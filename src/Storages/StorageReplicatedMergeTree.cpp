#include <Core/Defines.h>

#include <ranges>
#include <chrono>

#include <base/hex.h>
#include <base/interpolate.h>
#include <Common/Macros.h>
#include <Common/MemoryTracker.h>
#include <Common/ProfileEventsScope.h>
#include <Common/StringUtils.h>
#include <Common/ZooKeeper/KeeperException.h>
#include <Common/ZooKeeper/Types.h>
#include <Common/escapeForFileName.h>
#include <Common/formatReadable.h>
#include <Common/noexcept_scope.h>
#include <Common/thread_local_rng.h>
#include <Common/typeid_cast.h>
#include <Common/ThreadFuzzer.h>
#include <Common/FailPoint.h>
#include <Common/randomDelay.h>

#include <Core/ServerUUID.h>

#include <Disks/ObjectStorages/IMetadataStorage.h>

#include <base/sort.h>
#include <base/defines.h>

#include <Storages/buildQueryTreeForShard.h>
#include <Storages/AlterCommands.h>
#include <Storages/ColumnsDescription.h>
#include <Storages/Freeze.h>
#include <Storages/MergeTree/DataPartStorageOnDiskFull.h>
#include <Storages/MergeTree/IMergeTreeDataPart.h>
#include <Storages/MergeTree/LeaderElection.h>
#include <Storages/MergeTree/MergedBlockOutputStream.h>
#include <Storages/MergeTree/MergeFromLogEntryTask.h>
#include <Storages/MergeTree/MergeTreeBackgroundExecutor.h>
#include <Storages/MergeTree/MergeTreeDataFormatVersion.h>
#include <Storages/MergeTree/MergeTreePartInfo.h>
#include <Storages/MergeTree/MergeTreeReaderCompact.h>
#include <Storages/MergeTree/MutateFromLogEntryTask.h>
#include <Storages/MergeTree/PinnedPartUUIDs.h>
#include <Storages/MergeTree/ReplicatedMergeTreeAddress.h>
#include <Storages/MergeTree/ReplicatedMergeTreeAttachThread.h>
#include <Storages/MergeTree/ReplicatedMergeTreeMutationEntry.h>
#include <Storages/MergeTree/ReplicatedMergeTreePartHeader.h>
#include <Storages/MergeTree/ReplicatedMergeTreeQuorumAddedParts.h>
#include <Storages/MergeTree/ReplicatedMergeTreeQuorumEntry.h>
#include <Storages/MergeTree/ReplicatedMergeTreeSink.h>
#include <Storages/MergeTree/ReplicatedMergeTreeClusterSink.h>
#include <Storages/MergeTree/ReplicatedMergeTreeTableMetadata.h>
#include <Storages/MergeTree/ReplicatedMergeTreeClusterPartition.h>
#include <Storages/MergeTree/ZeroCopyLock.h>
#include <Storages/PartitionCommands.h>
#include <Storages/StorageReplicatedMergeTree.h>
#include <Storages/VirtualColumnUtils.h>
#include <Storages/StorageSnapshot.h>

#include <Databases/DatabaseOnDisk.h>
#include <Databases/DatabaseReplicated.h>

#include <Parsers/formatAST.h>
#include <Parsers/parseQuery.h>
#include <Parsers/ASTInsertQuery.h>
#include <Parsers/ASTFunction.h>
#include <Parsers/ASTPartition.h>
#include <Parsers/ASTLiteral.h>
#include <Parsers/ASTSelectWithUnionQuery.h>
#include <Parsers/ASTSelectQuery.h>
#include <Parsers/queryToString.h>

#include <Processors/QueryPlan/QueryPlan.h>
#include <Processors/Sources/RemoteSource.h>
#include <Processors/QueryPlan/BuildQueryPipelineSettings.h>
#include <Processors/QueryPlan/Optimizations/QueryPlanOptimizationSettings.h>
#include <Processors/Sinks/EmptySink.h>

#include <Planner/Utils.h>

#include <IO/ReadBufferFromString.h>
#include <IO/Operators.h>
#include <IO/ConnectionTimeouts.h>

#include <Interpreters/ClusterProxy/SelectStreamFactory.h>
#include <Interpreters/ClusterProxy/executeQuery.h>
#include <Interpreters/Context.h>
#include <Interpreters/DDLTask.h>
#include <Interpreters/InterpreterSelectQuery.h>
#include <Interpreters/InterpreterSelectQueryAnalyzer.h>
#include <Interpreters/InterserverCredentials.h>
#include <Interpreters/JoinedTables.h>
#include <Interpreters/PartLog.h>
#include <Interpreters/SelectQueryOptions.h>


#include <Backups/BackupEntriesCollector.h>
#include <Backups/IBackup.h>
#include <Backups/IBackupCoordination.h>
#include <Backups/IBackupEntry.h>
#include <Backups/IRestoreCoordination.h>
#include <Backups/RestorerFromBackup.h>

#include <Common/scope_guard_safe.h>
#include "Coordination/Changelog.h"

#include <boost/algorithm/string/join.hpp>
#include <boost/algorithm/string/replace.hpp>
#include <boost/algorithm/string.hpp>

#include <algorithm>
#include <ctime>
#include <filesystem>
#include <iterator>
#include <numeric>
#include <thread>
#include <future>


namespace fs = std::filesystem;

namespace ProfileEvents
{
    extern const Event ReplicatedPartFailedFetches;
    extern const Event ReplicatedPartFetchesOfMerged;
    extern const Event ObsoleteReplicatedParts;
    extern const Event ReplicatedPartFetches;
    extern const Event CreatedLogEntryForMerge;
    extern const Event NotCreatedLogEntryForMerge;
    extern const Event CreatedLogEntryForMutation;
    extern const Event NotCreatedLogEntryForMutation;
    extern const Event ReplicaPartialShutdown;
    extern const Event ReplicatedCoveredPartsInZooKeeperOnStart;
}

namespace CurrentMetrics
{
    extern const Metric BackgroundFetchesPoolTask;
    extern const Metric ReadonlyReplica;
}

namespace DB
{

namespace FailPoints
{
    extern const char replicated_queue_fail_next_entry[];
    extern const char replicated_queue_unfail_entries[];
    extern const char finish_set_quorum_failed_parts[];
}

namespace ErrorCodes
{
    extern const int CANNOT_READ_ALL_DATA;
    extern const int NOT_IMPLEMENTED;
    extern const int NO_ZOOKEEPER;
    extern const int INCORRECT_DATA;
    extern const int INCOMPATIBLE_COLUMNS;
    extern const int REPLICA_ALREADY_EXISTS;
    extern const int NO_REPLICA_HAS_PART;
    extern const int LOGICAL_ERROR;
    extern const int TOO_MANY_UNEXPECTED_DATA_PARTS;
    extern const int ABORTED;
    extern const int REPLICA_IS_NOT_IN_QUORUM;
    extern const int TABLE_IS_READ_ONLY;
    extern const int NOT_FOUND_NODE;
    extern const int BAD_DATA_PART_NAME;
    extern const int NO_ACTIVE_REPLICAS;
    extern const int NOT_A_LEADER;
    extern const int TABLE_WAS_NOT_DROPPED;
    extern const int PARTITION_ALREADY_EXISTS;
    extern const int TOO_MANY_RETRIES_TO_FETCH_PARTS;
    extern const int RECEIVED_ERROR_FROM_REMOTE_IO_SERVER;
    extern const int PARTITION_DOESNT_EXIST;
    extern const int UNFINISHED;
    extern const int RECEIVED_ERROR_TOO_MANY_REQUESTS;
    extern const int PART_IS_TEMPORARILY_LOCKED;
    extern const int CANNOT_ASSIGN_OPTIMIZE;
    extern const int ALL_REPLICAS_LOST;
    extern const int REPLICA_STATUS_CHANGED;
    extern const int CANNOT_ASSIGN_ALTER;
    extern const int DIRECTORY_ALREADY_EXISTS;
    extern const int ILLEGAL_TYPE_OF_ARGUMENT;
    extern const int UNKNOWN_POLICY;
    extern const int NO_SUCH_DATA_PART;
    extern const int INTERSERVER_SCHEME_DOESNT_MATCH;
    extern const int DUPLICATE_DATA_PART;
    extern const int BAD_ARGUMENTS;
    extern const int CONCURRENT_ACCESS_NOT_SUPPORTED;
    extern const int CHECKSUM_DOESNT_MATCH;
    extern const int NOT_INITIALIZED;
    extern const int TOO_LARGE_DISTRIBUTED_DEPTH;
    extern const int TABLE_IS_DROPPED;
    extern const int SUPPORT_IS_DISABLED;
    extern const int FAULT_INJECTED;
    extern const int CANNOT_FORGET_PARTITION;
}

namespace ActionLocks
{
    extern const StorageActionBlockType PartsMerge;
    extern const StorageActionBlockType PartsFetch;
    extern const StorageActionBlockType PartsSend;
    extern const StorageActionBlockType ReplicationQueue;
    extern const StorageActionBlockType PartsTTLMerge;
    extern const StorageActionBlockType PartsMove;
    extern const StorageActionBlockType PullReplicationLog;
    extern const StorageActionBlockType Cleanup;
}


static const auto QUEUE_UPDATE_ERROR_SLEEP_MS        = 1 * 1000;
static const auto MUTATIONS_FINALIZING_SLEEP_MS      = 1 * 1000;
static const auto MUTATIONS_FINALIZING_IDLE_SLEEP_MS = 5 * 1000;
const String StorageReplicatedMergeTree::default_zookeeper_name = "default";

void StorageReplicatedMergeTree::setZooKeeper()
{
    /// Every ReplicatedMergeTree table is using only one ZooKeeper session.
    /// But if several ReplicatedMergeTree tables are using different
    /// ZooKeeper sessions, some queries like ATTACH PARTITION FROM may have
    /// strange effects. So we always use only one session for all tables.
    /// (excluding auxiliary zookeepers)

    std::lock_guard lock(current_zookeeper_mutex);
    if (zookeeper_name == default_zookeeper_name)
    {
        current_zookeeper = getContext()->getZooKeeper();
    }
    else
    {
        current_zookeeper = getContext()->getAuxiliaryZooKeeper(zookeeper_name);
    }
}

zkutil::ZooKeeperPtr StorageReplicatedMergeTree::tryGetZooKeeper() const
{
    std::lock_guard lock(current_zookeeper_mutex);
    return current_zookeeper;
}

zkutil::ZooKeeperPtr StorageReplicatedMergeTree::getZooKeeper() const
{
    auto res = tryGetZooKeeper();
    if (!res)
        throw Exception(ErrorCodes::NO_ZOOKEEPER, "Cannot get ZooKeeper");
    return res;
}

zkutil::ZooKeeperPtr StorageReplicatedMergeTree::getZooKeeperAndAssertNotReadonly() const
{
    /// There's a short period of time after connection loss when new session is created,
    /// but replication queue is not reinitialized. We must ensure that table is not readonly anymore
    /// before using new ZooKeeper session to write something (except maybe GET_PART) into replication log.
    auto res = getZooKeeper();
    assertNotReadonly();
    return res;
}

String StorageReplicatedMergeTree::getEndpointName() const
{
    const MergeTreeSettings & settings = getContext()->getReplicatedMergeTreeSettings();
    if (settings.enable_the_endpoint_id_with_zookeeper_name_prefix)
        return zookeeper_name + ":" + replica_path;

    return replica_path;
}

static ConnectionTimeouts getHTTPTimeouts(ContextPtr context)
{
    return ConnectionTimeouts::getHTTPTimeouts(context->getSettingsRef(), context->getServerSettings().keep_alive_timeout);
}

static MergeTreePartInfo makeDummyDropRangeForMovePartitionOrAttachPartitionFrom(const String & partition_id)
{
    /// NOTE We don't have special log entry type for MOVE PARTITION/ATTACH PARTITION FROM,
    /// so we use REPLACE_RANGE with dummy range of one block, which means "attach, not replace".
    /// It's safe to fill drop range for MOVE PARTITION/ATTACH PARTITION FROM with zeros,
    /// because drop range for REPLACE PARTITION must contain at least 2 blocks,
    /// so we can distinguish dummy drop range from any real or virtual part.
    /// But we should never construct such part name, even for virtual part,
    /// because it can be confused with real part <partition>_0_0_0.
    /// TODO get rid of this.

    MergeTreePartInfo drop_range;
    drop_range.partition_id = partition_id;
    drop_range.min_block = 0;
    drop_range.max_block = 0;
    drop_range.level = 0;
    drop_range.mutation = 0;
    return drop_range;
}

StorageReplicatedMergeTree::StorageReplicatedMergeTree(
    const String & zookeeper_path_,
    const String & replica_name_,
    LoadingStrictnessLevel mode,
    const StorageID & table_id_,
    const String & relative_data_path_,
    const StorageInMemoryMetadata & metadata_,
    ContextMutablePtr context_,
    const String & date_column_name,
    const MergingParams & merging_params_,
    std::unique_ptr<MergeTreeSettings> settings_,
    RenamingRestrictions renaming_restrictions_,
    bool need_check_structure)
    : MergeTreeData(table_id_,
                    metadata_,
                    context_,
                    date_column_name,
                    merging_params_,
                    std::move(settings_),
                    true,                   /// require_part_metadata
                    mode,
                    [this] (const std::string & name) { enqueuePartForCheck(name); })
    , full_zookeeper_path(zookeeper_path_)
    , zookeeper_name(zkutil::extractZooKeeperName(full_zookeeper_path))
    , zookeeper_path(zkutil::extractZooKeeperPath(full_zookeeper_path, /* check_starts_with_slash */ mode <= LoadingStrictnessLevel::CREATE, log.load()))
    , replica_name(replica_name_)
    , replica_path(fs::path(zookeeper_path) / "replicas" / replica_name_)
    , reader(*this)
    , writer(*this)
    , merger_mutator(*this)
    , merge_strategy_picker(*this)
    , queue(*this, merge_strategy_picker)
    , fetcher(*this)
    , cleanup_thread(*this)
    , async_block_ids_cache(*this)
    , part_check_thread(*this)
    , restarting_thread(*this)
    , part_moves_between_shards_orchestrator(*this)
    , renaming_restrictions(renaming_restrictions_)
    , replicated_fetches_throttler(std::make_shared<Throttler>(getSettings()->max_replicated_fetches_network_bandwidth, getContext()->getReplicatedFetchesThrottler()))
    , replicated_sends_throttler(std::make_shared<Throttler>(getSettings()->max_replicated_sends_network_bandwidth, getContext()->getReplicatedSendsThrottler()))
{
    if (getSettings()->cluster)
        cluster.emplace(*this);

    initializeDirectoriesAndFormatVersion(relative_data_path_, LoadingStrictnessLevel::ATTACH <= mode, date_column_name);
    /// We create and deactivate all tasks for consistency.
    /// They all will be scheduled and activated by the restarting thread.
    queue_updating_task = getContext()->getSchedulePool().createTask(
        getStorageID().getFullTableName() + " (StorageReplicatedMergeTree::queueUpdatingTask)", [this]{ queueUpdatingTask(); });

    queue_updating_task->deactivate();

    mutations_updating_task = getContext()->getSchedulePool().createTask(
        getStorageID().getFullTableName() + " (StorageReplicatedMergeTree::mutationsUpdatingTask)", [this]{ mutationsUpdatingTask(); });

    mutations_updating_task->deactivate();

    mutations_watch_callback = std::make_shared<Coordination::WatchCallback>(mutations_updating_task->getWatchCallback());

    merge_selecting_task = getContext()->getSchedulePool().createTask(
        getStorageID().getFullTableName() + " (StorageReplicatedMergeTree::mergeSelectingTask)", [this] { mergeSelectingTask(); });

    /// Will be activated if we will achieve leader state.
    merge_selecting_task->deactivate();
    merge_selecting_sleep_ms = getSettings()->merge_selecting_sleep_ms;

    mutations_finalizing_task = getContext()->getSchedulePool().createTask(
        getStorageID().getFullTableName() + " (StorageReplicatedMergeTree::mutationsFinalizingTask)", [this] { mutationsFinalizingTask(); });

    /// This task can be scheduled by different parts of code even when storage is readonly.
    /// This can lead to redundant exceptions during startup.
    /// Will be activated by restarting thread.
    mutations_finalizing_task->deactivate();

    bool has_zookeeper = getContext()->hasZooKeeper() || getContext()->hasAuxiliaryZooKeeper(zookeeper_name);
    if (has_zookeeper)
    {
        /// It's possible for getZooKeeper() to timeout if  zookeeper host(s) can't
        /// be reached. In such cases Poco::Exception is thrown after a connection
        /// timeout - refer to src/Common/ZooKeeper/ZooKeeperImpl.cpp:866 for more info.
        ///
        /// Side effect of this is that the CreateQuery gets interrupted and it exits.
        /// But the data Directories for the tables being created aren't cleaned up.
        /// This unclean state will hinder table creation on any retries and will
        /// complain that the Directory for table already exists.
        ///
        /// To achieve a clean state on failed table creations, catch this error and
        /// call dropIfEmpty() method only if the operation isn't ATTACH then proceed
        /// throwing the exception. Without this, the Directory for the tables need
        /// to be manually deleted before retrying the CreateQuery.
        try
        {
            setZooKeeper();
        }
        catch (...)
        {
            if (mode < LoadingStrictnessLevel::ATTACH)
            {
                dropIfEmpty();
                throw;
            }
            else
            {
                current_zookeeper = nullptr;
            }
        }
    }


    std::optional<std::unordered_set<std::string>> expected_parts_on_this_replica;
    bool skip_sanity_checks = false;
    /// It does not make sense for CREATE query
    if (LoadingStrictnessLevel::ATTACH <= mode)
    {
        try
        {
            if (LoadingStrictnessLevel::ATTACH == mode && current_zookeeper && current_zookeeper->exists(replica_path + "/is_active"))
            {
                throw Exception(ErrorCodes::REPLICA_ALREADY_EXISTS, "There already is an active replica with this replica path {}", replica_path);
            }

            if (current_zookeeper && current_zookeeper->exists(replica_path + "/host"))
            {
                /// Check it earlier if we can (we don't want incompatible version to start).
                /// If "/host" doesn't exist, then replica is probably dropped and there's nothing to check.
                ReplicatedMergeTreeAttachThread::checkHasReplicaMetadataInZooKeeper(current_zookeeper, replica_path);
            }

            if (current_zookeeper && current_zookeeper->exists(replica_path + "/flags/force_restore_data"))
            {
                skip_sanity_checks = true;
                current_zookeeper->remove(replica_path + "/flags/force_restore_data");

                LOG_WARNING(
                    log,
                    "Skipping the limits on severity of changes to data parts and columns (flag {}/flags/force_restore_data).",
                    replica_path);
            }
            else if (LoadingStrictnessLevel::FORCE_RESTORE <= mode)
            {
                skip_sanity_checks = true;

                LOG_WARNING(log, "Skipping the limits on severity of changes to data parts and columns (flag force_restore_data).");
            } /// In case of force_restore it doesn't make sense to check anything
            else if (current_zookeeper && current_zookeeper->exists(replica_path))
            {
                std::vector<std::string> parts_on_replica;
                if (current_zookeeper->tryGetChildren(fs::path(replica_path) / "parts", parts_on_replica) == Coordination::Error::ZOK)
                {
                    expected_parts_on_this_replica.emplace();
                    for (const auto & part : parts_on_replica)
                        expected_parts_on_this_replica->insert(part);
                }
            }
        }
        catch (const Coordination::Exception & e)
        {
            if (!Coordination::isHardwareError(e.code))
                throw;
            LOG_ERROR(log, "Caught exception while checking table metadata in ZooKeeper, will recheck later: {}", e.displayText());
        }
    }

    loadDataParts(skip_sanity_checks, expected_parts_on_this_replica);

    if (LoadingStrictnessLevel::ATTACH <= mode)
    {
        /// Provide better initial value of merge_selecting_sleep_ms on server startup
        auto settings = getSettings();
        size_t max_parts_in_partition = getMaxPartsCountAndSizeForPartition().first;
        if (settings->parts_to_delay_insert && max_parts_in_partition < settings->parts_to_delay_insert)
        {
            Float64 ratio = 1.0 - static_cast<Float64>(max_parts_in_partition) / settings->parts_to_delay_insert;
            merge_selecting_sleep_ms = static_cast<UInt64>(interpolateLinear(settings->merge_selecting_sleep_ms,
                                                                             settings->max_merge_selecting_sleep_ms, ratio));
        }
    }

    if (!current_zookeeper)
    {
        if (mode < LoadingStrictnessLevel::ATTACH)
        {
            dropIfEmpty();
            throw Exception(ErrorCodes::NO_ZOOKEEPER, "Can't create replicated table without ZooKeeper");
        }

        has_metadata_in_zookeeper = std::nullopt;

        if (!has_zookeeper)
        {
            /// Do not activate the replica. It will be readonly.
            LOG_ERROR(log, "No ZooKeeper defined: table will stay in readonly mode.");
            return;
        }
    }

    if (LoadingStrictnessLevel::ATTACH <= mode)
    {
        LOG_INFO(log, "Table will be in readonly mode until initialization is finished");
        attach_thread.emplace(*this);
        attach_thread->setSkipSanityChecks(skip_sanity_checks);
        return;
    }

    auto metadata_snapshot = getInMemoryMetadataPtr();

    has_metadata_in_zookeeper = true;

    if (!getDataPartsForInternalUsage().empty())
        throw Exception(ErrorCodes::INCORRECT_DATA,
                        "Data directory for table already contains data parts - probably it was unclean DROP table "
                        "or manual intervention. You must either clear directory by hand "
                        "or use ATTACH TABLE instead of CREATE TABLE if you need to use that parts.");

    try
    {
        bool is_first_replica = createTableIfNotExists(metadata_snapshot);

        try
        {
            /// NOTE If it's the first replica, these requests to ZooKeeper look redundant, we already know everything.

            /// We have to check granularity on other replicas. If it's fixed we
            /// must create our new replica with fixed granularity and store this
            /// information in /replica/metadata.
            other_replicas_fixed_granularity = checkFixedGranularityInZookeeper();

            /// Allow structure mismatch for secondary queries from Replicated database.
            /// It may happen if the table was altered just after creation.
            /// Metadata will be updated in cloneMetadataIfNeeded(...), metadata_version will be 0 for a while.
            bool same_structure = checkTableStructure(zookeeper_path, metadata_snapshot, need_check_structure);

            if (same_structure)
            {
                Coordination::Stat metadata_stat;
                current_zookeeper->get(fs::path(zookeeper_path) / "metadata", &metadata_stat);

                /** We change metadata_snapshot so that `createReplica` method will create `metadata_version` node in ZooKeeper
                  * with version of table '/metadata' node in Zookeeper.
                  *
                  * Otherwise `metadata_version` for not first replica will be initialized with 0 by default.
                  */
                setInMemoryMetadata(metadata_snapshot->withMetadataVersion(metadata_stat.version));
                metadata_snapshot = getInMemoryMetadataPtr();
            }
        }
        catch (Coordination::Exception & e)
        {
            if (!is_first_replica && e.code == Coordination::Error::ZNONODE)
                throw Exception(ErrorCodes::ALL_REPLICAS_LOST, "Table {} was suddenly removed.", zookeeper_path);
            else
                throw;
        }

        if (!is_first_replica)
            createReplica(metadata_snapshot);
    }
    catch (...)
    {
        /// If replica was not created, rollback creation of data directory.
        dropIfEmpty();
        throw;
    }

    createNewZooKeeperNodes();
    syncPinnedPartUUIDs();

    if (!has_metadata_in_zookeeper.has_value() || *has_metadata_in_zookeeper)
        createTableSharedID();

    initialization_done = true;
}


bool StorageReplicatedMergeTree::checkFixedGranularityInZookeeper()
{
    auto zookeeper = getZooKeeper();
    String metadata_str = zookeeper->get(zookeeper_path + "/metadata");
    auto metadata_from_zk = ReplicatedMergeTreeTableMetadata::parse(metadata_str);
    return metadata_from_zk.index_granularity_bytes == 0;
}


void StorageReplicatedMergeTree::waitMutationToFinishOnReplicas(
    const Strings & replicas, const String & mutation_id) const
{
    if (replicas.empty())
        return;

    /// Current replica must always be present in the list as the first element because we use local mutation status
    /// to check for mutation errors. So if it is not there, just add it.
    const Strings * all_required_replicas = &replicas;
    Strings extended_list_of_replicas;
    if (replicas.front() != replica_name)
    {
        extended_list_of_replicas.push_back(replica_name);
        extended_list_of_replicas.insert(extended_list_of_replicas.end(), replicas.begin(), replicas.end());
        all_required_replicas = &extended_list_of_replicas;
    }

    std::set<String> inactive_replicas;
    for (const String & replica : *all_required_replicas)
    {
        LOG_DEBUG(log, "Waiting for {} to apply mutation {}", replica, mutation_id);
        zkutil::EventPtr wait_event = std::make_shared<Poco::Event>();

        constexpr size_t MAX_RETRIES_ON_FAILED_MUTATION = 30;
        size_t retries_on_failed_mutation = 0;

        while (!partial_shutdown_called)
        {
            /// Mutation maybe killed or whole replica was deleted.
            /// Wait event will unblock at this moment.
            Coordination::Stat exists_stat;
            if (!getZooKeeper()->exists(fs::path(zookeeper_path) / "mutations" / mutation_id, &exists_stat, wait_event))
            {
                throw Exception(ErrorCodes::UNFINISHED, "Mutation {} was killed, manually removed or table was dropped", mutation_id);
            }

            auto zookeeper = getZooKeeper();
            /// Replica could be inactive.
            if (!zookeeper->exists(fs::path(zookeeper_path) / "replicas" / replica / "is_active"))
            {
                LOG_WARNING(log, "Replica {} is not active during mutation. Mutation will be done asynchronously when replica becomes active.", replica);

                inactive_replicas.emplace(replica);
                break;
            }

            /// Here we check mutation for errors on local replica. If they happen on this replica
            /// they will happen on each replica, so we can check only in-memory info.
            auto mutation_status = queue.getIncompleteMutationsStatus(mutation_id);

            String mutation_pointer = fs::path(zookeeper_path) / "replicas" / replica / "mutation_pointer";

            std::string mutation_pointer_value;
            /// Replica could be removed
            if (!zookeeper->tryGet(mutation_pointer, mutation_pointer_value, nullptr, wait_event))
            {
                LOG_WARNING(log, "Replica {} was removed", replica);
                break;
            }
            else if (mutation_pointer_value >= mutation_id) /// Maybe we already processed more fresh mutation
            {
                bool mutation_killed_or_done_locally = !mutation_status || mutation_status->is_done;
                if (mutation_killed_or_done_locally)
                {
                    LOG_TRACE(log, "Mutation {} is done because mutation pointer is {}", mutation_id, mutation_pointer_value);
                    break;                                      /// (numbers like 0000000000 and 0000000001)
                }
                else
                {
                    LOG_TRACE(log, "Mutation {} is done because mutation pointer is {}, but state is not updated in memory, will wait", mutation_id, mutation_pointer_value);
                }
            }

            /// Replica can become inactive, so wait with timeout, if nothing happened -> recheck it
            if (!wait_event->tryWait(1000))
            {
                LOG_TRACE(log, "Failed to wait for mutation '{}', will recheck", mutation_id);
            }

            /// If mutation status is empty, than local replica may just not loaded it into memory.
            if (mutation_status && !mutation_status->latest_fail_reason.empty())
            {
                LOG_DEBUG(log, "Mutation {} is done {} or failed {} (status: '{}')", mutation_id, mutation_status->is_done, !mutation_status->latest_fail_reason.empty(), mutation_status->latest_fail_reason);

                /// In some cases latest_fail_reason may be retryable and there's a chance it will be cleared after the next attempt
                if (++retries_on_failed_mutation <= MAX_RETRIES_ON_FAILED_MUTATION)
                    continue;

                if (mutation_status->is_done)
                {
                    LOG_DEBUG(log, "Looks like mutation {} is done, rechecking", mutation_id);
                    continue;
                }

                /// It's still possible that latest_fail_reason will be cleared just before queue.getIncompleteMutationsStatus(...) below,
                /// but it's unlikely. Anyway, rethrow the exception here to avoid exiting with is_done=false
                checkMutationStatus(mutation_status, {mutation_id});
                throw Exception(ErrorCodes::LOGICAL_ERROR, "checkMutationStatus didn't throw when checking status of {}: {}", mutation_id, mutation_status->latest_fail_reason);
            }
        }

        /// This replica inactive, don't check anything
        if (!inactive_replicas.empty() && inactive_replicas.contains(replica))
            break;

        /// It maybe already removed from zk, but local in-memory mutations
        /// state was not updated.
        if (!getZooKeeper()->exists(fs::path(zookeeper_path) / "mutations" / mutation_id))
        {
            throw Exception(ErrorCodes::UNFINISHED, "Mutation {} was killed, manually removed or table was dropped", mutation_id);
        }

        if (partial_shutdown_called)
            throw Exception(ErrorCodes::UNFINISHED,
                            "Mutation is not finished because table shutdown was called. "
                            "It will be done after table restart.");

        /// Replica inactive, don't check mutation status
        if (!inactive_replicas.empty() && inactive_replicas.contains(replica))
            continue;

        /// At least we have our current mutation
        std::set<String> mutation_ids;
        mutation_ids.insert(mutation_id);

        /// Here we check mutation for errors or kill on local replica. If they happen on this replica
        /// they will happen on each replica, so we can check only in-memory info.
        auto mutation_status = queue.getIncompleteMutationsStatus(mutation_id, &mutation_ids);
        checkMutationStatus(mutation_status, mutation_ids);
        /// Mutation should be done or we should throw exception
        chassert(mutation_status->is_done);
    }

    if (!inactive_replicas.empty())
    {
        throw Exception(ErrorCodes::UNFINISHED,
                        "Mutation is not finished because some replicas are inactive right now: {}. Mutation will be done asynchronously",
                        boost::algorithm::join(inactive_replicas, ", "));
    }
}

namespace
{

std::vector<String> getAncestors(const String & path)
{
    auto full_path = fs::path(path);
    if (full_path.empty())
        return {};

    std::vector<String> result;
    fs::path ancestor = *full_path.begin();
    for (auto it = ++full_path.begin(); it != full_path.end(); it++)
    {
        /// If there is a directory separator after the last file-name in the path,
        /// the last element before the end iterator is an empty element.
        /// We do not what to create path with the / at the end
        if (!it->empty())
        {
            ancestor = ancestor / *it;
            result.push_back(ancestor);
        }
    }

    return result;
}

}

void StorageReplicatedMergeTree::createNewZooKeeperNodes()
{
    auto zookeeper = getZooKeeper();

    std::vector<zkutil::ZooKeeper::FutureCreate> futures;

    /// These 4 nodes used to be created in createNewZookeeperNodes() and they were moved to createTable()
    /// This means that if the first replica creating the table metadata has an older version of CH (22.3 or previous)
    /// there will be a time between its calls to `createTable` and `createNewZookeeperNodes` where the nodes won't exists
    /// and that will cause issues in newer replicas
    /// See https://github.com/ClickHouse/ClickHouse/issues/38600 for example
    futures.push_back(zookeeper->asyncTryCreateNoThrow(zookeeper_path + "/quorum", String(), zkutil::CreateMode::Persistent));
    futures.push_back(zookeeper->asyncTryCreateNoThrow(zookeeper_path + "/quorum/last_part", String(), zkutil::CreateMode::Persistent));
    futures.push_back(zookeeper->asyncTryCreateNoThrow(zookeeper_path + "/quorum/failed_parts", String(), zkutil::CreateMode::Persistent));
    futures.push_back(zookeeper->asyncTryCreateNoThrow(zookeeper_path + "/mutations", String(), zkutil::CreateMode::Persistent));


    futures.push_back(zookeeper->asyncTryCreateNoThrow(zookeeper_path + "/quorum/parallel", String(), zkutil::CreateMode::Persistent));
    /// Nodes for remote fs zero-copy replication
    const auto settings = getSettings();
    if (settings->allow_remote_fs_zero_copy_replication)
    {
        for (const auto & zero_copy_locks_root : getZookeeperZeroCopyLockPaths())
        {
            for (const auto & ancestor : getAncestors(zero_copy_locks_root))
            {
                futures.push_back(zookeeper->asyncTryCreateNoThrow(ancestor, String(), zkutil::CreateMode::Persistent));
            }
        }

        futures.push_back(zookeeper->asyncTryCreateNoThrow(zookeeper_path + "/zero_copy_s3", String(), zkutil::CreateMode::Persistent));
        futures.push_back(zookeeper->asyncTryCreateNoThrow(zookeeper_path + "/zero_copy_s3/shared", String(), zkutil::CreateMode::Persistent));
        futures.push_back(zookeeper->asyncTryCreateNoThrow(zookeeper_path + "/zero_copy_hdfs", String(), zkutil::CreateMode::Persistent));
        futures.push_back(zookeeper->asyncTryCreateNoThrow(zookeeper_path + "/zero_copy_hdfs/shared", String(), zkutil::CreateMode::Persistent));
    }

    /// Part movement.
    futures.push_back(zookeeper->asyncTryCreateNoThrow(zookeeper_path + "/part_moves_shard", String(), zkutil::CreateMode::Persistent));
    futures.push_back(zookeeper->asyncTryCreateNoThrow(zookeeper_path + "/pinned_part_uuids", getPinnedPartUUIDs()->toString(), zkutil::CreateMode::Persistent));
    /// For ALTER PARTITION with multi-leaders
    futures.push_back(zookeeper->asyncTryCreateNoThrow(zookeeper_path + "/alter_partition_version", String(), zkutil::CreateMode::Persistent));
    /// For deduplication of async inserts
    futures.push_back(zookeeper->asyncTryCreateNoThrow(zookeeper_path + "/async_blocks", String(), zkutil::CreateMode::Persistent));
    /// To track "lost forever" parts count, just for `system.replicas` table
    futures.push_back(zookeeper->asyncTryCreateNoThrow(zookeeper_path + "/lost_part_count", String(), zkutil::CreateMode::Persistent));

    /// As for now, "/temp" node must exist, but we want to be able to remove it in future
    if (zookeeper->exists(zookeeper_path + "/temp"))
    {
        /// For block numbers allocation (since 22.11)
        futures.push_back(zookeeper->asyncTryCreateNoThrow(
            zookeeper_path + "/temp/" + EphemeralLockInZooKeeper::LEGACY_LOCK_INSERT, String(), zkutil::CreateMode::Persistent));
        futures.push_back(zookeeper->asyncTryCreateNoThrow(
            zookeeper_path + "/temp/" + EphemeralLockInZooKeeper::LEGACY_LOCK_OTHER, String(), zkutil::CreateMode::Persistent));
    }

    for (auto & future : futures)
    {
        auto res = future.get();
        if (res.error != Coordination::Error::ZOK && res.error != Coordination::Error::ZNODEEXISTS)
            throw Coordination::Exception(res.error, "Failed to create new nodes {} at {}", res.path_created, zookeeper_path);
    }
}


bool StorageReplicatedMergeTree::createTableIfNotExists(const StorageMetadataPtr & metadata_snapshot)
{
    auto zookeeper = getZooKeeper();
    zookeeper->createAncestors(zookeeper_path);

    for (size_t i = 0; i < 1000; ++i)
    {
        /// Invariant: "replicas" does not exist if there is no table or if there are leftovers from incompletely dropped table.
        if (zookeeper->exists(zookeeper_path + "/replicas"))
        {
            LOG_DEBUG(log, "This table {} is already created, will add new replica", zookeeper_path);
            return false;
        }

        /// There are leftovers from incompletely dropped table.
        if (zookeeper->exists(zookeeper_path + "/dropped"))
        {
            /// This condition may happen when the previous drop attempt was not completed
            ///  or when table is dropped by another replica right now.
            /// This is Ok because another replica is definitely going to drop the table.

            LOG_WARNING(log, "Removing leftovers from table {} (this might take several minutes)", zookeeper_path);
            String drop_lock_path = zookeeper_path + "/dropped/lock";
            Coordination::Error code = zookeeper->tryCreate(drop_lock_path, "", zkutil::CreateMode::Ephemeral);

            if (code == Coordination::Error::ZNONODE || code == Coordination::Error::ZNODEEXISTS)
            {
                LOG_WARNING(log, "The leftovers from table {} were removed by another replica", zookeeper_path);
            }
            else if (code != Coordination::Error::ZOK)
            {
                throw Coordination::Exception::fromPath(code, drop_lock_path);
            }
            else
            {
                auto metadata_drop_lock = zkutil::EphemeralNodeHolder::existing(drop_lock_path, *zookeeper);
                if (!removeTableNodesFromZooKeeper(zookeeper, zookeeper_path, metadata_drop_lock, log.load()))
                {
                    /// Someone is recursively removing table right now, we cannot create new table until old one is removed
                    continue;
                }
            }
        }

        LOG_DEBUG(log, "Creating table {}", zookeeper_path);

        /// We write metadata of table so that the replicas can check table parameters with them.
        String metadata_str = ReplicatedMergeTreeTableMetadata(*this, metadata_snapshot).toString();

        Coordination::Requests ops;
        ops.emplace_back(zkutil::makeCreateRequest(zookeeper_path, "", zkutil::CreateMode::Persistent));

        ops.emplace_back(zkutil::makeCreateRequest(zookeeper_path + "/metadata", metadata_str,
            zkutil::CreateMode::Persistent));
        ops.emplace_back(zkutil::makeCreateRequest(zookeeper_path + "/columns", metadata_snapshot->getColumns().toString(),
            zkutil::CreateMode::Persistent));
        ops.emplace_back(zkutil::makeCreateRequest(zookeeper_path + "/log", "",
            zkutil::CreateMode::Persistent));
        ops.emplace_back(zkutil::makeCreateRequest(zookeeper_path + "/blocks", "",
            zkutil::CreateMode::Persistent));
        ops.emplace_back(zkutil::makeCreateRequest(zookeeper_path + "/async_blocks", "",
            zkutil::CreateMode::Persistent));
        ops.emplace_back(zkutil::makeCreateRequest(zookeeper_path + "/block_numbers", "",
            zkutil::CreateMode::Persistent));
        ops.emplace_back(zkutil::makeCreateRequest(zookeeper_path + "/nonincrement_block_numbers", "",
            zkutil::CreateMode::Persistent)); /// /nonincrement_block_numbers dir is unused, but is created nonetheless for backwards compatibility.
        ops.emplace_back(zkutil::makeCreateRequest(zookeeper_path + "/leader_election", "",
            zkutil::CreateMode::Persistent));
        ops.emplace_back(zkutil::makeCreateRequest(zookeeper_path + "/temp", "",
            zkutil::CreateMode::Persistent));

        /// The following 2 nodes were added in 22.11
        ops.emplace_back(zkutil::makeCreateRequest(zookeeper_path + "/temp/" + EphemeralLockInZooKeeper::LEGACY_LOCK_INSERT, "",
                                                   zkutil::CreateMode::Persistent));
        ops.emplace_back(zkutil::makeCreateRequest(zookeeper_path + "/temp/" + EphemeralLockInZooKeeper::LEGACY_LOCK_OTHER, "",
                                                   zkutil::CreateMode::Persistent));

        ops.emplace_back(zkutil::makeCreateRequest(zookeeper_path + "/replicas", "last added replica: " + replica_name,
            zkutil::CreateMode::Persistent));

        /// The following 4 nodes were added in version 1.1.xxx, so we create them here, not in createNewZooKeeperNodes()
        ops.emplace_back(zkutil::makeCreateRequest(zookeeper_path + "/quorum", "",
            zkutil::CreateMode::Persistent));
        ops.emplace_back(zkutil::makeCreateRequest(zookeeper_path + "/quorum/last_part", "",
            zkutil::CreateMode::Persistent));
        ops.emplace_back(zkutil::makeCreateRequest(zookeeper_path + "/quorum/failed_parts", "",
            zkutil::CreateMode::Persistent));
        ops.emplace_back(zkutil::makeCreateRequest(zookeeper_path + "/mutations", "",
            zkutil::CreateMode::Persistent));

        /// And create first replica atomically. See also "createReplica" method that is used to create not the first replicas.

        ops.emplace_back(zkutil::makeCreateRequest(replica_path, "",
            zkutil::CreateMode::Persistent));
        ops.emplace_back(zkutil::makeCreateRequest(replica_path + "/host", "",
            zkutil::CreateMode::Persistent));
        ops.emplace_back(zkutil::makeCreateRequest(replica_path + "/log_pointer", "",
            zkutil::CreateMode::Persistent));
        ops.emplace_back(zkutil::makeCreateRequest(replica_path + "/queue", "",
            zkutil::CreateMode::Persistent));
        ops.emplace_back(zkutil::makeCreateRequest(replica_path + "/parts", "",
            zkutil::CreateMode::Persistent));
        ops.emplace_back(zkutil::makeCreateRequest(replica_path + "/flags", "",
            zkutil::CreateMode::Persistent));
        ops.emplace_back(zkutil::makeCreateRequest(replica_path + "/is_lost", "0",
            zkutil::CreateMode::Persistent));
        ops.emplace_back(zkutil::makeCreateRequest(replica_path + "/metadata", metadata_str,
            zkutil::CreateMode::Persistent));
        ops.emplace_back(zkutil::makeCreateRequest(replica_path + "/columns", metadata_snapshot->getColumns().toString(),
            zkutil::CreateMode::Persistent));
        ops.emplace_back(zkutil::makeCreateRequest(replica_path + "/metadata_version", toString(metadata_snapshot->getMetadataVersion()),
            zkutil::CreateMode::Persistent));

        /// The following 3 nodes were added in version 1.1.xxx, so we create them here, not in createNewZooKeeperNodes()
        ops.emplace_back(zkutil::makeCreateRequest(replica_path + "/min_unprocessed_insert_time", "",
            zkutil::CreateMode::Persistent));
        ops.emplace_back(zkutil::makeCreateRequest(replica_path + "/max_processed_insert_time", "",
            zkutil::CreateMode::Persistent));
        ops.emplace_back(zkutil::makeCreateRequest(replica_path + "/mutation_pointer", "",
            zkutil::CreateMode::Persistent));

        ops.emplace_back(zkutil::makeCreateRequest(replica_path + "/creator_info", toString(getStorageID().uuid) + "|" + toString(ServerUUID::get()),
            zkutil::CreateMode::Persistent));

        if (cluster.has_value())
            cluster->addCreateOps(ops);

        Coordination::Responses responses;
        auto code = zookeeper->tryMulti(ops, responses);
        if (code == Coordination::Error::ZNODEEXISTS)
        {
            LOG_INFO(log, "It looks like the table {} was created by another server at the same moment, will retry", zookeeper_path);
            continue;
        }
        else if (code != Coordination::Error::ZOK)
        {
            zkutil::KeeperMultiException::check(code, ops, responses);
        }

        return true;
    }

    /// Do not use LOGICAL_ERROR code, because it may happen if user has specified wrong zookeeper_path
    throw Exception(ErrorCodes::REPLICA_ALREADY_EXISTS,
                    "Cannot create table, because it is created concurrently every time or because "
                    "of wrong zookeeper_path or because of logical error");
}

void StorageReplicatedMergeTree::createReplica(const StorageMetadataPtr & metadata_snapshot)
{
    auto zookeeper = getZooKeeper();

    LOG_DEBUG(log, "Creating replica {}", replica_path);

    const String local_metadata = ReplicatedMergeTreeTableMetadata(*this, metadata_snapshot).toString();
    const String local_columns = metadata_snapshot->getColumns().toString();
    const String local_metadata_version = toString(metadata_snapshot->getMetadataVersion());
    const String creator_info = toString(getStorageID().uuid) + "|" + toString(ServerUUID::get());

    /// It is possible for the replica to fail after creating ZK nodes without saving local metadata.
    /// Because of that we need to check whether the replica exists and is newly created.
    /// For this we check that all nodes exist, the metadata of the table is the same, and other nodes are not modified.

    std::vector<String> paths_exists = {
        replica_path + "/host",
        replica_path + "/log_pointer",
        replica_path + "/queue",
        replica_path + "/parts",
        replica_path + "/flags",
        replica_path + "/is_lost",
        replica_path + "/metadata",
        replica_path + "/columns",
        replica_path + "/metadata_version",
        replica_path + "/min_unprocessed_insert_time",
        replica_path + "/max_processed_insert_time",
        replica_path + "/mutation_pointer",
        replica_path + "/creator_info"
    };

    auto response_exists = zookeeper->tryGet(paths_exists);
    bool all_nodes_exist = true;

    for (size_t i = 0; i < response_exists.size(); ++i)
    {
        if (response_exists[i].error != Coordination::Error::ZOK)
        {
            all_nodes_exist = false;
            break;
        }
    }

    if (all_nodes_exist)
    {
        size_t response_num = 0;

        const auto & zk_host                        = response_exists[response_num++].data;
        const auto & zk_log_pointer                 = response_exists[response_num++].data;
        const auto & zk_queue                       = response_exists[response_num++].data;
        const auto & zk_parts                       = response_exists[response_num++].data;
        const auto & zk_flags                       = response_exists[response_num++].data;
        const auto & zk_is_lost                     = response_exists[response_num++].data;
        const auto & zk_metadata                    = response_exists[response_num++].data;
        const auto & zk_columns                     = response_exists[response_num++].data;
        const auto & zk_metadata_version            = response_exists[response_num++].data;
        const auto & zk_min_unprocessed_insert_time = response_exists[response_num++].data;
        const auto & zk_max_processed_insert_time   = response_exists[response_num++].data;
        const auto & zk_mutation_pointer            = response_exists[response_num++].data;
        const auto & zk_creator_info                = response_exists[response_num++].data;

        if (zk_host.empty() &&
            zk_log_pointer.empty() &&
            zk_queue.empty() &&
            zk_parts.empty() &&
            zk_flags.empty() &&
            (zk_is_lost == "0" || zk_is_lost == "1") &&
            zk_metadata == local_metadata &&
            zk_columns == local_columns &&
            zk_metadata_version == local_metadata_version &&
            zk_min_unprocessed_insert_time.empty() &&
            zk_max_processed_insert_time.empty() &&
            zk_mutation_pointer.empty() &&
            zk_creator_info == creator_info)
        {
            LOG_DEBUG(log, "Empty replica {} exists, will use it", replica_path);
            return;
        }
    }

    Coordination::Error code;

    do
    {
        Coordination::Stat replicas_stat;
        String replicas_value;

        if (!zookeeper->tryGet(zookeeper_path + "/replicas", replicas_value, &replicas_stat))
            throw Exception(ErrorCodes::ALL_REPLICAS_LOST,
                "Cannot create a replica of the table {}, because the last replica of the table was dropped right now",
                zookeeper_path);

        /// It is not the first replica, we will mark it as "lost", to immediately repair (clone) from existing replica.
        /// By the way, it's possible that the replica will be first, if all previous replicas were removed concurrently.
        const String is_lost_value = replicas_stat.numChildren ? "1" : "0";

        Coordination::Requests ops;
        ops.emplace_back(zkutil::makeCreateRequest(replica_path, "",
            zkutil::CreateMode::Persistent));
        ops.emplace_back(zkutil::makeCreateRequest(replica_path + "/host", "",
            zkutil::CreateMode::Persistent));
        ops.emplace_back(zkutil::makeCreateRequest(replica_path + "/log_pointer", "",
            zkutil::CreateMode::Persistent));
        ops.emplace_back(zkutil::makeCreateRequest(replica_path + "/queue", "",
            zkutil::CreateMode::Persistent));
        ops.emplace_back(zkutil::makeCreateRequest(replica_path + "/parts", "",
            zkutil::CreateMode::Persistent));
        ops.emplace_back(zkutil::makeCreateRequest(replica_path + "/flags", "",
            zkutil::CreateMode::Persistent));
        ops.emplace_back(zkutil::makeCreateRequest(replica_path + "/is_lost", is_lost_value,
            zkutil::CreateMode::Persistent));
        ops.emplace_back(zkutil::makeCreateRequest(replica_path + "/metadata", local_metadata,
            zkutil::CreateMode::Persistent));
        ops.emplace_back(zkutil::makeCreateRequest(replica_path + "/columns", local_columns,
            zkutil::CreateMode::Persistent));
        ops.emplace_back(zkutil::makeCreateRequest(replica_path + "/metadata_version", local_metadata_version,
            zkutil::CreateMode::Persistent));

        /// The following 3 nodes were added in version 1.1.xxx, so we create them here, not in createNewZooKeeperNodes()
        ops.emplace_back(zkutil::makeCreateRequest(replica_path + "/min_unprocessed_insert_time", "",
            zkutil::CreateMode::Persistent));
        ops.emplace_back(zkutil::makeCreateRequest(replica_path + "/max_processed_insert_time", "",
            zkutil::CreateMode::Persistent));
        ops.emplace_back(zkutil::makeCreateRequest(replica_path + "/mutation_pointer", "",
            zkutil::CreateMode::Persistent));

        ops.emplace_back(zkutil::makeCreateRequest(replica_path + "/creator_info", creator_info,
            zkutil::CreateMode::Persistent));

        if (cluster.has_value())
            cluster->addCreateReplicaOps(ops);

        /// Check version of /replicas to see if there are any replicas created at the same moment of time.
        ops.emplace_back(zkutil::makeSetRequest(zookeeper_path + "/replicas", "last added replica: " + replica_name, replicas_stat.version));

        Coordination::Responses responses;
        code = zookeeper->tryMulti(ops, responses);

        switch (code)
        {
            case Coordination::Error::ZNODEEXISTS:
                throw Exception(ErrorCodes::REPLICA_ALREADY_EXISTS, "Replica {} already exists", replica_path);
            case Coordination::Error::ZBADVERSION:
                LOG_INFO(log, "Retrying createReplica(), because some other replicas were created at the same time");
                break;
            case Coordination::Error::ZNONODE:
                throw Exception(ErrorCodes::ALL_REPLICAS_LOST, "Table {} was suddenly removed", zookeeper_path);
            default:
                zkutil::KeeperMultiException::check(code, ops, responses);
        }
    } while (code == Coordination::Error::ZBADVERSION);
}


zkutil::ZooKeeperPtr StorageReplicatedMergeTree::getZooKeeperIfTableShutDown() const
{
    zkutil::ZooKeeperPtr maybe_new_zookeeper;
    if (zookeeper_name == default_zookeeper_name)
        maybe_new_zookeeper = getContext()->getZooKeeper();
    else
        maybe_new_zookeeper = getContext()->getAuxiliaryZooKeeper(zookeeper_name);
    maybe_new_zookeeper->sync(zookeeper_path);
    return maybe_new_zookeeper;
}

std::vector<String> StorageReplicatedMergeTree::getZookeeperZeroCopyLockPaths() const
{
    const auto settings = getSettings();
    if (!settings->allow_remote_fs_zero_copy_replication)
    {
        return {};
    }

    const auto & disks = getStoragePolicy()->getDisks();
    std::set<String> disk_types_with_zero_copy;
    for (const auto & disk : disks)
    {
        if (!disk->supportZeroCopyReplication())
            continue;

        disk_types_with_zero_copy.insert(disk->getDataSourceDescription().toString());
    }

    const auto actual_table_shared_id = getTableSharedID();

    std::vector<String> result;
    result.reserve(disk_types_with_zero_copy.size());

    for (const auto & disk_type: disk_types_with_zero_copy)
    {
        auto zero_copy = fmt::format("zero_copy_{}", disk_type);
        auto zero_copy_path = fs::path(settings->remote_fs_zero_copy_zookeeper_path.toString()) / zero_copy;

        result.push_back(zero_copy_path / actual_table_shared_id);
    }

    return result;
}

void StorageReplicatedMergeTree::dropZookeeperZeroCopyLockPaths(zkutil::ZooKeeperPtr zookeeper, std::vector<String> zero_copy_locks_paths,
                                                                LoggerPtr logger)
{
    for (const auto & zero_copy_locks_root : zero_copy_locks_paths)
    {
        auto code = zookeeper->tryRemove(zero_copy_locks_root);
        if (code == Coordination::Error::ZNOTEMPTY)
        {
            LOG_WARNING(logger, "Zero copy locks are not empty for {}. There are some lost locks inside."
                              "Removing them all.", zero_copy_locks_root);
            zookeeper->tryRemoveRecursive(zero_copy_locks_root);
        }
        else if (code == Coordination::Error::ZNONODE)
        {
            LOG_INFO(logger, "Zero copy locks directory {} is absent on ZooKeeper.", zero_copy_locks_root);
        }
        else
        {
            chassert(code == Coordination::Error::ZOK);
        }
    }
}

void StorageReplicatedMergeTree::drop()
{
    /// There is also the case when user has configured ClickHouse to wrong ZooKeeper cluster
    /// or metadata of staled replica were removed manually,
    /// in this case, has_metadata_in_zookeeper = false, and we also permit to drop the table.

    bool maybe_has_metadata_in_zookeeper = !has_metadata_in_zookeeper.has_value() || *has_metadata_in_zookeeper;
    zkutil::ZooKeeperPtr zookeeper;
    if (maybe_has_metadata_in_zookeeper)
    {
        /// Table can be shut down, restarting thread is not active
        /// and calling StorageReplicatedMergeTree::getZooKeeper()/getAuxiliaryZooKeeper() won't suffice.
        zookeeper = getZooKeeperIfTableShutDown();
        /// Update zookeeper client, since existing may be expired, while ZooKeeper is required inside dropAllData().
        current_zookeeper = zookeeper;

        /// If probably there is metadata in ZooKeeper, we don't allow to drop the table.
        if (!zookeeper)
            throw Exception(ErrorCodes::TABLE_IS_READ_ONLY, "Can't drop readonly replicated table (need to drop data in ZooKeeper as well)");
    }

    /// Wait for loading of all outdated parts because
    /// in case of zero copy recursive removal of directory
    /// is not supported and table cannot be dropped.
    if (canUseZeroCopyReplication())
    {
        /// Load remaining parts synchronously because task
        /// for loading is already cancelled in shutdown().
        loadOutdatedDataParts(/*is_async=*/ false);
    }


    /// getZookeeperZeroCopyLockPaths has to be called before dropAllData
    /// otherwise table_shared_id is unknown
    auto zero_copy_locks_paths = getZookeeperZeroCopyLockPaths();

    dropAllData();

    if (maybe_has_metadata_in_zookeeper)
    {
        /// Session could expire, get it again
        zookeeper = getZooKeeperIfTableShutDown();

        auto lost_part_count_path = fs::path(zookeeper_path) / "lost_part_count";
        Coordination::Stat lost_part_count_stat;
        String lost_part_count_str;
        if (zookeeper->tryGet(lost_part_count_path, lost_part_count_str, &lost_part_count_stat))
        {
            UInt64 lost_part_count = lost_part_count_str.empty() ? 0 : parse<UInt64>(lost_part_count_str);
            if (lost_part_count > 0)
                LOG_INFO(log, "Dropping table with non-zero lost_part_count equal to {}", lost_part_count);
        }

        bool last_replica_dropped = dropReplica(zookeeper, zookeeper_path,
            replica_name,
            log.load(),
            getSettings(),
            &has_metadata_in_zookeeper,
            cluster.has_value() ? &cluster.value() : nullptr);
        if (last_replica_dropped)
            dropZookeeperZeroCopyLockPaths(zookeeper, zero_copy_locks_paths, log.load());
    }
}

bool StorageReplicatedMergeTree::dropReplica(zkutil::ZooKeeperPtr zookeeper, const String & zookeeper_path, const String & replica,
                                             LoggerPtr logger, MergeTreeSettingsPtr table_settings, std::optional<bool> * has_metadata_out, ReplicatedMergeTreeCluster * cluster)
{
    if (zookeeper->expired())
        throw Exception(ErrorCodes::TABLE_WAS_NOT_DROPPED, "Table was not dropped because ZooKeeper session has expired.");

    auto remote_replica_path = zookeeper_path + "/replicas/" + replica;

    LOG_INFO(logger, "Removing replica {}, marking it as lost", remote_replica_path);
    /// Mark itself lost before removing, because the following recursive removal may fail
    /// and partially dropped replica may be considered as alive one (until someone will mark it lost)
    zookeeper->trySet(remote_replica_path + "/is_lost", "1");

    /// NOTE: we should check for remote_replica_path existence,
    /// since otherwise DROP REPLICA will fail if the replica had been already removed.
    if (!zookeeper->exists(remote_replica_path))
    {
        LOG_INFO(logger, "Removing replica {} does not exist", remote_replica_path);
        return false;
    }

    {
        /// Remove "host" node first to mark replica as dropped (the choice is arbitrary,
        /// it could be any node without children that exists since ancient server versions and not re-created on startup)
        [[maybe_unused]] auto code = zookeeper->tryRemove(fs::path(remote_replica_path) / "host");
        assert(code == Coordination::Error::ZOK || code == Coordination::Error::ZNONODE);

        /// Then try to remove paths that are known to be flat (all children are leafs)
        Strings flat_nodes = {"flags", "queue"};
        if (table_settings && table_settings->use_minimalistic_part_header_in_zookeeper)
            flat_nodes.emplace_back("parts");
        for (const auto & node : flat_nodes)
        {
            bool removed_quickly = zookeeper->tryRemoveChildrenRecursive(fs::path(remote_replica_path) / node, /* probably flat */ true);
            if (!removed_quickly)
                LOG_WARNING(logger, "Failed to quickly remove node '{}' and its children, fell back to recursive removal (replica: {})",
                            node, remote_replica_path);
        }

        /// Then try to remove nodes that are known to have no children (and should always exist)
        Coordination::Requests ops;
        for (const auto & node : flat_nodes)
            ops.emplace_back(zkutil::makeRemoveRequest(remote_replica_path + "/" + node, -1));

        if (cluster)
            cluster->addRemoveReplicaOps(zookeeper, ops);

        ops.emplace_back(zkutil::makeRemoveRequest(remote_replica_path + "/columns", -1));
        ops.emplace_back(zkutil::makeRemoveRequest(remote_replica_path + "/is_lost", -1));
        ops.emplace_back(zkutil::makeRemoveRequest(remote_replica_path + "/log_pointer", -1));
        ops.emplace_back(zkutil::makeRemoveRequest(remote_replica_path + "/max_processed_insert_time", -1));
        ops.emplace_back(zkutil::makeRemoveRequest(remote_replica_path + "/min_unprocessed_insert_time", -1));
        ops.emplace_back(zkutil::makeRemoveRequest(remote_replica_path + "/metadata", -1));
        ops.emplace_back(zkutil::makeRemoveRequest(remote_replica_path + "/metadata_version", -1));
        ops.emplace_back(zkutil::makeRemoveRequest(remote_replica_path + "/mutation_pointer", -1));
        Coordination::Responses res;
        code = zookeeper->tryMulti(ops, res);
        if (code != Coordination::Error::ZOK)
            LOG_WARNING(logger, "Cannot quickly remove nodes without children: {} (replica: {}). Will remove recursively.",
                        code, remote_replica_path);

        /// And finally remove everything else recursively
        /// It may left some garbage if replica_path subtree is concurrently modified
        zookeeper->tryRemoveChildrenRecursive(remote_replica_path);

        /// Update has_metadata_in_zookeeper to avoid retries. Otherwise we can accidentally remove metadata of a new table on retries
        if (has_metadata_out)
            *has_metadata_out = false;

        if (zookeeper->tryRemove(remote_replica_path) != Coordination::Error::ZOK)
            LOG_ERROR(logger, "Replica was not completely removed from ZooKeeper, {} still exists and may contain some garbage.", remote_replica_path);
    }

    /// Check that `zookeeper_path` exists: it could have been deleted by another replica after execution of previous line.
    Strings replicas;
    if (Coordination::Error::ZOK != zookeeper->tryGetChildren(zookeeper_path + "/replicas", replicas) || !replicas.empty())
        return false;

    LOG_INFO(logger, "{} is the last replica, will remove table", remote_replica_path);

    /** At this moment, another replica can be created and we cannot remove the table.
      * Try to remove /replicas node first. If we successfully removed it,
      * it guarantees that we are the only replica that proceed to remove the table
      * and no new replicas can be created after that moment (it requires the existence of /replicas node).
      * and table cannot be recreated with new /replicas node on another servers while we are removing data,
      * because table creation is executed in single transaction that will conflict with remaining nodes.
      */

    /// Node /dropped works like a lock that protects from concurrent removal of old table and creation of new table.
    /// But recursive removal may fail in the middle of operation leaving some garbage in zookeeper_path, so
    /// we remove it on table creation if there is /dropped node. Creating thread may remove /dropped node created by
    /// removing thread, and it causes race condition if removing thread is not finished yet.
    /// To avoid this we also create ephemeral child before starting recursive removal.
    /// (The existence of child node does not allow to remove parent node).
    Coordination::Requests ops;
    Coordination::Responses responses;
    String drop_lock_path = zookeeper_path + "/dropped/lock";
    ops.emplace_back(zkutil::makeRemoveRequest(zookeeper_path + "/replicas", -1));
    if (cluster)
        cluster->addDropOps(ops);
    ops.emplace_back(zkutil::makeCreateRequest(zookeeper_path + "/dropped", "", zkutil::CreateMode::Persistent));
    ops.emplace_back(zkutil::makeCreateRequest(drop_lock_path, "", zkutil::CreateMode::Ephemeral));
    Coordination::Error code = zookeeper->tryMulti(ops, responses);

    if (code == Coordination::Error::ZNONODE || code == Coordination::Error::ZNODEEXISTS)
    {
        LOG_WARNING(logger, "Table {} is already started to be removing by another replica right now", remote_replica_path);
        return false;
    }
    else if (code == Coordination::Error::ZNOTEMPTY)
    {
        LOG_WARNING(logger, "Another replica was suddenly created, will keep the table {}", remote_replica_path);
        return false;
    }
    else if (code != Coordination::Error::ZOK)
    {
        zkutil::KeeperMultiException::check(code, ops, responses);
    }
    else
    {
        auto metadata_drop_lock = zkutil::EphemeralNodeHolder::existing(drop_lock_path, *zookeeper);
        LOG_INFO(logger, "Removing table {} (this might take several minutes)", zookeeper_path);
        removeTableNodesFromZooKeeper(zookeeper, zookeeper_path, metadata_drop_lock, logger);
    }

    return true;
}


bool StorageReplicatedMergeTree::dropReplica(const String & drop_zookeeper_path, const String & drop_replica, LoggerPtr logger)
{
    zkutil::ZooKeeperPtr zookeeper = getZooKeeperIfTableShutDown();

    /// NOTE it's not atomic: replica may become active after this check, but before dropReplica(...)
    /// However, the main use case is to drop dead replica, which cannot become active.
    /// This check prevents only from accidental drop of some other replica.
    if (zookeeper->exists(drop_zookeeper_path + "/replicas/" + drop_replica + "/is_active"))
        throw Exception(ErrorCodes::TABLE_WAS_NOT_DROPPED, "Can't drop replica: {}, because it's active", drop_replica);

    return dropReplica(zookeeper, drop_zookeeper_path, drop_replica, logger);
}

void StorageReplicatedMergeTree::dropClusterReplica(ContextPtr local_context)
{
    /// Hold "is_active" node to allow fetch from this replica
    auto is_active_node = replica_is_active_node;

    flushAndPrepareForShutdown();
    partialShutdown();
    cluster->dropReplica(local_context);
}

bool StorageReplicatedMergeTree::removeTableNodesFromZooKeeper(zkutil::ZooKeeperPtr zookeeper,
        const String & zookeeper_path, const zkutil::EphemeralNodeHolder::Ptr & metadata_drop_lock, LoggerPtr logger)
{
    bool completely_removed = false;

    /// NOTE /block_numbers/ actually is not flat, because /block_numbers/<partition_id>/ may have ephemeral children,
    /// but we assume that all ephemeral block locks are already removed when table is being dropped.
    static constexpr std::array flat_nodes = {"block_numbers", "blocks", "async_blocks", "leader_election", "log", "mutations", "pinned_part_uuids"};

    /// First try to remove paths that are known to be flat
    for (const auto * node : flat_nodes)
    {
        bool removed_quickly = zookeeper->tryRemoveChildrenRecursive(fs::path(zookeeper_path) / node, /* probably flat */ true);
        if (!removed_quickly)
            LOG_WARNING(logger, "Failed to quickly remove node '{}' and its children, fell back to recursive removal (table: {})",
                        node, zookeeper_path);
    }

    /// Then try to remove nodes that are known to have no children (and should always exist)
    Coordination::Requests ops;
    for (const auto * node : flat_nodes)
        ops.emplace_back(zkutil::makeRemoveRequest(zookeeper_path + "/" + node, -1));

    ops.emplace_back(zkutil::makeRemoveRequest(zookeeper_path + "/alter_partition_version", -1));
    ops.emplace_back(zkutil::makeRemoveRequest(zookeeper_path + "/columns", -1));
    ops.emplace_back(zkutil::makeRemoveRequest(zookeeper_path + "/metadata", -1));
    ops.emplace_back(zkutil::makeRemoveRequest(zookeeper_path + "/table_shared_id", -1));
    Coordination::Responses res;
    auto code = zookeeper->tryMulti(ops, res);
    if (code != Coordination::Error::ZOK)
        LOG_WARNING(logger, "Cannot quickly remove nodes without children: {} (table: {}). Will remove recursively.",
                    code, zookeeper_path);

    Strings children;
    code = zookeeper->tryGetChildren(zookeeper_path, children);
    if (code == Coordination::Error::ZNONODE)
        throw Exception(ErrorCodes::LOGICAL_ERROR, "There is a race condition between creation and removal of replicated table. It's a bug");

    for (const auto & child : children)
    {
        if (child != "dropped")
            zookeeper->tryRemoveRecursive(fs::path(zookeeper_path) / child);
    }

    ops.clear();
    Coordination::Responses responses;
    ops.emplace_back(zkutil::makeRemoveRequest(metadata_drop_lock->getPath(), -1));
    ops.emplace_back(zkutil::makeRemoveRequest(fs::path(zookeeper_path) / "dropped", -1));
    ops.emplace_back(zkutil::makeRemoveRequest(zookeeper_path, -1));
    code = zookeeper->tryMulti(ops, responses, /* check_session_valid */ true);

    if (code == Coordination::Error::ZNONODE)
    {
        throw Exception(ErrorCodes::LOGICAL_ERROR, "There is a race condition between creation and removal of replicated table. It's a bug");
    }
    else if (code == Coordination::Error::ZNOTEMPTY)
    {
        LOG_ERROR(logger, "Table was not completely removed from ZooKeeper, {} still exists and may contain some garbage,"
                          "but someone is removing it right now.", zookeeper_path);
    }
    else if (code != Coordination::Error::ZOK)
    {
        /// It is still possible that ZooKeeper session is expired or server is killed in the middle of the delete operation.
        zkutil::KeeperMultiException::check(code, ops, responses);
    }
    else
    {
        metadata_drop_lock->setAlreadyRemoved();
        completely_removed = true;
        LOG_INFO(logger, "Table {} was successfully removed from ZooKeeper", zookeeper_path);
    }

    return completely_removed;
}


/** Verify that list of columns and table storage_settings_ptr match those specified in ZK (/metadata).
  * If not, throw an exception.
  */
bool StorageReplicatedMergeTree::checkTableStructure(const String & zookeeper_prefix, const StorageMetadataPtr & metadata_snapshot, bool strict_check)
{
    auto zookeeper = getZooKeeper();

    ReplicatedMergeTreeTableMetadata old_metadata(*this, metadata_snapshot);

    Coordination::Stat metadata_stat;
    String metadata_str = zookeeper->get(fs::path(zookeeper_prefix) / "metadata", &metadata_stat);
    auto metadata_from_zk = ReplicatedMergeTreeTableMetadata::parse(metadata_str);
    old_metadata.checkEquals(metadata_from_zk, metadata_snapshot->getColumns(), getContext());

    Coordination::Stat columns_stat;
    auto columns_from_zk = ColumnsDescription::parse(zookeeper->get(fs::path(zookeeper_prefix) / "columns", &columns_stat));

    const ColumnsDescription & old_columns = metadata_snapshot->getColumns();
    if (columns_from_zk == old_columns)
        return true;

    if (!strict_check && metadata_stat.version != 0)
    {
        LOG_WARNING(log, "Table columns structure in ZooKeeper is different from local table structure. "
                    "Assuming it's because the table was altered concurrently. Metadata version: {}. Local columns:\n"
                    "{}\nZookeeper columns:\n{}", metadata_stat.version, old_columns.toString(), columns_from_zk.toString());
        return false;
    }

    throw Exception(ErrorCodes::INCOMPATIBLE_COLUMNS,
        "Table columns structure in ZooKeeper is different from local table structure. Local columns:\n"
        "{}\nZookeeper columns:\n{}", old_columns.toString(), columns_from_zk.toString());
}

void StorageReplicatedMergeTree::setTableStructure(const StorageID & table_id, const ContextPtr & local_context,
    ColumnsDescription new_columns, const ReplicatedMergeTreeTableMetadata::Diff & metadata_diff, int32_t new_metadata_version)
{
    StorageInMemoryMetadata old_metadata = getInMemoryMetadata();

    StorageInMemoryMetadata new_metadata = metadata_diff.getNewMetadata(new_columns, local_context, old_metadata);
    new_metadata.setMetadataVersion(new_metadata_version);

    /// Even if the primary/sorting/partition keys didn't change we must reinitialize it
    /// because primary/partition key column types might have changed.
    checkTTLExpressions(new_metadata, old_metadata);
    setProperties(new_metadata, old_metadata);

    DatabaseCatalog::instance().getDatabase(table_id.database_name)->alterTable(local_context, table_id, new_metadata);
}


void StorageReplicatedMergeTree::paranoidCheckForCoveredPartsInZooKeeperOnStart(const Strings & parts_in_zk, const Strings & parts_to_fetch) const
{
#ifdef ABORT_ON_LOGICAL_ERROR
    constexpr bool paranoid_check_for_covered_parts_default = true;
#else
    constexpr bool paranoid_check_for_covered_parts_default = false;
#endif

    bool paranoid_check_for_covered_parts = Context::getGlobalContextInstance()->getConfigRef().getBool(
        "replicated_merge_tree_paranoid_check_on_startup", paranoid_check_for_covered_parts_default);
    if (!paranoid_check_for_covered_parts)
        return;

    ActiveDataPartSet active_set(format_version);
    for (const auto & part_name : parts_in_zk)
        active_set.add(part_name);

    const auto disks = getStoragePolicy()->getDisks();
    auto path = getRelativeDataPath();

    for (const auto & part_name : parts_in_zk)
    {
        String covering_part = active_set.getContainingPart(part_name);
        if (part_name == covering_part)
            continue;

        bool found = false;
        for (const DiskPtr & disk : disks)
            if (disk->exists(fs::path(path) / part_name))
                found = true;

        if (!found)
            found = std::find(parts_to_fetch.begin(), parts_to_fetch.end(), part_name) != parts_to_fetch.end();

        if (!found)
        {
            LOG_WARNING(
                log,
                "Part {} of table {} exists in ZooKeeper and covered by another part in ZooKeeper ({}), but doesn't exist on any disk. "
                "It may cause false-positive 'part is lost forever' messages",
                part_name,
                getStorageID().getNameForLogs(),
                covering_part);
            ProfileEvents::increment(ProfileEvents::ReplicatedCoveredPartsInZooKeeperOnStart);
            chassert(false);
        }
    }
}

void StorageReplicatedMergeTree::checkParts(bool skip_sanity_checks)
{
    if (checkPartsImpl(skip_sanity_checks))
        return;

    /// We failed to check parts in an optimistic way, and now we need all the parts including Outdated parts to check them correctly.
    waitForOutdatedPartsToBeLoaded();

    if (checkPartsImpl(skip_sanity_checks))
        return;

    throw Exception(ErrorCodes::LOGICAL_ERROR, "checkPartsImpl returned false after loading Outdated parts");
}

bool StorageReplicatedMergeTree::checkPartsImpl(bool skip_sanity_checks)
{
    auto zookeeper = getZooKeeper();

    Strings expected_parts_vec = zookeeper->getChildren(fs::path(replica_path) / "parts");

    /// Parts in ZK.
    NameSet expected_parts(expected_parts_vec.begin(), expected_parts_vec.end());

    /// There are no PreActive parts at startup.
    bool incomplete_list_of_outdated_parts = !outdated_data_parts_loading_finished;
    auto parts = getDataParts({MergeTreeDataPartState::Active, MergeTreeDataPartState::Outdated});

    /** Local parts that are not in ZK.
      * In very rare cases they may cover missing parts
      * and someone may think that pushing them to zookeeper is good idea.
      * But actually we can't precisely determine that ALL missing parts
      * covered by this unexpected part. So missing parts will be downloaded.
      */
    /// Intersection of local parts and expected parts
    ActiveDataPartSet local_expected_parts_set(format_version);

    for (const auto & part : parts)
    {
        local_expected_parts_set.add(part->name);
    }

    /// Which parts should be taken from other replicas.
    Strings parts_to_fetch;

    for (const String & missing_name : expected_parts)
        if (!getActiveContainingPart(missing_name))
            parts_to_fetch.push_back(missing_name);

    paranoidCheckForCoveredPartsInZooKeeperOnStart(expected_parts_vec, parts_to_fetch);

    waitForUnexpectedPartsToBeLoaded();

    ActiveDataPartSet set_of_empty_unexpected_parts(format_version);
    for (const auto & load_state : unexpected_data_parts)
    {
        if (load_state.is_broken || load_state.part->rows_count || !load_state.uncovered)
            continue;

        set_of_empty_unexpected_parts.add(load_state.part->name);
    }
    if (auto empty_count = set_of_empty_unexpected_parts.size())
        LOG_WARNING(log, "Found {} empty unexpected parts (probably some dropped parts were not cleaned up before restart): [{}]",
                 empty_count, fmt::join(set_of_empty_unexpected_parts.getParts(), ", "));

    /** To check the adequacy, for the parts that are in the FS, but not in ZK, we will only consider not the most recent parts.
      * Because unexpected new parts usually arise only because they did not have time to enroll in ZK with a rough restart of the server.
      * It also occurs from deduplicated parts that did not have time to retire.
      */
    size_t unexpected_parts_nonnew = 0;
    UInt64 unexpected_parts_nonnew_rows = 0;
    UInt64 unexpected_parts_rows = 0;

    Strings covered_unexpected_parts;
    std::unordered_set<String> uncovered_unexpected_parts;
    std::unordered_set<String> restorable_unexpected_parts;
    UInt64 uncovered_unexpected_parts_rows = 0;

    for (const auto & load_state : unexpected_data_parts)
    {
        if (load_state.is_broken)
            continue;
        unexpected_parts_rows += load_state.part->rows_count;

        /// This part may be covered by some expected part that is active and present locally
        /// Probably we just did not remove this part from disk before restart (but removed from ZooKeeper)
        String covering_local_part = local_expected_parts_set.getContainingPart(load_state.part->name);
        if (!covering_local_part.empty())
        {
            covered_unexpected_parts.push_back(load_state.part->name);
            continue;
        }

        String covering_empty_part = set_of_empty_unexpected_parts.getContainingPart(load_state.part->name);
        if (!covering_empty_part.empty())
        {
            LOG_INFO(log, "Unexpected part {} is covered by empty part {}, assuming it has been dropped just before restart",
                        load_state.part->name, covering_empty_part);
            covered_unexpected_parts.push_back(load_state.part->name);
            continue;
        }

        auto covered_parts = local_expected_parts_set.getPartInfosCoveredBy(load_state.part->info);

        if (MergeTreePartInfo::areAllBlockNumbersCovered(load_state.part->info, covered_parts))
        {
            restorable_unexpected_parts.insert(load_state.part->name);
            continue;
        }

        /// We have uncovered unexpected parts, and we are not sure if we can restore them or not.
        /// So we have to exit, load all Outdated parts, and check again.
        if (incomplete_list_of_outdated_parts)
        {
            LOG_INFO(log, "Outdated parts are not loaded yet, but we may need them to check if unexpected parts can be recovered. "
                          "Need retry.");
            return false;
        }

        /// Part is unexpected and we don't have covering part: it's suspicious
        uncovered_unexpected_parts.insert(load_state.part->name);
        uncovered_unexpected_parts_rows += load_state.part->rows_count;

        if (load_state.part->info.level > 0)
        {
            ++unexpected_parts_nonnew;
            unexpected_parts_nonnew_rows += load_state.part->rows_count;
        }
    }

    const UInt64 parts_to_fetch_blocks = std::accumulate(parts_to_fetch.cbegin(), parts_to_fetch.cend(), 0,
        [&](UInt64 acc, const String & part_name)
        {
            if (const auto part_info = MergeTreePartInfo::tryParsePartName(part_name, format_version))
                return acc + part_info->getBlocksCount();

            LOG_ERROR(log, "Unexpected part name: {}", part_name);
            return acc;
        });

    /** We can automatically synchronize data,
      *  if the ratio of the total number of errors to the total number of parts (minimum - on the local filesystem or in ZK)
      *  is no more than some threshold (for example 50%).
      *
      * A large ratio of mismatches in the data on the filesystem and the expected data
      *  may indicate a configuration error (the server accidentally connected as a replica not from right shard).
      * In this case, the protection mechanism does not allow the server to start.
      */

    UInt64 total_rows_on_filesystem = 0;
    for (const auto & part : parts)
        total_rows_on_filesystem += part->rows_count;
    /// We need to sum the rows count of all unexpected data parts;
    for (const auto & part : unexpected_data_parts)
        total_rows_on_filesystem += part.part->rows_count;

    const auto storage_settings_ptr = getSettings();
    bool insane = uncovered_unexpected_parts_rows > total_rows_on_filesystem * storage_settings_ptr->replicated_max_ratio_of_wrong_parts;

    constexpr auto sanity_report_fmt = "The local set of parts of table {} doesn't look like the set of parts in ZooKeeper: "
                                               "{} rows of {} total rows in filesystem are suspicious. "
                                               "There are {} uncovered unexpected parts with {} rows ({} of them is not just-written with {} rows), "
                                               "{} missing parts (with {} blocks), {} covered unexpected parts (with {} rows).";

    constexpr auto sanity_report_debug_fmt = "Uncovered unexpected parts: {}. Restorable unexpected parts: {}. Missing parts: {}. Covered unexpected parts: {}. Expected parts: {}.";

    if (insane && !skip_sanity_checks)
    {
        LOG_DEBUG(log, sanity_report_debug_fmt, fmt::join(uncovered_unexpected_parts, ", "), fmt::join(restorable_unexpected_parts, ", "), fmt::join(parts_to_fetch, ", "),
                  fmt::join(covered_unexpected_parts, ", "), fmt::join(expected_parts, ", "));
        throw Exception(ErrorCodes::TOO_MANY_UNEXPECTED_DATA_PARTS, sanity_report_fmt, getStorageID().getNameForLogs(),
                        formatReadableQuantity(uncovered_unexpected_parts_rows),
                        formatReadableQuantity(total_rows_on_filesystem),
                        uncovered_unexpected_parts.size(), uncovered_unexpected_parts_rows, unexpected_parts_nonnew, unexpected_parts_nonnew_rows,
                        parts_to_fetch.size(), parts_to_fetch_blocks, covered_unexpected_parts.size(),
                        unexpected_parts_rows - uncovered_unexpected_parts_rows);
    }

    if (unexpected_parts_nonnew_rows > 0 || uncovered_unexpected_parts_rows > 0 || !restorable_unexpected_parts.empty())
    {
        LOG_DEBUG(log, sanity_report_debug_fmt, fmt::join(uncovered_unexpected_parts, ", "), fmt::join(restorable_unexpected_parts, ", "), fmt::join(parts_to_fetch, ", "),
                  fmt::join(covered_unexpected_parts, ", "), fmt::join(expected_parts, ", "));
        LOG_WARNING(log, sanity_report_fmt, getStorageID().getNameForLogs(),
                    formatReadableQuantity(uncovered_unexpected_parts_rows), formatReadableQuantity(total_rows_on_filesystem),
                    uncovered_unexpected_parts.size(), uncovered_unexpected_parts_rows, unexpected_parts_nonnew, unexpected_parts_nonnew_rows,
                    parts_to_fetch.size(), parts_to_fetch_blocks, covered_unexpected_parts.size(), unexpected_parts_rows - uncovered_unexpected_parts_rows);
    }
    else
    {
        if (!parts_to_fetch.empty())
            LOG_DEBUG(log, "Found parts to fetch (exist in zookeeper, but not locally): [{}]", fmt::join(parts_to_fetch, ", "));
    }

    /// Add to the queue jobs to pick up the missing parts from other replicas and remove from ZK the information that we have them.
    queue.setBrokenPartsToEnqueueFetchesOnLoading(std::move(parts_to_fetch));

    /// detached all unexpected data parts after sanity check.
    for (auto & part_state : unexpected_data_parts)
    {
        part_state.part->renameToDetached("ignored");
    }
    unexpected_data_parts.clear();

    return true;
}


void StorageReplicatedMergeTree::syncPinnedPartUUIDs()
{
    auto zookeeper = getZooKeeper();

    Coordination::Stat stat;
    String s = zookeeper->get(zookeeper_path + "/pinned_part_uuids", &stat);

    std::lock_guard lock(pinned_part_uuids_mutex);

    /// Unsure whether or not this can be called concurrently.
    if (pinned_part_uuids->stat.version < stat.version)
    {
        auto new_pinned_part_uuids = std::make_shared<PinnedPartUUIDs>();
        new_pinned_part_uuids->fromString(s);
        new_pinned_part_uuids->stat = stat;

        pinned_part_uuids = new_pinned_part_uuids;
    }
}

bool StorageReplicatedMergeTree::checkPartChecksumsAndAddCommitOps(
    const ZooKeeperWithFaultInjectionPtr & zookeeper,
    const DataPartPtr & part,
    Coordination::Requests & ops,
    String part_name,
    NameSet & absent_replicas_paths)
{
    if (part_name.empty())
        part_name = part->name;

    auto local_part_header = ReplicatedMergeTreePartHeader::fromColumnsAndChecksums(part->getColumns(), part->checksums);

    Strings replicas = zookeeper->getChildren(fs::path(zookeeper_path) / "replicas");
    std::shuffle(replicas.begin(), replicas.end(), thread_local_rng);
    bool part_found = false;
    bool part_exists_on_our_replica = false;

    for (const String & replica : replicas)
    {
        String current_part_path = fs::path(zookeeper_path) / "replicas" / replica / "parts" / part_name;
        String part_zk_str;
        if (!zookeeper->tryGet(current_part_path, part_zk_str))
        {
            absent_replicas_paths.emplace(current_part_path);
            continue;
        }
        else
        {
            part_found = true;
            if (replica == replica_name)
                part_exists_on_our_replica = true;
        }

        ReplicatedMergeTreePartHeader replica_part_header;
        if (part_zk_str.empty())
        {
            String columns_str;
            String checksums_str;

            if (zookeeper->tryGet(fs::path(current_part_path) / "columns", columns_str) &&
                zookeeper->tryGet(fs::path(current_part_path) / "checksums", checksums_str))
            {
                replica_part_header = ReplicatedMergeTreePartHeader::fromColumnsAndChecksumsZNodes(columns_str, checksums_str);
            }
            else
            {
                if (zookeeper->exists(current_part_path))
                    throw Exception(ErrorCodes::LOGICAL_ERROR, "Part {} has empty header and does not have columns and checksums. "
                                                               "Looks like a bug.", current_part_path);
                LOG_INFO(log, "Not checking checksums of part {} with replica {} because part was removed from ZooKeeper", part_name, replica);
                continue;
            }
        }
        else
        {
            replica_part_header = ReplicatedMergeTreePartHeader::fromString(part_zk_str);
        }

        if (replica_part_header.getColumnsHash() != local_part_header.getColumnsHash())
        {
            /// Currently there are only one (known) cases when it may happen:
            ///  - KILL MUTATION query had removed mutation before all replicas have executed assigned MUTATE_PART entries.
            ///    Some replicas may skip this mutation and update part version without actually applying any changes.
            ///    It leads to mismatching checksum if changes were applied on other replicas.
            throw Exception(ErrorCodes::CHECKSUM_DOESNT_MATCH, "Part {} from {} has different columns hash "
                            "(it may rarely happen on race condition with KILL MUTATION).", part_name, replica);
        }

        replica_part_header.getChecksums().checkEqual(local_part_header.getChecksums(), true, part_name);
        break;
    }

    if (part_found)
        absent_replicas_paths.clear();

    if (!part_exists_on_our_replica)
    {
        const auto storage_settings_ptr = getSettings();
        String part_path = fs::path(replica_path) / "parts" / part_name;

        if (storage_settings_ptr->use_minimalistic_part_header_in_zookeeper)
        {
            ops.emplace_back(zkutil::makeCreateRequest(
                part_path, local_part_header.toString(), zkutil::CreateMode::Persistent));
        }
        else
        {
            ops.emplace_back(zkutil::makeCreateRequest(
                part_path, "", zkutil::CreateMode::Persistent));
            ops.emplace_back(zkutil::makeCreateRequest(
                fs::path(part_path) / "columns", part->getColumns().toString(), zkutil::CreateMode::Persistent));
            ops.emplace_back(zkutil::makeCreateRequest(
                fs::path(part_path) / "checksums", getChecksumsForZooKeeper(part->checksums), zkutil::CreateMode::Persistent));
        }
    }
    else
    {
        LOG_WARNING(log, "checkPartAndAddToZooKeeper: node {} already exists. Will not commit any nodes.",
                    (fs::path(replica_path) / "parts" / part_name).string());
    }
    return part_found;
}

bool StorageReplicatedMergeTree::getOpsToCheckPartChecksumsAndCommit(const ZooKeeperWithFaultInjectionPtr & zookeeper,
    const MutableDataPartPtr & part, std::optional<HardlinkedFiles> hardlinked_files, bool replace_zero_copy_lock,
    Coordination::Requests & ops, size_t & num_check_ops)
{
    LOG_DEBUG(log, "Committing part {} to zookeeper", part->name);

    NameSet absent_part_paths_on_replicas;

    size_t prev_ops_size = ops.size();
    getLockSharedDataOps(*part, zookeeper, replace_zero_copy_lock, hardlinked_files, ops);

    /// Checksums are checked here and `ops` is filled. In fact, the part is added to ZK just below, when executing `multi`.
    bool part_found = checkPartChecksumsAndAddCommitOps(zookeeper, part, ops, part->name, absent_part_paths_on_replicas);

    num_check_ops = 2 * absent_part_paths_on_replicas.size() + (ops.size() - prev_ops_size);

    /// Will check that the part did not suddenly appear on skipped replicas
    if (part_found)
    {
        chassert(absent_part_paths_on_replicas.empty());
        return true;
    }

    Coordination::Requests new_ops;
    for (const String & part_path : absent_part_paths_on_replicas)
    {
        /// NOTE Create request may fail with ZNONODE if replica is being dropped, we will throw an exception
        new_ops.emplace_back(zkutil::makeCreateRequest(part_path, "", zkutil::CreateMode::Persistent));
        new_ops.emplace_back(zkutil::makeRemoveRequest(part_path, -1));
    }

    /// Add check ops at the beginning
    new_ops.insert(new_ops.end(), ops.begin(), ops.end());
    ops = std::move(new_ops);

    return false;
}


MergeTreeData::DataPartsVector StorageReplicatedMergeTree::checkPartChecksumsAndCommit(Transaction & transaction,
    const MutableDataPartPtr & part, std::optional<HardlinkedFiles> hardlinked_files, bool replace_zero_copy_lock)
{
    auto zookeeper = std::make_shared<ZooKeeperWithFaultInjection>(getZooKeeper());

    if (transaction.isEmpty())
    {
        /// Do not commit if the part is obsolete, but check it's checksums just in case. It may throw if checksums mismatch
        Coordination::Requests ops;
        size_t num_check_ops;
        getOpsToCheckPartChecksumsAndCommit(zookeeper, part, hardlinked_files, replace_zero_copy_lock, ops, num_check_ops);
        return {};
    }

    size_t retries_count = 0;
    constexpr size_t MAX_RETRIES_ON_SHUTDOWN = 3;
    while (true)
    {
        /// It still makes sense to make a few attempts on shutdown because we already did some job to create a part
        /// and also we want to reduce the probability of issues with unexpected parts on restart
        if (++retries_count > MAX_RETRIES_ON_SHUTDOWN && (shutdown_called || partial_shutdown_called))
            throw Exception(ErrorCodes::ABORTED, "Cannot commit part because shutdown called");

        Coordination::Requests ops;
        size_t num_check_ops;
        getOpsToCheckPartChecksumsAndCommit(zookeeper, part, hardlinked_files, replace_zero_copy_lock, ops, num_check_ops);

        Coordination::Responses responses;
        Coordination::Error e;
        {

            Coordination::SimpleFaultInjection fault(getSettings()->fault_probability_before_part_commit,
                                                     getSettings()->fault_probability_after_part_commit, "part commit");
            ThreadFuzzer::maybeInjectSleep();
            e = zookeeper->tryMulti(ops, responses, /* check_session_valid */ true);
        }
        if (e == Coordination::Error::ZOK)
        {
            LOG_DEBUG(log, "Part {} committed to zookeeper", part->name);

            /// TODO(cluster): there should be a better way, and it is not
            /// deterministic, i.e. what if the partition already exists and
            /// incorrect (i.e. re-assigned on this local node), need to check
            /// this.
            if (cluster.has_value())
                cluster->loadPartitionFromCoordinator(part->info.partition_id);

            return transaction.commit();
        }

        if (e == Coordination::Error::ZNODEEXISTS)
        {
            size_t failed_op_index = zkutil::getFailedOpIndex(e, responses);
            if (failed_op_index < num_check_ops)
            {
                LOG_INFO(log, "The part {} on a replica suddenly appeared, will recheck checksums", ops[failed_op_index]->getPath());
                continue;
            }
        }

        throw zkutil::KeeperMultiException(e, ops, responses);
    }
}

String StorageReplicatedMergeTree::getChecksumsForZooKeeper(const MergeTreeDataPartChecksums & checksums) const
{
    return MinimalisticDataPartChecksums::getSerializedString(checksums,
        getSettings()->use_minimalistic_checksums_in_zookeeper);
}

MergeTreeData::MutableDataPartPtr StorageReplicatedMergeTree::attachPartHelperFoundValidPart(const LogEntry & entry) const
{
    if (format_version != MERGE_TREE_DATA_MIN_FORMAT_VERSION_WITH_CUSTOM_PARTITIONING)
        return {};

    const MergeTreePartInfo actual_part_info = MergeTreePartInfo::fromPartName(entry.new_part_name, format_version);

    for (const DiskPtr & disk : getStoragePolicy()->getDisks())
    {
        for (const auto it = disk->iterateDirectory(fs::path(relative_data_path) / DETACHED_DIR_NAME); it->isValid(); it->next())
        {
            const auto part_info = MergeTreePartInfo::tryParsePartName(it->name(), format_version);

            if (!part_info || part_info->partition_id != actual_part_info.partition_id)
                continue;

            const auto part_old_name = part_info->getPartNameV1();
            const auto volume = std::make_shared<SingleDiskVolume>("volume_" + part_old_name, disk);

            auto part = getDataPartBuilder(entry.new_part_name, volume, fs::path(DETACHED_DIR_NAME) / part_old_name)
                .withPartFormatFromDisk()
                .build();

            try
            {
                part->loadColumnsChecksumsIndexes(true, true);
            }
            catch (const Exception&)
            {
                /// This method throws if the part data is corrupted or partly missing. In this case, we simply don't
                /// process the part.
                continue;
            }

            if (entry.part_checksum == part->checksums.getTotalChecksumHex())
            {
                part->modification_time = part->getDataPartStorage().getLastModified().epochTime();
                return part;
            }
        }
    }

    return {};
}

bool StorageReplicatedMergeTree::executeLogEntry(LogEntry & entry)
{
    fiu_do_on(FailPoints::replicated_queue_fail_next_entry,
    {
        entry.fault_injected = true;
    });
    fiu_do_on(FailPoints::replicated_queue_unfail_entries,
    {
        entry.fault_injected = false;
    });
    if (entry.fault_injected)
        throw Exception(ErrorCodes::FAULT_INJECTED, "Injecting fault for log entry {}", entry.getDescriptionForLogs(format_version));

    if (entry.type == LogEntry::DROP_RANGE || entry.type == LogEntry::DROP_PART)
    {
        executeDropRange(entry);
        return true;
    }

    if (entry.type == LogEntry::REPLACE_RANGE)
    {
        executeReplaceRange(entry);
        return true;
    }

    const bool is_get_or_attach = entry.type == LogEntry::GET_PART || entry.type == LogEntry::ATTACH_PART;

    if (is_get_or_attach || entry.type == LogEntry::MERGE_PARTS || entry.type == LogEntry::MUTATE_PART)
    {
        /// If we already have this part or a part covering it, we do not need to do anything.
        /// The part may be still in the PreActive -> Active transition so we first search
        /// among PreActive parts to definitely find the desired part if it exists.
        DataPartPtr existing_part = getPartIfExists(entry.new_part_name, {MergeTreeDataPartState::PreActive});

        if (!existing_part)
            existing_part = getActiveContainingPart(entry.new_part_name);

        /// Even if the part is local, it (in exceptional cases) may not be in ZooKeeper. Let's check that it is there.
        if (existing_part && getZooKeeper()->exists(fs::path(replica_path) / "parts" / existing_part->name))
        {
            if (!is_get_or_attach || entry.source_replica != replica_name)
                LOG_DEBUG(log, "Skipping action for part {} because part {} already exists.",
                    entry.new_part_name, existing_part->name);

            return true;
        }
    }

    if (entry.type == LogEntry::ATTACH_PART)
    {
        ProfileEventsScope profile_events_scope;

        if (MutableDataPartPtr part = attachPartHelperFoundValidPart(entry))
        {
            LOG_TRACE(log, "Found valid local part for {}, preparing the transaction", part->name);

            Transaction transaction(*this, NO_TRANSACTION_RAW);

            part->version.setCreationTID(Tx::PrehistoricTID, nullptr);
            renameTempPartAndReplace(part, transaction);
            checkPartChecksumsAndCommit(transaction, part);

            writePartLog(PartLogElement::Type::NEW_PART, {}, 0 /** log entry is fake so we don't measure the time */,
                part->name, part, {} /** log entry is fake so there are no initial parts */, nullptr,
                profile_events_scope.getSnapshot());

            return true;
        }

        LOG_TRACE(log, "Didn't find valid local part for {} ({}), will fetch it from other replica",
            entry.new_part_name,
            entry.actual_new_part_name);
    }

    if (is_get_or_attach && entry.source_replica == replica_name)
        LOG_WARNING(log, "Part {} from own log doesn't exist.", entry.new_part_name);

    /// Perhaps we don't need this part, because during write with quorum, the quorum has failed
    /// (see below about `/quorum/failed_parts`).
    if (entry.quorum && getZooKeeper()->exists(fs::path(zookeeper_path) / "quorum" / "failed_parts" / entry.new_part_name))
    {
        LOG_DEBUG(log, "Skipping action for part {} because quorum for that part was failed.", entry.new_part_name);
        return true;    /// NOTE Deletion from `virtual_parts` is not done, but it is only necessary for merge.
    }

    switch (entry.type)
    {
        case LogEntry::ATTACH_PART:
            /// We surely don't have this part locally as we've checked it before, so download it.
            [[fallthrough]];
        case LogEntry::GET_PART:
            return executeFetch(entry);
        case LogEntry::MERGE_PARTS:
            throw Exception(ErrorCodes::LOGICAL_ERROR, "Merge has to be executed by another function");
        case LogEntry::MUTATE_PART:
            throw Exception(ErrorCodes::LOGICAL_ERROR, "Mutation has to be executed by another function");
        case LogEntry::ALTER_METADATA:
            return executeMetadataAlter(entry);
        case LogEntry::SYNC_PINNED_PART_UUIDS:
            syncPinnedPartUUIDs();
            return true;
        case LogEntry::CLONE_PART_FROM_SHARD:
            executeClonePartFromShard(entry);
            return true;
        case LogEntry::CLUSTER_SYNC:
            if (!cluster.has_value())
                throw Exception(ErrorCodes::LOGICAL_ERROR, "Cluster mode is not enabled to process {} log entry", static_cast<int>(entry.type));
            cluster->sync();
            return true;
        default:
            throw Exception(ErrorCodes::LOGICAL_ERROR, "Unexpected log entry type: {}", static_cast<int>(entry.type));
    }
}


bool StorageReplicatedMergeTree::executeFetch(LogEntry & entry, bool need_to_check_missing_part)
{
    /// Looking for covering part. After that entry.actual_new_part_name may be filled.
    String replica = findReplicaHavingCoveringPart(entry, true);
    const auto storage_settings_ptr = getSettings();
    auto metadata_snapshot = getInMemoryMetadataPtr();

    try
    {
        if (replica.empty())
        {
            /** If a part is to be written with a quorum and the quorum is not reached yet,
              *  then (due to the fact that a part is impossible to download right now),
              *  the quorum entry should be considered unsuccessful.
              * TODO Complex code, extract separately.
              */
            if (entry.quorum)
            {
                if (entry.type != LogEntry::GET_PART)
                    throw Exception(ErrorCodes::LOGICAL_ERROR, "Log entry with quorum but type is not GET_PART");

                LOG_DEBUG(log, "No active replica has part {} which needs to be written with quorum. Will try to mark that quorum as failed.", entry.new_part_name);

                /** Atomically:
                  * - if replicas do not become active;
                  * - if there is a `quorum` node with this part;
                  * - delete `quorum` node;
                  * - add a part to the list `quorum/failed_parts`;
                  * - if the part is not already removed from the list for deduplication `blocks/block_num`, then delete it;
                  *
                  * If something changes, then we will nothing - we'll get here again next time.
                  */

                /** We collect the `host` node versions from the replicas.
                  * When the replica becomes active, it changes the value of host in the same transaction (with the creation of `is_active`).
                  * This will ensure that the replicas do not become active.
                  */

                auto zookeeper = getZooKeeper();

                Strings replicas = zookeeper->getChildren(fs::path(zookeeper_path) / "replicas");

                Coordination::Requests ops;

                for (const auto & path_part : replicas)
                {
                    Coordination::Stat stat;
                    String path = fs::path(zookeeper_path) / "replicas" / path_part / "host";
                    zookeeper->get(path, &stat);
                    ops.emplace_back(zkutil::makeCheckRequest(path, stat.version));
                }

                /// We verify that while we were collecting versions, the replica with the necessary part did not come alive.
                replica = findReplicaHavingPart(entry.new_part_name, true);

                /// Also during this time a completely new replica could be created.
                /// But if a part does not appear on the old, then it can not be on the new one either.

                if (replica.empty())
                {
                    Coordination::Stat quorum_stat;
                    const String quorum_unparallel_path = fs::path(zookeeper_path) / "quorum" / "status";
                    const String quorum_parallel_path = fs::path(zookeeper_path) / "quorum" / "parallel" / entry.new_part_name;
                    String quorum_str, quorum_path;
                    ReplicatedMergeTreeQuorumEntry quorum_entry;

                    if (zookeeper->tryGet(quorum_unparallel_path, quorum_str, &quorum_stat))
                        quorum_path = quorum_unparallel_path;
                    else
                    {
                        quorum_str = zookeeper->get(quorum_parallel_path, &quorum_stat);
                        quorum_path = quorum_parallel_path;
                    }

                    quorum_entry.fromString(quorum_str);

                    if (quorum_entry.part_name == entry.new_part_name)
                    {
                        ops.emplace_back(zkutil::makeRemoveRequest(quorum_path, quorum_stat.version));
                        auto part_info = MergeTreePartInfo::fromPartName(entry.new_part_name, format_version);

                        if (part_info.min_block != part_info.max_block)
                            throw Exception(ErrorCodes::LOGICAL_ERROR, "Log entry with quorum for part covering more than one block number");

                        ops.emplace_back(zkutil::makeCreateRequest(
                            fs::path(zookeeper_path) / "quorum" / "failed_parts" / entry.new_part_name,
                            "",
                            zkutil::CreateMode::Persistent));

                        /// Deleting from `blocks`.
                        if (!entry.block_id.empty() && zookeeper->exists(fs::path(zookeeper_path) / "blocks" / entry.block_id))
                            ops.emplace_back(zkutil::makeRemoveRequest(fs::path(zookeeper_path) / "blocks" / entry.block_id, -1));

                        Coordination::Responses responses;
                        auto code = zookeeper->tryMulti(ops, responses);

                        if (code == Coordination::Error::ZOK)
                        {
                            LOG_DEBUG(log, "Marked quorum for part {} as failed.", entry.new_part_name);
                            FailPointInjection::disableFailPoint(FailPoints::finish_set_quorum_failed_parts);
                            queue.removeFailedQuorumPart(part_info);
                            return true;
                        }
                        else if (code == Coordination::Error::ZBADVERSION || code == Coordination::Error::ZNONODE || code == Coordination::Error::ZNODEEXISTS)
                        {
                            LOG_DEBUG(log, "State was changed or isn't expected when trying to mark quorum for part {} as failed. Code: {}",
                                      entry.new_part_name, code);
                        }
                        else
                            throw Coordination::Exception(code);
                    }
                    else
                    {
                        LOG_WARNING(log, "No active replica has part {}, "
                                         "but that part needs quorum and /quorum/status contains entry about another part {}. "
                                         "It means that part was successfully written to {} replicas, but then all of them goes offline. "
                                         "Or it is a bug.", entry.new_part_name, quorum_entry.part_name, entry.quorum);
                    }
                }
            }

            if (replica.empty())
            {
                ProfileEvents::increment(ProfileEvents::ReplicatedPartFailedFetches);

                if (!need_to_check_missing_part)
                    return false;

                throw Exception(ErrorCodes::NO_REPLICA_HAS_PART, "No active replica has part {} or covering part (cannot execute {}: {})",
                                entry.new_part_name, entry.znode_name, entry.getDescriptionForLogs(format_version));
            }
        }

        try
        {
            String part_name = entry.actual_new_part_name.empty() ? entry.new_part_name : entry.actual_new_part_name;

            if (!entry.actual_new_part_name.empty())
                LOG_DEBUG(log, "Will fetch part {} instead of {}", entry.actual_new_part_name, entry.new_part_name);

            String source_replica_path = fs::path(zookeeper_path) / "replicas" / replica;
            if (!fetchPart(part_name,
                metadata_snapshot,
                zookeeper_name,
                source_replica_path,
                /* to_detached= */ false,
                entry.quorum,
                /* zookeeper_ */ nullptr,
                /* try_fetch_shared= */ true))
            {
                return false;
            }
        }
        catch (Exception & e)
        {
            /// No stacktrace, just log message
            if (e.code() == ErrorCodes::RECEIVED_ERROR_TOO_MANY_REQUESTS)
                e.addMessage("Too busy replica. Will try later.");
            throw;
        }

        if (entry.type == LogEntry::MERGE_PARTS)
            ProfileEvents::increment(ProfileEvents::ReplicatedPartFetchesOfMerged);
    }
    catch (...)
    {
        /** If we can not download the part we need for some merge, it's better not to try to get other parts for this merge,
          * but try to get already merged part. To do this, move the action to get the remaining parts
          * for this merge at the end of the queue.
          */
        try
        {
            auto parts_for_merge = queue.moveSiblingPartsForMergeToEndOfQueue(entry.new_part_name);

            if (!parts_for_merge.empty() && replica.empty())
            {
                LOG_INFO(log, "No active replica has part {}. Will fetch merged part instead.", entry.new_part_name);
                /// We should enqueue it for check, because merged part may never appear if source part is lost
                enqueuePartForCheck(entry.new_part_name);
                return false;
            }

            /** If no active replica has a part, and there is no merge in the queue with its participation,
              * check to see if any (active or inactive) replica has such a part or covering it.
              */
            if (replica.empty())
                enqueuePartForCheck(entry.new_part_name);
        }
        catch (...)
        {
            tryLogCurrentException(log, __PRETTY_FUNCTION__);
        }

        throw;
    }

    return true;
}


MergeTreeData::MutableDataPartPtr StorageReplicatedMergeTree::executeFetchShared(
    const String & source_replica,
    const String & new_part_name,
    const DiskPtr & disk,
    const String & path)
{
    if (source_replica.empty())
    {
        LOG_INFO(log, "No active replica has part {} on shared storage.", new_part_name);
        return nullptr;
    }

    const auto storage_settings_ptr = getSettings();
    auto metadata_snapshot = getInMemoryMetadataPtr();

    try
    {
        return fetchExistsPart(new_part_name, metadata_snapshot, fs::path(zookeeper_path) / "replicas" / source_replica, disk, path);
    }
    catch (Exception & e)
    {
        if (e.code() == ErrorCodes::RECEIVED_ERROR_TOO_MANY_REQUESTS)
            e.addMessage("Too busy replica. Will try later.");
        tryLogCurrentException(log, __PRETTY_FUNCTION__);
        throw;
    }
}

static void paranoidCheckForCoveredPartsInZooKeeper(
    const ZooKeeperPtr & zookeeper,
    const String & replica_path,
    MergeTreeDataFormatVersion format_version,
    const String & covering_part_name,
    const StorageReplicatedMergeTree & storage)
{
#ifdef ABORT_ON_LOGICAL_ERROR
    constexpr bool paranoid_check_for_covered_parts_default = true;
#else
    constexpr bool paranoid_check_for_covered_parts_default = false;
#endif

    bool paranoid_check_for_covered_parts = Context::getGlobalContextInstance()->getConfigRef().getBool(
        "replicated_merge_tree_paranoid_check_on_drop_range", paranoid_check_for_covered_parts_default);
    if (!paranoid_check_for_covered_parts)
        return;

    auto drop_range_info = MergeTreePartInfo::fromPartName(covering_part_name, format_version);
    Strings parts_remain = zookeeper->getChildren(replica_path + "/parts");
    for (const auto & part_name : parts_remain)
    {
        auto part_info = MergeTreePartInfo::fromPartName(part_name, format_version);
        if (drop_range_info.contains(part_info))
            throw Exception(
                ErrorCodes::LOGICAL_ERROR,
                "Part {} from table {} remains in ZooKeeper after DROP_RANGE {}",
                part_name,
                storage.getStorageID().getNameForLogs(),
                covering_part_name);
    }
}

void StorageReplicatedMergeTree::executeDropRange(const LogEntry & entry)
{
    LOG_TRACE(log, "Executing DROP_RANGE {}", entry.new_part_name);

    auto drop_range_info = MergeTreePartInfo::fromPartName(entry.new_part_name, format_version);

    /// Wait for loading of outdated parts because DROP_RANGE
    /// command must be applied to all parts on disk.
    waitForOutdatedPartsToBeLoaded();

    getContext()->getMergeList().cancelInPartition(getStorageID(), drop_range_info.partition_id, drop_range_info.max_block);
    {
        auto pause_checking_parts = part_check_thread.pausePartsCheck();
        queue.removePartProducingOpsInRange(getZooKeeper(), drop_range_info, entry);
        part_check_thread.cancelRemovedPartsCheck(drop_range_info);
    }

    /// Delete the parts contained in the range to be deleted.
    /// It's important that no old parts remain (after the merge), because otherwise,
    ///  after adding a new replica, this new replica downloads them, but does not delete them.
    /// And, if you do not, the parts will come to life after the server is restarted.
    /// Therefore, we use all data parts.

    auto metadata_snapshot = getInMemoryMetadataPtr();
    PartsToRemoveFromZooKeeper parts_to_remove;
    {
        auto data_parts_lock = lockParts();
        parts_to_remove = removePartsInRangeFromWorkingSetAndGetPartsToRemoveFromZooKeeper(NO_TRANSACTION_RAW, drop_range_info, data_parts_lock);
        if (parts_to_remove.empty())
        {
            if (!drop_range_info.isFakeDropRangePart())
                LOG_INFO(log, "Log entry {} tried to drop single part {}, but part does not exist", entry.znode_name, entry.new_part_name);
            return;
        }
    }

    if (entry.detach)
        LOG_DEBUG(log, "Detaching parts.");
    else
        LOG_DEBUG(log, "Removing parts.");

    if (entry.detach)
    {
        /// If DETACH clone parts to detached/ directory
        for (const auto & part : parts_to_remove)
        {
            if (auto part_to_detach = part.getPartIfItWasActive())
            {
                String part_dir = part_to_detach->getDataPartStorage().getPartDirectory();
                LOG_INFO(log, "Detaching {}", part_dir);
                auto holder = getTemporaryPartDirectoryHolder(fs::path(DETACHED_DIR_NAME) / part_dir);
                part_to_detach->makeCloneInDetached("", metadata_snapshot, /*disk_transaction*/ {});
            }
        }
    }

    /// Forcibly remove parts from ZooKeeper
    removePartsFromZooKeeperWithRetries(parts_to_remove);
    paranoidCheckForCoveredPartsInZooKeeper(getZooKeeper(), replica_path, format_version, entry.new_part_name, *this);

    if (entry.detach)
        LOG_DEBUG(log, "Detached {} parts inside {}.", parts_to_remove.size(), entry.new_part_name);
    else
        LOG_DEBUG(log, "Removed {} parts inside {}.", parts_to_remove.size(), entry.new_part_name);

    /// We want to remove dropped parts from disk as soon as possible
    /// To be removed a partition should have zero refcount, therefore call the cleanup thread at exit
    parts_to_remove.clear();
    cleanup_thread.wakeup();
}


bool StorageReplicatedMergeTree::executeReplaceRange(LogEntry & entry)
{
    Stopwatch watch;
    ProfileEventsScope profile_events_scope;

    auto & entry_replace = *entry.replace_range_entry;
    LOG_DEBUG(log, "Executing log entry {} to replace parts range {} with {} parts from {}.{}",
              entry.znode_name, entry_replace.drop_range_part_name, entry_replace.new_part_names.size(),
              entry_replace.from_database, entry_replace.from_table);

    MergeTreePartInfo drop_range = MergeTreePartInfo::fromPartName(entry_replace.drop_range_part_name, format_version);

    /// Wait for loading of outdated parts because REPLACE_RANGE
    /// command must be applied to all parts on disk.
    waitForOutdatedPartsToBeLoaded();

    auto metadata_snapshot = getInMemoryMetadataPtr();
    auto storage_settings_ptr = getSettings();

    /// Range with only one block has special meaning: it's ATTACH PARTITION or MOVE PARTITION, so there is no drop range
    bool replace = !LogEntry::ReplaceRangeEntry::isMovePartitionOrAttachFrom(drop_range);

    if (replace)
    {
        getContext()->getMergeList().cancelInPartition(getStorageID(), drop_range.partition_id, drop_range.max_block);
        auto pause_checking_parts = part_check_thread.pausePartsCheck();
        queue.removePartProducingOpsInRange(getZooKeeper(), drop_range, entry);
        part_check_thread.cancelRemovedPartsCheck(drop_range);
    }
    else
    {
        drop_range = {};
    }

    struct PartDescription
    {
        PartDescription(
            size_t index_,
            const String & src_part_name_,
            const String & new_part_name_,
            const String & checksum_hex_,
            MergeTreeDataFormatVersion format_version)
            : index(index_)
            , src_part_name(src_part_name_)
            , src_part_info(MergeTreePartInfo::fromPartName(src_part_name_, format_version))
            , new_part_name(new_part_name_)
            , new_part_info(MergeTreePartInfo::fromPartName(new_part_name_, format_version))
            , checksum_hex(checksum_hex_)
        {
        }

        size_t index; // in log entry arrays
        String src_part_name;
        MergeTreePartInfo src_part_info;
        String new_part_name;
        MergeTreePartInfo new_part_info;
        String checksum_hex;

        /// Part which will be committed
        MutableDataPartPtr res_part;

        /// We could find a covering part
        MergeTreePartInfo found_new_part_info;
        String found_new_part_name;

        /// Hold pointer to part in source table if will clone it from local table
        DataPartPtr src_table_part;

        /// A replica that will be used to fetch part
        String replica;

        HardlinkedFiles hardlinked_files;

        scope_guard temporary_part_lock;
    };

    using PartDescriptionPtr = std::shared_ptr<PartDescription>;
    using PartDescriptions = std::vector<PartDescriptionPtr>;

    PartDescriptions all_parts;
    PartDescriptions parts_to_add;
    PartsToRemoveFromZooKeeper parts_to_remove;

    auto table_lock_holder_dst_table = lockForShare(
            RWLockImpl::NO_QUERY, getSettings()->lock_acquire_timeout_for_background_operations);
    auto dst_metadata_snapshot = getInMemoryMetadataPtr();

    for (size_t i = 0; i < entry_replace.new_part_names.size(); ++i)
    {
        all_parts.emplace_back(std::make_shared<PartDescription>(i,
            entry_replace.src_part_names.at(i),
            entry_replace.new_part_names.at(i),
            entry_replace.part_names_checksums.at(i),
            format_version));
    }

    /// What parts we should add? Or we have already added all required parts (we an replica-initializer)
    {
        auto data_parts_lock = lockParts();

        for (const PartDescriptionPtr & part_desc : all_parts)
        {
            if (!getActiveContainingPart(part_desc->new_part_info, MergeTreeDataPartState::Active, data_parts_lock))
                parts_to_add.emplace_back(part_desc);
        }

        if (parts_to_add.empty() && replace)
        {
            parts_to_remove = removePartsInRangeFromWorkingSetAndGetPartsToRemoveFromZooKeeper(NO_TRANSACTION_RAW, drop_range, data_parts_lock);
            String parts_to_remove_str;
            for (const auto & part : parts_to_remove)
            {
                parts_to_remove_str += part.getPartName();
                parts_to_remove_str += " ";
            }
            LOG_TRACE(log, "Replacing {} parts {}with empty set", parts_to_remove.size(), parts_to_remove_str);
        }
    }

    if (parts_to_add.empty())
    {
        LOG_INFO(log, "All parts from REPLACE PARTITION command have been already attached");
        removePartsFromZooKeeperWithRetries(parts_to_remove);
        if (replace)
            paranoidCheckForCoveredPartsInZooKeeper(
                getZooKeeper(), replica_path, format_version, entry_replace.drop_range_part_name, *this);
        return true;
    }

    if (parts_to_add.size() < all_parts.size())
    {
        LOG_WARNING(log, "Some (but not all) parts from REPLACE PARTITION command already exist. REPLACE PARTITION will not be atomic.");
    }

    StoragePtr source_table;
    TableLockHolder table_lock_holder_src_table;
    StorageID source_table_id{entry_replace.from_database, entry_replace.from_table};

    auto clone_data_parts_from_source_table = [&] () -> size_t
    {
        source_table = DatabaseCatalog::instance().tryGetTable(source_table_id, getContext());
        if (!source_table)
        {
            LOG_DEBUG(log, "Can't use {} as source table for REPLACE PARTITION command. It does not exist.", source_table_id.getNameForLogs());
            return 0;
        }

        auto src_metadata_snapshot = source_table->getInMemoryMetadataPtr();
        MergeTreeData * src_data = nullptr;
        try
        {
            src_data = &checkStructureAndGetMergeTreeData(source_table, src_metadata_snapshot, dst_metadata_snapshot);
        }
        catch (Exception &)
        {
            LOG_INFO(log, "Can't use {} as source table for REPLACE PARTITION command. Will fetch all parts. Reason: {}", source_table_id.getNameForLogs(), getCurrentExceptionMessage(false));
            return 0;
        }

        table_lock_holder_src_table = source_table->lockForShare(
                RWLockImpl::NO_QUERY, getSettings()->lock_acquire_timeout_for_background_operations);

        DataPartStates valid_states{
            MergeTreeDataPartState::PreActive, MergeTreeDataPartState::Active, MergeTreeDataPartState::Outdated};

        size_t num_clonable_parts = 0;
        for (PartDescriptionPtr & part_desc : parts_to_add)
        {
            auto src_part = src_data->getPartIfExists(part_desc->src_part_info, valid_states);
            if (!src_part)
            {
                LOG_DEBUG(log, "There is no part {} in {}", part_desc->src_part_name, source_table_id.getNameForLogs());
                continue;
            }

            bool avoid_copy_local_part = storage_settings_ptr->allow_remote_fs_zero_copy_replication && src_part->isStoredOnRemoteDiskWithZeroCopySupport();

            if (avoid_copy_local_part)
            {
                LOG_DEBUG(log, "Avoid copy local part {} from table {} because of zero-copy replication", part_desc->src_part_name, source_table_id.getNameForLogs());
                continue;
            }

            String checksum_hex  = src_part->checksums.getTotalChecksumHex();

            if (checksum_hex != part_desc->checksum_hex)
            {
                LOG_DEBUG(log, "Part {} of {} has inappropriate checksum", part_desc->src_part_name, source_table_id.getNameForLogs());
                /// TODO: check version
                continue;
            }

            part_desc->found_new_part_name = part_desc->new_part_name;
            part_desc->found_new_part_info = part_desc->new_part_info;
            part_desc->src_table_part = src_part;

            ++num_clonable_parts;
        }

        return num_clonable_parts;
    };

    size_t num_clonable_parts = clone_data_parts_from_source_table();
    LOG_DEBUG(log, "Found {} parts that could be cloned (of {} required parts)", num_clonable_parts, parts_to_add.size());

    ActiveDataPartSet adding_parts_active_set(format_version);
    std::unordered_map<String, PartDescriptionPtr> part_name_to_desc;

    for (PartDescriptionPtr & part_desc : parts_to_add)
    {
        if (part_desc->src_table_part)
        {
            /// It is clonable part
            adding_parts_active_set.add(part_desc->new_part_name);
            part_name_to_desc.emplace(part_desc->new_part_name, part_desc);
            continue;
        }

        /// Firstly, try find exact part to produce more accurate part set
        String replica = findReplicaHavingPart(part_desc->new_part_name, true);
        String found_part_name;
        /// TODO: check version

        if (replica.empty())
        {
            LOG_DEBUG(log, "Part {} is not found on remote replicas", part_desc->new_part_name);

            /// Fallback to covering part
            replica = findReplicaHavingCoveringPartImplLowLevel(&entry, part_desc->new_part_name, found_part_name, true);

            if (replica.empty())
            {
                /// It is not fail, since adjacent parts could cover current part
                LOG_DEBUG(log, "Parts covering {} are not found on remote replicas", part_desc->new_part_name);
                continue;
            }

            LOG_TRACE(log, "Found part {} covering {} on replica {}", found_part_name, part_desc->new_part_name, replica);
        }
        else
        {
            found_part_name = part_desc->new_part_name;
        }

        part_desc->found_new_part_name = found_part_name;
        part_desc->found_new_part_info = MergeTreePartInfo::fromPartName(found_part_name, format_version);
        part_desc->replica = replica;

        adding_parts_active_set.add(part_desc->found_new_part_name);
        part_name_to_desc.emplace(part_desc->found_new_part_name, part_desc);
    }

    /// Check that we could cover whole range
    for (PartDescriptionPtr & part_desc : parts_to_add)
    {
        if (!adding_parts_active_set.getContainingPart(part_desc->new_part_info).empty())
            continue;

        MergeTreePartInfo covering_drop_range;
        if (queue.isGoingToBeDropped(part_desc->new_part_info, &covering_drop_range))
        {
            LOG_WARNING(log, "Will not add part {} (while replacing {}) because it's going to be dropped (DROP_RANGE: {})",
                        part_desc->new_part_name, entry_replace.drop_range_part_name, covering_drop_range.getPartNameForLogs());
            continue;
        }

        /// We should enqueue missing part for check, so it will be replaced with empty one (if needed)
        /// and we will be able to execute this REPLACE_RANGE.
        /// However, it's quite dangerous, because part may appear in source table.
        /// So we enqueue it for check only if no replicas of source table have part either.
        bool need_check = true;
        if (auto * replicated_src_table = typeid_cast<StorageReplicatedMergeTree *>(source_table.get()))
        {
            String src_replica = replicated_src_table->findReplicaHavingPart(part_desc->src_part_name, false);
            if (!src_replica.empty())
            {
                LOG_DEBUG(log, "Found part {} on replica {} of source table, will not check part {} required for {}",
                          part_desc->src_part_name, src_replica, part_desc->new_part_name, entry.znode_name);
                need_check = false;
            }
        }

        if (need_check)
        {
            LOG_DEBUG(log, "Will check part {} required for {}, because no replicas have it (including replicas of source table)",
                      part_desc->new_part_name, entry.znode_name);
            enqueuePartForCheck(part_desc->new_part_name);
        }

        throw Exception(ErrorCodes::NO_REPLICA_HAS_PART,
                        "Not found part {} (or part covering it) neither source table neither remote replicas",
                        part_desc->new_part_name);
    }

    /// Filter covered parts
    PartDescriptions final_parts;
    Strings final_part_names;
    {
        final_part_names = adding_parts_active_set.getParts();

        for (const String & final_part_name : final_part_names)
        {
            auto part_desc = part_name_to_desc[final_part_name];
            if (!part_desc)
                throw Exception(ErrorCodes::LOGICAL_ERROR, "There is no final part {}. This is a bug", final_part_name);

            final_parts.emplace_back(part_desc);

            if (final_parts.size() > 1)
            {
                auto & prev = *final_parts[final_parts.size() - 2];
                auto & curr = *final_parts[final_parts.size() - 1];

                if (!prev.found_new_part_info.isDisjoint(curr.found_new_part_info))
                {
                    throw Exception(ErrorCodes::LOGICAL_ERROR, "Intersected final parts detected: {} and {}. It should be investigated.",
                        prev.found_new_part_name, curr.found_new_part_name);
                }
            }
        }
    }

    static const String TMP_PREFIX = "tmp_replace_from_";

    auto obtain_part = [&] (PartDescriptionPtr & part_desc)
    {
        /// Fetches with zero-copy-replication are cheap, but cloneAndLoadDataPart(must_on_same_disk=true) will do full copy.
        /// It's okay to check the setting for current table and disk for the source table, because src and dst part are on the same disk.
        bool prefer_fetch_from_other_replica = !part_desc->replica.empty() && storage_settings_ptr->allow_remote_fs_zero_copy_replication
            && part_desc->src_table_part && part_desc->src_table_part->isStoredOnRemoteDiskWithZeroCopySupport();

        if (part_desc->src_table_part && !prefer_fetch_from_other_replica)
        {
            if (part_desc->checksum_hex != part_desc->src_table_part->checksums.getTotalChecksumHex())
                throw Exception(ErrorCodes::UNFINISHED, "Checksums of {} is suddenly changed", part_desc->src_table_part->name);

            /// Don't do hardlinks in case of zero-copy at any side (defensive programming)
            bool source_zero_copy_enabled = dynamic_cast<const MergeTreeData *>(source_table.get())->getSettings()->allow_remote_fs_zero_copy_replication;
            bool our_zero_copy_enabled = storage_settings_ptr->allow_remote_fs_zero_copy_replication;

            IDataPartStorage::ClonePartParams clone_params
            {
                .copy_instead_of_hardlink = storage_settings_ptr->always_use_copy_instead_of_hardlinks || ((our_zero_copy_enabled || source_zero_copy_enabled) && part_desc->src_table_part->isStoredOnRemoteDiskWithZeroCopySupport()),
                .metadata_version_to_write = metadata_snapshot->getMetadataVersion()
            };
            auto [res_part, temporary_part_lock] = cloneAndLoadDataPart(
                part_desc->src_table_part,
                TMP_PREFIX + "clone_",
                part_desc->new_part_info,
                metadata_snapshot,
                clone_params,
                getContext()->getReadSettings(),
                getContext()->getWriteSettings(),
                true/*must_on_same_disk*/);
            part_desc->res_part = std::move(res_part);
            part_desc->temporary_part_lock = std::move(temporary_part_lock);
        }
        else if (!part_desc->replica.empty())
        {
            String source_replica_path = fs::path(zookeeper_path) / "replicas" / part_desc->replica;
            ReplicatedMergeTreeAddress address(getZooKeeper()->get(fs::path(source_replica_path) / "host"));
            auto timeouts = ConnectionTimeouts::getFetchPartHTTPTimeouts(getContext()->getServerSettings(), getContext()->getSettingsRef());

            auto credentials = getContext()->getInterserverCredentials();
            String interserver_scheme = getContext()->getInterserverScheme();
            scope_guard part_temp_directory_lock;

            if (interserver_scheme != address.scheme)
                throw Exception(ErrorCodes::LOGICAL_ERROR,
                                "Interserver schemas are different '{}' != '{}', can't fetch part from {}",
                                interserver_scheme, address.scheme, address.host);

            auto [fetched_part, lock] = fetcher.fetchSelectedPart(
                metadata_snapshot, getContext(), part_desc->found_new_part_name, zookeeper_name, source_replica_path,
                address.host, address.replication_port, timeouts, credentials->getUser(), credentials->getPassword(),
                interserver_scheme, replicated_fetches_throttler, false, TMP_PREFIX + "fetch_");
            part_desc->res_part = fetched_part;
            part_temp_directory_lock = std::move(lock);

            /// TODO: check columns_version of fetched part

            ProfileEvents::increment(ProfileEvents::ReplicatedPartFetches);
        }
        else
            throw Exception(ErrorCodes::LOGICAL_ERROR, "There is no receipt to produce part {}. This is bug", part_desc->new_part_name);
    };

    /// Download or clone parts
    /// TODO: make it in parallel
    for (PartDescriptionPtr & part_desc : final_parts)
        obtain_part(part_desc);

    MutableDataPartsVector res_parts;
    for (PartDescriptionPtr & part_desc : final_parts)
        res_parts.emplace_back(part_desc->res_part);

    try
    {
        /// Commit parts
        auto zookeeper = getZooKeeper();
        Transaction transaction(*this, NO_TRANSACTION_RAW);

        Coordination::Requests ops;
        for (PartDescriptionPtr & part_desc : final_parts)
        {
            renameTempPartAndReplace(part_desc->res_part, transaction);
            getCommitPartOps(ops, part_desc->res_part);

            lockSharedData(*part_desc->res_part, /* replace_existing_lock */ true, part_desc->hardlinked_files);
        }


        if (!ops.empty())
            zookeeper->multi(ops);

        {
            auto data_parts_lock = lockParts();

            transaction.commit(&data_parts_lock);
            if (replace)
            {
                parts_to_remove = removePartsInRangeFromWorkingSetAndGetPartsToRemoveFromZooKeeper(NO_TRANSACTION_RAW, drop_range, data_parts_lock);
                String parts_to_remove_str;
                for (const auto & part : parts_to_remove)
                {
                    parts_to_remove_str += part.getPartName();
                    parts_to_remove_str += " ";
                }
                LOG_TRACE(log, "Replacing {} parts {}with {} parts {}", parts_to_remove.size(), parts_to_remove_str,
                          final_parts.size(), boost::algorithm::join(final_part_names, ", "));
            }
        }

        PartLog::addNewParts(getContext(), PartLog::createPartLogEntries(res_parts, watch.elapsed(), profile_events_scope.getSnapshot()));
    }
    catch (...)
    {
        PartLog::addNewParts(getContext(), PartLog::createPartLogEntries(res_parts, watch.elapsed()), ExecutionStatus::fromCurrentException("", true));

        for (const auto & res_part : res_parts)
            unlockSharedData(*res_part);

        throw;
    }

    removePartsFromZooKeeperWithRetries(parts_to_remove);
    if (replace)
        paranoidCheckForCoveredPartsInZooKeeper(getZooKeeper(), replica_path, format_version, entry_replace.drop_range_part_name, *this);
    res_parts.clear();
    parts_to_remove.clear();
    cleanup_thread.wakeup();

    return true;
}

void StorageReplicatedMergeTree::executeClonePartFromShard(const LogEntry & entry)
{
    auto zookeeper = getZooKeeper();

    Strings replicas = zookeeper->getChildren(entry.source_shard + "/replicas");
    std::shuffle(replicas.begin(), replicas.end(), thread_local_rng);
    String replica;
    for (const String & candidate : replicas)
    {
        if (zookeeper->exists(entry.source_shard + "/replicas/" + candidate + "/is_active"))
        {
            replica = candidate;
            break;
        }
    }

    if (replica.empty())
        throw Exception(ErrorCodes::NO_REPLICA_HAS_PART, "Not found active replica on shard {} to clone part {}",
                        entry.source_shard, entry.new_part_name);

    LOG_INFO(log, "Will clone part from shard {} and replica {}", entry.source_shard, replica);

    MutableDataPartPtr part;

    {
        auto metadata_snapshot = getInMemoryMetadataPtr();
        String source_replica_path = entry.source_shard + "/replicas/" + replica;
        ReplicatedMergeTreeAddress address(getZooKeeper()->get(source_replica_path + "/host"));
        auto timeouts = getHTTPTimeouts(getContext());
        auto credentials = getContext()->getInterserverCredentials();
        String interserver_scheme = getContext()->getInterserverScheme();
        scope_guard part_temp_directory_lock;

        auto get_part = [&, address, timeouts, credentials, interserver_scheme]()
        {
            if (interserver_scheme != address.scheme)
                throw Exception(ErrorCodes::LOGICAL_ERROR, "Interserver schemes are different: '{}' != '{}', can't fetch part from {}",
                                interserver_scheme, address.scheme, address.host);

            auto [fetched_part, lock]  = fetcher.fetchSelectedPart(
                metadata_snapshot, getContext(), entry.new_part_name, zookeeper_name, source_replica_path,
                address.host, address.replication_port,
                timeouts, credentials->getUser(), credentials->getPassword(), interserver_scheme,
                replicated_fetches_throttler, true);
            part_temp_directory_lock = std::move(lock);
            return fetched_part;
        };

        part = get_part();
        // The fetched part is valuable and should not be cleaned like a temp part.
        part->is_temp = false;
        part->renameTo(fs::path(DETACHED_DIR_NAME) / entry.new_part_name, true);

        LOG_INFO(log, "Cloned part {} to detached directory", part->name);
    }
}

Strings StorageReplicatedMergeTree::getSourceQueueEntries(const String & source_replica, Coordination::Stat source_is_lost_stat, const zkutil::ZooKeeperPtr & zookeeper, bool update_source_replica_log_pointer)
{
    String source_path = fs::path(zookeeper_path) / "replicas" / source_replica;

    Strings source_queue_names;
    /// We are trying to get consistent /log_pointer and /queue state. Otherwise
    /// we can possibly duplicate entries in queue of cloned replica.
    while (true)
    {
        if (shutdown_called)
            throw Exception(ErrorCodes::ABORTED, "Cannot clone replica because shutdown called");

        Coordination::Stat log_pointer_stat;
        String raw_log_pointer = zookeeper->get(fs::path(source_path) / "log_pointer", &log_pointer_stat);

        Coordination::Requests ops;
        if (update_source_replica_log_pointer)
            ops.push_back(zkutil::makeSetRequest(fs::path(replica_path) / "log_pointer", raw_log_pointer, -1));

        /// For support old versions CH.
        if (source_is_lost_stat.version == -1)
        {
            /// We check that it was not suddenly upgraded to new version.
            /// Otherwise it can be upgraded and instantly become lost, but we cannot notice that.
            zkutil::addCheckNotExistsRequest(ops, *zookeeper, fs::path(source_path) / "is_lost");
        }
        else /// The replica we clone should not suddenly become lost.
            ops.push_back(zkutil::makeCheckRequest(fs::path(source_path) / "is_lost", source_is_lost_stat.version));

        Coordination::Responses responses;

        /// Let's remember the queue of the reference/master replica.
        source_queue_names = zookeeper->getChildren(fs::path(source_path) / "queue");

        /// Check that log pointer of source replica didn't changed while we read queue entries
        ops.push_back(zkutil::makeCheckRequest(fs::path(source_path) / "log_pointer", log_pointer_stat.version));

        auto rc = zookeeper->tryMulti(ops, responses, /* check_session_valid */ true);

        if (rc == Coordination::Error::ZOK)
        {
            break;
        }
        else if (rc == Coordination::Error::ZNODEEXISTS)
        {
            throw Exception(ErrorCodes::REPLICA_STATUS_CHANGED,
                            "Can not clone replica, because the {} updated to new ClickHouse version", source_replica);
        }
        else if (responses[1]->error == Coordination::Error::ZBADVERSION)
        {
            /// If is_lost node version changed than source replica also lost,
            /// so we cannot clone from it.
            throw Exception(ErrorCodes::REPLICA_STATUS_CHANGED, "Can not clone replica, because the {} became lost",
                source_replica);
        }
        else if (responses.back()->error == Coordination::Error::ZBADVERSION)
        {
            /// If source replica's log_pointer changed than we probably read
            /// stale state of /queue and have to try one more time.
            LOG_WARNING(log, "Log pointer of source replica {} changed while we loading queue nodes. Will retry.", source_replica);
            continue;
        }
        else
        {
            zkutil::KeeperMultiException::check(rc, ops, responses);
        }
    }

    ::sort(source_queue_names.begin(), source_queue_names.end());
    return source_queue_names;
}

void StorageReplicatedMergeTree::cloneReplica(const String & source_replica, Coordination::Stat source_is_lost_stat, zkutil::ZooKeeperPtr & zookeeper)
{
    String source_path = fs::path(zookeeper_path) / "replicas" / source_replica;

    /// The order of the following three actions is important.

    auto source_queue_names = getSourceQueueEntries(source_replica, source_is_lost_stat, zookeeper, /* update_source_replica_log_pointer= */ true);

    /// We got log pointer and list of queue entries of source replica.
    /// At first we will get queue entries and then we will get list of active parts of source replica
    /// to enqueue fetches for missing parts. If source replica executes and removes some entry concurrently
    /// we will see produced part (or covering part) in replicas/source/parts and will enqueue fetch.
    /// We will try to parse queue entries before copying them
    /// to avoid creation of excessive and duplicating entries in our queue.
    /// See also removePartAndEnqueueFetch(...)
    std::vector<QueueEntryInfo> source_queue;
    ActiveDataPartSet get_part_set{format_version};
    ActiveDataPartSet drop_range_set{format_version};
    std::unordered_set<String> exact_part_names;

    {
        std::vector<zkutil::ZooKeeper::FutureGet> queue_get_futures;
        queue_get_futures.reserve(source_queue_names.size());

        for (const String & entry_name : source_queue_names)
            queue_get_futures.push_back(zookeeper->asyncTryGet(fs::path(source_path) / "queue" / entry_name));

        source_queue.reserve(source_queue_names.size());
        for (size_t i = 0; i < source_queue_names.size(); ++i)
        {
            auto res = queue_get_futures[i].get();
            /// It's ok if entry is already executed and removed: we also will get source parts set.
            if (res.error == Coordination::Error::ZNONODE)
                continue;

            assert(res.error == Coordination::Error::ZOK);
            source_queue.emplace_back();
            auto & info = source_queue.back();
            info.data = std::move(res.data);
            info.stat = std::move(res.stat);
            try
            {
                info.parsed_entry = LogEntry::parse(info.data, info.stat, format_version);
            }
            catch (...)
            {
                tryLogCurrentException(log, "Cannot parse source queue entry " + source_queue_names[i]);
            }

            /// It may be ok if source replica has newer version. We will copy entry as is.
            if (!info.parsed_entry)
                continue;

            info.parsed_entry->znode_name = source_queue_names[i];

            if (info.parsed_entry->type == LogEntry::DROP_RANGE || info.parsed_entry->type == LogEntry::DROP_PART)
            {
                drop_range_set.add(info.parsed_entry->new_part_name);
            }
            else if (info.parsed_entry->type == LogEntry::GET_PART)
            {
                String maybe_covering_drop_range = drop_range_set.getContainingPart(info.parsed_entry->new_part_name);
                if (maybe_covering_drop_range.empty())
                    get_part_set.add(info.parsed_entry->new_part_name);
            }
            else
            {
                /// We should keep local parts if they present in the queue of source replica.
                /// There's a chance that we are the only replica that has these parts.
                Strings entry_virtual_parts = info.parsed_entry->getVirtualPartNames(format_version);
                std::move(entry_virtual_parts.begin(), entry_virtual_parts.end(), std::inserter(exact_part_names, exact_part_names.end()));
            }
        }
    }

    /// We should do it after copying queue, because some ALTER_METADATA entries can be lost otherwise.
    cloneMetadataIfNeeded(source_replica, source_path, zookeeper);

    /// Add to the queue jobs to receive all the active parts that the reference/master replica has.
    Strings source_replica_parts = zookeeper->getChildren(fs::path(source_path) / "parts");
    for (const auto & active_part : source_replica_parts)
        get_part_set.add(active_part);

    Strings active_parts = get_part_set.getParts();

    /// Remove local parts if source replica does not have them, because such parts will never be fetched by other replicas.
    static const auto test_delay = getContext()->getConfigRef().getUInt64("test.clone_replica.delay_before_removing_local_parts_ms", 0);
    if (test_delay)
        randomDelayForMaxMilliseconds(test_delay, log.load(), "cloneReplica: Before removing local parts");

    Strings local_parts_in_zk = zookeeper->getChildren(fs::path(replica_path) / "parts");
    Strings parts_to_remove_from_zk;

    for (const auto & part : local_parts_in_zk)
    {
        /// We look for exact match (and not for any covering part)
        /// because our part might be dropped and covering part might be merged though gap.
        /// (avoid resurrection of data that was removed a long time ago)
        if (get_part_set.getContainingPart(part) == part)
            continue;

        if (exact_part_names.contains(part))
            continue;

        parts_to_remove_from_zk.emplace_back(part);
        LOG_WARNING(log, "Source replica does not have part {}. Removing it from ZooKeeper.", part);
    }

    {
        /// Check "is_lost" version after retrieving queue and parts.
        /// If version has changed, then replica most likely has been dropped and parts set is inconsistent,
        /// so throw exception and retry cloning.
        Coordination::Stat is_lost_stat_new;
        zookeeper->get(fs::path(source_path) / "is_lost", &is_lost_stat_new);
        if (is_lost_stat_new.version != source_is_lost_stat.version)
            throw Exception(ErrorCodes::REPLICA_STATUS_CHANGED, "Cannot clone {}, because it suddenly become lost "
                                                                "or removed broken part from ZooKeeper", source_replica);
    }

    removePartsFromZooKeeperWithRetries(parts_to_remove_from_zk);

    auto local_active_parts = getDataPartsForInternalUsage();

    DataPartsVector parts_to_remove_from_working_set;

    for (const auto & part : local_active_parts)
    {
        if (get_part_set.getContainingPart(part->name) == part->name)
            continue;

        if (exact_part_names.contains(part->name))
            continue;

        parts_to_remove_from_working_set.emplace_back(part);
        LOG_WARNING(log, "Source replica does not have part {}. Removing it from working set.", part->name);
    }

    if (getSettings()->detach_old_local_parts_when_cloning_replica)
    {
        auto metadata_snapshot = getInMemoryMetadataPtr();

        for (const auto & part : parts_to_remove_from_working_set)
        {
            LOG_INFO(log, "Detaching {}", part->getDataPartStorage().getPartDirectory());
            part->makeCloneInDetached("clone", metadata_snapshot, /*disk_transaction*/ {});
        }
    }

    removePartsFromWorkingSet(NO_TRANSACTION_RAW, parts_to_remove_from_working_set, true);

    std::unordered_set<String> created_get_parts;

    /// Avoid creation of GET_PART entries which covered by another GET_PART or DROP_RANGE
    /// and creation of multiple entries with the same new_part_name.
    auto should_ignore_log_entry = [&drop_range_set, &get_part_set, this] (std::unordered_set<String> & created_gets,
                                                                    const String & part_name, const String & log_msg_context) -> bool
    {
        /// We should not create entries covered by DROP_RANGE, because we will remove them anyway (kind of optimization).
        String covering_drop_range = drop_range_set.getContainingPart(part_name);
        if (!covering_drop_range.empty())
        {
            LOG_TRACE(log, "{} {}: it's covered by drop range {}", log_msg_context, part_name, covering_drop_range);
            return true;
        }

        /// We should not create entries covered by GET_PART,
        /// because GET_PART entry has no source parts and we can execute it only by fetching.
        /// Parts covered by GET_PART are useless and may cause replication to stuck if covered part is lost.
        String covering_get_part_entry = get_part_set.getContainingPart(part_name);

        if (covering_get_part_entry.empty())
            return false;

        if (covering_get_part_entry != part_name)
        {
            LOG_TRACE(log, "{} {}: it's covered by GET_PART {}", log_msg_context, part_name, covering_get_part_entry);
            return true;
        }

        /// NOTE: It does not completely avoids duplication of GET_PART entries,
        /// because it's possible that source replica has executed some GET_PART after we copied it's queue,
        /// but before we copied its active parts set. In this case we will GET_PART entry in our queue
        /// and later will pull the original GET_PART from replication log.
        /// It should not cause any issues, but it does not allow to get rid of duplicated entries and add an assertion.
        if (created_gets.contains(part_name))
        {
            /// NOTE It would be better to copy log entry instead of creating GET_PART
            /// if there are GET_PART and log entry of other type with the same new_part_name.
            /// But it's a bit harder to implement, because it requires full-fledged virtual_parts set.
            LOG_TRACE(log, "{} {}: GET_PART for it is already created", log_msg_context, part_name);
            return true;
        }

        return false;
    };

    for (const String & name : active_parts)
    {
        if (should_ignore_log_entry(created_get_parts, name, "Not fetching"))
            continue;

        LogEntry log_entry;

        if (are_restoring_replica)
        {
            LOG_DEBUG(log, "Obtaining checksum for path {}", name);

            // The part we want to fetch is probably present in detached/ folder.
            // However, we need to get part's checksum to check if it's not corrupt.
            log_entry.type = LogEntry::ATTACH_PART;

            MinimalisticDataPartChecksums desired_checksums;

            const fs::path part_path = fs::path(source_path) / "parts" / name;

            const String part_znode = zookeeper->get(part_path);

            if (!part_znode.empty())
                desired_checksums = ReplicatedMergeTreePartHeader::fromString(part_znode).getChecksums();
            else
            {
                String desired_checksums_str = zookeeper->get(part_path / "checksums");
                desired_checksums = MinimalisticDataPartChecksums::deserializeFrom(desired_checksums_str);
            }

            log_entry.part_checksum = getHexUIntUppercase(desired_checksums.hash_of_all_files);
        }
        else
        {
            log_entry.type = LogEntry::GET_PART;
        }

        log_entry.source_replica = "";
        log_entry.new_part_name = name;
        log_entry.create_time = tryGetPartCreateTime(zookeeper, source_path, name);

        LOG_TEST(log, "Enqueueing {} for fetch", name);
        zookeeper->create(fs::path(replica_path) / "queue/queue-", log_entry.toString(), zkutil::CreateMode::PersistentSequential);
        created_get_parts.insert(name);
    }

    size_t total_parts_to_fetch = created_get_parts.size();
    LOG_DEBUG(log, "Queued {} parts to be fetched, {} parts ignored", total_parts_to_fetch, active_parts.size() - total_parts_to_fetch);

    /// Add content of the reference/master replica queue to the queue.
    size_t total_entries_to_copy = 0;
    for (const auto & entry_info : source_queue)
    {
        assert(!entry_info.data.empty());
        if (entry_info.parsed_entry && !entry_info.parsed_entry->new_part_name.empty())
        {
            const String & part_name = entry_info.parsed_entry->new_part_name;
            const String & entry_name = entry_info.parsed_entry->znode_name;
            const auto & entry_type = entry_info.parsed_entry->type;

            if (should_ignore_log_entry(created_get_parts, part_name, fmt::format("Not copying {} {}", entry_name, entry_type)))
                continue;

            if (entry_info.parsed_entry->type == LogEntry::GET_PART)
                created_get_parts.insert(part_name);
        }

        LOG_TEST(log, "Copying entry {}", entry_info.data);
        zookeeper->create(fs::path(replica_path) / "queue/queue-", entry_info.data, zkutil::CreateMode::PersistentSequential);
        ++total_entries_to_copy;
    }

    LOG_DEBUG(log, "Copied {} queue entries, {} entries ignored", total_entries_to_copy, source_queue.size() - total_entries_to_copy);
    LOG_TRACE(log, "Parts in ZooKeeper after mimic: {}", fmt::join(zookeeper->getChildren(replica_path + "/parts"), ", "));
    LOG_TRACE(log, "Enqueued fetches after mimic: {}", fmt::join(created_get_parts, ", "));
}


void StorageReplicatedMergeTree::cloneMetadataIfNeeded(const String & source_replica, const String & source_path, const zkutil::ZooKeeperPtr & zookeeper)
{
    String source_metadata_version_str;
    bool metadata_version_exists = zookeeper->tryGet(source_path + "/metadata_version", source_metadata_version_str);
    if (!metadata_version_exists)
    {
        /// For compatibility with version older than 20.3
        /// TODO fix tests and delete it
        LOG_WARNING(log, "Node {} does not exist. "
                         "Most likely it's because too old version of ClickHouse is running on replica {}. "
                         "Will not check metadata consistency",
                         source_path + "/metadata_version", source_replica);
        return;
    }

    auto metadata_snapshot = getInMemoryMetadataPtr();
    Int32 source_metadata_version = parse<Int32>(source_metadata_version_str);
    if (metadata_snapshot->getMetadataVersion() == source_metadata_version)
        return;

    /// Our metadata it not up to date with source replica metadata.
    /// Metadata is updated by ALTER_METADATA entries, but some entries are probably cleaned up from the log.
    /// It's also possible that some newer ALTER_METADATA entries are present in source_queue list,
    /// and source replica are executing such entry right now (or had executed recently).
    /// More than that, /metadata_version update is not atomic with /columns and /metadata update...

    /// Fortunately, ALTER_METADATA seems to be idempotent,
    /// and older entries of such type can be replaced with newer entries.
    /// Let's try to get consistent values of source replica's /columns and /metadata
    /// and prepend dummy ALTER_METADATA to our replication queue.
    /// It should not break anything if source_queue already contains ALTER_METADATA entry
    /// with greater or equal metadata_version, but it will update our metadata
    /// if all such entries were cleaned up from the log and source_queue.

    LOG_WARNING(log, "Metadata version ({}) on replica is not up to date with metadata ({}) on source replica {}",
                metadata_snapshot->getMetadataVersion(), source_metadata_version, source_replica);

    String source_metadata;
    String source_columns;
    while (true)
    {
        if (shutdown_called)
            throw Exception(ErrorCodes::ABORTED, "Cannot clone metadata because shutdown called");

        Coordination::Stat metadata_stat;
        Coordination::Stat columns_stat;
        source_metadata = zookeeper->get(source_path + "/metadata", &metadata_stat);
        source_columns = zookeeper->get(source_path + "/columns", &columns_stat);

        Coordination::Requests ops;
        Coordination::Responses responses;
        ops.emplace_back(zkutil::makeCheckRequest(source_path + "/metadata", metadata_stat.version));
        ops.emplace_back(zkutil::makeCheckRequest(source_path + "/columns", columns_stat.version));

        Coordination::Error code = zookeeper->tryMulti(ops, responses, /* check_session_valid */ true);
        if (code == Coordination::Error::ZOK)
            break;
        else if (code == Coordination::Error::ZBADVERSION)
            LOG_WARNING(log, "Metadata of replica {} was changed", source_path);
        else
            zkutil::KeeperMultiException::check(code, ops, responses);
    }

    ReplicatedMergeTreeLogEntryData dummy_alter;
    dummy_alter.type = LogEntry::ALTER_METADATA;
    dummy_alter.source_replica = source_replica;
    dummy_alter.metadata_str = source_metadata;
    dummy_alter.columns_str = source_columns;
    dummy_alter.alter_version = source_metadata_version;
    dummy_alter.create_time = time(nullptr);

    String path_created = zookeeper->create(replica_path + "/queue/queue-", dummy_alter.toString(), zkutil::CreateMode::PersistentSequential);
    LOG_INFO(log, "Created an ALTER_METADATA entry {} to force metadata update after cloning replica from {}. Entry: {}",
             path_created, source_replica, dummy_alter.toString());

    /// We don't need to do anything with mutation_pointer, because mutation log cleanup process is different from
    /// replication log cleanup. A mutation is removed from ZooKeeper only if all replicas had executed the mutation,
    /// so all mutations which are greater or equal to our mutation pointer are still present in ZooKeeper.
}

/** If necessary, restore a part, replica itself adds a record for its receipt.
  * What time should I put for this entry in the queue? Time is taken into account when calculating lag of replica.
  * For these purposes, it makes sense to use creation time of missing part
  *  (that is, in calculating lag, it will be taken into account how old is the part we need to recover).
  */
time_t StorageReplicatedMergeTree::tryGetPartCreateTime(const zkutil::ZooKeeperPtr & zookeeper, const String & replica_path, const String & part_name)
{
    time_t res = 0;

    /// We get creation time of part, if it still exists (was not merged, for example).
    Coordination::Stat stat;
    String unused;
    if (zookeeper->tryGet(fs::path(replica_path) / "parts" / part_name, unused, &stat))
        res = stat.ctime / 1000;

    return res;
}

bool StorageReplicatedMergeTree::isReplicaLost(zkutil::ZooKeeperPtr zookeeper, const String & replica_path, bool & is_new, int & is_lost_version, bool create_is_lost)
{
    Coordination::Stat is_lost_stat;
    String res;

    is_new = true;
    is_lost_version = -1;

    if (zookeeper->tryGet(fs::path(replica_path) / "is_lost", res, &is_lost_stat))
    {
        if (res == "0")
            return false;
        is_lost_version = is_lost_stat.version;
        if (is_lost_stat.version)
            is_new = false;
    }
    else
    {
        /// Replica was created by old version of CH, so me must create "/is_lost".
        /// Note that in old version of CH there was no "lost" replicas possible.
        /// TODO is_lost node should always exist since v18.12, maybe we can replace `tryGet` with `get` and remove old code?
        if (create_is_lost)
            zookeeper->create(fs::path(replica_path) / "is_lost", "0", zkutil::CreateMode::Persistent);
        return false;
    }

    return true;
}

String StorageReplicatedMergeTree::getReplicaToCloneFrom(zkutil::ZooKeeperPtr zookeeper, Coordination::Stat & source_is_lost_stat) const
{
    /// is_lost is "1": it means that we are in repair mode.
    /// Try choose source replica to clone.
    /// Source replica must not be lost and should have minimal queue size and maximal log pointer.
    Strings replicas = zookeeper->getChildren(fs::path(zookeeper_path) / "replicas");
    std::vector<zkutil::ZooKeeper::FutureGet> futures;
    for (const String & source_replica_name : replicas)
    {
        /// Do not clone from myself.
        if (source_replica_name == replica_name)
            continue;

        String source_replica_path = fs::path(zookeeper_path) / "replicas" / source_replica_name;

        /// Obviously the following get operations are not atomic, but it's ok to choose good enough replica, not the best one.
        /// NOTE: We may count some entries twice if log_pointer is moved.
        futures.emplace_back(zookeeper->asyncTryGet(fs::path(source_replica_path) / "is_lost"));
        futures.emplace_back(zookeeper->asyncTryGet(fs::path(source_replica_path) / "log_pointer"));
        futures.emplace_back(zookeeper->asyncTryGet(fs::path(source_replica_path) / "queue"));
    }

    /// Wait for results before getting log entries
    for (auto & future : futures)
        future.wait();

    Strings log_entries = zookeeper->getChildren(fs::path(zookeeper_path) / "log");
    size_t max_log_entry = 0;
    if (!log_entries.empty())
    {
        String last_entry = *std::max_element(log_entries.begin(), log_entries.end());
        max_log_entry = parse<UInt64>(last_entry.substr(strlen("log-")));
    }
    /// log_pointer can point to future entry, which was not created yet
    ++max_log_entry;

    size_t min_replication_lag = std::numeric_limits<size_t>::max();
    String source_replica;
    size_t future_num = 0;

    for (const String & source_replica_name : replicas)
    {
        if (source_replica_name == replica_name)
            continue;

        auto get_is_lost     = futures[future_num++].get();
        auto get_log_pointer = futures[future_num++].get();
        auto get_queue       = futures[future_num++].get();

        if (get_is_lost.error != Coordination::Error::ZOK)
        {
            LOG_INFO(log, "Not cloning {}, cannot get '/is_lost': {}", source_replica_name, get_is_lost.error);
            continue;
        }
        else if (get_is_lost.data != "0")
        {
            LOG_INFO(log, "Not cloning {}, it's lost", source_replica_name);
            continue;
        }

        if (get_log_pointer.error != Coordination::Error::ZOK)
        {
            LOG_INFO(log, "Not cloning {}, cannot get '/log_pointer': {}", source_replica_name, get_log_pointer.error);
            continue;
        }
        if (get_queue.error != Coordination::Error::ZOK)
        {
            LOG_INFO(log, "Not cloning {}, cannot get '/queue': {}", source_replica_name, get_queue.error);
            continue;
        }

        /// Replica is not lost and we can clone it. Let's calculate approx replication lag.
        size_t source_log_pointer = get_log_pointer.data.empty() ? 0 : parse<UInt64>(get_log_pointer.data);
        assert(source_log_pointer <= max_log_entry);
        size_t replica_queue_lag = max_log_entry - source_log_pointer;
        size_t replica_queue_size = get_queue.stat.numChildren;
        size_t replication_lag = replica_queue_lag + replica_queue_size;
        LOG_INFO(log, "Replica {} has log pointer '{}', approximate {} queue lag and {} queue size",
                 source_replica_name, get_log_pointer.data, replica_queue_lag, replica_queue_size);
        if (replication_lag < min_replication_lag)
        {
            source_replica = source_replica_name;
            source_is_lost_stat = get_is_lost.stat;
            min_replication_lag = replication_lag;
        }
    }

    if (source_replica.empty())
        throw Exception(ErrorCodes::ALL_REPLICAS_LOST, "All replicas are lost. "
                        "See SYSTEM DROP REPLICA and SYSTEM RESTORE REPLICA queries, they may help");

    return source_replica;
}

void StorageReplicatedMergeTree::cloneReplicaIfNeeded(zkutil::ZooKeeperPtr zookeeper)
{
    bool is_new_replica;
    int is_lost_version;
    if (!isReplicaLost(zookeeper, replica_path, is_new_replica, is_lost_version, /* create_is_lost= */ true))
        return;

    Coordination::Stat source_is_lost_stat;
    String source_replica = getReplicaToCloneFrom(zookeeper, source_is_lost_stat);

    if (is_new_replica)
        LOG_INFO(log, "Will mimic {}", source_replica);
    else
        LOG_WARNING(log, "Will mimic {}", source_replica);

    /// Clear obsolete queue that we no longer need.
    zookeeper->removeChildren(fs::path(replica_path) / "queue");
    queue.clear();

    /// Will do repair from the selected replica.
    cloneReplica(source_replica, source_is_lost_stat, zookeeper);
    /// If repair fails to whatever reason, the exception is thrown, is_lost will remain "1" and the replica will be repaired later.

    /// If replica is repaired successfully, we remove is_lost flag.
    zookeeper->set(fs::path(replica_path) / "is_lost", "0");
}

String StorageReplicatedMergeTree::getLastQueueUpdateException() const
{
    std::lock_guard lock(last_queue_update_exception_lock);
    return last_queue_update_exception;
}


void StorageReplicatedMergeTree::queueUpdatingTask()
{
    if (!queue_update_in_progress)
    {
        last_queue_update_start_time.store(time(nullptr));
        queue_update_in_progress = true;
    }
    try
    {
        queue.pullLogsToQueue(getZooKeeperAndAssertNotReadonly(), queue_updating_task->getWatchCallback(), ReplicatedMergeTreeQueue::UPDATE);
        last_queue_update_finish_time.store(time(nullptr));
        queue_update_in_progress = false;
    }
    catch (const Coordination::Exception & e)
    {
        tryLogCurrentException(log, __PRETTY_FUNCTION__);

        std::lock_guard lock(last_queue_update_exception_lock);
        last_queue_update_exception = getCurrentExceptionMessage(false);

        if (e.code == Coordination::Error::ZSESSIONEXPIRED)
        {
            restarting_thread.wakeup();
            return;
        }

        queue_updating_task->scheduleAfter(QUEUE_UPDATE_ERROR_SLEEP_MS);
    }
    catch (...)
    {
        tryLogCurrentException(log, __PRETTY_FUNCTION__);

        std::lock_guard lock(last_queue_update_exception_lock);
        last_queue_update_exception = getCurrentExceptionMessage(false);

        queue_updating_task->scheduleAfter(QUEUE_UPDATE_ERROR_SLEEP_MS);
    }
}


void StorageReplicatedMergeTree::mutationsUpdatingTask()
{
    try
    {
        queue.updateMutations(getZooKeeper(), mutations_watch_callback);
    }
    catch (const Coordination::Exception & e)
    {
        tryLogCurrentException(log, __PRETTY_FUNCTION__);

        if (e.code == Coordination::Error::ZSESSIONEXPIRED)
            return;

        mutations_updating_task->scheduleAfter(QUEUE_UPDATE_ERROR_SLEEP_MS);
    }
    catch (...)
    {
        tryLogCurrentException(log, __PRETTY_FUNCTION__);
        mutations_updating_task->scheduleAfter(QUEUE_UPDATE_ERROR_SLEEP_MS);
    }
}

ReplicatedMergeTreeQueue::SelectedEntryPtr StorageReplicatedMergeTree::selectQueueEntry()
{
    /// This object will mark the element of the queue as running.
    ReplicatedMergeTreeQueue::SelectedEntryPtr selected;

    try
    {
        selected = queue.selectEntryToProcess(merger_mutator, *this);
    }
    catch (...)
    {
        tryLogCurrentException(log, __PRETTY_FUNCTION__);
    }

    return selected;
}


bool StorageReplicatedMergeTree::processQueueEntry(ReplicatedMergeTreeQueue::SelectedEntryPtr selected_entry)
{
    LogEntryPtr & entry = selected_entry->log_entry;
    return queue.processEntry([this]{ return getZooKeeper(); }, entry, [&](LogEntryPtr & entry_to_process)
    {
        try
        {
            return executeLogEntry(*entry_to_process);
        }
        catch (const Exception & e)
        {
            if (e.code() == ErrorCodes::NO_REPLICA_HAS_PART)
            {
                /// If no one has the right part, probably not all replicas work; We will not write to log with Error level.
                LOG_INFO(log, getExceptionMessageAndPattern(e, /* with_stacktrace */ false));
            }
            else if (e.code() == ErrorCodes::ABORTED)
            {
                /// Interrupted merge or downloading a part is not an error.
                LOG_INFO(log, getExceptionMessageAndPattern(e, /* with_stacktrace */ false));
            }
            else if (e.code() == ErrorCodes::PART_IS_TEMPORARILY_LOCKED)
            {
                /// Part cannot be added temporarily
                LOG_INFO(log, getExceptionMessageAndPattern(e, /* with_stacktrace */ false));
                cleanup_thread.wakeup();
            }
            else
                tryLogCurrentException(log, __PRETTY_FUNCTION__);

            /** This exception will be written to the queue element, and it can be looked up using `system.replication_queue` table.
              * The thread that performs this action will sleep a few seconds after the exception.
              * See `queue.processEntry` function.
              */
            throw;
        }
        catch (...)
        {
            tryLogCurrentException(log, __PRETTY_FUNCTION__);
            throw;
        }
    });
}

bool StorageReplicatedMergeTree::scheduleDataProcessingJob(BackgroundJobsAssignee & assignee)
{
    cleanup_thread.wakeupEarlierIfNeeded();

    /// If replication queue is stopped exit immediately as we successfully executed the task
    if (queue.actions_blocker.isCancelled())
        return false;

    /// This object will mark the element of the queue as running.
    ReplicatedMergeTreeQueue::SelectedEntryPtr selected_entry = selectQueueEntry();

    if (!selected_entry)
        return false;

    auto job_type = selected_entry->log_entry->type;

    /// Depending on entry type execute in fetches (small) pool or big merge_mutate pool
    if (job_type == LogEntry::GET_PART || job_type == LogEntry::ATTACH_PART)
    {
        assignee.scheduleFetchTask(std::make_shared<ExecutableLambdaAdapter>(
            [this, selected_entry] () mutable
            {
                return processQueueEntry(selected_entry);
            }, common_assignee_trigger, getStorageID()));
        return true;
    }
    else if (job_type == LogEntry::MERGE_PARTS)
    {
        auto task = std::make_shared<MergeFromLogEntryTask>(selected_entry, *this, common_assignee_trigger);
        assignee.scheduleMergeMutateTask(task);
        return true;
    }
    else if (job_type == LogEntry::MUTATE_PART)
    {
        auto task = std::make_shared<MutateFromLogEntryTask>(selected_entry, *this, common_assignee_trigger);
        assignee.scheduleMergeMutateTask(task);
        return true;
    }
    else
    {
        assignee.scheduleCommonTask(std::make_shared<ExecutableLambdaAdapter>(
            [this, selected_entry] () mutable
            {
                return processQueueEntry(selected_entry);
            }, common_assignee_trigger, getStorageID()), /* need_trigger */ true);
        return true;
    }
}


bool StorageReplicatedMergeTree::canExecuteFetch(const ReplicatedMergeTreeLogEntry & entry, String & disable_reason) const
{
    if (fetcher.blocker.isCancelled())
    {
        disable_reason = fmt::format("Not executing fetch of part {} because replicated fetches are cancelled now.", entry.new_part_name);
        return false;
    }

    auto replicated_fetches_pool_size = getContext()->getFetchesExecutor()->getMaxTasksCount();
    size_t busy_threads_in_pool = CurrentMetrics::values[CurrentMetrics::BackgroundFetchesPoolTask].load(std::memory_order_relaxed);
    if (busy_threads_in_pool >= replicated_fetches_pool_size)
    {
        disable_reason = fmt::format("Not executing fetch of part {} because {} fetches already executing, max {}.", entry.new_part_name, busy_threads_in_pool, replicated_fetches_pool_size);
        return false;
    }

    if (replicated_fetches_throttler->isThrottling())
    {
        disable_reason = fmt::format("Not executing fetch of part {} because fetches have already throttled by network settings "
                                     "<max_replicated_fetches_network_bandwidth> or <max_replicated_fetches_network_bandwidth_for_server>.", entry.new_part_name);
        return false;
    }

    if (entry.source_replica.empty())
    {
        auto part = getPartIfExists(entry.new_part_name, {MergeTreeDataPartState::Active, MergeTreeDataPartState::Outdated, MergeTreeDataPartState::Deleting});
        if (part && part->was_removed_as_broken)
        {
            disable_reason = fmt::format("Not executing fetch of part {} because we still have broken part with that name. "
                                         "Waiting for the broken part to be removed first.", entry.new_part_name);

            constexpr time_t min_interval_to_wakeup_cleanup_s = 30;
            if (entry.last_postpone_time + min_interval_to_wakeup_cleanup_s < time(nullptr))
                const_cast<StorageReplicatedMergeTree *>(this)->cleanup_thread.wakeup();
            return false;
        }
    }

    return true;
}

bool StorageReplicatedMergeTree::partIsAssignedToBackgroundOperation(const DataPartPtr & part) const
{
    return queue.isVirtualPart(part);
}

void StorageReplicatedMergeTree::mergeSelectingTask()
{
    if (!is_leader)
        return;

    const auto storage_settings_ptr = getSettings();
    const bool deduplicate = false; /// TODO: read deduplicate option from table config
    const Names deduplicate_by_columns = {};
    CreateMergeEntryResult create_result = CreateMergeEntryResult::Other;

    enum class AttemptStatus : uint8_t
    {
        EntryCreated,
        NeedRetry,
        Limited,
        CannotSelect,
    };

    auto try_assign_merge = [&]() -> AttemptStatus
    {
        /// We must select parts for merge under merge_selecting_mutex because other threads
        /// (OPTIMIZE queries) can assign new merges.
        std::lock_guard merge_selecting_lock(merge_selecting_mutex);

        auto zookeeper = getZooKeeperAndAssertNotReadonly();

        std::optional<ReplicatedMergeTreeMergePredicate> merge_pred;

        /// If many merges is already queued, then will queue only small enough merges.
        /// Otherwise merge queue could be filled with only large merges,
        /// and in the same time, many small parts could be created and won't be merged.

        auto merges_and_mutations_queued = queue.countMergesAndPartMutations();
        size_t merges_and_mutations_sum = merges_and_mutations_queued.merges + merges_and_mutations_queued.mutations;
        if (!canEnqueueBackgroundTask())
        {
            LOG_TRACE(log, "Reached memory limit for the background tasks ({}), so won't select new parts to merge or mutate."
                "Current background tasks memory usage: {}.",
                formatReadableSizeWithBinarySuffix(background_memory_tracker.getSoftLimit()),
                formatReadableSizeWithBinarySuffix(background_memory_tracker.get()));
            return AttemptStatus::Limited;
        }

        if (merges_and_mutations_sum >= storage_settings_ptr->max_replicated_merges_in_queue)
        {
            LOG_TRACE(log, "Number of queued merges ({}) and part mutations ({})"
                " is greater than max_replicated_merges_in_queue ({}), so won't select new parts to merge or mutate.",
                merges_and_mutations_queued.merges,
                merges_and_mutations_queued.mutations,
                storage_settings_ptr->max_replicated_merges_in_queue);
            return AttemptStatus::Limited;
        }

        UInt64 max_source_parts_size_for_merge = merger_mutator.getMaxSourcePartsSizeForMerge(
            storage_settings_ptr->max_replicated_merges_in_queue, merges_and_mutations_sum);

        UInt64 max_source_part_size_for_mutation = merger_mutator.getMaxSourcePartSizeForMutation();

        bool merge_with_ttl_allowed = merges_and_mutations_queued.merges_with_ttl < storage_settings_ptr->max_replicated_merges_with_ttl_in_queue &&
            getTotalMergesWithTTLInMergeList() < storage_settings_ptr->max_number_of_merges_with_ttl_in_pool;

        auto future_merged_part = std::make_shared<FutureMergedMutatedPart>();
        if (storage_settings.get()->assign_part_uuids)
            future_merged_part->uuid = UUIDHelpers::generateV4();

        bool can_assign_merge = max_source_parts_size_for_merge > 0;
        PartitionIdsHint partitions_to_merge_in;
        if (can_assign_merge)
        {
            auto lightweight_merge_pred = LocalMergePredicate(queue);
            partitions_to_merge_in = merger_mutator.getPartitionsThatMayBeMerged(
                max_source_parts_size_for_merge, lightweight_merge_pred, merge_with_ttl_allowed, NO_TRANSACTION_PTR);
            if (partitions_to_merge_in.empty())
                can_assign_merge = false;
            else
                merge_pred.emplace(queue.getMergePredicate(zookeeper, partitions_to_merge_in));
        }

        PreformattedMessage out_reason;
        if (can_assign_merge &&
            merger_mutator.selectPartsToMerge(future_merged_part, false, max_source_parts_size_for_merge, *merge_pred,
                merge_with_ttl_allowed, NO_TRANSACTION_PTR, out_reason, &partitions_to_merge_in) == SelectPartsDecision::SELECTED)
        {
            create_result = createLogEntryToMergeParts(
                zookeeper,
                future_merged_part->parts,
                future_merged_part->name,
                future_merged_part->uuid,
                future_merged_part->part_format,
                deduplicate,
                deduplicate_by_columns,
                /*cleanup*/ false,
                nullptr,
                merge_pred->getVersion(),
                future_merged_part->merge_type);


            if (create_result == CreateMergeEntryResult::Ok)
                return AttemptStatus::EntryCreated;
            if (create_result == CreateMergeEntryResult::LogUpdated)
                return AttemptStatus::NeedRetry;
        }

        /// If there are many mutations in queue, it may happen, that we cannot enqueue enough merges to merge all new parts
        if (max_source_part_size_for_mutation == 0 || merges_and_mutations_queued.mutations >= storage_settings_ptr->max_replicated_mutations_in_queue)
            return AttemptStatus::Limited;

        if (queue.countMutations() > 0)
        {
            /// We don't need the list of committing blocks to choose a part to mutate
            if (!merge_pred)
                merge_pred.emplace(queue.getMergePredicate(zookeeper, PartitionIdsHint{}));

            /// Choose a part to mutate.
            DataPartsVector data_parts = getDataPartsVectorForInternalUsage();
            for (const auto & part : data_parts)
            {
                if (part->getBytesOnDisk() > max_source_part_size_for_mutation)
                    continue;

                std::optional<std::pair<Int64, int>> desired_mutation_version = merge_pred->getDesiredMutationVersion(part);
                if (!desired_mutation_version)
                    continue;

                create_result = createLogEntryToMutatePart(
                    *part,
                    future_merged_part->uuid,
                    desired_mutation_version->first,
                    desired_mutation_version->second,
                    merge_pred->getVersion());

                if (create_result == CreateMergeEntryResult::Ok)
                    return AttemptStatus::EntryCreated;
                if (create_result == CreateMergeEntryResult::LogUpdated)
                    return AttemptStatus::NeedRetry;
            }
        }

        return AttemptStatus::CannotSelect;
    };

    AttemptStatus result = AttemptStatus::CannotSelect;
    try
    {
        result = try_assign_merge();
    }
    catch (...)
    {
        tryLogCurrentException(log, __PRETTY_FUNCTION__);
    }


    Float32 new_sleep_ms = merge_selecting_sleep_ms;
    if (result == AttemptStatus::EntryCreated || result == AttemptStatus::NeedRetry)
        new_sleep_ms /= storage_settings_ptr->merge_selecting_sleep_slowdown_factor;
    else if (result == AttemptStatus::CannotSelect)
        new_sleep_ms *= storage_settings_ptr->merge_selecting_sleep_slowdown_factor;
    new_sleep_ms *= std::uniform_real_distribution<Float32>(1.f, 1.1f)(thread_local_rng);
    merge_selecting_sleep_ms = std::clamp<UInt64>(static_cast<UInt64>(new_sleep_ms),
        storage_settings_ptr->merge_selecting_sleep_ms,
        storage_settings_ptr->max_merge_selecting_sleep_ms);

    if (result == AttemptStatus::EntryCreated)
        merge_selecting_task->schedule();
    else
    {
        LOG_TRACE(log, "Scheduling next merge selecting task after {}ms", merge_selecting_sleep_ms);
        merge_selecting_task->scheduleAfter(merge_selecting_sleep_ms);
    }
}


void StorageReplicatedMergeTree::mutationsFinalizingTask()
{
    bool needs_reschedule = false;

    try
    {
        needs_reschedule = queue.tryFinalizeMutations(getZooKeeperAndAssertNotReadonly());
    }
    catch (...)
    {
        tryLogCurrentException(log, __PRETTY_FUNCTION__);
        needs_reschedule = true;
    }

    if (needs_reschedule)
    {
        mutations_finalizing_task->scheduleAfter(MUTATIONS_FINALIZING_SLEEP_MS);
    }
    else
    {
        /// Even if no mutations seems to be done or appeared we are trying to
        /// finalize them in background because manual control the launch of
        /// this function is error prone. This can lead to mutations that
        /// processed all the parts but have is_done=0 state for a long time. Or
        /// killed mutations, which are also considered as undone.
        mutations_finalizing_task->scheduleAfter(MUTATIONS_FINALIZING_IDLE_SLEEP_MS);
    }
}


StorageReplicatedMergeTree::CreateMergeEntryResult StorageReplicatedMergeTree::createLogEntryToMergeParts(
    zkutil::ZooKeeperPtr & zookeeper,
    const DataPartsVector & parts,
    const String & merged_name,
    const UUID & merged_part_uuid,
    const MergeTreeDataPartFormat & merged_part_format,
    bool deduplicate,
    const Names & deduplicate_by_columns,
    bool cleanup,
    ReplicatedMergeTreeLogEntryData * out_log_entry,
    int32_t log_version,
    MergeType merge_type)
{
    Strings exists_paths;
    exists_paths.reserve(parts.size());
    for (const auto & part : parts)
        exists_paths.emplace_back(fs::path(replica_path) / "parts" / part->name);

    auto exists_results = zookeeper->exists(exists_paths);
    bool all_in_zk = true;
    for (size_t i = 0; i < parts.size(); ++i)
    {
        /// If there is no information about part in ZK, we will not merge it.
        if (exists_results[i].error == Coordination::Error::ZNONODE)
        {
            all_in_zk = false;

            const auto & part = parts[i];
            if (part->modification_time + MAX_AGE_OF_LOCAL_PART_THAT_WASNT_ADDED_TO_ZOOKEEPER < time(nullptr))
            {
                LOG_WARNING(log, "Part {} (that was selected for merge) with age {} seconds exists locally but not in ZooKeeper. Won't do merge with that part and will check it.", part->name, (time(nullptr) - part->modification_time));
                enqueuePartForCheck(part->name);
            }
        }
    }

    if (!all_in_zk)
        return CreateMergeEntryResult::MissingPart;

    String partition_id = MergeTreePartInfo::fromPartName(merged_name, format_version).partition_id;
    Strings partition_replicas;
    int partition_version = -1;
    if (cluster.has_value())
    {
        const auto & partition = cluster->getClusterPartition(partition_id);
        partition_replicas = partition.getAllReplicas();
        partition_version = partition.getVersion();
    }

    ReplicatedMergeTreeLogEntryData entry;
    entry.type = LogEntry::MERGE_PARTS;
    entry.source_replica = replica_name;
    entry.new_part_name = merged_name;
    entry.new_part_uuid = merged_part_uuid;
    entry.new_part_format = merged_part_format;
    entry.merge_type = merge_type;
    entry.deduplicate = deduplicate;
    entry.deduplicate_by_columns = deduplicate_by_columns;
    entry.cleanup = cleanup;
    entry.create_time = time(nullptr);

    for (const auto & part : parts)
        entry.source_parts.push_back(part->name);

    if (cluster.has_value())
        entry.replicas = partition_replicas;

    Coordination::Requests ops;
    Coordination::Responses responses;

    ops.emplace_back(zkutil::makeCreateRequest(
        fs::path(zookeeper_path) / "log/log-", entry.toString(),
        zkutil::CreateMode::PersistentSequential));

    ops.emplace_back(zkutil::makeSetRequest(
        fs::path(zookeeper_path) / "log", "", log_version)); /// Check and update version.

    if (cluster.has_value())
    {
        /// Ensure that partition version is up-to-date, otherwise replicas is out of sync.
        ops.emplace_back(zkutil::makeCheckRequest(
            fs::path(zookeeper_path) / "block_numbers" / partition_id, partition_version));
    }

    Coordination::Error code = zookeeper->tryMulti(ops, responses);

    if (code == Coordination::Error::ZOK)
    {
        String path_created = dynamic_cast<const Coordination::CreateResponse &>(*responses.front()).path_created;
        entry.znode_name = path_created.substr(path_created.find_last_of('/') + 1);

        ProfileEvents::increment(ProfileEvents::CreatedLogEntryForMerge);
        LOG_TRACE(log, "Created log entry {} for merge {}", path_created, merged_name);
    }
    else if (code == Coordination::Error::ZBADVERSION)
    {
        ProfileEvents::increment(ProfileEvents::NotCreatedLogEntryForMerge);
        LOG_TRACE(log, "Log entry is not created for merge {} because log/partition was updated", merged_name);
        return CreateMergeEntryResult::LogUpdated;
    }
    else
    {
        zkutil::KeeperMultiException::check(code, ops, responses);
    }

    if (out_log_entry)
        *out_log_entry = entry;

    return CreateMergeEntryResult::Ok;
}


StorageReplicatedMergeTree::CreateMergeEntryResult StorageReplicatedMergeTree::createLogEntryToMutatePart(
    const IMergeTreeDataPart & part, const UUID & new_part_uuid, Int64 mutation_version, int32_t alter_version, int32_t log_version)
{
    auto zookeeper = getZooKeeper();

    Strings partition_replicas;
    int partition_version = -1;
    if (cluster.has_value())
    {
        const auto & partition = cluster->getClusterPartition(part.info.partition_id);
        /// NOTE: we cannot use all replicas here, because there is no proper
        /// sync between queue.load() and queue.pullLogsToQueue(), and so if
        /// here:
        /// - we will have partition that is under migration
        /// - the mutation will be assigned from the replica that is non active
        /// - and there will be new mutation for it in "mutations" folder (to trigger mutation)
        /// then it may create completely different mutation, because there is
        /// no guarantee that queue.load() completes and loads all pending
        /// mutations (that had been copied during cluster partition migration
        /// from source replica).
        Strings partition_active_replicas = partition.getActiveReplicas();
        partition_version = partition.getVersion();
        if (std::find(partition_active_replicas.begin(), partition_active_replicas.end(), replica_name) == partition_active_replicas.end())
        {
            LOG_DEBUG(log, "This replica is not responsible for {} (only on replicas: {})",
                part.info.getPartNameForLogs(), fmt::join(partition_active_replicas, ", "));
            /// Fallback for the caller
            return CreateMergeEntryResult::Other;
        }
        /// But MUTATE_PART should be assigned on all replicas, since the
        /// replica that is under migration will not get new mutations
        /// otherwise.
        partition_replicas = partition.getAllReplicas();
    }


    /// If there is no information about part in ZK, we will not mutate it.
    if (!zookeeper->exists(fs::path(replica_path) / "parts" / part.name))
    {
        if (part.modification_time + MAX_AGE_OF_LOCAL_PART_THAT_WASNT_ADDED_TO_ZOOKEEPER < time(nullptr))
        {
            LOG_WARNING(log, "Part {} (that was selected for mutation) with age {} seconds exists locally but not in ZooKeeper."
                " Won't mutate that part and will check it.", part.name, (time(nullptr) - part.modification_time));
            enqueuePartForCheck(part.name);
        }

        return CreateMergeEntryResult::MissingPart;
    }

    MergeTreePartInfo new_part_info = part.info;
    new_part_info.mutation = mutation_version;

    String new_part_name = part.getNewName(new_part_info);

    ReplicatedMergeTreeLogEntryData entry;
    entry.type = LogEntry::MUTATE_PART;
    entry.source_replica = replica_name;
    entry.source_parts.push_back(part.name);
    entry.new_part_name = new_part_name;
    entry.new_part_uuid = new_part_uuid;
    entry.create_time = time(nullptr);
    entry.alter_version = alter_version;

    if (cluster.has_value())
        entry.replicas = partition_replicas;

    Coordination::Requests ops;
    Coordination::Responses responses;

    ops.emplace_back(zkutil::makeCreateRequest(
        fs::path(zookeeper_path) / "log/log-", entry.toString(),
        zkutil::CreateMode::PersistentSequential));

    ops.emplace_back(zkutil::makeSetRequest(
        fs::path(zookeeper_path) / "log", "", log_version)); /// Check and update version.

    if (cluster.has_value())
    {
        ops.emplace_back(zkutil::makeCheckRequest(
            fs::path(zookeeper_path) / "block_numbers" / part.info.partition_id, partition_version));
    }

    Coordination::Error code = zookeeper->tryMulti(ops, responses);

    if (code == Coordination::Error::ZBADVERSION)
    {
        ProfileEvents::increment(ProfileEvents::NotCreatedLogEntryForMutation);
        LOG_TRACE(log, "Log entry is not created for mutation {} because log/partition was updated", new_part_name);
        return CreateMergeEntryResult::LogUpdated;
    }

    zkutil::KeeperMultiException::check(code, ops, responses);

    ProfileEvents::increment(ProfileEvents::CreatedLogEntryForMutation);
    LOG_TRACE(log, "Created log entry for mutation {}", new_part_name);
    return CreateMergeEntryResult::Ok;
}


void StorageReplicatedMergeTree::getRemovePartFromZooKeeperOps(const String & part_name, Coordination::Requests & ops, bool has_children)
{
    String part_path = fs::path(replica_path) / "parts" / part_name;

    if (has_children)
    {
        ops.emplace_back(zkutil::makeRemoveRequest(fs::path(part_path) / "checksums", -1));
        ops.emplace_back(zkutil::makeRemoveRequest(fs::path(part_path) / "columns", -1));
    }
    ops.emplace_back(zkutil::makeRemoveRequest(part_path, -1));
}

void StorageReplicatedMergeTree::removePartAndEnqueueFetch(const String & part_name, bool storage_init)
{
    auto zookeeper = getZooKeeper();

    DataPartPtr broken_part;
    auto outdate_broken_part = [this, &broken_part]()
    {
        if (!broken_part)
            return;
        DataPartsLock lock = lockParts();
        if (broken_part->getState() == DataPartState::Active)
            removePartsFromWorkingSet(NO_TRANSACTION_RAW, {broken_part}, true, &lock);
        broken_part.reset();
        cleanup_thread.wakeup();
    };

    /// We don't know exactly what happened to broken part
    /// and we are going to remove all covered log entries.
    /// It's quite dangerous, so clone covered parts to detached.
    auto broken_part_info = MergeTreePartInfo::fromPartName(part_name, format_version);

    auto partition_range = getDataPartsVectorInPartitionForInternalUsage({MergeTreeDataPartState::Active, MergeTreeDataPartState::Outdated},
                                                                         broken_part_info.partition_id);
    Strings detached_parts;
    for (const auto & part : partition_range)
    {
        if (!broken_part_info.contains(part->info))
            continue;

        if (broken_part_info == part->info)
        {
            chassert(!broken_part);
            chassert(!storage_init);
            part->was_removed_as_broken = true;
            part->makeCloneInDetached("broken", getInMemoryMetadataPtr(), /*disk_transaction*/ {});
            broken_part = part;
        }
        else
        {
            part->makeCloneInDetached("covered-by-broken", getInMemoryMetadataPtr(), /*disk_transaction*/ {});
        }
        detached_parts.push_back(part->name);
    }
    LOG_WARNING(log, "Detached {} parts covered by broken part {}: {}", detached_parts.size(), part_name, fmt::join(detached_parts, ", "));

    ThreadFuzzer::maybeInjectSleep();
    ThreadFuzzer::maybeInjectMemoryLimitException();

    /// It's possible that queue contains entries covered by part_name.
    /// For example, we had GET_PART all_1_42_5 and MUTATE_PART all_1_42_5_63,
    /// then all_1_42_5_63 was executed by fetching, but part was written to disk incorrectly.
    /// In this case we have to remove it as broken and create GET_PART all_1_42_5_63 to fetch it again,
    /// but GET_PART all_1_42_5 may be still in the queue.
    /// We should remove all covered entries before creating GET_PART entry, because:
    ///    1. In the situation described above, we do not know how to merge/mutate all_1_42_5_63 from all_1_42_5,
    ///       so GET_PART all_1_42_5 (and all source parts) is useless. The only thing we can do is to fetch all_1_42_5_63.
    ///    2. If all_1_42_5_63 is lost, then replication may stuck waiting for all_1_42_5_63 to appear,
    ///       because we may have some covered parts (more precisely, parts with the same min and max blocks)
    queue.removePartProducingOpsInRange(zookeeper, broken_part_info, /* covering_entry= */ {});

    ThreadFuzzer::maybeInjectSleep();
    ThreadFuzzer::maybeInjectMemoryLimitException();

    String part_path = fs::path(replica_path) / "parts" / part_name;

    while (true)
    {
        if (shutdown_called || partial_shutdown_called)
            throw Exception(ErrorCodes::ABORTED, "Cannot remove part because shutdown called");

        Coordination::Requests ops;

        time_t part_create_time = 0;
        Coordination::Stat stat;
        bool exists_in_zookeeper = zookeeper->exists(part_path, &stat);
        if (exists_in_zookeeper)
        {
            /// Update version of /is_lost node to avoid race condition with cloneReplica(...).
            /// cloneReplica(...) expects that if some entry was executed, then its new_part_name is added to /parts,
            /// but we are going to remove it from /parts and add to queue again.
            Coordination::Stat is_lost_stat;
            String is_lost_value = zookeeper->get(replica_path + "/is_lost", &is_lost_stat);
            chassert(is_lost_value == "0");
            ops.emplace_back(zkutil::makeSetRequest(replica_path + "/is_lost", is_lost_value, is_lost_stat.version));

            part_create_time = stat.ctime / 1000;
            getRemovePartFromZooKeeperOps(part_name, ops, stat.numChildren > 0);
        }

        if (!storage_init)
        {
            /// We use merge predicate + version check here, because DROP RANGE update log version and we are trying to avoid race with it. We must be sure, that our part
            /// was not dropped, otherwise we will have fetch entry, but no virtual part for it (DROP RANGE will remove it). So bad sequence is the following:
            /// 1) Create DROP PART in log for broken_part (for example because it's not only broken, but also empty)
            /// 1.5) Pull to log and start execution (removePartProducingOpsInRange)
            /// 2) Execute this method (create GET PART for broken part)
            /// 3) Finish DROP PART execution (remove part from virtual parts)
            /// 4) Now we get GET PART for broken part which is absent in virtual parts == bug
            ///
            /// Because of version check this method will never create FETCH if drop part exists

            ReplicatedMergeTreeMergePredicate merge_pred = queue.getMergePredicate(zookeeper, PartitionIdsHint{broken_part_info.partition_id});
            if (merge_pred.isGoingToBeDropped(broken_part_info))
            {
                LOG_INFO(log, "Broken part {} is covered by drop range, don't need to fetch it", part_name);
                outdate_broken_part();
                return;
            }

            /// Check that our version of log (and queue) is the most fresh. Otherwise don't create new entry fetch entry.
            ops.emplace_back(zkutil::makeCheckRequest(fs::path(zookeeper_path) / "log", merge_pred.getVersion()));
        }

        LogEntryPtr log_entry = std::make_shared<LogEntry>();
        log_entry->type = LogEntry::GET_PART;
        log_entry->create_time = part_create_time;
        log_entry->source_replica = "";
        log_entry->new_part_name = part_name;

        ops.emplace_back(zkutil::makeCreateRequest(
            fs::path(replica_path) / "queue/queue-", log_entry->toString(),
            zkutil::CreateMode::PersistentSequential));

        Coordination::Responses results;
        auto rc = zookeeper->tryMulti(ops, results, /* check_session_valid */ true);

        if (rc == Coordination::Error::ZBADVERSION)
        {
            LOG_TRACE(log, "Log updated, cannot create fetch entry for part {}, will retry.", part_name);
            continue;
        }

        zkutil::KeeperMultiException::check(rc, ops, results);

        String path_created = dynamic_cast<const Coordination::CreateResponse &>(*results.back()).path_created;
        log_entry->znode_name = path_created.substr(path_created.find_last_of('/') + 1);
        LOG_DEBUG(log, "Created entry {} to fetch missing part {}", log_entry->znode_name, part_name);
        queue.insert(zookeeper, log_entry);

        /// Make the part outdated after creating the log entry.
        /// Otherwise, if we failed to create the entry, cleanup thread could remove the part from ZooKeeper (leading to diverged replicas)
        outdate_broken_part();
        return;
    }
}


void StorageReplicatedMergeTree::startBeingLeader()
{
    auto zookeeper = getZooKeeper();

    if (!getSettings()->replicated_can_become_leader)
    {
        LOG_INFO(log, "Will not enter leader election because replicated_can_become_leader=0");
        return;
    }

    zkutil::checkNoOldLeaders(log.load(), *zookeeper, fs::path(zookeeper_path) / "leader_election");

    LOG_INFO(log, "Became leader");
    is_leader = true;
}

void StorageReplicatedMergeTree::stopBeingLeader()
{
    if (!is_leader)
    {
        LOG_TRACE(log, "stopBeingLeader called but we are not a leader already");
        return;
    }

    LOG_INFO(log, "Stopped being leader");
    is_leader = false;
}

bool StorageReplicatedMergeTree::checkReplicaHavePart(const String & replica, const String & part_name)
{
    auto zookeeper = getZooKeeper();
    return zookeeper->exists(fs::path(zookeeper_path) / "replicas" / replica / "parts" / part_name);
}

String StorageReplicatedMergeTree::findReplicaHavingPart(const String & part_name, bool active)
{
    auto zookeeper = getZooKeeper();
    Strings replicas = zookeeper->getChildren(fs::path(zookeeper_path) / "replicas");

    /// Select replicas in uniformly random order.
    std::shuffle(replicas.begin(), replicas.end(), thread_local_rng);

    LOG_TRACE(log, "Candidate replicas: {}", replicas.size());

    for (const String & replica : replicas)
    {
        /// We aren't interested in ourself.
        if (replica == replica_name)
            continue;

        LOG_TRACE(log, "Candidate replica: {}", replica);

        if (checkReplicaHavePart(replica, part_name) &&
            (!active || zookeeper->exists(fs::path(zookeeper_path) / "replicas" / replica / "is_active")))
            return replica;

        /// Obviously, replica could become inactive or even vanish after return from this method.
    }

    return {};
}

void StorageReplicatedMergeTree::addLastSentPart(const MergeTreePartInfo & info)
{
    {
        std::lock_guard lock(last_sent_parts_mutex);
        last_sent_parts.emplace_back(info);
        static constexpr size_t LAST_SENT_PARS_WINDOW_SIZE = 1000;
        while (last_sent_parts.size() > LAST_SENT_PARS_WINDOW_SIZE)
            last_sent_parts.pop_front();
    }

    last_sent_parts_cv.notify_all();
}

void StorageReplicatedMergeTree::waitForUniquePartsToBeFetchedByOtherReplicas(StorageReplicatedMergeTree::ShutdownDeadline shutdown_deadline_)
{
    /// Will be true in case in case of query
    if (CurrentThread::isInitialized() && CurrentThread::get().getQueryContext() != nullptr)
    {
        LOG_TRACE(log, "Will not wait for unique parts to be fetched by other replicas because shutdown called from DROP/DETACH query");
        return;
    }

    if (!shutdown_called.load())
        throw Exception(ErrorCodes::LOGICAL_ERROR, "Called waitForUniquePartsToBeFetchedByOtherReplicas before shutdown, it's a bug");

    auto settings_ptr = getSettings();

    auto wait_ms = settings_ptr->wait_for_unique_parts_send_before_shutdown_ms.totalMilliseconds();
    if (wait_ms == 0)
    {
        LOG_INFO(log, "Will not wait for unique parts to be fetched by other replicas because wait time is zero");
        return;
    }

    if (shutdown_deadline_ <= std::chrono::system_clock::now())
    {
        LOG_INFO(log, "Will not wait for unique parts to be fetched by other replicas because shutdown_deadline already passed");
        return;
    }

    auto zookeeper = getZooKeeperIfTableShutDown();

    auto unique_parts_set = findReplicaUniqueParts(replica_name, zookeeper_path, format_version, zookeeper, log.load());
    if (unique_parts_set.empty())
    {
        LOG_INFO(log, "Will not wait for unique parts to be fetched because we don't have any unique parts");
        return;
    }
    else
    {
        LOG_INFO(log, "Will wait for {} unique parts to be fetched", unique_parts_set.size());
    }

    auto wait_predicate = [&] () -> bool
    {
        for (auto it = unique_parts_set.begin(); it != unique_parts_set.end();)
        {
            const auto & part = *it;

            bool found = false;
            for (const auto & sent_part : last_sent_parts | std::views::reverse)
            {
                if (sent_part.contains(part))
                {
                    LOG_TRACE(log, "Part {} was fetched by some replica", part.getPartNameForLogs());
                    found = true;
                    it = unique_parts_set.erase(it);
                    break;
                }
            }
            if (!found)
                break;
        }
        return unique_parts_set.empty();
    };

    std::unique_lock lock(last_sent_parts_mutex);
    if (!last_sent_parts_cv.wait_until(lock, shutdown_deadline_, wait_predicate))
        LOG_INFO(log, "Failed to wait for unique parts to be fetched in {} ms, {} parts can be left on this replica", wait_ms, unique_parts_set.size());
    else
        LOG_INFO(log, "Successfully waited all the parts");
}

std::set<MergeTreePartInfo> StorageReplicatedMergeTree::findReplicaUniqueParts(const String & replica_name_, const String & zookeeper_path_, MergeTreeDataFormatVersion format_version_, zkutil::ZooKeeper::Ptr zookeeper_, LoggerPtr log_)
{
    if (!zookeeper_->exists(fs::path(zookeeper_path_) / "replicas" / replica_name_ / "is_active"))
    {
        LOG_INFO(log_, "Our replica is not active, nobody will try to fetch anything");
        return {};
    }

    Strings replicas = zookeeper_->getChildren(fs::path(zookeeper_path_) / "replicas");
    Strings our_parts;
    std::vector<ActiveDataPartSet> data_parts_on_replicas;
    for (const String & replica : replicas)
    {
        if (!zookeeper_->exists(fs::path(zookeeper_path_) / "replicas" / replica / "is_active"))
        {
            LOG_TRACE(log_, "Replica {} is not active, skipping", replica);
            continue;
        }

        Strings parts = zookeeper_->getChildren(fs::path(zookeeper_path_) / "replicas" / replica / "parts");
        if (replica == replica_name_)
        {
            LOG_TRACE(log_, "Our replica parts collected {}", replica);
            our_parts = parts;
        }
        else
        {
            LOG_TRACE(log_, "Fetching parts for replica {}: [{}]", replica, fmt::join(parts, ", "));
            data_parts_on_replicas.emplace_back(format_version_, parts);
        }
    }

    if (data_parts_on_replicas.empty())
    {
        LOG_TRACE(log_, "Has no active replicas, will no try to wait for fetch");
        return {};
    }

    std::set<MergeTreePartInfo> our_unique_parts;
    for (const auto & part : our_parts)
    {
        bool found = false;
        for (const auto & active_parts_set : data_parts_on_replicas)
        {
            if (!active_parts_set.getContainingPart(part).empty())
            {
                found = true;
                break;
            }
        }

        if (!found)
        {
            LOG_TRACE(log_, "Part not {} found on other replicas", part);
            our_unique_parts.emplace(MergeTreePartInfo::fromPartName(part, format_version_));
        }
    }

    if (!our_parts.empty() && our_unique_parts.empty())
        LOG_TRACE(log_, "All parts found on replicas");

    return our_unique_parts;
}

String StorageReplicatedMergeTree::findReplicaHavingCoveringPart(LogEntry & entry, bool active)
{
    String dummy;
    return findReplicaHavingCoveringPartImplLowLevel(&entry, entry.new_part_name, dummy, active);
}

String StorageReplicatedMergeTree::findReplicaHavingCoveringPartImplLowLevel(LogEntry * entry, const String & part_name, String & found_part_name, bool active)
{
    auto zookeeper = getZooKeeper();
    Strings replicas = zookeeper->getChildren(fs::path(zookeeper_path) / "replicas");

    /// Select replicas in uniformly random order.
    std::shuffle(replicas.begin(), replicas.end(), thread_local_rng);

    for (const String & replica : replicas)
    {
        if (replica == replica_name)
            continue;

        if (active && !zookeeper->exists(fs::path(zookeeper_path) / "replicas" / replica / "is_active"))
            continue;

        String largest_part_found;
        Strings parts = zookeeper->getChildren(fs::path(zookeeper_path) / "replicas" / replica / "parts");
        for (const String & part_on_replica : parts)
        {
            if (part_on_replica == part_name
                || MergeTreePartInfo::contains(part_on_replica, part_name, format_version))
            {
                if (largest_part_found.empty()
                    || MergeTreePartInfo::contains(part_on_replica, largest_part_found, format_version))
                {
                    largest_part_found = part_on_replica;
                }
            }
        }

        if (!largest_part_found.empty())
        {
            found_part_name = largest_part_found;
            bool the_same_part = largest_part_found == part_name;

            /// Make a check in case if selected part differs from source part
            if (!the_same_part && entry)
            {
                String reject_reason;
                if (!queue.addFuturePartIfNotCoveredByThem(largest_part_found, *entry, reject_reason))
                {
                    LOG_INFO(log, "Will not fetch part {} covering {}. {}", largest_part_found, part_name, reject_reason);
                    return {};
                }
            }

            return replica;
        }
    }

    return {};
}


bool StorageReplicatedMergeTree::findReplicaHavingCoveringPart(
    const String & part_name, bool active)
{
    String dummy;
    return !findReplicaHavingCoveringPartImplLowLevel(/* entry */ nullptr, part_name, dummy, active).empty();
}


/** If a quorum is tracked for a part, update information about it in ZK.
  */
void StorageReplicatedMergeTree::updateQuorum(const String & part_name, bool is_parallel)
{
    if (is_parallel && format_version < MERGE_TREE_DATA_MIN_FORMAT_VERSION_WITH_CUSTOM_PARTITIONING)
        throw Exception(ErrorCodes::NOT_IMPLEMENTED, "Parallel quorum inserts are not compatible with the deprecated syntax of *MergeTree engines");

    auto zookeeper = getZooKeeper();

    /// Information on which replicas a part has been added, if the quorum has not yet been reached.
    String quorum_status_path = fs::path(zookeeper_path) / "quorum" / "status";
    if (is_parallel)
        quorum_status_path = fs::path(zookeeper_path) / "quorum" / "parallel" / part_name;
    /// The name of the previous part for which the quorum was reached.
    const String quorum_last_part_path = fs::path(zookeeper_path) / "quorum" / "last_part";

    String value;
    Coordination::Stat stat;

    /// If there is no node, then all quorum INSERTs have already reached the quorum, and nothing is needed.
    while (zookeeper->tryGet(quorum_status_path, value, &stat))
    {
        ReplicatedMergeTreeQuorumEntry quorum_entry(value);
        if (quorum_entry.part_name != part_name)
        {
            LOG_TRACE(log, "Quorum {}, already achieved for part {} current part {}",
                      quorum_status_path, part_name, quorum_entry.part_name);
            /// The quorum has already been achieved. Moreover, another INSERT with a quorum has already started.
            break;
        }

        quorum_entry.replicas.insert(replica_name);

        if (quorum_entry.replicas.size() >= quorum_entry.required_number_of_replicas)
        {
            /// The quorum is reached. Delete the node, and update information about the last part that was successfully written with quorum.
            LOG_TRACE(log, "Got {} (of {} required) replicas confirmed quorum {}, going to remove node",
                      quorum_entry.replicas.size(), quorum_entry.required_number_of_replicas, quorum_status_path);

            Coordination::Requests ops;
            Coordination::Responses responses;

            if (!is_parallel)
            {
                Coordination::Stat added_parts_stat;
                String old_added_parts = zookeeper->get(quorum_last_part_path, &added_parts_stat);

                ReplicatedMergeTreeQuorumAddedParts parts_with_quorum(format_version);

                if (!old_added_parts.empty())
                    parts_with_quorum.fromString(old_added_parts);

                auto part_info = MergeTreePartInfo::fromPartName(part_name, format_version);
                /// We store one last part which reached quorum for each partition.
                parts_with_quorum.added_parts[part_info.partition_id] = part_name;

                String new_added_parts = parts_with_quorum.toString();

                ops.emplace_back(zkutil::makeRemoveRequest(quorum_status_path, stat.version));
                ops.emplace_back(zkutil::makeSetRequest(quorum_last_part_path, new_added_parts, added_parts_stat.version));
            }
            else
                ops.emplace_back(zkutil::makeRemoveRequest(quorum_status_path, stat.version));

            auto code = zookeeper->tryMulti(ops, responses);

            if (code == Coordination::Error::ZOK)
            {
                break;
            }
            else if (code == Coordination::Error::ZNONODE)
            {
                /// The quorum has already been achieved.
                break;
            }
            else if (code == Coordination::Error::ZBADVERSION)
            {
                /// Node was updated meanwhile. We must re-read it and repeat all the actions.
                continue;
            }
            else
                throw Coordination::Exception::fromPath(code, quorum_status_path);
        }
        else
        {
            LOG_TRACE(log, "Quorum {} still not satisfied (have only {} of {} replicas), updating node",
                      quorum_status_path, quorum_entry.replicas.size(), quorum_entry.required_number_of_replicas);
            /// We update the node, registering there one more replica.
            auto code = zookeeper->trySet(quorum_status_path, quorum_entry.toString(), stat.version);

            if (code == Coordination::Error::ZOK)
            {
                break;
            }
            else if (code == Coordination::Error::ZNONODE)
            {
                /// The quorum has already been achieved.
                break;
            }
            else if (code == Coordination::Error::ZBADVERSION)
            {
                /// Node was updated meanwhile. We must re-read it and repeat all the actions.
                continue;
            }
            else
                throw Coordination::Exception::fromPath(code, quorum_status_path);
        }
    }
}


void StorageReplicatedMergeTree::cleanLastPartNode(const String & partition_id)
{
    auto zookeeper = getZooKeeper();

    LOG_DEBUG(log, "Cleaning up last part node for partition {}", partition_id);

    /// The name of the previous part for which the quorum was reached.
    const String quorum_last_part_path = fs::path(zookeeper_path) / "quorum" / "last_part";

    /// Delete information from "last_part" node.

    while (true)
    {
        if (shutdown_called || partial_shutdown_called)
            throw Exception(ErrorCodes::ABORTED, "Cannot clean last part node because shutdown called");

        Coordination::Stat added_parts_stat;
        String old_added_parts = zookeeper->get(quorum_last_part_path, &added_parts_stat);

        ReplicatedMergeTreeQuorumAddedParts parts_with_quorum(format_version);

        if (!old_added_parts.empty())
            parts_with_quorum.fromString(old_added_parts);

        /// Delete information about particular partition.
        if (!parts_with_quorum.added_parts.contains(partition_id))
        {
            /// There is no information about interested part.
            LOG_TEST(log, "There is no information about the partition");
            break;
        }

        parts_with_quorum.added_parts.erase(partition_id);

        String new_added_parts = parts_with_quorum.toString();

        auto code = zookeeper->trySet(quorum_last_part_path, new_added_parts, added_parts_stat.version);

        if (code == Coordination::Error::ZOK)
        {
            LOG_DEBUG(log, "Last parent node for partition {} is cleaned up", partition_id);
            break;
        }
        else if (code == Coordination::Error::ZNONODE)
        {
            /// Node is deleted. It is impossible, but it is Ok.
            LOG_WARNING(log, "The last part node {} was deleted", quorum_last_part_path);
            break;
        }
        else if (code == Coordination::Error::ZBADVERSION)
        {
            /// Node was updated meanwhile. We must re-read it and repeat all the actions.
            continue;
        }
        else
            throw Coordination::Exception::fromPath(code, quorum_last_part_path);
    }
}


bool StorageReplicatedMergeTree::partIsInsertingWithParallelQuorum(const MergeTreePartInfo & part_info) const
{
    auto zookeeper = getZooKeeper();
    return zookeeper->exists(fs::path(zookeeper_path) / "quorum" / "parallel" / part_info.getPartNameV1());
}


bool StorageReplicatedMergeTree::partIsLastQuorumPart(const MergeTreePartInfo & part_info) const
{
    auto zookeeper = getZooKeeper();

    const String parts_with_quorum_path = fs::path(zookeeper_path) / "quorum" / "last_part";

    String parts_with_quorum_str = zookeeper->get(parts_with_quorum_path);

    if (parts_with_quorum_str.empty())
        return false;

    ReplicatedMergeTreeQuorumAddedParts parts_with_quorum(format_version);
    parts_with_quorum.fromString(parts_with_quorum_str);

    auto partition_it = parts_with_quorum.added_parts.find(part_info.partition_id);
    if (partition_it == parts_with_quorum.added_parts.end())
        return false;

    return partition_it->second == part_info.getPartNameAndCheckFormat(format_version);
}


bool StorageReplicatedMergeTree::fetchPart(
    const String & part_name,
    const StorageMetadataPtr & metadata_snapshot,
    const String & source_zookeeper_name,
    const String & source_replica_path,
    bool to_detached,
    size_t quorum,
    zkutil::ZooKeeper::Ptr zookeeper_,
    bool try_fetch_shared)
{
    if (isStaticStorage())
        throw Exception(ErrorCodes::TABLE_IS_READ_ONLY, "Table is in readonly mode due to static storage");

    auto zookeeper = zookeeper_ ? zookeeper_ : getZooKeeper();
    const auto part_info = MergeTreePartInfo::fromPartName(part_name, format_version);

    if (!to_detached)
    {
        if (auto part = getPartIfExists(part_info, {MergeTreeDataPartState::Outdated, MergeTreeDataPartState::Deleting}))
        {
            LOG_DEBUG(log, "Part {} should be deleted after previous attempt before fetch", part->name);
            /// Force immediate parts cleanup to delete the part that was left from the previous fetch attempt.
            cleanup_thread.wakeup();
            return false;
        }
    }

    {
        std::lock_guard lock(currently_fetching_parts_mutex);
        if (!currently_fetching_parts.insert(part_name).second)
        {
            LOG_DEBUG(log, "Part {} is already fetching right now", part_name);
            return false;
        }
    }

    SCOPE_EXIT_MEMORY
    ({
        std::lock_guard lock(currently_fetching_parts_mutex);
        currently_fetching_parts.erase(part_name);
    });

    LOG_DEBUG(log, "Fetching part {} from {}:{}", part_name, source_zookeeper_name, source_replica_path);

    auto settings_ptr = getSettings();
    TableLockHolder table_lock_holder;
    if (!to_detached)
        table_lock_holder = lockForShare(RWLockImpl::NO_QUERY, settings_ptr->lock_acquire_timeout_for_background_operations);

    /// Logging
    Stopwatch stopwatch;
    MutableDataPartPtr part;
    DataPartsVector replaced_parts;
    ProfileEventsScope profile_events_scope;

    auto write_part_log = [&] (const ExecutionStatus & execution_status)
    {
        writePartLog(
            PartLogElement::DOWNLOAD_PART, execution_status, stopwatch.elapsed(),
            part_name, part, replaced_parts, nullptr,
            profile_events_scope.getSnapshot());
    };

    auto is_zero_copy_part = [&settings_ptr](const auto & data_part)
    {
        return settings_ptr->allow_remote_fs_zero_copy_replication && data_part->isStoredOnRemoteDiskWithZeroCopySupport();
    };

    DataPartPtr part_to_clone;
    {
        /// If the desired part is a result of a part mutation, try to find the source part and compare
        /// its checksums to the checksums of the desired part. If they match, we can just clone the local part.

        /// If we have the source part, its part_info will contain covered_part_info.
        auto covered_part_info = part_info;
        covered_part_info.mutation = 0;
        auto source_part = getActiveContainingPart(covered_part_info);

        /// Fetch for zero-copy replication is cheap and straightforward, so we don't use local clone here
        if (source_part && !is_zero_copy_part(source_part))
        {
            auto source_part_header = ReplicatedMergeTreePartHeader::fromColumnsAndChecksums(
                source_part->getColumns(), source_part->checksums);

            String part_path = fs::path(source_replica_path) / "parts" / part_name;
            String part_znode = zookeeper->get(part_path);

            std::optional<ReplicatedMergeTreePartHeader> desired_part_header;
            if (!part_znode.empty())
            {
                desired_part_header = ReplicatedMergeTreePartHeader::fromString(part_znode);
            }
            else
            {
                String columns_str;
                String checksums_str;

                if (zookeeper->tryGet(fs::path(part_path) / "columns", columns_str) &&
                    zookeeper->tryGet(fs::path(part_path) / "checksums", checksums_str))
                {
                    desired_part_header = ReplicatedMergeTreePartHeader::fromColumnsAndChecksumsZNodes(columns_str, checksums_str);
                }
                else
                {
                    LOG_INFO(log, "Not checking checksums of part {} with replica {}:{} because part was removed from ZooKeeper",
                        part_name, source_zookeeper_name, source_replica_path);
                }
            }

            /// Checking both checksums and columns hash. For example we can have empty part
            /// with same checksums but different columns. And we attaching it exception will
            /// be thrown.
            if (desired_part_header
                && source_part_header.getColumnsHash() == desired_part_header->getColumnsHash()
                && source_part_header.getChecksums() == desired_part_header->getChecksums())
            {
                LOG_TRACE(log, "Found local part {} with the same checksums and columns hash as {}", source_part->name, part_name);
                part_to_clone = source_part;
            }
        }
    }

    ReplicatedMergeTreeAddress address;
    ConnectionTimeouts timeouts;
    String interserver_scheme;
    InterserverCredentialsPtr credentials;
    std::optional<CurrentlySubmergingEmergingTagger> tagger_ptr;
    std::function<MutableDataPartPtr()> get_part;
    scope_guard part_directory_lock;

    if (part_to_clone)
    {
        get_part = [&, part_to_clone]()
        {
            chassert(!is_zero_copy_part(part_to_clone));
            IDataPartStorage::ClonePartParams clone_params
            {
                .copy_instead_of_hardlink = getSettings()->always_use_copy_instead_of_hardlinks,
                .keep_metadata_version = true,
            };

            auto [cloned_part, lock] = cloneAndLoadDataPart(
                part_to_clone,
                "tmp_clone_",
                part_info,
                metadata_snapshot,
                clone_params,
                getContext()->getReadSettings(),
                getContext()->getWriteSettings(),
                true/*must_on_same_disk*/);

            part_directory_lock = std::move(lock);
            return cloned_part;
        };
    }
    else
    {
        address.fromString(zookeeper->get(fs::path(source_replica_path) / "host"));
        timeouts = ConnectionTimeouts::getFetchPartHTTPTimeouts(getContext()->getServerSettings(), getContext()->getSettingsRef());

        credentials = getContext()->getInterserverCredentials();
        interserver_scheme = getContext()->getInterserverScheme();

        get_part = [&, address, timeouts, credentials, interserver_scheme]()
        {
            if (interserver_scheme != address.scheme)
                throw Exception(ErrorCodes::INTERSERVER_SCHEME_DOESNT_MATCH, "Interserver schemes are different: "
                    "'{}' != '{}', can't fetch part from {}", interserver_scheme, address.scheme, address.host);

            auto [fetched_part, lock] =  fetcher.fetchSelectedPart(
                metadata_snapshot,
                getContext(),
                part_name,
                source_zookeeper_name,
                source_replica_path,
                address.host,
                address.replication_port,
                timeouts,
                credentials->getUser(),
                credentials->getPassword(),
                interserver_scheme,
                replicated_fetches_throttler,
                to_detached,
                "",
                &tagger_ptr,
                try_fetch_shared);
            part_directory_lock = std::move(lock);
            return fetched_part;
        };
    }

    try
    {
        part = get_part();

        if (!to_detached)
        {
            Transaction transaction(*this, NO_TRANSACTION_RAW);
            renameTempPartAndReplace(part, transaction);

            chassert(!part_to_clone || !is_zero_copy_part(part));
            replaced_parts = checkPartChecksumsAndCommit(transaction, part, /*hardlinked_files*/ {}, /*replace_zero_copy_lock*/ true);

            /** If a quorum is tracked for this part, you must update it.
              * If you do not have time, in case of losing the session, when you restart the server - see the `ReplicatedMergeTreeRestartingThread::updateQuorumIfWeHavePart` method.
              */
            if (quorum)
            {
                /// Check if this quorum insert is parallel or not
                if (zookeeper->exists(fs::path(zookeeper_path) / "quorum" / "parallel" / part_name))
                    updateQuorum(part_name, true);
                else if (zookeeper->exists(fs::path(zookeeper_path) / "quorum" / "status"))
                    updateQuorum(part_name, false);
            }

            /// merged parts that are still inserted with quorum. if it only contains one block, it hasn't been merged before
            if (part_info.level != 0 || part_info.mutation != 0)
            {
                Strings quorum_parts = zookeeper->getChildren(fs::path(zookeeper_path) / "quorum" / "parallel");
                for (const String & quorum_part : quorum_parts)
                {
                    auto quorum_part_info = MergeTreePartInfo::fromPartName(quorum_part, format_version);
                    if (part_info.contains(quorum_part_info))
                        updateQuorum(quorum_part, true);
                }
            }

            merge_selecting_task->schedule();

            for (const auto & replaced_part : replaced_parts)
            {
                LOG_DEBUG(log, "Part {} is rendered obsolete by fetching part {}", replaced_part->name, part_name);
                ProfileEvents::increment(ProfileEvents::ObsoleteReplicatedParts);
            }

            write_part_log({});
        }
        else
        {
            // The fetched part is valuable and should not be cleaned like a temp part.
            part->is_temp = false;
            part->renameTo(fs::path(DETACHED_DIR_NAME) / part_name, true);
        }
    }
    catch (const Exception & e)
    {
        /// The same part is being written right now (but probably it's not committed yet).
        /// We will check the need for fetch later.
        if (e.code() == ErrorCodes::DIRECTORY_ALREADY_EXISTS)
        {
            LOG_TRACE(log, "Not fetching part: {}", e.message());
            return false;
        }

        throw;
    }
    catch (...)
    {
        if (!to_detached)
            write_part_log(ExecutionStatus::fromCurrentException("", true));

        throw;
    }

    ProfileEvents::increment(ProfileEvents::ReplicatedPartFetches);

    if (part_to_clone)
        LOG_DEBUG(log, "Cloned part {} from {}{}", part_name, part_to_clone->name, to_detached ? " (to 'detached' directory)" : "");
    else
        LOG_DEBUG(log, "Fetched part {} from {}:{}{}", part_name, source_zookeeper_name, source_replica_path, to_detached ? " (to 'detached' directory)" : "");

    return true;
}


MergeTreeData::MutableDataPartPtr StorageReplicatedMergeTree::fetchExistsPart(
    const String & part_name,
    const StorageMetadataPtr & metadata_snapshot,
    const String & source_replica_path,
    DiskPtr replaced_disk,
    String replaced_part_path)
{
    auto zookeeper = getZooKeeper();
    const auto part_info = MergeTreePartInfo::fromPartName(part_name, format_version);

    if (auto part = getPartIfExists(part_info, {MergeTreeDataPartState::Outdated, MergeTreeDataPartState::Deleting}))
    {
        LOG_DEBUG(log, "Part {} should be deleted after previous attempt before fetch", part->name);
        /// Force immediate parts cleanup to delete the part that was left from the previous fetch attempt.
        cleanup_thread.wakeup();
        return nullptr;
    }

    {
        std::lock_guard lock(currently_fetching_parts_mutex);
        if (!currently_fetching_parts.insert(part_name).second)
        {
            LOG_DEBUG(log, "Part {} is already fetching right now", part_name);
            return nullptr;
        }
    }

    SCOPE_EXIT_MEMORY
    ({
        std::lock_guard lock(currently_fetching_parts_mutex);
        currently_fetching_parts.erase(part_name);
    });

    LOG_DEBUG(log, "Fetching already known part {} from {}:{}", part_name, zookeeper_name, source_replica_path);

    TableLockHolder table_lock_holder = lockForShare(RWLockImpl::NO_QUERY, getSettings()->lock_acquire_timeout_for_background_operations);

    /// Logging
    Stopwatch stopwatch;
    MutableDataPartPtr part;
    DataPartsVector replaced_parts;
    ProfileEventsScope profile_events_scope;

    auto write_part_log = [&] (const ExecutionStatus & execution_status)
    {
        writePartLog(
            PartLogElement::DOWNLOAD_PART, execution_status, stopwatch.elapsed(),
            part_name, part, replaced_parts, nullptr,
            profile_events_scope.getSnapshot());
    };

    std::function<MutableDataPartPtr()> get_part;

    ReplicatedMergeTreeAddress address(zookeeper->get(fs::path(source_replica_path) / "host"));
    auto timeouts = getHTTPTimeouts(getContext());
    auto credentials = getContext()->getInterserverCredentials();
    String interserver_scheme = getContext()->getInterserverScheme();
    scope_guard part_temp_directory_lock;

    get_part = [&, address, timeouts, interserver_scheme, credentials]()
    {
        if (interserver_scheme != address.scheme)
            throw Exception(ErrorCodes::INTERSERVER_SCHEME_DOESNT_MATCH, "Interserver schemes are different: "
                "'{}' != '{}', can't fetch part from {}", interserver_scheme, address.scheme, address.host);

        auto [fetched_part, lock] = fetcher.fetchSelectedPart(
            metadata_snapshot, getContext(), part_name, zookeeper_name, source_replica_path,
            address.host, address.replication_port,
            timeouts, credentials->getUser(), credentials->getPassword(),
            interserver_scheme, replicated_fetches_throttler, false, "", nullptr, true,
            replaced_disk);
        part_temp_directory_lock = std::move(lock);
        return fetched_part;
    };

    try
    {
        part = get_part();

        if (part->getDataPartStorage().getDiskName() != replaced_disk->getName())
            throw Exception(ErrorCodes::LOGICAL_ERROR, "Part {} fetched on wrong disk {}", part->name, part->getDataPartStorage().getDiskName());

        auto replaced_path = fs::path(replaced_part_path);
        part->getDataPartStorage().rename(replaced_path.parent_path(), replaced_path.filename(), nullptr, true, false);
    }
    catch (const Exception & e)
    {
        /// The same part is being written right now (but probably it's not committed yet).
        /// We will check the need for fetch later.
        if (e.code() == ErrorCodes::DIRECTORY_ALREADY_EXISTS)
        {
            LOG_TRACE(log, "Not fetching part: {}", e.message());
            return nullptr;
        }

        throw;
    }
    catch (...)
    {
        write_part_log(ExecutionStatus::fromCurrentException("", true));
        throw;
    }

    ProfileEvents::increment(ProfileEvents::ReplicatedPartFetches);

    LOG_DEBUG(log, "Fetched part {} from {}:{}", part_name, zookeeper_name, source_replica_path);
    return part;
}

void StorageReplicatedMergeTree::startup()
{
    LOG_TRACE(log, "Starting up table");
    startOutdatedAndUnexpectedDataPartsLoadingTask();
    if (attach_thread)
    {
        attach_thread->start();
        attach_thread->waitFirstTry();
        return;
    }

    startupImpl(/* from_attach_thread */ false);
}

void StorageReplicatedMergeTree::startupImpl(bool from_attach_thread)
{
    /// Do not start replication if ZooKeeper is not configured or there is no metadata in zookeeper
    if (!has_metadata_in_zookeeper.has_value() || !*has_metadata_in_zookeeper)
    {
        if (!std::exchange(is_readonly_metric_set, true))
            CurrentMetrics::add(CurrentMetrics::ReadonlyReplica);

        LOG_TRACE(log, "No connection to ZooKeeper or no metadata in ZooKeeper, will not startup");
        return;
    }

    try
    {
        auto zookeeper = getZooKeeper();
        InterserverIOEndpointPtr data_parts_exchange_ptr = std::make_shared<DataPartsExchange::Service>(*this);
        [[maybe_unused]] auto prev_ptr = std::atomic_exchange(&data_parts_exchange_endpoint, data_parts_exchange_ptr);
        assert(prev_ptr == nullptr);

        /// The endpoint id:
        ///     old format: DataPartsExchange:/clickhouse/tables/default/t1/{shard}/{replica}
        ///     new format: DataPartsExchange:{zookeeper_name}:/clickhouse/tables/default/t1/{shard}/{replica}
        /// Notice:
        ///     They are incompatible and the default is the old format.
        ///     If you want to use the new format, please ensure that 'enable_the_endpoint_id_with_zookeeper_name_prefix' of all nodes is true .
        ///
        getContext()->getInterserverIOHandler().addEndpoint(
            data_parts_exchange_ptr->getId(getEndpointName()), data_parts_exchange_ptr);

        startBeingLeader();

        /// Activate replica in a separate thread if we are not calling from attach thread
        restarting_thread.start(/*schedule=*/!from_attach_thread);

        if (from_attach_thread)
        {
            LOG_TRACE(log, "Trying to startup table from right now");
            /// Try activating replica in current thread.
            restarting_thread.run();
        }
        else
        {
            /// Wait while restarting_thread finishing initialization.
            /// NOTE It does not mean that replication is actually started after receiving this event.
            /// It only means that an attempt to startup replication was made.
            /// Table may be still in readonly mode if this attempt failed for any reason.
            while (!startup_event.tryWait(10 * 1000))
                LOG_TRACE(log, "Waiting for RestartingThread to startup table");
        }

        auto lock = std::unique_lock<std::mutex>(flush_and_shutdown_mutex, std::defer_lock);
        do
        {
            if (shutdown_prepared_called.load() || shutdown_called.load())
                throw Exception(ErrorCodes::TABLE_IS_DROPPED, "Cannot startup table because it is dropped");
        }
        while (!lock.try_lock());

        /// And this is just a callback
        session_expired_callback_handler = EventNotifier::instance().subscribe(Coordination::Error::ZSESSIONEXPIRED, [this]()
        {
            LOG_TEST(log, "Received event for expired session. Waking up restarting thread");
            restarting_thread.start();
        });

        startBackgroundMovesIfNeeded();

        part_moves_between_shards_orchestrator.start();
    }
    catch (...)
    {
        /// Exception safety: failed "startup" does not require a call to "shutdown" from the caller.
        /// And it should be able to safely destroy table after exception in "startup" method.
        /// It means that failed "startup" must not create any background tasks that we will have to wait.
        try
        {
            /// it's important to avoid full shutdown here, because it even tries to shutdown attach thread which was
            /// designed exactly for this: try to start table if no zookeeper connection available.
            if (from_attach_thread)
            {
                restarting_thread.shutdown(/* part_of_full_shutdown */false);

                auto data_parts_exchange_ptr = std::atomic_exchange(&data_parts_exchange_endpoint, InterserverIOEndpointPtr{});
                if (data_parts_exchange_ptr)
                {
                    getContext()->getInterserverIOHandler().removeEndpointIfExists(data_parts_exchange_ptr->getId(getEndpointName()));
                    /// Ask all parts exchange handlers to finish asap. New ones will fail to start
                    data_parts_exchange_ptr->blocker.cancelForever();
                    /// Wait for all of them
                    std::lock_guard lock(data_parts_exchange_ptr->rwlock);
                }
            }
            else
            {
                shutdown(false);
            }
        }
        catch (...)
        {
            std::terminate();
        }

        /// Note: after failed "startup", the table will be in a state that only allows to destroy the object.
        throw;
    }
}


void StorageReplicatedMergeTree::flushAndPrepareForShutdown()
{
    std::lock_guard lock{flush_and_shutdown_mutex};
    if (shutdown_prepared_called.exchange(true))
        return;

    if (cluster)
        cluster->shutdown();

    try
    {
        auto settings_ptr = getSettings();
        /// Cancel fetches, merges and mutations to force the queue_task to finish ASAP.
        fetcher.blocker.cancelForever();
        merger_mutator.merges_blocker.cancelForever();
        parts_mover.moves_blocker.cancelForever();
        stopBeingLeader();

        if (attach_thread)
            attach_thread->shutdown();

        restarting_thread.shutdown(/* part_of_full_shutdown */true);
        /// Explicitly set the event, because the restarting thread will not set it again
        startup_event.set();
        shutdown_deadline.emplace(std::chrono::system_clock::now() + std::chrono::milliseconds(settings_ptr->wait_for_unique_parts_send_before_shutdown_ms.totalMilliseconds()));
    }
    catch (...)
    {
        /// Don't wait anything in case of improper prepare for shutdown
        shutdown_deadline.emplace(std::chrono::system_clock::now());
        throw;
    }
}

void StorageReplicatedMergeTree::partialShutdown()
{
    ProfileEvents::increment(ProfileEvents::ReplicaPartialShutdown);

    partial_shutdown_called = true;
    partial_shutdown_event.set();
    queue.notifySubscribersOnPartialShutdown();
    replica_is_active_node = nullptr;

    LOG_TRACE(log, "Waiting for threads to finish");
    merge_selecting_task->deactivate();
    queue_updating_task->deactivate();
    mutations_updating_task->deactivate();
    mutations_finalizing_task->deactivate();

    cleanup_thread.stop();
    async_block_ids_cache.stop();
    part_check_thread.stop();

    /// Stop queue processing
    {
        auto fetch_lock = fetcher.blocker.cancel();
        auto merge_lock = merger_mutator.merges_blocker.cancel();
        auto move_lock = parts_mover.moves_blocker.cancel();
        background_operations_assignee.finish();
    }

    LOG_TRACE(log, "Threads finished");
}

void StorageReplicatedMergeTree::shutdown(bool)
{
    if (shutdown_called.exchange(true))
        return;

    flushAndPrepareForShutdown();

    if (!shutdown_deadline.has_value())
        throw Exception(ErrorCodes::LOGICAL_ERROR, "Shutdown deadline is not set in shutdown");

    try
    {
        waitForUniquePartsToBeFetchedByOtherReplicas(*shutdown_deadline);
    }
    catch (const Exception & ex)
    {
        if (ex.code() == ErrorCodes::LOGICAL_ERROR)
            throw;

        tryLogCurrentException(log, __PRETTY_FUNCTION__);
    }

    session_expired_callback_handler.reset();
    stopOutdatedAndUnexpectedDataPartsLoadingTask();

    partialShutdown();

    part_moves_between_shards_orchestrator.shutdown();

    {
        auto lock = queue.lockQueue();
        /// Cancel logs pulling after background task were cancelled. It's still
        /// required because we can trigger pullLogsToQueue during manual OPTIMIZE,
        /// MUTATE, etc. query.
        queue.pull_log_blocker.cancelForever();
    }
    background_moves_assignee.finish();

    auto data_parts_exchange_ptr = std::atomic_exchange(&data_parts_exchange_endpoint, InterserverIOEndpointPtr{});
    if (data_parts_exchange_ptr)
    {
        getContext()->getInterserverIOHandler().removeEndpointIfExists(data_parts_exchange_ptr->getId(getEndpointName()));
        /// Ask all parts exchange handlers to finish asap. New ones will fail to start
        data_parts_exchange_ptr->blocker.cancelForever();
        /// Wait for all of them
        std::lock_guard lock(data_parts_exchange_ptr->rwlock);
    }
}


StorageReplicatedMergeTree::~StorageReplicatedMergeTree()
{
    try
    {
        shutdown(false);
        cluster.reset();
    }
    catch (...)
    {
        tryLogCurrentException(__PRETTY_FUNCTION__);
    }
}


ReplicatedMergeTreeQuorumAddedParts::PartitionIdToMaxBlock StorageReplicatedMergeTree::getMaxAddedBlocks() const
{
    ReplicatedMergeTreeQuorumAddedParts::PartitionIdToMaxBlock max_added_blocks;

    for (const auto & data_part : getDataPartsForInternalUsage())
    {
        max_added_blocks[data_part->info.partition_id]
            = std::max(max_added_blocks[data_part->info.partition_id], data_part->info.max_block);
    }

    auto zookeeper = getZooKeeper();

    const String quorum_status_path = fs::path(zookeeper_path) / "quorum" / "status";

    String value;
    Coordination::Stat stat;

    if (zookeeper->tryGet(quorum_status_path, value, &stat))
    {
        ReplicatedMergeTreeQuorumEntry quorum_entry;
        quorum_entry.fromString(value);

        auto part_info = MergeTreePartInfo::fromPartName(quorum_entry.part_name, format_version);

        max_added_blocks[part_info.partition_id] = part_info.max_block - 1;
    }

    String added_parts_str;
    if (zookeeper->tryGet(fs::path(zookeeper_path) / "quorum" / "last_part", added_parts_str))
    {
        if (!added_parts_str.empty())
        {
            ReplicatedMergeTreeQuorumAddedParts part_with_quorum(format_version);
            part_with_quorum.fromString(added_parts_str);

            auto added_parts = part_with_quorum.added_parts;

            for (const auto & added_part : added_parts)
            {
                if (!getActiveContainingPart(added_part.second))
                    throw Exception(ErrorCodes::REPLICA_IS_NOT_IN_QUORUM,
                        "Replica doesn't have part '{}' which was successfully written to quorum of other replicas. "
                        "Send query to another replica or disable 'select_sequential_consistency' setting", added_part.second);
            }

            for (const auto & max_block : part_with_quorum.getMaxInsertedBlocks())
                max_added_blocks[max_block.first] = max_block.second;
        }
    }
    return max_added_blocks;
}

bool StorageReplicatedMergeTree::supportsTrivialCountOptimization(const StorageSnapshotPtr &, ContextPtr) const
{
    /// TODO: allow optimization if cluster_query_shards==0
    return !hasLightweightDeletedMask() && !cluster.has_value();
}

void StorageReplicatedMergeTree::read(
    QueryPlan & query_plan,
    const Names & column_names,
    const StorageSnapshotPtr & storage_snapshot,
    SelectQueryInfo & query_info,
    ContextPtr local_context,
    QueryProcessingStage::Enum processed_stage,
    const size_t max_block_size,
    const size_t num_streams)
{
    const auto & settings = local_context->getSettingsRef();

    /// The `select_sequential_consistency` setting has two meanings:
    /// 1. To throw an exception if on a replica there are not all parts which have been written down on quorum of remaining replicas.
    /// 2. Do not read parts that have not yet been written to the quorum of the replicas.
    /// For this you have to synchronously go to ZooKeeper.
    if (settings.select_sequential_consistency)
<<<<<<< HEAD
        return readLocalSequentialConsistencyImpl(query_plan, column_names, storage_snapshot, query_info, local_context, max_block_size, num_streams);
=======
    {
        readLocalSequentialConsistencyImpl(query_plan, column_names, storage_snapshot, query_info, local_context, max_block_size, num_streams);
        return;
    }
>>>>>>> 55ccad50
    /// reading step for parallel replicas with new analyzer is built in Planner, so don't do it here
    if (local_context->canUseParallelReplicasOnInitiator() && !settings.allow_experimental_analyzer)
    {
        readParallelReplicasImpl(query_plan, column_names, query_info, local_context, processed_stage);
<<<<<<< HEAD
    else if (settings.cluster_query_shards && cluster.has_value())
        return readClusterImpl(query_plan, column_names, storage_snapshot, query_info, local_context, processed_stage, max_block_size, num_streams);
    else
        readLocalImpl(query_plan, column_names, storage_snapshot, query_info, local_context, max_block_size, num_streams);
}
=======
        return;
    }

    if (local_context->canUseParallelReplicasCustomKey() && !settings.allow_experimental_analyzer
        && local_context->getClientInfo().distributed_depth == 0)
    {
        if (auto cluster = local_context->getClusterForParallelReplicas();
            local_context->canUseParallelReplicasCustomKeyForCluster(*cluster))
        {
            auto modified_query_info = query_info;
            modified_query_info.cluster = std::move(cluster);
            ClusterProxy::executeQueryWithParallelReplicasCustomKey(
                query_plan,
                getStorageID(),
                std::move(modified_query_info),
                getInMemoryMetadataPtr()->getColumns(),
                storage_snapshot,
                processed_stage,
                query_info.query,
                local_context);
            return;
        }
        else
            LOG_WARNING(
                log,
                "Parallel replicas with custom key will not be used because cluster defined by 'cluster_for_parallel_replicas' ('{}') has "
                "multiple shards",
                cluster->getName());
    }

    readLocalImpl(query_plan, column_names, storage_snapshot, query_info, local_context, max_block_size, num_streams); }
>>>>>>> 55ccad50

void StorageReplicatedMergeTree::readLocalSequentialConsistencyImpl(
    QueryPlan & query_plan,
    const Names & column_names,
    const StorageSnapshotPtr & storage_snapshot,
    SelectQueryInfo & query_info,
    ContextPtr local_context,
    size_t max_block_size,
    size_t num_streams)
{
    auto max_added_blocks = std::make_shared<ReplicatedMergeTreeQuorumAddedParts::PartitionIdToMaxBlock>(getMaxAddedBlocks());
    auto plan = reader.read(
        column_names, storage_snapshot, query_info, local_context,
        max_block_size, num_streams, std::move(max_added_blocks),
        /* enable_parallel_reading=*/ false);

    if (plan)
        query_plan = std::move(*plan);
}

void StorageReplicatedMergeTree::readParallelReplicasImpl(
    QueryPlan & query_plan,
    const Names & /*column_names*/,
    SelectQueryInfo & query_info,
    ContextPtr local_context,
    QueryProcessingStage::Enum processed_stage)
{
    ClusterProxy::executeQueryWithParallelReplicas(
        query_plan, getStorageID(), processed_stage, query_info.query, local_context, query_info.storage_limits);
}

void StorageReplicatedMergeTree::readLocalImpl(
    QueryPlan & query_plan,
    const Names & column_names,
    const StorageSnapshotPtr & storage_snapshot,
    SelectQueryInfo & query_info,
    ContextPtr local_context,
    const size_t max_block_size,
    const size_t num_streams)
{
    const bool enable_parallel_reading = local_context->canUseParallelReplicasOnFollower()
        && (!local_context->getSettingsRef().allow_experimental_analyzer || query_info.analyzer_can_use_parallel_replicas_on_follower);

    auto plan = reader.read(
        column_names, storage_snapshot, query_info,
        local_context, max_block_size, num_streams,
        /* max_block_numbers_to_read= */ nullptr,
        enable_parallel_reading);

    if (plan)
        query_plan = std::move(*plan);
}

void StorageReplicatedMergeTree::readClusterImpl(
    QueryPlan & query_plan,
    const Names & /*column_names*/,
    const StorageSnapshotPtr & storage_snapshot,
    SelectQueryInfo & query_info,
    ContextPtr local_context,
    QueryProcessingStage::Enum processed_stage,
    const size_t /*max_block_size*/,
    const size_t /*num_streams*/)
{
    chassert(cluster.has_value());

    if (query_info.query->as<ASTSelectQuery &>().final())
        throw Exception(ErrorCodes::NOT_IMPLEMENTED, "FINAL is not supported for cluster mode yet");
    if (query_info.additional_filter_ast)
        throw Exception(ErrorCodes::NOT_IMPLEMENTED, "additional_table_filters is not supported for cluster mode yet");

    ContextMutablePtr new_context = Context::createCopy(local_context);
    /// Avoid recursive clustering
    new_context->setSetting("cluster_query_shards", Field(false));

    Block header;
    ASTPtr modified_query_ast;
    if (new_context->getSettingsRef().allow_experimental_analyzer)
    {
        auto modified_query_tree = buildQueryTreeForShard(query_info.planner_context, query_info.query_tree);

        header = InterpreterSelectQueryAnalyzer::getSampleBlock(
            modified_query_tree, new_context, SelectQueryOptions(processed_stage).analyze());
        modified_query_ast = queryNodeToSelectQuery(modified_query_tree);
    }
    else
    {
        modified_query_ast = query_info.query->clone();
        header
            = InterpreterSelectQuery(modified_query_ast, new_context, SelectQueryOptions(processed_stage).analyze()).getSampleBlock();
    }

    ClusterProxy::SelectStreamFactory select_stream_factory = ClusterProxy::SelectStreamFactory(
        header,
        {},
        storage_snapshot,
        processed_stage);

    /// TODO(cluster): cache clusters to reuse connections
    ClusterProxy::executeQueryForReplicatedMergeTreeCluster(
        query_plan,
        select_stream_factory,
        log.load(),
        modified_query_ast,
        new_context,
        query_info,
        *cluster);
}

template <class Func>
void StorageReplicatedMergeTree::foreachActiveParts(Func && func, bool select_sequential_consistency) const
{
    std::optional<ReplicatedMergeTreeQuorumAddedParts::PartitionIdToMaxBlock> max_added_blocks = {};

    /**
     * Synchronously go to ZooKeeper when select_sequential_consistency enabled
     */
    if (select_sequential_consistency)
        max_added_blocks = getMaxAddedBlocks();

    auto lock = lockParts();
    /// TODO Transactions: should we count visible parts only?
    for (const auto & part : getDataPartsStateRange(DataPartState::Active))
    {
        if (part->isEmpty())
            continue;

        if (max_added_blocks)
        {
            auto blocks_iterator = max_added_blocks->find(part->info.partition_id);
            if (blocks_iterator == max_added_blocks->end() || part->info.max_block > blocks_iterator->second)
                continue;
        }

        func(part);
    }
}

std::optional<UInt64> StorageReplicatedMergeTree::totalRows(const Settings & settings) const
{
    UInt64 res = 0;
    foreachActiveParts([&res](auto & part) { res += part->rows_count; }, settings.select_sequential_consistency);
    return res;
}

std::optional<UInt64> StorageReplicatedMergeTree::totalRowsByPartitionPredicate(const ActionsDAGPtr & filter_actions_dag, ContextPtr local_context) const
{
    DataPartsVector parts;
    foreachActiveParts([&](auto & part) { parts.push_back(part); }, local_context->getSettingsRef().select_sequential_consistency);
    return totalRowsByPartitionPredicateImpl(filter_actions_dag, local_context, parts);
}

std::optional<UInt64> StorageReplicatedMergeTree::totalBytes(const Settings & settings) const
{
    UInt64 res = 0;
    foreachActiveParts([&res](auto & part) { res += part->getBytesOnDisk(); }, settings.select_sequential_consistency);
    return res;
}

std::optional<UInt64> StorageReplicatedMergeTree::totalBytesUncompressed(const Settings & settings) const
{
    UInt64 res = 0;
    foreachActiveParts([&res](auto & part) { res += part->getBytesUncompressedOnDisk(); }, settings.select_sequential_consistency);
    return res;
}

void StorageReplicatedMergeTree::assertNotReadonly() const
{
    if (is_readonly)
        throw Exception(ErrorCodes::TABLE_IS_READ_ONLY, "Table is in readonly mode (replica path: {})", replica_path);
    if (isStaticStorage())
        throw Exception(ErrorCodes::TABLE_IS_READ_ONLY, "Table is in readonly mode due to static storage");
}


SinkToStoragePtr StorageReplicatedMergeTree::write(const ASTPtr & /*query*/, const StorageMetadataPtr & metadata_snapshot, ContextPtr local_context, bool async_insert)
{
    const Settings & query_settings = local_context->getSettingsRef();

    if (!initialization_done)
        throw Exception(ErrorCodes::NOT_INITIALIZED, "Table is not initialized yet");

    if (isStaticStorage())
        throw Exception(ErrorCodes::TABLE_IS_READ_ONLY, "Table is in readonly mode due to static storage");
    /// If table is read-only because it doesn't have metadata in zk yet, then it's not possible to insert into it
    /// Without this check, we'll write data parts on disk, and afterwards will remove them since we'll fail to commit them into zk
    /// In case of remote storage like s3, it'll generate unnecessary PUT requests
    if (is_readonly && (!has_metadata_in_zookeeper.has_value() || false == has_metadata_in_zookeeper.value()))
        throw Exception(
            ErrorCodes::TABLE_IS_READ_ONLY,
            "Table is in readonly mode since table metadata was not found in zookeeper: replica_path={}",
            replica_path);

    if (query_settings.cluster_query_shards && cluster.has_value())
    {
        ContextMutablePtr new_context = Context::createCopy(local_context);
        /// Avoid recursive clustering
        new_context->setSetting("cluster_query_shards", Field(false));

        return std::make_shared<ReplicatedMergeTreeClusterSink>(
            *this,
            metadata_snapshot,
            new_context);
    }

    const auto storage_settings_ptr = getSettings();
    bool deduplicate = storage_settings_ptr->replicated_deduplication_window != 0 && query_settings.insert_deduplicate;
    bool async_deduplicate = async_insert && query_settings.async_insert_deduplicate && storage_settings_ptr->replicated_deduplication_window_for_async_inserts != 0 && query_settings.insert_deduplicate;
    if (async_deduplicate)
        return std::make_shared<ReplicatedMergeTreeSinkWithAsyncDeduplicate>(
            *this, metadata_snapshot, query_settings.insert_quorum.valueOr(0),
            query_settings.insert_quorum_timeout.totalMilliseconds(),
            query_settings.max_partitions_per_insert_block,
            query_settings.insert_quorum_parallel,
            deduplicate,
            query_settings.insert_quorum.is_auto,
            local_context);

    // TODO: should we also somehow pass list of columns to deduplicate on to the ReplicatedMergeTreeSink?
    return std::make_shared<ReplicatedMergeTreeSink>(
        *this, metadata_snapshot, query_settings.insert_quorum.valueOr(0),
        query_settings.insert_quorum_timeout.totalMilliseconds(),
        query_settings.max_partitions_per_insert_block,
        query_settings.insert_quorum_parallel,
        deduplicate,
        query_settings.insert_quorum.is_auto,
        local_context);
}


std::optional<QueryPipeline> StorageReplicatedMergeTree::distributedWriteFromClusterStorage(const std::shared_ptr<IStorageCluster> & src_storage_cluster, const ASTInsertQuery & query, ContextPtr local_context)
{
    const auto & settings = local_context->getSettingsRef();
    auto extension = src_storage_cluster->getTaskIteratorExtension(nullptr, local_context);

    /// Here we won't check that the cluster formed from table replicas is a subset of a cluster specified in s3Cluster/hdfsCluster table function
    auto src_cluster = src_storage_cluster->getCluster(local_context);

    /// Actually the query doesn't change, we just serialize it to string
    String query_str;
    {
        WriteBufferFromOwnString buf;
        IAST::FormatSettings ast_format_settings(buf, /*one_line*/ true, /*hilite*/ false, /*always_quote_identifiers*/ true);
        query.IAST::format(ast_format_settings);
        query_str = buf.str();
    }

    QueryPipeline pipeline;
    ContextMutablePtr query_context = Context::createCopy(local_context);
    query_context->increaseDistributedDepth();

    for (const auto & replicas : src_cluster->getShardsAddresses())
    {
        /// There will be only one replica, because we consider each replica as a shard
        for (const auto & node : replicas)
        {
            auto connection = std::make_shared<Connection>(
                node.host_name, node.port, query_context->getGlobalContext()->getCurrentDatabase(),
                node.user, node.password, SSHKey(), /*jwt*/"", node.quota_key, node.cluster, node.cluster_secret,
                "ParallelInsertSelectInititiator",
                node.compression,
                node.secure
            );

            auto remote_query_executor = std::make_shared<RemoteQueryExecutor>(
                connection,
                query_str,
                Block{},
                query_context,
                /*throttler=*/nullptr,
                Scalars{},
                Tables{},
                QueryProcessingStage::Complete,
                extension);

            QueryPipeline remote_pipeline(std::make_shared<RemoteSource>(remote_query_executor, false, settings.async_socket_for_remote, settings.async_query_sending_for_remote));
            remote_pipeline.complete(std::make_shared<EmptySink>(remote_query_executor->getHeader()));

            pipeline.addCompletedPipeline(std::move(remote_pipeline));
        }
    }

    return pipeline;
}

std::optional<QueryPipeline> StorageReplicatedMergeTree::distributedWrite(const ASTInsertQuery & query, ContextPtr local_context)
{
    /// Do not enable parallel distributed INSERT SELECT in case when query probably comes from another server
    if (local_context->getClientInfo().query_kind != ClientInfo::QueryKind::INITIAL_QUERY)
        return {};

    const Settings & settings = local_context->getSettingsRef();
    if (settings.max_distributed_depth && local_context->getClientInfo().distributed_depth >= settings.max_distributed_depth)
        throw Exception(ErrorCodes::TOO_LARGE_DISTRIBUTED_DEPTH, "Maximum distributed depth exceeded");

    auto & select = query.select->as<ASTSelectWithUnionQuery &>();

    StoragePtr src_storage;

    if (select.list_of_selects->children.size() == 1)
    {
        if (auto * select_query = select.list_of_selects->children.at(0)->as<ASTSelectQuery>())
        {
            JoinedTables joined_tables(Context::createCopy(local_context), *select_query);

            if (joined_tables.tablesCount() == 1)
            {
                src_storage = joined_tables.getLeftTableStorage();
            }
        }
    }

    if (!src_storage)
        return {};

    if (auto src_distributed = std::dynamic_pointer_cast<IStorageCluster>(src_storage))
    {
        return distributedWriteFromClusterStorage(src_distributed, query, local_context);
    }
    else if (local_context->getClientInfo().distributed_depth == 0)
    {
        throw Exception(ErrorCodes::BAD_ARGUMENTS, "Parallel distributed INSERT SELECT is not possible. Reason: distributed "
            "reading into Replicated table is supported only from *Cluster table functions, but got {} storage", src_storage->getName());
    }

    return {};
}


bool StorageReplicatedMergeTree::optimize(
    const ASTPtr &,
    const StorageMetadataPtr &,
    const ASTPtr & partition,
    bool final,
    bool deduplicate,
    const Names & deduplicate_by_columns,
    bool cleanup,
    ContextPtr query_context)
{
    /// NOTE: exclusive lock cannot be used here, since this may lead to deadlock (see comments below),
    /// but it should be safe to use non-exclusive to avoid dropping parts that may be required for processing queue.
    auto table_lock = lockForShare(query_context->getCurrentQueryId(), query_context->getSettingsRef().lock_acquire_timeout);

    assertNotReadonly();

    if (!is_leader)
        throw Exception(ErrorCodes::NOT_A_LEADER, "OPTIMIZE cannot be done on this replica because it is not a leader");

    if (deduplicate && getInMemoryMetadataPtr()->hasProjections())
        throw Exception(ErrorCodes::NOT_IMPLEMENTED,
                    "OPTIMIZE DEDUPLICATE query is not supported for table {} as it has projections. "
                    "User should drop all the projections manually before running the query",
                    getStorageID().getTableName());

    if (cleanup)
    {
        if (!getSettings()->allow_experimental_replacing_merge_with_cleanup)
            throw Exception(ErrorCodes::SUPPORT_IS_DISABLED, "Experimental merges with CLEANUP are not allowed");
        LOG_DEBUG(log, "Cleanup the ReplicatedMergeTree.");
    }

    auto handle_noop = [&]<typename... Args>(FormatStringHelper<Args...> fmt_string, Args && ...args)
    {
        PreformattedMessage message = fmt_string.format(std::forward<Args>(args)...);
        LOG_DEBUG(log, message);
        if (query_context->getSettingsRef().optimize_throw_if_noop)
            throw Exception(std::move(message), ErrorCodes::CANNOT_ASSIGN_OPTIMIZE);
        return false;
    };

    auto zookeeper = getZooKeeperAndAssertNotReadonly();
    const auto storage_settings_ptr = getSettings();
    auto metadata_snapshot = getInMemoryMetadataPtr();
    std::vector<ReplicatedMergeTreeLogEntryData> merge_entries;

    auto try_assign_merge = [&](const String & partition_id) -> bool
    {
        constexpr size_t max_retries = 10;
        size_t try_no = 0;
        for (; try_no < max_retries; ++try_no)
        {
            /// We must select parts for merge under merge_selecting_mutex because other threads
            /// (merge_selecting_thread or OPTIMIZE queries) could assign new merges.
            std::lock_guard merge_selecting_lock(merge_selecting_mutex);
            PartitionIdsHint partition_ids_hint;
            if (partition_id.empty())
            {
                partition_ids_hint = getAllPartitionIds();
            }
            else
            {
                auto parts_lock = lockParts();
                if (!getAnyPartInPartition(partition_id, parts_lock))
                    handle_noop("Cannot select parts for optimization: there are no parts in partition {}", partition_id);
                partition_ids_hint.insert(partition_id);
            }
            ReplicatedMergeTreeMergePredicate can_merge = queue.getMergePredicate(zookeeper, std::move(partition_ids_hint));

            auto future_merged_part = std::make_shared<FutureMergedMutatedPart>();
            if (storage_settings.get()->assign_part_uuids)
                future_merged_part->uuid = UUIDHelpers::generateV4();

            constexpr const char * unknown_disable_reason = "unknown reason";
            PreformattedMessage disable_reason = PreformattedMessage::create(unknown_disable_reason);
            SelectPartsDecision select_decision = SelectPartsDecision::CANNOT_SELECT;

            if (partition_id.empty())
            {
                select_decision = merger_mutator.selectPartsToMerge(
                    future_merged_part, /* aggressive */ true, storage_settings_ptr->max_bytes_to_merge_at_max_space_in_pool,
                    can_merge, /* merge_with_ttl_allowed */ false, NO_TRANSACTION_PTR, disable_reason);
            }
            else
            {
                select_decision = merger_mutator.selectAllPartsToMergeWithinPartition(
                    future_merged_part, can_merge, partition_id, final, metadata_snapshot, NO_TRANSACTION_PTR,
                    disable_reason, query_context->getSettingsRef().optimize_skip_merged_partitions);
            }

            /// If there is nothing to merge then we treat this merge as successful (needed for optimize final optimization)
            if (select_decision == SelectPartsDecision::NOTHING_TO_MERGE)
                return false;

            if (select_decision != SelectPartsDecision::SELECTED)
            {
                if (try_no + 1 < max_retries)
                {
                    /// Here we trying to have a similar behaviour to ordinary MergeTree: if some merges are already in progress - let's wait for them to finish.
                    /// This way `optimize final` won't just silently be a noop (if also `optimize_throw_if_noop=false`), but will wait for the active merges and repeat an attempt to schedule final merge.
                    /// This guarantees are enough for tests, because there we have full control over insertions.
                    const auto wait_timeout = query_context->getSettingsRef().receive_timeout.totalMilliseconds() / max_retries;
                    /// DEFAULT (and not LIGHTWEIGHT) because merges are not condidered lightweight; empty `source_replicas` means "all replicas"
                    waitForProcessingQueue(wait_timeout, SyncReplicaMode::DEFAULT, {});
                    continue;
                }
                else
                {
                    constexpr const char * message_fmt = "Cannot select parts for optimization: {}";
                    assert(disable_reason.text != unknown_disable_reason);
                    if (!partition_id.empty())
                        disable_reason.text += fmt::format(" (in partition {})", partition_id);
                    return handle_noop(message_fmt, disable_reason.text);
                }
            }

            ReplicatedMergeTreeLogEntryData merge_entry;
            CreateMergeEntryResult create_result = createLogEntryToMergeParts(
                zookeeper, future_merged_part->parts,
                future_merged_part->name,
                future_merged_part->uuid,
                future_merged_part->part_format,
                deduplicate, deduplicate_by_columns,
                cleanup,
                &merge_entry, can_merge.getVersion(),
                future_merged_part->merge_type);

            if (create_result == CreateMergeEntryResult::MissingPart)
            {
                static constexpr const char * message_fmt = "Can't create merge queue node in ZooKeeper, because some parts are missing";
                return handle_noop(message_fmt);
            }

            if (create_result == CreateMergeEntryResult::LogUpdated)
                continue;

            merge_entries.push_back(std::move(merge_entry));
            return true;
        }

        assert(try_no == max_retries);
        static constexpr const char * message_fmt = "Can't create merge queue node in ZooKeeper, because log was updated in every of {} tries";
        return handle_noop(message_fmt, try_no);
    };

    bool assigned = false;
    if (!partition && final)
    {
        if (cleanup && this->merging_params.mode != MergingParams::Mode::Replacing)
        {
            constexpr const char * message = "Cannot OPTIMIZE with CLEANUP table: {}";
            String disable_reason = "only ReplacingMergeTree can be CLEANUP";
            throw Exception(ErrorCodes::CANNOT_ASSIGN_OPTIMIZE, message, disable_reason);
        }

        DataPartsVector data_parts = getVisibleDataPartsVector(query_context);
        std::unordered_set<String> partition_ids;

        for (const DataPartPtr & part : data_parts)
            partition_ids.emplace(part->info.partition_id);

        for (const String & partition_id : partition_ids)
        {
            assigned = try_assign_merge(partition_id);
            if (!assigned)
                break;
        }
    }
    else
    {
        String partition_id;
        if (partition)
            partition_id = getPartitionIDFromQuery(partition, query_context);
        assigned = try_assign_merge(partition_id);
    }

    table_lock.reset();

    for (auto & merge_entry : merge_entries)
        waitForLogEntryToBeProcessedIfNecessary(merge_entry, query_context);

    return assigned;
}

bool StorageReplicatedMergeTree::executeMetadataAlter(const StorageReplicatedMergeTree::LogEntry & entry)
{
    auto current_metadata = getInMemoryMetadataPtr();
    if (entry.alter_version < current_metadata->getMetadataVersion())
    {
        /// TODO Can we replace it with LOGICAL_ERROR?
        /// As for now, it may rarely happen due to reordering of ALTER_METADATA entries in the queue of
        /// non-initial replica and also may happen after stale replica recovery.
        LOG_WARNING(log, "Attempt to update metadata of version {} "
                         "to older version {} when processing log entry {}: {}",
                         current_metadata->getMetadataVersion(), entry.alter_version, entry.znode_name, entry.toString());
        return true;
    }

    auto zookeeper = getZooKeeper();

    auto columns_from_entry = ColumnsDescription::parse(entry.columns_str);
    auto metadata_from_entry = ReplicatedMergeTreeTableMetadata::parse(entry.metadata_str);

    MergeTreeData::DataParts parts;

    /// If metadata nodes have changed, we will update table structure locally.
    Coordination::Requests requests;
    requests.emplace_back(zkutil::makeSetRequest(fs::path(replica_path) / "columns", entry.columns_str, -1));
    requests.emplace_back(zkutil::makeSetRequest(fs::path(replica_path) / "metadata", entry.metadata_str, -1));
    requests.emplace_back(zkutil::makeSetRequest(fs::path(replica_path) / "metadata_version", std::to_string(entry.alter_version), -1));

    auto table_id = getStorageID();
    auto alter_context = getContext();

    auto database = DatabaseCatalog::instance().getDatabase(table_id.database_name);
    bool is_in_replicated_database = database->getEngineName() == "Replicated";

    if (is_in_replicated_database)
    {
        auto mutable_alter_context = Context::createCopy(getContext());
        const auto * replicated = dynamic_cast<const DatabaseReplicated *>(database.get());
        mutable_alter_context->makeQueryContext();
        auto alter_txn = std::make_shared<ZooKeeperMetadataTransaction>(zookeeper, replicated->getZooKeeperPath(),
                                                                       /* is_initial_query */ false, /* task_zk_path */ "");
        mutable_alter_context->initZooKeeperMetadataTransaction(alter_txn);
        alter_context = mutable_alter_context;

        for (auto & op : requests)
            alter_txn->addOp(std::move(op));
        requests.clear();
        /// Requests will be executed by database in setTableStructure
    }
    else
    {
        zookeeper->multi(requests, /* check_session_valid */ true);
    }

    {
        auto table_lock_holder = lockForShare(RWLockImpl::NO_QUERY, getSettings()->lock_acquire_timeout_for_background_operations);
        auto alter_lock_holder = lockForAlter(getSettings()->lock_acquire_timeout_for_background_operations);
        LOG_INFO(log, "Metadata changed in ZooKeeper. Applying changes locally.");

        auto metadata_diff = ReplicatedMergeTreeTableMetadata(*this, getInMemoryMetadataPtr()).checkAndFindDiff(metadata_from_entry, getInMemoryMetadataPtr()->getColumns(), getContext());
        setTableStructure(table_id, alter_context, std::move(columns_from_entry), metadata_diff, entry.alter_version);

        current_metadata = getInMemoryMetadataPtr();
        LOG_INFO(log, "Applied changes to the metadata of the table. Current metadata version: {}", current_metadata->getMetadataVersion());
    }

    {
        /// Reset Object columns, because column of type
        /// Object may be added or dropped by alter.
        auto parts_lock = lockParts();
        resetObjectColumnsFromActiveParts(parts_lock);
    }

    return true;
}


PartitionBlockNumbersHolder StorageReplicatedMergeTree::allocateBlockNumbersInAffectedPartitions(
    const MutationCommands & commands, ContextPtr query_context, const zkutil::ZooKeeperPtr & zookeeper) const
{
    const std::set<String> mutation_affected_partition_ids = getPartitionIdsAffectedByCommands(commands, query_context);

    if (mutation_affected_partition_ids.size() == 1)
    {
        const auto & affected_partition_id = *mutation_affected_partition_ids.cbegin();
        auto block_number_holder = allocateBlockNumber(affected_partition_id, zookeeper);
        if (!block_number_holder.has_value())
            return {};
        auto block_number = block_number_holder->getNumber();  /// Avoid possible UB due to std::move
        return {{{affected_partition_id, block_number}}, std::move(block_number_holder)};
    }
    else
    {
        /// TODO: Implement optimal block number acquisition algorithm in multiple (but not all) partitions
        EphemeralLocksInAllPartitions lock_holder(
            fs::path(zookeeper_path) / "block_numbers", "block-", fs::path(zookeeper_path) / "temp", *zookeeper);

        PartitionBlockNumbersHolder::BlockNumbersType block_numbers;
        for (const auto & lock : lock_holder.getLocks())
        {
            if (mutation_affected_partition_ids.empty() || mutation_affected_partition_ids.contains(lock.partition_id))
                block_numbers[lock.partition_id] = lock.number;
        }

        return {std::move(block_numbers), std::move(lock_holder)};
    }
}


void StorageReplicatedMergeTree::alter(
    const AlterCommands & commands, ContextPtr query_context, AlterLockHolder & table_lock_holder)
{
    assertNotReadonly();

    auto table_id = getStorageID();
    const auto & query_settings = query_context->getSettingsRef();

    if (commands.isSettingsAlter())
    {
        /// We don't replicate storage_settings_ptr ALTER. It's local operation.
        /// Also we don't upgrade alter lock to table structure lock.
        StorageInMemoryMetadata future_metadata = getInMemoryMetadata();
        commands.apply(future_metadata, query_context);

        merge_strategy_picker.refreshState();

        changeSettings(future_metadata.settings_changes, table_lock_holder);

        DatabaseCatalog::instance().getDatabase(table_id.database_name)->alterTable(query_context, table_id, future_metadata);
        return;
    }

    if (commands.isCommentAlter())
    {
        StorageInMemoryMetadata future_metadata = getInMemoryMetadata();
        commands.apply(future_metadata, query_context);

        setInMemoryMetadata(future_metadata);

        DatabaseCatalog::instance().getDatabase(table_id.database_name)->alterTable(query_context, table_id, future_metadata);
        return;
    }

    if (!query_settings.allow_suspicious_primary_key)
    {
        StorageInMemoryMetadata future_metadata = getInMemoryMetadata();
        commands.apply(future_metadata, query_context);

        MergeTreeData::verifySortingKey(future_metadata.sorting_key);
    }

    auto ast_to_str = [](ASTPtr query) -> String
    {
        if (!query)
            return "";
        return queryToString(query);
    };

    const auto zookeeper = getZooKeeperAndAssertNotReadonly();

    std::optional<ReplicatedMergeTreeLogEntryData> alter_entry;
    std::optional<String> mutation_znode;

    while (true)
    {
        if (shutdown_called || partial_shutdown_called)
            throw Exception(ErrorCodes::ABORTED, "Cannot assign alter because shutdown called");

        bool pulled_queue = false;
        std::optional<int32_t> maybe_mutations_version_after_logs_pull;
        std::map<std::string, MutationCommands> unfinished_mutations;
        for (const auto & command : commands)
        {
            if (command.isDropSomething())
            {
                if (shutdown_called || partial_shutdown_called)
                    throw Exception(ErrorCodes::ABORTED, "Cannot assign alter because shutdown called");

                if (!pulled_queue)
                {
                    auto [_, mutations_version] = queue.pullLogsToQueue(zookeeper, {}, ReplicatedMergeTreeQueue::SYNC);
                    maybe_mutations_version_after_logs_pull.emplace(mutations_version);
                    unfinished_mutations = getUnfinishedMutationCommands();
                    pulled_queue = true;
                }

                checkDropCommandDoesntAffectInProgressMutations(command, unfinished_mutations, query_context);
            }
        }

        /// Clear nodes from previous iteration
        alter_entry.emplace();
        mutation_znode.reset();

        auto current_metadata = getInMemoryMetadataPtr();

        StorageInMemoryMetadata future_metadata = *current_metadata;
        commands.apply(future_metadata, query_context);

        ReplicatedMergeTreeTableMetadata future_metadata_in_zk(*this, current_metadata);
        if (ast_to_str(future_metadata.sorting_key.definition_ast) != ast_to_str(current_metadata->sorting_key.definition_ast))
        {
            /// We serialize definition_ast as list, because code which apply ALTER (setTableStructure) expect serialized non empty expression
            /// list here and we cannot change this representation for compatibility. Also we have preparsed AST `sorting_key.expression_list_ast`
            /// in KeyDescription, but it contain version column for VersionedCollapsingMergeTree, which shouldn't be defined as a part of key definition AST.
            /// So the best compatible way is just to convert definition_ast to list and serialize it. In all other places key.expression_list_ast should be used.
            future_metadata_in_zk.sorting_key = serializeAST(*extractKeyExpressionList(future_metadata.sorting_key.definition_ast));
        }

        if (ast_to_str(future_metadata.sampling_key.definition_ast) != ast_to_str(current_metadata->sampling_key.definition_ast))
            future_metadata_in_zk.sampling_expression = serializeAST(*extractKeyExpressionList(future_metadata.sampling_key.definition_ast));

        if (ast_to_str(future_metadata.partition_key.definition_ast) != ast_to_str(current_metadata->partition_key.definition_ast))
            future_metadata_in_zk.partition_key = serializeAST(*extractKeyExpressionList(future_metadata.partition_key.definition_ast));

        if (ast_to_str(future_metadata.table_ttl.definition_ast) != ast_to_str(current_metadata->table_ttl.definition_ast))
        {
            if (future_metadata.table_ttl.definition_ast)
                future_metadata_in_zk.ttl_table = serializeAST(*future_metadata.table_ttl.definition_ast);
            else /// TTL was removed
                future_metadata_in_zk.ttl_table = "";
        }

        String new_indices_str = future_metadata.secondary_indices.toString();
        if (new_indices_str != current_metadata->secondary_indices.toString())
            future_metadata_in_zk.skip_indices = new_indices_str;

        String new_projections_str = future_metadata.projections.toString();
        if (new_projections_str != current_metadata->projections.toString())
            future_metadata_in_zk.projections = new_projections_str;

        String new_constraints_str = future_metadata.constraints.toString();
        if (new_constraints_str != current_metadata->constraints.toString())
            future_metadata_in_zk.constraints = new_constraints_str;

        Coordination::Requests ops;
        size_t alter_path_idx = std::numeric_limits<size_t>::max();
        size_t mutation_path_idx = std::numeric_limits<size_t>::max();

        String new_metadata_str = future_metadata_in_zk.toString();
        ops.emplace_back(zkutil::makeSetRequest(fs::path(zookeeper_path) / "metadata", new_metadata_str, current_metadata->getMetadataVersion()));

        String new_columns_str = future_metadata.columns.toString();
        ops.emplace_back(zkutil::makeSetRequest(fs::path(zookeeper_path) / "columns", new_columns_str, -1));

        bool settings_are_changed = (ast_to_str(current_metadata->settings_changes) != ast_to_str(future_metadata.settings_changes));
        bool comment_is_changed = (current_metadata->comment != future_metadata.comment);

        if (settings_are_changed || comment_is_changed)
        {
            StorageInMemoryMetadata metadata_copy = *current_metadata;

            if (settings_are_changed)
            {
                /// Just change settings
                metadata_copy.settings_changes = future_metadata.settings_changes;
                changeSettings(metadata_copy.settings_changes, table_lock_holder);
            }

            /// The comment is not replicated as of today, but we can implement it later.
            if (comment_is_changed)
            {
                metadata_copy.setComment(future_metadata.comment);
                setInMemoryMetadata(metadata_copy);
            }

            DatabaseCatalog::instance().getDatabase(table_id.database_name)->alterTable(query_context, table_id, metadata_copy);
        }

        /// We can be sure, that in case of successful commit in zookeeper our
        /// version will increments by 1. Because we update with version check.
        int new_metadata_version = current_metadata->getMetadataVersion() + 1;

        alter_entry->type = LogEntry::ALTER_METADATA;
        alter_entry->source_replica = replica_name;
        alter_entry->metadata_str = new_metadata_str;
        alter_entry->columns_str = new_columns_str;
        alter_entry->alter_version = new_metadata_version;
        alter_entry->create_time = time(nullptr);

        auto maybe_mutation_commands = commands.getMutationCommands(
            *current_metadata,
            query_settings.materialize_ttl_after_modify,
            query_context);

        bool have_mutation = !maybe_mutation_commands.empty();
        alter_entry->have_mutation = have_mutation;

        alter_path_idx = ops.size();
        ops.emplace_back(zkutil::makeCreateRequest(
            fs::path(zookeeper_path) / "log/log-", alter_entry->toString(), zkutil::CreateMode::PersistentSequential));

        PartitionBlockNumbersHolder partition_block_numbers_holder;
        ReplicatedMergeTreeMutationEntry mutation_entry;
        if (have_mutation)
        {
            delayMutationOrThrowIfNeeded(&partial_shutdown_event, query_context);
            const String mutations_path(fs::path(zookeeper_path) / "mutations");

            mutation_entry.alter_version = new_metadata_version;
            mutation_entry.source_replica = replica_name;
            mutation_entry.commands = std::move(maybe_mutation_commands);

            int32_t mutations_version;
            if (maybe_mutations_version_after_logs_pull.has_value())
            {
                mutations_version = *maybe_mutations_version_after_logs_pull;
            }
            else
            {
                Coordination::Stat mutations_stat;
                zookeeper->get(mutations_path, &mutations_stat);
                mutations_version = mutations_stat.version;
            }


            partition_block_numbers_holder =
                allocateBlockNumbersInAffectedPartitions(mutation_entry.commands, query_context, zookeeper);

            mutation_entry.block_numbers = partition_block_numbers_holder.getBlockNumbers();
            mutation_entry.create_time = time(nullptr);

            ops.emplace_back(zkutil::makeSetRequest(mutations_path, String(), mutations_version));
            mutation_path_idx = ops.size();
            ops.emplace_back(
                zkutil::makeCreateRequest(fs::path(mutations_path) / "", mutation_entry.toString(), zkutil::CreateMode::PersistentSequential));
        }

        if (auto txn = query_context->getZooKeeperMetadataTransaction())
        {
            /// It would be better to clone ops instead of moving, so we could retry on ZBADVERSION,
            /// but clone() is not implemented for Coordination::Request.
            txn->moveOpsTo(ops);
            /// NOTE: IDatabase::alterTable(...) is called when executing ALTER_METADATA queue entry without query context,
            /// so we have to update metadata of DatabaseReplicated here.
            String metadata_zk_path = fs::path(txn->getDatabaseZooKeeperPath()) / "metadata" / escapeForFileName(table_id.table_name);
            auto ast = DatabaseCatalog::instance().getDatabase(table_id.database_name)->getCreateTableQuery(table_id.table_name, query_context);
            applyMetadataChangesToCreateQuery(ast, future_metadata);
            ops.emplace_back(zkutil::makeSetRequest(metadata_zk_path, getObjectDefinitionFromCreateQuery(ast), -1));
        }

        Coordination::Responses results;
        Coordination::Error rc = zookeeper->tryMulti(ops, results);

        /// For the sake of consistency with mechanics of concurrent background process of assigning parts merge tasks
        /// this placeholder must be held up until the moment of committing into ZK of the mutation entry
        /// See ReplicatedMergeTreeMergePredicate::canMergeTwoParts() method
        partition_block_numbers_holder.reset();

        if (rc == Coordination::Error::ZOK)
        {
            if (have_mutation)
            {
                /// ALTER_METADATA record in replication /log
                String alter_path = dynamic_cast<const Coordination::CreateResponse &>(*results[alter_path_idx]).path_created;
                alter_entry->znode_name = alter_path.substr(alter_path.find_last_of('/') + 1);

                /// ReplicatedMergeTreeMutationEntry record in /mutations
                String mutation_path = dynamic_cast<const Coordination::CreateResponse &>(*results[mutation_path_idx]).path_created;
                mutation_znode = mutation_path.substr(mutation_path.find_last_of('/') + 1);
                LOG_DEBUG(log, "Created log entry {} to update table metadata to version {}, created a mutation {} (data versions: {})",
                          alter_entry->znode_name, alter_entry->alter_version, *mutation_znode, mutation_entry.getBlockNumbersForLogs());
            }
            else
            {
                /// ALTER_METADATA record in replication /log
                String alter_path = dynamic_cast<const Coordination::CreateResponse &>(*results[alter_path_idx]).path_created;
                alter_entry->znode_name = alter_path.substr(alter_path.find_last_of('/') + 1);
                LOG_DEBUG(log, "Created log entry {} to update table metadata to version {}",
                          alter_entry->znode_name, alter_entry->alter_version);
            }
            break;
        }
        else if (rc == Coordination::Error::ZBADVERSION)
        {
            if (results[0]->error != Coordination::Error::ZOK)
                throw Exception(ErrorCodes::CANNOT_ASSIGN_ALTER,
                                "Metadata on replica is not up to date with common metadata in Zookeeper. "
                                "It means that this replica still not applied some of previous alters."
                                " Probably too many alters executing concurrently (highly not recommended). "
                                "You can retry this error");

            /// Cannot retry automatically, because some zookeeper ops were lost on the first attempt. Will retry on DDLWorker-level.
            if (query_context->getZooKeeperMetadataTransaction())
                throw Exception(ErrorCodes::CANNOT_ASSIGN_ALTER,
                                "Cannot execute alter, because mutations version was suddenly changed due "
                                "to concurrent alter");

            continue;
        }
        else
        {
            throw Coordination::Exception::fromMessage(rc, "Alter cannot be assigned because of Zookeeper error");
        }
    }

    table_lock_holder.unlock();

    LOG_DEBUG(log, "Updated shared metadata nodes in ZooKeeper. Waiting for replicas to apply changes.");
    waitForLogEntryToBeProcessedIfNecessary(*alter_entry, query_context, "Some replicas doesn't finish metadata alter: ");

    if (mutation_znode)
    {
        LOG_DEBUG(log, "Metadata changes applied. Will wait for data changes.");
        merge_selecting_task->schedule();
        waitMutation(*mutation_znode, query_settings.alter_sync);
        LOG_DEBUG(log, "Data changes applied.");
    }
}

/// If new version returns ordinary name, else returns part name containing the first and last month of the month
/// NOTE: use it in pair with getFakePartCoveringAllPartsInPartition(...)
String getPartNamePossiblyFake(MergeTreeDataFormatVersion format_version, const MergeTreePartInfo & part_info)
{
    if (format_version < MERGE_TREE_DATA_MIN_FORMAT_VERSION_WITH_CUSTOM_PARTITIONING)
    {
        /// The date range is all month long.
        const auto & lut = DateLUT::serverTimezoneInstance();
        time_t start_time = lut.YYYYMMDDToDate(parse<UInt32>(part_info.partition_id + "01"));
        DayNum left_date = DayNum(lut.toDayNum(start_time).toUnderType());
        DayNum right_date = DayNum(static_cast<size_t>(left_date) + lut.daysInMonth(start_time) - 1);
        return part_info.getPartNameV0(left_date, right_date);
    }

    return part_info.getPartNameV1();
}

bool StorageReplicatedMergeTree::getFakePartCoveringAllPartsInPartition(
    const String & partition_id, MergeTreePartInfo & part_info,
    std::optional<EphemeralLockInZooKeeper> & delimiting_block_lock, bool for_replace_range)
{
    /// Even if there is no data in the partition, you still need to mark the range for deletion.
    /// - Because before executing DETACH, tasks for downloading parts to this partition can be executed.
    Int64 left = 0;

    /** Let's skip one number in `block_numbers` for the partition being deleted, and we will only delete parts until this number.
      * This prohibits merges of deleted parts with the new inserted
      * Invariant: merges of deleted parts with other parts do not appear in the log.
      * NOTE: If you need to similarly support a `DROP PART` request, you will have to think of some new mechanism for it,
      *     to guarantee this invariant.
      */
    Int64 right;
    Int64 mutation_version;

    {
        delimiting_block_lock = allocateBlockNumber(partition_id, getZooKeeper());
        right = delimiting_block_lock->getNumber();
        /// Make sure we cover all parts in drop range.
        /// There might be parts with mutation version greater than current block number
        /// if some part mutation has been assigned after block number allocation, but before creation of DROP_RANGE entry.
        mutation_version = MergeTreePartInfo::MAX_BLOCK_NUMBER;
    }

    if (for_replace_range)
    {
        /// NOTE Do not decrement max block number for REPLACE_RANGE, because there are invariants:
        /// - drop range for REPLACE PARTITION must contain at least 2 blocks (1 skipped block and at least 1 real block)
        /// - drop range for MOVE PARTITION/ATTACH PARTITION FROM always contains 1 block

        /// NOTE UINT_MAX was previously used as max level for REPLACE/MOVE PARTITION (it was incorrect)
        part_info = MergeTreePartInfo(partition_id, left, right, MergeTreePartInfo::MAX_LEVEL, mutation_version);
        return right != 0;
    }

    /// Empty partition.
    if (right == 0)
        return false;

    --right;

    /// Artificial high level is chosen, to make this part "covering" all parts inside.
    part_info = MergeTreePartInfo(partition_id, left, right, MergeTreePartInfo::MAX_LEVEL, mutation_version);
    return true;
}

void StorageReplicatedMergeTree::restoreMetadataInZooKeeper()
{
    LOG_INFO(log, "Restoring replica metadata");

    if (!initialization_done)
        throw Exception(ErrorCodes::NOT_INITIALIZED, "Table is not initialized yet");

    if (!is_readonly)
        throw Exception(ErrorCodes::BAD_ARGUMENTS, "Replica must be readonly");

    if (getZooKeeper()->exists(replica_path))
        throw Exception(ErrorCodes::BAD_ARGUMENTS,
                        "Replica path is present at {} - nothing to restore. "
                        "If you are sure that metadata is lost and that replica path contains some garbage, "
                        "then use SYSTEM DROP REPLICA query first.", replica_path);

    if (has_metadata_in_zookeeper.has_value() && *has_metadata_in_zookeeper)
        throw Exception(ErrorCodes::LOGICAL_ERROR, "Replica has metadata in ZooKeeper: "
                                                   "it's either a bug or it's a result of manual intervention to ZooKeeper");

    if (are_restoring_replica.exchange(true))
        throw Exception(ErrorCodes::CONCURRENT_ACCESS_NOT_SUPPORTED, "Replica restoration in progress");
    SCOPE_EXIT({ are_restoring_replica.store(false); });

    auto metadata_snapshot = getInMemoryMetadataPtr();

    waitForOutdatedPartsToBeLoaded();
    const DataPartsVector all_parts = getAllDataPartsVector();
    Strings active_parts_names;

    /// Why all parts (not only Active) are moved to detached/:
    /// After ZK metadata restoration ZK resets sequential counters (including block number counters), so one may
    /// potentially encounter a situation that a part we want to attach already exists.
    for (const auto & part : all_parts)
    {
        if (part->getState() == DataPartState::Active)
            active_parts_names.push_back(part->name);

        forcefullyMovePartToDetachedAndRemoveFromMemory(part);
    }

    LOG_INFO(log, "Moved all parts to detached/");

    const bool is_first_replica = createTableIfNotExists(metadata_snapshot);

    LOG_INFO(log, "Created initial ZK nodes, replica is first: {}", is_first_replica);

    if (!is_first_replica)
        createReplica(metadata_snapshot);

    createNewZooKeeperNodes();

    LOG_INFO(log, "Created ZK nodes for table");

    has_metadata_in_zookeeper = true;

    if (is_first_replica)
        for (const String& part_name : active_parts_names)
            attachPartition(std::make_shared<ASTLiteral>(part_name), metadata_snapshot, true, getContext());

    LOG_INFO(log, "Attached all partitions, starting table");

    startupImpl(/* from_attach_thread */ false);
}

void StorageReplicatedMergeTree::dropPartNoWaitNoThrow(const String & part_name)
{
    assertNotReadonly();
    if (!is_leader)
        throw Exception(ErrorCodes::NOT_A_LEADER, "DROP PART cannot be done on this replica because it is not a leader");

    zkutil::ZooKeeperPtr zookeeper = getZooKeeperAndAssertNotReadonly();
    LogEntry entry;

    dropPartImpl(zookeeper, part_name, entry, /*detach=*/ false, /*throw_if_noop=*/ false);
}

void StorageReplicatedMergeTree::dropPart(const String & part_name, bool detach, ContextPtr query_context)
{
    assertNotReadonly();
    if (!is_leader)
        throw Exception(ErrorCodes::NOT_A_LEADER, "DROP PART cannot be done on this replica because it is not a leader");

    zkutil::ZooKeeperPtr zookeeper = getZooKeeperAndAssertNotReadonly();
    LogEntry entry;

    dropPartImpl(zookeeper, part_name, entry, detach, /*throw_if_noop=*/ true);

    waitForLogEntryToBeProcessedIfNecessary(entry, query_context);
}

void StorageReplicatedMergeTree::dropAllPartitionsImpl(const zkutil::ZooKeeperPtr & zookeeper, bool detach, ContextPtr query_context)
{
    Strings partitions = zookeeper->getChildren(fs::path(zookeeper_path) / "block_numbers");

    std::vector<LogEntryPtr> entries;
    dropAllPartsInPartitions(*zookeeper, partitions, entries, query_context, detach);

    for (const auto & entry : entries)
    {
        waitForLogEntryToBeProcessedIfNecessary(*entry, query_context);
        auto drop_range_info = MergeTreePartInfo::fromPartName(entry->new_part_name, format_version);
        cleanLastPartNode(drop_range_info.partition_id);
    }
}

void StorageReplicatedMergeTree::dropPartition(const ASTPtr & partition, bool detach, ContextPtr query_context)
{
    assertNotReadonly();
    if (!is_leader)
        throw Exception(ErrorCodes::NOT_A_LEADER, "DROP PARTITION cannot be done on this replica because it is not a leader");

    auto settings = getSettings();

    if (detach && settings->disable_detach_partition_for_zero_copy_replication
        && settings->allow_remote_fs_zero_copy_replication)
    {
        for (const auto & disk : getDisks())
        {
            if (disk->supportZeroCopyReplication())
                throw Exception(ErrorCodes::SUPPORT_IS_DISABLED, "DETACH PARTITION queries are disabled.");
        }
    }

    zkutil::ZooKeeperPtr zookeeper = getZooKeeperAndAssertNotReadonly();

    const auto * partition_ast = partition->as<ASTPartition>();
    if (partition_ast && partition_ast->all)
    {
        dropAllPartitionsImpl(zookeeper, detach, query_context);
    }
    else
    {
        String partition_id = getPartitionIDFromQuery(partition, query_context);
        auto entry = dropAllPartsInPartition(*zookeeper, partition_id, query_context, detach);
        if (entry)
        {
            waitForLogEntryToBeProcessedIfNecessary(*entry, query_context);
            cleanLastPartNode(partition_id);
        }
    }
}


void StorageReplicatedMergeTree::truncate(
    const ASTPtr &, const StorageMetadataPtr &, ContextPtr query_context, TableExclusiveLockHolder & table_lock)
{
    table_lock.release();   /// Truncate is done asynchronously.

    assertNotReadonly();
    if (!is_leader)
        throw Exception(ErrorCodes::NOT_A_LEADER, "TRUNCATE cannot be done on this replica because it is not a leader");

    waitForOutdatedPartsToBeLoaded();
    zkutil::ZooKeeperPtr zookeeper = getZooKeeperAndAssertNotReadonly();
    dropAllPartitionsImpl(zookeeper, /* detach */ false, query_context);
}


PartitionCommandsResultInfo StorageReplicatedMergeTree::attachPartition(
    const ASTPtr & partition,
    const StorageMetadataPtr & metadata_snapshot,
    bool attach_part,
    ContextPtr query_context)
{
    /// Allow ATTACH PARTITION on readonly replica when restoring it.
    if (!are_restoring_replica)
        assertNotReadonly();

    PartitionCommandsResultInfo results;
    PartsTemporaryRename renamed_parts(*this, DETACHED_DIR_NAME);
    MutableDataPartsVector loaded_parts = tryLoadPartsToAttach(partition, attach_part, query_context, renamed_parts);

    /// TODO Allow to use quorum here.
    ReplicatedMergeTreeSink output(*this, metadata_snapshot, /* quorum */ 0, /* quorum_timeout_ms */ 0, /* max_parts_per_block */ 0,
                                   /* quorum_parallel */ false, query_context->getSettingsRef().insert_deduplicate,
                                   /* majority_quorum */ false, query_context, /* is_attach */ true, /* allow_attach_while_readonly */ true);

    for (size_t i = 0; i < loaded_parts.size(); ++i)
    {
        const String old_name = loaded_parts[i]->name;

        output.writeExistingPart(loaded_parts[i]);

        renamed_parts.old_and_new_names[i].old_name.clear();

        LOG_DEBUG(log, "Attached part {} as {}", old_name, loaded_parts[i]->name);

        results.push_back(PartitionCommandResultInfo{
            .command_type = "ATTACH PART",
            .partition_id = loaded_parts[i]->info.partition_id,
            .part_name = loaded_parts[i]->name,
            .old_part_name = old_name,
        });
    }
    return results;
}


void StorageReplicatedMergeTree::checkTableCanBeDropped(ContextPtr query_context) const
{
    auto table_id = getStorageID();

    const auto & query_settings = query_context->getSettingsRef();
    if (query_settings.max_table_size_to_drop.changed)
    {
        getContext()->checkTableCanBeDropped(table_id.database_name, table_id.table_name, getTotalActiveSizeInBytes(), query_settings.max_table_size_to_drop);
        return;
    }

    getContext()->checkTableCanBeDropped(table_id.database_name, table_id.table_name, getTotalActiveSizeInBytes());
}

void StorageReplicatedMergeTree::checkTableCanBeRenamed(const StorageID & new_name) const
{
    if (renaming_restrictions == RenamingRestrictions::ALLOW_ANY)
        return;

    if (renaming_restrictions == RenamingRestrictions::DO_NOT_ALLOW)
    {
        auto old_name = getStorageID();
        bool is_server_startup = Context::getGlobalContextInstance()->getApplicationType() == Context::ApplicationType::SERVER
            && !Context::getGlobalContextInstance()->isServerCompletelyStarted();
        bool move_to_atomic = old_name.uuid == UUIDHelpers::Nil && new_name.uuid != UUIDHelpers::Nil;

        bool likely_converting_ordinary_to_atomic = is_server_startup && move_to_atomic;
        if (likely_converting_ordinary_to_atomic)
        {
            LOG_INFO(log, "Table {} should not be renamed, because zookeeper_path contains implicit 'database' or 'table' macro. "
                          "We cannot rename path in ZooKeeper, so path may become inconsistent with table name. "
                          "However, we allow renaming while converting Ordinary database to Atomic, because all tables will be renamed back",
                          old_name.getNameForLogs());
            return;
        }

        throw Exception(ErrorCodes::NOT_IMPLEMENTED,
                        "Cannot rename Replicated table, because zookeeper_path contains implicit 'database' "
                        "or 'table' macro. We cannot rename path "
                        "in ZooKeeper, so path may become inconsistent with table name. "
                        "If you really want to rename table, you should edit metadata file first and restart server or reattach the table.");
    }

    assert(renaming_restrictions == RenamingRestrictions::ALLOW_PRESERVING_UUID);
    if (!new_name.hasUUID() && getStorageID().hasUUID())
        throw Exception(ErrorCodes::NOT_IMPLEMENTED,
                        "Cannot move Replicated table to Ordinary database, because zookeeper_path contains implicit "
                        "'uuid' macro. If you really want to rename table, you should edit metadata file first "
                        "and restart server or reattach the table.");
}

void StorageReplicatedMergeTree::rename(const String & new_path_to_table_data, const StorageID & new_table_id)
{
    checkTableCanBeRenamed(new_table_id);
    MergeTreeData::rename(new_path_to_table_data, new_table_id);

    /// Update table name in zookeeper
    if (!is_readonly)
    {
        /// We don't do it for readonly tables, because it will be updated on next table startup.
        /// It is also Ok to skip ZK error for the same reason.
        try
        {
            auto zookeeper = getZooKeeper();
            zookeeper->set(fs::path(replica_path) / "host", getReplicatedMergeTreeAddress().toString());
        }
        catch (Coordination::Exception & e)
        {
            LOG_WARNING(log, "Cannot update the value of 'host' node (replica address) in ZooKeeper: {}", e.displayText());
        }
    }

    /// TODO: You can update names of loggers.
}


bool StorageReplicatedMergeTree::existsNodeCached(const ZooKeeperWithFaultInjectionPtr & zookeeper, const std::string & path) const
{
    {
        std::lock_guard lock(existing_nodes_cache_mutex);
        if (existing_nodes_cache.contains(path))
            return true;
    }

    bool res = zookeeper->exists(path);

    if (res)
    {
        std::lock_guard lock(existing_nodes_cache_mutex);
        existing_nodes_cache.insert(path);
    }

    return res;
}

std::optional<EphemeralLockInZooKeeper> StorageReplicatedMergeTree::allocateBlockNumber(
    const String & partition_id,
    const zkutil::ZooKeeperPtr & zookeeper,
    const String & zookeeper_block_id_path,
    const String & zookeeper_path_prefix) const
{
    return allocateBlockNumber(
        partition_id, std::make_shared<ZooKeeperWithFaultInjection>(zookeeper), zookeeper_block_id_path, zookeeper_path_prefix);
}

template<typename T>
std::optional<EphemeralLockInZooKeeper> StorageReplicatedMergeTree::allocateBlockNumber(
    const String & partition_id,
    const ZooKeeperWithFaultInjectionPtr & zookeeper,
    const T & zookeeper_block_id_path,
    const String & zookeeper_path_prefix) const
{
    String zookeeper_table_path;
    if (zookeeper_path_prefix.empty())
        zookeeper_table_path = zookeeper_path;
    else
        zookeeper_table_path = zookeeper_path_prefix;

    String block_numbers_path = fs::path(zookeeper_table_path) / "block_numbers";
    String partition_path = fs::path(block_numbers_path) / partition_id;

    if (!existsNodeCached(zookeeper, partition_path))
    {
        Coordination::Requests ops;
        /// Check that table is not being dropped ("host" is the first node that is removed on replica drop)
        ops.push_back(zkutil::makeCheckRequest(fs::path(replica_path) / "host", -1));
        ops.push_back(zkutil::makeCreateRequest(partition_path, "", zkutil::CreateMode::Persistent));
        if (cluster.has_value())
        {
            /// FIXME(cluster): this may reassign replicas for partitions, since there is no versions bump
            auto cluster_partition = cluster->getOrCreateClusterPartition(partition_id);
            ops.push_back(zkutil::makeSetRequest(partition_path,
                cluster_partition.toString(),
                cluster_partition.getVersion()));
        }
        /// We increment data version of the block_numbers node so that it becomes possible
        /// to check in a ZK transaction that the set of partitions didn't change
        /// (unfortunately there is no CheckChildren op).
        ops.push_back(zkutil::makeSetRequest(block_numbers_path, "", -1));

        Coordination::Responses responses;
        Coordination::Error code = zookeeper->tryMulti(ops, responses);
        if (code != Coordination::Error::ZOK && code != Coordination::Error::ZNODEEXISTS)
            zkutil::KeeperMultiException::check(code, ops, responses);
    }

    return createEphemeralLockInZooKeeper(
        fs::path(partition_path) / "block-", fs::path(zookeeper_table_path) / "temp", zookeeper, zookeeper_block_id_path);
}

Strings StorageReplicatedMergeTree::tryWaitForAllReplicasToProcessLogEntry(
    const String & table_zookeeper_path, const ReplicatedMergeTreeLogEntryData & entry, Int64 wait_for_inactive_timeout)
{
    LOG_DEBUG(log, "Waiting for all replicas to process {}", entry.znode_name);

    auto zookeeper = getZooKeeper();
    Strings replicas = zookeeper->getChildren(fs::path(table_zookeeper_path) / "replicas");
    Strings unwaited;
    bool wait_for_inactive = wait_for_inactive_timeout != 0;
    for (const String & replica : replicas)
    {
        if (wait_for_inactive || zookeeper->exists(fs::path(table_zookeeper_path) / "replicas" / replica / "is_active"))
        {
            if (!tryWaitForReplicaToProcessLogEntry(table_zookeeper_path, replica, entry, wait_for_inactive_timeout))
                unwaited.push_back(replica);
        }
        else
        {
            unwaited.push_back(replica);
        }
    }

    LOG_DEBUG(log, "Finished waiting for all replicas to process {}", entry.znode_name);
    return unwaited;
}

void StorageReplicatedMergeTree::waitForAllReplicasToProcessLogEntry(
    const String & table_zookeeper_path, const ReplicatedMergeTreeLogEntryData & entry, Int64 wait_for_inactive_timeout, const String & error_context)
{
    Strings unfinished_replicas = tryWaitForAllReplicasToProcessLogEntry(table_zookeeper_path, entry, wait_for_inactive_timeout);
    if (unfinished_replicas.empty())
        return;

    throw Exception(ErrorCodes::UNFINISHED, "{}Timeout exceeded while waiting for replicas {} to process entry {}. "
                    "Probably some replicas are inactive", error_context, fmt::join(unfinished_replicas, ", "), entry.znode_name);
}

void StorageReplicatedMergeTree::waitForLogEntryToBeProcessedIfNecessary(const ReplicatedMergeTreeLogEntryData & entry, ContextPtr query_context, const String & error_context)
{
    /// If necessary, wait until the operation is performed on itself or on all replicas.
    Int64 wait_for_inactive_timeout = query_context->getSettingsRef().replication_wait_for_inactive_replica_timeout;
    if (query_context->getSettingsRef().alter_sync == 1)
    {
        bool finished = tryWaitForReplicaToProcessLogEntry(zookeeper_path, replica_name, entry, wait_for_inactive_timeout);
        if (!finished)
        {
            throw Exception(ErrorCodes::UNFINISHED, "{}Log entry {} is not precessed on local replica, "
                            "most likely because the replica was shut down.", error_context, entry.znode_name);
        }
    }
    else if (query_context->getSettingsRef().alter_sync == 2)
    {
        waitForAllReplicasToProcessLogEntry(zookeeper_path, entry, wait_for_inactive_timeout, error_context);
    }
}

bool StorageReplicatedMergeTree::tryWaitForReplicaToProcessLogEntry(
    const String & table_zookeeper_path, const String & replica, const ReplicatedMergeTreeLogEntryData & entry, Int64 wait_for_inactive_timeout)
{
    String entry_str = entry.toString();
    String log_node_name;

    /** Wait for entries from `log` directory (a common log, from where replicas copy entries to their queue) to be processed.
      *
      * The problem is that the numbers (`sequential` node) of the queue elements in `log` and in `queue` do not match.
      * (And the numbers of the same log element for different replicas do not match in the `queue`.)
      */

    /** First, you need to wait until replica takes `queue` element from the `log` to its queue,
      *  if it has not been done already (see the `pullLogsToQueue` function).
      *
      * To do this, check its node `log_pointer` - the maximum number of the element taken from `log` + 1.
      */

    bool waiting_itself = replica == replica_name;
    /// Do not wait if timeout is zero
    bool wait_for_inactive = wait_for_inactive_timeout != 0;
    /// Wait for unlimited time if timeout is negative
    bool check_timeout = wait_for_inactive_timeout > 0;
    Stopwatch time_waiting;

    const auto & stop_waiting = [&]()
    {
        bool stop_waiting_itself = waiting_itself && (partial_shutdown_called || shutdown_prepared_called || shutdown_called);
        bool timeout_exceeded = check_timeout && wait_for_inactive_timeout < time_waiting.elapsedSeconds();
        bool stop_waiting_inactive = (!wait_for_inactive || timeout_exceeded)
            && !getZooKeeper()->exists(fs::path(table_zookeeper_path) / "replicas" / replica / "is_active");
        return is_dropped || stop_waiting_itself || stop_waiting_inactive;
    };

    /// Don't recheck ZooKeeper too often
    constexpr auto event_wait_timeout_ms = 3000;

    LOG_DEBUG(log, "Waiting for {} to process log entry", replica);

    if (startsWith(entry.znode_name, "log-"))
    {
        /// Take the number from the node name `log-xxxxxxxxxx`.
        UInt64 log_index = parse<UInt64>(entry.znode_name.substr(entry.znode_name.size() - 10));
        log_node_name = entry.znode_name;

        LOG_DEBUG(log, "Waiting for {} to pull {} to queue", replica, log_node_name);

        /// Let's wait until entry gets into the replica queue.
        bool pulled_to_queue = false;
        do
        {
            zkutil::EventPtr event = std::make_shared<Poco::Event>();

            String log_pointer = getZooKeeper()->get(fs::path(table_zookeeper_path) / "replicas" / replica / "log_pointer", nullptr, event);
            if (!log_pointer.empty() && parse<UInt64>(log_pointer) > log_index)
            {
                pulled_to_queue = true;
                break;
            }

            /// Wait with timeout because we can be already shut down, but not dropped.
            /// So log_pointer node will exist, but we will never update it because all background threads already stopped.
            /// It can lead to query hung because table drop query can wait for some query (alter, optimize, etc) which called this method,
            /// but the query will never finish because the drop already shut down the table.
            if (!stop_waiting())
                event->tryWait(event_wait_timeout_ms);
        } while (!stop_waiting());

        if (!pulled_to_queue)
            return false;

        LOG_DEBUG(log, "Looking for node corresponding to {} in {} queue", log_node_name, replica);
    }
    else if (!entry.log_entry_id.empty())
    {
        /// First pass, check the table log.
        /// If found in the log, wait for replica to fetch it to the queue.
        /// If not found in the log, it is already in the queue.
        LOG_DEBUG(log, "Looking for log entry with id `{}` in the log", entry.log_entry_id);

        String log_pointer = getZooKeeper()->get(fs::path(table_zookeeper_path) / "replicas" / replica / "log_pointer");

        Strings log_entries = getZooKeeper()->getChildren(fs::path(table_zookeeper_path) / "log");
        UInt64 log_index = 0;
        bool found = false;

        for (const String & log_entry_name : log_entries)
        {
            log_index = parse<UInt64>(log_entry_name.substr(log_entry_name.size() - 10));

            if (!log_pointer.empty() && log_index < parse<UInt64>(log_pointer))
                continue;

            String log_entry_str;
            Coordination::Stat log_entry_stat;
            bool exists = getZooKeeper()->tryGet(fs::path(table_zookeeper_path) / "log" / log_entry_name, log_entry_str, &log_entry_stat);
            ReplicatedMergeTreeLogEntryData log_entry = *ReplicatedMergeTreeLogEntry::parse(log_entry_str, log_entry_stat, format_version);
            if (exists && entry.log_entry_id == log_entry.log_entry_id)
            {
                LOG_DEBUG(log, "Found log entry with id `{}` in the log", entry.log_entry_id);

                found = true;
                log_node_name = log_entry_name;
                break;
            }
        }

        if (found)
        {
            LOG_DEBUG(log, "Waiting for {} to pull {} to queue", replica, log_node_name);

            /// Let's wait until entry gets into the replica queue.
            bool pulled_to_queue = false;
            do
            {
                zkutil::EventPtr event = std::make_shared<Poco::Event>();

                log_pointer = getZooKeeper()->get(fs::path(table_zookeeper_path) / "replicas" / replica / "log_pointer", nullptr, event);
                if (!log_pointer.empty() && parse<UInt64>(log_pointer) > log_index)
                {
                    pulled_to_queue = true;
                    break;
                }

                /// Wait with timeout because we can be already shut down, but not dropped.
                /// So log_pointer node will exist, but we will never update it because all background threads already stopped.
                /// It can lead to query hung because table drop query can wait for some query (alter, optimize, etc) which called this method,
                /// but the query will never finish because the drop already shut down the table.
                if (!stop_waiting())
                    event->tryWait(event_wait_timeout_ms);
            } while (!stop_waiting());

            if (!pulled_to_queue)
                return false;
        }
    }
    else
    {
        throw Exception(ErrorCodes::LOGICAL_ERROR, "Unexpected name of log node: {}", entry.znode_name);
    }

    /** Second - find the corresponding entry in the queue of the specified replica.
      * Its number may not match the `log` node. Therefore, we search by comparing the content.
      */

    Strings queue_entries = getZooKeeper()->getChildren(fs::path(table_zookeeper_path) / "replicas" / replica / "queue");
    String queue_entry_to_wait_for;

    for (const String & entry_name : queue_entries)
    {
        String queue_entry_str;
        Coordination::Stat queue_entry_stat;
        bool exists = getZooKeeper()->tryGet(fs::path(table_zookeeper_path) / "replicas" / replica / "queue" / entry_name, queue_entry_str, &queue_entry_stat);
        if (exists && queue_entry_str == entry_str)
        {
            queue_entry_to_wait_for = entry_name;
            break;
        }
        else if (!entry.log_entry_id.empty())
        {
            /// Check if the id matches rather than just contents. This entry
            /// might have been written by different ClickHouse versions and
            /// it is hard to guarantee same text representation.
            ReplicatedMergeTreeLogEntryData queue_entry = *ReplicatedMergeTreeLogEntry::parse(queue_entry_str, queue_entry_stat, format_version);
            if (entry.log_entry_id == queue_entry.log_entry_id)
            {
                queue_entry_to_wait_for = entry_name;
                break;
            }
        }
    }

    /// While looking for the record, it has already been executed and deleted.
    if (queue_entry_to_wait_for.empty())
    {
        LOG_DEBUG(log, "No corresponding node found. Assuming it has been already processed. Found {} nodes", queue_entries.size());
        return true;
    }

    LOG_DEBUG(log, "Waiting for {} to disappear from {} queue", queue_entry_to_wait_for, replica);

    /// Third - wait until the entry disappears from the replica queue or replica become inactive.
    String path_to_wait_on = fs::path(table_zookeeper_path) / "replicas" / replica / "queue" / queue_entry_to_wait_for;

    return getZooKeeper()->waitForDisappear(path_to_wait_on, stop_waiting);
}


void StorageReplicatedMergeTree::getStatus(ReplicatedTableStatus & res, bool with_zk_fields)
{
    auto zookeeper = tryGetZooKeeper();
    const auto storage_settings_ptr = getSettings();

    res.is_leader = is_leader;
    res.can_become_leader = storage_settings_ptr->replicated_can_become_leader;
    res.is_readonly = is_readonly;
    res.is_session_expired = !zookeeper || zookeeper->expired();

    res.queue = queue.getStatus();
    res.absolute_delay = getAbsoluteDelay(); /// NOTE: may be slightly inconsistent with queue status.

    /// NOTE: consider convert to UInt64
    res.parts_to_check = static_cast<UInt32>(part_check_thread.size());

    res.zookeeper_name = zookeeper_name;
    res.zookeeper_path = zookeeper_path;
    res.replica_name = replica_name;
    res.replica_path = replica_path;
    res.columns_version = -1;

    res.log_max_index = 0;
    res.log_pointer = 0;
    res.total_replicas = 0;
    res.active_replicas = 0;
    res.lost_part_count = 0;
    res.last_queue_update_exception = getLastQueueUpdateException();

    if (with_zk_fields && !res.is_session_expired)
    {
        try
        {
            std::vector<std::string> paths;
            paths.push_back(fs::path(zookeeper_path) / "log");
            paths.push_back(fs::path(zookeeper_path) / "replicas");

            auto children_result = zookeeper->getChildren(paths);
            const auto & log_entries = children_result[0].names;
            const auto & all_replicas = children_result[1].names;

            paths.clear();
            paths.push_back(fs::path(replica_path) / "log_pointer");
            paths.push_back(fs::path(zookeeper_path) / "lost_part_count");
            for (const String & replica : all_replicas)
                paths.push_back(fs::path(zookeeper_path) / "replicas" / replica / "is_active");

            auto get_result = zookeeper->tryGet(paths);
            const auto & log_pointer_str = get_result[0].data;

            if (get_result[0].error == Coordination::Error::ZNONODE)
                throw zkutil::KeeperException(get_result[0].error);

            if (!log_entries.empty())
            {
                const String & last_log_entry = *std::max_element(log_entries.begin(), log_entries.end());
                res.log_max_index = parse<UInt64>(last_log_entry.substr(strlen("log-")));
            }

            res.log_pointer = log_pointer_str.empty() ? 0 : parse<UInt64>(log_pointer_str);
            res.total_replicas = UInt32(all_replicas.size());
            if (get_result[1].error == Coordination::Error::ZNONODE)
                res.lost_part_count = 0;
            else
                res.lost_part_count = get_result[1].data.empty() ? 0 : parse<UInt64>(get_result[1].data);

            for (size_t i = 0, size = all_replicas.size(); i < size; ++i)
            {
                bool is_replica_active = get_result[i + 2].error != Coordination::Error::ZNONODE;
                res.active_replicas += static_cast<UInt8>(is_replica_active);
                res.replica_is_active.emplace(all_replicas[i], is_replica_active);
            }
        }
        catch (const Coordination::Exception &)
        {
            res.zookeeper_exception = getCurrentExceptionMessage(false);
        }
    }
}


void StorageReplicatedMergeTree::getQueue(LogEntriesData & res, String & replica_name_)
{
    replica_name_ = replica_name;
    queue.getEntries(res);
}

std::vector<PartMovesBetweenShardsOrchestrator::Entry> StorageReplicatedMergeTree::getPartMovesBetweenShardsEntries()
{
    return part_moves_between_shards_orchestrator.getEntries();
}

time_t StorageReplicatedMergeTree::getAbsoluteDelay() const
{
    time_t min_unprocessed_insert_time = 0;
    time_t max_processed_insert_time = 0;
    queue.getInsertTimes(min_unprocessed_insert_time, max_processed_insert_time);

    /// Load start time, then finish time to avoid reporting false delay when start time is updated
    /// between loading of two variables.
    time_t queue_update_start_time = last_queue_update_start_time.load();
    time_t queue_update_finish_time = last_queue_update_finish_time.load();

    time_t current_time = time(nullptr);

    if (!queue_update_finish_time)
    {
        /// We have not updated queue even once yet (perhaps replica is readonly).
        /// As we have no info about the current state of replication log, return effectively infinite delay.
        return current_time;
    }
    else if (min_unprocessed_insert_time)
    {
        /// There are some unprocessed insert entries in queue.
        return (current_time > min_unprocessed_insert_time) ? (current_time - min_unprocessed_insert_time) : 0;
    }
    else if (queue_update_start_time > queue_update_finish_time)
    {
        /// Queue is empty, but there are some in-flight or failed queue update attempts
        /// (likely because of problems with connecting to ZooKeeper).
        /// Return the time passed since last attempt.
        return (current_time > queue_update_start_time) ? (current_time - queue_update_start_time) : 0;
    }
    else
    {
        /// Everything is up-to-date.
        return 0;
    }
}

void StorageReplicatedMergeTree::getReplicaDelays(time_t & out_absolute_delay, time_t & out_relative_delay)
{
    assertNotReadonly();

    time_t current_time = time(nullptr);

    out_absolute_delay = getAbsoluteDelay();
    out_relative_delay = 0;
    const auto storage_settings_ptr = getSettings();

    /** Relative delay is the maximum difference of absolute delay from any other replica,
      *  (if this replica lags behind any other live replica, or zero, otherwise).
      * Calculated only if the absolute delay is large enough.
      */

    if (out_absolute_delay < static_cast<time_t>(storage_settings_ptr->min_relative_delay_to_measure))
        return;

    auto zookeeper = getZooKeeper();

    time_t max_replicas_unprocessed_insert_time = 0;
    bool have_replica_with_nothing_unprocessed = false;

    Strings replicas = zookeeper->getChildren(fs::path(zookeeper_path) / "replicas");

    for (const auto & replica : replicas)
    {
        if (replica == replica_name)
            continue;

        /// Skip dead replicas.
        if (!zookeeper->exists(fs::path(zookeeper_path) / "replicas" / replica / "is_active"))
            continue;

        String value;
        if (!zookeeper->tryGet(fs::path(zookeeper_path) / "replicas" / replica / "min_unprocessed_insert_time", value))
            continue;

        time_t replica_time = value.empty() ? 0 : parse<time_t>(value);

        if (replica_time == 0)
        {
            /** Note
              * The conclusion that the replica does not lag may be incorrect,
              *  because the information about `min_unprocessed_insert_time` is taken
              *  only from that part of the log that has been moved to the queue.
              * If the replica for some reason has stalled `queueUpdatingTask`,
              *  then `min_unprocessed_insert_time` will be incorrect.
              */

            have_replica_with_nothing_unprocessed = true;
            break;
        }

        max_replicas_unprocessed_insert_time = std::max(replica_time, max_replicas_unprocessed_insert_time);
    }

    if (have_replica_with_nothing_unprocessed)
        out_relative_delay = out_absolute_delay;
    else
    {
        max_replicas_unprocessed_insert_time = std::min(current_time, max_replicas_unprocessed_insert_time);
        time_t min_replicas_delay = current_time - max_replicas_unprocessed_insert_time;
        if (out_absolute_delay > min_replicas_delay)
            out_relative_delay = out_absolute_delay - min_replicas_delay;
    }
}

void StorageReplicatedMergeTree::fetchPartition(
    const ASTPtr & partition,
    const StorageMetadataPtr & metadata_snapshot,
    const String & from_,
    bool fetch_part,
    ContextPtr query_context)
{
    auto settings = getSettings();

    Macros::MacroExpansionInfo info;
    info.expand_special_macros_only = false;
    info.table_id = getStorageID();
    info.table_id.uuid = UUIDHelpers::Nil;
    auto expand_from = query_context->getMacros()->expand(from_, info);
    String from_zookeeper_name = zkutil::extractZooKeeperName(expand_from);
    String from = zkutil::extractZooKeeperPath(expand_from, /* check_starts_with_slash */ true);
    if (from.empty())
        throw Exception(ErrorCodes::ILLEGAL_TYPE_OF_ARGUMENT, "ZooKeeper path should not be empty");

    if (settings->disable_fetch_partition_for_zero_copy_replication
        && settings->allow_remote_fs_zero_copy_replication)
    {
        for (const auto & disk : getDisks())
        {
            if (disk->supportZeroCopyReplication())
                throw Exception(ErrorCodes::SUPPORT_IS_DISABLED, "FETCH PARTITION queries are disabled.");
        }
    }

    zkutil::ZooKeeperPtr zookeeper;
    if (from_zookeeper_name != default_zookeeper_name)
        zookeeper = getContext()->getAuxiliaryZooKeeper(from_zookeeper_name);
    else
        zookeeper = getZooKeeper();

    if (from.back() == '/')
        from.resize(from.size() - 1);

    if (fetch_part)
    {
        String part_name = partition->as<ASTLiteral &>().value.safeGet<String>();
        auto part_path = findReplicaHavingPart(part_name, from, zookeeper);

        if (part_path.empty())
            throw Exception(ErrorCodes::NO_REPLICA_HAS_PART, "Part {} does not exist on any replica", part_name);
        /** Let's check that there is no such part in the `detached` directory (where we will write the downloaded parts).
          * Unreliable (there is a race condition) - such a part may appear a little later.
          */
        if (checkIfDetachedPartExists(part_name))
            throw Exception(ErrorCodes::DUPLICATE_DATA_PART, "Detached part {} already exists.", part_name);
        LOG_INFO(log, "Will fetch part {} from shard {}", part_name, from_);

        try
        {
            /// part name, metadata, part_path, true, 0, zookeeper
            if (!fetchPart(part_name, metadata_snapshot, from_zookeeper_name, part_path, true, 0, zookeeper, /* try_fetch_shared = */ false))
                throw Exception(ErrorCodes::UNFINISHED, "Failed to fetch part {} from {}", part_name, from_);
        }
        catch (const DB::Exception & e)
        {
            if (e.code() != ErrorCodes::RECEIVED_ERROR_FROM_REMOTE_IO_SERVER && e.code() != ErrorCodes::RECEIVED_ERROR_TOO_MANY_REQUESTS
                && e.code() != ErrorCodes::CANNOT_READ_ALL_DATA)
                throw;

            LOG_INFO(log, getExceptionMessageAndPattern(e, /* with_stacktrace */ false));
        }
        return;
    }

    String partition_id = getPartitionIDFromQuery(partition, query_context);
    LOG_INFO(log, "Will fetch partition {} from shard {}", partition_id, from_);

    /** Let's check that there is no such partition in the `detached` directory (where we will write the downloaded parts).
      * Unreliable (there is a race condition) - such a partition may appear a little later.
      */
    if (checkIfDetachedPartitionExists(partition_id))
        throw Exception(ErrorCodes::PARTITION_ALREADY_EXISTS, "Detached partition {} already exists.", partition_id);

    zkutil::Strings replicas;
    zkutil::Strings active_replicas;
    String best_replica;

    {
        /// List of replicas of source shard.
        replicas = zookeeper->getChildren(fs::path(from) / "replicas");

        /// Leave only active replicas.
        active_replicas.reserve(replicas.size());

        for (const String & replica : replicas)
            if (zookeeper->exists(fs::path(from) / "replicas" / replica / "is_active"))
                active_replicas.push_back(replica);

        if (active_replicas.empty())
            throw Exception(ErrorCodes::NO_ACTIVE_REPLICAS, "No active replicas for shard {}", from_);

        /** You must select the best (most relevant) replica.
        * This is a replica with the maximum `log_pointer`, then with the minimum `queue` size.
        * NOTE This is not exactly the best criteria. It does not make sense to download old partitions,
        *  and it would be nice to be able to choose the replica closest by network.
        * NOTE Of course, there are data races here. You can solve it by retrying.
        */
        Int64 max_log_pointer = -1;
        UInt64 min_queue_size = std::numeric_limits<UInt64>::max();

        for (const String & replica : active_replicas)
        {
            String current_replica_path = fs::path(from) / "replicas" / replica;

            String log_pointer_str = zookeeper->get(fs::path(current_replica_path) / "log_pointer");
            Int64 log_pointer = log_pointer_str.empty() ? 0 : parse<UInt64>(log_pointer_str);

            Coordination::Stat stat;
            zookeeper->get(fs::path(current_replica_path) / "queue", &stat);
            size_t queue_size = stat.numChildren;

            if (log_pointer > max_log_pointer
                || (log_pointer == max_log_pointer && queue_size < min_queue_size))
            {
                max_log_pointer = log_pointer;
                min_queue_size = queue_size;
                best_replica = replica;
            }
        }
    }

    if (best_replica.empty())
        throw Exception(ErrorCodes::LOGICAL_ERROR, "Cannot choose best replica.");

    LOG_INFO(log, "Found {} replicas, {} of them are active. Selected {} to fetch from.", replicas.size(), active_replicas.size(), best_replica);

    String best_replica_path = fs::path(from) / "replicas" / best_replica;

    /// Let's find out which parts are on the best replica.

    /** Trying to download these parts.
      * Some of them could be deleted due to the merge.
      * In this case, update the information about the available parts and try again.
      */

    unsigned try_no = 0;
    Strings missing_parts;
    do
    {
        if (try_no)
            LOG_INFO(log, "Some of parts ({}) are missing. Will try to fetch covering parts.", missing_parts.size());

        if (try_no >= query_context->getSettings().max_fetch_partition_retries_count)
            throw Exception(ErrorCodes::TOO_MANY_RETRIES_TO_FETCH_PARTS,
                "Too many retries to fetch parts from {}:{}", from_zookeeper_name, best_replica_path);

        Strings parts = zookeeper->getChildren(fs::path(best_replica_path) / "parts");
        ActiveDataPartSet active_parts_set(format_version, parts);
        Strings parts_to_fetch;

        if (missing_parts.empty())
        {
            parts_to_fetch = active_parts_set.getParts();

            /// Leaving only the parts of the desired partition.
            Strings parts_to_fetch_partition;
            for (const String & part : parts_to_fetch)
            {
                if (MergeTreePartInfo::fromPartName(part, format_version).partition_id == partition_id)
                    parts_to_fetch_partition.push_back(part);
            }

            parts_to_fetch = std::move(parts_to_fetch_partition);

            if (parts_to_fetch.empty())
                throw Exception(ErrorCodes::PARTITION_DOESNT_EXIST,
                    "Partition {} on {}:{} doesn't exist", partition_id, from_zookeeper_name, best_replica_path);
        }
        else
        {
            for (const String & missing_part : missing_parts)
            {
                String containing_part = active_parts_set.getContainingPart(missing_part);
                if (!containing_part.empty())
                    parts_to_fetch.push_back(containing_part);
                else
                    LOG_WARNING(log, "Part {} on replica {}:{} has been vanished.", missing_part, from_zookeeper_name, best_replica_path);
            }
        }

        LOG_INFO(log, "Parts to fetch: {}", parts_to_fetch.size());

        missing_parts.clear();
        for (const String & part : parts_to_fetch)
        {
            bool fetched = false;

            try
            {
                fetched = fetchPart(part, metadata_snapshot, from_zookeeper_name, best_replica_path, true, 0, zookeeper, /* try_fetch_shared = */ false);
            }
            catch (const DB::Exception & e)
            {
                if (e.code() != ErrorCodes::RECEIVED_ERROR_FROM_REMOTE_IO_SERVER && e.code() != ErrorCodes::RECEIVED_ERROR_TOO_MANY_REQUESTS
                    && e.code() != ErrorCodes::CANNOT_READ_ALL_DATA)
                    throw;

                LOG_INFO(log, getExceptionMessageAndPattern(e, /* with_stacktrace */ false));
            }

            if (!fetched)
                missing_parts.push_back(part);
        }

        ++try_no;
    } while (!missing_parts.empty());
}


void StorageReplicatedMergeTree::forgetPartition(const ASTPtr & partition, ContextPtr query_context)
{
    zkutil::ZooKeeperPtr zookeeper = getZooKeeperAndAssertNotReadonly();

    String partition_id = getPartitionIDFromQuery(partition, query_context);
    String block_numbers_path = fs::path(zookeeper_path) / "block_numbers";
    String partition_path = fs::path(block_numbers_path) / partition_id;

    auto error_code = zookeeper->tryRemove(partition_path);
    if (error_code == Coordination::Error::ZOK)
        LOG_INFO(log, "Forget partition {}", partition_id);
    else if (error_code == Coordination::Error::ZNONODE)
        throw Exception(ErrorCodes::CANNOT_FORGET_PARTITION, "Partition {} is unknown", partition_id);
    else
        throw zkutil::KeeperException::fromPath(error_code, partition_path);
}


void StorageReplicatedMergeTree::mutate(const MutationCommands & commands, ContextPtr query_context)
{
    /// Overview of the mutation algorithm.
    ///
    /// When the client executes a mutation, this method is called. It acquires block numbers in all
    /// partitions, saves them in the mutation entry and writes the mutation entry to a new ZK node in
    /// the /mutations folder. This block numbers are needed to determine which parts should be mutated and
    /// which shouldn't (parts inserted after the mutation will have the block number higher than the
    /// block number acquired by the mutation in that partition and so will not be mutated).
    /// This block number is called "mutation version" in that partition.
    ///
    /// Mutation versions are acquired atomically in all partitions, so the case when an insert in some
    /// partition has the block number higher than the mutation version but the following insert into another
    /// partition acquires the block number lower than the mutation version in that partition is impossible.
    /// Another important invariant: mutation entries appear in /mutations in the order of their mutation
    /// versions (in any partition). This means that mutations form a sequence and we can execute them in
    /// the order of their mutation versions and not worry that some mutation with the smaller version
    /// will suddenly appear.
    ///
    /// During mutations individual parts are immutable - when we want to change the contents of a part
    /// we prepare the new part and add it to MergeTreeData (the original part gets replaced). The fact that
    /// we have mutated the part is recorded in the part->info.mutation field of MergeTreePartInfo.
    /// The relation with the original part is preserved because the new part covers the same block range
    /// as the original one.
    ///
    /// We then can for each part determine its "mutation version": the version of the last mutation in
    /// the mutation sequence that we regard as already applied to that part. All mutations with the greater
    /// version number will still need to be applied to that part.
    ///
    /// Execution of mutations is done asynchronously. All replicas watch the /mutations directory and
    /// load new mutation entries as they appear (see mutationsUpdatingTask()). Next we need to determine
    /// how to mutate individual parts consistently with part merges. This is done by the leader replica
    /// (see mergeSelectingTask() and class ReplicatedMergeTreeMergePredicate for details). Important
    /// invariants here are that a) all source parts for a single merge must have the same mutation version
    /// and b) any part can be mutated only once or merged only once (e.g. once we have decided to mutate
    /// a part then we need to execute that mutation and can assign merges only to the new part and not to the
    /// original part). Multiple consecutive mutations can be executed at once (without writing the
    /// intermediate result to a part).
    ///
    /// Leader replica records its decisions to the replication log (/log directory in ZK) in the form of
    /// MUTATE_PART entries and all replicas then execute them in the background pool
    /// (see MutateTask class). When a replica encounters a MUTATE_PART command, it is
    /// guaranteed that the corresponding mutation entry is already loaded (when we pull entries from
    /// replication log into the replica queue, we also load mutation entries). Note that just as with merges
    /// the replica can decide not to do the mutation locally and fetch the mutated part from another replica
    /// instead.
    ///
    /// Mutations of individual parts are in fact pretty similar to merges, e.g. their assignment and execution
    /// is governed by the same storage_settings. TODO: support a single "merge-mutation" operation when the data
    /// read from the the source parts is first mutated on the fly to some uniform mutation version and then
    /// merged to a resulting part.
    ///
    /// After all needed parts are mutated (i.e. all active parts have the mutation version greater than
    /// the version of this mutation), the mutation is considered done and can be deleted.

    delayMutationOrThrowIfNeeded(&partial_shutdown_event, query_context);

    ReplicatedMergeTreeMutationEntry mutation_entry;
    mutation_entry.source_replica = replica_name;
    mutation_entry.commands = commands;

    const String mutations_path = fs::path(zookeeper_path) / "mutations";
    const auto zookeeper = getZooKeeper();

    /// Update the mutations_path node when creating the mutation and check its version to ensure that
    /// nodes for mutations are created in the same order as the corresponding block numbers.
    /// Should work well if the number of concurrent mutation requests is small.
    while (true)
    {
        if (shutdown_called || partial_shutdown_called)
            throw Exception(ErrorCodes::ABORTED, "Cannot assign mutation because shutdown called");

        Coordination::Stat mutations_stat;
        zookeeper->get(mutations_path, &mutations_stat);

        PartitionBlockNumbersHolder partition_block_numbers_holder =
                allocateBlockNumbersInAffectedPartitions(mutation_entry.commands, query_context, zookeeper);

        mutation_entry.block_numbers = partition_block_numbers_holder.getBlockNumbers();
        mutation_entry.create_time = time(nullptr);

        /// The following version check guarantees the linearizability property for any pair of mutations:
        /// mutation with higher sequence number is guaranteed to have higher block numbers in every partition
        /// (and thus will be applied strictly according to sequence numbers of mutations)
        Coordination::Requests requests;
        requests.emplace_back(zkutil::makeSetRequest(mutations_path, String(), mutations_stat.version));
        requests.emplace_back(zkutil::makeCreateRequest(
            fs::path(mutations_path) / "", mutation_entry.toString(), zkutil::CreateMode::PersistentSequential));

        if (auto txn = query_context->getZooKeeperMetadataTransaction())
            txn->moveOpsTo(requests);

        Coordination::Responses responses;
        Coordination::Error rc = zookeeper->tryMulti(requests, responses);

        partition_block_numbers_holder.reset();

        if (rc == Coordination::Error::ZOK)
        {
            const String & path_created =
                dynamic_cast<const Coordination::CreateResponse *>(responses[1].get())->path_created;
            mutation_entry.znode_name = path_created.substr(path_created.find_last_of('/') + 1);
            LOG_TRACE(log, "Created mutation with ID {} (data versions: {})",
                      mutation_entry.znode_name, mutation_entry.getBlockNumbersForLogs());
            break;
        }
        else if (rc == Coordination::Error::ZBADVERSION)
        {
            /// Cannot retry automatically, because some zookeeper ops were lost on the first attempt. Will retry on DDLWorker-level.
            if (query_context->getZooKeeperMetadataTransaction())
                throw Exception(ErrorCodes::CANNOT_ASSIGN_ALTER,
                                "Cannot execute alter, because mutations version was suddenly changed due "
                                "to concurrent alter");
            LOG_TRACE(log, "Version conflict when trying to create a mutation node, retrying...");
            continue;
        }
        else
            throw Coordination::Exception::fromMessage(rc, "Unable to create a mutation znode");
    }

    merge_selecting_task->schedule();

    waitMutation(mutation_entry.znode_name, query_context->getSettingsRef().mutations_sync);
}

void StorageReplicatedMergeTree::waitMutation(const String & znode_name, size_t mutations_sync) const
{
    if (!mutations_sync)
        return;

    /// we have to wait
    auto zookeeper = getZooKeeper();
    Strings replicas;
    if (mutations_sync == 2) /// wait for all replicas
    {
        replicas = zookeeper->getChildren(fs::path(zookeeper_path) / "replicas");
        /// This replica should be first, to ensure that the mutation will be loaded into memory
        for (auto it = replicas.begin(); it != replicas.end(); ++it)
        {
            if (*it == replica_name)
            {
                std::iter_swap(it, replicas.begin());
                break;
            }
        }
    }
    else if (mutations_sync == 1) /// just wait for ourself
        replicas.push_back(replica_name);

    waitMutationToFinishOnReplicas(replicas, znode_name);
}

std::vector<MergeTreeMutationStatus> StorageReplicatedMergeTree::getMutationsStatus() const
{
    return queue.getMutationsStatus();
}

CancellationCode StorageReplicatedMergeTree::killMutation(const String & mutation_id)
{
    assertNotReadonly();

    zkutil::ZooKeeperPtr zookeeper = getZooKeeperAndAssertNotReadonly();

    LOG_INFO(log, "Killing mutation {}", mutation_id);

    auto mutation_entry = queue.removeMutation(zookeeper, mutation_id);
    if (!mutation_entry)
        return CancellationCode::NotFound;

    /// After this point no new part mutations will start and part mutations that still exist
    /// in the queue will be skipped.

    /// Cancel already running part mutations.
    for (const auto & pair : mutation_entry->block_numbers)
    {
        const String & partition_id = pair.first;
        Int64 block_number = pair.second;
        getContext()->getMergeList().cancelPartMutations(getStorageID(), partition_id, block_number);
    }
    mutation_backoff_policy.resetMutationFailures();
    return CancellationCode::CancelSent;
}

bool StorageReplicatedMergeTree::hasLightweightDeletedMask() const
{
    return has_lightweight_delete_parts.load(std::memory_order_relaxed);
}

size_t StorageReplicatedMergeTree::clearOldPartsAndRemoveFromZK()
{
    auto table_lock = lockForShare(RWLockImpl::NO_QUERY, getSettings()->lock_acquire_timeout_for_background_operations);
    auto zookeeper = getZooKeeper();

    /// Now these parts are in Deleting state. If we fail to remove some of them we must roll them back to Outdated state.
    /// Otherwise they will not be deleted.
    DataPartsVector parts = grabOldParts();
    size_t total_parts_to_remove = parts.size();
    if (parts.empty())
        return total_parts_to_remove;

    NOEXCEPT_SCOPE({ clearOldPartsAndRemoveFromZKImpl(zookeeper, std::move(parts)); });
    return total_parts_to_remove;
}

void StorageReplicatedMergeTree::clearOldPartsAndRemoveFromZKImpl(zkutil::ZooKeeperPtr zookeeper, DataPartsVector && parts)
{
    DataPartsVector parts_to_delete_only_from_filesystem;    // Only duplicates
    DataPartsVector parts_to_delete_completely;              // All parts except duplicates
    DataPartsVector parts_to_retry_deletion;                 // Parts that should be retried due to network problems
    DataPartsVector parts_to_remove_from_filesystem;         // Parts removed from ZK

    for (const auto & part : parts)
    {
        /// Broken part can be removed from zk by removePartAndEnqueueFetch(...) only.
        /// Removal without enqueueing a fetch leads to intersecting parts.
        if (part->is_duplicate || part->is_unexpected_local_part)
        {
            LOG_WARNING(log, "Will not remove part {} from ZooKeeper (is_duplicate: {}, is_unexpected_local_part: {})",
                        part->name, part->is_duplicate, part->is_unexpected_local_part);
            parts_to_delete_only_from_filesystem.emplace_back(part);
        }
        else
            parts_to_delete_completely.emplace_back(part);
    }
    parts.clear();

    auto delete_parts_from_fs_and_rollback_in_case_of_error = [this] (const DataPartsVector & parts_to_delete, const String & parts_type)
    {
        NameSet parts_failed_to_delete;
        clearPartsFromFilesystem(parts_to_delete, false, &parts_failed_to_delete);

        DataPartsVector finally_remove_parts;
        if (!parts_failed_to_delete.empty())
        {
            DataPartsVector rollback_parts;
            for (const auto & part : parts_to_delete)
            {
                if (!parts_failed_to_delete.contains(part->name))
                    finally_remove_parts.push_back(part);
                else
                    rollback_parts.push_back(part);
            }

            if (!rollback_parts.empty())
                rollbackDeletingParts(rollback_parts);
        }
        else  /// all parts were successfully removed
        {
            finally_remove_parts = parts_to_delete;
        }

        try
        {
            removePartsFinally(finally_remove_parts);
            LOG_DEBUG(log, "Removed {} {} parts", finally_remove_parts.size(), parts_type);
        }
        catch (...)
        {
            tryLogCurrentException(log, "Failed to remove some parts from memory, or write info about them into part log");
        }
    };

    /// Delete duplicate parts from filesystem
    if (!parts_to_delete_only_from_filesystem.empty())
    {
        /// It can happen that some error appear during part removal from FS.
        /// In case of such exception we have to change state of failed parts from Deleting to Outdated.
        /// Otherwise nobody will try to remove them again (see grabOldParts).
        delete_parts_from_fs_and_rollback_in_case_of_error(parts_to_delete_only_from_filesystem, "old duplicate");
    }

    /// Delete normal parts from ZooKeeper
    NameSet part_names_to_retry_deletion;
    try
    {
        Strings part_names_to_delete_completely;
        for (const auto & part : parts_to_delete_completely)
            part_names_to_delete_completely.emplace_back(part->name);

        LOG_DEBUG(log, "Removing {} old parts from ZooKeeper", parts_to_delete_completely.size());
        removePartsFromZooKeeper(zookeeper, part_names_to_delete_completely, &part_names_to_retry_deletion);
    }
    catch (...)
    {
        LOG_ERROR(log, "There is a problem with deleting parts from ZooKeeper: {}", getCurrentExceptionMessage(true));
    }

    /// Part names that were reliably deleted from ZooKeeper should be deleted from filesystem
    auto num_reliably_deleted_parts = parts_to_delete_completely.size() - part_names_to_retry_deletion.size();
    LOG_DEBUG(log, "Removed {} old parts from ZooKeeper. Removing them from filesystem.", num_reliably_deleted_parts);

    /// Delete normal parts on two sets
    for (auto & part : parts_to_delete_completely)
    {
        if (!part_names_to_retry_deletion.contains(part->name))
            parts_to_remove_from_filesystem.emplace_back(part);
        else
            parts_to_retry_deletion.emplace_back(part);
    }

    /// Will retry deletion
    if (!parts_to_retry_deletion.empty())
    {
        rollbackDeletingParts(parts_to_retry_deletion);
        LOG_DEBUG(log, "Will retry deletion of {} parts in the next time", parts_to_retry_deletion.size());
    }


    /// Remove parts from filesystem and finally from data_parts
    if (!parts_to_remove_from_filesystem.empty())
    {
        /// It can happen that some error appear during part removal from FS.
        /// In case of such exception we have to change state of failed parts from Deleting to Outdated.
        /// Otherwise nobody will try to remove them again (see grabOldParts).
        delete_parts_from_fs_and_rollback_in_case_of_error(parts_to_remove_from_filesystem, "old");
    }
}


void StorageReplicatedMergeTree::forcefullyRemoveBrokenOutdatedPartFromZooKeeperBeforeDetaching(const String & part_name)
{
    /// An outdated part is broken and we are going to move it do detached/
    /// But we need to remove it from ZooKeeper as well. Otherwise it will be considered as "lost forever".

    /// Since the part is Outdated, it should be safe to remove it, but it's still dangerous.
    /// It could became Outdated because it was merged/mutated (so we have a covering part) or because it was dropped.
    /// But DROP [PART]ITION waits for all Outdated parts to be loaded, so it's not the case.

    bool exists = false;
    String part_path = replica_path + "/parts/" + part_name;
    const auto & settings = getContext()->getSettingsRef();
    ZooKeeperRetriesInfo retries_info{settings.keeper_max_retries, settings.keeper_retry_initial_backoff_ms, settings.keeper_retry_max_backoff_ms};
    ZooKeeperRetriesControl retries_ctl("outdatedPartExists", log.load(), retries_info, nullptr);

    retries_ctl.retryLoop([&]() { exists = getZooKeeper()->exists(part_path); });
    if (!exists)
        return;

    auto part = getActiveContainingPart(part_name);
    if (!part)
        throw Exception(ErrorCodes::LOGICAL_ERROR, "Outdated part {} is broken and going to be detached, "
                        "but there's no active covering part, so we are not sure that it can be safely removed from ZooKeeper "
                        "(path: {})", part_name, part_path);

    LOG_WARNING(log, "Outdated part {} is broken and going to be detached, removing it from ZooKeeper. The part is covered by {}",
                part_name, part->name);
    removePartsFromZooKeeperWithRetries({part_name}, /* infinite retries */ 0);
}

void StorageReplicatedMergeTree::removePartsFromZooKeeperWithRetries(PartsToRemoveFromZooKeeper & parts, size_t max_retries)
{
    Strings part_names_to_remove;
    for (const auto & part : parts)
        part_names_to_remove.emplace_back(part.getPartName());

    removePartsFromZooKeeperWithRetries(part_names_to_remove, max_retries);
}

void StorageReplicatedMergeTree::removePartsFromZooKeeperWithRetries(const Strings & part_names, size_t max_retries)
{
    auto zookeeper = getZooKeeper();
    NameSet parts_to_retry_set;
    removePartsFromZooKeeper(zookeeper, part_names, &parts_to_retry_set);

    size_t num_tries = 0;
    while (!parts_to_retry_set.empty() && (max_retries == 0 || num_tries < max_retries))
    {
        zookeeper = getZooKeeper();
        Strings parts_to_retry;
        std::move(parts_to_retry_set.begin(), parts_to_retry_set.end(), std::back_inserter(parts_to_retry));
        parts_to_retry_set.clear();
        removePartsFromZooKeeper(zookeeper, parts_to_retry, &parts_to_retry_set);
        ++num_tries;
    }

    if (!parts_to_retry_set.empty())
        throw Exception(ErrorCodes::UNFINISHED, "Failed to remove {} parts from ZooKeeper after {} retries", parts_to_retry_set.size(), num_tries);
}

void StorageReplicatedMergeTree::removePartsFromZooKeeper(
    zkutil::ZooKeeperPtr & zookeeper, const Strings & part_names, NameSet * parts_should_be_retried)
try
{
    Strings exists_paths;
    std::vector<std::future<Coordination::MultiResponse>> remove_futures;
    exists_paths.reserve(part_names.size());
    remove_futures.reserve(part_names.size());
    /// Exception can be thrown from loop
    /// if zk session will be dropped
    for (const String & part_name : part_names)
    {
        exists_paths.emplace_back(fs::path(replica_path) / "parts" / part_name);
    }

    auto exists_results = zookeeper->exists(exists_paths);

    for (size_t i = 0; i < part_names.size(); ++i)
    {
        auto exists_resp = exists_results[i];
        if (exists_resp.error == Coordination::Error::ZOK)
        {
            Coordination::Requests ops;
            getRemovePartFromZooKeeperOps(part_names[i], ops, exists_resp.stat.numChildren > 0);
            remove_futures.emplace_back(zookeeper->asyncTryMultiNoThrow(ops));
        }
        else
        {
            LOG_DEBUG(log, "There is no part {} in ZooKeeper, it was only in filesystem", part_names[i]);
            // emplace invalid future so that the total number of futures is the same as part_names.size();
            remove_futures.emplace_back();
        }
    }

    for (size_t i = 0; i < remove_futures.size(); ++i)
    {
        auto & future = remove_futures[i];

        if (!future.valid())
            continue;

        auto response = future.get();
        if (response.error == Coordination::Error::ZOK)
            continue;

        if (response.error == Coordination::Error::ZNONODE)
        {
            LOG_DEBUG(log, "There is no part {} in ZooKeeper, it was only in filesystem", part_names[i]);
        }
        else
        {
            if (parts_should_be_retried)
                parts_should_be_retried->insert(part_names[i]);

            if (!Coordination::isHardwareError(response.error))
                LOG_WARNING(log, "Cannot remove part {} from ZooKeeper: {}", part_names[i], Coordination::errorMessage(response.error));
        }
    }
}
catch (...)
{
    if (parts_should_be_retried)
        parts_should_be_retried->insert(part_names.begin(), part_names.end());
    throw;
}

void StorageReplicatedMergeTree::clearLockedBlockNumbersInPartition(
    zkutil::ZooKeeper & zookeeper, const String & partition_id, Int64 min_block_num, Int64 max_block_num)
{
    /// Imagine that some INSERT query has allocated block number 42, but it's still in progress.
    /// Some DROP PARTITION query gets block number 43 and commits DROP_RANGE all_0_42_999_999.
    /// And after that INSERT commits GET_PART all_42_42_0. Oops, intersecting parts.
    /// So we have to either wait for unfinished INSERTs or cancel them.
    /// It's totally fine to cancel since we are going to remove data anyway.
    /// We can safely cancel INSERT query by removing its ephemeral block number.
    /// Usually it's bad idea to remove ephemeral nodes owned by someone else,
    /// but INSERTs remove such nodes atomically with part commit, so INSERT will fail if node does not exist.

    fs::path partition_path = fs::path(zookeeper_path) / "block_numbers" / partition_id;
    Strings queries_in_progress = zookeeper.getChildren(partition_path);
    if (queries_in_progress.empty())
        return;

    Strings paths_to_get;
    for (const auto & block : queries_in_progress)
    {
        if (!startsWith(block, "block-"))
            continue;
        Int64 block_number = parse<Int64>(block.substr(strlen("block-")));
        if (min_block_num <= block_number && block_number <= max_block_num)
            paths_to_get.push_back(partition_path / block);
    }

    auto results = zookeeper.tryGet(paths_to_get);
    for (size_t i = 0; i < paths_to_get.size(); ++i)
    {
        auto & result = results[i];

        /// The query already finished
        if (result.error == Coordination::Error::ZNONODE)
            continue;

        /// The query is not an insert (it does not have block_id)
        if (result.data.ends_with(EphemeralLockInZooKeeper::LEGACY_LOCK_OTHER))
            continue;

        if (result.data.ends_with(EphemeralLockInZooKeeper::LEGACY_LOCK_INSERT))
        {
            /// Remove block number, so insert will fail to commit (it will try to remove this node too)
            LOG_WARNING(log, "Some query is trying to concurrently insert block {}, will cancel it", paths_to_get[i]);
            zookeeper.tryRemove(paths_to_get[i]);
        }
        else
        {
            constexpr const char * old_version_warning = "Ephemeral lock {} (referencing {}) is created by a replica "
                "that running old version of ClickHouse (< 22.11). Cannot remove it, will wait for this lock to disappear. "
                "Upgrade remaining hosts in the cluster to address this warning.";
            constexpr const char * new_version_warning = "Ephemeral lock {} has unexpected content ({}), "
                "probably it is created by a replica that running newer version of ClickHouse. "
                "Cannot remove it, will wait for this lock to disappear. Upgrade remaining hosts in the cluster to address this warning.";

            if (result.data.starts_with(zookeeper_path + EphemeralLockInZooKeeper::LEGACY_LOCK_PREFIX))
                LOG_WARNING(log, old_version_warning, paths_to_get[i], result.data);
            else
                LOG_WARNING(log, new_version_warning, paths_to_get[i], result.data);

            Stopwatch time_waiting;
            const auto & stop_waiting = [this, &time_waiting]()
            {
                auto timeout = getContext()->getSettingsRef().lock_acquire_timeout.value.seconds();
                return partial_shutdown_called || (timeout < time_waiting.elapsedSeconds());
            };
            zookeeper.waitForDisappear(paths_to_get[i], stop_waiting);
        }
    }
}

void StorageReplicatedMergeTree::getClearBlocksInPartitionOps(
    Coordination::Requests & ops, zkutil::ZooKeeper & zookeeper, const String & partition_id, Int64 min_block_num, Int64 max_block_num)
{
    getClearBlocksInPartitionOpsImpl(ops, zookeeper, partition_id, min_block_num, max_block_num, "blocks");
    getClearBlocksInPartitionOpsImpl(ops, zookeeper, partition_id, min_block_num, max_block_num, "async_blocks");
}

void StorageReplicatedMergeTree::getClearBlocksInPartitionOpsImpl(
    Coordination::Requests & ops, zkutil::ZooKeeper & zookeeper, const String & partition_id, Int64 min_block_num, Int64 max_block_num, const String & blocks_dir_name)
{
    Strings blocks;
    if (Coordination::Error::ZOK != zookeeper.tryGetChildren(fs::path(zookeeper_path) / blocks_dir_name, blocks))
        throw Exception(ErrorCodes::NOT_FOUND_NODE, "Node {}/{} doesn't exist", zookeeper_path, blocks_dir_name);

    String partition_prefix = partition_id + "_";
    Strings paths_to_get;

    for (const String & block_id : blocks)
        if (startsWith(block_id, partition_prefix))
            paths_to_get.push_back(fs::path(zookeeper_path) / blocks_dir_name / block_id);

    auto results = zookeeper.tryGet(paths_to_get);

    for (size_t i = 0; i < paths_to_get.size(); ++i)
    {
        const String & path = paths_to_get[i];
        auto & result = results[i];

        if (result.error == Coordination::Error::ZNONODE)
            continue;

        ReadBufferFromString buf(result.data);

        const auto part_info = MergeTreePartInfo::tryParsePartName(result.data, format_version);

        if (!part_info || (min_block_num <= part_info->min_block && part_info->max_block <= max_block_num))
            ops.emplace_back(zkutil::makeRemoveRequest(path, -1));
    }
}

void StorageReplicatedMergeTree::clearBlocksInPartition(
    zkutil::ZooKeeper & zookeeper, const String & partition_id, Int64 min_block_num, Int64 max_block_num)
{
    Coordination::Requests delete_requests;
    getClearBlocksInPartitionOps(delete_requests, zookeeper, partition_id, min_block_num, max_block_num);
    Coordination::Responses delete_responses;
    auto code = zookeeper.tryMulti(delete_requests, delete_responses);
    if (code != Coordination::Error::ZOK)
    {
        for (size_t i = 0; i < delete_requests.size(); ++i)
            if (delete_responses[i]->error != Coordination::Error::ZOK)
                LOG_WARNING(log, "Error while deleting ZooKeeper path `{}`: {}, ignoring.", delete_requests[i]->getPath(), delete_responses[i]->error);
    }

    LOG_TRACE(log, "Deleted {} deduplication block IDs in partition ID {} in range [{}, {}]",
              delete_requests.size(), partition_id, min_block_num, max_block_num);
}

void StorageReplicatedMergeTree::replacePartitionFrom(
    const StoragePtr & source_table, const ASTPtr & partition, bool replace, ContextPtr query_context)
{
    if (cluster.has_value())
        throw Exception(ErrorCodes::NOT_IMPLEMENTED, "{} is clustered, REPLACE PARTITION is not implemented for this mode.", getStorageID().getNameForLogs());
    if (StorageReplicatedMergeTree * source_replicated_table = dynamic_cast<StorageReplicatedMergeTree *>(source_table.get()))
    {
        if (source_replicated_table->cluster.has_value())
            throw Exception(ErrorCodes::NOT_IMPLEMENTED, "{} is clustered, REPLACE PARTITION is not implemented for this mode.", source_table->getStorageID().getNameForLogs());
    }

    /// First argument is true, because we possibly will add new data to current table.
    auto lock1 = lockForShare(query_context->getCurrentQueryId(), query_context->getSettingsRef().lock_acquire_timeout);
    auto lock2 = source_table->lockForShare(query_context->getCurrentQueryId(), query_context->getSettingsRef().lock_acquire_timeout);
    auto storage_settings_ptr = getSettings();

    auto source_metadata_snapshot = source_table->getInMemoryMetadataPtr();
    auto metadata_snapshot = getInMemoryMetadataPtr();

    Stopwatch watch;
    ProfileEventsScope profile_events_scope;

    MergeTreeData & src_data = checkStructureAndGetMergeTreeData(source_table, source_metadata_snapshot, metadata_snapshot);
    String partition_id = getPartitionIDFromQuery(partition, query_context);

    /// NOTE: Some covered parts may be missing in src_all_parts if corresponding log entries are not executed yet.
    DataPartsVector src_all_parts = src_data.getVisibleDataPartsVectorInPartition(query_context, partition_id);

    LOG_DEBUG(log, "Cloning {} parts", src_all_parts.size());

    static const String TMP_PREFIX = "tmp_replace_from_";
    auto zookeeper = getZooKeeper();

    /// Retry if alter_partition_version changes
    for (size_t retry = 0; retry < 1000; ++retry)
    {
        DataPartsVector src_parts;
        MutableDataPartsVector dst_parts;
        std::vector<scope_guard> dst_parts_locks;
        Strings block_id_paths;
        Strings part_checksums;
        std::vector<EphemeralLockInZooKeeper> ephemeral_locks;
        String alter_partition_version_path = zookeeper_path + "/alter_partition_version";
        Coordination::Stat alter_partition_version_stat;
        zookeeper->get(alter_partition_version_path, &alter_partition_version_stat);

        /// Firstly, generate last block number and compute drop_range
        /// NOTE: Even if we make ATTACH PARTITION instead of REPLACE PARTITION drop_range will not be empty, it will contain a block.
        /// So, such case has special meaning, if drop_range contains only one block it means that nothing to drop.
        /// TODO why not to add normal DROP_RANGE entry to replication queue if `replace` is true?
        MergeTreePartInfo drop_range;
        std::optional<EphemeralLockInZooKeeper> delimiting_block_lock;
        bool partition_was_empty = !getFakePartCoveringAllPartsInPartition(partition_id, drop_range, delimiting_block_lock, true);
        if (replace && partition_was_empty)
        {
            /// Nothing to drop, will just attach new parts
            LOG_INFO(log, "Partition {} was empty, REPLACE PARTITION will work as ATTACH PARTITION FROM", drop_range.partition_id);
            replace = false;
        }

        if (!replace)
        {
            /// It's ATTACH PARTITION FROM, not REPLACE PARTITION. We have to reset drop range
            drop_range = makeDummyDropRangeForMovePartitionOrAttachPartitionFrom(partition_id);
        }

        assert(replace == !LogEntry::ReplaceRangeEntry::isMovePartitionOrAttachFrom(drop_range));

        scope_guard intent_guard;
        if (replace)
        {
            queue.addDropReplaceIntent(drop_range);
            intent_guard = scope_guard{[this, my_drop_range = drop_range]() { queue.removeDropReplaceIntent(my_drop_range); }};

            getContext()->getMergeList().cancelInPartition(getStorageID(), drop_range.partition_id, drop_range.max_block);
            queue.waitForCurrentlyExecutingOpsInRange(drop_range);
            {
                auto pause_checking_parts = part_check_thread.pausePartsCheck();
                part_check_thread.cancelRemovedPartsCheck(drop_range);
            }
        }

        String drop_range_fake_part_name = getPartNamePossiblyFake(format_version, drop_range);

        std::set<String> replaced_parts;
        for (const auto & src_part : src_all_parts)
        {
            /// We also make some kind of deduplication to avoid duplicated parts in case of ATTACH PARTITION
            /// Assume that merges in the partition are quite rare
            /// Save deduplication block ids with special prefix replace_partition

            if (!canReplacePartition(src_part))
                throw Exception(ErrorCodes::LOGICAL_ERROR,
                                "Cannot replace partition '{}' because part '{}"
                                "' has inconsistent granularity with table", partition_id, src_part->name);

            String hash_hex = src_part->checksums.getTotalChecksumHex();
            const bool is_duplicated_part = replaced_parts.contains(hash_hex);
            replaced_parts.insert(hash_hex);

            if (replace)
                LOG_INFO(log, "Trying to replace {} with hash_hex {}", src_part->name, hash_hex);
            else
                LOG_INFO(log, "Trying to attach {} with hash_hex {}", src_part->name, hash_hex);

            String block_id_path = (replace || is_duplicated_part) ? "" : (fs::path(zookeeper_path) / "blocks" / (partition_id + "_replace_from_" + hash_hex));

            auto lock = allocateBlockNumber(partition_id, zookeeper, block_id_path);
            if (!lock)
            {
                LOG_INFO(log, "Part {} (hash {}) has been already attached", src_part->name, hash_hex);
                continue;
            }

            UInt64 index = lock->getNumber();
            MergeTreePartInfo dst_part_info(partition_id, index, index, src_part->info.level);

            bool zero_copy_enabled = storage_settings_ptr->allow_remote_fs_zero_copy_replication
                || dynamic_cast<const MergeTreeData *>(source_table.get())->getSettings()->allow_remote_fs_zero_copy_replication;
            IDataPartStorage::ClonePartParams clone_params
            {
                .copy_instead_of_hardlink = storage_settings_ptr->always_use_copy_instead_of_hardlinks || (zero_copy_enabled && src_part->isStoredOnRemoteDiskWithZeroCopySupport()),
                .metadata_version_to_write = metadata_snapshot->getMetadataVersion()
            };
            if (replace)
            {
                /// Replace can only work on the same disk
                auto [dst_part, part_lock] = cloneAndLoadDataPart(
                    src_part,
                    TMP_PREFIX,
                    dst_part_info,
                    metadata_snapshot,
                    clone_params,
                    query_context->getReadSettings(),
                    query_context->getWriteSettings(),
                    true/*must_on_same_disk*/);
                dst_parts.emplace_back(std::move(dst_part));
                dst_parts_locks.emplace_back(std::move(part_lock));
            }
            else
            {
                /// Attach can work on another disk
                auto [dst_part, part_lock] = cloneAndLoadDataPart(
                    src_part,
                    TMP_PREFIX,
                    dst_part_info,
                    metadata_snapshot,
                    clone_params,
                    query_context->getReadSettings(),
                    query_context->getWriteSettings(),
                    false/*must_on_same_disk*/);
                dst_parts.emplace_back(std::move(dst_part));
                dst_parts_locks.emplace_back(std::move(part_lock));
            }
            src_parts.emplace_back(src_part);
            ephemeral_locks.emplace_back(std::move(*lock));
            block_id_paths.emplace_back(block_id_path);
            part_checksums.emplace_back(hash_hex);
        }

        ReplicatedMergeTreeLogEntryData entry;
        {
            auto src_table_id = src_data.getStorageID();
            entry.type = ReplicatedMergeTreeLogEntryData::REPLACE_RANGE;
            entry.source_replica = replica_name;
            entry.create_time = time(nullptr);
            entry.replace_range_entry = std::make_shared<ReplicatedMergeTreeLogEntryData::ReplaceRangeEntry>();

            auto & entry_replace = *entry.replace_range_entry;
            entry_replace.drop_range_part_name = drop_range_fake_part_name;
            entry_replace.from_database = src_table_id.database_name;
            entry_replace.from_table = src_table_id.table_name;
            for (const auto & part : src_parts)
                entry_replace.src_part_names.emplace_back(part->name);
            for (const auto & part : dst_parts)
                entry_replace.new_part_names.emplace_back(part->name);
            for (const String & checksum : part_checksums)
                entry_replace.part_names_checksums.emplace_back(checksum);
            entry_replace.columns_version = -1;
        }

        if (replace)
        {
            /// Cancel concurrent inserts in range
            clearLockedBlockNumbersInPartition(*zookeeper, drop_range.partition_id, drop_range.min_block, drop_range.max_block);
            /// Remove deduplication block_ids of replacing parts
            clearBlocksInPartition(*zookeeper, drop_range.partition_id, drop_range.min_block, drop_range.max_block);
        }

        Coordination::Responses op_results;
        DataPartsVector parts_holder;

        try
        {
            Coordination::Requests ops;
            for (size_t i = 0; i < dst_parts.size(); ++i)
            {
                getCommitPartOps(ops, dst_parts[i], block_id_paths[i]);
                ephemeral_locks[i].getUnlockOp(ops);
            }

            if (auto txn = query_context->getZooKeeperMetadataTransaction())
                txn->moveOpsTo(ops);

            delimiting_block_lock->getUnlockOp(ops);
            /// Check and update version to avoid race with DROP_RANGE
            ops.emplace_back(zkutil::makeSetRequest(alter_partition_version_path, "", alter_partition_version_stat.version));
            /// Just update version, because merges assignment relies on it
            ops.emplace_back(zkutil::makeSetRequest(fs::path(zookeeper_path) / "log", "", -1));
            ops.emplace_back(zkutil::makeCreateRequest(fs::path(zookeeper_path) / "log/log-", entry.toString(), zkutil::CreateMode::PersistentSequential));

            Transaction transaction(*this, NO_TRANSACTION_RAW);
            {
                auto data_parts_lock = lockParts();
                for (auto & part : dst_parts)
                    renameTempPartAndReplaceUnlocked(part, transaction, data_parts_lock);
            }

            for (const auto & dst_part : dst_parts)
                lockSharedData(*dst_part, false, /*hardlinked_files*/ {});

            Coordination::Error code = zookeeper->tryMulti(ops, op_results);
            if (code == Coordination::Error::ZOK)
                delimiting_block_lock->assumeUnlocked();
            else if (code == Coordination::Error::ZBADVERSION)
            {
                /// Cannot retry automatically, because some zookeeper ops were lost on the first attempt. Will retry on DDLWorker-level.
                if (query_context->getZooKeeperMetadataTransaction())
                    throw Exception(ErrorCodes::CANNOT_ASSIGN_ALTER,
                                    "Cannot execute alter, because alter partition version was suddenly changed due "
                                    "to concurrent alter");
                continue;
            }
            else
                zkutil::KeeperMultiException::check(code, ops, op_results);

            {
                auto data_parts_lock = lockParts();
                transaction.commit(&data_parts_lock);
                if (replace)
                {
                    parts_holder = getDataPartsVectorInPartitionForInternalUsage(MergeTreeDataPartState::Active, drop_range.partition_id, &data_parts_lock);
                    /// We ignore the list of parts returned from the function below. We will remove them from zk when executing REPLACE_RANGE
                    removePartsInRangeFromWorkingSetAndGetPartsToRemoveFromZooKeeper(NO_TRANSACTION_RAW, drop_range, data_parts_lock);
                }
            }

            PartLog::addNewParts(getContext(), PartLog::createPartLogEntries(dst_parts, watch.elapsed(), profile_events_scope.getSnapshot()));
        }
        catch (...)
        {
            PartLog::addNewParts(getContext(), PartLog::createPartLogEntries(dst_parts, watch.elapsed()), ExecutionStatus::fromCurrentException("", true));
            for (const auto & dst_part : dst_parts)
                unlockSharedData(*dst_part);

            throw;
        }

        String log_znode_path = dynamic_cast<const Coordination::CreateResponse &>(*op_results.back()).path_created;
        entry.znode_name = log_znode_path.substr(log_znode_path.find_last_of('/') + 1);

        for (auto & lock : ephemeral_locks)
            lock.assumeUnlocked();

        lock2.reset();
        lock1.reset();

        /// We need to pull the REPLACE_RANGE before cleaning the replaced parts (otherwise CHeckThread may decide that parts are lost)
        queue.pullLogsToQueue(getZooKeeperAndAssertNotReadonly(), {}, ReplicatedMergeTreeQueue::SYNC);
        // No need to block operations further, especially that in case we have to wait for mutation to finish, the intent would block
        // the execution of REPLACE_RANGE
        intent_guard.reset();
        parts_holder.clear();
        cleanup_thread.wakeup();


        waitForLogEntryToBeProcessedIfNecessary(entry, query_context);

        return;
    }

    throw Exception(
        ErrorCodes::CANNOT_ASSIGN_ALTER, "Cannot assign ALTER PARTITION, because another ALTER PARTITION query was concurrently executed");
}

void StorageReplicatedMergeTree::movePartitionToTable(const StoragePtr & dest_table, const ASTPtr & partition, ContextPtr query_context)
{
    if (cluster.has_value())
        throw Exception(ErrorCodes::NOT_IMPLEMENTED, "{} is clustered, MOVE PARTITION is not implemented for this mode.", getStorageID().getNameForLogs());

    auto dest_table_storage = std::dynamic_pointer_cast<StorageReplicatedMergeTree>(dest_table);
    if (!dest_table_storage)
        throw Exception(ErrorCodes::NOT_IMPLEMENTED,
                        "Table {} supports movePartitionToTable only for ReplicatedMergeTree family of table engines. "
                        "Got {}", getStorageID().getNameForLogs(), dest_table->getName());
    if (dest_table_storage->getStoragePolicy() != this->getStoragePolicy())
        throw Exception(ErrorCodes::UNKNOWN_POLICY,
                        "Destination table {} should have the same storage policy of source table {}. {}: {}, {}: {}",
                        dest_table_storage->getStorageID().getNameForLogs(),
                        getStorageID().getNameForLogs(), getStorageID().getNameForLogs(),
                        this->getStoragePolicy()->getName(), getStorageID().getNameForLogs(),
                        dest_table_storage->getStoragePolicy()->getName());

    // Use the same back-pressure (delay/throw) logic as for INSERTs to be consistent and avoid possibility of exceeding part limits using MOVE PARTITION queries
    dest_table_storage->delayInsertOrThrowIfNeeded(nullptr, query_context, true);

    auto lock1 = lockForShare(query_context->getCurrentQueryId(), query_context->getSettingsRef().lock_acquire_timeout);
    auto lock2 = dest_table->lockForShare(query_context->getCurrentQueryId(), query_context->getSettingsRef().lock_acquire_timeout);
    auto storage_settings_ptr = getSettings();

    auto dest_metadata_snapshot = dest_table->getInMemoryMetadataPtr();
    auto metadata_snapshot = getInMemoryMetadataPtr();

    Stopwatch watch;
    ProfileEventsScope profile_events_scope;

    MergeTreeData & src_data = dest_table_storage->checkStructureAndGetMergeTreeData(*this, metadata_snapshot, dest_metadata_snapshot);
    auto src_data_id = src_data.getStorageID();
    String partition_id = getPartitionIDFromQuery(partition, query_context);

    /// A range for log entry to remove parts from the source table (myself).
    auto zookeeper = getZooKeeper();
    /// Retry if alter_partition_version changes
    for (size_t retry = 0; retry < 1000; ++retry)
    {
        String alter_partition_version_path = zookeeper_path + "/alter_partition_version";
        Coordination::Stat alter_partition_version_stat;
        zookeeper->get(alter_partition_version_path, &alter_partition_version_stat);

        std::optional<EphemeralLockInZooKeeper> delimiting_block_lock;
        MergeTreePartInfo drop_range;
        getFakePartCoveringAllPartsInPartition(partition_id, drop_range, delimiting_block_lock, true);
        String drop_range_fake_part_name = getPartNamePossiblyFake(format_version, drop_range);

        queue.addDropReplaceIntent(drop_range);
        // Let's copy drop_range to make sure it doesn't get modified, otherwise we might run into issue on removal
        scope_guard intent_guard{[this, my_drop_range = drop_range]() { queue.removeDropReplaceIntent(my_drop_range); }};

        getContext()->getMergeList().cancelInPartition(getStorageID(), drop_range.partition_id, drop_range.max_block);

        queue.waitForCurrentlyExecutingOpsInRange(drop_range);
        {
            auto pause_checking_parts = part_check_thread.pausePartsCheck();
            part_check_thread.cancelRemovedPartsCheck(drop_range);
        }

        DataPartPtr covering_part;
        DataPartsVector src_all_parts;
        {
            /// NOTE: Some covered parts may be missing in src_all_parts if corresponding log entries are not executed yet.
            auto parts_lock = src_data.lockParts();
            src_all_parts = src_data.getActivePartsToReplace(drop_range, drop_range_fake_part_name, covering_part, parts_lock);
        }

        if (covering_part)
            throw Exception(ErrorCodes::LOGICAL_ERROR, "Got part {} covering drop range {}, it's a bug",
                            covering_part->name, drop_range_fake_part_name);

        /// After allocating block number for drop_range we must ensure that it does not intersect block numbers
        /// allocated by concurrent REPLACE query.
        /// We could check it in multi-request atomically with creation of DROP_RANGE entry in source table log,
        /// but it's better to check it here and fail as early as possible (before we have done something to destination table).
        Coordination::Error version_check_code = zookeeper->trySet(alter_partition_version_path, "", alter_partition_version_stat.version);
        if (version_check_code != Coordination::Error::ZOK)
            throw Exception(ErrorCodes::CANNOT_ASSIGN_ALTER, "Cannot DROP PARTITION in {} after copying partition to {}, "
                            "because another ALTER PARTITION query was concurrently executed",
                            getStorageID().getFullTableName(), dest_table_storage->getStorageID().getFullTableName());

        DataPartsVector src_parts;
        MutableDataPartsVector dst_parts;
        Strings block_id_paths;
        Strings part_checksums;
        std::vector<EphemeralLockInZooKeeper> ephemeral_locks;

        LOG_DEBUG(log, "Cloning {} parts", src_all_parts.size());

        static const String TMP_PREFIX = "tmp_move_from_";

        /// Clone parts into destination table.
        String dest_alter_partition_version_path = dest_table_storage->zookeeper_path + "/alter_partition_version";
        Coordination::Stat dest_alter_partition_version_stat;
        zookeeper->get(dest_alter_partition_version_path, &dest_alter_partition_version_stat);
        std::vector<scope_guard> temporary_parts_locks;

        for (const auto & src_part : src_all_parts)
        {
            if (!dest_table_storage->canReplacePartition(src_part))
                throw Exception(ErrorCodes::LOGICAL_ERROR,
                                "Cannot move partition '{}' because part '{}"
                                "' has inconsistent granularity with table", partition_id, src_part->name);

            String hash_hex = src_part->checksums.getTotalChecksumHex();
            String block_id_path;

            auto lock = dest_table_storage->allocateBlockNumber(partition_id, zookeeper, block_id_path);
            if (!lock)
            {
                LOG_INFO(log, "Part {} (hash {}) has been already attached", src_part->name, hash_hex);
                continue;
            }

            UInt64 index = lock->getNumber();
            MergeTreePartInfo dst_part_info(partition_id, index, index, src_part->info.level);

            /// Don't do hardlinks in case of zero-copy at any side (defensive programming)
            bool zero_copy_enabled = storage_settings_ptr->allow_remote_fs_zero_copy_replication
                || dynamic_cast<const MergeTreeData *>(dest_table.get())->getSettings()->allow_remote_fs_zero_copy_replication;

            IDataPartStorage::ClonePartParams clone_params
            {
                .copy_instead_of_hardlink = storage_settings_ptr->always_use_copy_instead_of_hardlinks || (zero_copy_enabled && src_part->isStoredOnRemoteDiskWithZeroCopySupport()),
                .metadata_version_to_write = dest_metadata_snapshot->getMetadataVersion()
            };
            auto [dst_part, dst_part_lock] = dest_table_storage->cloneAndLoadDataPart(
                src_part,
                TMP_PREFIX,
                dst_part_info,
                dest_metadata_snapshot,
                clone_params,
                query_context->getReadSettings(),
                query_context->getWriteSettings(),
                true/*must_on_same_disk*/);

            src_parts.emplace_back(src_part);
            dst_parts.emplace_back(dst_part);
            temporary_parts_locks.emplace_back(std::move(dst_part_lock));
            ephemeral_locks.emplace_back(std::move(*lock));
            block_id_paths.emplace_back(block_id_path);
            part_checksums.emplace_back(hash_hex);
        }

        ReplicatedMergeTreeLogEntryData entry_delete;
        {
            entry_delete.type = LogEntry::DROP_RANGE;
            entry_delete.source_replica = replica_name;
            entry_delete.new_part_name = drop_range_fake_part_name;
            entry_delete.detach = false;
            entry_delete.create_time = time(nullptr);
        }

        ReplicatedMergeTreeLogEntryData entry;
        {
            MergeTreePartInfo drop_range_dest = makeDummyDropRangeForMovePartitionOrAttachPartitionFrom(partition_id);

            entry.type = ReplicatedMergeTreeLogEntryData::REPLACE_RANGE;
            entry.source_replica = dest_table_storage->replica_name;
            entry.create_time = time(nullptr);
            entry.replace_range_entry = std::make_shared<ReplicatedMergeTreeLogEntryData::ReplaceRangeEntry>();

            auto & entry_replace = *entry.replace_range_entry;
            entry_replace.drop_range_part_name = getPartNamePossiblyFake(format_version, drop_range_dest);
            entry_replace.from_database = src_data_id.database_name;
            entry_replace.from_table = src_data_id.table_name;
            for (const auto & part : src_parts)
                entry_replace.src_part_names.emplace_back(part->name);
            for (const auto & part : dst_parts)
                entry_replace.new_part_names.emplace_back(part->name);
            for (const String & checksum : part_checksums)
                entry_replace.part_names_checksums.emplace_back(checksum);
            entry_replace.columns_version = -1;
        }

        /// Cancel concurrent inserts in range
        clearLockedBlockNumbersInPartition(*zookeeper, drop_range.partition_id, drop_range.min_block, drop_range.max_block);

        clearBlocksInPartition(*zookeeper, drop_range.partition_id, drop_range.min_block, drop_range.max_block);

        Coordination::Responses op_results;

        /// We should hold replaced parts until we actually create DROP_RANGE in ZooKeeper
        DataPartsVector parts_holder;
        try
        {
            Coordination::Requests ops;
            for (size_t i = 0; i < dst_parts.size(); ++i)
            {
                dest_table_storage->getCommitPartOps(ops, dst_parts[i], block_id_paths[i]);
                ephemeral_locks[i].getUnlockOp(ops);
            }

            /// Check and update version to avoid race with DROP_RANGE
            ops.emplace_back(zkutil::makeSetRequest(dest_alter_partition_version_path, "", dest_alter_partition_version_stat.version));
            /// Just update version, because merges assignment relies on it
            ops.emplace_back(zkutil::makeSetRequest(fs::path(dest_table_storage->zookeeper_path) / "log", "", -1));
            ops.emplace_back(zkutil::makeCreateRequest(fs::path(dest_table_storage->zookeeper_path) / "log/log-",
                                                       entry.toString(), zkutil::CreateMode::PersistentSequential));

            {
                Transaction transaction(*dest_table_storage, NO_TRANSACTION_RAW);

                auto src_data_parts_lock = lockParts();
                auto dest_data_parts_lock = dest_table_storage->lockParts();

                for (auto & part : dst_parts)
                    dest_table_storage->renameTempPartAndReplaceUnlocked(part, transaction, dest_data_parts_lock);

                for (const auto & dst_part : dst_parts)
                    dest_table_storage->lockSharedData(*dst_part, false, /*hardlinked_files*/ {});

                Coordination::Error code = zookeeper->tryMulti(ops, op_results);
                if (code == Coordination::Error::ZBADVERSION)
                    continue;
                else
                    zkutil::KeeperMultiException::check(code, ops, op_results);

                parts_holder = getDataPartsVectorInPartitionForInternalUsage(MergeTreeDataPartState::Active, drop_range.partition_id, &src_data_parts_lock);
                /// We ignore the list of parts returned from the function below because we cannot remove them from zk
                /// because we have not created the DROP_RANGE yet. Yes, MOVE PARTITION is trash.
                removePartsInRangeFromWorkingSetAndGetPartsToRemoveFromZooKeeper(NO_TRANSACTION_RAW, drop_range, src_data_parts_lock);
                transaction.commit(&src_data_parts_lock);
            }

            PartLog::addNewParts(getContext(), PartLog::createPartLogEntries(dst_parts, watch.elapsed(), profile_events_scope.getSnapshot()));
        }
        catch (...)
        {
            PartLog::addNewParts(getContext(), PartLog::createPartLogEntries(dst_parts, watch.elapsed()), ExecutionStatus::fromCurrentException("", true));

            for (const auto & dst_part : dst_parts)
                dest_table_storage->unlockSharedData(*dst_part);

            throw;
        }

        String log_znode_path = dynamic_cast<const Coordination::CreateResponse &>(*op_results.back()).path_created;
        entry.znode_name = log_znode_path.substr(log_znode_path.find_last_of('/') + 1);

        for (auto & lock : ephemeral_locks)
            lock.assumeUnlocked();

        lock2.reset();

        dest_table_storage->waitForLogEntryToBeProcessedIfNecessary(entry, query_context);

        /// Create DROP_RANGE for the source table
        Coordination::Requests ops_src;
        ops_src.emplace_back(zkutil::makeCreateRequest(
            fs::path(zookeeper_path) / "log/log-", entry_delete.toString(), zkutil::CreateMode::PersistentSequential));
        /// Just update version, because merges assignment relies on it
        ops_src.emplace_back(zkutil::makeSetRequest(fs::path(zookeeper_path) / "log", "", -1));
        delimiting_block_lock->getUnlockOp(ops_src);

        op_results = zookeeper->multi(ops_src);

        log_znode_path = dynamic_cast<const Coordination::CreateResponse &>(*op_results.front()).path_created;
        entry_delete.znode_name = log_znode_path.substr(log_znode_path.find_last_of('/') + 1);

        lock1.reset();

        /// We need to pull the DROP_RANGE before cleaning the replaced parts (otherwise CHeckThread may decide that parts are lost)
        queue.pullLogsToQueue(getZooKeeperAndAssertNotReadonly(), {}, ReplicatedMergeTreeQueue::SYNC);
        // No need to block operations further, especially that in case we have to wait for mutation to finish, the intent would block
        // the execution of DROP_RANGE
        intent_guard.reset();
        parts_holder.clear();
        cleanup_thread.wakeup();

        waitForLogEntryToBeProcessedIfNecessary(entry_delete, query_context);

        /// Cleaning possibly stored information about parts from /quorum/last_part node in ZooKeeper.
        cleanLastPartNode(partition_id);

        return;
    }

    throw Exception(ErrorCodes::CANNOT_ASSIGN_ALTER,
                    "Cannot assign ALTER PARTITION, because another ALTER PARTITION query was concurrently executed");
}

void StorageReplicatedMergeTree::movePartitionToShard(
    const ASTPtr & partition, bool move_part, const String & to, ContextPtr /*query_context*/)
{
    /// This is a lightweight operation that only optimistically checks if it could succeed and queues tasks.

    if (!move_part)
        throw Exception(ErrorCodes::NOT_IMPLEMENTED, "MOVE PARTITION TO SHARD is not supported, use MOVE PART instead");

    if (zkutil::normalizeZooKeeperPath(zookeeper_path, /* check_starts_with_slash */ true) == zkutil::normalizeZooKeeperPath(to, /* check_starts_with_slash */ true))
        throw Exception(ErrorCodes::BAD_ARGUMENTS, "Source and destination are the same");

    auto zookeeper = getZooKeeperAndAssertNotReadonly();

    String part_name = partition->as<ASTLiteral &>().value.safeGet<String>();
    auto part_info = MergeTreePartInfo::fromPartName(part_name, format_version);

    auto part = getPartIfExists(part_info, {MergeTreeDataPartState::Active});
    if (!part)
        throw Exception(ErrorCodes::NO_SUCH_DATA_PART, "Part {} not found locally", part_name);

    if (part->uuid == UUIDHelpers::Nil)
        throw Exception(ErrorCodes::NOT_IMPLEMENTED, "Part {} does not have an uuid assigned and it can't be moved between shards", part_name);


    ReplicatedMergeTreeMergePredicate merge_pred = queue.getMergePredicate(zookeeper, PartitionIdsHint{part_info.partition_id});

    /// The following block is pretty much copy & paste from StorageReplicatedMergeTree::dropPart to avoid conflicts while this is WIP.
    /// Extract it to a common method and re-use it before merging.
    {
        if (partIsLastQuorumPart(part->info))
        {
            throw Exception(ErrorCodes::NOT_IMPLEMENTED,
                            "Part {} is last inserted part with quorum in partition. Would not be able to drop",
                            part_name);
        }

        /// canMergeSinglePart is overlapping with dropPart, let's try to use the same code.
        PreformattedMessage out_reason;
        if (!merge_pred.canMergeSinglePart(part, out_reason))
            throw Exception(ErrorCodes::PART_IS_TEMPORARILY_LOCKED, "Part is busy, reason: {}", out_reason.text);
    }

    {
        /// Optimistic check that for compatible destination table structure.
        checkTableStructure(to, getInMemoryMetadataPtr());
    }

    PinnedPartUUIDs src_pins;
    PinnedPartUUIDs dst_pins;

    {
        String s = zookeeper->get(zookeeper_path + "/pinned_part_uuids", &src_pins.stat);
        src_pins.fromString(s);
    }

    {
        String s = zookeeper->get(to + "/pinned_part_uuids", &dst_pins.stat);
        dst_pins.fromString(s);
    }

    if (src_pins.part_uuids.contains(part->uuid) || dst_pins.part_uuids.contains(part->uuid))
        throw Exception(ErrorCodes::PART_IS_TEMPORARILY_LOCKED, "Part {} has it's uuid ({}) already pinned.", part_name, part->uuid);

    src_pins.part_uuids.insert(part->uuid);
    dst_pins.part_uuids.insert(part->uuid);

    PartMovesBetweenShardsOrchestrator::Entry part_move_entry;
    part_move_entry.state = PartMovesBetweenShardsOrchestrator::EntryState::SYNC_SOURCE;
    part_move_entry.create_time = std::time(nullptr);
    part_move_entry.update_time = part_move_entry.create_time;
    part_move_entry.task_uuid = UUIDHelpers::generateV4();
    part_move_entry.part_name = part->name;
    part_move_entry.part_uuid = part->uuid;
    part_move_entry.to_shard = to;

    Coordination::Requests ops;
    ops.emplace_back(zkutil::makeCheckRequest(zookeeper_path + "/log", merge_pred.getVersion())); /// Make sure no new events were added to the log.
    ops.emplace_back(zkutil::makeSetRequest(zookeeper_path + "/pinned_part_uuids", src_pins.toString(), src_pins.stat.version));
    ops.emplace_back(zkutil::makeSetRequest(to + "/pinned_part_uuids", dst_pins.toString(), dst_pins.stat.version));
    ops.emplace_back(zkutil::makeCreateRequest(
        part_moves_between_shards_orchestrator.entries_znode_path + "/task-",
        part_move_entry.toString(),
        zkutil::CreateMode::PersistentSequential));

    Coordination::Responses responses;
    Coordination::Error rc = zookeeper->tryMulti(ops, responses);
    zkutil::KeeperMultiException::check(rc, ops, responses);

    String task_znode_path = dynamic_cast<const Coordination::CreateResponse &>(*responses.back()).path_created;
    LOG_DEBUG(log, "Created task for part movement between shards at {}", task_znode_path);

    /// TODO(nv): Nice to have support for `alter_sync`.
    ///     For now use the system.part_moves_between_shards table for status.
}

CancellationCode StorageReplicatedMergeTree::killPartMoveToShard(const UUID & task_uuid)
{
    return part_moves_between_shards_orchestrator.killPartMoveToShard(task_uuid);
}

void StorageReplicatedMergeTree::getCommitPartOps(
    Coordination::Requests & ops,
    const DataPartPtr & part,
    const String & block_id_path) const
{
    if (block_id_path.empty())
        getCommitPartOps(ops, part, std::vector<String>());
    else
        getCommitPartOps(ops, part, std::vector<String>({block_id_path}));
}

void StorageReplicatedMergeTree::getCommitPartOps(
    Coordination::Requests & ops,
    const DataPartPtr & part,
    const std::vector<String> & block_id_paths) const
{
    const String & part_name = part->name;
    const auto storage_settings_ptr = getSettings();
    for (const String & block_id_path : block_id_paths)
    {
        /// Make final duplicate check and commit block_id
        ops.emplace_back(
            zkutil::makeCreateRequest(
                block_id_path,
                part_name,  /// We will be able to know original part number for duplicate blocks, if we want.
                zkutil::CreateMode::Persistent));
    }

    /// Information about the part, in the replica
    if (storage_settings_ptr->use_minimalistic_part_header_in_zookeeper)
    {
        ops.emplace_back(zkutil::makeCreateRequest(
            fs::path(replica_path) / "parts" / part->name,
            ReplicatedMergeTreePartHeader::fromColumnsAndChecksums(part->getColumns(), part->checksums).toString(),
            zkutil::CreateMode::Persistent));
    }
    else
    {
        ops.emplace_back(zkutil::makeCreateRequest(
            fs::path(replica_path) / "parts" / part->name,
            "",
            zkutil::CreateMode::Persistent));
        ops.emplace_back(zkutil::makeCreateRequest(
            fs::path(replica_path) / "parts" / part->name / "columns",
            part->getColumns().toString(),
            zkutil::CreateMode::Persistent));
        ops.emplace_back(zkutil::makeCreateRequest(
            fs::path(replica_path) / "parts" / part->name / "checksums",
            getChecksumsForZooKeeper(part->checksums),
            zkutil::CreateMode::Persistent));
    }
}

ReplicatedMergeTreeAddress StorageReplicatedMergeTree::getReplicatedMergeTreeAddress() const
{
    auto host_port = getContext()->getInterserverIOAddress();
    auto table_id = getStorageID();

    ReplicatedMergeTreeAddress res;
    res.host = host_port.first;
    res.replication_port = host_port.second;
    res.queries_port = getContext()->getTCPPort();
    res.database = table_id.database_name;
    res.table = table_id.table_name;
    res.scheme = getContext()->getInterserverScheme();
    return res;
}

ActionLock StorageReplicatedMergeTree::getActionLock(StorageActionBlockType action_type)
{
    if (action_type == ActionLocks::PartsMerge)
        return merger_mutator.merges_blocker.cancel();

    if (action_type == ActionLocks::PartsTTLMerge)
        return merger_mutator.ttl_merges_blocker.cancel();

    if (action_type == ActionLocks::PartsFetch)
        return fetcher.blocker.cancel();

    if (action_type == ActionLocks::PartsSend)
    {
        auto data_parts_exchange_ptr = std::atomic_load(&data_parts_exchange_endpoint);
        return data_parts_exchange_ptr ? data_parts_exchange_ptr->blocker.cancel() : ActionLock();
    }

    if (action_type == ActionLocks::ReplicationQueue)
        return queue.actions_blocker.cancel();

    if (action_type == ActionLocks::PartsMove)
        return parts_mover.moves_blocker.cancel();

    if (action_type == ActionLocks::PullReplicationLog)
        return queue.pull_log_blocker.cancel();

    if (action_type == ActionLocks::Cleanup)
        return cleanup_thread.getCleanupLock();

    return {};
}

void StorageReplicatedMergeTree::onActionLockRemove(StorageActionBlockType action_type)
{
    if (action_type == ActionLocks::PartsMerge || action_type == ActionLocks::PartsTTLMerge
        || action_type == ActionLocks::PartsFetch || action_type == ActionLocks::PartsSend
        || action_type == ActionLocks::ReplicationQueue)
        background_operations_assignee.trigger();
    else if (action_type == ActionLocks::PartsMove)
        background_moves_assignee.trigger();
    else if (action_type == ActionLocks::Cleanup)
        cleanup_thread.wakeup();
}

bool StorageReplicatedMergeTree::waitForProcessingQueue(UInt64 max_wait_milliseconds, SyncReplicaMode sync_mode, std::unordered_set<String> source_replicas)
{
    /// Let's fetch new log entries firstly
    queue.pullLogsToQueue(getZooKeeperAndAssertNotReadonly(), {}, ReplicatedMergeTreeQueue::SYNC);

    if (sync_mode == SyncReplicaMode::CLUSTER)
    {
        if (!cluster.has_value())
            throw Exception(ErrorCodes::BAD_ARGUMENTS, "SYSTEM SYNC REPLICA CLUSTER supported only for cluster=true");

        cluster->sync();
    }

    if (sync_mode == SyncReplicaMode::PULL)
        return true;

    /// This is significant, because the execution of this task could be delayed at BackgroundPool.
    /// And we force it to be executed.
    background_operations_assignee.trigger();

    std::unordered_set<String> wait_for_ids;
    std::atomic_bool was_interrupted = false;

    Poco::Event target_entry_event;
    auto callback = [this, &target_entry_event, &wait_for_ids, &was_interrupted, sync_mode]
        (size_t new_queue_size, const String * removed_log_entry_id)
    {
        if (partial_shutdown_called)
        {
            was_interrupted = true;
            target_entry_event.set();
            return;
        }

        if (sync_mode == SyncReplicaMode::STRICT)
        {
            /// Wait for queue to become empty
            if (new_queue_size == 0)
                target_entry_event.set();
            return;
        }

        if (removed_log_entry_id)
            wait_for_ids.erase(*removed_log_entry_id);

        if (wait_for_ids.empty())
            target_entry_event.set();
    };

    const auto handler = queue.addSubscriber(std::move(callback), wait_for_ids, sync_mode, source_replicas);

    if (!target_entry_event.tryWait(max_wait_milliseconds))
        return false;

    if (was_interrupted)
        throw Exception(ErrorCodes::ABORTED, "Shutdown is called for table");

    return true;
}

bool StorageReplicatedMergeTree::dropPartImpl(
    zkutil::ZooKeeperPtr & zookeeper, String part_name, LogEntry & entry, bool detach, bool throw_if_noop)
{
    LOG_TRACE(log, "Will try to insert a log entry to DROP_PART for part {}", part_name);

    auto part_info = MergeTreePartInfo::fromPartName(part_name, format_version);

    while (true)
    {
        if (shutdown_called || partial_shutdown_called)
            throw Exception(ErrorCodes::ABORTED, "Cannot drop part because shutdown called");

        ReplicatedMergeTreeMergePredicate merge_pred = queue.getMergePredicate(zookeeper, PartitionIdsHint{part_info.partition_id});

        auto part = getPartIfExists(part_info, {MergeTreeDataPartState::Active});

        if (!part)
        {
            if (throw_if_noop)
                throw Exception(ErrorCodes::NO_SUCH_DATA_PART, "Part {} not found locally, won't try to drop it.", part_name);
            return false;
        }

        if (merge_pred.isGoingToBeDropped(part->info))
        {
            if (throw_if_noop)
                throw Exception(ErrorCodes::PART_IS_TEMPORARILY_LOCKED, "Already has DROP RANGE for part {} in queue.", part_name);

            return false;
        }

        /// There isn't a lot we can do otherwise. Can't cancel merges because it is possible that a replica already
        /// finished the merge.
        PreformattedMessage out_reason;
        if (!merge_pred.canMergeSinglePart(part, out_reason))
        {
            if (throw_if_noop)
                throw Exception(out_reason, ErrorCodes::PART_IS_TEMPORARILY_LOCKED);
            return false;
        }

        if (merge_pred.partParticipatesInReplaceRange(part, out_reason))
        {
            if (throw_if_noop)
                throw Exception(out_reason, ErrorCodes::PART_IS_TEMPORARILY_LOCKED);
            return false;
        }

        if (partIsLastQuorumPart(part->info))
        {
            if (throw_if_noop)
                throw Exception(ErrorCodes::NOT_IMPLEMENTED, "Part {} is last inserted part with quorum in partition. Cannot drop", part_name);
            return false;
        }

        if (partIsInsertingWithParallelQuorum(part->info))
        {
            if (throw_if_noop)
                throw Exception(ErrorCodes::NOT_IMPLEMENTED, "Part {} is inserting with parallel quorum. Cannot drop", part_name);
            return false;
        }

        Coordination::Requests ops;
        /// NOTE Don't need to remove block numbers too, because no in-progress inserts in the range are possible
        getClearBlocksInPartitionOps(ops, *zookeeper, part_info.partition_id, part_info.min_block, part_info.max_block);
        size_t clear_block_ops_size = ops.size();

        /// If `part_name` is result of a recent merge and source parts are still available then
        /// DROP_PART with detach will move this part together with source parts to `detached/` dir.
        entry.type = LogEntry::DROP_PART;
        entry.source_replica = replica_name;
        /// We don't set fake drop level (999999999) for the single part drop range.
        /// First of all we don't guarantee anything other than the part will not be
        /// active after DROP_PART, but covering part (without data of dropped part) can exist.
        /// If we add part with 9999999 level than we can break invariant in virtual_parts of
        /// the queue.
        entry.new_part_name = getPartNamePossiblyFake(format_version, part->info);
        entry.detach = detach;
        entry.create_time = time(nullptr);

        if (cluster.has_value())
            entry.replicas = cluster->getClusterPartition(part->info.partition_id).getAllReplicas();

        ops.emplace_back(zkutil::makeCheckRequest(fs::path(zookeeper_path) / "log", merge_pred.getVersion())); /// Make sure no new events were added to the log.
        ops.emplace_back(zkutil::makeCreateRequest(fs::path(zookeeper_path) / "log/log-", entry.toString(), zkutil::CreateMode::PersistentSequential));
        /// Just update version, because merges assignment relies on it
        ops.emplace_back(zkutil::makeSetRequest(fs::path(zookeeper_path) / "log", "", -1));
        Coordination::Responses responses;
        Coordination::Error rc = zookeeper->tryMulti(ops, responses);

        if (rc == Coordination::Error::ZBADVERSION)
        {
            LOG_TRACE(log, "A new log entry appeared while trying to commit DROP RANGE. Retry.");
            continue;
        }
        else if (rc == Coordination::Error::ZNONODE)
        {
            LOG_TRACE(log, "Other replica already removing same part {} or part deduplication node was removed by background thread. Retry.", part_name);
            continue;
        }
        else
            zkutil::KeeperMultiException::check(rc, ops, responses);

        String log_znode_path = dynamic_cast<const Coordination::CreateResponse &>(*responses[clear_block_ops_size + 1]).path_created;
        entry.znode_name = log_znode_path.substr(log_znode_path.find_last_of('/') + 1);

        LOG_TRACE(log, "DROP RANGE for part {} inserted with znode name {}", part_name, entry.znode_name);
        return true;
    }
}

bool StorageReplicatedMergeTree::addOpsToDropAllPartsInPartition(
    zkutil::ZooKeeper & zookeeper, const String & partition_id, bool detach,
    Coordination::Requests & ops, std::vector<LogEntryPtr> & entries,
    std::vector<EphemeralLockInZooKeeper> & delimiting_block_locks,
    std::vector<size_t> & log_entry_ops_idx)
{
    MergeTreePartInfo drop_range_info;

    /// It would prevent other replicas from assigning merges which intersect locked block number.
    std::optional<EphemeralLockInZooKeeper> delimiting_block_lock;

    if (!getFakePartCoveringAllPartsInPartition(partition_id, drop_range_info, delimiting_block_lock))
    {
        LOG_INFO(log, "Will not drop partition {}, it is empty.", partition_id);
        return false;
    }

    /// Cancel concurrent inserts in range
    clearLockedBlockNumbersInPartition(zookeeper, partition_id, drop_range_info.min_block, drop_range_info.max_block);

    clearBlocksInPartition(zookeeper, partition_id, drop_range_info.min_block, drop_range_info.max_block);

    /// TODO(cluster): clear the replicas assignment for the partition?

    String drop_range_fake_part_name = getPartNamePossiblyFake(format_version, drop_range_info);

    LOG_DEBUG(log, "Disabled merges covered by range {}", drop_range_fake_part_name);

    /// Finally, having achieved the necessary invariants, you can put an entry in the log.
    auto entry = std::make_shared<LogEntry>();
    entry->type = LogEntry::DROP_RANGE;
    entry->source_replica = replica_name;
    entry->new_part_name = drop_range_fake_part_name;
    entry->detach = detach;
    entry->create_time = time(nullptr);

    if (cluster.has_value())
        entry->replicas = cluster->getClusterPartition(drop_range_info.partition_id).getAllReplicas();

    log_entry_ops_idx.push_back(ops.size());
    ops.emplace_back(zkutil::makeCreateRequest(fs::path(zookeeper_path) / "log/log-", entry->toString(),
                                               zkutil::CreateMode::PersistentSequential));
    delimiting_block_lock->getUnlockOp(ops);
    delimiting_block_locks.push_back(std::move(*delimiting_block_lock));
    entries.push_back(std::move(entry));
    return true;
}

void StorageReplicatedMergeTree::dropAllPartsInPartitions(
    zkutil::ZooKeeper & zookeeper, const Strings & partition_ids, std::vector<LogEntryPtr> & entries, ContextPtr query_context, bool detach)
{
    entries.reserve(partition_ids.size());

    /// Retry if alter_partition_version changes
    for (size_t retry = 0; retry < 1000; ++retry)
    {
        entries.clear();
        String alter_partition_version_path = zookeeper_path + "/alter_partition_version";
        Coordination::Stat alter_partition_version_stat;
        zookeeper.get(alter_partition_version_path, &alter_partition_version_stat);

        Coordination::Requests ops;
        std::vector<EphemeralLockInZooKeeper> delimiting_block_locks;
        std::vector<size_t> log_entry_ops_idx;
        ops.reserve(partition_ids.size() * 2);
        delimiting_block_locks.reserve(partition_ids.size());
        log_entry_ops_idx.reserve(partition_ids.size());
        for (const auto & partition_id : partition_ids)
            addOpsToDropAllPartsInPartition(zookeeper, partition_id, detach, ops, entries, delimiting_block_locks, log_entry_ops_idx);

        /// Check and update version to avoid race with REPLACE_RANGE.
        /// Otherwise new parts covered by drop_range_info may appear after execution of current DROP_RANGE entry
        /// as a result of execution of concurrently created REPLACE_RANGE entry.
        ops.emplace_back(zkutil::makeSetRequest(alter_partition_version_path, "", alter_partition_version_stat.version));

        /// Just update version, because merges assignment relies on it
        ops.emplace_back(zkutil::makeSetRequest(fs::path(zookeeper_path) / "log", "", -1));

        if (auto txn = query_context->getZooKeeperMetadataTransaction())
            txn->moveOpsTo(ops);

        Coordination::Responses responses;
        Coordination::Error code = zookeeper.tryMulti(ops, responses);

        if (code == Coordination::Error::ZOK)
        {
            for (auto & lock : delimiting_block_locks)
                lock.assumeUnlocked();
        }
        else if (code == Coordination::Error::ZBADVERSION)
        {
            /// Cannot retry automatically, because some zookeeper ops were lost on the first attempt. Will retry on DDLWorker-level.
            if (query_context->getZooKeeperMetadataTransaction())
                throw Exception(ErrorCodes::CANNOT_ASSIGN_ALTER,
                                    "Cannot execute alter, because alter partition version was suddenly changed due "
                                    "to concurrent alter");
            continue;
        }
        else
            zkutil::KeeperMultiException::check(code, ops, responses);

        assert(entries.size() == log_entry_ops_idx.size());
        for (size_t i = 0; i < entries.size(); ++i)
        {
            String log_znode_path = dynamic_cast<const Coordination::CreateResponse &>(*responses[log_entry_ops_idx[i]]).path_created;
            entries[i]->znode_name = log_znode_path.substr(log_znode_path.find_last_of('/') + 1);

            auto drop_range_info = MergeTreePartInfo::fromPartName(entries[i]->new_part_name, format_version);
            getContext()->getMergeList().cancelInPartition(getStorageID(), drop_range_info.partition_id, drop_range_info.max_block);
        }

        return;
    }
    throw Exception(ErrorCodes::CANNOT_ASSIGN_ALTER,
                    "Cannot assign ALTER PARTITION because another ALTER PARTITION query was concurrently executed");
}

StorageReplicatedMergeTree::LogEntryPtr StorageReplicatedMergeTree::dropAllPartsInPartition(
    zkutil::ZooKeeper & zookeeper, const String & partition_id, ContextPtr query_context, bool detach)
{
    Strings partition_ids = {partition_id};
    std::vector<LogEntryPtr> entries;
    dropAllPartsInPartitions(zookeeper, partition_ids, entries, query_context, detach);
    if (entries.empty())
        return {};
    return entries[0];
}

void StorageReplicatedMergeTree::enqueuePartForCheck(const String & part_name, time_t delay_to_check_seconds)
{
    MergeTreePartInfo covering_drop_range;
    /// NOTE This check is just an optimization, it's not reliable because drop entry could be removed concurrently.
    /// See also ReplicatedMergeTreePartCheckThread::cancelRemovedPartsCheck
    if (queue.isGoingToBeDropped(MergeTreePartInfo::fromPartName(part_name, format_version), &covering_drop_range))
    {
        LOG_WARNING(log, "Do not enqueue part {} for check because it's covered by drop range {} and going to be removed",
                    part_name, covering_drop_range.getPartNameForLogs());
        return;
    }
    part_check_thread.enqueuePart(part_name, delay_to_check_seconds);
}

IStorage::DataValidationTasksPtr StorageReplicatedMergeTree::getCheckTaskList(
    const std::variant<std::monostate, ASTPtr, String> & check_task_filter, ContextPtr local_context)
{
    DataPartsVector data_parts;
    if (const auto * partition_opt = std::get_if<ASTPtr>(&check_task_filter))
    {
        const auto & partition = *partition_opt;
        if (!partition->as<ASTPartition>())
            throw Exception(ErrorCodes::LOGICAL_ERROR, "Expected partition, got {}", partition->formatForErrorMessage());

        String partition_id = getPartitionIDFromQuery(partition, local_context);
        data_parts = getVisibleDataPartsVectorInPartition(local_context, partition_id);
    }
    else if (const auto * part_name = std::get_if<String>(&check_task_filter))
    {
        auto part = getPartIfExists(*part_name, {MergeTreeDataPartState::Active, MergeTreeDataPartState::Outdated});
        if (!part)
            throw Exception(ErrorCodes::NO_SUCH_DATA_PART, "No such data part '{}' to check in table '{}'",
                            *part_name, getStorageID().getFullTableName());
        data_parts.emplace_back(std::move(part));
    }
    else
        data_parts = getVisibleDataPartsVector(local_context);

    auto part_check_lock = part_check_thread.pausePartsCheck();
    return std::make_unique<DataValidationTasks>(std::move(data_parts), std::move(part_check_lock));
}

std::optional<CheckResult> StorageReplicatedMergeTree::checkDataNext(DataValidationTasksPtr & check_task_list)
{
    if (auto part = assert_cast<DataValidationTasks *>(check_task_list.get())->next())
    {
        try
        {
            return part_check_thread.checkPartAndFix(part->name, /* recheck_after */nullptr, /* throw_on_broken_projection */true);
        }
        catch (const Exception & ex)
        {
            tryLogCurrentException(log, __PRETTY_FUNCTION__);
            return CheckResult(part->name, false, "Check of part finished with error: '" + ex.message() + "'");
        }
    }

    return {};
}


bool StorageReplicatedMergeTree::canUseZeroCopyReplication() const
{
    auto settings_ptr = getSettings();
    if (!settings_ptr->allow_remote_fs_zero_copy_replication)
        return false;

    auto disks = getStoragePolicy()->getDisks();
    for (const auto & disk : disks)
    {
        if (disk->supportZeroCopyReplication())
            return true;
    }
    return false;
}

void StorageReplicatedMergeTree::checkBrokenDisks()
{
    auto disks = getStoragePolicy()->getDisks();
    std::unique_ptr<DataPartsVector> parts;

    for (auto disk_it = disks.rbegin(); disk_it != disks.rend(); ++disk_it)
    {
        auto disk_ptr = *disk_it;
        if (disk_ptr->isBroken())
        {
            {
                std::lock_guard lock(last_broken_disks_mutex);
                if (!last_broken_disks.insert(disk_ptr->getName()).second)
                    continue;
            }

            LOG_INFO(log, "Scanning parts to recover on broken disk {} with path {}", disk_ptr->getName(), disk_ptr->getPath());

            if (!parts)
                parts = std::make_unique<DataPartsVector>(getDataPartsVectorForInternalUsage());

            for (auto & part : *parts)
            {
                if (part->getDataPartStorage().getDiskName() == disk_ptr->getName())
                    broken_part_callback(part->name);
            }
            continue;
        }
        else
        {
            {
                std::lock_guard lock(last_broken_disks_mutex);
                if (last_broken_disks.erase(disk_ptr->getName()) > 0)
                    LOG_INFO(
                        log,
                        "Disk {} with path {} is recovered. Exclude it from last_broken_disks",
                        disk_ptr->getName(),
                        disk_ptr->getPath());
            }
        }
    }
}


bool StorageReplicatedMergeTree::canUseAdaptiveGranularity() const
{
    const auto storage_settings_ptr = getSettings();
    return storage_settings_ptr->index_granularity_bytes != 0 &&
        (storage_settings_ptr->enable_mixed_granularity_parts ||
            (!has_non_adaptive_index_granularity_parts && !other_replicas_fixed_granularity));
}


MutationCommands StorageReplicatedMergeTree::getAlterMutationCommandsForPart(const DataPartPtr & part) const
{
    return queue.getAlterMutationCommandsForPart(part);
}


void StorageReplicatedMergeTree::startBackgroundMovesIfNeeded()
{
    if (areBackgroundMovesNeeded())
        background_moves_assignee.start();
}


std::unique_ptr<MergeTreeSettings> StorageReplicatedMergeTree::getDefaultSettings() const
{
    return std::make_unique<MergeTreeSettings>(getContext()->getReplicatedMergeTreeSettings());
}

String StorageReplicatedMergeTree::getTableSharedID() const
{
    std::lock_guard lock(table_shared_id_mutex);

    /// If we has metadata or, we don't know about metadata -- try to create shared ID
    /// Otherwise table is already dropped, doesn't make sense to do anything with shared ID
    if (has_metadata_in_zookeeper.value_or(true))
    {
        /// Can happen if table was partially initialized before drop by DatabaseCatalog
        if (table_shared_id == UUIDHelpers::Nil)
            createTableSharedID();
    }
    else
    {
        return toString(UUIDHelpers::Nil);
    }

    return toString(table_shared_id);
}

std::map<std::string, MutationCommands> StorageReplicatedMergeTree::getUnfinishedMutationCommands() const
{
    return queue.getUnfinishedMutations();
}

void StorageReplicatedMergeTree::createTableSharedID() const
{
    LOG_DEBUG(log, "Creating shared ID for table {}", getStorageID().getNameForLogs());
    // can be set by the call to getTableSharedID
    if (table_shared_id != UUIDHelpers::Nil)
    {
        LOG_INFO(log, "Shared ID already set to {}", table_shared_id);
        return;
    }

    /// We may call getTableSharedID when table is shut down. If exception happen, restarting thread will be already turned
    /// off and nobody will reconnect our zookeeper connection. In this case we use zookeeper connection from
    /// context.
    ZooKeeperPtr zookeeper;
    if (shutdown_called.load())
        zookeeper = getZooKeeperIfTableShutDown();
    else
        zookeeper = getZooKeeper();

    String zookeeper_table_id_path = fs::path(zookeeper_path) / "table_shared_id";
    String id;
    if (!zookeeper->tryGet(zookeeper_table_id_path, id))
    {
        LOG_DEBUG(log, "Shared ID for table {} doesn't exist in ZooKeeper on path {}", getStorageID().getNameForLogs(), zookeeper_table_id_path);
        UUID table_id_candidate;
        auto local_storage_id = getStorageID();
        if (local_storage_id.uuid != UUIDHelpers::Nil)
            table_id_candidate = local_storage_id.uuid;
        else
            table_id_candidate = UUIDHelpers::generateV4();

        id = toString(table_id_candidate);
        LOG_DEBUG(log, "Got candidate ID {}, will try to create it in ZooKeeper on path {}", id, zookeeper_table_id_path);

        auto code = zookeeper->tryCreate(zookeeper_table_id_path, id, zkutil::CreateMode::Persistent);
        if (code == Coordination::Error::ZNODEEXISTS)
        { /// Other replica create node early
            id = zookeeper->get(zookeeper_table_id_path);
            LOG_DEBUG(log, "Shared ID on path {} concurrently created, will set ID {}", zookeeper_table_id_path, id);
        }
        else if (code == Coordination::Error::ZNONODE) /// table completely dropped, we can choose any id we want
        {
            id = toString(UUIDHelpers::Nil);
            LOG_DEBUG(log, "Table was completely dropped, and we can use anything as ID (will use {})", id);
        }
        else if (code != Coordination::Error::ZOK)
        {
            throw zkutil::KeeperException::fromPath(code, zookeeper_table_id_path);
        }
    }

    LOG_DEBUG(log, "Initializing table shared ID with {}", id);
    table_shared_id = parseFromString<UUID>(id);
}


zkutil::EphemeralNodeHolderPtr StorageReplicatedMergeTree::lockSharedDataTemporary(const String & part_name, const String & part_id, const DiskPtr & disk) const
{
    auto settings = getSettings();

    if (!disk || !disk->supportZeroCopyReplication() || !settings->allow_remote_fs_zero_copy_replication)
        return {};

    zkutil::ZooKeeperPtr zookeeper = tryGetZooKeeper();
    if (!zookeeper)
        return {};

    String id = part_id;
    boost::replace_all(id, "/", "_");

    String zc_zookeeper_path = getZeroCopyPartPath(*getSettings(), disk->getDataSourceDescription().toString(), getTableSharedID(),
        part_name, zookeeper_path)[0];

    String zookeeper_node = fs::path(zc_zookeeper_path) / id / replica_name;

    LOG_TRACE(log, "Set zookeeper temporary ephemeral lock {}", zookeeper_node);
    createZeroCopyLockNode(
        std::make_shared<ZooKeeperWithFaultInjection>(zookeeper), zookeeper_node, zkutil::CreateMode::Ephemeral, false);

    LOG_TRACE(log, "Zookeeper temporary ephemeral lock {} created", zookeeper_node);
    return zkutil::EphemeralNodeHolder::existing(zookeeper_node, *zookeeper);
}

void StorageReplicatedMergeTree::lockSharedData(
    const IMergeTreeDataPart & part,
    bool replace_existing_lock,
    std::optional<HardlinkedFiles> hardlinked_files) const
{
    LOG_DEBUG(log, "Trying to create zero-copy lock for part {}", part.name);
    auto zookeeper = tryGetZooKeeper();
    if (zookeeper)
        lockSharedData(part, std::make_shared<ZooKeeperWithFaultInjection>(zookeeper), replace_existing_lock, hardlinked_files);
}

void StorageReplicatedMergeTree::getLockSharedDataOps(
    const IMergeTreeDataPart & part,
    const ZooKeeperWithFaultInjectionPtr & zookeeper,
    bool replace_existing_lock,
    std::optional<HardlinkedFiles> hardlinked_files,
    Coordination::Requests & requests) const
{
    auto settings = getSettings();

    if (!part.isStoredOnDisk() || !settings->allow_remote_fs_zero_copy_replication)
        return;

    if (!part.getDataPartStorage().supportZeroCopyReplication())
        return;

    if (zookeeper->isNull())
        return;

    String id = part.getUniqueId();
    boost::replace_all(id, "/", "_");

    Strings zc_zookeeper_paths = getZeroCopyPartPath(
        *getSettings(), part.getDataPartStorage().getDiskType(), getTableSharedID(),
        part.name, zookeeper_path);

    String path_to_set_hardlinked_files;
    NameSet hardlinks;

    if (hardlinked_files.has_value() && !hardlinked_files->hardlinks_from_source_part.empty())
    {
        path_to_set_hardlinked_files = getZeroCopyPartPath(
            *getSettings(), part.getDataPartStorage().getDiskType(), hardlinked_files->source_table_shared_id,
            hardlinked_files->source_part_name, zookeeper_path)[0];

        hardlinks = hardlinked_files->hardlinks_from_source_part;
    }

    for (const auto & zc_zookeeper_path : zc_zookeeper_paths)
    {
        String zookeeper_node = fs::path(zc_zookeeper_path) / id / replica_name;

        if (!path_to_set_hardlinked_files.empty() && !hardlinks.empty())
        {
            LOG_DEBUG(log, "Locking shared node {} with hardlinks from the other shared node {}, "
                           "hardlinks: [{}]",
                      zookeeper_node, path_to_set_hardlinked_files,
                      boost::algorithm::join(hardlinks, ","));
        }

        getZeroCopyLockNodeCreateOps(
            zookeeper, zookeeper_node, requests, zkutil::CreateMode::Persistent,
            replace_existing_lock, path_to_set_hardlinked_files, hardlinks);
    }
}


void StorageReplicatedMergeTree::lockSharedData(
    const IMergeTreeDataPart & part,
    const ZooKeeperWithFaultInjectionPtr & zookeeper,
    bool replace_existing_lock,
    std::optional<HardlinkedFiles> hardlinked_files) const
{
    auto settings = getSettings();

    if (!part.isStoredOnDisk() || !settings->allow_remote_fs_zero_copy_replication)
        return;

    if (!part.getDataPartStorage().supportZeroCopyReplication())
        return;

    if (zookeeper->isNull())
        return;

    String id = part.getUniqueId();
    boost::replace_all(id, "/", "_");

    Strings zc_zookeeper_paths = getZeroCopyPartPath(
        *getSettings(), part.getDataPartStorage().getDiskType(), getTableSharedID(),
        part.name, zookeeper_path);

    String path_to_set_hardlinked_files;
    NameSet hardlinks;

    if (hardlinked_files.has_value() && !hardlinked_files->hardlinks_from_source_part.empty())
    {
        path_to_set_hardlinked_files = getZeroCopyPartPath(
            *getSettings(), part.getDataPartStorage().getDiskType(), hardlinked_files->source_table_shared_id,
            hardlinked_files->source_part_name, zookeeper_path)[0];

        hardlinks = hardlinked_files->hardlinks_from_source_part;
    }

    for (const auto & zc_zookeeper_path : zc_zookeeper_paths)
    {
        String zookeeper_node = fs::path(zc_zookeeper_path) / id / replica_name;

        LOG_TRACE(log, "Trying to create zookeeper persistent lock {} with hardlinks [{}]", zookeeper_node, fmt::join(hardlinks, ", "));

        createZeroCopyLockNode(
            zookeeper, zookeeper_node, zkutil::CreateMode::Persistent,
            replace_existing_lock, path_to_set_hardlinked_files, hardlinks);

        LOG_TRACE(log, "Zookeeper persistent lock {} created", zookeeper_node);
    }
}

std::pair<bool, NameSet>
StorageReplicatedMergeTree::unlockSharedData(const IMergeTreeDataPart & part) const
{
    return unlockSharedData(part, std::make_shared<ZooKeeperWithFaultInjection>(nullptr));
}

std::pair<bool, NameSet>
StorageReplicatedMergeTree::unlockSharedData(const IMergeTreeDataPart & part, const ZooKeeperWithFaultInjectionPtr & zookeeper) const
{
    auto settings = getSettings();
    if (!settings->allow_remote_fs_zero_copy_replication)
        return std::make_pair(true, NameSet{});

    if (!part.isStoredOnDisk())
    {
        LOG_TRACE(log, "Part {} is not stored on disk, blobs can be removed", part.name);
        return std::make_pair(true, NameSet{});
    }

    if (!part.getDataPartStorage().supportZeroCopyReplication())
    {
        LOG_TRACE(log, "Part {} is not stored on zero-copy replicated disk, blobs can be removed", part.name);
        return std::make_pair(true, NameSet{});
    }

    auto shared_id = getTableSharedID();
    if (shared_id == toString(UUIDHelpers::Nil))
    {
        if (zookeeper->exists(zookeeper_path))
        {
            LOG_WARNING(log, "Not removing shared data for part {} because replica does not have metadata in ZooKeeper, "
                             "but table path exist and other replicas may exist. It may leave some garbage on S3", part.name);
            return std::make_pair(false, NameSet{});
        }
        LOG_TRACE(log, "Part {} blobs can be removed, because table {} completely dropped", part.name, getStorageID().getNameForLogs());
        return std::make_pair(true, NameSet{});
    }

    /// If part is temporary refcount file may be absent
    if (part.getDataPartStorage().exists(IMergeTreeDataPart::FILE_FOR_REFERENCES_CHECK))
    {
        auto ref_count = part.getDataPartStorage().getRefCount(IMergeTreeDataPart::FILE_FOR_REFERENCES_CHECK);
        if (ref_count > 0) /// Keep part shard info for frozen backups
        {
            LOG_TRACE(log, "Part {} has more than zero local references ({}), blobs cannot be removed", part.name, ref_count);
            return std::make_pair(false, NameSet{});
        }
        else
        {
            LOG_TRACE(log, "Part {} local references is zero, will check blobs can be removed in zookeeper", part.name);
        }
    }
    else
    {
        LOG_TRACE(log, "Part {} looks temporary, because {} file doesn't exists, blobs can be removed", part.name, IMergeTreeDataPart::FILE_FOR_REFERENCES_CHECK);
        /// Temporary part with some absent file cannot be locked in shared mode
        return std::make_pair(true, NameSet{});
    }

    if (part.getState() == MergeTreeDataPartState::Temporary && part.is_temp)
    {
        /// Part {} is in temporary state and has it_temp flag. it means that it is under construction.
        /// That path hasn't been added to active set, no commit procedure has begun.
        /// The metadata files is about to delete now. Clichouse has to make a decision remove or preserve blobs on remote FS.
        /// In general remote data might be shared and has to be unlocked in the keeper before removing.
        /// However there are some cases when decision is clear without asking keeper:
        /// When the part has been fetched then remote data has to be preserved, part doesn't own it.
        /// When the part has been merged then remote data can be removed, part owns it.
        /// In opposition, when the part has been mutated in generally it hardlinks the files from source part.
        /// Therefore remote data could be shared, it has to be unlocked in the keeper.
        /// In order to track all that cases remove_tmp_policy is used.
        /// Clickhouse set that field as REMOVE_BLOBS or PRESERVE_BLOBS when it sure about the decision without asking keeper.

        if (part.remove_tmp_policy == IMergeTreeDataPart::BlobsRemovalPolicyForTemporaryParts::REMOVE_BLOBS
            || part.remove_tmp_policy == IMergeTreeDataPart::BlobsRemovalPolicyForTemporaryParts::PRESERVE_BLOBS)
        {
            bool can_remove_blobs = part.remove_tmp_policy == IMergeTreeDataPart::BlobsRemovalPolicyForTemporaryParts::REMOVE_BLOBS;
            LOG_INFO(log, "Looks like CH knows the origin of that part. "
                          "Part {} can be deleted without unlocking shared data in zookeeper. "
                          "Part blobs {}.",
                     part.name,
                     can_remove_blobs ? "will be removed" : "have to be preserved");
            return std::make_pair(can_remove_blobs, NameSet{});
        }
    }

    if (part.rows_count == 0 && part.remove_tmp_policy == IMergeTreeDataPart::BlobsRemovalPolicyForTemporaryParts::REMOVE_BLOBS_OF_NOT_TEMPORARY)
    {
        /// It's a non-replicated empty part that was created to avoid unexpected parts after DROP_RANGE
        LOG_INFO(log, "Looks like {} is a non-replicated empty part that was created to avoid unexpected parts after DROP_RANGE, "
                      "blobs can be removed", part.name);
        return std::make_pair(true, NameSet{});
    }

    if (has_metadata_in_zookeeper.has_value() && !has_metadata_in_zookeeper)
    {
        if (zookeeper->exists(zookeeper_path))
        {
            LOG_WARNING(log, "Not removing shared data for part {} because replica does not have metadata in ZooKeeper, "
                             "but table path exist and other replicas may exist. It may leave some garbage on S3", part.name);
            return std::make_pair(false, NameSet{});
        }

        /// If table was completely dropped (no meta in zookeeper) we can safely remove parts
        return std::make_pair(true, NameSet{});
    }

    /// We remove parts during table shutdown. If exception happen, restarting thread will be already turned
    /// off and nobody will reconnect our zookeeper connection. In this case we use zookeeper connection from
    /// context.
    if (shutdown_called.load())
        zookeeper->setKeeper(getZooKeeperIfTableShutDown());
    else
        zookeeper->setKeeper(getZooKeeper());

    /// It can happen that we didn't had the connection to zookeeper during table creation, but actually
    /// table is completely dropped, so we can drop it without any additional checks.
    if (!has_metadata_in_zookeeper.has_value() && !zookeeper->exists(zookeeper_path))
        return std::make_pair(true, NameSet{});

    return unlockSharedDataByID(
        part.getUniqueId(), shared_id, part.info, replica_name,
        part.getDataPartStorage().getDiskType(), zookeeper, *getSettings(), log.load(), zookeeper_path, format_version);
}

namespace
{

/// What is going on here?
/// Actually we need this code because of flaws in hardlinks tracking. When we create child part during mutation we can hardlink some files from parent part, like
/// all_0_0_0:
///                     a.bin a.mrk2 columns.txt ...
/// all_0_0_0_1:          ^     ^
///                     a.bin a.mrk2 columns.txt
/// So when we deleting all_0_0_0 it doesn't remove blobs for a.bin and a.mrk2 because all_0_0_0_1 use them.
/// But sometimes we need an opposite. When we deleting all_0_0_0_1 it can be non replicated to other replicas, so we are the only owner of this part.
/// In this case when we will drop all_0_0_0_1 we will drop blobs for all_0_0_0. But it will lead to dataloss. For such case we need to check that other replicas
/// still need parent part.
std::pair<bool, NameSet> getParentLockedBlobs(const ZooKeeperWithFaultInjectionPtr & zookeeper_ptr, const std::string & zero_copy_part_path_prefix, const MergeTreePartInfo & part_info, MergeTreeDataFormatVersion format_version, LoggerPtr log)
{
    NameSet files_not_to_remove;

    /// No mutations -- no hardlinks -- no issues
    if (part_info.mutation == 0)
        return {false, files_not_to_remove};

    /// Getting all zero copy parts
    Strings parts_str;
    zookeeper_ptr->tryGetChildren(zero_copy_part_path_prefix, parts_str);

    /// Parsing infos. It's hard to convert info -> string for old-format merge tree
    /// so storing string as is.
    std::vector<std::pair<MergeTreePartInfo, std::string>> parts_infos;
    for (const auto & part_str : parts_str)
    {
        MergeTreePartInfo parent_candidate_info = MergeTreePartInfo::fromPartName(part_str, format_version);
        parts_infos.emplace_back(parent_candidate_info, part_str);
    }

    /// Sort is important. We need to find our closest parent, like:
    /// for part all_0_0_0_64 we can have parents
    /// all_0_0_0_6 < we need the closest parent, not others
    /// all_0_0_0_1
    /// all_0_0_0
    std::sort(parts_infos.begin(), parts_infos.end());
    std::string part_info_str = part_info.getPartNameV1();

    /// In reverse order to process from bigger to smaller
    for (const auto & [parent_candidate_info, part_candidate_info_str] : parts_infos | std::views::reverse)
    {
        if (parent_candidate_info == part_info)
            continue;

        /// We are mutation child of this parent
        if (part_info.isMutationChildOf(parent_candidate_info))
        {
            LOG_TRACE(log, "Found mutation parent {} for part {}", part_candidate_info_str, part_info_str);
            /// Get hardlinked files
            String files_not_to_remove_str;
            Coordination::Error code;
            zookeeper_ptr->tryGet(fs::path(zero_copy_part_path_prefix) / part_candidate_info_str, files_not_to_remove_str, nullptr, nullptr, &code);
            if (code != Coordination::Error::ZOK)
            {
                LOG_INFO(log, "Cannot get parent files from ZooKeeper on path ({}), error {}, assuming the parent was removed concurrently",
                            (fs::path(zero_copy_part_path_prefix) / part_candidate_info_str).string(), code);
                continue;
            }

            if (!files_not_to_remove_str.empty())
            {
                boost::split(files_not_to_remove, files_not_to_remove_str, boost::is_any_of("\n "));
                LOG_TRACE(log, "Found files not to remove from parent part {}: [{}]", part_candidate_info_str, fmt::join(files_not_to_remove, ", "));
            }
            else
            {
                std::vector<std::string> children;
                code = zookeeper_ptr->tryGetChildren(fs::path(zero_copy_part_path_prefix) / part_candidate_info_str, children);
                if (code != Coordination::Error::ZOK)
                {
                    LOG_INFO(log, "Cannot get parent locks in ZooKeeper on path ({}), error {}, assuming the parent was removed concurrently",
                              (fs::path(zero_copy_part_path_prefix) / part_candidate_info_str).string(), errorMessage(code));
                    continue;
                }

                if (children.size() > 1 || (children.size() == 1 && children[0] != ZeroCopyLock::ZERO_COPY_LOCK_NAME))
                {
                    LOG_TRACE(log, "No files not to remove found for part {} from parent {}", part_info_str, part_candidate_info_str);
                }
                else
                {
                    /// The case when part is actually removed, but some stale replica trying to execute merge/mutation.
                    /// We shouldn't use the part to check hardlinked blobs, it just doesn't exist.
                    LOG_TRACE(log, "Part {} is not parent (only merge/mutation locks exist), refusing to use as parent", part_candidate_info_str);
                    continue;
                }
            }

            return {true, files_not_to_remove};
        }
    }
    LOG_TRACE(log, "No mutation parent found for part {}", part_info_str);
    return {false, files_not_to_remove};
}

}

std::pair<bool, NameSet> StorageReplicatedMergeTree::unlockSharedDataByID(
        String part_id, const String & table_uuid, const MergeTreePartInfo & part_info,
        const String & replica_name_, const std::string & disk_type, const ZooKeeperWithFaultInjectionPtr & zookeeper_ptr, const MergeTreeSettings & settings,
        LoggerPtr logger, const String & zookeeper_path_old, MergeTreeDataFormatVersion data_format_version)
{
    boost::replace_all(part_id, "/", "_");

    auto part_name = part_info.getPartNameV1();

    Strings zc_zookeeper_paths = getZeroCopyPartPath(settings, disk_type, table_uuid, part_name, zookeeper_path_old);

    bool part_has_no_more_locks = true;
    NameSet files_not_to_remove;

    for (const auto & zc_zookeeper_path : zc_zookeeper_paths)
    {
        String files_not_to_remove_str;
        zookeeper_ptr->tryGet(zc_zookeeper_path, files_not_to_remove_str);

        files_not_to_remove.clear();
        if (!files_not_to_remove_str.empty())
            boost::split(files_not_to_remove, files_not_to_remove_str, boost::is_any_of("\n "));

        String zookeeper_part_uniq_node = fs::path(zc_zookeeper_path) / part_id;

        /// Delete our replica node for part from zookeeper (we are not interested in it anymore)
        String zookeeper_part_replica_node = fs::path(zookeeper_part_uniq_node) / replica_name_;

        auto [has_parent, parent_not_to_remove] = getParentLockedBlobs(
            zookeeper_ptr, fs::path(zc_zookeeper_path).parent_path(), part_info, data_format_version, logger);

        files_not_to_remove.insert(parent_not_to_remove.begin(), parent_not_to_remove.end());

        LOG_TRACE(logger, "Removing zookeeper lock {} for part {} (files to keep: [{}])", zookeeper_part_replica_node, part_name, fmt::join(files_not_to_remove, ", "));

        if (auto ec = zookeeper_ptr->tryRemove(zookeeper_part_replica_node); ec != Coordination::Error::ZOK)
        {
            /// Very complex case. It means that lock already doesn't exist when we tried to remove it.
            /// So we don't know are we owner of this part or not. Maybe we just mutated it, renamed on disk and failed to lock in ZK.
            /// But during mutation we can have hardlinks to another part. So it's not Ok to remove blobs of this part if it was mutated.
            if (ec == Coordination::Error::ZNONODE)
            {
                if (has_parent)
                {
                    LOG_INFO(logger, "Lock on path {} for part {} doesn't exist, refuse to remove blobs", zookeeper_part_replica_node, part_name);
                    return {false, {}};
                }
                else
                {
                    LOG_INFO(logger, "Lock on path {} for part {} doesn't exist, but we don't have mutation parent, can remove blobs", zookeeper_part_replica_node, part_name);
                }
            }
            else
            {
                throw zkutil::KeeperException::fromPath(ec, zookeeper_part_replica_node);
            }
        }

        /// Check, maybe we were the last replica and can remove part forever
        Strings children;
        zookeeper_ptr->tryGetChildren(zookeeper_part_uniq_node, children);

        if (!children.empty())
        {
            LOG_TRACE(logger, "Found {} ({}) zookeeper locks for {}", children.size(), fmt::join(children, ", "), zookeeper_part_uniq_node);
            part_has_no_more_locks = false;
            continue;
        }
        else
        {
            LOG_TRACE(logger, "No more children left for {}, will try to remove the whole node", zookeeper_part_uniq_node);
        }

        auto error_code = zookeeper_ptr->tryRemove(zookeeper_part_uniq_node);

        if (error_code == Coordination::Error::ZOK)
        {
            LOG_TRACE(logger, "Removed last parent zookeeper lock {} for part {} with id {}", zookeeper_part_uniq_node, part_name, part_id);
        }
        else if (error_code == Coordination::Error::ZNOTEMPTY)
        {
            LOG_TRACE(logger, "Cannot remove last parent zookeeper lock {} for part {} with id {}, another replica locked part concurrently", zookeeper_part_uniq_node, part_name, part_id);
        }
        else if (error_code == Coordination::Error::ZNONODE)
        {
            LOG_TRACE(logger, "Node with parent zookeeper lock {} for part {} with id {} doesn't exist", zookeeper_part_uniq_node, part_name, part_id);
        }
        else
        {
            throw zkutil::KeeperException::fromPath(error_code, zookeeper_part_uniq_node);
        }


        /// Even when we have lock with same part name, but with different uniq, we can remove files on S3
        children.clear();
        String zookeeper_part_node = fs::path(zookeeper_part_uniq_node).parent_path();
        zookeeper_ptr->tryGetChildren(zookeeper_part_node, children);

        if (children.empty())
        {
            /// Cleanup after last uniq removing
            error_code = zookeeper_ptr->tryRemove(zookeeper_part_node);

            if (error_code == Coordination::Error::ZOK)
            {
                LOG_TRACE(logger, "Removed last parent zookeeper lock {} for part {} (part is finally unlocked)", zookeeper_part_node, part_name);
            }
            else if (error_code == Coordination::Error::ZNOTEMPTY)
            {
                LOG_TRACE(logger, "Cannot remove last parent zookeeper lock {} for part {}, another replica locked part concurrently", zookeeper_part_uniq_node, part_name);
            }
            else if (error_code == Coordination::Error::ZNONODE)
            {
                /// We don't know what to do, because this part can be mutation part
                /// with hardlinked columns. Since we don't have this information (about blobs not to remove)
                /// we refuse to remove blobs.
                LOG_WARNING(logger, "Node with parent zookeeper lock {} for part {} doesn't exist (part was unlocked before), refuse to remove blobs", zookeeper_part_uniq_node, part_name);
                return {false, {}};
            }
            else
            {
                throw zkutil::KeeperException::fromPath(error_code, zookeeper_part_uniq_node);
            }
        }
        else
        {
            /// It's possible that we have two instances of the same part with different blob names of
            /// FILE_FOR_REFERENCES_CHECK aka checksums.txt aka part_unique_id,
            /// and other files in both parts are hardlinks (the same blobs are shared between part instances).
            /// It's possible after unsuccessful attempts to commit a mutated part to zk.
            /// It's not a problem if we have found the mutation parent (so we have files_not_to_remove).
            /// But in rare cases mutations parents could have been already removed (so we don't have the list of hardlinks).

            /// I'm not 100% sure that parent_not_to_remove list cannot be incomplete (when we've found a parent)
            if (part_info.mutation && !has_parent)
                part_has_no_more_locks = false;

            LOG_TRACE(logger, "Can't remove parent zookeeper lock {} for part {}, because children {} ({}) exists (can remove blobs: {})",
                zookeeper_part_node, part_name, children.size(), fmt::join(children, ", "), part_has_no_more_locks);
        }
    }

    return std::make_pair(part_has_no_more_locks, files_not_to_remove);
}


MergeTreeData::MutableDataPartPtr StorageReplicatedMergeTree::tryToFetchIfShared(
    const IMergeTreeDataPart & part,
    const DiskPtr & disk,
    const String & path)
{
    const auto settings = getSettings();
    auto data_source_description = disk->getDataSourceDescription();
    if (!(disk->supportZeroCopyReplication() && settings->allow_remote_fs_zero_copy_replication))
        return nullptr;

    String replica = getSharedDataReplica(part, data_source_description);

    /// We can't fetch part when none replicas have this part on a same type remote disk
    if (replica.empty())
        return nullptr;

    return executeFetchShared(replica, part.name, disk, path);
}

String StorageReplicatedMergeTree::getSharedDataReplica(
    const IMergeTreeDataPart & part, const DataSourceDescription & data_source_description) const
{
    String best_replica;

    zkutil::ZooKeeperPtr zookeeper = tryGetZooKeeper();
    if (!zookeeper)
        return "";

    Strings zc_zookeeper_paths = getZeroCopyPartPath(*getSettings(), data_source_description.toString(), getTableSharedID(), part.name,
            zookeeper_path);

    std::set<String> replicas;

    for (const auto & zc_zookeeper_path : zc_zookeeper_paths)
    {
        Strings ids;
        zookeeper->tryGetChildren(zc_zookeeper_path, ids);

        for (const auto & id : ids)
        {
            String zookeeper_part_uniq_node = fs::path(zc_zookeeper_path) / id;
            Strings id_replicas;
            zookeeper->tryGetChildren(zookeeper_part_uniq_node, id_replicas);
            LOG_TRACE(log, "Found zookeeper replicas for {}: {}", zookeeper_part_uniq_node, id_replicas.size());
            replicas.insert(id_replicas.begin(), id_replicas.end());
        }
    }

    LOG_TRACE(log, "Found zookeeper replicas for part {}: {}", part.name, replicas.size());

    Strings active_replicas;

    /// TODO: Move best replica choose in common method (here is the same code as in StorageReplicatedMergeTree::fetchPartition)

    /// Leave only active replicas.
    active_replicas.reserve(replicas.size());

    for (const String & replica : replicas)
        if ((replica != replica_name) && (zookeeper->exists(fs::path(zookeeper_path) / "replicas" / replica / "is_active")))
            active_replicas.push_back(replica);

    LOG_TRACE(log, "Found zookeeper active replicas for part {}: {}", part.name, active_replicas.size());

    if (active_replicas.empty())
        return "";

    /** You must select the best (most relevant) replica.
    * This is a replica with the maximum `log_pointer`, then with the minimum `queue` size.
    * NOTE This is not exactly the best criteria. It does not make sense to download old partitions,
    *  and it would be nice to be able to choose the replica closest by network.
    * NOTE Of course, there are data races here. You can solve it by retrying.
    */
    Int64 max_log_pointer = -1;
    UInt64 min_queue_size = std::numeric_limits<UInt64>::max();

    for (const String & replica : active_replicas)
    {
        String current_replica_path = fs::path(zookeeper_path) / "replicas" / replica;

        String log_pointer_str = zookeeper->get(fs::path(current_replica_path) / "log_pointer");
        Int64 log_pointer = log_pointer_str.empty() ? 0 : parse<UInt64>(log_pointer_str);

        Coordination::Stat stat;
        zookeeper->get(fs::path(current_replica_path) / "queue", &stat);
        size_t queue_size = stat.numChildren;

        if (log_pointer > max_log_pointer
            || (log_pointer == max_log_pointer && queue_size < min_queue_size))
        {
            max_log_pointer = log_pointer;
            min_queue_size = queue_size;
            best_replica = replica;
        }
    }

    return best_replica;
}

Strings StorageReplicatedMergeTree::getZeroCopyPartPath(
    const MergeTreeSettings & settings, const std::string & disk_type, const String & table_uuid,
    const String & part_name, const String & zookeeper_path_old)
{
    Strings res;

    String zero_copy = fmt::format("zero_copy_{}", disk_type);

    String new_path = fs::path(settings.remote_fs_zero_copy_zookeeper_path.toString()) / zero_copy / table_uuid / part_name;
    res.push_back(std::move(new_path));
    if (settings.remote_fs_zero_copy_path_compatible_mode && !zookeeper_path_old.empty())
    { /// Compatibility mode for cluster with old and new versions
        String old_path = fs::path(zookeeper_path_old) / zero_copy / "shared" / part_name;
        res.push_back(std::move(old_path));
    }

    return res;
}

void StorageReplicatedMergeTree::watchZeroCopyLock(const String & part_name, const DiskPtr & disk)
{
    auto path = getZeroCopyPartPath(part_name, disk);
    if (path)
    {
        auto zookeeper = getZooKeeper();
        auto lock_path = fs::path(*path) / "part_exclusive_lock";
        LOG_TEST(log, "Adding zero-copy lock on {}", lock_path);
        /// Looks ugly, but we cannot touch any storage fields inside Watch callback
        /// because it could lead to use-after-free (storage dropped and watch triggered)
        std::shared_ptr<std::atomic<bool>> flag = std::make_shared<std::atomic<bool>>(true);
        std::string replica;
        bool exists = zookeeper->tryGetWatch(lock_path, replica, nullptr, [flag] (const Coordination::WatchResponse &)
        {
            *flag = false;
        });

        if (exists)
        {
            std::lock_guard lock(existing_zero_copy_locks_mutex);
            existing_zero_copy_locks[lock_path] = ZeroCopyLockDescription{replica, flag};
        }
    }
}

bool StorageReplicatedMergeTree::checkZeroCopyLockExists(const String & part_name, const DiskPtr & disk, String & lock_replica)
{
    auto path = getZeroCopyPartPath(part_name, disk);

    std::lock_guard lock(existing_zero_copy_locks_mutex);
    /// Cleanup abandoned locks during each check. The set of locks is small and this is quite fast loop.
    /// Also it's hard to properly remove locks because we can execute replication queue
    /// in arbitrary order and some parts can be replaced by covering parts without merges.
    for (auto it = existing_zero_copy_locks.begin(); it != existing_zero_copy_locks.end();)
    {
        if (*it->second.exists)
            ++it;
        else
        {
            LOG_TEST(log, "Removing zero-copy lock on {}", it->first);
            it = existing_zero_copy_locks.erase(it);
        }
    }

    if (path)
    {
        auto lock_path = fs::path(*path) / "part_exclusive_lock";
        if (auto it = existing_zero_copy_locks.find(lock_path); it != existing_zero_copy_locks.end())
        {
            lock_replica = it->second.replica;
            if (*it->second.exists)
            {
                LOG_TEST(log, "Zero-copy lock on path {} exists", it->first);
                return true;
            }
        }

        LOG_TEST(log, "Zero-copy lock on path {} doesn't exist", lock_path);
    }

    return false;
}

std::optional<String> StorageReplicatedMergeTree::getZeroCopyPartPath(const String & part_name, const DiskPtr & disk)
{
    if (!disk || !disk->supportZeroCopyReplication())
        return std::nullopt;

    return getZeroCopyPartPath(*getSettings(), disk->getDataSourceDescription().toString(), getTableSharedID(), part_name, zookeeper_path)[0];
}

bool StorageReplicatedMergeTree::waitZeroCopyLockToDisappear(const ZeroCopyLock & lock, size_t milliseconds_to_wait)
{
    if (lock.isLocked())
        return true;

    if (partial_shutdown_called.load(std::memory_order_relaxed))
        return true;

    auto lock_path = lock.lock->getLockPath();
    zkutil::ZooKeeperPtr zookeeper = tryGetZooKeeper();
    if (!zookeeper)
        return true;

    Stopwatch time_waiting;
    const auto & stop_waiting = [&]()
    {
        bool timeout_exceeded = milliseconds_to_wait < time_waiting.elapsedMilliseconds();
        return partial_shutdown_called.load(std::memory_order_relaxed) || is_readonly.load(std::memory_order_relaxed) || timeout_exceeded;
    };

    return zookeeper->waitForDisappear(lock_path, stop_waiting);
}

std::optional<ZeroCopyLock> StorageReplicatedMergeTree::tryCreateZeroCopyExclusiveLock(const String & part_name, const DiskPtr & disk)
{
    if (!disk || !disk->supportZeroCopyReplication())
        return std::nullopt;

    if (partial_shutdown_called.load(std::memory_order_relaxed) || is_readonly.load(std::memory_order_relaxed))
        return std::nullopt;

    zkutil::ZooKeeperPtr zookeeper = tryGetZooKeeper();
    if (!zookeeper)
        return std::nullopt;

    String zc_zookeeper_path = *getZeroCopyPartPath(part_name, disk);

    /// Just recursively create ancestors for lock
    zookeeper->createAncestors(zc_zookeeper_path + "/");

    /// Create actual lock
    ZeroCopyLock lock(zookeeper, zc_zookeeper_path, replica_name);
    lock.lock->tryLock();
    return lock;
}

String StorageReplicatedMergeTree::findReplicaHavingPart(
    const String & part_name, const String & zookeeper_path_, zkutil::ZooKeeper::Ptr zookeeper_ptr)
{
    Strings replicas = zookeeper_ptr->getChildren(fs::path(zookeeper_path_) / "replicas");

    /// Select replicas in uniformly random order.
    std::shuffle(replicas.begin(), replicas.end(), thread_local_rng);

    for (const String & replica : replicas)
    {
        if (zookeeper_ptr->exists(fs::path(zookeeper_path_) / "replicas" / replica / "parts" / part_name)
            && zookeeper_ptr->exists(fs::path(zookeeper_path_) / "replicas" / replica / "is_active"))
            return fs::path(zookeeper_path_) / "replicas" / replica;
    }

    return {};
}


bool StorageReplicatedMergeTree::checkIfDetachedPartExists(const String & part_name)
{
    fs::directory_iterator dir_end;
    for (const std::string & path : getDataPaths())
        for (fs::directory_iterator dir_it{fs::path(path) / DETACHED_DIR_NAME}; dir_it != dir_end; ++dir_it)
            if (dir_it->path().filename().string() == part_name)
                return true;
    return false;
}


bool StorageReplicatedMergeTree::checkIfDetachedPartitionExists(const String & partition_name)
{
    fs::directory_iterator dir_end;

    for (const std::string & path : getDataPaths())
    {
        for (fs::directory_iterator dir_it{fs::path(path) / DETACHED_DIR_NAME}; dir_it != dir_end; ++dir_it)
        {
            const String file_name = dir_it->path().filename().string();
            auto part_info = MergeTreePartInfo::tryParsePartName(file_name, format_version);

            if (part_info && part_info->partition_id == partition_name)
                return true;
        }
    }
    return false;
}


bool StorageReplicatedMergeTree::createEmptyPartInsteadOfLost(zkutil::ZooKeeperPtr zookeeper, const String & lost_part_name)
{
    LOG_INFO(log, "Going to replace lost part {} with empty part", lost_part_name);

    auto new_part_info = MergeTreePartInfo::fromPartName(lost_part_name, format_version);
    auto metadata_snapshot = getInMemoryMetadataPtr();

    MergeTreePartition partition;
    {
        DataPartsLock lock = lockParts();

        auto parts_in_partition = getDataPartsPartitionRange(new_part_info.partition_id);
        if (!parts_in_partition.empty())
        {
            partition = (*parts_in_partition.begin())->partition;
        }
        else if (auto parsed_partition = MergeTreePartition::tryParseValueFromID(
                     new_part_info.partition_id,
                     metadata_snapshot->getPartitionKey().sample_block))
        {
            partition = MergeTreePartition(*parsed_partition);
        }
        else
        {
            LOG_WARNING(log, "Empty part {} is not created instead of lost part because there are no parts in partition {} (it's empty), "
                             "resolve this manually using DROP/DETACH PARTITION.", lost_part_name, new_part_info.partition_id);
            return false;
        }
    }

    auto [new_data_part, tmp_dir_holder] = createEmptyPart(new_part_info, partition, lost_part_name, NO_TRANSACTION_PTR);
    new_data_part->setName(lost_part_name);

    try
    {
        MergeTreeData::Transaction transaction(*this, NO_TRANSACTION_RAW);
        auto replaced_parts = renameTempPartAndReplace(new_data_part, transaction);

        if (!replaced_parts.empty())
        {
            Strings part_names;
            for (const auto & part : replaced_parts)
                part_names.emplace_back(part->name);

            /// Why this exception is not a LOGICAL_ERROR? Because it's possible
            /// to have some source parts for the lost part if replica currently
            /// cloning from another replica, but source replica lost covering
            /// part and finished MERGE_PARTS before clone. It's an extremely
            /// rare case and it's unclear how to resolve it better. Eventually
            /// source replica will replace lost part with empty part and we
            /// will fetch this empty part instead of our source parts. This
            /// will make replicas consistent, but some data will be lost.
            throw Exception(ErrorCodes::INCORRECT_DATA,
                            "Tried to create empty part {}, but it replaces existing parts {}.",
                            lost_part_name, fmt::join(part_names, ", "));
        }

        lockSharedData(*new_data_part, false, {});

        while (true)
        {
            if (shutdown_called || partial_shutdown_called)
                throw Exception(ErrorCodes::ABORTED, "Cannot create an empty part because shutdown called");

            /// We should be careful when creating an empty part, because we are not sure that this part is still needed.
            /// For example, it's possible that part (or partition) was dropped (or replaced) concurrently.
            /// We can enqueue part for check from DataPartExchange or SelectProcessor
            /// and it's hard to synchronize it with ReplicatedMergeTreeQueue and PartCheckThread...
            /// But at least we can ignore parts that are definitely not needed according to virtual parts and drop ranges.
            auto pred = queue.getMergePredicate(zookeeper, PartitionIdsHint{new_part_info.partition_id});
            String covering_virtual = pred.getCoveringVirtualPart(lost_part_name);
            if (covering_virtual.empty())
            {
                LOG_WARNING(log, "Will not create empty part instead of lost {}, because there's no covering part in replication queue", lost_part_name);
                return false;
            }
            MergeTreePartInfo drop_info;
            if (pred.isGoingToBeDropped(MergeTreePartInfo::fromPartName(lost_part_name, format_version), &drop_info))
            {
                LOG_WARNING(log, "Will not create empty part instead of lost {}, "
                                 "because it's going to be removed (by range {})",
                            lost_part_name, drop_info.getPartNameForLogs());
                return false;
            }

            Coordination::Requests ops;
            Coordination::Stat replicas_stat;
            auto replicas_path = fs::path(zookeeper_path) / "replicas";
            Strings replicas = zookeeper->getChildren(replicas_path, &replicas_stat);

            ops.emplace_back(zkutil::makeCheckRequest(zookeeper_path + "/log", pred.getVersion()));

            /// In rare cases new replica can appear during check
            ops.emplace_back(zkutil::makeCheckRequest(replicas_path, replicas_stat.version));

            for (const String & replica : replicas)
            {
                String current_part_path = fs::path(zookeeper_path) / "replicas" / replica / "parts" / lost_part_name;

                /// We must be sure that this part doesn't exist on other replicas
                if (!zookeeper->exists(current_part_path))
                {
                    zkutil::addCheckNotExistsRequest(ops, *zookeeper, current_part_path);
                }
                else
                {
                    throw Exception(ErrorCodes::DUPLICATE_DATA_PART,
                                    "Part {} already exists on replica {} on path {}",
                                    lost_part_name, replica, current_part_path);
                }
            }

            /// Two replicas may try to commit an empty part simultaneously, so some lost part may be counted twice in lost_part_count.
            /// Ensure that we are the first replica who commits that part.
            size_t num_check_ops_unused;
            bool part_found = getOpsToCheckPartChecksumsAndCommit(std::make_shared<ZooKeeperWithFaultInjection>(zookeeper),
                new_data_part, /*hardlinked_files*/ {}, /*replace_zero_copy_lock*/ true, ops, num_check_ops_unused);
            if (part_found)
                throw Exception(ErrorCodes::DUPLICATE_DATA_PART, "Found part on another replica, probably it was already replaced");

            /// Increment lost_part_count
            auto lost_part_count_path = fs::path(zookeeper_path) / "lost_part_count";
            Coordination::Stat lost_part_count_stat;
            String lost_part_count_str;
            if (zookeeper->tryGet(lost_part_count_path, lost_part_count_str, &lost_part_count_stat))
            {
                UInt64 lost_part_count = lost_part_count_str.empty() ? 0 : parse<UInt64>(lost_part_count_str);
                ops.emplace_back(zkutil::makeSetRequest(lost_part_count_path, toString(lost_part_count + 1), lost_part_count_stat.version));
            }
            else
            {
                ops.emplace_back(zkutil::makeCreateRequest(lost_part_count_path, "1", zkutil::CreateMode::Persistent));
            }

            ThreadFuzzer::maybeInjectSleep();

            Coordination::Responses responses;
            auto code = zookeeper->tryMulti(ops, responses, /* check_session_valid */ true);
            if (code == Coordination::Error::ZOK)
            {
                transaction.commit();
                break;
            }
            else if (code == Coordination::Error::ZBADVERSION)
            {
                LOG_INFO(log, "Looks like log was updated or new replica appeared while creating new empty part, will retry");
            }
            else
            {
                zkutil::KeeperMultiException::check(code, ops, responses);
            }
        }
    }
    catch (const Exception & ex)
    {
        LOG_WARNING(log, "Cannot commit empty part {} with error {}", lost_part_name, ex.displayText());
        return false;
    }

    LOG_INFO(log, "Created empty part {} instead of lost part", lost_part_name);

    return true;
}

void StorageReplicatedMergeTree::getZeroCopyLockNodeCreateOps(
    const ZooKeeperWithFaultInjectionPtr & zookeeper, const String & zookeeper_node, Coordination::Requests & requests,
    int32_t mode, bool replace_existing_lock,
    const String & path_to_set_hardlinked_files, const NameSet & hardlinked_files)
{

    /// Ephemeral locks can be created only when we fetch shared data.
    /// So it never require to create ancestors. If we create them
    /// race condition with source replica drop is possible.
    if (mode == zkutil::CreateMode::Persistent)
        zookeeper->checkExistsAndGetCreateAncestorsOps(zookeeper_node, requests);

    if (replace_existing_lock && zookeeper->exists(zookeeper_node))
    {
        requests.emplace_back(zkutil::makeRemoveRequest(zookeeper_node, -1));
        requests.emplace_back(zkutil::makeCreateRequest(zookeeper_node, "", mode));
        if (!path_to_set_hardlinked_files.empty() && !hardlinked_files.empty())
        {
            std::string data = boost::algorithm::join(hardlinked_files, "\n");
            /// List of files used to detect hardlinks. path_to_set_hardlinked_files --
            /// is a path to source part zero copy node. During part removal hardlinked
            /// files will be left for source part.
            requests.emplace_back(zkutil::makeSetRequest(path_to_set_hardlinked_files, data, -1));
        }
    }
    else
    {
        Coordination::Requests ops;
        if (!path_to_set_hardlinked_files.empty() && !hardlinked_files.empty())
        {
            std::string data = boost::algorithm::join(hardlinked_files, "\n");
            /// List of files used to detect hardlinks. path_to_set_hardlinked_files --
            /// is a path to source part zero copy node. During part removal hardlinked
            /// files will be left for source part.
            requests.emplace_back(zkutil::makeSetRequest(path_to_set_hardlinked_files, data, -1));
        }
        requests.emplace_back(zkutil::makeCreateRequest(zookeeper_node, "", mode));
    }
}


void StorageReplicatedMergeTree::createZeroCopyLockNode(
    const ZooKeeperWithFaultInjectionPtr & zookeeper, const String & zookeeper_node, int32_t mode,
    bool replace_existing_lock, const String & path_to_set_hardlinked_files, const NameSet & hardlinked_files)
{
    /// In rare case other replica can remove path between createAncestors and createIfNotExists
    /// So we make up to 5 attempts

    auto is_ephemeral = [&](const String & node_path) -> bool
    {
        String dummy_res;
        Coordination::Stat node_stat;
        if (zookeeper->tryGet(node_path, dummy_res, &node_stat))
            return node_stat.ephemeralOwner;
        return false;
    };

    bool created = false;
    for (int attempts = 5; attempts > 0; --attempts)
    {
        Coordination::Requests ops;
        Coordination::Responses responses;
        getZeroCopyLockNodeCreateOps(zookeeper, zookeeper_node, ops, mode, replace_existing_lock, path_to_set_hardlinked_files, hardlinked_files);
        auto error = zookeeper->tryMulti(ops, responses);
        if (error == Coordination::Error::ZOK)
        {
            created = true;
            break;
        }
        else if (mode == zkutil::CreateMode::Persistent)
        {
            if (error == Coordination::Error::ZNONODE)
                continue;

            if (error == Coordination::Error::ZNODEEXISTS)
            {
                if (is_ephemeral(zookeeper_node))
                    throw Exception(ErrorCodes::LOGICAL_ERROR, "Node {} already exists, but it is ephemeral", zookeeper_node);

                size_t failed_op = zkutil::getFailedOpIndex(error, responses);
                /// Part was locked before, unfortunately it's possible during moves
                if (ops[failed_op]->getPath() == zookeeper_node)
                {
                    created = true;
                    break;
                }
                continue;
            }
        }
        else if (mode == zkutil::CreateMode::Ephemeral)
        {
            /// It is super rare case when we had part, but it was lost and we were unable to unlock it from keeper.
            /// Now we are trying to fetch it from other replica and unlocking.
            if (error == Coordination::Error::ZNODEEXISTS)
            {
                size_t failed_op = zkutil::getFailedOpIndex(error, responses);
                if (ops[failed_op]->getPath() == zookeeper_node)
                {
                    LOG_WARNING(getLogger("ZeroCopyLocks"), "Replacing persistent lock with ephemeral for path {}. It can happen only in case of local part loss", zookeeper_node);
                    replace_existing_lock = true;
                    continue;
                }
            }
        }

        zkutil::KeeperMultiException::check(error, ops, responses);
    }

    if (!created)
    {
        String mode_str = mode == zkutil::CreateMode::Persistent ? "persistent" : "ephemeral";
        throw Exception(ErrorCodes::NOT_FOUND_NODE,
                        "Cannot create {} zero copy lock {} because part was unlocked from zookeeper",
                        mode_str, zookeeper_node);
    }
}

bool StorageReplicatedMergeTree::removeDetachedPart(DiskPtr disk, const String & path, const String & part_name)
{
    auto settings_ptr = getSettings();
    if (disk->supportZeroCopyReplication() && settings_ptr->allow_remote_fs_zero_copy_replication)
    {
        String table_id = getTableSharedID();
        return removeSharedDetachedPart(disk, path, part_name, table_id, replica_name, zookeeper_path, getContext(), current_zookeeper);
    }

    disk->removeRecursive(path);

    return false;
}


bool StorageReplicatedMergeTree::removeSharedDetachedPart(DiskPtr disk, const String & path, const String & part_name, const String & table_uuid,
    const String & detached_replica_name, const String & detached_zookeeper_path, const ContextPtr & local_context, const zkutil::ZooKeeperPtr & zookeeper)
{
    bool keep_shared = false;

    NameSet files_not_to_remove;

    // zero copy replication is only available since format version 1 so we can safely use it here
    auto part_info = DetachedPartInfo::parseDetachedPartName(disk, part_name, MERGE_TREE_DATA_MIN_FORMAT_VERSION_WITH_CUSTOM_PARTITIONING);
    if (!part_info.valid_name)
        throw Exception(ErrorCodes::BAD_DATA_PART_NAME, "Invalid detached part name {} on disk {}", path, disk->getName());

    fs::path checksums = fs::path(path) / IMergeTreeDataPart::FILE_FOR_REFERENCES_CHECK;
    if (disk->exists(checksums))
    {
        if (disk->getRefCount(checksums) == 0)
        {
            String id = disk->getUniqueId(checksums);
            bool can_remove = false;
            std::tie(can_remove, files_not_to_remove) = StorageReplicatedMergeTree::unlockSharedDataByID(
                id, table_uuid, part_info,
                detached_replica_name,
                disk->getDataSourceDescription().toString(),
                std::make_shared<ZooKeeperWithFaultInjection>(zookeeper), local_context->getReplicatedMergeTreeSettings(),
                getLogger("StorageReplicatedMergeTree"),
                detached_zookeeper_path,
                MERGE_TREE_DATA_MIN_FORMAT_VERSION_WITH_CUSTOM_PARTITIONING);

            keep_shared = !can_remove;
        }
        else
            keep_shared = true;
    }

    disk->removeSharedRecursive(path, keep_shared, files_not_to_remove);

    return keep_shared;
}


void StorageReplicatedMergeTree::createAndStoreFreezeMetadata(DiskPtr disk, DataPartPtr, String backup_part_path) const
{
    if (disk->supportZeroCopyReplication())
    {
        FreezeMetaData meta;
        meta.fill(*this);
        meta.save(disk, backup_part_path);
    }
}


void StorageReplicatedMergeTree::adjustCreateQueryForBackup(ASTPtr & create_query) const
{
    try
    {
        /// Try to adjust the create query using values from ZooKeeper.
        auto zookeeper = getZooKeeper();
        auto columns_from_entry = ColumnsDescription::parse(zookeeper->get(fs::path(zookeeper_path) / "columns"));
        auto metadata_from_entry = ReplicatedMergeTreeTableMetadata::parse(zookeeper->get(fs::path(zookeeper_path) / "metadata"));

        auto current_metadata = getInMemoryMetadataPtr();
        auto metadata_diff = ReplicatedMergeTreeTableMetadata(*this, current_metadata).checkAndFindDiff(metadata_from_entry, current_metadata->getColumns(), getContext());
        auto adjusted_metadata = metadata_diff.getNewMetadata(columns_from_entry, getContext(), *current_metadata);
        applyMetadataChangesToCreateQuery(create_query, adjusted_metadata);
    }
    catch (...)
    {
        /// We can continue making a backup with non-adjusted query.
        tryLogCurrentException(log, "Failed to adjust the create query of this table for backup");
    }
}

void StorageReplicatedMergeTree::backupData(
    BackupEntriesCollector & backup_entries_collector, const String & data_path_in_backup, const std::optional<ASTs> & partitions)
{
    /// First we generate backup entries in the same way as an ordinary MergeTree does.
    /// But then we don't add them to the BackupEntriesCollector right away,
    /// because we need to coordinate them with other replicas (other replicas can have better parts).

    const auto & backup_settings = backup_entries_collector.getBackupSettings();
    const auto & read_settings = backup_entries_collector.getReadSettings();
    auto local_context = backup_entries_collector.getContext();
    auto zookeeper_retries_info = backup_entries_collector.getZooKeeperRetriesInfo();

    DataPartsVector data_parts;
    if (partitions)
        data_parts = getVisibleDataPartsVectorInPartitions(local_context, getPartitionIDsFromQuery(*partitions, local_context));
    else
        data_parts = getVisibleDataPartsVector(local_context);

    auto parts_backup_entries = backupParts(data_parts, /* data_path_in_backup */ "", backup_settings, read_settings, local_context);

    auto coordination = backup_entries_collector.getBackupCoordination();

    coordination->addReplicatedDataPath(full_zookeeper_path, data_path_in_backup);

    using PartNameAndChecksum = IBackupCoordination::PartNameAndChecksum;
    std::vector<PartNameAndChecksum> part_names_with_hashes;
    part_names_with_hashes.reserve(parts_backup_entries.size());
    for (const auto & part_backup_entries : parts_backup_entries)
        part_names_with_hashes.emplace_back(PartNameAndChecksum{part_backup_entries.part_name, part_backup_entries.part_checksum});

    /// Send our list of part names to the coordination (to compare with other replicas).
    coordination->addReplicatedPartNames(full_zookeeper_path, getStorageID().getFullTableName(), getReplicaName(), part_names_with_hashes);

    /// Send a list of mutations to the coordination too (we need to find the mutations which are not finished for added part names).
    {
        const fs::path mutations_node_path = fs::path(zookeeper_path) / "mutations";
        zkutil::ZooKeeperPtr zookeeper;

        bool exists = false;
        Strings mutation_ids;
        {
            ZooKeeperRetriesControl retries_ctl("getMutations", log.load(), zookeeper_retries_info, nullptr);
            retries_ctl.retryLoop([&]()
            {
                if (!zookeeper || zookeeper->expired())
                    zookeeper = local_context->getZooKeeper();
                exists = (zookeeper->tryGetChildren(mutations_node_path, mutation_ids) == Coordination::Error::ZOK);
            });
        }

        if (exists)
        {
            std::vector<IBackupCoordination::MutationInfo> mutation_infos;
            mutation_infos.reserve(mutation_ids.size());

            for (const auto & mutation_id : mutation_ids)
            {
                bool mutation_id_exists = false;
                String mutation;

                ZooKeeperRetriesControl retries_ctl("getMutation", log.load(), zookeeper_retries_info, nullptr);
                retries_ctl.retryLoop([&]()
                {
                    if (!zookeeper || zookeeper->expired())
                        zookeeper = local_context->getZooKeeper();
                    mutation_id_exists = zookeeper->tryGet(mutations_node_path / mutation_id, mutation);
                });

                if (mutation_id_exists)
                    mutation_infos.emplace_back(IBackupCoordination::MutationInfo{mutation_id, mutation});
            }

            if (!mutation_infos.empty())
                coordination->addReplicatedMutations(full_zookeeper_path, getStorageID().getFullTableName(), getReplicaName(), mutation_infos);
        }
    }

    /// This task will be executed after all replicas have collected their parts and the coordination is ready to
    /// give us the final list of parts to add to the BackupEntriesCollector.
    auto post_collecting_task = [my_full_zookeeper_path = full_zookeeper_path,
                                 my_replica_name = getReplicaName(),
                                 coordination,
                                 my_parts_backup_entries = std::move(parts_backup_entries),
                                 &backup_entries_collector]()
    {
        Strings data_paths = coordination->getReplicatedDataPaths(my_full_zookeeper_path);
        std::vector<fs::path> data_paths_fs;
        data_paths_fs.reserve(data_paths.size());
        for (const auto & data_path : data_paths)
            data_paths_fs.push_back(data_path);

        Strings part_names = coordination->getReplicatedPartNames(my_full_zookeeper_path, my_replica_name);
        std::unordered_set<std::string_view> part_names_set{part_names.begin(), part_names.end()};

        for (const auto & part_backup_entries : my_parts_backup_entries)
        {
            if (part_names_set.contains(part_backup_entries.part_name))
            {
                for (const auto & [relative_path, backup_entry] : part_backup_entries.backup_entries)
                    for (const auto & data_path : data_paths_fs)
                        backup_entries_collector.addBackupEntry(data_path / relative_path, backup_entry);
            }
        }

        auto mutation_infos = coordination->getReplicatedMutations(my_full_zookeeper_path, my_replica_name);
        for (const auto & mutation_info : mutation_infos)
        {
            auto backup_entry = ReplicatedMergeTreeMutationEntry::parse(mutation_info.entry, mutation_info.id).backup();
            for (const auto & data_path : data_paths_fs)
                backup_entries_collector.addBackupEntry(data_path / "mutations" / (mutation_info.id + ".txt"), backup_entry);
        }
    };

    backup_entries_collector.addPostTask(post_collecting_task);
}

void StorageReplicatedMergeTree::restoreDataFromBackup(RestorerFromBackup & restorer, const String & data_path_in_backup, const std::optional<ASTs> & partitions)
{
    if (!restorer.getRestoreCoordination()->acquireInsertingDataIntoReplicatedTable(full_zookeeper_path))
    {
        /// Other replica is already restoring the data of this table.
        /// We'll get them later due to replication, it's not necessary to read it from the backup.
        return;
    }

    if (!restorer.isNonEmptyTableAllowed())
    {
        bool empty = !getTotalActiveSizeInBytes();
        if (empty)
        {
            /// New parts could be in the replication queue but not fetched yet.
            /// In that case we consider the table as not empty.
            ReplicatedTableStatus status;
            getStatus(status, /* with_zk_fields = */ false);
            if (status.queue.inserts_in_queue)
                empty = false;
        }
        auto backup = restorer.getBackup();
        if (!empty && backup->hasFiles(data_path_in_backup))
            RestorerFromBackup::throwTableIsNotEmpty(getStorageID());
    }

    restorePartsFromBackup(restorer, data_path_in_backup, partitions);
}

void StorageReplicatedMergeTree::attachRestoredParts(MutableDataPartsVector && parts)
{
    auto metadata_snapshot = getInMemoryMetadataPtr();

    auto sink = std::make_shared<ReplicatedMergeTreeSink>(
        *this, metadata_snapshot, /* quorum */ 0, /* quorum_timeout_ms */ 0, /* max_parts_per_block */ 0, /* quorum_parallel */ false,
        /* deduplicate */ false, /* majority_quorum */ false, getContext(), /* is_attach */ true, /* allow_attach_while_readonly */ false);

    for (auto part : parts)
        sink->writeExistingPart(part);
}

ReplicatedMergeTreeClusterPartitions StorageReplicatedMergeTree::getClusterPartitions() const
{
    if (cluster.has_value())
        return cluster->getClusterPartitions();
    return {};
}

template std::optional<EphemeralLockInZooKeeper> StorageReplicatedMergeTree::allocateBlockNumber<String>(
    const String & partition_id,
    const ZooKeeperWithFaultInjectionPtr & zookeeper,
    const String & zookeeper_block_id_path,
    const String & zookeeper_path_prefix) const;

template std::optional<EphemeralLockInZooKeeper> StorageReplicatedMergeTree::allocateBlockNumber<std::vector<String>>(
    const String & partition_id,
    const ZooKeeperWithFaultInjectionPtr & zookeeper,
    const std::vector<String> & zookeeper_block_id_path,
    const String & zookeeper_path_prefix) const;

}<|MERGE_RESOLUTION|>--- conflicted
+++ resolved
@@ -335,7 +335,7 @@
     , replicated_sends_throttler(std::make_shared<Throttler>(getSettings()->max_replicated_sends_network_bandwidth, getContext()->getReplicatedSendsThrottler()))
 {
     if (getSettings()->cluster)
-        cluster.emplace(*this);
+        replicated_cluster.emplace(*this);
 
     initializeDirectoriesAndFormatVersion(relative_data_path_, LoadingStrictnessLevel::ATTACH <= mode, date_column_name);
     /// We create and deactivate all tasks for consistency.
@@ -934,8 +934,8 @@
         ops.emplace_back(zkutil::makeCreateRequest(replica_path + "/creator_info", toString(getStorageID().uuid) + "|" + toString(ServerUUID::get()),
             zkutil::CreateMode::Persistent));
 
-        if (cluster.has_value())
-            cluster->addCreateOps(ops);
+        if (replicated_cluster.has_value())
+            replicated_cluster->addCreateOps(ops);
 
         Coordination::Responses responses;
         auto code = zookeeper->tryMulti(ops, responses);
@@ -1087,8 +1087,8 @@
         ops.emplace_back(zkutil::makeCreateRequest(replica_path + "/creator_info", creator_info,
             zkutil::CreateMode::Persistent));
 
-        if (cluster.has_value())
-            cluster->addCreateReplicaOps(ops);
+        if (replicated_cluster.has_value())
+            replicated_cluster->addCreateReplicaOps(ops);
 
         /// Check version of /replicas to see if there are any replicas created at the same moment of time.
         ops.emplace_back(zkutil::makeSetRequest(zookeeper_path + "/replicas", "last added replica: " + replica_name, replicas_stat.version));
@@ -1238,14 +1238,14 @@
             log.load(),
             getSettings(),
             &has_metadata_in_zookeeper,
-            cluster.has_value() ? &cluster.value() : nullptr);
+            replicated_cluster.has_value() ? &replicated_cluster.value() : nullptr);
         if (last_replica_dropped)
             dropZookeeperZeroCopyLockPaths(zookeeper, zero_copy_locks_paths, log.load());
     }
 }
 
 bool StorageReplicatedMergeTree::dropReplica(zkutil::ZooKeeperPtr zookeeper, const String & zookeeper_path, const String & replica,
-                                             LoggerPtr logger, MergeTreeSettingsPtr table_settings, std::optional<bool> * has_metadata_out, ReplicatedMergeTreeCluster * cluster)
+                                             LoggerPtr logger, MergeTreeSettingsPtr table_settings, std::optional<bool> * has_metadata_out, ReplicatedMergeTreeCluster * replicated_cluster)
 {
     if (zookeeper->expired())
         throw Exception(ErrorCodes::TABLE_WAS_NOT_DROPPED, "Table was not dropped because ZooKeeper session has expired.");
@@ -1288,8 +1288,8 @@
         for (const auto & node : flat_nodes)
             ops.emplace_back(zkutil::makeRemoveRequest(remote_replica_path + "/" + node, -1));
 
-        if (cluster)
-            cluster->addRemoveReplicaOps(zookeeper, ops);
+        if (replicated_cluster)
+            replicated_cluster->addRemoveReplicaOps(zookeeper, ops);
 
         ops.emplace_back(zkutil::makeRemoveRequest(remote_replica_path + "/columns", -1));
         ops.emplace_back(zkutil::makeRemoveRequest(remote_replica_path + "/is_lost", -1));
@@ -1342,8 +1342,8 @@
     Coordination::Responses responses;
     String drop_lock_path = zookeeper_path + "/dropped/lock";
     ops.emplace_back(zkutil::makeRemoveRequest(zookeeper_path + "/replicas", -1));
-    if (cluster)
-        cluster->addDropOps(ops);
+    if (replicated_cluster)
+        replicated_cluster->addDropOps(ops);
     ops.emplace_back(zkutil::makeCreateRequest(zookeeper_path + "/dropped", "", zkutil::CreateMode::Persistent));
     ops.emplace_back(zkutil::makeCreateRequest(drop_lock_path, "", zkutil::CreateMode::Ephemeral));
     Coordination::Error code = zookeeper->tryMulti(ops, responses);
@@ -1393,7 +1393,7 @@
 
     flushAndPrepareForShutdown();
     partialShutdown();
-    cluster->dropReplica(local_context);
+    replicated_cluster->dropReplica(local_context);
 }
 
 bool StorageReplicatedMergeTree::removeTableNodesFromZooKeeper(zkutil::ZooKeeperPtr zookeeper,
@@ -1984,8 +1984,8 @@
             /// deterministic, i.e. what if the partition already exists and
             /// incorrect (i.e. re-assigned on this local node), need to check
             /// this.
-            if (cluster.has_value())
-                cluster->loadPartitionFromCoordinator(part->info.partition_id);
+            if (replicated_cluster.has_value())
+                replicated_cluster->loadPartitionFromCoordinator(part->info.partition_id);
 
             return transaction.commit();
         }
@@ -2160,9 +2160,9 @@
             executeClonePartFromShard(entry);
             return true;
         case LogEntry::CLUSTER_SYNC:
-            if (!cluster.has_value())
+            if (!replicated_cluster.has_value())
                 throw Exception(ErrorCodes::LOGICAL_ERROR, "Cluster mode is not enabled to process {} log entry", static_cast<int>(entry.type));
-            cluster->sync();
+            replicated_cluster->sync();
             return true;
         default:
             throw Exception(ErrorCodes::LOGICAL_ERROR, "Unexpected log entry type: {}", static_cast<int>(entry.type));
@@ -4079,9 +4079,9 @@
     String partition_id = MergeTreePartInfo::fromPartName(merged_name, format_version).partition_id;
     Strings partition_replicas;
     int partition_version = -1;
-    if (cluster.has_value())
-    {
-        const auto & partition = cluster->getClusterPartition(partition_id);
+    if (replicated_cluster.has_value())
+    {
+        const auto & partition = replicated_cluster->getClusterPartition(partition_id);
         partition_replicas = partition.getAllReplicas();
         partition_version = partition.getVersion();
     }
@@ -4101,7 +4101,7 @@
     for (const auto & part : parts)
         entry.source_parts.push_back(part->name);
 
-    if (cluster.has_value())
+    if (replicated_cluster.has_value())
         entry.replicas = partition_replicas;
 
     Coordination::Requests ops;
@@ -4114,7 +4114,7 @@
     ops.emplace_back(zkutil::makeSetRequest(
         fs::path(zookeeper_path) / "log", "", log_version)); /// Check and update version.
 
-    if (cluster.has_value())
+    if (replicated_cluster.has_value())
     {
         /// Ensure that partition version is up-to-date, otherwise replicas is out of sync.
         ops.emplace_back(zkutil::makeCheckRequest(
@@ -4156,9 +4156,9 @@
 
     Strings partition_replicas;
     int partition_version = -1;
-    if (cluster.has_value())
-    {
-        const auto & partition = cluster->getClusterPartition(part.info.partition_id);
+    if (replicated_cluster.has_value())
+    {
+        const auto & partition = replicated_cluster->getClusterPartition(part.info.partition_id);
         /// NOTE: we cannot use all replicas here, because there is no proper
         /// sync between queue.load() and queue.pullLogsToQueue(), and so if
         /// here:
@@ -4212,7 +4212,7 @@
     entry.create_time = time(nullptr);
     entry.alter_version = alter_version;
 
-    if (cluster.has_value())
+    if (replicated_cluster.has_value())
         entry.replicas = partition_replicas;
 
     Coordination::Requests ops;
@@ -4225,7 +4225,7 @@
     ops.emplace_back(zkutil::makeSetRequest(
         fs::path(zookeeper_path) / "log", "", log_version)); /// Check and update version.
 
-    if (cluster.has_value())
+    if (replicated_cluster.has_value())
     {
         ops.emplace_back(zkutil::makeCheckRequest(
             fs::path(zookeeper_path) / "block_numbers" / part.info.partition_id, partition_version));
@@ -5397,8 +5397,8 @@
     if (shutdown_prepared_called.exchange(true))
         return;
 
-    if (cluster)
-        cluster->shutdown();
+    if (replicated_cluster)
+        replicated_cluster->shutdown();
 
     try
     {
@@ -5510,7 +5510,7 @@
     try
     {
         shutdown(false);
-        cluster.reset();
+        replicated_cluster.reset();
     }
     catch (...)
     {
@@ -5574,7 +5574,7 @@
 bool StorageReplicatedMergeTree::supportsTrivialCountOptimization(const StorageSnapshotPtr &, ContextPtr) const
 {
     /// TODO: allow optimization if cluster_query_shards==0
-    return !hasLightweightDeletedMask() && !cluster.has_value();
+    return !hasLightweightDeletedMask() && !replicated_cluster.has_value();
 }
 
 void StorageReplicatedMergeTree::read(
@@ -5589,30 +5589,25 @@
 {
     const auto & settings = local_context->getSettingsRef();
 
+    if (settings.cluster_query_shards && replicated_cluster.has_value())
+    {
+        readClusterImpl(query_plan, column_names, storage_snapshot, query_info, local_context, processed_stage, max_block_size, num_streams);
+        return;
+    }
+
     /// The `select_sequential_consistency` setting has two meanings:
     /// 1. To throw an exception if on a replica there are not all parts which have been written down on quorum of remaining replicas.
     /// 2. Do not read parts that have not yet been written to the quorum of the replicas.
     /// For this you have to synchronously go to ZooKeeper.
     if (settings.select_sequential_consistency)
-<<<<<<< HEAD
-        return readLocalSequentialConsistencyImpl(query_plan, column_names, storage_snapshot, query_info, local_context, max_block_size, num_streams);
-=======
     {
         readLocalSequentialConsistencyImpl(query_plan, column_names, storage_snapshot, query_info, local_context, max_block_size, num_streams);
         return;
     }
->>>>>>> 55ccad50
     /// reading step for parallel replicas with new analyzer is built in Planner, so don't do it here
     if (local_context->canUseParallelReplicasOnInitiator() && !settings.allow_experimental_analyzer)
     {
         readParallelReplicasImpl(query_plan, column_names, query_info, local_context, processed_stage);
-<<<<<<< HEAD
-    else if (settings.cluster_query_shards && cluster.has_value())
-        return readClusterImpl(query_plan, column_names, storage_snapshot, query_info, local_context, processed_stage, max_block_size, num_streams);
-    else
-        readLocalImpl(query_plan, column_names, storage_snapshot, query_info, local_context, max_block_size, num_streams);
-}
-=======
         return;
     }
 
@@ -5644,7 +5639,6 @@
     }
 
     readLocalImpl(query_plan, column_names, storage_snapshot, query_info, local_context, max_block_size, num_streams); }
->>>>>>> 55ccad50
 
 void StorageReplicatedMergeTree::readLocalSequentialConsistencyImpl(
     QueryPlan & query_plan,
@@ -5708,7 +5702,7 @@
     const size_t /*max_block_size*/,
     const size_t /*num_streams*/)
 {
-    chassert(cluster.has_value());
+    chassert(replicated_cluster.has_value());
 
     if (query_info.query->as<ASTSelectQuery &>().final())
         throw Exception(ErrorCodes::NOT_IMPLEMENTED, "FINAL is not supported for cluster mode yet");
@@ -5750,7 +5744,7 @@
         modified_query_ast,
         new_context,
         query_info,
-        *cluster);
+        *replicated_cluster);
 }
 
 template <class Func>
@@ -5837,7 +5831,7 @@
             "Table is in readonly mode since table metadata was not found in zookeeper: replica_path={}",
             replica_path);
 
-    if (query_settings.cluster_query_shards && cluster.has_value())
+    if (query_settings.cluster_query_shards && replicated_cluster.has_value())
     {
         ContextMutablePtr new_context = Context::createCopy(local_context);
         /// Avoid recursive clustering
@@ -6957,10 +6951,10 @@
         /// Check that table is not being dropped ("host" is the first node that is removed on replica drop)
         ops.push_back(zkutil::makeCheckRequest(fs::path(replica_path) / "host", -1));
         ops.push_back(zkutil::makeCreateRequest(partition_path, "", zkutil::CreateMode::Persistent));
-        if (cluster.has_value())
+        if (replicated_cluster.has_value())
         {
             /// FIXME(cluster): this may reassign replicas for partitions, since there is no versions bump
-            auto cluster_partition = cluster->getOrCreateClusterPartition(partition_id);
+            auto cluster_partition = replicated_cluster->getOrCreateClusterPartition(partition_id);
             ops.push_back(zkutil::makeSetRequest(partition_path,
                 cluster_partition.toString(),
                 cluster_partition.getVersion()));
@@ -8231,11 +8225,11 @@
 void StorageReplicatedMergeTree::replacePartitionFrom(
     const StoragePtr & source_table, const ASTPtr & partition, bool replace, ContextPtr query_context)
 {
-    if (cluster.has_value())
+    if (replicated_cluster.has_value())
         throw Exception(ErrorCodes::NOT_IMPLEMENTED, "{} is clustered, REPLACE PARTITION is not implemented for this mode.", getStorageID().getNameForLogs());
     if (StorageReplicatedMergeTree * source_replicated_table = dynamic_cast<StorageReplicatedMergeTree *>(source_table.get()))
     {
-        if (source_replicated_table->cluster.has_value())
+        if (source_replicated_table->replicated_cluster.has_value())
             throw Exception(ErrorCodes::NOT_IMPLEMENTED, "{} is clustered, REPLACE PARTITION is not implemented for this mode.", source_table->getStorageID().getNameForLogs());
     }
 
@@ -8515,7 +8509,7 @@
 
 void StorageReplicatedMergeTree::movePartitionToTable(const StoragePtr & dest_table, const ASTPtr & partition, ContextPtr query_context)
 {
-    if (cluster.has_value())
+    if (replicated_cluster.has_value())
         throw Exception(ErrorCodes::NOT_IMPLEMENTED, "{} is clustered, MOVE PARTITION is not implemented for this mode.", getStorageID().getNameForLogs());
 
     auto dest_table_storage = std::dynamic_pointer_cast<StorageReplicatedMergeTree>(dest_table);
@@ -9016,10 +9010,10 @@
 
     if (sync_mode == SyncReplicaMode::CLUSTER)
     {
-        if (!cluster.has_value())
+        if (!replicated_cluster.has_value())
             throw Exception(ErrorCodes::BAD_ARGUMENTS, "SYSTEM SYNC REPLICA CLUSTER supported only for cluster=true");
 
-        cluster->sync();
+        replicated_cluster->sync();
     }
 
     if (sync_mode == SyncReplicaMode::PULL)
@@ -9149,8 +9143,8 @@
         entry.detach = detach;
         entry.create_time = time(nullptr);
 
-        if (cluster.has_value())
-            entry.replicas = cluster->getClusterPartition(part->info.partition_id).getAllReplicas();
+        if (replicated_cluster.has_value())
+            entry.replicas = replicated_cluster->getClusterPartition(part->info.partition_id).getAllReplicas();
 
         ops.emplace_back(zkutil::makeCheckRequest(fs::path(zookeeper_path) / "log", merge_pred.getVersion())); /// Make sure no new events were added to the log.
         ops.emplace_back(zkutil::makeCreateRequest(fs::path(zookeeper_path) / "log/log-", entry.toString(), zkutil::CreateMode::PersistentSequential));
@@ -9216,8 +9210,8 @@
     entry->detach = detach;
     entry->create_time = time(nullptr);
 
-    if (cluster.has_value())
-        entry->replicas = cluster->getClusterPartition(drop_range_info.partition_id).getAllReplicas();
+    if (replicated_cluster.has_value())
+        entry->replicas = replicated_cluster->getClusterPartition(drop_range_info.partition_id).getAllReplicas();
 
     log_entry_ops_idx.push_back(ops.size());
     ops.emplace_back(zkutil::makeCreateRequest(fs::path(zookeeper_path) / "log/log-", entry->toString(),
@@ -10862,8 +10856,8 @@
 
 ReplicatedMergeTreeClusterPartitions StorageReplicatedMergeTree::getClusterPartitions() const
 {
-    if (cluster.has_value())
-        return cluster->getClusterPartitions();
+    if (replicated_cluster.has_value())
+        return replicated_cluster->getClusterPartitions();
     return {};
 }
 
