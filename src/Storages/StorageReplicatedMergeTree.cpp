--- conflicted
+++ resolved
@@ -1830,19 +1830,11 @@
     const auto storage_settings_ptr = getSettings();
     auto metadata_snapshot = getInMemoryMetadataPtr();
 
-<<<<<<< HEAD
-    static std::atomic_uint total_fetches {0};
-
-    if (storage_settings_ptr->replicated_max_parallel_fetches &&
-        total_fetches >= storage_settings_ptr->replicated_max_parallel_fetches)
-        throw Exception("Too many total fetches from replicas, maximum: " +
-            storage_settings_ptr->replicated_max_parallel_fetches.toString(),
-=======
     if (storage_settings_ptr->replicated_max_parallel_fetches && total_fetches >= storage_settings_ptr->replicated_max_parallel_fetches)
     {
         throw Exception("Too many total fetches from replicas, maximum: " + storage_settings_ptr->replicated_max_parallel_fetches.toString(),
->>>>>>> d7c15c6b
             ErrorCodes::TOO_MANY_FETCHES);
+    }
 
     ++total_fetches;
     SCOPE_EXIT({--total_fetches;});
