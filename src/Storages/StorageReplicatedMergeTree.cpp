#include <Core/Defines.h>

#include <cstddef>
#include <ranges>
#include "Common/hex.h"
#include <Common/Macros.h>
#include <Common/StringUtils/StringUtils.h>
#include <Common/ZooKeeper/KeeperException.h>
#include <Common/ZooKeeper/Types.h>
#include <Common/escapeForFileName.h>
#include <Common/formatReadable.h>
#include <Common/thread_local_rng.h>
#include <Common/typeid_cast.h>
#include <Storages/MergeTree/DataPartStorageOnDisk.h>

#include <Disks/ObjectStorages/IMetadataStorage.h>

#include <base/sort.h>

#include <Storages/AlterCommands.h>
#include <Storages/PartitionCommands.h>
#include <Storages/ColumnsDescription.h>
#include <Storages/StorageReplicatedMergeTree.h>
#include <Storages/MergeTree/IMergeTreeDataPart.h>
#include <Storages/MergeTree/MergeList.h>
#include <Storages/MergeTree/MergeTreeBackgroundExecutor.h>
#include <Storages/MergeTree/MergedBlockOutputStream.h>
#include <Storages/MergeTree/PinnedPartUUIDs.h>
#include <Storages/MergeTree/ReplicatedMergeTreeAttachThread.h>
#include <Storages/MergeTree/ReplicatedMergeTreeTableMetadata.h>
#include <Storages/MergeTree/ReplicatedMergeTreeSink.h>
#include <Storages/MergeTree/ReplicatedMergeTreeQuorumEntry.h>
#include <Storages/MergeTree/ReplicatedMergeTreeMutationEntry.h>
#include <Storages/MergeTree/ReplicatedMergeTreeAddress.h>
#include <Storages/MergeTree/ReplicatedMergeTreeQuorumAddedParts.h>
#include <Storages/MergeTree/ReplicatedMergeTreePartHeader.h>
#include <Storages/MergeTree/MergeFromLogEntryTask.h>
#include <Storages/MergeTree/MutateFromLogEntryTask.h>
#include <Storages/VirtualColumnUtils.h>
#include <Storages/MergeTree/MergeTreeReaderCompact.h>
#include <Storages/MergeTree/LeaderElection.h>
#include <Storages/MergeTree/ZeroCopyLock.h>
#include <Storages/MergeTree/extractZkPathFromCreateQuery.h>
#include <Storages/Freeze.h>

#include <Databases/DatabaseOnDisk.h>
#include <Databases/DatabaseReplicated.h>

#include <Parsers/formatAST.h>
#include <Parsers/parseQuery.h>
#include <Parsers/ASTDropQuery.h>
#include <Parsers/ASTFunction.h>
#include <Parsers/ASTOptimizeQuery.h>
#include <Parsers/ASTPartition.h>
#include <Parsers/ASTLiteral.h>
#include <Parsers/queryToString.h>
#include <Parsers/ASTCheckQuery.h>
#include <Parsers/ExpressionListParsers.h>

#include <Processors/QueryPlan/QueryPlan.h>
#include <Processors/Sources/RemoteSource.h>
#include <Processors/QueryPlan/BuildQueryPipelineSettings.h>
#include <Processors/QueryPlan/Optimizations/QueryPlanOptimizationSettings.h>
#include <Processors/QueryPlan/ReadFromPreparedSource.h>

#include <IO/ReadBufferFromString.h>
#include <IO/Operators.h>
#include <IO/ConnectionTimeouts.h>
#include <IO/ConnectionTimeoutsContext.h>

#include <Interpreters/InterpreterAlterQuery.h>
#include <Interpreters/PartLog.h>
#include <Interpreters/Context.h>
#include <Interpreters/DDLTask.h>
#include <Interpreters/InterserverCredentials.h>
#include <Interpreters/SelectQueryOptions.h>
#include <Interpreters/InterpreterSelectQuery.h>

#include <Backups/BackupEntriesCollector.h>
#include <Backups/IBackup.h>
#include <Backups/IBackupCoordination.h>
#include <Backups/IBackupEntry.h>
#include <Backups/IRestoreCoordination.h>
#include <Backups/RestorerFromBackup.h>

#include <Poco/DirectoryIterator.h>

#include <base/scope_guard.h>
#include <Common/scope_guard_safe.h>

#include <boost/algorithm/string/join.hpp>
#include <boost/algorithm/string/replace.hpp>
#include <boost/algorithm/string.hpp>

#include <algorithm>
#include <ctime>
#include <filesystem>
#include <iterator>
#include <numeric>
#include <thread>
#include <future>


namespace fs = std::filesystem;

namespace ProfileEvents
{
    extern const Event ReplicatedPartFailedFetches;
    extern const Event ReplicatedPartFetchesOfMerged;
    extern const Event ObsoleteReplicatedParts;
    extern const Event ReplicatedPartFetches;
    extern const Event CreatedLogEntryForMerge;
    extern const Event NotCreatedLogEntryForMerge;
    extern const Event CreatedLogEntryForMutation;
    extern const Event NotCreatedLogEntryForMutation;
}

namespace CurrentMetrics
{
    extern const Metric BackgroundFetchesPoolTask;
}

namespace DB
{

namespace ErrorCodes
{
    extern const int CANNOT_READ_ALL_DATA;
    extern const int NOT_IMPLEMENTED;
    extern const int NO_ZOOKEEPER;
    extern const int INCORRECT_DATA;
    extern const int INCOMPATIBLE_COLUMNS;
    extern const int REPLICA_ALREADY_EXISTS;
    extern const int NO_REPLICA_HAS_PART;
    extern const int LOGICAL_ERROR;
    extern const int TOO_MANY_UNEXPECTED_DATA_PARTS;
    extern const int ABORTED;
    extern const int REPLICA_IS_NOT_IN_QUORUM;
    extern const int TABLE_IS_READ_ONLY;
    extern const int TABLE_IS_DROPPED;
    extern const int NOT_FOUND_NODE;
    extern const int NO_ACTIVE_REPLICAS;
    extern const int NOT_A_LEADER;
    extern const int TABLE_WAS_NOT_DROPPED;
    extern const int PARTITION_ALREADY_EXISTS;
    extern const int TOO_MANY_RETRIES_TO_FETCH_PARTS;
    extern const int RECEIVED_ERROR_FROM_REMOTE_IO_SERVER;
    extern const int PARTITION_DOESNT_EXIST;
    extern const int UNFINISHED;
    extern const int RECEIVED_ERROR_TOO_MANY_REQUESTS;
    extern const int PART_IS_TEMPORARILY_LOCKED;
    extern const int CANNOT_ASSIGN_OPTIMIZE;
    extern const int ALL_REPLICAS_LOST;
    extern const int REPLICA_STATUS_CHANGED;
    extern const int CANNOT_ASSIGN_ALTER;
    extern const int DIRECTORY_ALREADY_EXISTS;
    extern const int ILLEGAL_TYPE_OF_ARGUMENT;
    extern const int UNKNOWN_POLICY;
    extern const int NO_SUCH_DATA_PART;
    extern const int INTERSERVER_SCHEME_DOESNT_MATCH;
    extern const int DUPLICATE_DATA_PART;
    extern const int BAD_ARGUMENTS;
    extern const int CONCURRENT_ACCESS_NOT_SUPPORTED;
    extern const int CHECKSUM_DOESNT_MATCH;
    extern const int NOT_INITIALIZED;
}

namespace ActionLocks
{
    extern const StorageActionBlockType PartsMerge;
    extern const StorageActionBlockType PartsFetch;
    extern const StorageActionBlockType PartsSend;
    extern const StorageActionBlockType ReplicationQueue;
    extern const StorageActionBlockType PartsTTLMerge;
    extern const StorageActionBlockType PartsMove;
}


static const auto QUEUE_UPDATE_ERROR_SLEEP_MS        = 1 * 1000;
static const auto MUTATIONS_FINALIZING_SLEEP_MS      = 1 * 1000;
static const auto MUTATIONS_FINALIZING_IDLE_SLEEP_MS = 5 * 1000;
const String StorageReplicatedMergeTree::default_zookeeper_name = "default";

void StorageReplicatedMergeTree::setZooKeeper()
{
    /// Every ReplicatedMergeTree table is using only one ZooKeeper session.
    /// But if several ReplicatedMergeTree tables are using different
    /// ZooKeeper sessions, some queries like ATTACH PARTITION FROM may have
    /// strange effects. So we always use only one session for all tables.
    /// (excluding auxiliary zookeepers)

    std::lock_guard lock(current_zookeeper_mutex);
    if (zookeeper_name == default_zookeeper_name)
    {
        current_zookeeper = getContext()->getZooKeeper();
    }
    else
    {
        current_zookeeper = getContext()->getAuxiliaryZooKeeper(zookeeper_name);
    }
}

zkutil::ZooKeeperPtr StorageReplicatedMergeTree::tryGetZooKeeper() const
{
    std::lock_guard lock(current_zookeeper_mutex);
    return current_zookeeper;
}

zkutil::ZooKeeperPtr StorageReplicatedMergeTree::getZooKeeper() const
{
    auto res = tryGetZooKeeper();
    if (!res)
        throw Exception("Cannot get ZooKeeper", ErrorCodes::NO_ZOOKEEPER);
    return res;
}

zkutil::ZooKeeperPtr StorageReplicatedMergeTree::getZooKeeperAndAssertNotReadonly() const
{
    /// There's a short period of time after connection loss when new session is created,
    /// but replication queue is not reinitialized. We must ensure that table is not readonly anymore
    /// before using new ZooKeeper session to write something (except maybe GET_PART) into replication log.
    auto res = getZooKeeper();
    assertNotReadonly();
    return res;
}

static MergeTreePartInfo makeDummyDropRangeForMovePartitionOrAttachPartitionFrom(const String & partition_id)
{
    /// NOTE We don't have special log entry type for MOVE PARTITION/ATTACH PARTITION FROM,
    /// so we use REPLACE_RANGE with dummy range of one block, which means "attach, not replace".
    /// It's safe to fill drop range for MOVE PARTITION/ATTACH PARTITION FROM with zeros,
    /// because drop range for REPLACE PARTITION must contain at least 2 blocks,
    /// so we can distinguish dummy drop range from any real or virtual part.
    /// But we should never construct such part name, even for virtual part,
    /// because it can be confused with real part <partition>_0_0_0.
    /// TODO get rid of this.

    MergeTreePartInfo drop_range;
    drop_range.partition_id = partition_id;
    drop_range.min_block = 0;
    drop_range.max_block = 0;
    drop_range.level = 0;
    drop_range.mutation = 0;
    return drop_range;
}

StorageReplicatedMergeTree::StorageReplicatedMergeTree(
    const String & zookeeper_path_,
    const String & replica_name_,
    bool attach,
    const StorageID & table_id_,
    const String & relative_data_path_,
    const StorageInMemoryMetadata & metadata_,
    ContextMutablePtr context_,
    const String & date_column_name,
    const MergingParams & merging_params_,
    std::unique_ptr<MergeTreeSettings> settings_,
    bool has_force_restore_data_flag,
    RenamingRestrictions renaming_restrictions_)
    : MergeTreeData(table_id_,
                    relative_data_path_,
                    metadata_,
                    context_,
                    date_column_name,
                    merging_params_,
                    std::move(settings_),
                    true,                   /// require_part_metadata
                    attach,
                    [this] (const std::string & name) { enqueuePartForCheck(name); })
    , zookeeper_name(zkutil::extractZooKeeperName(zookeeper_path_))
    , zookeeper_path(zkutil::extractZooKeeperPath(zookeeper_path_, /* check_starts_with_slash */ !attach, log))
    , replica_name(replica_name_)
    , replica_path(fs::path(zookeeper_path) / "replicas" / replica_name_)
    , reader(*this)
    , writer(*this)
    , merger_mutator(*this, getContext()->getMergeMutateExecutor()->getMaxTasksCount())
    , merge_strategy_picker(*this)
    , queue(*this, merge_strategy_picker)
    , fetcher(*this)
    , cleanup_thread(*this)
    , part_check_thread(*this)
    , restarting_thread(*this)
    , part_moves_between_shards_orchestrator(*this)
    , renaming_restrictions(renaming_restrictions_)
    , replicated_fetches_pool_size(getContext()->getFetchesExecutor()->getMaxTasksCount())
    , replicated_fetches_throttler(std::make_shared<Throttler>(getSettings()->max_replicated_fetches_network_bandwidth, getContext()->getReplicatedFetchesThrottler()))
    , replicated_sends_throttler(std::make_shared<Throttler>(getSettings()->max_replicated_sends_network_bandwidth, getContext()->getReplicatedSendsThrottler()))
{
    /// We create and deactivate all tasks for consistency.
    /// They all will be scheduled and activated by the restarting thread.
    queue_updating_task = getContext()->getSchedulePool().createTask(
        getStorageID().getFullTableName() + " (StorageReplicatedMergeTree::queueUpdatingTask)", [this]{ queueUpdatingTask(); });

    queue_updating_task->deactivate();

    mutations_updating_task = getContext()->getSchedulePool().createTask(
        getStorageID().getFullTableName() + " (StorageReplicatedMergeTree::mutationsUpdatingTask)", [this]{ mutationsUpdatingTask(); });

    mutations_updating_task->deactivate();

    merge_selecting_task = getContext()->getSchedulePool().createTask(
        getStorageID().getFullTableName() + " (StorageReplicatedMergeTree::mergeSelectingTask)", [this] { mergeSelectingTask(); });

    /// Will be activated if we will achieve leader state.
    merge_selecting_task->deactivate();

    mutations_finalizing_task = getContext()->getSchedulePool().createTask(
        getStorageID().getFullTableName() + " (StorageReplicatedMergeTree::mutationsFinalizingTask)", [this] { mutationsFinalizingTask(); });

    /// This task can be scheduled by different parts of code even when storage is readonly.
    /// This can lead to redundant exceptions during startup.
    /// Will be activated by restarting thread.
    mutations_finalizing_task->deactivate();

    bool has_zookeeper = getContext()->hasZooKeeper() || getContext()->hasAuxiliaryZooKeeper(zookeeper_name);
    if (has_zookeeper)
    {
        /// It's possible for getZooKeeper() to timeout if  zookeeper host(s) can't
        /// be reached. In such cases Poco::Exception is thrown after a connection
        /// timeout - refer to src/Common/ZooKeeper/ZooKeeperImpl.cpp:866 for more info.
        ///
        /// Side effect of this is that the CreateQuery gets interrupted and it exits.
        /// But the data Directories for the tables being created aren't cleaned up.
        /// This unclean state will hinder table creation on any retries and will
        /// complain that the Directory for table already exists.
        ///
        /// To achieve a clean state on failed table creations, catch this error and
        /// call dropIfEmpty() method only if the operation isn't ATTACH then proceed
        /// throwing the exception. Without this, the Directory for the tables need
        /// to be manually deleted before retrying the CreateQuery.
        try
        {
            if (zookeeper_name == default_zookeeper_name)
            {
                current_zookeeper = getContext()->getZooKeeper();
            }
            else
            {
                current_zookeeper = getContext()->getAuxiliaryZooKeeper(zookeeper_name);
            }
        }
        catch (...)
        {
            if (!attach)
            {
                dropIfEmpty();
                throw;
            }
            else
            {
                current_zookeeper = nullptr;
            }
        }
    }

    bool skip_sanity_checks = false;
    /// It does not make sense for CREATE query
    if (attach)
    {
        try
        {
            if (current_zookeeper && current_zookeeper->exists(replica_path + "/host"))
            {
                /// Check it earlier if we can (we don't want incompatible version to start).
                /// If "/host" doesn't exist, then replica is probably dropped and there's nothing to check.
                ReplicatedMergeTreeAttachThread::checkHasReplicaMetadataInZooKeeper(current_zookeeper, replica_path);
            }

            if (current_zookeeper && current_zookeeper->exists(replica_path + "/flags/force_restore_data"))
            {
                skip_sanity_checks = true;
                current_zookeeper->remove(replica_path + "/flags/force_restore_data");

                LOG_WARNING(
                    log,
                    "Skipping the limits on severity of changes to data parts and columns (flag {}/flags/force_restore_data).",
                    replica_path);
            }
            else if (has_force_restore_data_flag)
            {
                skip_sanity_checks = true;

                LOG_WARNING(log, "Skipping the limits on severity of changes to data parts and columns (flag force_restore_data).");
            }
        }
        catch (const Coordination::Exception & e)
        {
            if (!Coordination::isHardwareError(e.code))
                throw;
            LOG_ERROR(log, "Caught exception while checking table metadata in ZooKeeper, will recheck later: {}", e.displayText());
        }
    }

    loadDataParts(skip_sanity_checks);

    if (!current_zookeeper)
    {
        if (!attach)
        {
            dropIfEmpty();
            throw Exception("Can't create replicated table without ZooKeeper", ErrorCodes::NO_ZOOKEEPER);
        }

        has_metadata_in_zookeeper = std::nullopt;

        if (!has_zookeeper)
        {
            /// Do not activate the replica. It will be readonly.
            LOG_ERROR(log, "No ZooKeeper defined: table will stay in readonly mode.");
            return;
        }
    }

    if (attach)
    {
        LOG_INFO(log, "Table will be in readonly mode until initialization is finished");
        attach_thread.emplace(*this);
        attach_thread->setSkipSanityChecks(skip_sanity_checks);
        return;
    }

    auto metadata_snapshot = getInMemoryMetadataPtr();

    has_metadata_in_zookeeper = true;

    if (!getDataPartsForInternalUsage().empty())
        throw Exception("Data directory for table already contains data parts"
            " - probably it was unclean DROP table or manual intervention."
            " You must either clear directory by hand or use ATTACH TABLE"
            " instead of CREATE TABLE if you need to use that parts.", ErrorCodes::INCORRECT_DATA);

    try
    {
        bool is_first_replica = createTableIfNotExists(metadata_snapshot);

        try
        {
            /// NOTE If it's the first replica, these requests to ZooKeeper look redundant, we already know everything.

            /// We have to check granularity on other replicas. If it's fixed we
            /// must create our new replica with fixed granularity and store this
            /// information in /replica/metadata.
            other_replicas_fixed_granularity = checkFixedGranularityInZookeeper();

            checkTableStructure(zookeeper_path, metadata_snapshot);

            Coordination::Stat metadata_stat;
            current_zookeeper->get(zookeeper_path + "/metadata", &metadata_stat);
            metadata_version = metadata_stat.version;
        }
        catch (Coordination::Exception & e)
        {
            if (!is_first_replica && e.code == Coordination::Error::ZNONODE)
                throw Exception("Table " + zookeeper_path + " was suddenly removed.", ErrorCodes::ALL_REPLICAS_LOST);
            else
                throw;
        }

        if (!is_first_replica)
            createReplica(metadata_snapshot);
    }
    catch (...)
    {
        /// If replica was not created, rollback creation of data directory.
        dropIfEmpty();
        throw;
    }

    createNewZooKeeperNodes();
    syncPinnedPartUUIDs();

    if (!has_metadata_in_zookeeper.has_value() || *has_metadata_in_zookeeper)
        createTableSharedID();

    initialization_done = true;
}


String StorageReplicatedMergeTree::getDefaultZooKeeperPath(const Poco::Util::AbstractConfiguration & config)
{
    return config.getString("default_replica_path", "/clickhouse/tables/{uuid}/{shard}");
}


String StorageReplicatedMergeTree::getDefaultReplicaName(const Poco::Util::AbstractConfiguration & config)
{
    return config.getString("default_replica_name", "{replica}");
}


bool StorageReplicatedMergeTree::checkFixedGranularityInZookeeper()
{
    auto zookeeper = getZooKeeper();
    String metadata_str = zookeeper->get(zookeeper_path + "/metadata");
    auto metadata_from_zk = ReplicatedMergeTreeTableMetadata::parse(metadata_str);
    return metadata_from_zk.index_granularity_bytes == 0;
}


void StorageReplicatedMergeTree::waitMutationToFinishOnReplicas(
    const Strings & replicas, const String & mutation_id) const
{
    if (replicas.empty())
        return;

    /// Current replica must always be present in the list as the first element because we use local mutation status
    /// to check for mutation errors. So if it is not there, just add it.
    const Strings * all_required_replicas = &replicas;
    Strings extended_list_of_replicas;
    if (replicas.front() != replica_name)
    {
        extended_list_of_replicas.push_back(replica_name);
        extended_list_of_replicas.insert(extended_list_of_replicas.end(), replicas.begin(), replicas.end());
        all_required_replicas = &extended_list_of_replicas;
    }

    std::set<String> inactive_replicas;
    for (const String & replica : *all_required_replicas)
    {
        LOG_DEBUG(log, "Waiting for {} to apply mutation {}", replica, mutation_id);
        zkutil::EventPtr wait_event = std::make_shared<Poco::Event>();

        while (!partial_shutdown_called)
        {
            /// Mutation maybe killed or whole replica was deleted.
            /// Wait event will unblock at this moment.
            Coordination::Stat exists_stat;
            if (!getZooKeeper()->exists(fs::path(zookeeper_path) / "mutations" / mutation_id, &exists_stat, wait_event))
            {
                throw Exception(ErrorCodes::UNFINISHED, "Mutation {} was killed, manually removed or table was dropped", mutation_id);
            }

            auto zookeeper = getZooKeeper();
            /// Replica could be inactive.
            if (!zookeeper->exists(fs::path(zookeeper_path) / "replicas" / replica / "is_active"))
            {
                LOG_WARNING(log, "Replica {} is not active during mutation. Mutation will be done asynchronously when replica becomes active.", replica);

                inactive_replicas.emplace(replica);
                break;
            }

            String mutation_pointer = fs::path(zookeeper_path) / "replicas" / replica / "mutation_pointer";
            std::string mutation_pointer_value;
            /// Replica could be removed
            if (!zookeeper->tryGet(mutation_pointer, mutation_pointer_value, nullptr, wait_event))
            {
                LOG_WARNING(log, "Replica {} was removed", replica);
                break;
            }
            else if (mutation_pointer_value >= mutation_id) /// Maybe we already processed more fresh mutation
                break;                                      /// (numbers like 0000000000 and 0000000001)

            /// Replica can become inactive, so wait with timeout and recheck it
            if (wait_event->tryWait(1000))
                continue;

            /// Here we check mutation for errors on local replica. If they happen on this replica
            /// they will happen on each replica, so we can check only in-memory info.
            auto mutation_status = queue.getIncompleteMutationsStatus(mutation_id);
            /// If mutation status is empty, than local replica may just not loaded it into memory.
            if (mutation_status && !mutation_status->latest_fail_reason.empty())
                break;
        }

        /// This replica inactive, don't check anything
        if (!inactive_replicas.empty() && inactive_replicas.contains(replica))
            break;

        /// It maybe already removed from zk, but local in-memory mutations
        /// state was not updated.
        if (!getZooKeeper()->exists(fs::path(zookeeper_path) / "mutations" / mutation_id))
        {
            throw Exception(ErrorCodes::UNFINISHED, "Mutation {} was killed, manually removed or table was dropped", mutation_id);
        }

        if (partial_shutdown_called)
            throw Exception("Mutation is not finished because table shutdown was called. It will be done after table restart.",
                ErrorCodes::UNFINISHED);

        /// Replica inactive, don't check mutation status
        if (!inactive_replicas.empty() && inactive_replicas.contains(replica))
            continue;

        /// At least we have our current mutation
        std::set<String> mutation_ids;
        mutation_ids.insert(mutation_id);

        /// Here we check mutation for errors or kill on local replica. If they happen on this replica
        /// they will happen on each replica, so we can check only in-memory info.
        auto mutation_status = queue.getIncompleteMutationsStatus(mutation_id, &mutation_ids);
        checkMutationStatus(mutation_status, mutation_ids);
    }

    if (!inactive_replicas.empty())
    {
        throw Exception(ErrorCodes::UNFINISHED,
                        "Mutation is not finished because some replicas are inactive right now: {}. Mutation will be done asynchronously",
                        boost::algorithm::join(inactive_replicas, ", "));
    }
}

void StorageReplicatedMergeTree::createNewZooKeeperNodes()
{
    auto zookeeper = getZooKeeper();

    std::vector<zkutil::ZooKeeper::FutureCreate> futures;

    /// These 4 nodes used to be created in createNewZookeeperNodes() and they were moved to createTable()
    /// This means that if the first replica creating the table metadata has an older version of CH (22.3 or previous)
    /// there will be a time between its calls to `createTable` and `createNewZookeeperNodes` where the nodes won't exists
    /// and that will cause issues in newer replicas
    /// See https://github.com/ClickHouse/ClickHouse/issues/38600 for example
    futures.push_back(zookeeper->asyncTryCreateNoThrow(zookeeper_path + "/quorum", String(), zkutil::CreateMode::Persistent));
    futures.push_back(zookeeper->asyncTryCreateNoThrow(zookeeper_path + "/quorum/last_part", String(), zkutil::CreateMode::Persistent));
    futures.push_back(zookeeper->asyncTryCreateNoThrow(zookeeper_path + "/quorum/failed_parts", String(), zkutil::CreateMode::Persistent));
    futures.push_back(zookeeper->asyncTryCreateNoThrow(zookeeper_path + "/mutations", String(), zkutil::CreateMode::Persistent));


    futures.push_back(zookeeper->asyncTryCreateNoThrow(zookeeper_path + "/quorum/parallel", String(), zkutil::CreateMode::Persistent));
    /// Nodes for remote fs zero-copy replication
    const auto settings = getSettings();
    if (settings->allow_remote_fs_zero_copy_replication)
    {
        futures.push_back(zookeeper->asyncTryCreateNoThrow(zookeeper_path + "/zero_copy_s3", String(), zkutil::CreateMode::Persistent));
        futures.push_back(zookeeper->asyncTryCreateNoThrow(zookeeper_path + "/zero_copy_s3/shared", String(), zkutil::CreateMode::Persistent));
        futures.push_back(zookeeper->asyncTryCreateNoThrow(zookeeper_path + "/zero_copy_hdfs", String(), zkutil::CreateMode::Persistent));
        futures.push_back(zookeeper->asyncTryCreateNoThrow(zookeeper_path + "/zero_copy_hdfs/shared", String(), zkutil::CreateMode::Persistent));
    }

    /// Part movement.
    futures.push_back(zookeeper->asyncTryCreateNoThrow(zookeeper_path + "/part_moves_shard", String(), zkutil::CreateMode::Persistent));
    futures.push_back(zookeeper->asyncTryCreateNoThrow(zookeeper_path + "/pinned_part_uuids", getPinnedPartUUIDs()->toString(), zkutil::CreateMode::Persistent));
    /// For ALTER PARTITION with multi-leaders
    futures.push_back(zookeeper->asyncTryCreateNoThrow(zookeeper_path + "/alter_partition_version", String(), zkutil::CreateMode::Persistent));
    /// For deduplication of async inserts
    futures.push_back(zookeeper->asyncTryCreateNoThrow(zookeeper_path + "/async_blocks", String(), zkutil::CreateMode::Persistent));

    /// As for now, "/temp" node must exist, but we want to be able to remove it in future
    if (zookeeper->exists(zookeeper_path + "/temp"))
    {
        /// For block numbers allocation (since 22.11)
        futures.push_back(zookeeper->asyncTryCreateNoThrow(
            zookeeper_path + "/temp/" + EphemeralLockInZooKeeper::LEGACY_LOCK_INSERT, String(), zkutil::CreateMode::Persistent));
        futures.push_back(zookeeper->asyncTryCreateNoThrow(
            zookeeper_path + "/temp/" + EphemeralLockInZooKeeper::LEGACY_LOCK_OTHER, String(), zkutil::CreateMode::Persistent));
    }

    for (auto & future : futures)
    {
        auto res = future.get();
        if (res.error != Coordination::Error::ZOK && res.error != Coordination::Error::ZNODEEXISTS)
            throw Coordination::Exception(fmt::format("Failed to create new nodes at {}", zookeeper_path), res.error);
    }
}


bool StorageReplicatedMergeTree::createTableIfNotExists(const StorageMetadataPtr & metadata_snapshot)
{
    auto zookeeper = getZooKeeper();
    zookeeper->createAncestors(zookeeper_path);

    for (size_t i = 0; i < 1000; ++i)
    {
        /// Invariant: "replicas" does not exist if there is no table or if there are leftovers from incompletely dropped table.
        if (zookeeper->exists(zookeeper_path + "/replicas"))
        {
            LOG_DEBUG(log, "This table {} is already created, will add new replica", zookeeper_path);
            return false;
        }

        /// There are leftovers from incompletely dropped table.
        if (zookeeper->exists(zookeeper_path + "/dropped"))
        {
            /// This condition may happen when the previous drop attempt was not completed
            ///  or when table is dropped by another replica right now.
            /// This is Ok because another replica is definitely going to drop the table.

            LOG_WARNING(log, "Removing leftovers from table {} (this might take several minutes)", zookeeper_path);
            String drop_lock_path = zookeeper_path + "/dropped/lock";
            Coordination::Error code = zookeeper->tryCreate(drop_lock_path, "", zkutil::CreateMode::Ephemeral);

            if (code == Coordination::Error::ZNONODE || code == Coordination::Error::ZNODEEXISTS)
            {
                LOG_WARNING(log, "The leftovers from table {} were removed by another replica", zookeeper_path);
            }
            else if (code != Coordination::Error::ZOK)
            {
                throw Coordination::Exception(code, drop_lock_path);
            }
            else
            {
                auto metadata_drop_lock = zkutil::EphemeralNodeHolder::existing(drop_lock_path, *zookeeper);
                if (!removeTableNodesFromZooKeeper(zookeeper, zookeeper_path, metadata_drop_lock, log))
                {
                    /// Someone is recursively removing table right now, we cannot create new table until old one is removed
                    continue;
                }
            }
        }

        LOG_DEBUG(log, "Creating table {}", zookeeper_path);

        /// We write metadata of table so that the replicas can check table parameters with them.
        String metadata_str = ReplicatedMergeTreeTableMetadata(*this, metadata_snapshot).toString();

        Coordination::Requests ops;
        ops.emplace_back(zkutil::makeCreateRequest(zookeeper_path, "", zkutil::CreateMode::Persistent));

        ops.emplace_back(zkutil::makeCreateRequest(zookeeper_path + "/metadata", metadata_str,
            zkutil::CreateMode::Persistent));
        ops.emplace_back(zkutil::makeCreateRequest(zookeeper_path + "/columns", metadata_snapshot->getColumns().toString(),
            zkutil::CreateMode::Persistent));
        ops.emplace_back(zkutil::makeCreateRequest(zookeeper_path + "/log", "",
            zkutil::CreateMode::Persistent));
        ops.emplace_back(zkutil::makeCreateRequest(zookeeper_path + "/blocks", "",
            zkutil::CreateMode::Persistent));
        ops.emplace_back(zkutil::makeCreateRequest(zookeeper_path + "/async_blocks", "",
            zkutil::CreateMode::Persistent));
        ops.emplace_back(zkutil::makeCreateRequest(zookeeper_path + "/block_numbers", "",
            zkutil::CreateMode::Persistent));
        ops.emplace_back(zkutil::makeCreateRequest(zookeeper_path + "/nonincrement_block_numbers", "",
            zkutil::CreateMode::Persistent)); /// /nonincrement_block_numbers dir is unused, but is created nonetheless for backwards compatibility.
        ops.emplace_back(zkutil::makeCreateRequest(zookeeper_path + "/leader_election", "",
            zkutil::CreateMode::Persistent));
        ops.emplace_back(zkutil::makeCreateRequest(zookeeper_path + "/temp", "",
            zkutil::CreateMode::Persistent));

        /// The following 2 nodes were added in 22.11
        ops.emplace_back(zkutil::makeCreateRequest(zookeeper_path + "/temp/" + EphemeralLockInZooKeeper::LEGACY_LOCK_INSERT, "",
                                                   zkutil::CreateMode::Persistent));
        ops.emplace_back(zkutil::makeCreateRequest(zookeeper_path + "/temp/" + EphemeralLockInZooKeeper::LEGACY_LOCK_OTHER, "",
                                                   zkutil::CreateMode::Persistent));

        ops.emplace_back(zkutil::makeCreateRequest(zookeeper_path + "/replicas", "last added replica: " + replica_name,
            zkutil::CreateMode::Persistent));

        /// The following 4 nodes were added in version 1.1.xxx, so we create them here, not in createNewZooKeeperNodes()
        ops.emplace_back(zkutil::makeCreateRequest(zookeeper_path + "/quorum", "",
            zkutil::CreateMode::Persistent));
        ops.emplace_back(zkutil::makeCreateRequest(zookeeper_path + "/quorum/last_part", "",
            zkutil::CreateMode::Persistent));
        ops.emplace_back(zkutil::makeCreateRequest(zookeeper_path + "/quorum/failed_parts", "",
            zkutil::CreateMode::Persistent));
        ops.emplace_back(zkutil::makeCreateRequest(zookeeper_path + "/mutations", "",
            zkutil::CreateMode::Persistent));

        /// And create first replica atomically. See also "createReplica" method that is used to create not the first replicas.

        ops.emplace_back(zkutil::makeCreateRequest(replica_path, "",
            zkutil::CreateMode::Persistent));
        ops.emplace_back(zkutil::makeCreateRequest(replica_path + "/host", "",
            zkutil::CreateMode::Persistent));
        ops.emplace_back(zkutil::makeCreateRequest(replica_path + "/log_pointer", "",
            zkutil::CreateMode::Persistent));
        ops.emplace_back(zkutil::makeCreateRequest(replica_path + "/queue", "",
            zkutil::CreateMode::Persistent));
        ops.emplace_back(zkutil::makeCreateRequest(replica_path + "/parts", "",
            zkutil::CreateMode::Persistent));
        ops.emplace_back(zkutil::makeCreateRequest(replica_path + "/flags", "",
            zkutil::CreateMode::Persistent));
        ops.emplace_back(zkutil::makeCreateRequest(replica_path + "/is_lost", "0",
            zkutil::CreateMode::Persistent));
        ops.emplace_back(zkutil::makeCreateRequest(replica_path + "/metadata", metadata_str,
            zkutil::CreateMode::Persistent));
        ops.emplace_back(zkutil::makeCreateRequest(replica_path + "/columns", metadata_snapshot->getColumns().toString(),
            zkutil::CreateMode::Persistent));
        ops.emplace_back(zkutil::makeCreateRequest(replica_path + "/metadata_version", std::to_string(metadata_version),
            zkutil::CreateMode::Persistent));

        /// The following 3 nodes were added in version 1.1.xxx, so we create them here, not in createNewZooKeeperNodes()
        ops.emplace_back(zkutil::makeCreateRequest(replica_path + "/min_unprocessed_insert_time", "",
            zkutil::CreateMode::Persistent));
        ops.emplace_back(zkutil::makeCreateRequest(replica_path + "/max_processed_insert_time", "",
            zkutil::CreateMode::Persistent));
        ops.emplace_back(zkutil::makeCreateRequest(replica_path + "/mutation_pointer", "",
            zkutil::CreateMode::Persistent));

        Coordination::Responses responses;
        auto code = zookeeper->tryMulti(ops, responses);
        if (code == Coordination::Error::ZNODEEXISTS)
        {
            LOG_INFO(log, "It looks like the table {} was created by another server at the same moment, will retry", zookeeper_path);
            continue;
        }
        else if (code != Coordination::Error::ZOK)
        {
            zkutil::KeeperMultiException::check(code, ops, responses);
        }

        return true;
    }

    /// Do not use LOGICAL_ERROR code, because it may happen if user has specified wrong zookeeper_path
    throw Exception("Cannot create table, because it is created concurrently every time "
                    "or because of wrong zookeeper_path "
                    "or because of logical error", ErrorCodes::REPLICA_ALREADY_EXISTS);
}

void StorageReplicatedMergeTree::createReplica(const StorageMetadataPtr & metadata_snapshot)
{
    auto zookeeper = getZooKeeper();

    LOG_DEBUG(log, "Creating replica {}", replica_path);

    Coordination::Error code;

    do
    {
        Coordination::Stat replicas_stat;
        String replicas_value;

        if (!zookeeper->tryGet(zookeeper_path + "/replicas", replicas_value, &replicas_stat))
            throw Exception(ErrorCodes::ALL_REPLICAS_LOST,
                "Cannot create a replica of the table {}, because the last replica of the table was dropped right now",
                zookeeper_path);

        /// It is not the first replica, we will mark it as "lost", to immediately repair (clone) from existing replica.
        /// By the way, it's possible that the replica will be first, if all previous replicas were removed concurrently.
        const String is_lost_value = replicas_stat.numChildren ? "1" : "0";

        Coordination::Requests ops;
        ops.emplace_back(zkutil::makeCreateRequest(replica_path, "",
            zkutil::CreateMode::Persistent));
        ops.emplace_back(zkutil::makeCreateRequest(replica_path + "/host", "",
            zkutil::CreateMode::Persistent));
        ops.emplace_back(zkutil::makeCreateRequest(replica_path + "/log_pointer", "",
            zkutil::CreateMode::Persistent));
        ops.emplace_back(zkutil::makeCreateRequest(replica_path + "/queue", "",
            zkutil::CreateMode::Persistent));
        ops.emplace_back(zkutil::makeCreateRequest(replica_path + "/parts", "",
            zkutil::CreateMode::Persistent));
        ops.emplace_back(zkutil::makeCreateRequest(replica_path + "/flags", "",
            zkutil::CreateMode::Persistent));
        ops.emplace_back(zkutil::makeCreateRequest(replica_path + "/is_lost", is_lost_value,
            zkutil::CreateMode::Persistent));
        ops.emplace_back(zkutil::makeCreateRequest(replica_path + "/metadata", ReplicatedMergeTreeTableMetadata(*this, metadata_snapshot).toString(),
            zkutil::CreateMode::Persistent));
        ops.emplace_back(zkutil::makeCreateRequest(replica_path + "/columns", metadata_snapshot->getColumns().toString(),
            zkutil::CreateMode::Persistent));
        ops.emplace_back(zkutil::makeCreateRequest(replica_path + "/metadata_version", std::to_string(metadata_version),
            zkutil::CreateMode::Persistent));

        /// The following 3 nodes were added in version 1.1.xxx, so we create them here, not in createNewZooKeeperNodes()
        ops.emplace_back(zkutil::makeCreateRequest(replica_path + "/min_unprocessed_insert_time", "",
            zkutil::CreateMode::Persistent));
        ops.emplace_back(zkutil::makeCreateRequest(replica_path + "/max_processed_insert_time", "",
            zkutil::CreateMode::Persistent));
        ops.emplace_back(zkutil::makeCreateRequest(replica_path + "/mutation_pointer", "",
            zkutil::CreateMode::Persistent));

        /// Check version of /replicas to see if there are any replicas created at the same moment of time.
        ops.emplace_back(zkutil::makeSetRequest(zookeeper_path + "/replicas", "last added replica: " + replica_name, replicas_stat.version));

        Coordination::Responses responses;
        code = zookeeper->tryMulti(ops, responses);

        switch (code)
        {
            case Coordination::Error::ZNODEEXISTS:
                throw Exception(ErrorCodes::REPLICA_ALREADY_EXISTS, "Replica {} already exists", replica_path);
            case Coordination::Error::ZBADVERSION:
                LOG_INFO(log, "Retrying createReplica(), because some other replicas were created at the same time");
                break;
            case Coordination::Error::ZNONODE:
                throw Exception(ErrorCodes::ALL_REPLICAS_LOST, "Table {} was suddenly removed", zookeeper_path);
            default:
                zkutil::KeeperMultiException::check(code, ops, responses);
        }
    } while (code == Coordination::Error::ZBADVERSION);
}


zkutil::ZooKeeperPtr StorageReplicatedMergeTree::getZooKeeperIfTableShutDown() const
{
    zkutil::ZooKeeperPtr maybe_new_zookeeper;
    if (zookeeper_name == default_zookeeper_name)
        maybe_new_zookeeper = getContext()->getZooKeeper();
    else
        maybe_new_zookeeper = getContext()->getAuxiliaryZooKeeper(zookeeper_name);
    maybe_new_zookeeper->sync(zookeeper_path);
    return maybe_new_zookeeper;
}

void StorageReplicatedMergeTree::drop()
{
    /// There is also the case when user has configured ClickHouse to wrong ZooKeeper cluster
    /// or metadata of staled replica were removed manually,
    /// in this case, has_metadata_in_zookeeper = false, and we also permit to drop the table.

    bool maybe_has_metadata_in_zookeeper = !has_metadata_in_zookeeper.has_value() || *has_metadata_in_zookeeper;
    if (maybe_has_metadata_in_zookeeper)
    {
        /// Table can be shut down, restarting thread is not active
        /// and calling StorageReplicatedMergeTree::getZooKeeper()/getAuxiliaryZooKeeper() won't suffice.
        zkutil::ZooKeeperPtr zookeeper = getZooKeeperIfTableShutDown();

        /// If probably there is metadata in ZooKeeper, we don't allow to drop the table.
        if (!zookeeper)
            throw Exception("Can't drop readonly replicated table (need to drop data in ZooKeeper as well)", ErrorCodes::TABLE_IS_READ_ONLY);

        dropReplica(zookeeper, zookeeper_path, replica_name, log, getSettings());
    }

    dropAllData();
}

void StorageReplicatedMergeTree::dropReplica(zkutil::ZooKeeperPtr zookeeper, const String & zookeeper_path, const String & replica,
                                             Poco::Logger * logger, MergeTreeSettingsPtr table_settings)
{
    if (zookeeper->expired())
        throw Exception("Table was not dropped because ZooKeeper session has expired.", ErrorCodes::TABLE_WAS_NOT_DROPPED);

    auto remote_replica_path = zookeeper_path + "/replicas/" + replica;

    LOG_INFO(logger, "Removing replica {}, marking it as lost", remote_replica_path);
    /// Mark itself lost before removing, because the following recursive removal may fail
    /// and partially dropped replica may be considered as alive one (until someone will mark it lost)
    zookeeper->trySet(remote_replica_path + "/is_lost", "1");

    /// NOTE: we should check for remote_replica_path existence,
    /// since otherwise DROP REPLICA will fail if the replica had been already removed.
    if (!zookeeper->exists(remote_replica_path))
    {
        LOG_INFO(logger, "Removing replica {} does not exist", remote_replica_path);
        return;
    }

    {
        /// Remove "host" node first to mark replica as dropped (the choice is arbitrary,
        /// it could be any node without children that exists since ancient server versions and not re-created on startup)
        [[maybe_unused]] auto code = zookeeper->tryRemove(fs::path(remote_replica_path) / "host");
        assert(code == Coordination::Error::ZOK || code == Coordination::Error::ZNONODE);

        /// Then try to remove paths that are known to be flat (all children are leafs)
        Strings flat_nodes = {"flags", "queue"};
        if (table_settings && table_settings->use_minimalistic_part_header_in_zookeeper)
            flat_nodes.emplace_back("parts");
        for (const auto & node : flat_nodes)
        {
            bool removed_quickly = zookeeper->tryRemoveChildrenRecursive(fs::path(remote_replica_path) / node, /* probably flat */ true);
            if (!removed_quickly)
                LOG_WARNING(logger, "Failed to quickly remove node '{}' and its children, fell back to recursive removal (replica: {})",
                            node, remote_replica_path);
        }

        /// Then try to remove nodes that are known to have no children (and should always exist)
        Coordination::Requests ops;
        for (const auto & node : flat_nodes)
            ops.emplace_back(zkutil::makeRemoveRequest(remote_replica_path + "/" + node, -1));

        ops.emplace_back(zkutil::makeRemoveRequest(remote_replica_path + "/columns", -1));
        ops.emplace_back(zkutil::makeRemoveRequest(remote_replica_path + "/is_lost", -1));
        ops.emplace_back(zkutil::makeRemoveRequest(remote_replica_path + "/log_pointer", -1));
        ops.emplace_back(zkutil::makeRemoveRequest(remote_replica_path + "/max_processed_insert_time", -1));
        ops.emplace_back(zkutil::makeRemoveRequest(remote_replica_path + "/min_unprocessed_insert_time", -1));
        ops.emplace_back(zkutil::makeRemoveRequest(remote_replica_path + "/metadata", -1));
        ops.emplace_back(zkutil::makeRemoveRequest(remote_replica_path + "/metadata_version", -1));
        ops.emplace_back(zkutil::makeRemoveRequest(remote_replica_path + "/mutation_pointer", -1));
        Coordination::Responses res;
        code = zookeeper->tryMulti(ops, res);
        if (code != Coordination::Error::ZOK)
            LOG_WARNING(logger, "Cannot quickly remove nodes without children: {} (replica: {}). Will remove recursively.",
                        Coordination::errorMessage(code), remote_replica_path);

        /// And finally remove everything else recursively
        zookeeper->tryRemoveRecursive(remote_replica_path);
    }

    /// It may left some garbage if replica_path subtree are concurrently modified
    if (zookeeper->exists(remote_replica_path))
        LOG_ERROR(logger, "Replica was not completely removed from ZooKeeper, {} still exists and may contain some garbage.", remote_replica_path);

    /// Check that `zookeeper_path` exists: it could have been deleted by another replica after execution of previous line.
    Strings replicas;
    if (Coordination::Error::ZOK != zookeeper->tryGetChildren(zookeeper_path + "/replicas", replicas) || !replicas.empty())
        return;

    LOG_INFO(logger, "{} is the last replica, will remove table", remote_replica_path);

    /** At this moment, another replica can be created and we cannot remove the table.
      * Try to remove /replicas node first. If we successfully removed it,
      * it guarantees that we are the only replica that proceed to remove the table
      * and no new replicas can be created after that moment (it requires the existence of /replicas node).
      * and table cannot be recreated with new /replicas node on another servers while we are removing data,
      * because table creation is executed in single transaction that will conflict with remaining nodes.
      */

    /// Node /dropped works like a lock that protects from concurrent removal of old table and creation of new table.
    /// But recursive removal may fail in the middle of operation leaving some garbage in zookeeper_path, so
    /// we remove it on table creation if there is /dropped node. Creating thread may remove /dropped node created by
    /// removing thread, and it causes race condition if removing thread is not finished yet.
    /// To avoid this we also create ephemeral child before starting recursive removal.
    /// (The existence of child node does not allow to remove parent node).
    Coordination::Requests ops;
    Coordination::Responses responses;
    String drop_lock_path = zookeeper_path + "/dropped/lock";
    ops.emplace_back(zkutil::makeRemoveRequest(zookeeper_path + "/replicas", -1));
    ops.emplace_back(zkutil::makeCreateRequest(zookeeper_path + "/dropped", "", zkutil::CreateMode::Persistent));
    ops.emplace_back(zkutil::makeCreateRequest(drop_lock_path, "", zkutil::CreateMode::Ephemeral));
    Coordination::Error code = zookeeper->tryMulti(ops, responses);

    if (code == Coordination::Error::ZNONODE || code == Coordination::Error::ZNODEEXISTS)
    {
        LOG_WARNING(logger, "Table {} is already started to be removing by another replica right now", remote_replica_path);
    }
    else if (code == Coordination::Error::ZNOTEMPTY)
    {
        LOG_WARNING(logger, "Another replica was suddenly created, will keep the table {}", remote_replica_path);
    }
    else if (code != Coordination::Error::ZOK)
    {
        zkutil::KeeperMultiException::check(code, ops, responses);
    }
    else
    {
        auto metadata_drop_lock = zkutil::EphemeralNodeHolder::existing(drop_lock_path, *zookeeper);
        LOG_INFO(logger, "Removing table {} (this might take several minutes)", zookeeper_path);
        removeTableNodesFromZooKeeper(zookeeper, zookeeper_path, metadata_drop_lock, logger);
    }
}

bool StorageReplicatedMergeTree::removeTableNodesFromZooKeeper(zkutil::ZooKeeperPtr zookeeper,
        const String & zookeeper_path, const zkutil::EphemeralNodeHolder::Ptr & metadata_drop_lock, Poco::Logger * logger)
{
    bool completely_removed = false;

    /// NOTE /block_numbers/ actually is not flat, because /block_numbers/<partition_id>/ may have ephemeral children,
    /// but we assume that all ephemeral block locks are already removed when table is being dropped.
    static constexpr std::array flat_nodes = {"block_numbers", "blocks", "async_blocks", "leader_election", "log", "mutations", "pinned_part_uuids"};

    /// First try to remove paths that are known to be flat
    for (const auto * node : flat_nodes)
    {
        bool removed_quickly = zookeeper->tryRemoveChildrenRecursive(fs::path(zookeeper_path) / node, /* probably flat */ true);
        if (!removed_quickly)
            LOG_WARNING(logger, "Failed to quickly remove node '{}' and its children, fell back to recursive removal (table: {})",
                        node, zookeeper_path);
    }

    /// Then try to remove nodes that are known to have no children (and should always exist)
    Coordination::Requests ops;
    for (const auto * node : flat_nodes)
        ops.emplace_back(zkutil::makeRemoveRequest(zookeeper_path + "/" + node, -1));

    ops.emplace_back(zkutil::makeRemoveRequest(zookeeper_path + "/alter_partition_version", -1));
    ops.emplace_back(zkutil::makeRemoveRequest(zookeeper_path + "/columns", -1));
    ops.emplace_back(zkutil::makeRemoveRequest(zookeeper_path + "/metadata", -1));
    ops.emplace_back(zkutil::makeRemoveRequest(zookeeper_path + "/table_shared_id", -1));
    Coordination::Responses res;
    auto code = zookeeper->tryMulti(ops, res);
    if (code != Coordination::Error::ZOK)
        LOG_WARNING(logger, "Cannot quickly remove nodes without children: {} (table: {}). Will remove recursively.",
                    Coordination::errorMessage(code), zookeeper_path);

    Strings children;
    code = zookeeper->tryGetChildren(zookeeper_path, children);
    if (code == Coordination::Error::ZNONODE)
        throw Exception(ErrorCodes::LOGICAL_ERROR, "There is a race condition between creation and removal of replicated table. It's a bug");

    for (const auto & child : children)
    {
        if (child != "dropped")
            zookeeper->tryRemoveRecursive(fs::path(zookeeper_path) / child);
    }

    ops.clear();
    Coordination::Responses responses;
    ops.emplace_back(zkutil::makeRemoveRequest(metadata_drop_lock->getPath(), -1));
    ops.emplace_back(zkutil::makeRemoveRequest(fs::path(zookeeper_path) / "dropped", -1));
    ops.emplace_back(zkutil::makeRemoveRequest(zookeeper_path, -1));
    code = zookeeper->tryMulti(ops, responses);

    if (code == Coordination::Error::ZNONODE)
    {
        throw Exception(ErrorCodes::LOGICAL_ERROR, "There is a race condition between creation and removal of replicated table. It's a bug");
    }
    else if (code == Coordination::Error::ZNOTEMPTY)
    {
        LOG_ERROR(logger, "Table was not completely removed from ZooKeeper, {} still exists and may contain some garbage,"
                          "but someone is removing it right now.", zookeeper_path);
    }
    else if (code != Coordination::Error::ZOK)
    {
        /// It is still possible that ZooKeeper session is expired or server is killed in the middle of the delete operation.
        zkutil::KeeperMultiException::check(code, ops, responses);
    }
    else
    {
        metadata_drop_lock->setAlreadyRemoved();
        completely_removed = true;
        LOG_INFO(logger, "Table {} was successfully removed from ZooKeeper", zookeeper_path);
    }

    return completely_removed;
}


/** Verify that list of columns and table storage_settings_ptr match those specified in ZK (/metadata).
  * If not, throw an exception.
  */
void StorageReplicatedMergeTree::checkTableStructure(const String & zookeeper_prefix, const StorageMetadataPtr & metadata_snapshot)
{
    auto zookeeper = getZooKeeper();

    ReplicatedMergeTreeTableMetadata old_metadata(*this, metadata_snapshot);

    Coordination::Stat metadata_stat;
    String metadata_str = zookeeper->get(fs::path(zookeeper_prefix) / "metadata", &metadata_stat);
    auto metadata_from_zk = ReplicatedMergeTreeTableMetadata::parse(metadata_str);
    old_metadata.checkEquals(metadata_from_zk, metadata_snapshot->getColumns(), getContext());

    Coordination::Stat columns_stat;
    auto columns_from_zk = ColumnsDescription::parse(zookeeper->get(fs::path(zookeeper_prefix) / "columns", &columns_stat));

    const ColumnsDescription & old_columns = metadata_snapshot->getColumns();
    if (columns_from_zk != old_columns)
    {
        throw Exception(ErrorCodes::INCOMPATIBLE_COLUMNS,
            "Table columns structure in ZooKeeper is different from local table structure. Local columns:\n"
            "{}\nZookeeper columns:\n{}", old_columns.toString(), columns_from_zk.toString());
    }
}

void StorageReplicatedMergeTree::setTableStructure(const StorageID & table_id, const ContextPtr & local_context,
    ColumnsDescription new_columns, const ReplicatedMergeTreeTableMetadata::Diff & metadata_diff)
{
    StorageInMemoryMetadata old_metadata = getInMemoryMetadata();
    StorageInMemoryMetadata new_metadata = metadata_diff.getNewMetadata(new_columns, local_context, old_metadata);

    /// Even if the primary/sorting/partition keys didn't change we must reinitialize it
    /// because primary/partition key column types might have changed.
    checkTTLExpressions(new_metadata, old_metadata);
    setProperties(new_metadata, old_metadata);

    DatabaseCatalog::instance().getDatabase(table_id.database_name)->alterTable(local_context, table_id, new_metadata);
}


/** If necessary, restore a part, replica itself adds a record for its receipt.
  * What time should I put for this entry in the queue? Time is taken into account when calculating lag of replica.
  * For these purposes, it makes sense to use creation time of missing part
  *  (that is, in calculating lag, it will be taken into account how old is the part we need to recover).
  */
static time_t tryGetPartCreateTime(zkutil::ZooKeeperPtr & zookeeper, const String & replica_path, const String & part_name)
{
    time_t res = 0;

    /// We get creation time of part, if it still exists (was not merged, for example).
    Coordination::Stat stat;
    String unused;
    if (zookeeper->tryGet(fs::path(replica_path) / "parts" / part_name, unused, &stat))
        res = stat.ctime / 1000;

    return res;
}


void StorageReplicatedMergeTree::checkParts(bool skip_sanity_checks)
{
    auto zookeeper = getZooKeeper();

    Strings expected_parts_vec = zookeeper->getChildren(fs::path(replica_path) / "parts");

    /// Parts in ZK.
    NameSet expected_parts(expected_parts_vec.begin(), expected_parts_vec.end());

    /// There are no PreActive parts at startup.
    auto parts = getDataParts({MergeTreeDataPartState::Active, MergeTreeDataPartState::Outdated});

    /** Local parts that are not in ZK.
      * In very rare cases they may cover missing parts
      * and someone may think that pushing them to zookeeper is good idea.
      * But actually we can't precisely determine that ALL missing parts
      * covered by this unexpected part. So missing parts will be downloaded.
      */
    DataParts unexpected_parts;

    /// Intersection of local parts and expected parts
    ActiveDataPartSet local_expected_parts_set(format_version);

    /// Collect unexpected parts
    for (const auto & part : parts)
    {
        if (expected_parts.contains(part->name))
            local_expected_parts_set.add(part->name);
        else
            unexpected_parts.insert(part); /// this parts we will place to detached with ignored_ prefix
    }

    /// Which parts should be taken from other replicas.
    Strings parts_to_fetch;

    for (const String & missing_name : expected_parts)
        if (!getActiveContainingPart(missing_name))
            parts_to_fetch.push_back(missing_name);

    /** To check the adequacy, for the parts that are in the FS, but not in ZK, we will only consider not the most recent parts.
      * Because unexpected new parts usually arise only because they did not have time to enroll in ZK with a rough restart of the server.
      * It also occurs from deduplicated parts that did not have time to retire.
      */
    size_t unexpected_parts_nonnew = 0;
    UInt64 unexpected_parts_nonnew_rows = 0;
    UInt64 unexpected_parts_rows = 0;

    Strings covered_unexpected_parts;
    Strings uncovered_unexpected_parts;
    UInt64 uncovered_unexpected_parts_rows = 0;

    for (const auto & part : unexpected_parts)
    {
        unexpected_parts_rows += part->rows_count;

        /// This part may be covered by some expected part that is active and present locally
        /// Probably we just did not remove this part from disk before restart (but removed from ZooKeeper)
        String covering_local_part = local_expected_parts_set.getContainingPart(part->name);
        if (!covering_local_part.empty())
        {
            covered_unexpected_parts.push_back(part->name);
            continue;
        }

        /// Part is unexpected and we don't have covering part: it's suspicious
        uncovered_unexpected_parts.push_back(part->name);
        uncovered_unexpected_parts_rows += part->rows_count;

        if (part->info.level > 0)
        {
            ++unexpected_parts_nonnew;
            unexpected_parts_nonnew_rows += part->rows_count;
        }
    }

    const UInt64 parts_to_fetch_blocks = std::accumulate(parts_to_fetch.cbegin(), parts_to_fetch.cend(), 0,
        [&](UInt64 acc, const String& part_name)
        {
            if (const auto part_info = MergeTreePartInfo::tryParsePartName(part_name, format_version))
                return acc + part_info->getBlocksCount();

            LOG_ERROR(log, "Unexpected part name: {}", part_name);
            return acc;
        });

    /** We can automatically synchronize data,
      *  if the ratio of the total number of errors to the total number of parts (minimum - on the local filesystem or in ZK)
      *  is no more than some threshold (for example 50%).
      *
      * A large ratio of mismatches in the data on the filesystem and the expected data
      *  may indicate a configuration error (the server accidentally connected as a replica not from right shard).
      * In this case, the protection mechanism does not allow the server to start.
      */

    UInt64 total_rows_on_filesystem = 0;
    for (const auto & part : parts)
        total_rows_on_filesystem += part->rows_count;

    const auto storage_settings_ptr = getSettings();
    bool insane = uncovered_unexpected_parts_rows > total_rows_on_filesystem * storage_settings_ptr->replicated_max_ratio_of_wrong_parts;

    constexpr const char * sanity_report_fmt = "The local set of parts of table {} doesn't look like the set of parts in ZooKeeper: "
                                               "{} rows of {} total rows in filesystem are suspicious. "
                                               "There are {} uncovered unexpected parts with {} rows ({} of them is not just-written with {} rows), "
                                               "{} missing parts (with {} blocks), {} covered unexpected parts (with {} rows).";

    constexpr const char * sanity_report_debug_fmt = "Uncovered unexpected parts: {}. Missing parts: {}. Covered unexpected parts: {}. Expected parts: {}.";

    if (insane && !skip_sanity_checks)
    {
        LOG_DEBUG(log, sanity_report_debug_fmt, fmt::join(uncovered_unexpected_parts, ", "), fmt::join(parts_to_fetch, ", "),
                  fmt::join(covered_unexpected_parts, ", "), fmt::join(expected_parts, ", "));
        throw Exception(ErrorCodes::TOO_MANY_UNEXPECTED_DATA_PARTS, sanity_report_fmt, getStorageID().getNameForLogs(),
                        formatReadableQuantity(uncovered_unexpected_parts_rows), formatReadableQuantity(total_rows_on_filesystem),
                        uncovered_unexpected_parts.size(), uncovered_unexpected_parts_rows, unexpected_parts_nonnew, unexpected_parts_nonnew_rows,
                        parts_to_fetch.size(), parts_to_fetch_blocks, covered_unexpected_parts.size(), unexpected_parts_rows - uncovered_unexpected_parts_rows);
    }

    if (unexpected_parts_nonnew_rows > 0 || uncovered_unexpected_parts_rows > 0)
    {
        LOG_DEBUG(log, sanity_report_debug_fmt, fmt::join(uncovered_unexpected_parts, ", "), fmt::join(parts_to_fetch, ", "),
                  fmt::join(covered_unexpected_parts, ", "), fmt::join(expected_parts, ", "));
        LOG_WARNING(log, fmt::runtime(sanity_report_fmt), getStorageID().getNameForLogs(),
                    formatReadableQuantity(uncovered_unexpected_parts_rows), formatReadableQuantity(total_rows_on_filesystem),
                    uncovered_unexpected_parts.size(), uncovered_unexpected_parts_rows, unexpected_parts_nonnew, unexpected_parts_nonnew_rows,
                    parts_to_fetch.size(), parts_to_fetch_blocks, covered_unexpected_parts.size(), unexpected_parts_rows - uncovered_unexpected_parts_rows);
    }

    /// Add to the queue jobs to pick up the missing parts from other replicas and remove from ZK the information that we have them.
    queue.setBrokenPartsToEnqueueFetchesOnLoading(std::move(parts_to_fetch));

    /// Remove extra local parts.
    for (const DataPartPtr & part : unexpected_parts)
    {
        LOG_ERROR(log, "Renaming unexpected part {} to ignored_{}", part->name, part->name);
        forcefullyMovePartToDetachedAndRemoveFromMemory(part, "ignored", true);
    }
}


void StorageReplicatedMergeTree::syncPinnedPartUUIDs()
{
    auto zookeeper = getZooKeeper();

    Coordination::Stat stat;
    String s = zookeeper->get(zookeeper_path + "/pinned_part_uuids", &stat);

    std::lock_guard lock(pinned_part_uuids_mutex);

    /// Unsure whether or not this can be called concurrently.
    if (pinned_part_uuids->stat.version < stat.version)
    {
        auto new_pinned_part_uuids = std::make_shared<PinnedPartUUIDs>();
        new_pinned_part_uuids->fromString(s);
        new_pinned_part_uuids->stat = stat;

        pinned_part_uuids = new_pinned_part_uuids;
    }
}

void StorageReplicatedMergeTree::checkPartChecksumsAndAddCommitOps(const zkutil::ZooKeeperPtr & zookeeper,
    const DataPartPtr & part, Coordination::Requests & ops, String part_name, NameSet * absent_replicas_paths)
{
    if (part_name.empty())
        part_name = part->name;

    auto local_part_header = ReplicatedMergeTreePartHeader::fromColumnsAndChecksums(
        part->getColumns(), part->checksums);

    Strings replicas = zookeeper->getChildren(fs::path(zookeeper_path) / "replicas");
    std::shuffle(replicas.begin(), replicas.end(), thread_local_rng);
    bool has_been_already_added = false;

    for (const String & replica : replicas)
    {
        String current_part_path = fs::path(zookeeper_path) / "replicas" / replica / "parts" / part_name;

        String part_zk_str;
        if (!zookeeper->tryGet(current_part_path, part_zk_str))
        {
            if (absent_replicas_paths)
                absent_replicas_paths->emplace(current_part_path);

            continue;
        }

        ReplicatedMergeTreePartHeader replica_part_header;
        if (part_zk_str.empty())
        {
            String columns_str;
            String checksums_str;

            if (zookeeper->tryGet(fs::path(current_part_path) / "columns", columns_str) &&
                zookeeper->tryGet(fs::path(current_part_path) / "checksums", checksums_str))
            {
                replica_part_header = ReplicatedMergeTreePartHeader::fromColumnsAndChecksumsZNodes(columns_str, checksums_str);
            }
            else
            {
                if (zookeeper->exists(current_part_path))
                    throw Exception(ErrorCodes::LOGICAL_ERROR, "Part {} has empty header and does not have columns and checksums. "
                                                               "Looks like a bug.", current_part_path);
                LOG_INFO(log, "Not checking checksums of part {} with replica {} because part was removed from ZooKeeper", part_name, replica);
                continue;
            }
        }
        else
        {
            replica_part_header = ReplicatedMergeTreePartHeader::fromString(part_zk_str);
        }

        if (replica_part_header.getColumnsHash() != local_part_header.getColumnsHash())
        {
            /// Currently there are two (known) cases when it may happen:
            ///  - KILL MUTATION query had removed mutation before all replicas have executed assigned MUTATE_PART entries.
            ///    Some replicas may skip this mutation and update part version without actually applying any changes.
            ///    It leads to mismatching checksum if changes were applied on other replicas.
            ///  - ALTER_METADATA and MERGE_PARTS were reordered on some replicas.
            ///    It may lead to different number of columns in merged parts on these replicas.
            throw Exception(ErrorCodes::CHECKSUM_DOESNT_MATCH, "Part {} from {} has different columns hash "
                            "(it may rarely happen on race condition with KILL MUTATION or ALTER COLUMN).", part_name, replica);
        }

        replica_part_header.getChecksums().checkEqual(local_part_header.getChecksums(), true);

        if (replica == replica_name)
            has_been_already_added = true;

        /// If we verify checksums in "sequential manner" (i.e. recheck absence of checksums on other replicas when commit)
        /// then it is enough to verify checksums on at least one replica since checksums on other replicas must be the same.
        if (absent_replicas_paths)
        {
            absent_replicas_paths->clear();
            break;
        }
    }

    if (!has_been_already_added)
    {
        const auto storage_settings_ptr = getSettings();
        String part_path = fs::path(replica_path) / "parts" / part_name;

        if (storage_settings_ptr->use_minimalistic_part_header_in_zookeeper)
        {
            ops.emplace_back(zkutil::makeCreateRequest(
                part_path, local_part_header.toString(), zkutil::CreateMode::Persistent));
        }
        else
        {
            ops.emplace_back(zkutil::makeCreateRequest(
                part_path, "", zkutil::CreateMode::Persistent));
            ops.emplace_back(zkutil::makeCreateRequest(
                fs::path(part_path) / "columns", part->getColumns().toString(), zkutil::CreateMode::Persistent));
            ops.emplace_back(zkutil::makeCreateRequest(
                fs::path(part_path) / "checksums", getChecksumsForZooKeeper(part->checksums), zkutil::CreateMode::Persistent));
        }
    }
    else
    {
        LOG_WARNING(log, "checkPartAndAddToZooKeeper: node {} already exists. Will not commit any nodes.",
                    (fs::path(replica_path) / "parts" / part_name).string());
    }
}

MergeTreeData::DataPartsVector StorageReplicatedMergeTree::checkPartChecksumsAndCommit(Transaction & transaction,
    const DataPartPtr & part, std::optional<MergeTreeData::HardlinkedFiles> hardlinked_files)
{
    auto zookeeper = getZooKeeper();


    while (true)
    {
        Coordination::Requests ops;
        NameSet absent_part_paths_on_replicas;

        lockSharedData(*part, false, hardlinked_files);

        /// Checksums are checked here and `ops` is filled. In fact, the part is added to ZK just below, when executing `multi`.
        checkPartChecksumsAndAddCommitOps(zookeeper, part, ops, part->name, &absent_part_paths_on_replicas);

        /// Do not commit if the part is obsolete, we have just briefly checked its checksums
        if (transaction.isEmpty())
            return {};

        /// Will check that the part did not suddenly appear on skipped replicas
        if (!absent_part_paths_on_replicas.empty())
        {
            Coordination::Requests new_ops;
            for (const String & part_path : absent_part_paths_on_replicas)
            {
                /// NOTE Create request may fail with ZNONODE if replica is being dropped, we will throw an exception
                new_ops.emplace_back(zkutil::makeCreateRequest(part_path, "", zkutil::CreateMode::Persistent));
                new_ops.emplace_back(zkutil::makeRemoveRequest(part_path, -1));
            }

            /// Add check ops at the beginning
            new_ops.insert(new_ops.end(), ops.begin(), ops.end());
            ops = std::move(new_ops);
        }

        Coordination::Responses responses;
        Coordination::Error e = zookeeper->tryMulti(ops, responses);
        if (e == Coordination::Error::ZOK)
            return transaction.commit();

        if (e == Coordination::Error::ZNODEEXISTS)
        {
            size_t num_check_ops = 2 * absent_part_paths_on_replicas.size();
            size_t failed_op_index = zkutil::getFailedOpIndex(e, responses);
            if (failed_op_index < num_check_ops)
            {
                LOG_INFO(log, "The part {} on a replica suddenly appeared, will recheck checksums", ops[failed_op_index]->getPath());
                continue;
            }
        }

        throw zkutil::KeeperException(e);
    }
}

String StorageReplicatedMergeTree::getChecksumsForZooKeeper(const MergeTreeDataPartChecksums & checksums) const
{
    return MinimalisticDataPartChecksums::getSerializedString(checksums,
        getSettings()->use_minimalistic_checksums_in_zookeeper);
}

MergeTreeData::MutableDataPartPtr StorageReplicatedMergeTree::attachPartHelperFoundValidPart(const LogEntry& entry) const
{
    const MergeTreePartInfo actual_part_info = MergeTreePartInfo::fromPartName(entry.new_part_name, format_version);
    const String part_new_name = actual_part_info.getPartName();

    for (const DiskPtr & disk : getStoragePolicy()->getDisks())
    {
        for (const auto it = disk->iterateDirectory(fs::path(relative_data_path) / "detached/"); it->isValid(); it->next())
        {
            const auto part_info = MergeTreePartInfo::tryParsePartName(it->name(), format_version);

            if (!part_info || part_info->partition_id != actual_part_info.partition_id)
                continue;

            const String part_old_name = part_info->getPartName();

            const VolumePtr volume = std::make_shared<SingleDiskVolume>("volume_" + part_old_name, disk);

            auto data_part_storage = std::make_shared<DataPartStorageOnDisk>(
                volume,
                fs::path(relative_data_path) / "detached",
                part_old_name);

            /// actual_part_info is more recent than part_info so we use it
            MergeTreeData::MutableDataPartPtr part = createPart(part_new_name, actual_part_info, data_part_storage);

            try
            {
                part->loadColumnsChecksumsIndexes(true, true);
            }
            catch (const Exception&)
            {
                /// This method throws if the part data is corrupted or partly missing. In this case, we simply don't
                /// process the part.
                continue;
            }

            if (entry.part_checksum == part->checksums.getTotalChecksumHex())
            {
                part->modification_time = data_part_storage->getLastModified().epochTime();
                return part;
            }
        }
    }

    return {};
}

bool StorageReplicatedMergeTree::executeLogEntry(LogEntry & entry)
{
    if (entry.type == LogEntry::DROP_RANGE)
    {
        executeDropRange(entry);
        return true;
    }

    if (entry.type == LogEntry::REPLACE_RANGE)
    {
        executeReplaceRange(entry);
        return true;
    }

    const bool is_get_or_attach = entry.type == LogEntry::GET_PART || entry.type == LogEntry::ATTACH_PART;

    if (is_get_or_attach || entry.type == LogEntry::MERGE_PARTS || entry.type == LogEntry::MUTATE_PART)
    {
        /// If we already have this part or a part covering it, we do not need to do anything.
        /// The part may be still in the PreActive -> Active transition so we first search
        /// among PreActive parts to definitely find the desired part if it exists.
        DataPartPtr existing_part = getPartIfExists(entry.new_part_name, {MergeTreeDataPartState::PreActive});

        if (!existing_part)
            existing_part = getActiveContainingPart(entry.new_part_name);

        /// Even if the part is local, it (in exceptional cases) may not be in ZooKeeper. Let's check that it is there.
        if (existing_part && getZooKeeper()->exists(fs::path(replica_path) / "parts" / existing_part->name))
        {
            if (!is_get_or_attach || entry.source_replica != replica_name)
                LOG_DEBUG(log, "Skipping action for part {} because part {} already exists.",
                    entry.new_part_name, existing_part->name);

            return true;
        }
    }

    if (entry.type == LogEntry::ATTACH_PART)
    {
        if (MutableDataPartPtr part = attachPartHelperFoundValidPart(entry))
        {
            LOG_TRACE(log, "Found valid local part for {}, preparing the transaction", part->name);

            Transaction transaction(*this, NO_TRANSACTION_RAW);

            part->version.setCreationTID(Tx::PrehistoricTID, nullptr);
            renameTempPartAndReplace(part, transaction);
            checkPartChecksumsAndCommit(transaction, part);

            writePartLog(PartLogElement::Type::NEW_PART, {}, 0 /** log entry is fake so we don't measure the time */,
                part->name, part, {} /** log entry is fake so there are no initial parts */, nullptr);

            return true;
        }

        LOG_TRACE(log, "Didn't find valid local part for {} ({}), will fetch it from other replica",
            entry.new_part_name,
            entry.actual_new_part_name);
    }

    if (is_get_or_attach && entry.source_replica == replica_name)
        LOG_WARNING(log, "Part {} from own log doesn't exist.", entry.new_part_name);

    /// Perhaps we don't need this part, because during write with quorum, the quorum has failed
    /// (see below about `/quorum/failed_parts`).
    if (entry.quorum && getZooKeeper()->exists(fs::path(zookeeper_path) / "quorum" / "failed_parts" / entry.new_part_name))
    {
        LOG_DEBUG(log, "Skipping action for part {} because quorum for that part was failed.", entry.new_part_name);
        return true;    /// NOTE Deletion from `virtual_parts` is not done, but it is only necessary for merge.
    }

    switch (entry.type)
    {
        case LogEntry::ATTACH_PART:
            /// We surely don't have this part locally as we've checked it before, so download it.
            [[fallthrough]];
        case LogEntry::GET_PART:
            return executeFetch(entry);
        case LogEntry::MERGE_PARTS:
            throw Exception(ErrorCodes::LOGICAL_ERROR, "Merge has to be executed by another function");
        case LogEntry::MUTATE_PART:
            throw Exception(ErrorCodes::LOGICAL_ERROR, "Mutation has to be executed by another function");
        case LogEntry::ALTER_METADATA:
            return executeMetadataAlter(entry);
        case LogEntry::SYNC_PINNED_PART_UUIDS:
            syncPinnedPartUUIDs();
            return true;
        case LogEntry::CLONE_PART_FROM_SHARD:
            executeClonePartFromShard(entry);
            return true;
        default:
            throw Exception(ErrorCodes::LOGICAL_ERROR, "Unexpected log entry type: {}", static_cast<int>(entry.type));
    }
}


bool StorageReplicatedMergeTree::executeFetch(LogEntry & entry, bool need_to_check_missing_part)
{
    /// Looking for covering part. After that entry.actual_new_part_name may be filled.
    String replica = findReplicaHavingCoveringPart(entry, true);
    const auto storage_settings_ptr = getSettings();
    auto metadata_snapshot = getInMemoryMetadataPtr();

    try
    {
        if (replica.empty())
        {
            /** If a part is to be written with a quorum and the quorum is not reached yet,
              *  then (due to the fact that a part is impossible to download right now),
              *  the quorum entry should be considered unsuccessful.
              * TODO Complex code, extract separately.
              */
            if (entry.quorum)
            {
                if (entry.type != LogEntry::GET_PART)
                    throw Exception("Logical error: log entry with quorum but type is not GET_PART", ErrorCodes::LOGICAL_ERROR);

                LOG_DEBUG(log, "No active replica has part {} which needs to be written with quorum. Will try to mark that quorum as failed.", entry.new_part_name);

                /** Atomically:
                  * - if replicas do not become active;
                  * - if there is a `quorum` node with this part;
                  * - delete `quorum` node;
                  * - add a part to the list `quorum/failed_parts`;
                  * - if the part is not already removed from the list for deduplication `blocks/block_num`, then delete it;
                  *
                  * If something changes, then we will nothing - we'll get here again next time.
                  */

                /** We collect the `host` node versions from the replicas.
                  * When the replica becomes active, it changes the value of host in the same transaction (with the creation of `is_active`).
                  * This will ensure that the replicas do not become active.
                  */

                auto zookeeper = getZooKeeper();

                Strings replicas = zookeeper->getChildren(fs::path(zookeeper_path) / "replicas");

                Coordination::Requests ops;

                for (const auto & path_part : replicas)
                {
                    Coordination::Stat stat;
                    String path = fs::path(zookeeper_path) / "replicas" / path_part / "host";
                    zookeeper->get(path, &stat);
                    ops.emplace_back(zkutil::makeCheckRequest(path, stat.version));
                }

                /// We verify that while we were collecting versions, the replica with the necessary part did not come alive.
                replica = findReplicaHavingPart(entry.new_part_name, true);

                /// Also during this time a completely new replica could be created.
                /// But if a part does not appear on the old, then it can not be on the new one either.

                if (replica.empty())
                {
                    Coordination::Stat quorum_stat;
                    const String quorum_unparallel_path = fs::path(zookeeper_path) / "quorum" / "status";
                    const String quorum_parallel_path = fs::path(zookeeper_path) / "quorum" / "parallel" / entry.new_part_name;
                    String quorum_str, quorum_path;
                    ReplicatedMergeTreeQuorumEntry quorum_entry;

                    if (zookeeper->tryGet(quorum_unparallel_path, quorum_str, &quorum_stat))
                        quorum_path = quorum_unparallel_path;
                    else
                    {
                        quorum_str = zookeeper->get(quorum_parallel_path, &quorum_stat);
                        quorum_path = quorum_parallel_path;
                    }

                    quorum_entry.fromString(quorum_str);

                    if (quorum_entry.part_name == entry.new_part_name)
                    {
                        ops.emplace_back(zkutil::makeRemoveRequest(quorum_path, quorum_stat.version));
                        auto part_info = MergeTreePartInfo::fromPartName(entry.new_part_name, format_version);

                        if (part_info.min_block != part_info.max_block)
                            throw Exception("Logical error: log entry with quorum for part covering more than one block number",
                                ErrorCodes::LOGICAL_ERROR);

                        ops.emplace_back(zkutil::makeCreateRequest(
                            fs::path(zookeeper_path) / "quorum" / "failed_parts" / entry.new_part_name,
                            "",
                            zkutil::CreateMode::Persistent));

                        /// Deleting from `blocks`.
                        if (!entry.block_id.empty() && zookeeper->exists(fs::path(zookeeper_path) / "blocks" / entry.block_id))
                            ops.emplace_back(zkutil::makeRemoveRequest(fs::path(zookeeper_path) / "blocks" / entry.block_id, -1));

                        Coordination::Responses responses;
                        auto code = zookeeper->tryMulti(ops, responses);

                        if (code == Coordination::Error::ZOK)
                        {
                            LOG_DEBUG(log, "Marked quorum for part {} as failed.", entry.new_part_name);
                            queue.removeFailedQuorumPart(part_info);
                            return true;
                        }
                        else if (code == Coordination::Error::ZBADVERSION || code == Coordination::Error::ZNONODE || code == Coordination::Error::ZNODEEXISTS)
                        {
                            LOG_DEBUG(log, "State was changed or isn't expected when trying to mark quorum for part {} as failed. Code: {}",
                                      entry.new_part_name, Coordination::errorMessage(code));
                        }
                        else
                            throw Coordination::Exception(code);
                    }
                    else
                    {
                        LOG_WARNING(log, "No active replica has part {}, "
                                         "but that part needs quorum and /quorum/status contains entry about another part {}. "
                                         "It means that part was successfully written to {} replicas, but then all of them goes offline. "
                                         "Or it is a bug.", entry.new_part_name, quorum_entry.part_name, entry.quorum);
                    }
                }
            }

            if (replica.empty())
            {
                ProfileEvents::increment(ProfileEvents::ReplicatedPartFailedFetches);

                if (!need_to_check_missing_part)
                    return false;

                throw Exception("No active replica has part " + entry.new_part_name + " or covering part", ErrorCodes::NO_REPLICA_HAS_PART);
            }
        }

        try
        {
            String part_name = entry.actual_new_part_name.empty() ? entry.new_part_name : entry.actual_new_part_name;

            if (!entry.actual_new_part_name.empty())
                LOG_DEBUG(log, "Will fetch part {} instead of {}", entry.actual_new_part_name, entry.new_part_name);

            String source_replica_path = fs::path(zookeeper_path) / "replicas" / replica;
            if (!fetchPart(part_name,
                metadata_snapshot,
                source_replica_path,
                /* to_detached= */ false,
                entry.quorum,
                /* zookeeper_ */ nullptr,
                /* try_fetch_shared= */ true,
                entry.znode_name))
            {
                return false;
            }
        }
        catch (Exception & e)
        {
            /// No stacktrace, just log message
            if (e.code() == ErrorCodes::RECEIVED_ERROR_TOO_MANY_REQUESTS)
                e.addMessage("Too busy replica. Will try later.");
            throw;
        }

        if (entry.type == LogEntry::MERGE_PARTS)
            ProfileEvents::increment(ProfileEvents::ReplicatedPartFetchesOfMerged);
    }
    catch (...)
    {
        /** If we can not download the part we need for some merge, it's better not to try to get other parts for this merge,
          * but try to get already merged part. To do this, move the action to get the remaining parts
          * for this merge at the end of the queue.
          */
        try
        {
            auto parts_for_merge = queue.moveSiblingPartsForMergeToEndOfQueue(entry.new_part_name);

            if (!parts_for_merge.empty() && replica.empty())
            {
                LOG_INFO(log, "No active replica has part {}. Will fetch merged part instead.", entry.new_part_name);
                /// We should enqueue it for check, because merged part may never appear if source part is lost
                enqueuePartForCheck(entry.new_part_name);
                return false;
            }

            /** If no active replica has a part, and there is no merge in the queue with its participation,
              * check to see if any (active or inactive) replica has such a part or covering it.
              */
            if (replica.empty())
                enqueuePartForCheck(entry.new_part_name);
        }
        catch (...)
        {
            tryLogCurrentException(log, __PRETTY_FUNCTION__);
        }

        throw;
    }

    return true;
}


MutableDataPartStoragePtr StorageReplicatedMergeTree::executeFetchShared(
    const String & source_replica,
    const String & new_part_name,
    const DiskPtr & disk,
    const String & path)
{
    if (source_replica.empty())
    {
        LOG_INFO(log, "No active replica has part {} on shared storage.", new_part_name);
        return nullptr;
    }

    const auto storage_settings_ptr = getSettings();
    auto metadata_snapshot = getInMemoryMetadataPtr();

    try
    {
        return fetchExistsPart(new_part_name, metadata_snapshot, fs::path(zookeeper_path) / "replicas" / source_replica, disk, path);
    }
    catch (Exception & e)
    {
        if (e.code() == ErrorCodes::RECEIVED_ERROR_TOO_MANY_REQUESTS)
            e.addMessage("Too busy replica. Will try later.");
        tryLogCurrentException(log, __PRETTY_FUNCTION__);
        throw;
    }
}


void StorageReplicatedMergeTree::executeDropRange(const LogEntry & entry)
{
    LOG_TRACE(log, "Executing DROP_RANGE {}", entry.new_part_name);
    auto drop_range_info = MergeTreePartInfo::fromPartName(entry.new_part_name, format_version);
    getContext()->getMergeList().cancelInPartition(getStorageID(), drop_range_info.partition_id, drop_range_info.max_block);
    queue.removePartProducingOpsInRange(getZooKeeper(), drop_range_info, entry, /* fetch_entry_znode= */ {});
    part_check_thread.cancelRemovedPartsCheck(drop_range_info);

    /// Delete the parts contained in the range to be deleted.
    /// It's important that no old parts remain (after the merge), because otherwise,
    ///  after adding a new replica, this new replica downloads them, but does not delete them.
    /// And, if you do not, the parts will come to life after the server is restarted.
    /// Therefore, we use all data parts.

    auto metadata_snapshot = getInMemoryMetadataPtr();
    PartsToRemoveFromZooKeeper parts_to_remove;
    {
        auto data_parts_lock = lockParts();
        parts_to_remove = removePartsInRangeFromWorkingSetAndGetPartsToRemoveFromZooKeeper(NO_TRANSACTION_RAW, drop_range_info, data_parts_lock);
        if (parts_to_remove.empty())
        {
            if (!drop_range_info.isFakeDropRangePart())
                LOG_INFO(log, "Log entry {} tried to drop single part {}, but part does not exist", entry.znode_name, entry.new_part_name);
            return;
        }
    }

    if (entry.detach)
        LOG_DEBUG(log, "Detaching parts.");
    else
        LOG_DEBUG(log, "Removing parts.");

    if (entry.detach)
    {
        /// If DETACH clone parts to detached/ directory
        for (const auto & part : parts_to_remove)
        {
            if (auto part_to_detach = part.getPartIfItWasActive())
            {
                LOG_INFO(log, "Detaching {}", part_to_detach->getDataPartStorage().getPartDirectory());
                part_to_detach->makeCloneInDetached("", metadata_snapshot);
            }
        }
    }

    /// Forcibly remove parts from ZooKeeper
    removePartsFromZooKeeperWithRetries(parts_to_remove);

    if (entry.detach)
        LOG_DEBUG(log, "Detached {} parts inside {}.", parts_to_remove.size(), entry.new_part_name);
    else
        LOG_DEBUG(log, "Removed {} parts inside {}.", parts_to_remove.size(), entry.new_part_name);

    /// We want to remove dropped parts from disk as soon as possible
    /// To be removed a partition should have zero refcount, therefore call the cleanup thread at exit
    parts_to_remove.clear();
    cleanup_thread.wakeup();
}


bool StorageReplicatedMergeTree::executeReplaceRange(const LogEntry & entry)
{
    Stopwatch watch;
    auto & entry_replace = *entry.replace_range_entry;
    LOG_DEBUG(log, "Executing log entry {} to replace parts range {} with {} parts from {}.{}",
              entry.znode_name, entry_replace.drop_range_part_name, entry_replace.new_part_names.size(),
              entry_replace.from_database, entry_replace.from_table);
    auto metadata_snapshot = getInMemoryMetadataPtr();
    auto storage_settings_ptr = getSettings();

    MergeTreePartInfo drop_range = MergeTreePartInfo::fromPartName(entry_replace.drop_range_part_name, format_version);
    /// Range with only one block has special meaning: it's ATTACH PARTITION or MOVE PARTITION, so there is no drop range
    bool replace = !LogEntry::ReplaceRangeEntry::isMovePartitionOrAttachFrom(drop_range);

    if (replace)
    {
        getContext()->getMergeList().cancelInPartition(getStorageID(), drop_range.partition_id, drop_range.max_block);
        queue.removePartProducingOpsInRange(getZooKeeper(), drop_range, entry, /* fetch_entry_znode= */ {});
        part_check_thread.cancelRemovedPartsCheck(drop_range);
    }
    else
    {
        drop_range = {};
    }

    struct PartDescription
    {
        PartDescription(
            size_t index_,
            const String & src_part_name_,
            const String & new_part_name_,
            const String & checksum_hex_,
            MergeTreeDataFormatVersion format_version)
            : index(index_)
            , src_part_name(src_part_name_)
            , src_part_info(MergeTreePartInfo::fromPartName(src_part_name_, format_version))
            , new_part_name(new_part_name_)
            , new_part_info(MergeTreePartInfo::fromPartName(new_part_name_, format_version))
            , checksum_hex(checksum_hex_)
        {
        }

        size_t index; // in log entry arrays
        String src_part_name;
        MergeTreePartInfo src_part_info;
        String new_part_name;
        MergeTreePartInfo new_part_info;
        String checksum_hex;

        /// Part which will be committed
        MutableDataPartPtr res_part;

        /// We could find a covering part
        MergeTreePartInfo found_new_part_info;
        String found_new_part_name;

        /// Hold pointer to part in source table if will clone it from local table
        DataPartPtr src_table_part;

        /// A replica that will be used to fetch part
        String replica;

        MergeTreeData::HardlinkedFiles hardlinked_files;

        scope_guard temporary_part_lock;
    };

    using PartDescriptionPtr = std::shared_ptr<PartDescription>;
    using PartDescriptions = std::vector<PartDescriptionPtr>;

    PartDescriptions all_parts;
    PartDescriptions parts_to_add;
    PartsToRemoveFromZooKeeper parts_to_remove;

    auto table_lock_holder_dst_table = lockForShare(
            RWLockImpl::NO_QUERY, getSettings()->lock_acquire_timeout_for_background_operations);
    auto dst_metadata_snapshot = getInMemoryMetadataPtr();

    for (size_t i = 0; i < entry_replace.new_part_names.size(); ++i)
    {
        all_parts.emplace_back(std::make_shared<PartDescription>(i,
            entry_replace.src_part_names.at(i),
            entry_replace.new_part_names.at(i),
            entry_replace.part_names_checksums.at(i),
            format_version));
    }

    /// What parts we should add? Or we have already added all required parts (we an replica-initializer)
    {
        auto data_parts_lock = lockParts();

        for (const PartDescriptionPtr & part_desc : all_parts)
        {
            if (!getActiveContainingPart(part_desc->new_part_info, MergeTreeDataPartState::Active, data_parts_lock))
                parts_to_add.emplace_back(part_desc);
        }

        if (parts_to_add.empty() && replace)
        {
            parts_to_remove = removePartsInRangeFromWorkingSetAndGetPartsToRemoveFromZooKeeper(NO_TRANSACTION_RAW, drop_range, data_parts_lock);
            String parts_to_remove_str;
            for (const auto & part : parts_to_remove)
            {
                parts_to_remove_str += part.getPartName();
                parts_to_remove_str += " ";
            }
            LOG_TRACE(log, "Replacing {} parts {}with empty set", parts_to_remove.size(), parts_to_remove_str);
        }
    }

    if (parts_to_add.empty())
    {
        LOG_INFO(log, "All parts from REPLACE PARTITION command have been already attached");
        removePartsFromZooKeeperWithRetries(parts_to_remove);
        return true;
    }

    if (parts_to_add.size() < all_parts.size())
    {
        LOG_WARNING(log, "Some (but not all) parts from REPLACE PARTITION command already exist. REPLACE PARTITION will not be atomic.");
    }

    StoragePtr source_table;
    TableLockHolder table_lock_holder_src_table;
    StorageID source_table_id{entry_replace.from_database, entry_replace.from_table};

    auto clone_data_parts_from_source_table = [&] () -> size_t
    {
        source_table = DatabaseCatalog::instance().tryGetTable(source_table_id, getContext());
        if (!source_table)
        {
            LOG_DEBUG(log, "Can't use {} as source table for REPLACE PARTITION command. It does not exist.", source_table_id.getNameForLogs());
            return 0;
        }

        auto src_metadata_snapshot = source_table->getInMemoryMetadataPtr();
        MergeTreeData * src_data = nullptr;
        try
        {
            src_data = &checkStructureAndGetMergeTreeData(source_table, src_metadata_snapshot, dst_metadata_snapshot);
        }
        catch (Exception &)
        {
            LOG_INFO(log, "Can't use {} as source table for REPLACE PARTITION command. Will fetch all parts. Reason: {}", source_table_id.getNameForLogs(), getCurrentExceptionMessage(false));
            return 0;
        }

        table_lock_holder_src_table = source_table->lockForShare(
                RWLockImpl::NO_QUERY, getSettings()->lock_acquire_timeout_for_background_operations);

        DataPartStates valid_states{
            MergeTreeDataPartState::PreActive, MergeTreeDataPartState::Active, MergeTreeDataPartState::Outdated};

        size_t num_clonable_parts = 0;
        for (PartDescriptionPtr & part_desc : parts_to_add)
        {
            auto src_part = src_data->getPartIfExists(part_desc->src_part_info, valid_states);
            if (!src_part)
            {
                LOG_DEBUG(log, "There is no part {} in {}", part_desc->src_part_name, source_table_id.getNameForLogs());
                continue;
            }

            bool avoid_copy_local_part = storage_settings_ptr->allow_remote_fs_zero_copy_replication && src_part->isStoredOnRemoteDiskWithZeroCopySupport();

            if (avoid_copy_local_part)
            {
                LOG_DEBUG(log, "Avoid copy local part {} from table {} because of zero-copy replication", part_desc->src_part_name, source_table_id.getNameForLogs());
                continue;
            }

            String checksum_hex  = src_part->checksums.getTotalChecksumHex();

            if (checksum_hex != part_desc->checksum_hex)
            {
                LOG_DEBUG(log, "Part {} of {} has inappropriate checksum", part_desc->src_part_name, source_table_id.getNameForLogs());
                /// TODO: check version
                continue;
            }

            part_desc->found_new_part_name = part_desc->new_part_name;
            part_desc->found_new_part_info = part_desc->new_part_info;
            part_desc->src_table_part = src_part;

            ++num_clonable_parts;
        }

        return num_clonable_parts;
    };

    size_t num_clonable_parts = clone_data_parts_from_source_table();
    LOG_DEBUG(log, "Found {} parts that could be cloned (of {} required parts)", num_clonable_parts, parts_to_add.size());

    ActiveDataPartSet adding_parts_active_set(format_version);
    std::unordered_map<String, PartDescriptionPtr> part_name_to_desc;

    for (PartDescriptionPtr & part_desc : parts_to_add)
    {
        if (part_desc->src_table_part)
        {
            /// It is clonable part
            adding_parts_active_set.add(part_desc->new_part_name);
            part_name_to_desc.emplace(part_desc->new_part_name, part_desc);
            continue;
        }

        /// Firstly, try find exact part to produce more accurate part set
        String replica = findReplicaHavingPart(part_desc->new_part_name, true);
        String found_part_name;
        /// TODO: check version

        if (replica.empty())
        {
            LOG_DEBUG(log, "Part {} is not found on remote replicas", part_desc->new_part_name);

            /// Fallback to covering part
            replica = findReplicaHavingCoveringPart(part_desc->new_part_name, true, found_part_name);

            if (replica.empty())
            {
                /// It is not fail, since adjacent parts could cover current part
                LOG_DEBUG(log, "Parts covering {} are not found on remote replicas", part_desc->new_part_name);
                continue;
            }
        }
        else
        {
            found_part_name = part_desc->new_part_name;
        }

        part_desc->found_new_part_name = found_part_name;
        part_desc->found_new_part_info = MergeTreePartInfo::fromPartName(found_part_name, format_version);
        part_desc->replica = replica;

        adding_parts_active_set.add(part_desc->found_new_part_name);
        part_name_to_desc.emplace(part_desc->found_new_part_name, part_desc);
    }

    /// Check that we could cover whole range
    for (PartDescriptionPtr & part_desc : parts_to_add)
    {
        if (adding_parts_active_set.getContainingPart(part_desc->new_part_info).empty())
        {
            /// We should enqueue missing part for check, so it will be replaced with empty one (if needed)
            /// and we will be able to execute this REPLACE_RANGE.
            /// However, it's quite dangerous, because part may appear in source table.
            /// So we enqueue it for check only if no replicas of source table have part either.
            bool need_check = true;
            if (auto * replicated_src_table = typeid_cast<StorageReplicatedMergeTree *>(source_table.get()))
            {
                String src_replica = replicated_src_table->findReplicaHavingPart(part_desc->src_part_name, false);
                if (!src_replica.empty())
                {
                    LOG_DEBUG(log, "Found part {} on replica {} of source table, will not check part {} required for {}",
                              part_desc->src_part_name, src_replica, part_desc->new_part_name, entry.znode_name);
                    need_check = false;
                }
            }

            if (need_check)
            {
                LOG_DEBUG(log, "Will check part {} required for {}, because no replicas have it (including replicas of source table)",
                          part_desc->new_part_name, entry.znode_name);
                enqueuePartForCheck(part_desc->new_part_name);
            }

            throw Exception(ErrorCodes::NO_REPLICA_HAS_PART,
                            "Not found part {} (or part covering it) neither source table neither remote replicas",
                            part_desc->new_part_name);
        }
    }

    /// Filter covered parts
    PartDescriptions final_parts;
    Strings final_part_names;
    {
        final_part_names = adding_parts_active_set.getParts();

        for (const String & final_part_name : final_part_names)
        {
            auto part_desc = part_name_to_desc[final_part_name];
            if (!part_desc)
                throw Exception("There is no final part " + final_part_name + ". This is a bug", ErrorCodes::LOGICAL_ERROR);

            final_parts.emplace_back(part_desc);

            if (final_parts.size() > 1)
            {
                auto & prev = *final_parts[final_parts.size() - 2];
                auto & curr = *final_parts[final_parts.size() - 1];

                if (!prev.found_new_part_info.isDisjoint(curr.found_new_part_info))
                {
                    throw Exception("Intersected final parts detected: " + prev.found_new_part_name
                        + " and " + curr.found_new_part_name + ". It should be investigated.", ErrorCodes::LOGICAL_ERROR);
                }
            }
        }
    }

    static const String TMP_PREFIX = "tmp_replace_from_";

    std::vector<MergeTreeData::HardlinkedFiles> hardlinked_files_for_parts;

    auto obtain_part = [&] (PartDescriptionPtr & part_desc)
    {
        if (part_desc->src_table_part)
        {
            if (part_desc->checksum_hex != part_desc->src_table_part->checksums.getTotalChecksumHex())
                throw Exception("Checksums of " + part_desc->src_table_part->name + " is suddenly changed", ErrorCodes::UNFINISHED);

            auto [res_part, temporary_part_lock] = cloneAndLoadDataPartOnSameDisk(
                part_desc->src_table_part, TMP_PREFIX + "clone_", part_desc->new_part_info, metadata_snapshot, NO_TRANSACTION_PTR, &part_desc->hardlinked_files, false, {});
            part_desc->res_part = std::move(res_part);
            part_desc->temporary_part_lock = std::move(temporary_part_lock);
        }
        else if (!part_desc->replica.empty())
        {
            String source_replica_path = fs::path(zookeeper_path) / "replicas" / part_desc->replica;
            ReplicatedMergeTreeAddress address(getZooKeeper()->get(fs::path(source_replica_path) / "host"));
            auto timeouts = getFetchPartHTTPTimeouts(getContext());

            auto credentials = getContext()->getInterserverCredentials();
            String interserver_scheme = getContext()->getInterserverScheme();

            if (interserver_scheme != address.scheme)
                throw Exception("Interserver schemas are different '" + interserver_scheme + "' != '" + address.scheme + "', can't fetch part from " + address.host, ErrorCodes::LOGICAL_ERROR);

            part_desc->res_part = fetcher.fetchSelectedPart(
                metadata_snapshot, getContext(), part_desc->found_new_part_name, source_replica_path,
                address.host, address.replication_port, timeouts, credentials->getUser(), credentials->getPassword(),
                interserver_scheme, replicated_fetches_throttler, false, TMP_PREFIX + "fetch_");

            /// TODO: check columns_version of fetched part

            ProfileEvents::increment(ProfileEvents::ReplicatedPartFetches);
        }
        else
            throw Exception("There is no receipt to produce part " + part_desc->new_part_name + ". This is bug", ErrorCodes::LOGICAL_ERROR);
    };

    /// Download or clone parts
    /// TODO: make it in parallel
    for (PartDescriptionPtr & part_desc : final_parts)
        obtain_part(part_desc);

    MutableDataPartsVector res_parts;
    for (PartDescriptionPtr & part_desc : final_parts)
        res_parts.emplace_back(part_desc->res_part);

    try
    {
        /// Commit parts
        auto zookeeper = getZooKeeper();
        Transaction transaction(*this, NO_TRANSACTION_RAW);

        Coordination::Requests ops;
        for (PartDescriptionPtr & part_desc : final_parts)
        {
            renameTempPartAndReplace(part_desc->res_part, transaction);
            getCommitPartOps(ops, part_desc->res_part);

            lockSharedData(*part_desc->res_part, false, part_desc->hardlinked_files);
        }


        if (!ops.empty())
            zookeeper->multi(ops);

        {
            auto data_parts_lock = lockParts();

            transaction.commit(&data_parts_lock);
            if (replace)
            {
                parts_to_remove = removePartsInRangeFromWorkingSetAndGetPartsToRemoveFromZooKeeper(NO_TRANSACTION_RAW, drop_range, data_parts_lock);
                String parts_to_remove_str;
                for (const auto & part : parts_to_remove)
                {
                    parts_to_remove_str += part.getPartName();
                    parts_to_remove_str += " ";
                }
                LOG_TRACE(log, "Replacing {} parts {}with {} parts {}", parts_to_remove.size(), parts_to_remove_str,
                          final_parts.size(), boost::algorithm::join(final_part_names, ", "));
            }
        }

        PartLog::addNewParts(getContext(), res_parts, watch.elapsed());
    }
    catch (...)
    {
        PartLog::addNewParts(getContext(), res_parts, watch.elapsed(), ExecutionStatus::fromCurrentException());

        for (const auto & res_part : res_parts)
            unlockSharedData(*res_part);

        throw;
    }

    removePartsFromZooKeeperWithRetries(parts_to_remove);
    res_parts.clear();
    parts_to_remove.clear();
    cleanup_thread.wakeup();

    return true;
}


void StorageReplicatedMergeTree::executeClonePartFromShard(const LogEntry & entry)
{
    auto zookeeper = getZooKeeper();

    Strings replicas = zookeeper->getChildren(entry.source_shard + "/replicas");
    std::shuffle(replicas.begin(), replicas.end(), thread_local_rng);
    String replica;
    for (const String & candidate : replicas)
    {
        if (zookeeper->exists(entry.source_shard + "/replicas/" + candidate + "/is_active"))
        {
            replica = candidate;
            break;
        }
    }

    if (replica.empty())
        throw Exception(ErrorCodes::NO_REPLICA_HAS_PART, "Not found active replica on shard {} to clone part {}", entry.source_shard, entry.new_part_name);

    LOG_INFO(log, "Will clone part from shard {} and replica {}", entry.source_shard, replica);

    MutableDataPartPtr part;

    {
        auto metadata_snapshot = getInMemoryMetadataPtr();
        String source_replica_path = entry.source_shard + "/replicas/" + replica;
        ReplicatedMergeTreeAddress address(getZooKeeper()->get(source_replica_path + "/host"));
        auto timeouts = ConnectionTimeouts::getHTTPTimeouts(getContext());
        auto credentials = getContext()->getInterserverCredentials();
        String interserver_scheme = getContext()->getInterserverScheme();

        auto get_part = [&, address, timeouts, credentials, interserver_scheme]()
        {
            if (interserver_scheme != address.scheme)
                throw Exception("Interserver schemes are different: '" + interserver_scheme
                                + "' != '" + address.scheme + "', can't fetch part from " + address.host,
                                ErrorCodes::LOGICAL_ERROR);

            return fetcher.fetchSelectedPart(
                metadata_snapshot, getContext(), entry.new_part_name, source_replica_path,
                address.host, address.replication_port,
                timeouts, credentials->getUser(), credentials->getPassword(), interserver_scheme,
                replicated_fetches_throttler, true);
        };

        part = get_part();
        // The fetched part is valuable and should not be cleaned like a temp part.
        part->is_temp = false;
        part->renameTo("detached/" + entry.new_part_name, true);

        LOG_INFO(log, "Cloned part {} to detached directory", part->name);
    }
}


void StorageReplicatedMergeTree::cloneReplica(const String & source_replica, Coordination::Stat source_is_lost_stat, zkutil::ZooKeeperPtr & zookeeper)
{
    String source_path = fs::path(zookeeper_path) / "replicas" / source_replica;

    /// The order of the following three actions is important.

    Strings source_queue_names;
    /// We are trying to get consistent /log_pointer and /queue state. Otherwise
    /// we can possibly duplicate entries in queue of cloned replica.
    while (true)
    {
        Coordination::Stat log_pointer_stat;
        String raw_log_pointer = zookeeper->get(fs::path(source_path) / "log_pointer", &log_pointer_stat);

        Coordination::Requests ops;
        ops.push_back(zkutil::makeSetRequest(fs::path(replica_path) / "log_pointer", raw_log_pointer, -1));

        /// For support old versions CH.
        if (source_is_lost_stat.version == -1)
        {
            /// We check that it was not suddenly upgraded to new version.
            /// Otherwise it can be upgraded and instantly become lost, but we cannot notice that.
            ops.push_back(zkutil::makeCreateRequest(fs::path(source_path) / "is_lost", "0", zkutil::CreateMode::Persistent));
            ops.push_back(zkutil::makeRemoveRequest(fs::path(source_path) / "is_lost", -1));
        }
        else /// The replica we clone should not suddenly become lost.
            ops.push_back(zkutil::makeCheckRequest(fs::path(source_path) / "is_lost", source_is_lost_stat.version));

        Coordination::Responses responses;

        /// Let's remember the queue of the reference/master replica.
        source_queue_names = zookeeper->getChildren(fs::path(source_path) / "queue");

        /// Check that log pointer of source replica didn't changed while we read queue entries
        ops.push_back(zkutil::makeCheckRequest(fs::path(source_path) / "log_pointer", log_pointer_stat.version));

        auto rc = zookeeper->tryMulti(ops, responses);

        if (rc == Coordination::Error::ZOK)
        {
            break;
        }
        else if (rc == Coordination::Error::ZNODEEXISTS)
        {
            throw Exception(
                "Can not clone replica, because the " + source_replica + " updated to new ClickHouse version",
                ErrorCodes::REPLICA_STATUS_CHANGED);
        }
        else if (responses[1]->error == Coordination::Error::ZBADVERSION)
        {
            /// If is_lost node version changed than source replica also lost,
            /// so we cannot clone from it.
            throw Exception(
                "Can not clone replica, because the " + source_replica + " became lost", ErrorCodes::REPLICA_STATUS_CHANGED);
        }
        else if (responses.back()->error == Coordination::Error::ZBADVERSION)
        {
            /// If source replica's log_pointer changed than we probably read
            /// stale state of /queue and have to try one more time.
            LOG_WARNING(log, "Log pointer of source replica {} changed while we loading queue nodes. Will retry.", source_replica);
            continue;
        }
        else
        {
            zkutil::KeeperMultiException::check(rc, ops, responses);
        }
    }

    ::sort(source_queue_names.begin(), source_queue_names.end());

    struct QueueEntryInfo
    {
        String data = {};
        Coordination::Stat stat = {};
        LogEntryPtr parsed_entry = {};
    };

    /// We got log pointer and list of queue entries of source replica.
    /// At first we will get queue entries and then we will get list of active parts of source replica
    /// to enqueue fetches for missing parts. If source replica executes and removes some entry concurrently
    /// we will see produced part (or covering part) in replicas/source/parts and will enqueue fetch.
    /// We will try to parse queue entries before copying them
    /// to avoid creation of excessive and duplicating entries in our queue.
    /// See also removePartAndEnqueueFetch(...)
    std::vector<QueueEntryInfo> source_queue;
    ActiveDataPartSet get_part_set{format_version};
    ActiveDataPartSet drop_range_set{format_version};
    std::unordered_set<String> exact_part_names;

    {
        std::vector<zkutil::ZooKeeper::FutureGet> queue_get_futures;
        queue_get_futures.reserve(source_queue_names.size());

        for (const String & entry_name : source_queue_names)
            queue_get_futures.push_back(zookeeper->asyncTryGet(fs::path(source_path) / "queue" / entry_name));

        source_queue.reserve(source_queue_names.size());
        for (size_t i = 0; i < source_queue_names.size(); ++i)
        {
            auto res = queue_get_futures[i].get();
            /// It's ok if entry is already executed and removed: we also will get source parts set.
            if (res.error == Coordination::Error::ZNONODE)
                continue;

            assert(res.error == Coordination::Error::ZOK);
            source_queue.emplace_back();
            auto & info = source_queue.back();
            info.data = std::move(res.data);
            info.stat = std::move(res.stat);
            try
            {
                info.parsed_entry = LogEntry::parse(info.data, info.stat);
            }
            catch (...)
            {
                tryLogCurrentException(log, "Cannot parse source queue entry " + source_queue_names[i]);
            }

            /// It may be ok if source replica has newer version. We will copy entry as is.
            if (!info.parsed_entry)
                continue;

            info.parsed_entry->znode_name = source_queue_names[i];

            if (info.parsed_entry->type == LogEntry::DROP_RANGE)
            {
                drop_range_set.add(info.parsed_entry->new_part_name);
            }
            else if (info.parsed_entry->type == LogEntry::GET_PART)
            {
                String maybe_covering_drop_range = drop_range_set.getContainingPart(info.parsed_entry->new_part_name);
                if (maybe_covering_drop_range.empty())
                    get_part_set.add(info.parsed_entry->new_part_name);
            }
            else
            {
                /// We should keep local parts if they present in the queue of source replica.
                /// There's a chance that we are the only replica that has these parts.
                Strings entry_virtual_parts = info.parsed_entry->getVirtualPartNames(format_version);
                std::move(entry_virtual_parts.begin(), entry_virtual_parts.end(), std::inserter(exact_part_names, exact_part_names.end()));
            }
        }
    }

    /// We should do it after copying queue, because some ALTER_METADATA entries can be lost otherwise.
    cloneMetadataIfNeeded(source_replica, source_path, zookeeper);

    /// Add to the queue jobs to receive all the active parts that the reference/master replica has.
    Strings source_replica_parts = zookeeper->getChildren(fs::path(source_path) / "parts");
    for (const auto & active_part : source_replica_parts)
        get_part_set.add(active_part);

    Strings active_parts = get_part_set.getParts();

    /// Remove local parts if source replica does not have them, because such parts will never be fetched by other replicas.
    Strings local_parts_in_zk = zookeeper->getChildren(fs::path(replica_path) / "parts");
    Strings parts_to_remove_from_zk;

    for (const auto & part : local_parts_in_zk)
    {
        /// We look for exact match (and not for any covering part)
        /// because our part might be dropped and covering part might be merged though gap.
        /// (avoid resurrection of data that was removed a long time ago)
        if (get_part_set.getContainingPart(part) == part)
            continue;

        if (exact_part_names.contains(part))
            continue;

        parts_to_remove_from_zk.emplace_back(part);
        LOG_WARNING(log, "Source replica does not have part {}. Removing it from ZooKeeper.", part);
    }

    {
        /// Check "is_lost" version after retrieving queue and parts.
        /// If version has changed, then replica most likely has been dropped and parts set is inconsistent,
        /// so throw exception and retry cloning.
        Coordination::Stat is_lost_stat_new;
        zookeeper->get(fs::path(source_path) / "is_lost", &is_lost_stat_new);
        if (is_lost_stat_new.version != source_is_lost_stat.version)
            throw Exception(ErrorCodes::REPLICA_STATUS_CHANGED, "Cannot clone {}, because it suddenly become lost "
                                                                "or removed broken part from ZooKeeper", source_replica);
    }

    removePartsFromZooKeeperWithRetries(parts_to_remove_from_zk);

    auto local_active_parts = getDataPartsForInternalUsage();

    DataPartsVector parts_to_remove_from_working_set;

    for (const auto & part : local_active_parts)
    {
        if (get_part_set.getContainingPart(part->name) == part->name)
            continue;

        if (exact_part_names.contains(part->name))
            continue;

        parts_to_remove_from_working_set.emplace_back(part);
        LOG_WARNING(log, "Source replica does not have part {}. Removing it from working set.", part->name);
    }

    if (getSettings()->detach_old_local_parts_when_cloning_replica)
    {
        auto metadata_snapshot = getInMemoryMetadataPtr();

        for (const auto & part : parts_to_remove_from_working_set)
        {
            LOG_INFO(log, "Detaching {}", part->getDataPartStorage().getPartDirectory());
            part->makeCloneInDetached("clone", metadata_snapshot);
        }
    }

    removePartsFromWorkingSet(NO_TRANSACTION_RAW, parts_to_remove_from_working_set, true);

    std::unordered_set<String> created_get_parts;

    /// Avoid creation of GET_PART entries which covered by another GET_PART or DROP_RANGE
    /// and creation of multiple entries with the same new_part_name.
    auto should_ignore_log_entry = [&drop_range_set, &get_part_set, this] (std::unordered_set<String> & created_gets,
                                                                    const String & part_name, const String & log_msg_context) -> bool
    {
        /// We should not create entries covered by DROP_RANGE, because we will remove them anyway (kind of optimization).
        String covering_drop_range = drop_range_set.getContainingPart(part_name);
        if (!covering_drop_range.empty())
        {
            LOG_TRACE(log, "{} {}: it's covered by DROP_RANGE {}", log_msg_context, part_name, covering_drop_range);
            return true;
        }

        /// We should not create entries covered by GET_PART,
        /// because GET_PART entry has no source parts and we can execute it only by fetching.
        /// Parts covered by GET_PART are useless and may cause replication to stuck if covered part is lost.
        String covering_get_part_entry = get_part_set.getContainingPart(part_name);

        if (covering_get_part_entry.empty())
            return false;

        if (covering_get_part_entry != part_name)
        {
            LOG_TRACE(log, "{} {}: it's covered by GET_PART {}", log_msg_context, part_name, covering_get_part_entry);
            return true;
        }

        /// NOTE: It does not completely avoids duplication of GET_PART entries,
        /// because it's possible that source replica has executed some GET_PART after we copied it's queue,
        /// but before we copied its active parts set. In this case we will GET_PART entry in our queue
        /// and later will pull the original GET_PART from replication log.
        /// It should not cause any issues, but it does not allow to get rid of duplicated entries and add an assertion.
        if (created_gets.contains(part_name))
        {
            /// NOTE It would be better to copy log entry instead of creating GET_PART
            /// if there are GET_PART and log entry of other type with the same new_part_name.
            /// But it's a bit harder to implement, because it requires full-fledged virtual_parts set.
            LOG_TRACE(log, "{} {}: GET_PART for it is already created", log_msg_context, part_name);
            return true;
        }

        return false;
    };

    for (const String & name : active_parts)
    {
        if (should_ignore_log_entry(created_get_parts, name, "Not fetching"))
            continue;

        LogEntry log_entry;

        if (are_restoring_replica)
        {
            LOG_DEBUG(log, "Obtaining checksum for path {}", name);

            // The part we want to fetch is probably present in detached/ folder.
            // However, we need to get part's checksum to check if it's not corrupt.
            log_entry.type = LogEntry::ATTACH_PART;

            MinimalisticDataPartChecksums desired_checksums;

            const fs::path part_path = fs::path(source_path) / "parts" / name;

            const String part_znode = zookeeper->get(part_path);

            if (!part_znode.empty())
                desired_checksums = ReplicatedMergeTreePartHeader::fromString(part_znode).getChecksums();
            else
            {
                String desired_checksums_str = zookeeper->get(part_path / "checksums");
                desired_checksums = MinimalisticDataPartChecksums::deserializeFrom(desired_checksums_str);
            }

            const auto [lo, hi] = desired_checksums.hash_of_all_files;
            log_entry.part_checksum = getHexUIntUppercase(hi) + getHexUIntUppercase(lo);
        }
        else
        {
            log_entry.type = LogEntry::GET_PART;
        }

        log_entry.source_replica = "";
        log_entry.new_part_name = name;
        log_entry.create_time = tryGetPartCreateTime(zookeeper, source_path, name);

        LOG_TEST(log, "Enqueueing {} for fetch", name);
        zookeeper->create(fs::path(replica_path) / "queue/queue-", log_entry.toString(), zkutil::CreateMode::PersistentSequential);
        created_get_parts.insert(name);
    }

    size_t total_parts_to_fetch = created_get_parts.size();
    LOG_DEBUG(log, "Queued {} parts to be fetched, {} parts ignored", total_parts_to_fetch, active_parts.size() - total_parts_to_fetch);

    /// Add content of the reference/master replica queue to the queue.
    size_t total_entries_to_copy = 0;
    for (const auto & entry_info : source_queue)
    {
        assert(!entry_info.data.empty());
        if (entry_info.parsed_entry && !entry_info.parsed_entry->new_part_name.empty())
        {
            const String & part_name = entry_info.parsed_entry->new_part_name;
            const String & entry_name = entry_info.parsed_entry->znode_name;
            const auto & entry_type = entry_info.parsed_entry->type;

            if (should_ignore_log_entry(created_get_parts, part_name, fmt::format("Not copying {} {} ", entry_name, entry_type)))
                continue;

            if (entry_info.parsed_entry->type == LogEntry::GET_PART)
                created_get_parts.insert(part_name);
        }

        LOG_TEST(log, "Copying entry {}", entry_info.data);
        zookeeper->create(fs::path(replica_path) / "queue/queue-", entry_info.data, zkutil::CreateMode::PersistentSequential);
        ++total_entries_to_copy;
    }

    LOG_DEBUG(log, "Copied {} queue entries, {} entries ignored", total_entries_to_copy, source_queue.size() - total_entries_to_copy);
}


void StorageReplicatedMergeTree::cloneMetadataIfNeeded(const String & source_replica, const String & source_path, zkutil::ZooKeeperPtr & zookeeper)
{
    String source_metadata_version_str;
    bool metadata_version_exists = zookeeper->tryGet(source_path + "/metadata_version", source_metadata_version_str);
    if (!metadata_version_exists)
    {
        /// For compatibility with version older than 20.3
        /// TODO fix tests and delete it
        LOG_WARNING(log, "Node {} does not exist. "
                         "Most likely it's because too old version of ClickHouse is running on replica {}. "
                         "Will not check metadata consistency",
                         source_path + "/metadata_version", source_replica);
        return;
    }

    Int32 source_metadata_version = parse<Int32>(source_metadata_version_str);
    if (metadata_version == source_metadata_version)
        return;

    /// Our metadata it not up to date with source replica metadata.
    /// Metadata is updated by ALTER_METADATA entries, but some entries are probably cleaned up from the log.
    /// It's also possible that some newer ALTER_METADATA entries are present in source_queue list,
    /// and source replica are executing such entry right now (or had executed recently).
    /// More than that, /metadata_version update is not atomic with /columns and /metadata update...

    /// Fortunately, ALTER_METADATA seems to be idempotent,
    /// and older entries of such type can be replaced with newer entries.
    /// Let's try to get consistent values of source replica's /columns and /metadata
    /// and prepend dummy ALTER_METADATA to our replication queue.
    /// It should not break anything if source_queue already contains ALTER_METADATA entry
    /// with greater or equal metadata_version, but it will update our metadata
    /// if all such entries were cleaned up from the log and source_queue.

    LOG_WARNING(log, "Metadata version ({}) on replica is not up to date with metadata ({}) on source replica {}",
                metadata_version, source_metadata_version, source_replica);

    String source_metadata;
    String source_columns;
    while (true)
    {
        Coordination::Stat metadata_stat;
        Coordination::Stat columns_stat;
        source_metadata = zookeeper->get(source_path + "/metadata", &metadata_stat);
        source_columns = zookeeper->get(source_path + "/columns", &columns_stat);

        Coordination::Requests ops;
        Coordination::Responses responses;
        ops.emplace_back(zkutil::makeCheckRequest(source_path + "/metadata", metadata_stat.version));
        ops.emplace_back(zkutil::makeCheckRequest(source_path + "/columns", columns_stat.version));

        Coordination::Error code = zookeeper->tryMulti(ops, responses);
        if (code == Coordination::Error::ZOK)
            break;
        else if (code == Coordination::Error::ZBADVERSION)
            LOG_WARNING(log, "Metadata of replica {} was changed", source_path);
        else
            zkutil::KeeperMultiException::check(code, ops, responses);
    }

    ReplicatedMergeTreeLogEntryData dummy_alter;
    dummy_alter.type = LogEntry::ALTER_METADATA;
    dummy_alter.source_replica = source_replica;
    dummy_alter.metadata_str = source_metadata;
    dummy_alter.columns_str = source_columns;
    dummy_alter.alter_version = source_metadata_version;
    dummy_alter.create_time = time(nullptr);

    zookeeper->create(replica_path + "/queue/queue-", dummy_alter.toString(), zkutil::CreateMode::PersistentSequential);

    /// We don't need to do anything with mutation_pointer, because mutation log cleanup process is different from
    /// replication log cleanup. A mutation is removed from ZooKeeper only if all replicas had executed the mutation,
    /// so all mutations which are greater or equal to our mutation pointer are still present in ZooKeeper.
}


void StorageReplicatedMergeTree::cloneReplicaIfNeeded(zkutil::ZooKeeperPtr zookeeper)
{
    Coordination::Stat is_lost_stat;
    bool is_new_replica = true;
    String res;

    if (zookeeper->tryGet(fs::path(replica_path) / "is_lost", res, &is_lost_stat))
    {
        if (res == "0")
            return;
        if (is_lost_stat.version)
            is_new_replica = false;
    }
    else
    {
        /// Replica was created by old version of CH, so me must create "/is_lost".
        /// Note that in old version of CH there was no "lost" replicas possible.
        /// TODO is_lost node should always exist since v18.12, maybe we can replace `tryGet` with `get` and remove old code?
        zookeeper->create(fs::path(replica_path) / "is_lost", "0", zkutil::CreateMode::Persistent);
        return;
    }

    /// is_lost is "1": it means that we are in repair mode.
    /// Try choose source replica to clone.
    /// Source replica must not be lost and should have minimal queue size and maximal log pointer.
    Strings replicas = zookeeper->getChildren(fs::path(zookeeper_path) / "replicas");
    std::vector<zkutil::ZooKeeper::FutureGet> futures;
    for (const String & source_replica_name : replicas)
    {
        /// Do not clone from myself.
        if (source_replica_name == replica_name)
            continue;

        String source_replica_path = fs::path(zookeeper_path) / "replicas" / source_replica_name;

        /// Obviously the following get operations are not atomic, but it's ok to choose good enough replica, not the best one.
        /// NOTE: We may count some entries twice if log_pointer is moved.
        futures.emplace_back(zookeeper->asyncTryGet(fs::path(source_replica_path) / "is_lost"));
        futures.emplace_back(zookeeper->asyncTryGet(fs::path(source_replica_path) / "log_pointer"));
        futures.emplace_back(zookeeper->asyncTryGet(fs::path(source_replica_path) / "queue"));
    }

    /// Wait for results before getting log entries
    for (auto & future : futures)
        future.wait();

    Strings log_entries = zookeeper->getChildren(fs::path(zookeeper_path) / "log");
    size_t max_log_entry = 0;
    if (!log_entries.empty())
    {
        String last_entry = *std::max_element(log_entries.begin(), log_entries.end());
        max_log_entry = parse<UInt64>(last_entry.substr(strlen("log-")));
    }
    /// log_pointer can point to future entry, which was not created yet
    ++max_log_entry;

    size_t min_replication_lag = std::numeric_limits<size_t>::max();
    String source_replica;
    Coordination::Stat source_is_lost_stat;
    size_t future_num = 0;

    for (const String & source_replica_name : replicas)
    {
        if (source_replica_name == replica_name)
            continue;

        auto get_is_lost     = futures[future_num++].get();
        auto get_log_pointer = futures[future_num++].get();
        auto get_queue       = futures[future_num++].get();

        if (get_is_lost.error != Coordination::Error::ZOK)
        {
            LOG_INFO(log, "Not cloning {}, cannot get '/is_lost': {}", source_replica_name, Coordination::errorMessage(get_is_lost.error));
            continue;
        }
        else if (get_is_lost.data != "0")
        {
            LOG_INFO(log, "Not cloning {}, it's lost", source_replica_name);
            continue;
        }

        if (get_log_pointer.error != Coordination::Error::ZOK)
        {
            LOG_INFO(log, "Not cloning {}, cannot get '/log_pointer': {}", source_replica_name, Coordination::errorMessage(get_log_pointer.error));
            continue;
        }
        if (get_queue.error != Coordination::Error::ZOK)
        {
            LOG_INFO(log, "Not cloning {}, cannot get '/queue': {}", source_replica_name, Coordination::errorMessage(get_queue.error));
            continue;
        }

        /// Replica is not lost and we can clone it. Let's calculate approx replication lag.
        size_t source_log_pointer = get_log_pointer.data.empty() ? 0 : parse<UInt64>(get_log_pointer.data);
        assert(source_log_pointer <= max_log_entry);
        size_t replica_queue_lag = max_log_entry - source_log_pointer;
        size_t replica_queue_size = get_queue.stat.numChildren;
        size_t replication_lag = replica_queue_lag + replica_queue_size;
        LOG_INFO(log, "Replica {} has log pointer '{}', approximate {} queue lag and {} queue size",
                 source_replica_name, get_log_pointer.data, replica_queue_lag, replica_queue_size);
        if (replication_lag < min_replication_lag)
        {
            source_replica = source_replica_name;
            source_is_lost_stat = get_is_lost.stat;
            min_replication_lag = replication_lag;
        }
    }

    if (source_replica.empty())
        throw Exception("All replicas are lost", ErrorCodes::ALL_REPLICAS_LOST);

    if (is_new_replica)
        LOG_INFO(log, "Will mimic {}", source_replica);
    else
        LOG_WARNING(log, "Will mimic {}", source_replica);

    /// Clear obsolete queue that we no longer need.
    zookeeper->removeChildren(fs::path(replica_path) / "queue");
    queue.clear();

    /// Will do repair from the selected replica.
    cloneReplica(source_replica, source_is_lost_stat, zookeeper);
    /// If repair fails to whatever reason, the exception is thrown, is_lost will remain "1" and the replica will be repaired later.

    /// If replica is repaired successfully, we remove is_lost flag.
    zookeeper->set(fs::path(replica_path) / "is_lost", "0");
}

String StorageReplicatedMergeTree::getLastQueueUpdateException() const
{
    std::lock_guard lock(last_queue_update_exception_lock);
    return last_queue_update_exception;
}


void StorageReplicatedMergeTree::queueUpdatingTask()
{
    if (!queue_update_in_progress)
    {
        last_queue_update_start_time.store(time(nullptr));
        queue_update_in_progress = true;
    }
    try
    {
        queue.pullLogsToQueue(getZooKeeperAndAssertNotReadonly(), queue_updating_task->getWatchCallback(), ReplicatedMergeTreeQueue::UPDATE);
        last_queue_update_finish_time.store(time(nullptr));
        queue_update_in_progress = false;
    }
    catch (const Coordination::Exception & e)
    {
        tryLogCurrentException(log, __PRETTY_FUNCTION__);

        std::lock_guard lock(last_queue_update_exception_lock);
        last_queue_update_exception = getCurrentExceptionMessage(false);

        if (e.code == Coordination::Error::ZSESSIONEXPIRED)
        {
            restarting_thread.wakeup();
            return;
        }

        queue_updating_task->scheduleAfter(QUEUE_UPDATE_ERROR_SLEEP_MS);
    }
    catch (...)
    {
        tryLogCurrentException(log, __PRETTY_FUNCTION__);

        std::lock_guard lock(last_queue_update_exception_lock);
        last_queue_update_exception = getCurrentExceptionMessage(false);

        queue_updating_task->scheduleAfter(QUEUE_UPDATE_ERROR_SLEEP_MS);
    }
}


void StorageReplicatedMergeTree::mutationsUpdatingTask()
{
    try
    {
        queue.updateMutations(getZooKeeper(), mutations_updating_task->getWatchCallback());
    }
    catch (const Coordination::Exception & e)
    {
        tryLogCurrentException(log, __PRETTY_FUNCTION__);

        if (e.code == Coordination::Error::ZSESSIONEXPIRED)
            return;

        mutations_updating_task->scheduleAfter(QUEUE_UPDATE_ERROR_SLEEP_MS);
    }
    catch (...)
    {
        tryLogCurrentException(log, __PRETTY_FUNCTION__);
        mutations_updating_task->scheduleAfter(QUEUE_UPDATE_ERROR_SLEEP_MS);
    }
}

ReplicatedMergeTreeQueue::SelectedEntryPtr StorageReplicatedMergeTree::selectQueueEntry()
{
    /// This object will mark the element of the queue as running.
    ReplicatedMergeTreeQueue::SelectedEntryPtr selected;

    try
    {
        selected = queue.selectEntryToProcess(merger_mutator, *this);
    }
    catch (...)
    {
        tryLogCurrentException(log, __PRETTY_FUNCTION__);
    }

    return selected;
}


bool StorageReplicatedMergeTree::processQueueEntry(ReplicatedMergeTreeQueue::SelectedEntryPtr selected_entry)
{
    LogEntryPtr & entry = selected_entry->log_entry;
    return queue.processEntry([this]{ return getZooKeeper(); }, entry, [&](LogEntryPtr & entry_to_process)
    {
        try
        {
            return executeLogEntry(*entry_to_process);
        }
        catch (const Exception & e)
        {
            if (e.code() == ErrorCodes::NO_REPLICA_HAS_PART)
            {
                /// If no one has the right part, probably not all replicas work; We will not write to log with Error level.
                LOG_INFO(log, fmt::runtime(e.displayText()));
            }
            else if (e.code() == ErrorCodes::ABORTED)
            {
                /// Interrupted merge or downloading a part is not an error.
                LOG_INFO(log, fmt::runtime(e.message()));
            }
            else if (e.code() == ErrorCodes::PART_IS_TEMPORARILY_LOCKED)
            {
                /// Part cannot be added temporarily
                LOG_INFO(log, fmt::runtime(e.displayText()));
                cleanup_thread.wakeup();
            }
            else
                tryLogCurrentException(log, __PRETTY_FUNCTION__);

            /** This exception will be written to the queue element, and it can be looked up using `system.replication_queue` table.
              * The thread that performs this action will sleep a few seconds after the exception.
              * See `queue.processEntry` function.
              */
            throw;
        }
        catch (...)
        {
            tryLogCurrentException(log, __PRETTY_FUNCTION__);
            throw;
        }
    });
}

bool StorageReplicatedMergeTree::scheduleDataProcessingJob(BackgroundJobsAssignee & assignee)
{
    /// If replication queue is stopped exit immediately as we successfully executed the task
    if (queue.actions_blocker.isCancelled())
        return false;

    /// This object will mark the element of the queue as running.
    ReplicatedMergeTreeQueue::SelectedEntryPtr selected_entry = selectQueueEntry();

    if (!selected_entry)
        return false;

    auto job_type = selected_entry->log_entry->type;

    /// Depending on entry type execute in fetches (small) pool or big merge_mutate pool
    if (job_type == LogEntry::GET_PART)
    {
        assignee.scheduleFetchTask(std::make_shared<ExecutableLambdaAdapter>(
            [this, selected_entry] () mutable
            {
                return processQueueEntry(selected_entry);
            }, common_assignee_trigger, getStorageID()));
        return true;
    }
    else if (job_type == LogEntry::MERGE_PARTS)
    {
        auto task = std::make_shared<MergeFromLogEntryTask>(selected_entry, *this, common_assignee_trigger);
        assignee.scheduleMergeMutateTask(task);
        return true;
    }
    else if (job_type == LogEntry::MUTATE_PART)
    {
        auto task = std::make_shared<MutateFromLogEntryTask>(selected_entry, *this, common_assignee_trigger);
        assignee.scheduleMergeMutateTask(task);
        return true;
    }
    else
    {
        assignee.scheduleCommonTask(std::make_shared<ExecutableLambdaAdapter>(
            [this, selected_entry] () mutable
            {
                return processQueueEntry(selected_entry);
            }, common_assignee_trigger, getStorageID()), /* need_trigger */ true);
        return true;
    }
}


bool StorageReplicatedMergeTree::canExecuteFetch(const ReplicatedMergeTreeLogEntry & entry, String & disable_reason) const
{
    if (fetcher.blocker.isCancelled())
    {
        disable_reason = fmt::format("Not executing fetch of part {} because replicated fetches are cancelled now.", entry.new_part_name);
        return false;
    }

    size_t busy_threads_in_pool = CurrentMetrics::values[CurrentMetrics::BackgroundFetchesPoolTask].load(std::memory_order_relaxed);
    if (busy_threads_in_pool >= replicated_fetches_pool_size)
    {
        disable_reason = fmt::format("Not executing fetch of part {} because {} fetches already executing, max {}.", entry.new_part_name, busy_threads_in_pool, replicated_fetches_pool_size);
        return false;
    }

    if (replicated_fetches_throttler->isThrottling())
    {
        disable_reason = fmt::format("Not executing fetch of part {} because fetches have already throttled by network settings "
                                     "<max_replicated_fetches_network_bandwidth> or <max_replicated_fetches_network_bandwidth_for_server>.", entry.new_part_name);
        return false;
    }

    return true;
}

bool StorageReplicatedMergeTree::partIsAssignedToBackgroundOperation(const DataPartPtr & part) const
{
    return queue.isVirtualPart(part);
}

void StorageReplicatedMergeTree::mergeSelectingTask()
{
    if (!is_leader)
        return;

    const auto storage_settings_ptr = getSettings();
    const bool deduplicate = false; /// TODO: read deduplicate option from table config
    const Names deduplicate_by_columns = {};
    CreateMergeEntryResult create_result = CreateMergeEntryResult::Other;

    try
    {
        /// We must select parts for merge under merge_selecting_mutex because other threads
        /// (OPTIMIZE queries) can assign new merges.
        std::lock_guard merge_selecting_lock(merge_selecting_mutex);

        auto zookeeper = getZooKeeperAndAssertNotReadonly();

        ReplicatedMergeTreeMergePredicate merge_pred = queue.getMergePredicate(zookeeper, getAllPartitionIds());

        /// If many merges is already queued, then will queue only small enough merges.
        /// Otherwise merge queue could be filled with only large merges,
        /// and in the same time, many small parts could be created and won't be merged.

        auto merges_and_mutations_queued = queue.countMergesAndPartMutations();
        size_t merges_and_mutations_sum = merges_and_mutations_queued.merges + merges_and_mutations_queued.mutations;
        if (merges_and_mutations_sum >= storage_settings_ptr->max_replicated_merges_in_queue)
        {
            LOG_TRACE(log, "Number of queued merges ({}) and part mutations ({})"
                " is greater than max_replicated_merges_in_queue ({}), so won't select new parts to merge or mutate.",
                merges_and_mutations_queued.merges,
                merges_and_mutations_queued.mutations,
                storage_settings_ptr->max_replicated_merges_in_queue);
        }
        else
        {
            UInt64 max_source_parts_size_for_merge = merger_mutator.getMaxSourcePartsSizeForMerge(
                storage_settings_ptr->max_replicated_merges_in_queue, merges_and_mutations_sum);

            UInt64 max_source_part_size_for_mutation = merger_mutator.getMaxSourcePartSizeForMutation();

            bool merge_with_ttl_allowed = merges_and_mutations_queued.merges_with_ttl < storage_settings_ptr->max_replicated_merges_with_ttl_in_queue &&
                getTotalMergesWithTTLInMergeList() < storage_settings_ptr->max_number_of_merges_with_ttl_in_pool;

            auto future_merged_part = std::make_shared<FutureMergedMutatedPart>();
            if (storage_settings.get()->assign_part_uuids)
                future_merged_part->uuid = UUIDHelpers::generateV4();

            if (max_source_parts_size_for_merge > 0 &&
                merger_mutator.selectPartsToMerge(future_merged_part, false, max_source_parts_size_for_merge, merge_pred, merge_with_ttl_allowed, NO_TRANSACTION_PTR, nullptr) == SelectPartsDecision::SELECTED)
            {
                create_result = createLogEntryToMergeParts(
                    zookeeper,
                    future_merged_part->parts,
                    future_merged_part->name,
                    future_merged_part->uuid,
                    future_merged_part->type,
                    deduplicate,
                    deduplicate_by_columns,
                    nullptr,
                    merge_pred.getVersion(),
                    future_merged_part->merge_type);
            }
            /// If there are many mutations in queue, it may happen, that we cannot enqueue enough merges to merge all new parts
            else if (max_source_part_size_for_mutation > 0 && queue.countMutations() > 0
                     && merges_and_mutations_queued.mutations < storage_settings_ptr->max_replicated_mutations_in_queue)
            {
                /// Choose a part to mutate.
                DataPartsVector data_parts = getDataPartsVectorForInternalUsage();
                for (const auto & part : data_parts)
                {
                    if (part->getBytesOnDisk() > max_source_part_size_for_mutation)
                        continue;

                    std::optional<std::pair<Int64, int>> desired_mutation_version = merge_pred.getDesiredMutationVersion(part);
                    if (!desired_mutation_version)
                        continue;

                    create_result = createLogEntryToMutatePart(
                        *part,
                        future_merged_part->uuid,
                        desired_mutation_version->first,
                        desired_mutation_version->second,
                        merge_pred.getVersion());

                    if (create_result == CreateMergeEntryResult::Ok ||
                        create_result == CreateMergeEntryResult::LogUpdated)
                        break;
                }
            }
        }
    }
    catch (...)
    {
        tryLogCurrentException(log, __PRETTY_FUNCTION__);
    }

    if (!is_leader)
        return;

    if (create_result != CreateMergeEntryResult::Ok
        && create_result != CreateMergeEntryResult::LogUpdated)
    {
        merge_selecting_task->scheduleAfter(storage_settings_ptr->merge_selecting_sleep_ms);
    }
    else
    {
        merge_selecting_task->schedule();
    }
}


void StorageReplicatedMergeTree::mutationsFinalizingTask()
{
    bool needs_reschedule = false;

    try
    {
        needs_reschedule = queue.tryFinalizeMutations(getZooKeeperAndAssertNotReadonly());
    }
    catch (...)
    {
        tryLogCurrentException(log, __PRETTY_FUNCTION__);
        needs_reschedule = true;
    }

    if (needs_reschedule)
    {
        mutations_finalizing_task->scheduleAfter(MUTATIONS_FINALIZING_SLEEP_MS);
    }
    else
    {
        /// Even if no mutations seems to be done or appeared we are trying to
        /// finalize them in background because manual control the launch of
        /// this function is error prone. This can lead to mutations that
        /// processed all the parts but have is_done=0 state for a long time. Or
        /// killed mutations, which are also considered as undone.
        mutations_finalizing_task->scheduleAfter(MUTATIONS_FINALIZING_IDLE_SLEEP_MS);
    }
}


StorageReplicatedMergeTree::CreateMergeEntryResult StorageReplicatedMergeTree::createLogEntryToMergeParts(
    zkutil::ZooKeeperPtr & zookeeper,
    const DataPartsVector & parts,
    const String & merged_name,
    const UUID & merged_part_uuid,
    const MergeTreeDataPartType & merged_part_type,
    bool deduplicate,
    const Names & deduplicate_by_columns,
    ReplicatedMergeTreeLogEntryData * out_log_entry,
    int32_t log_version,
    MergeType merge_type)
{
    Strings exists_paths;
    exists_paths.reserve(parts.size());
    for (const auto & part : parts)
        exists_paths.emplace_back(fs::path(replica_path) / "parts" / part->name);

    auto exists_results = zookeeper->exists(exists_paths);
    bool all_in_zk = true;
    for (size_t i = 0; i < parts.size(); ++i)
    {
        /// If there is no information about part in ZK, we will not merge it.
        if (exists_results[i].error == Coordination::Error::ZNONODE)
        {
            all_in_zk = false;

            const auto & part = parts[i];
            if (part->modification_time + MAX_AGE_OF_LOCAL_PART_THAT_WASNT_ADDED_TO_ZOOKEEPER < time(nullptr))
            {
                LOG_WARNING(log, "Part {} (that was selected for merge) with age {} seconds exists locally but not in ZooKeeper. Won't do merge with that part and will check it.", part->name, (time(nullptr) - part->modification_time));
                enqueuePartForCheck(part->name);
            }
        }
    }

    if (!all_in_zk)
        return CreateMergeEntryResult::MissingPart;

    ReplicatedMergeTreeLogEntryData entry;
    entry.type = LogEntry::MERGE_PARTS;
    entry.source_replica = replica_name;
    entry.new_part_name = merged_name;
    entry.new_part_uuid = merged_part_uuid;
    entry.new_part_type = merged_part_type;
    entry.merge_type = merge_type;
    entry.deduplicate = deduplicate;
    entry.deduplicate_by_columns = deduplicate_by_columns;
    entry.create_time = time(nullptr);

    for (const auto & part : parts)
        entry.source_parts.push_back(part->name);

    Coordination::Requests ops;
    Coordination::Responses responses;

    ops.emplace_back(zkutil::makeCreateRequest(
        fs::path(zookeeper_path) / "log/log-", entry.toString(),
        zkutil::CreateMode::PersistentSequential));

    ops.emplace_back(zkutil::makeSetRequest(
        fs::path(zookeeper_path) / "log", "", log_version)); /// Check and update version.

    Coordination::Error code = zookeeper->tryMulti(ops, responses);

    if (code == Coordination::Error::ZOK)
    {
        String path_created = dynamic_cast<const Coordination::CreateResponse &>(*responses.front()).path_created;
        entry.znode_name = path_created.substr(path_created.find_last_of('/') + 1);

        ProfileEvents::increment(ProfileEvents::CreatedLogEntryForMerge);
        LOG_TRACE(log, "Created log entry {} for merge {}", path_created, merged_name);
    }
    else if (code == Coordination::Error::ZBADVERSION)
    {
        ProfileEvents::increment(ProfileEvents::NotCreatedLogEntryForMerge);
        LOG_TRACE(log, "Log entry is not created for merge {} because log was updated", merged_name);
        return CreateMergeEntryResult::LogUpdated;
    }
    else
    {
        zkutil::KeeperMultiException::check(code, ops, responses);
    }

    if (out_log_entry)
        *out_log_entry = entry;

    return CreateMergeEntryResult::Ok;
}


StorageReplicatedMergeTree::CreateMergeEntryResult StorageReplicatedMergeTree::createLogEntryToMutatePart(
    const IMergeTreeDataPart & part, const UUID & new_part_uuid, Int64 mutation_version, int32_t alter_version, int32_t log_version)
{
    auto zookeeper = getZooKeeper();

    /// If there is no information about part in ZK, we will not mutate it.
    if (!zookeeper->exists(fs::path(replica_path) / "parts" / part.name))
    {
        if (part.modification_time + MAX_AGE_OF_LOCAL_PART_THAT_WASNT_ADDED_TO_ZOOKEEPER < time(nullptr))
        {
            LOG_WARNING(log, "Part {} (that was selected for mutation) with age {} seconds exists locally but not in ZooKeeper."
                " Won't mutate that part and will check it.", part.name, (time(nullptr) - part.modification_time));
            enqueuePartForCheck(part.name);
        }

        return CreateMergeEntryResult::MissingPart;
    }

    MergeTreePartInfo new_part_info = part.info;
    new_part_info.mutation = mutation_version;

    String new_part_name = part.getNewName(new_part_info);

    ReplicatedMergeTreeLogEntryData entry;
    entry.type = LogEntry::MUTATE_PART;
    entry.source_replica = replica_name;
    entry.source_parts.push_back(part.name);
    entry.new_part_name = new_part_name;
    entry.new_part_uuid = new_part_uuid;
    entry.create_time = time(nullptr);
    entry.alter_version = alter_version;

    Coordination::Requests ops;
    Coordination::Responses responses;

    ops.emplace_back(zkutil::makeCreateRequest(
        fs::path(zookeeper_path) / "log/log-", entry.toString(),
        zkutil::CreateMode::PersistentSequential));

    ops.emplace_back(zkutil::makeSetRequest(
        fs::path(zookeeper_path) / "log", "", log_version)); /// Check and update version.

    Coordination::Error code = zookeeper->tryMulti(ops, responses);

    if (code == Coordination::Error::ZBADVERSION)
    {
        ProfileEvents::increment(ProfileEvents::NotCreatedLogEntryForMutation);
        LOG_TRACE(log, "Log entry is not created for mutation {} because log was updated", new_part_name);
        return CreateMergeEntryResult::LogUpdated;
    }

    zkutil::KeeperMultiException::check(code, ops, responses);

    ProfileEvents::increment(ProfileEvents::CreatedLogEntryForMutation);
    LOG_TRACE(log, "Created log entry for mutation {}", new_part_name);
    return CreateMergeEntryResult::Ok;
}


void StorageReplicatedMergeTree::removePartFromZooKeeper(const String & part_name, Coordination::Requests & ops, bool has_children)
{
    String part_path = fs::path(replica_path) / "parts" / part_name;

    if (has_children)
    {
        ops.emplace_back(zkutil::makeRemoveRequest(fs::path(part_path) / "checksums", -1));
        ops.emplace_back(zkutil::makeRemoveRequest(fs::path(part_path) / "columns", -1));
    }
    ops.emplace_back(zkutil::makeRemoveRequest(part_path, -1));
}

void StorageReplicatedMergeTree::removePartFromZooKeeper(const String & part_name)
{
    auto zookeeper = getZooKeeper();
    String part_path = fs::path(replica_path) / "parts" / part_name;
    Coordination::Stat stat;

    /// Part doesn't exist, nothing to remove
    if (!zookeeper->exists(part_path, &stat))
        return;

    Coordination::Requests ops;

    removePartFromZooKeeper(part_name, ops, stat.numChildren > 0);
    zookeeper->multi(ops);
}

void StorageReplicatedMergeTree::removePartAndEnqueueFetch(const String & part_name)
{
    auto zookeeper = getZooKeeper();

    /// We don't know exactly what happened to broken part
    /// and we are going to remove all covered log entries.
    /// It's quite dangerous, so clone covered parts to detached.
    auto broken_part_info = MergeTreePartInfo::fromPartName(part_name, format_version);

    auto partition_range = getVisibleDataPartsVectorInPartition(getContext(), broken_part_info.partition_id);
    for (const auto & part : partition_range)
    {
        if (!broken_part_info.contains(part->info))
            continue;

        /// Broken part itself either already moved to detached or does not exist.
        assert(broken_part_info != part->info);
        part->makeCloneInDetached("covered-by-broken", getInMemoryMetadataPtr());
    }

    /// It's possible that queue contains entries covered by part_name.
    /// For example, we had GET_PART all_1_42_5 and MUTATE_PART all_1_42_5_63,
    /// then all_1_42_5_63 was executed by fetching, but part was written to disk incorrectly.
    /// In this case we have to remove it as broken and create GET_PART all_1_42_5_63 to fetch it again,
    /// but GET_PART all_1_42_5 may be still in the queue.
    /// We should remove all covered entries before creating GET_PART entry, because:
    ///    1. In the situation described above, we do not know how to merge/mutate all_1_42_5_63 from all_1_42_5,
    ///       so GET_PART all_1_42_5 (and all source parts) is useless. The only thing we can do is to fetch all_1_42_5_63.
    ///    2. If all_1_42_5_63 is lost, then replication may stuck waiting for all_1_42_5_63 to appear,
    ///       because we may have some covered parts (more precisely, parts with the same min and max blocks)
    queue.removePartProducingOpsInRange(zookeeper, broken_part_info, /* covering_entry= */ {}, /* fetch_entry_znode= */ {});

    String part_path = fs::path(replica_path) / "parts" / part_name;

    Coordination::Requests ops;

    time_t part_create_time = 0;
    Coordination::Stat stat;
    if (zookeeper->exists(part_path, &stat))
    {
        /// Update version of /is_lost node to avoid race condition with cloneReplica(...).
        /// cloneReplica(...) expects that if some entry was executed, then its new_part_name is added to /parts,
        /// but we are going to remove it from /parts and add to queue again.
        Coordination::Stat is_lost_stat;
        String is_lost_value = zookeeper->get(replica_path + "/is_lost", &is_lost_stat);
        assert(is_lost_value == "0");
        ops.emplace_back(zkutil::makeSetRequest(replica_path + "/is_lost", is_lost_value, is_lost_stat.version));

        part_create_time = stat.ctime / 1000;
        removePartFromZooKeeper(part_name, ops, stat.numChildren > 0);
    }

    LogEntryPtr log_entry = std::make_shared<LogEntry>();
    log_entry->type = LogEntry::GET_PART;
    log_entry->create_time = part_create_time;
    log_entry->source_replica = "";
    log_entry->new_part_name = part_name;

    ops.emplace_back(zkutil::makeCreateRequest(
        fs::path(replica_path) / "queue/queue-", log_entry->toString(),
        zkutil::CreateMode::PersistentSequential));

    auto results = zookeeper->multi(ops);

    String path_created = dynamic_cast<const Coordination::CreateResponse &>(*results.back()).path_created;
    log_entry->znode_name = path_created.substr(path_created.find_last_of('/') + 1);
    queue.insert(zookeeper, log_entry);
}


void StorageReplicatedMergeTree::startBeingLeader()
{
    auto zookeeper = getZooKeeper();

    if (!getSettings()->replicated_can_become_leader)
    {
        LOG_INFO(log, "Will not enter leader election because replicated_can_become_leader=0");
        return;
    }

    zkutil::checkNoOldLeaders(log, *zookeeper, fs::path(zookeeper_path) / "leader_election");

    LOG_INFO(log, "Became leader");
    is_leader = true;
}

void StorageReplicatedMergeTree::stopBeingLeader()
{
    if (!is_leader)
        return;

    LOG_INFO(log, "Stopped being leader");
    is_leader = false;
}

ConnectionTimeouts StorageReplicatedMergeTree::getFetchPartHTTPTimeouts(ContextPtr local_context)
{
    auto timeouts = ConnectionTimeouts::getHTTPTimeouts(local_context);
    auto settings = getSettings();

    if (settings->replicated_fetches_http_connection_timeout.changed)
        timeouts.connection_timeout = settings->replicated_fetches_http_connection_timeout;

    if (settings->replicated_fetches_http_send_timeout.changed)
        timeouts.send_timeout = settings->replicated_fetches_http_send_timeout;

    if (settings->replicated_fetches_http_receive_timeout.changed)
        timeouts.receive_timeout = settings->replicated_fetches_http_receive_timeout;

    return timeouts;
}

bool StorageReplicatedMergeTree::checkReplicaHavePart(const String & replica, const String & part_name)
{
    auto zookeeper = getZooKeeper();
    return zookeeper->exists(fs::path(zookeeper_path) / "replicas" / replica / "parts" / part_name);
}

String StorageReplicatedMergeTree::findReplicaHavingPart(const String & part_name, bool active)
{
    auto zookeeper = getZooKeeper();
    Strings replicas = zookeeper->getChildren(fs::path(zookeeper_path) / "replicas");

    /// Select replicas in uniformly random order.
    std::shuffle(replicas.begin(), replicas.end(), thread_local_rng);

    LOG_TRACE(log, "Candidate replicas: {}", replicas.size());

    for (const String & replica : replicas)
    {
        /// We aren't interested in ourself.
        if (replica == replica_name)
            continue;

        LOG_TRACE(log, "Candidate replica: {}", replica);

        if (checkReplicaHavePart(replica, part_name) &&
            (!active || zookeeper->exists(fs::path(zookeeper_path) / "replicas" / replica / "is_active")))
            return replica;

        /// Obviously, replica could become inactive or even vanish after return from this method.
    }

    return {};
}

String StorageReplicatedMergeTree::findReplicaHavingCoveringPart(LogEntry & entry, bool active)
{
    auto zookeeper = getZooKeeper();
    Strings replicas = zookeeper->getChildren(fs::path(zookeeper_path) / "replicas");

    /// Select replicas in uniformly random order.
    std::shuffle(replicas.begin(), replicas.end(), thread_local_rng);

    for (const String & replica : replicas)
    {
        if (replica == replica_name)
            continue;

        if (active && !zookeeper->exists(fs::path(zookeeper_path) / "replicas" / replica / "is_active"))
            continue;

        String largest_part_found;
        Strings parts = zookeeper->getChildren(fs::path(zookeeper_path) / "replicas" / replica / "parts");
        for (const String & part_on_replica : parts)
        {
            if (part_on_replica == entry.new_part_name
                || MergeTreePartInfo::contains(part_on_replica, entry.new_part_name, format_version))
            {
                if (largest_part_found.empty()
                    || MergeTreePartInfo::contains(part_on_replica, largest_part_found, format_version))
                {
                    largest_part_found = part_on_replica;
                }
            }
        }

        if (!largest_part_found.empty())
        {
            bool the_same_part = largest_part_found == entry.new_part_name;

            /// Make a check in case if selected part differs from source part
            if (!the_same_part)
            {
                String reject_reason;
                if (!queue.addFuturePartIfNotCoveredByThem(largest_part_found, entry, reject_reason))
                {
                    LOG_INFO(log, "Will not fetch part {} covering {}. {}", largest_part_found, entry.new_part_name, reject_reason);
                    return {};
                }
            }

            return replica;
        }
    }

    return {};
}


String StorageReplicatedMergeTree::findReplicaHavingCoveringPart(
    const String & part_name, bool active, String & found_part_name)
{
    auto zookeeper = getZooKeeper();
    Strings replicas = zookeeper->getChildren(fs::path(zookeeper_path) / "replicas");

    /// Select replicas in uniformly random order.
    std::shuffle(replicas.begin(), replicas.end(), thread_local_rng);

    String largest_part_found;
    String largest_replica_found;

    for (const String & replica : replicas)
    {
        if (replica == replica_name)
            continue;

        if (active && !zookeeper->exists(fs::path(zookeeper_path) / "replicas" / replica / "is_active"))
            continue;

        Strings parts = zookeeper->getChildren(fs::path(zookeeper_path) / "replicas" / replica / "parts");
        for (const String & part_on_replica : parts)
        {
            if (part_on_replica == part_name
                || MergeTreePartInfo::contains(part_on_replica, part_name, format_version))
            {
                if (largest_part_found.empty()
                    || MergeTreePartInfo::contains(part_on_replica, largest_part_found, format_version))
                {
                    largest_part_found = part_on_replica;
                    largest_replica_found = replica;
                }
            }
        }
    }

    found_part_name = largest_part_found;
    return largest_replica_found;
}


/** If a quorum is tracked for a part, update information about it in ZK.
  */
void StorageReplicatedMergeTree::updateQuorum(const String & part_name, bool is_parallel)
{
    auto zookeeper = getZooKeeper();

    /// Information on which replicas a part has been added, if the quorum has not yet been reached.
    String quorum_status_path = fs::path(zookeeper_path) / "quorum" / "status";
    if (is_parallel)
        quorum_status_path = fs::path(zookeeper_path) / "quorum" / "parallel" / part_name;
    /// The name of the previous part for which the quorum was reached.
    const String quorum_last_part_path = fs::path(zookeeper_path) / "quorum" / "last_part";

    String value;
    Coordination::Stat stat;

    /// If there is no node, then all quorum INSERTs have already reached the quorum, and nothing is needed.
    while (zookeeper->tryGet(quorum_status_path, value, &stat))
    {
        ReplicatedMergeTreeQuorumEntry quorum_entry(value);
        if (quorum_entry.part_name != part_name)
        {
            LOG_TRACE(log, "Quorum {}, already achieved for part {} current part {}",
                      quorum_status_path, part_name, quorum_entry.part_name);
            /// The quorum has already been achieved. Moreover, another INSERT with a quorum has already started.
            break;
        }

        quorum_entry.replicas.insert(replica_name);

        if (quorum_entry.replicas.size() >= quorum_entry.required_number_of_replicas)
        {
            /// The quorum is reached. Delete the node, and update information about the last part that was successfully written with quorum.
            LOG_TRACE(log, "Got {} (of {} required) replicas confirmed quorum {}, going to remove node",
                      quorum_entry.replicas.size(), quorum_entry.required_number_of_replicas, quorum_status_path);

            Coordination::Requests ops;
            Coordination::Responses responses;

            if (!is_parallel)
            {
                Coordination::Stat added_parts_stat;
                String old_added_parts = zookeeper->get(quorum_last_part_path, &added_parts_stat);

                ReplicatedMergeTreeQuorumAddedParts parts_with_quorum(format_version);

                if (!old_added_parts.empty())
                    parts_with_quorum.fromString(old_added_parts);

                auto part_info = MergeTreePartInfo::fromPartName(part_name, format_version);
                /// We store one last part which reached quorum for each partition.
                parts_with_quorum.added_parts[part_info.partition_id] = part_name;

                String new_added_parts = parts_with_quorum.toString();

                ops.emplace_back(zkutil::makeRemoveRequest(quorum_status_path, stat.version));
                ops.emplace_back(zkutil::makeSetRequest(quorum_last_part_path, new_added_parts, added_parts_stat.version));
            }
            else
                ops.emplace_back(zkutil::makeRemoveRequest(quorum_status_path, stat.version));

            auto code = zookeeper->tryMulti(ops, responses);

            if (code == Coordination::Error::ZOK)
            {
                break;
            }
            else if (code == Coordination::Error::ZNONODE)
            {
                /// The quorum has already been achieved.
                break;
            }
            else if (code == Coordination::Error::ZBADVERSION)
            {
                /// Node was updated meanwhile. We must re-read it and repeat all the actions.
                continue;
            }
            else
                throw Coordination::Exception(code, quorum_status_path);
        }
        else
        {
            LOG_TRACE(log, "Quorum {} still not satisfied (have only {} of {} replicas), updating node",
                      quorum_status_path, quorum_entry.replicas.size(), quorum_entry.required_number_of_replicas);
            /// We update the node, registering there one more replica.
            auto code = zookeeper->trySet(quorum_status_path, quorum_entry.toString(), stat.version);

            if (code == Coordination::Error::ZOK)
            {
                break;
            }
            else if (code == Coordination::Error::ZNONODE)
            {
                /// The quorum has already been achieved.
                break;
            }
            else if (code == Coordination::Error::ZBADVERSION)
            {
                /// Node was updated meanwhile. We must re-read it and repeat all the actions.
                continue;
            }
            else
                throw Coordination::Exception(code, quorum_status_path);
        }
    }
}


void StorageReplicatedMergeTree::cleanLastPartNode(const String & partition_id)
{
    auto zookeeper = getZooKeeper();

    /// The name of the previous part for which the quorum was reached.
    const String quorum_last_part_path = fs::path(zookeeper_path) / "quorum" / "last_part";

    /// Delete information from "last_part" node.

    while (true)
    {
        Coordination::Stat added_parts_stat;
        String old_added_parts = zookeeper->get(quorum_last_part_path, &added_parts_stat);

        ReplicatedMergeTreeQuorumAddedParts parts_with_quorum(format_version);

        if (!old_added_parts.empty())
            parts_with_quorum.fromString(old_added_parts);

        /// Delete information about particular partition.
        if (!parts_with_quorum.added_parts.contains(partition_id))
        {
            /// There is no information about interested part.
            break;
        }

        parts_with_quorum.added_parts.erase(partition_id);

        String new_added_parts = parts_with_quorum.toString();

        auto code = zookeeper->trySet(quorum_last_part_path, new_added_parts, added_parts_stat.version);

        if (code == Coordination::Error::ZOK)
        {
            break;
        }
        else if (code == Coordination::Error::ZNONODE)
        {
            /// Node is deleted. It is impossible, but it is Ok.
            break;
        }
        else if (code == Coordination::Error::ZBADVERSION)
        {
            /// Node was updated meanwhile. We must re-read it and repeat all the actions.
            continue;
        }
        else
            throw Coordination::Exception(code, quorum_last_part_path);
    }
}


bool StorageReplicatedMergeTree::partIsInsertingWithParallelQuorum(const MergeTreePartInfo & part_info) const
{
    auto zookeeper = getZooKeeper();
    return zookeeper->exists(fs::path(zookeeper_path) / "quorum" / "parallel" / part_info.getPartName());
}


bool StorageReplicatedMergeTree::partIsLastQuorumPart(const MergeTreePartInfo & part_info) const
{
    auto zookeeper = getZooKeeper();

    const String parts_with_quorum_path = fs::path(zookeeper_path) / "quorum" / "last_part";

    String parts_with_quorum_str = zookeeper->get(parts_with_quorum_path);

    if (parts_with_quorum_str.empty())
        return false;

    ReplicatedMergeTreeQuorumAddedParts parts_with_quorum(format_version);
    parts_with_quorum.fromString(parts_with_quorum_str);

    auto partition_it = parts_with_quorum.added_parts.find(part_info.partition_id);
    if (partition_it == parts_with_quorum.added_parts.end())
        return false;

    return partition_it->second == part_info.getPartName();
}


bool StorageReplicatedMergeTree::fetchPart(
    const String & part_name,
    const StorageMetadataPtr & metadata_snapshot,
    const String & source_replica_path,
    bool to_detached,
    size_t quorum,
    zkutil::ZooKeeper::Ptr zookeeper_,
    bool try_fetch_shared,
    String entry_znode)
{
    auto zookeeper = zookeeper_ ? zookeeper_ : getZooKeeper();
    const auto part_info = MergeTreePartInfo::fromPartName(part_name, format_version);

    if (!to_detached)
    {
        if (auto part = getPartIfExists(part_info, {MergeTreeDataPartState::Outdated, MergeTreeDataPartState::Deleting}))
        {
            LOG_DEBUG(log, "Part {} should be deleted after previous attempt before fetch", part->name);
            /// Force immediate parts cleanup to delete the part that was left from the previous fetch attempt.
            cleanup_thread.wakeup();
            return false;
        }
    }

    {
        std::lock_guard lock(currently_fetching_parts_mutex);
        if (!currently_fetching_parts.insert(part_name).second)
        {
            LOG_DEBUG(log, "Part {} is already fetching right now", part_name);
            return false;
        }
    }

    SCOPE_EXIT_MEMORY
    ({
        std::lock_guard lock(currently_fetching_parts_mutex);
        currently_fetching_parts.erase(part_name);
    });

    LOG_DEBUG(log, "Fetching part {} from {}", part_name, source_replica_path);

    auto settings_ptr = getSettings();
    TableLockHolder table_lock_holder;
    if (!to_detached)
        table_lock_holder = lockForShare(RWLockImpl::NO_QUERY, settings_ptr->lock_acquire_timeout_for_background_operations);

    /// Logging
    Stopwatch stopwatch;
    MutableDataPartPtr part;
    DataPartsVector replaced_parts;

    auto write_part_log = [&] (const ExecutionStatus & execution_status)
    {
        writePartLog(
            PartLogElement::DOWNLOAD_PART, execution_status, stopwatch.elapsed(),
            part_name, part, replaced_parts, nullptr);
    };

    DataPartPtr part_to_clone;
    {
        /// If the desired part is a result of a part mutation, try to find the source part and compare
        /// its checksums to the checksums of the desired part. If they match, we can just clone the local part.

        /// If we have the source part, its part_info will contain covered_part_info.
        auto covered_part_info = part_info;
        covered_part_info.mutation = 0;
        auto source_part = getActiveContainingPart(covered_part_info);

        /// Fetch for zero-copy replication is cheap and straightforward, so we don't use local clone here
        if (source_part && (!settings_ptr->allow_remote_fs_zero_copy_replication || !source_part->getDataPartStorage().supportZeroCopyReplication()))
        {
            auto source_part_header = ReplicatedMergeTreePartHeader::fromColumnsAndChecksums(
                source_part->getColumns(), source_part->checksums);

            String part_path = fs::path(source_replica_path) / "parts" / part_name;
            String part_znode = zookeeper->get(part_path);

            std::optional<ReplicatedMergeTreePartHeader> desired_part_header;
            if (!part_znode.empty())
            {
                desired_part_header = ReplicatedMergeTreePartHeader::fromString(part_znode);
            }
            else
            {
                String columns_str;
                String checksums_str;

                if (zookeeper->tryGet(fs::path(part_path) / "columns", columns_str) &&
                    zookeeper->tryGet(fs::path(part_path) / "checksums", checksums_str))
                {
                    desired_part_header = ReplicatedMergeTreePartHeader::fromColumnsAndChecksumsZNodes(columns_str, checksums_str);
                }
                else
                {
                    LOG_INFO(log, "Not checking checksums of part {} with replica {} because part was removed from ZooKeeper", part_name, source_replica_path);
                }
            }

            /// Checking both checksums and columns hash. For example we can have empty part
            /// with same checksums but different columns. And we attaching it exception will
            /// be thrown.
            if (desired_part_header
                && source_part_header.getColumnsHash() == desired_part_header->getColumnsHash()
                && source_part_header.getChecksums() == desired_part_header->getChecksums())
            {
                LOG_TRACE(log, "Found local part {} with the same checksums and columns hash as {}", source_part->name, part_name);
                part_to_clone = source_part;
            }
        }
    }

    ReplicatedMergeTreeAddress address;
    ConnectionTimeouts timeouts;
    String interserver_scheme;
    InterserverCredentialsPtr credentials;
    std::optional<CurrentlySubmergingEmergingTagger> tagger_ptr;
    std::function<MutableDataPartPtr()> get_part;
    MergeTreeData::HardlinkedFiles hardlinked_files;
    scope_guard part_to_clone_lock;

    if (part_to_clone)
    {
        get_part = [&, part_to_clone]()
        {
            auto [cloned_part, lock] = cloneAndLoadDataPartOnSameDisk(part_to_clone, "tmp_clone_", part_info, metadata_snapshot, NO_TRANSACTION_PTR, &hardlinked_files, false, {});
            part_to_clone_lock = std::move(lock);
            return cloned_part;
        };
    }
    else
    {
        address.fromString(zookeeper->get(fs::path(source_replica_path) / "host"));
        timeouts = getFetchPartHTTPTimeouts(getContext());

        credentials = getContext()->getInterserverCredentials();
        interserver_scheme = getContext()->getInterserverScheme();

        get_part = [&, address, timeouts, credentials, interserver_scheme]()
        {
            if (interserver_scheme != address.scheme)
                throw Exception("Interserver schemes are different: '" + interserver_scheme
                    + "' != '" + address.scheme + "', can't fetch part from " + address.host,
                    ErrorCodes::INTERSERVER_SCHEME_DOESNT_MATCH);

            return fetcher.fetchSelectedPart(
                metadata_snapshot,
                getContext(),
                part_name,
                source_replica_path,
                address.host,
                address.replication_port,
                timeouts,
                credentials->getUser(),
                credentials->getPassword(),
                interserver_scheme,
                replicated_fetches_throttler,
                to_detached,
                "",
                &tagger_ptr,
                try_fetch_shared);
        };
    }

    try
    {
        part = get_part();

        if (!to_detached)
        {
            Transaction transaction(*this, NO_TRANSACTION_RAW);
            renameTempPartAndReplace(part, transaction);

            replaced_parts = checkPartChecksumsAndCommit(transaction, part, hardlinked_files);

            /** If a quorum is tracked for this part, you must update it.
              * If you do not have time, in case of losing the session, when you restart the server - see the `ReplicatedMergeTreeRestartingThread::updateQuorumIfWeHavePart` method.
              */
            if (quorum)
            {
                /// Check if this quorum insert is parallel or not
                if (zookeeper->exists(fs::path(zookeeper_path) / "quorum" / "parallel" / part_name))
                    updateQuorum(part_name, true);
                else if (zookeeper->exists(fs::path(zookeeper_path) / "quorum" / "status"))
                    updateQuorum(part_name, false);
            }

            /// merged parts that are still inserted with quorum. if it only contains one block, it hasn't been merged before
            if (part_info.level != 0 || part_info.mutation != 0)
            {
                Strings quorum_parts = zookeeper->getChildren(fs::path(zookeeper_path) / "quorum" / "parallel");
                for (const String & quorum_part : quorum_parts)
                {
                    auto quorum_part_info = MergeTreePartInfo::fromPartName(quorum_part, format_version);
                    if (part_info.contains(quorum_part_info))
                        updateQuorum(quorum_part, true);
                }
            }

            merge_selecting_task->schedule();

            for (const auto & replaced_part : replaced_parts)
            {
                LOG_DEBUG(log, "Part {} is rendered obsolete by fetching part {}", replaced_part->name, part_name);
                ProfileEvents::increment(ProfileEvents::ObsoleteReplicatedParts);
            }

            /// It is possible that fetched parts may cover other parts (see
            /// findReplicaHavingCoveringPart()), and if those covered parts
            /// cannot be executed right now (due to MERGE_PARTS that covers
            /// them is in progress), replica delay will be increased until
            /// those entries will be executed (if covered operations
            /// finishes) in other words until MERGE_PARTS is in progress,
            /// while this can take awhile.
            ///
            /// So let's just remove them from the queue.
            queue.removePartProducingOpsInRange(zookeeper, part->info, /* covering_entry= */ {}, entry_znode);

            write_part_log({});
        }
        else
        {
            // The fetched part is valuable and should not be cleaned like a temp part.
            part->is_temp = false;
            part->renameTo(fs::path("detached") / part_name, true);
        }
    }
    catch (const Exception & e)
    {
        /// The same part is being written right now (but probably it's not committed yet).
        /// We will check the need for fetch later.
        if (e.code() == ErrorCodes::DIRECTORY_ALREADY_EXISTS)
        {
            LOG_TRACE(log, "Not fetching part: {}", e.message());
            return false;
        }

        throw;
    }
    catch (...)
    {
        if (!to_detached)
            write_part_log(ExecutionStatus::fromCurrentException());

        throw;
    }

    ProfileEvents::increment(ProfileEvents::ReplicatedPartFetches);

    if (part_to_clone)
        LOG_DEBUG(log, "Cloned part {} from {}{}", part_name, part_to_clone->name, to_detached ? " (to 'detached' directory)" : "");
    else
        LOG_DEBUG(log, "Fetched part {} from {}{}", part_name, source_replica_path, to_detached ? " (to 'detached' directory)" : "");

    return true;
}


MutableDataPartStoragePtr StorageReplicatedMergeTree::fetchExistsPart(
    const String & part_name,
    const StorageMetadataPtr & metadata_snapshot,
    const String & source_replica_path,
    DiskPtr replaced_disk,
    String replaced_part_path)
{
    auto zookeeper = getZooKeeper();
    const auto part_info = MergeTreePartInfo::fromPartName(part_name, format_version);

    if (auto part = getPartIfExists(part_info, {MergeTreeDataPartState::Outdated, MergeTreeDataPartState::Deleting}))
    {
        LOG_DEBUG(log, "Part {} should be deleted after previous attempt before fetch", part->name);
        /// Force immediate parts cleanup to delete the part that was left from the previous fetch attempt.
        cleanup_thread.wakeup();
        return nullptr;
    }

    {
        std::lock_guard lock(currently_fetching_parts_mutex);
        if (!currently_fetching_parts.insert(part_name).second)
        {
            LOG_DEBUG(log, "Part {} is already fetching right now", part_name);
            return nullptr;
        }
    }

    SCOPE_EXIT_MEMORY
    ({
        std::lock_guard lock(currently_fetching_parts_mutex);
        currently_fetching_parts.erase(part_name);
    });

    LOG_DEBUG(log, "Fetching already known part {} from {}", part_name, source_replica_path);

    TableLockHolder table_lock_holder = lockForShare(RWLockImpl::NO_QUERY, getSettings()->lock_acquire_timeout_for_background_operations);

    /// Logging
    Stopwatch stopwatch;
    MutableDataPartPtr part;
    DataPartsVector replaced_parts;

    auto write_part_log = [&] (const ExecutionStatus & execution_status)
    {
        writePartLog(
            PartLogElement::DOWNLOAD_PART, execution_status, stopwatch.elapsed(),
            part_name, part, replaced_parts, nullptr);
    };

    std::function<MutableDataPartPtr()> get_part;

    ReplicatedMergeTreeAddress address(zookeeper->get(fs::path(source_replica_path) / "host"));
    auto timeouts = ConnectionTimeouts::getHTTPTimeouts(getContext());
    auto credentials = getContext()->getInterserverCredentials();
    String interserver_scheme = getContext()->getInterserverScheme();

    get_part = [&, address, timeouts, interserver_scheme, credentials]()
    {
        if (interserver_scheme != address.scheme)
            throw Exception("Interserver schemes are different: '" + interserver_scheme
                + "' != '" + address.scheme + "', can't fetch part from " + address.host,
                ErrorCodes::INTERSERVER_SCHEME_DOESNT_MATCH);

        return fetcher.fetchSelectedPart(
            metadata_snapshot, getContext(), part_name, source_replica_path,
            address.host, address.replication_port,
            timeouts, credentials->getUser(), credentials->getPassword(),
            interserver_scheme, replicated_fetches_throttler, false, "", nullptr, true,
            replaced_disk);
    };

    try
    {
        part = get_part();

        if (part->getDataPartStorage().getDiskName() != replaced_disk->getName())
            throw Exception("Part " + part->name + " fetched on wrong disk " + part->getDataPartStorage().getDiskName(), ErrorCodes::LOGICAL_ERROR);

        auto replaced_path = fs::path(replaced_part_path);
        part->getDataPartStorage().rename(replaced_path.parent_path(), replaced_path.filename(), nullptr, true, false);
    }
    catch (const Exception & e)
    {
        /// The same part is being written right now (but probably it's not committed yet).
        /// We will check the need for fetch later.
        if (e.code() == ErrorCodes::DIRECTORY_ALREADY_EXISTS)
        {
            LOG_TRACE(log, "Not fetching part: {}", e.message());
            return nullptr;
        }

        throw;
    }
    catch (...)
    {
        write_part_log(ExecutionStatus::fromCurrentException());
        throw;
    }

    ProfileEvents::increment(ProfileEvents::ReplicatedPartFetches);

    LOG_DEBUG(log, "Fetched part {} from {}", part_name, source_replica_path);
    return part->getDataPartStoragePtr();
}

void StorageReplicatedMergeTree::startup()
{
    if (attach_thread)
    {
        attach_thread->start();
        attach_thread->waitFirstTry();
        return;
    }

    startupImpl();
}

void StorageReplicatedMergeTree::startupImpl()
{
    /// Do not start replication if ZooKeeper is not configured or there is no metadata in zookeeper
    if (!has_metadata_in_zookeeper.has_value() || !*has_metadata_in_zookeeper)
        return;

    try
    {
        auto zookeeper = getZooKeeper();
        InterserverIOEndpointPtr data_parts_exchange_ptr = std::make_shared<DataPartsExchange::Service>(*this);
        [[maybe_unused]] auto prev_ptr = std::atomic_exchange(&data_parts_exchange_endpoint, data_parts_exchange_ptr);
        assert(prev_ptr == nullptr);
        getContext()->getInterserverIOHandler().addEndpoint(data_parts_exchange_ptr->getId(replica_path), data_parts_exchange_ptr);

        startBeingLeader();

        /// In this thread replica will be activated.
        restarting_thread.start();
        /// And this is just a callback
        session_expired_callback_handler = EventNotifier::instance().subscribe(Coordination::Error::ZSESSIONEXPIRED, [this]()
        {
            LOG_TEST(log, "Received event for expired session. Waking up restarting thread");
            restarting_thread.start();
        });

        /// Wait while restarting_thread finishing initialization.
        /// NOTE It does not mean that replication is actually started after receiving this event.
        /// It only means that an attempt to startup replication was made.
        /// Table may be still in readonly mode if this attempt failed for any reason.
        startup_event.wait();

        startBackgroundMovesIfNeeded();

        part_moves_between_shards_orchestrator.start();
    }
    catch (...)
    {
        /// Exception safety: failed "startup" does not require a call to "shutdown" from the caller.
        /// And it should be able to safely destroy table after exception in "startup" method.
        /// It means that failed "startup" must not create any background tasks that we will have to wait.
        try
        {
            shutdown();
        }
        catch (...)
        {
            std::terminate();
        }

        /// Note: after failed "startup", the table will be in a state that only allows to destroy the object.
        throw;
    }
}

void StorageReplicatedMergeTree::flush()
{
    if (flush_called.exchange(true))
        return;

    flushAllInMemoryPartsIfNeeded();
}

void StorageReplicatedMergeTree::shutdown()
{
    if (shutdown_called.exchange(true))
        return;

    session_expired_callback_handler.reset();

    /// Cancel fetches, merges and mutations to force the queue_task to finish ASAP.
    fetcher.blocker.cancelForever();
    merger_mutator.merges_blocker.cancelForever();
    parts_mover.moves_blocker.cancelForever();
    mutations_finalizing_task->deactivate();
    stopBeingLeader();

    if (attach_thread)
        attach_thread->shutdown();
    restarting_thread.shutdown();
    background_operations_assignee.finish();
    part_moves_between_shards_orchestrator.shutdown();

    {
        auto lock = queue.lockQueue();
        /// Cancel logs pulling after background task were cancelled. It's still
        /// required because we can trigger pullLogsToQueue during manual OPTIMIZE,
        /// MUTATE, etc. query.
        queue.pull_log_blocker.cancelForever();
    }
    background_moves_assignee.finish();

    auto data_parts_exchange_ptr = std::atomic_exchange(&data_parts_exchange_endpoint, InterserverIOEndpointPtr{});
    if (data_parts_exchange_ptr)
    {
        getContext()->getInterserverIOHandler().removeEndpointIfExists(data_parts_exchange_ptr->getId(replica_path));
        /// Ask all parts exchange handlers to finish asap. New ones will fail to start
        data_parts_exchange_ptr->blocker.cancelForever();
        /// Wait for all of them
        std::lock_guard lock(data_parts_exchange_ptr->rwlock);
    }
}


StorageReplicatedMergeTree::~StorageReplicatedMergeTree()
{
    try
    {
        shutdown();
    }
    catch (...)
    {
        tryLogCurrentException(__PRETTY_FUNCTION__);
    }
}


ReplicatedMergeTreeQuorumAddedParts::PartitionIdToMaxBlock StorageReplicatedMergeTree::getMaxAddedBlocks() const
{
    ReplicatedMergeTreeQuorumAddedParts::PartitionIdToMaxBlock max_added_blocks;

    for (const auto & data_part : getDataPartsForInternalUsage())
    {
        max_added_blocks[data_part->info.partition_id]
            = std::max(max_added_blocks[data_part->info.partition_id], data_part->info.max_block);
    }

    auto zookeeper = getZooKeeper();

    const String quorum_status_path = fs::path(zookeeper_path) / "quorum" / "status";

    String value;
    Coordination::Stat stat;

    if (zookeeper->tryGet(quorum_status_path, value, &stat))
    {
        ReplicatedMergeTreeQuorumEntry quorum_entry;
        quorum_entry.fromString(value);

        auto part_info = MergeTreePartInfo::fromPartName(quorum_entry.part_name, format_version);

        max_added_blocks[part_info.partition_id] = part_info.max_block - 1;
    }

    String added_parts_str;
    if (zookeeper->tryGet(fs::path(zookeeper_path) / "quorum" / "last_part", added_parts_str))
    {
        if (!added_parts_str.empty())
        {
            ReplicatedMergeTreeQuorumAddedParts part_with_quorum(format_version);
            part_with_quorum.fromString(added_parts_str);

            auto added_parts = part_with_quorum.added_parts;

            for (const auto & added_part : added_parts)
            {
                if (!getActiveContainingPart(added_part.second))
                    throw Exception(ErrorCodes::REPLICA_IS_NOT_IN_QUORUM,
                        "Replica doesn't have part '{}' which was successfully written to quorum of other replicas. "
                        "Send query to another replica or disable 'select_sequential_consistency' setting", added_part.second);
            }

            for (const auto & max_block : part_with_quorum.getMaxInsertedBlocks())
                max_added_blocks[max_block.first] = max_block.second;
        }
    }
    return max_added_blocks;
}


void StorageReplicatedMergeTree::read(
    QueryPlan & query_plan,
    const Names & column_names,
    const StorageSnapshotPtr & storage_snapshot,
    SelectQueryInfo & query_info,
    ContextPtr local_context,
    QueryProcessingStage::Enum processed_stage,
    const size_t max_block_size,
    const size_t num_streams)
{
    /// If true, then we will ask initiator if we can read chosen ranges
    const bool enable_parallel_reading = local_context->getClientInfo().collaborate_with_initiator;

    SCOPE_EXIT({
        /// Now, copy of parts that is required for the query, stored in the processors,
        /// while snapshot_data.parts includes all parts, even one that had been filtered out with partition pruning,
        /// reset them to avoid holding them.
        auto & snapshot_data = assert_cast<MergeTreeData::SnapshotData &>(*storage_snapshot->data);
        snapshot_data.parts = {};
    });

    /** The `select_sequential_consistency` setting has two meanings:
    * 1. To throw an exception if on a replica there are not all parts which have been written down on quorum of remaining replicas.
    * 2. Do not read parts that have not yet been written to the quorum of the replicas.
    * For this you have to synchronously go to ZooKeeper.
    */
    if (local_context->getSettingsRef().select_sequential_consistency)
    {
        auto max_added_blocks = std::make_shared<ReplicatedMergeTreeQuorumAddedParts::PartitionIdToMaxBlock>(getMaxAddedBlocks());
        if (auto plan = reader.read(
                column_names, storage_snapshot, query_info, local_context,
                max_block_size, num_streams, processed_stage, std::move(max_added_blocks), enable_parallel_reading))
            query_plan = std::move(*plan);
        return;
    }

    if (auto plan = reader.read(
        column_names, storage_snapshot, query_info, local_context,
        max_block_size, num_streams, processed_stage, nullptr, enable_parallel_reading))
    {
        query_plan = std::move(*plan);
    }
}

template <class Func>
void StorageReplicatedMergeTree::foreachActiveParts(Func && func, bool select_sequential_consistency) const
{
    std::optional<ReplicatedMergeTreeQuorumAddedParts::PartitionIdToMaxBlock> max_added_blocks = {};

    /**
     * Synchronously go to ZooKeeper when select_sequential_consistency enabled
     */
    if (select_sequential_consistency)
        max_added_blocks = getMaxAddedBlocks();

    auto lock = lockParts();
    /// TODO Transactions: should we count visible parts only?
    for (const auto & part : getDataPartsStateRange(DataPartState::Active))
    {
        if (part->isEmpty())
            continue;

        if (max_added_blocks)
        {
            auto blocks_iterator = max_added_blocks->find(part->info.partition_id);
            if (blocks_iterator == max_added_blocks->end() || part->info.max_block > blocks_iterator->second)
                continue;
        }

        func(part);
    }
}

std::optional<UInt64> StorageReplicatedMergeTree::totalRows(const Settings & settings) const
{
    UInt64 res = 0;
    foreachActiveParts([&res](auto & part) { res += part->rows_count; }, settings.select_sequential_consistency);
    return res;
}

std::optional<UInt64> StorageReplicatedMergeTree::totalRowsByPartitionPredicate(const SelectQueryInfo & query_info, ContextPtr local_context) const
{
    DataPartsVector parts;
    foreachActiveParts([&](auto & part) { parts.push_back(part); }, local_context->getSettingsRef().select_sequential_consistency);
    return totalRowsByPartitionPredicateImpl(query_info, local_context, parts);
}

std::optional<UInt64> StorageReplicatedMergeTree::totalBytes(const Settings & settings) const
{
    UInt64 res = 0;
    foreachActiveParts([&res](auto & part) { res += part->getBytesOnDisk(); }, settings.select_sequential_consistency);
    return res;
}


void StorageReplicatedMergeTree::assertNotReadonly() const
{
    if (is_readonly)
        throw Exception(ErrorCodes::TABLE_IS_READ_ONLY, "Table is in readonly mode (replica path: {})", replica_path);
}


SinkToStoragePtr StorageReplicatedMergeTree::write(const ASTPtr & /*query*/, const StorageMetadataPtr & metadata_snapshot, ContextPtr local_context)
{
    if (!initialization_done)
        throw Exception(ErrorCodes::NOT_INITIALIZED, "Table is not initialized yet");

    /// If table is read-only because it doesn't have metadata in zk yet, then it's not possible to insert into it
    /// Without this check, we'll write data parts on disk, and afterwards will remove them since we'll fail to commit them into zk
    /// In case of remote storage like s3, it'll generate unnecessary PUT requests
    if (is_readonly && (!has_metadata_in_zookeeper.has_value() || false == has_metadata_in_zookeeper.value()))
        throw Exception(
            ErrorCodes::TABLE_IS_READ_ONLY,
            "Table is in readonly mode since table metadata was not found in zookeeper: replica_path={}",
            replica_path);

    const auto storage_settings_ptr = getSettings();
    const Settings & query_settings = local_context->getSettingsRef();
    bool deduplicate = storage_settings_ptr->replicated_deduplication_window != 0 && query_settings.insert_deduplicate;
    bool async_deduplicate = query_settings.async_insert && query_settings.async_insert_deduplicate && storage_settings_ptr->replicated_deduplication_window_for_async_inserts != 0 && query_settings.insert_deduplicate;
    if (async_deduplicate)
        return std::make_shared<ReplicatedMergeTreeSinkWithAsyncDeduplicate>(
            *this, metadata_snapshot, query_settings.insert_quorum.valueOr(0),
            query_settings.insert_quorum_timeout.totalMilliseconds(),
            query_settings.max_partitions_per_insert_block,
            query_settings.insert_quorum_parallel,
            deduplicate,
            query_settings.insert_quorum.is_auto,
            local_context);

    // TODO: should we also somehow pass list of columns to deduplicate on to the ReplicatedMergeTreeSink?
    return std::make_shared<ReplicatedMergeTreeSink>(
        *this, metadata_snapshot, query_settings.insert_quorum.valueOr(0),
        query_settings.insert_quorum_timeout.totalMilliseconds(),
        query_settings.max_partitions_per_insert_block,
        query_settings.insert_quorum_parallel,
        deduplicate,
        query_settings.insert_quorum.is_auto,
        local_context);
}


bool StorageReplicatedMergeTree::optimize(
    const ASTPtr &,
    const StorageMetadataPtr &,
    const ASTPtr & partition,
    bool final,
    bool deduplicate,
    const Names & deduplicate_by_columns,
    ContextPtr query_context)
{
    /// NOTE: exclusive lock cannot be used here, since this may lead to deadlock (see comments below),
    /// but it should be safe to use non-exclusive to avoid dropping parts that may be required for processing queue.
    auto table_lock = lockForShare(query_context->getCurrentQueryId(), query_context->getSettingsRef().lock_acquire_timeout);

    assertNotReadonly();

    if (!is_leader)
        throw Exception("OPTIMIZE cannot be done on this replica because it is not a leader", ErrorCodes::NOT_A_LEADER);

    auto handle_noop = [&] (const char * fmt_string, auto ...args)
    {
        LOG_DEBUG(log, fmt::runtime(fmt_string), args...);
        if (query_context->getSettingsRef().optimize_throw_if_noop)
            throw Exception(ErrorCodes::CANNOT_ASSIGN_OPTIMIZE, fmt::runtime(fmt_string), args...);
        return false;
    };

    auto zookeeper = getZooKeeperAndAssertNotReadonly();
    const auto storage_settings_ptr = getSettings();
    auto metadata_snapshot = getInMemoryMetadataPtr();
    std::vector<ReplicatedMergeTreeLogEntryData> merge_entries;

    auto try_assign_merge = [&](const String & partition_id) -> bool
    {
        constexpr size_t max_retries = 10;
        size_t try_no = 0;
        for (; try_no < max_retries; ++try_no)
        {
            /// We must select parts for merge under merge_selecting_mutex because other threads
            /// (merge_selecting_thread or OPTIMIZE queries) could assign new merges.
            std::lock_guard merge_selecting_lock(merge_selecting_mutex);
            PartitionIdsHint partition_ids_hint;
            if (partition_id.empty())
            {
                partition_ids_hint = getAllPartitionIds();
            }
            else
            {
                auto parts_lock = lockParts();
                if (!getAnyPartInPartition(partition_id, parts_lock))
                    handle_noop("Cannot select parts for optimization: there are no parts in partition {}", partition_id);
                partition_ids_hint.insert(partition_id);
            }
            ReplicatedMergeTreeMergePredicate can_merge = queue.getMergePredicate(zookeeper, std::move(partition_ids_hint));

            auto future_merged_part = std::make_shared<FutureMergedMutatedPart>();
            if (storage_settings.get()->assign_part_uuids)
                future_merged_part->uuid = UUIDHelpers::generateV4();

            constexpr const char * unknown_disable_reason = "unknown reason";
            String disable_reason = unknown_disable_reason;
            SelectPartsDecision select_decision = SelectPartsDecision::CANNOT_SELECT;

            if (partition_id.empty())
            {
                select_decision = merger_mutator.selectPartsToMerge(
                    future_merged_part, /* aggressive */ true, storage_settings_ptr->max_bytes_to_merge_at_max_space_in_pool,
                    can_merge, /* merge_with_ttl_allowed */ false, NO_TRANSACTION_PTR, &disable_reason);
            }
            else
            {
                select_decision = merger_mutator.selectAllPartsToMergeWithinPartition(
                    future_merged_part, can_merge, partition_id, final, metadata_snapshot, NO_TRANSACTION_PTR,
                    &disable_reason, query_context->getSettingsRef().optimize_skip_merged_partitions);
            }

            /// If there is nothing to merge then we treat this merge as successful (needed for optimize final optimization)
            if (select_decision == SelectPartsDecision::NOTHING_TO_MERGE)
                return false;

            if (select_decision != SelectPartsDecision::SELECTED)
            {
                constexpr const char * message_fmt = "Cannot select parts for optimization: {}";
                assert(disable_reason != unknown_disable_reason);
                if (!partition_id.empty())
                    disable_reason += fmt::format(" (in partition {})", partition_id);
                return handle_noop(message_fmt, disable_reason);
            }

            ReplicatedMergeTreeLogEntryData merge_entry;
            CreateMergeEntryResult create_result = createLogEntryToMergeParts(
                zookeeper, future_merged_part->parts,
                future_merged_part->name, future_merged_part->uuid, future_merged_part->type,
                deduplicate, deduplicate_by_columns,
                &merge_entry, can_merge.getVersion(), future_merged_part->merge_type);

            if (create_result == CreateMergeEntryResult::MissingPart)
            {
                static constexpr const char * message_fmt = "Can't create merge queue node in ZooKeeper, because some parts are missing";
                return handle_noop(message_fmt);
            }

            if (create_result == CreateMergeEntryResult::LogUpdated)
                continue;

            merge_entries.push_back(std::move(merge_entry));
            return true;
        }

        assert(try_no == max_retries);
        static constexpr const char * message_fmt = "Can't create merge queue node in ZooKeeper, because log was updated in every of {} tries";
        return handle_noop(message_fmt, try_no);
    };

    bool assigned = false;
    if (!partition && final)
    {
        DataPartsVector data_parts = getVisibleDataPartsVector(query_context);
        std::unordered_set<String> partition_ids;

        for (const DataPartPtr & part : data_parts)
            partition_ids.emplace(part->info.partition_id);

        for (const String & partition_id : partition_ids)
        {
            assigned = try_assign_merge(partition_id);
            if (!assigned)
                break;
        }
    }
    else
    {
        String partition_id;
        if (partition)
            partition_id = getPartitionIDFromQuery(partition, query_context);
        assigned = try_assign_merge(partition_id);
    }

    table_lock.reset();

    for (auto & merge_entry : merge_entries)
        waitForLogEntryToBeProcessedIfNecessary(merge_entry, query_context);

    return assigned;
}

bool StorageReplicatedMergeTree::executeMetadataAlter(const StorageReplicatedMergeTree::LogEntry & entry)
{
    if (entry.alter_version < metadata_version)
    {
        /// TODO Can we replace it with LOGICAL_ERROR?
        /// As for now, it may rarely happen due to reordering of ALTER_METADATA entries in the queue of
        /// non-initial replica and also may happen after stale replica recovery.
        LOG_WARNING(log, "Attempt to update metadata of version {} "
                         "to older version {} when processing log entry {}: {}",
                         metadata_version, entry.alter_version, entry.znode_name, entry.toString());
        return true;
    }

    auto zookeeper = getZooKeeper();

    auto columns_from_entry = ColumnsDescription::parse(entry.columns_str);
    auto metadata_from_entry = ReplicatedMergeTreeTableMetadata::parse(entry.metadata_str);

    MergeTreeData::DataParts parts;

    /// If metadata nodes have changed, we will update table structure locally.
    Coordination::Requests requests;
    requests.emplace_back(zkutil::makeSetRequest(fs::path(replica_path) / "columns", entry.columns_str, -1));
    requests.emplace_back(zkutil::makeSetRequest(fs::path(replica_path) / "metadata", entry.metadata_str, -1));

    auto table_id = getStorageID();
    auto alter_context = getContext();

    auto database = DatabaseCatalog::instance().getDatabase(table_id.database_name);
    bool is_in_replicated_database = database->getEngineName() == "Replicated";

    if (is_in_replicated_database)
    {
        auto mutable_alter_context = Context::createCopy(getContext());
        const auto * replicated = dynamic_cast<const DatabaseReplicated *>(database.get());
        mutable_alter_context->makeQueryContext();
        auto alter_txn = std::make_shared<ZooKeeperMetadataTransaction>(zookeeper, replicated->getZooKeeperPath(),
                                                                       /* is_initial_query */ false, /* task_zk_path */ "");
        mutable_alter_context->initZooKeeperMetadataTransaction(alter_txn);
        alter_context = mutable_alter_context;

        for (auto & op : requests)
            alter_txn->addOp(std::move(op));
        requests.clear();
        /// Requests will be executed by database in setTableStructure
    }
    else
    {
        zookeeper->multi(requests);
    }

    {
        auto table_lock_holder = lockForShare(RWLockImpl::NO_QUERY, getSettings()->lock_acquire_timeout_for_background_operations);
        auto alter_lock_holder = lockForAlter(getSettings()->lock_acquire_timeout_for_background_operations);
        LOG_INFO(log, "Metadata changed in ZooKeeper. Applying changes locally.");

        auto metadata_diff = ReplicatedMergeTreeTableMetadata(*this, getInMemoryMetadataPtr()).checkAndFindDiff(metadata_from_entry, getInMemoryMetadataPtr()->getColumns(), getContext());
        setTableStructure(table_id, alter_context, std::move(columns_from_entry), metadata_diff);
        metadata_version = entry.alter_version;

        LOG_INFO(log, "Applied changes to the metadata of the table. Current metadata version: {}", metadata_version);
    }

    {
        /// Reset Object columns, because column of type
        /// Object may be added or dropped by alter.
        auto parts_lock = lockParts();
        resetObjectColumnsFromActiveParts(parts_lock);
    }

    /// This transaction may not happen, but it's OK, because on the next retry we will eventually create/update this node
    /// TODO Maybe do in in one transaction for Replicated database?
    zookeeper->createOrUpdate(fs::path(replica_path) / "metadata_version", std::to_string(metadata_version), zkutil::CreateMode::Persistent);

    return true;
}


PartitionBlockNumbersHolder StorageReplicatedMergeTree::allocateBlockNumbersInAffectedPartitions(
    const MutationCommands & commands, ContextPtr query_context, const zkutil::ZooKeeperPtr & zookeeper) const
{
    const std::set<String> mutation_affected_partition_ids = getPartitionIdsAffectedByCommands(commands, query_context);

    if (mutation_affected_partition_ids.size() == 1)
    {
        const auto & affected_partition_id = *mutation_affected_partition_ids.cbegin();
        auto block_number_holder = allocateBlockNumber(affected_partition_id, zookeeper);
        if (!block_number_holder.has_value())
            return {};
        auto block_number = block_number_holder->getNumber();  /// Avoid possible UB due to std::move
        return {{{affected_partition_id, block_number}}, std::move(block_number_holder)};
    }
    else
    {
        /// TODO: Implement optimal block number acquisition algorithm in multiple (but not all) partitions
        EphemeralLocksInAllPartitions lock_holder(
            fs::path(zookeeper_path) / "block_numbers", "block-", fs::path(zookeeper_path) / "temp", *zookeeper);

        PartitionBlockNumbersHolder::BlockNumbersType block_numbers;
        for (const auto & lock : lock_holder.getLocks())
        {
            if (mutation_affected_partition_ids.empty() || mutation_affected_partition_ids.contains(lock.partition_id))
                block_numbers[lock.partition_id] = lock.number;
        }

        return {std::move(block_numbers), std::move(lock_holder)};
    }
}


void StorageReplicatedMergeTree::alter(
    const AlterCommands & commands, ContextPtr query_context, AlterLockHolder & table_lock_holder)
{
    assertNotReadonly();

    auto table_id = getStorageID();

    if (commands.isSettingsAlter())
    {
        /// We don't replicate storage_settings_ptr ALTER. It's local operation.
        /// Also we don't upgrade alter lock to table structure lock.
        StorageInMemoryMetadata future_metadata = getInMemoryMetadata();
        commands.apply(future_metadata, query_context);

        merge_strategy_picker.refreshState();

        changeSettings(future_metadata.settings_changes, table_lock_holder);

        DatabaseCatalog::instance().getDatabase(table_id.database_name)->alterTable(query_context, table_id, future_metadata);
        return;
    }

    auto ast_to_str = [](ASTPtr query) -> String
    {
        if (!query)
            return "";
        return queryToString(query);
    };

    const auto zookeeper = getZooKeeperAndAssertNotReadonly();

    std::optional<ReplicatedMergeTreeLogEntryData> alter_entry;
    std::optional<String> mutation_znode;

    while (true)
    {
        /// Clear nodes from previous iteration
        alter_entry.emplace();
        mutation_znode.reset();

        auto current_metadata = getInMemoryMetadataPtr();

        StorageInMemoryMetadata future_metadata = *current_metadata;
        commands.apply(future_metadata, query_context);

        ReplicatedMergeTreeTableMetadata future_metadata_in_zk(*this, current_metadata);
        if (ast_to_str(future_metadata.sorting_key.definition_ast) != ast_to_str(current_metadata->sorting_key.definition_ast))
        {
            /// We serialize definition_ast as list, because code which apply ALTER (setTableStructure) expect serialized non empty expression
            /// list here and we cannot change this representation for compatibility. Also we have preparsed AST `sorting_key.expression_list_ast`
            /// in KeyDescription, but it contain version column for VersionedCollapsingMergeTree, which shouldn't be defined as a part of key definition AST.
            /// So the best compatible way is just to convert definition_ast to list and serialize it. In all other places key.expression_list_ast should be used.
            future_metadata_in_zk.sorting_key = serializeAST(*extractKeyExpressionList(future_metadata.sorting_key.definition_ast));
        }

        if (ast_to_str(future_metadata.sampling_key.definition_ast) != ast_to_str(current_metadata->sampling_key.definition_ast))
            future_metadata_in_zk.sampling_expression = serializeAST(*extractKeyExpressionList(future_metadata.sampling_key.definition_ast));

        if (ast_to_str(future_metadata.partition_key.definition_ast) != ast_to_str(current_metadata->partition_key.definition_ast))
            future_metadata_in_zk.partition_key = serializeAST(*extractKeyExpressionList(future_metadata.partition_key.definition_ast));

        if (ast_to_str(future_metadata.table_ttl.definition_ast) != ast_to_str(current_metadata->table_ttl.definition_ast))
        {
            if (future_metadata.table_ttl.definition_ast)
                future_metadata_in_zk.ttl_table = serializeAST(*future_metadata.table_ttl.definition_ast);
            else /// TTL was removed
                future_metadata_in_zk.ttl_table = "";
        }

        String new_indices_str = future_metadata.secondary_indices.toString();
        if (new_indices_str != current_metadata->secondary_indices.toString())
            future_metadata_in_zk.skip_indices = new_indices_str;

        String new_projections_str = future_metadata.projections.toString();
        if (new_projections_str != current_metadata->projections.toString())
            future_metadata_in_zk.projections = new_projections_str;

        String new_constraints_str = future_metadata.constraints.toString();
        if (new_constraints_str != current_metadata->constraints.toString())
            future_metadata_in_zk.constraints = new_constraints_str;

        Coordination::Requests ops;
        size_t alter_path_idx = std::numeric_limits<size_t>::max();
        size_t mutation_path_idx = std::numeric_limits<size_t>::max();

        String new_metadata_str = future_metadata_in_zk.toString();
        ops.emplace_back(zkutil::makeSetRequest(fs::path(zookeeper_path) / "metadata", new_metadata_str, metadata_version));

        String new_columns_str = future_metadata.columns.toString();
        ops.emplace_back(zkutil::makeSetRequest(fs::path(zookeeper_path) / "columns", new_columns_str, -1));

        if (ast_to_str(current_metadata->settings_changes) != ast_to_str(future_metadata.settings_changes))
        {
            /// Just change settings
            StorageInMemoryMetadata metadata_copy = *current_metadata;
            metadata_copy.settings_changes = future_metadata.settings_changes;
            changeSettings(metadata_copy.settings_changes, table_lock_holder);
            DatabaseCatalog::instance().getDatabase(table_id.database_name)->alterTable(query_context, table_id, metadata_copy);
        }

        /// We can be sure, that in case of successful commit in zookeeper our
        /// version will increments by 1. Because we update with version check.
        int new_metadata_version = metadata_version + 1;

        alter_entry->type = LogEntry::ALTER_METADATA;
        alter_entry->source_replica = replica_name;
        alter_entry->metadata_str = new_metadata_str;
        alter_entry->columns_str = new_columns_str;
        alter_entry->alter_version = new_metadata_version;
        alter_entry->create_time = time(nullptr);

        auto maybe_mutation_commands = commands.getMutationCommands(
            *current_metadata, query_context->getSettingsRef().materialize_ttl_after_modify, query_context);
        bool have_mutation = !maybe_mutation_commands.empty();
        alter_entry->have_mutation = have_mutation;

        alter_path_idx = ops.size();
        ops.emplace_back(zkutil::makeCreateRequest(
            fs::path(zookeeper_path) / "log/log-", alter_entry->toString(), zkutil::CreateMode::PersistentSequential));

        PartitionBlockNumbersHolder partition_block_numbers_holder;
        if (have_mutation)
        {
            const String mutations_path(fs::path(zookeeper_path) / "mutations");

            ReplicatedMergeTreeMutationEntry mutation_entry;
            mutation_entry.alter_version = new_metadata_version;
            mutation_entry.source_replica = replica_name;
            mutation_entry.commands = std::move(maybe_mutation_commands);

            Coordination::Stat mutations_stat;
            zookeeper->get(mutations_path, &mutations_stat);

            partition_block_numbers_holder =
                allocateBlockNumbersInAffectedPartitions(mutation_entry.commands, query_context, zookeeper);

            mutation_entry.block_numbers = partition_block_numbers_holder.getBlockNumbers();
            mutation_entry.create_time = time(nullptr);

            ops.emplace_back(zkutil::makeSetRequest(mutations_path, String(), mutations_stat.version));
            mutation_path_idx = ops.size();
            ops.emplace_back(
                zkutil::makeCreateRequest(fs::path(mutations_path) / "", mutation_entry.toString(), zkutil::CreateMode::PersistentSequential));
        }

        if (auto txn = query_context->getZooKeeperMetadataTransaction())
        {
            /// It would be better to clone ops instead of moving, so we could retry on ZBADVERSION,
            /// but clone() is not implemented for Coordination::Request.
            txn->moveOpsTo(ops);
            /// NOTE: IDatabase::alterTable(...) is called when executing ALTER_METADATA queue entry without query context,
            /// so we have to update metadata of DatabaseReplicated here.
            String metadata_zk_path = fs::path(txn->getDatabaseZooKeeperPath()) / "metadata" / escapeForFileName(table_id.table_name);
            auto ast = DatabaseCatalog::instance().getDatabase(table_id.database_name)->getCreateTableQuery(table_id.table_name, query_context);
            applyMetadataChangesToCreateQuery(ast, future_metadata);
            ops.emplace_back(zkutil::makeSetRequest(metadata_zk_path, getObjectDefinitionFromCreateQuery(ast), -1));
        }

        Coordination::Responses results;
        Coordination::Error rc = zookeeper->tryMulti(ops, results);

        /// For the sake of consistency with mechanics of concurrent background process of assigning parts merge tasks
        /// this placeholder must be held up until the moment of committing into ZK of the mutation entry
        /// See ReplicatedMergeTreeMergePredicate::canMergeTwoParts() method
        partition_block_numbers_holder.reset();

        if (rc == Coordination::Error::ZOK)
        {
            if (have_mutation)
            {
                /// ALTER_METADATA record in replication /log
                String alter_path = dynamic_cast<const Coordination::CreateResponse &>(*results[alter_path_idx]).path_created;
                alter_entry->znode_name = alter_path.substr(alter_path.find_last_of('/') + 1);

                /// ReplicatedMergeTreeMutationEntry record in /mutations
                String mutation_path = dynamic_cast<const Coordination::CreateResponse &>(*results[mutation_path_idx]).path_created;
                mutation_znode = mutation_path.substr(mutation_path.find_last_of('/') + 1);
            }
            else
            {
                /// ALTER_METADATA record in replication /log
                String alter_path = dynamic_cast<const Coordination::CreateResponse &>(*results[alter_path_idx]).path_created;
                alter_entry->znode_name = alter_path.substr(alter_path.find_last_of('/') + 1);
            }
            break;
        }
        else if (rc == Coordination::Error::ZBADVERSION)
        {
            if (results[0]->error != Coordination::Error::ZOK)
                throw Exception("Metadata on replica is not up to date with common metadata in Zookeeper. It means that this replica still not applied some of previous alters."
                                " Probably too many alters executing concurrently (highly not recommended). You can retry this error",
                    ErrorCodes::CANNOT_ASSIGN_ALTER);

            /// Cannot retry automatically, because some zookeeper ops were lost on the first attempt. Will retry on DDLWorker-level.
            if (query_context->getZooKeeperMetadataTransaction())
                throw Exception("Cannot execute alter, because mutations version was suddenly changed due to concurrent alter",
                                ErrorCodes::CANNOT_ASSIGN_ALTER);

            continue;
        }
        else
        {
            throw Coordination::Exception("Alter cannot be assigned because of Zookeeper error", rc);
        }
    }

    table_lock_holder.unlock();

    LOG_DEBUG(log, "Updated shared metadata nodes in ZooKeeper. Waiting for replicas to apply changes.");
    waitForLogEntryToBeProcessedIfNecessary(*alter_entry, query_context, "Some replicas doesn't finish metadata alter: ");

    if (mutation_znode)
    {
        LOG_DEBUG(log, "Metadata changes applied. Will wait for data changes.");
        waitMutation(*mutation_znode, query_context->getSettingsRef().replication_alter_partitions_sync);
        LOG_DEBUG(log, "Data changes applied.");
    }
}

/// If new version returns ordinary name, else returns part name containing the first and last month of the month
/// NOTE: use it in pair with getFakePartCoveringAllPartsInPartition(...)
String getPartNamePossiblyFake(MergeTreeDataFormatVersion format_version, const MergeTreePartInfo & part_info)
{
    if (format_version < MERGE_TREE_DATA_MIN_FORMAT_VERSION_WITH_CUSTOM_PARTITIONING)
    {
        /// The date range is all month long.
        const auto & lut = DateLUT::instance();
        time_t start_time = lut.YYYYMMDDToDate(parse<UInt32>(part_info.partition_id + "01"));
        DayNum left_date = DayNum(lut.toDayNum(start_time).toUnderType());
        DayNum right_date = DayNum(static_cast<size_t>(left_date) + lut.daysInMonth(start_time) - 1);
        return part_info.getPartNameV0(left_date, right_date);
    }

    return part_info.getPartName();
}

bool StorageReplicatedMergeTree::getFakePartCoveringAllPartsInPartition(const String & partition_id, MergeTreePartInfo & part_info,
                                                                        std::optional<EphemeralLockInZooKeeper> & delimiting_block_lock, bool for_replace_range)
{
    /// Even if there is no data in the partition, you still need to mark the range for deletion.
    /// - Because before executing DETACH, tasks for downloading parts to this partition can be executed.
    Int64 left = 0;

    /** Let's skip one number in `block_numbers` for the partition being deleted, and we will only delete parts until this number.
      * This prohibits merges of deleted parts with the new inserted
      * Invariant: merges of deleted parts with other parts do not appear in the log.
      * NOTE: If you need to similarly support a `DROP PART` request, you will have to think of some new mechanism for it,
      *     to guarantee this invariant.
      */
    Int64 right;
    Int64 mutation_version;

    {
        delimiting_block_lock = allocateBlockNumber(partition_id, getZooKeeper());
        right = delimiting_block_lock->getNumber();
        /// Make sure we cover all parts in drop range.
        /// There might be parts with mutation version greater than current block number
        /// if some part mutation has been assigned after block number allocation, but before creation of DROP_RANGE entry.
        mutation_version = MergeTreePartInfo::MAX_BLOCK_NUMBER;
    }

    if (for_replace_range)
    {
        /// NOTE Do not decrement max block number for REPLACE_RANGE, because there are invariants:
        /// - drop range for REPLACE PARTITION must contain at least 2 blocks (1 skipped block and at least 1 real block)
        /// - drop range for MOVE PARTITION/ATTACH PARTITION FROM always contains 1 block

        /// NOTE UINT_MAX was previously used as max level for REPLACE/MOVE PARTITION (it was incorrect)
        part_info = MergeTreePartInfo(partition_id, left, right, MergeTreePartInfo::MAX_LEVEL, mutation_version);
        return right != 0;
    }

    /// Empty partition.
    if (right == 0)
        return false;

    --right;

    /// Artificial high level is chosen, to make this part "covering" all parts inside.
    part_info = MergeTreePartInfo(partition_id, left, right, MergeTreePartInfo::MAX_LEVEL, mutation_version);
    return true;
}

void StorageReplicatedMergeTree::restoreMetadataInZooKeeper()
{
    LOG_INFO(log, "Restoring replica metadata");

    if (!initialization_done)
        throw Exception(ErrorCodes::NOT_INITIALIZED, "Table is not initialized yet");

    if (!is_readonly)
        throw Exception(ErrorCodes::BAD_ARGUMENTS, "Replica must be readonly");


    if (getZooKeeper()->exists(replica_path))
        throw Exception(ErrorCodes::BAD_ARGUMENTS,
                        "Replica path is present at {} - nothing to restore. "
                        "If you are sure that metadata is lost and that replica path contains some garbage, "
                        "then use SYSTEM DROP REPLICA query first.", replica_path);

    if (has_metadata_in_zookeeper.has_value() && *has_metadata_in_zookeeper)
        throw Exception(ErrorCodes::LOGICAL_ERROR, "Replica has metadata in ZooKeeper: "
                                                   "it's either a bug or it's a result of manual intervention to ZooKeeper");

    if (are_restoring_replica.exchange(true))
        throw Exception(ErrorCodes::CONCURRENT_ACCESS_NOT_SUPPORTED, "Replica restoration in progress");
    SCOPE_EXIT({ are_restoring_replica.store(false); });

    auto metadata_snapshot = getInMemoryMetadataPtr();

    const DataPartsVector all_parts = getAllDataPartsVector();
    Strings active_parts_names;

    /// Why all parts (not only Active) are moved to detached/:
    /// After ZK metadata restoration ZK resets sequential counters (including block number counters), so one may
    /// potentially encounter a situation that a part we want to attach already exists.
    for (const auto & part : all_parts)
    {
        if (part->getState() == DataPartState::Active)
            active_parts_names.push_back(part->name);

        forcefullyMovePartToDetachedAndRemoveFromMemory(part);
    }

    LOG_INFO(log, "Moved all parts to detached/");

    const bool is_first_replica = createTableIfNotExists(metadata_snapshot);

    LOG_INFO(log, "Created initial ZK nodes, replica is first: {}", is_first_replica);

    if (!is_first_replica)
        createReplica(metadata_snapshot);

    createNewZooKeeperNodes();

    LOG_INFO(log, "Created ZK nodes for table");

    has_metadata_in_zookeeper = true;

    if (is_first_replica)
        for (const String& part_name : active_parts_names)
            attachPartition(std::make_shared<ASTLiteral>(part_name), metadata_snapshot, true, getContext());

    LOG_INFO(log, "Attached all partitions, starting table");

    startupImpl();
}

void StorageReplicatedMergeTree::dropPartNoWaitNoThrow(const String & part_name)
{
    assertNotReadonly();
    if (!is_leader)
        throw Exception("DROP PART cannot be done on this replica because it is not a leader", ErrorCodes::NOT_A_LEADER);

    zkutil::ZooKeeperPtr zookeeper = getZooKeeperAndAssertNotReadonly();
    LogEntry entry;

    dropPartImpl(zookeeper, part_name, entry, /*detach=*/ false, /*throw_if_noop=*/ false);
}

void StorageReplicatedMergeTree::dropPart(const String & part_name, bool detach, ContextPtr query_context)
{
    assertNotReadonly();
    if (!is_leader)
        throw Exception("DROP PART cannot be done on this replica because it is not a leader", ErrorCodes::NOT_A_LEADER);

    zkutil::ZooKeeperPtr zookeeper = getZooKeeperAndAssertNotReadonly();
    LogEntry entry;

    dropPartImpl(zookeeper, part_name, entry, detach, /*throw_if_noop=*/ true);

    waitForLogEntryToBeProcessedIfNecessary(entry, query_context);
}

void StorageReplicatedMergeTree::dropAllPartitionsImpl(const zkutil::ZooKeeperPtr & zookeeper, bool detach, ContextPtr query_context)
{
    Strings partitions = zookeeper->getChildren(fs::path(zookeeper_path) / "block_numbers");

    std::vector<LogEntryPtr> entries;
    dropAllPartsInPartitions(*zookeeper, partitions, entries, query_context, detach);

    for (const auto & entry : entries)
    {
        waitForLogEntryToBeProcessedIfNecessary(*entry, query_context);
        auto drop_range_info = MergeTreePartInfo::fromPartName(entry->new_part_name, format_version);
        cleanLastPartNode(drop_range_info.partition_id);
    }
}

void StorageReplicatedMergeTree::dropPartition(const ASTPtr & partition, bool detach, ContextPtr query_context)
{
    assertNotReadonly();
    if (!is_leader)
        throw Exception("DROP PARTITION cannot be done on this replica because it is not a leader", ErrorCodes::NOT_A_LEADER);

    zkutil::ZooKeeperPtr zookeeper = getZooKeeperAndAssertNotReadonly();

    const auto * partition_ast = partition->as<ASTPartition>();
    if (partition_ast && partition_ast->all)
    {
        dropAllPartitionsImpl(zookeeper, detach, query_context);
    }
    else
    {
        String partition_id = getPartitionIDFromQuery(partition, query_context);
        auto entry = dropAllPartsInPartition(*zookeeper, partition_id, query_context, detach);
        if (entry)
        {
            waitForLogEntryToBeProcessedIfNecessary(*entry, query_context);
            cleanLastPartNode(partition_id);
        }
    }
}


void StorageReplicatedMergeTree::truncate(
    const ASTPtr &, const StorageMetadataPtr &, ContextPtr query_context, TableExclusiveLockHolder & table_lock)
{
    table_lock.release();   /// Truncate is done asynchronously.

    assertNotReadonly();
    if (!is_leader)
        throw Exception("TRUNCATE cannot be done on this replica because it is not a leader", ErrorCodes::NOT_A_LEADER);

    zkutil::ZooKeeperPtr zookeeper = getZooKeeperAndAssertNotReadonly();
    dropAllPartitionsImpl(zookeeper, /* detach */ false, query_context);
}


PartitionCommandsResultInfo StorageReplicatedMergeTree::attachPartition(
    const ASTPtr & partition,
    const StorageMetadataPtr & metadata_snapshot,
    bool attach_part,
    ContextPtr query_context)
{
    /// Allow ATTACH PARTITION on readonly replica when restoring it.
    if (!are_restoring_replica)
        assertNotReadonly();

    PartitionCommandsResultInfo results;
    PartsTemporaryRename renamed_parts(*this, "detached/");
    MutableDataPartsVector loaded_parts = tryLoadPartsToAttach(partition, attach_part, query_context, renamed_parts);

    /// TODO Allow to use quorum here.
    ReplicatedMergeTreeSink output(*this, metadata_snapshot, 0, 0, 0, false, false, false, query_context,
        /*is_attach*/true);

    for (size_t i = 0; i < loaded_parts.size(); ++i)
    {
        const String old_name = loaded_parts[i]->name;

        output.writeExistingPart(loaded_parts[i]);

        renamed_parts.old_and_new_names[i].old_name.clear();

        LOG_DEBUG(log, "Attached part {} as {}", old_name, loaded_parts[i]->name);

        results.push_back(PartitionCommandResultInfo{
            .partition_id = loaded_parts[i]->info.partition_id,
            .part_name = loaded_parts[i]->name,
            .old_part_name = old_name,
        });
    }
    return results;
}


void StorageReplicatedMergeTree::checkTableCanBeDropped() const
{
    auto table_id = getStorageID();
    getContext()->checkTableCanBeDropped(table_id.database_name, table_id.table_name, getTotalActiveSizeInBytes());
}

void StorageReplicatedMergeTree::checkTableCanBeRenamed(const StorageID & new_name) const
{
    if (renaming_restrictions == RenamingRestrictions::ALLOW_ANY)
        return;

    if (renaming_restrictions == RenamingRestrictions::DO_NOT_ALLOW)
    {
        auto old_name = getStorageID();
        bool is_server_startup = Context::getGlobalContextInstance()->getApplicationType() == Context::ApplicationType::SERVER
            && !Context::getGlobalContextInstance()->isServerCompletelyStarted();
        bool move_to_atomic = old_name.uuid == UUIDHelpers::Nil && new_name.uuid != UUIDHelpers::Nil;

        bool likely_converting_ordinary_to_atomic = is_server_startup && move_to_atomic;
        if (likely_converting_ordinary_to_atomic)
        {
            LOG_INFO(log, "Table {} should not be renamed, because zookeeper_path contains implicit 'database' or 'table' macro. "
                          "We cannot rename path in ZooKeeper, so path may become inconsistent with table name. "
                          "However, we allow renaming while converting Ordinary database to Atomic, because all tables will be renamed back",
                          old_name.getNameForLogs());
            return;
        }

        throw Exception(
            "Cannot rename Replicated table, because zookeeper_path contains implicit 'database' or 'table' macro. "
            "We cannot rename path in ZooKeeper, so path may become inconsistent with table name. If you really want to rename table, "
            "you should edit metadata file first and restart server or reattach the table.",
            ErrorCodes::NOT_IMPLEMENTED);
    }

    assert(renaming_restrictions == RenamingRestrictions::ALLOW_PRESERVING_UUID);
    if (!new_name.hasUUID() && getStorageID().hasUUID())
        throw Exception("Cannot move Replicated table to Ordinary database, because zookeeper_path contains implicit 'uuid' macro. "
                        "If you really want to rename table, "
                        "you should edit metadata file first and restart server or reattach the table.", ErrorCodes::NOT_IMPLEMENTED);
}

void StorageReplicatedMergeTree::rename(const String & new_path_to_table_data, const StorageID & new_table_id)
{
    checkTableCanBeRenamed(new_table_id);
    MergeTreeData::rename(new_path_to_table_data, new_table_id);

    /// Update table name in zookeeper
    if (!is_readonly)
    {
        /// We don't do it for readonly tables, because it will be updated on next table startup.
        /// It is also Ok to skip ZK error for the same reason.
        try
        {
            auto zookeeper = getZooKeeper();
            zookeeper->set(fs::path(replica_path) / "host", getReplicatedMergeTreeAddress().toString());
        }
        catch (Coordination::Exception & e)
        {
            LOG_WARNING(log, "Cannot update the value of 'host' node (replica address) in ZooKeeper: {}", e.displayText());
        }
    }

    /// TODO: You can update names of loggers.
}


bool StorageReplicatedMergeTree::existsNodeCached(const ZooKeeperWithFaultInjectionPtr & zookeeper, const std::string & path) const
{
    {
        std::lock_guard lock(existing_nodes_cache_mutex);
        if (existing_nodes_cache.contains(path))
            return true;
    }

    bool res = zookeeper->exists(path);

    if (res)
    {
        std::lock_guard lock(existing_nodes_cache_mutex);
        existing_nodes_cache.insert(path);
    }

    return res;
}

std::optional<EphemeralLockInZooKeeper> StorageReplicatedMergeTree::allocateBlockNumber(
    const String & partition_id,
    const zkutil::ZooKeeperPtr & zookeeper,
    const String & zookeeper_block_id_path,
    const String & zookeeper_path_prefix) const
{
    return allocateBlockNumber(
        partition_id, std::make_shared<ZooKeeperWithFaultInjection>(zookeeper), zookeeper_block_id_path, zookeeper_path_prefix);
}

template<typename T>
std::optional<EphemeralLockInZooKeeper> StorageReplicatedMergeTree::allocateBlockNumber(
    const String & partition_id,
    const ZooKeeperWithFaultInjectionPtr & zookeeper,
    const T & zookeeper_block_id_path,
    const String & zookeeper_path_prefix) const
{
    String zookeeper_table_path;
    if (zookeeper_path_prefix.empty())
        zookeeper_table_path = zookeeper_path;
    else
        zookeeper_table_path = zookeeper_path_prefix;

    String block_numbers_path = fs::path(zookeeper_table_path) / "block_numbers";
    String partition_path = fs::path(block_numbers_path) / partition_id;

    if (!existsNodeCached(zookeeper, partition_path))
    {
        Coordination::Requests ops;
        /// Check that table is not being dropped ("host" is the first node that is removed on replica drop)
        ops.push_back(zkutil::makeCheckRequest(fs::path(replica_path) / "host", -1));
        ops.push_back(zkutil::makeCreateRequest(partition_path, "", zkutil::CreateMode::Persistent));
        /// We increment data version of the block_numbers node so that it becomes possible
        /// to check in a ZK transaction that the set of partitions didn't change
        /// (unfortunately there is no CheckChildren op).
        ops.push_back(zkutil::makeSetRequest(block_numbers_path, "", -1));

        Coordination::Responses responses;
        Coordination::Error code = zookeeper->tryMulti(ops, responses);
        if (code != Coordination::Error::ZOK && code != Coordination::Error::ZNODEEXISTS)
            zkutil::KeeperMultiException::check(code, ops, responses);
    }

    return createEphemeralLockInZooKeeper(
        fs::path(partition_path) / "block-", fs::path(zookeeper_table_path) / "temp", zookeeper, zookeeper_block_id_path);
}

Strings StorageReplicatedMergeTree::tryWaitForAllReplicasToProcessLogEntry(
    const String & table_zookeeper_path, const ReplicatedMergeTreeLogEntryData & entry, Int64 wait_for_inactive_timeout)
{
    LOG_DEBUG(log, "Waiting for all replicas to process {}", entry.znode_name);

    auto zookeeper = getZooKeeper();
    Strings replicas = zookeeper->getChildren(fs::path(table_zookeeper_path) / "replicas");
    Strings unwaited;
    bool wait_for_inactive = wait_for_inactive_timeout != 0;
    for (const String & replica : replicas)
    {
        if (wait_for_inactive || zookeeper->exists(fs::path(table_zookeeper_path) / "replicas" / replica / "is_active"))
        {
            if (!tryWaitForReplicaToProcessLogEntry(table_zookeeper_path, replica, entry, wait_for_inactive_timeout))
                unwaited.push_back(replica);
        }
        else
        {
            unwaited.push_back(replica);
        }
    }

    LOG_DEBUG(log, "Finished waiting for all replicas to process {}", entry.znode_name);
    return unwaited;
}

void StorageReplicatedMergeTree::waitForAllReplicasToProcessLogEntry(
    const String & table_zookeeper_path, const ReplicatedMergeTreeLogEntryData & entry, Int64 wait_for_inactive_timeout, const String & error_context)
{
    Strings unfinished_replicas = tryWaitForAllReplicasToProcessLogEntry(table_zookeeper_path, entry, wait_for_inactive_timeout);
    if (unfinished_replicas.empty())
        return;

    throw Exception(ErrorCodes::UNFINISHED, "{}Timeout exceeded while waiting for replicas {} to process entry {}. "
                    "Probably some replicas are inactive", error_context, fmt::join(unfinished_replicas, ", "), entry.znode_name);
}

void StorageReplicatedMergeTree::waitForLogEntryToBeProcessedIfNecessary(const ReplicatedMergeTreeLogEntryData & entry, ContextPtr query_context, const String & error_context)
{
    /// If necessary, wait until the operation is performed on itself or on all replicas.
    Int64 wait_for_inactive_timeout = query_context->getSettingsRef().replication_wait_for_inactive_replica_timeout;
    if (query_context->getSettingsRef().replication_alter_partitions_sync == 1)
    {
        bool finished = tryWaitForReplicaToProcessLogEntry(zookeeper_path, replica_name, entry, wait_for_inactive_timeout);
        if (!finished)
        {
            throw Exception(ErrorCodes::UNFINISHED, "{}Log entry {} is not precessed on local replica, "
                            "most likely because the replica was shut down.", error_context, entry.znode_name);
        }
    }
    else if (query_context->getSettingsRef().replication_alter_partitions_sync == 2)
    {
        waitForAllReplicasToProcessLogEntry(zookeeper_path, entry, wait_for_inactive_timeout, error_context);
    }
}

bool StorageReplicatedMergeTree::tryWaitForReplicaToProcessLogEntry(
    const String & table_zookeeper_path, const String & replica, const ReplicatedMergeTreeLogEntryData & entry, Int64 wait_for_inactive_timeout)
{
    String entry_str = entry.toString();
    String log_node_name;

    /** Wait for entries from `log` directory (a common log, from where replicas copy entries to their queue) to be processed.
      *
      * The problem is that the numbers (`sequential` node) of the queue elements in `log` and in `queue` do not match.
      * (And the numbers of the same log element for different replicas do not match in the `queue`.)
      */

    /** First, you need to wait until replica takes `queue` element from the `log` to its queue,
      *  if it has not been done already (see the `pullLogsToQueue` function).
      *
      * To do this, check its node `log_pointer` - the maximum number of the element taken from `log` + 1.
      */

    bool waiting_itself = replica == replica_name;
    /// Do not wait if timeout is zero
    bool wait_for_inactive = wait_for_inactive_timeout != 0;
    /// Wait for unlimited time if timeout is negative
    bool check_timeout = wait_for_inactive_timeout > 0;
    Stopwatch time_waiting;

    const auto & stop_waiting = [&]()
    {
        bool stop_waiting_itself = waiting_itself && partial_shutdown_called;
        bool timeout_exceeded = check_timeout && wait_for_inactive_timeout < time_waiting.elapsedSeconds();
        bool stop_waiting_inactive = (!wait_for_inactive || timeout_exceeded)
            && !getZooKeeper()->exists(fs::path(table_zookeeper_path) / "replicas" / replica / "is_active");
        return is_dropped || stop_waiting_itself || stop_waiting_inactive;
    };

    /// Don't recheck ZooKeeper too often
    constexpr auto event_wait_timeout_ms = 3000;

    LOG_DEBUG(log, "Waiting for {} to process log entry", replica);

    if (startsWith(entry.znode_name, "log-"))
    {
        /// Take the number from the node name `log-xxxxxxxxxx`.
        UInt64 log_index = parse<UInt64>(entry.znode_name.substr(entry.znode_name.size() - 10));
        log_node_name = entry.znode_name;

        LOG_DEBUG(log, "Waiting for {} to pull {} to queue", replica, log_node_name);

        /// Let's wait until entry gets into the replica queue.
        bool pulled_to_queue = false;
        do
        {
            zkutil::EventPtr event = std::make_shared<Poco::Event>();

            String log_pointer = getZooKeeper()->get(fs::path(table_zookeeper_path) / "replicas" / replica / "log_pointer", nullptr, event);
            if (!log_pointer.empty() && parse<UInt64>(log_pointer) > log_index)
            {
                pulled_to_queue = true;
                break;
            }

            /// Wait with timeout because we can be already shut down, but not dropped.
            /// So log_pointer node will exist, but we will never update it because all background threads already stopped.
            /// It can lead to query hung because table drop query can wait for some query (alter, optimize, etc) which called this method,
            /// but the query will never finish because the drop already shut down the table.
            if (!stop_waiting())
                event->tryWait(event_wait_timeout_ms);
        } while (!stop_waiting());

        if (!pulled_to_queue)
            return false;

        LOG_DEBUG(log, "Looking for node corresponding to {} in {} queue", log_node_name, replica);
    }
    else if (!entry.log_entry_id.empty())
    {
        /// First pass, check the table log.
        /// If found in the log, wait for replica to fetch it to the queue.
        /// If not found in the log, it is already in the queue.
        LOG_DEBUG(log, "Looking for log entry with id `{}` in the log", entry.log_entry_id);

        String log_pointer = getZooKeeper()->get(fs::path(table_zookeeper_path) / "replicas" / replica / "log_pointer");

        Strings log_entries = getZooKeeper()->getChildren(fs::path(table_zookeeper_path) / "log");
        UInt64 log_index = 0;
        bool found = false;

        for (const String & log_entry_name : log_entries)
        {
            log_index = parse<UInt64>(log_entry_name.substr(log_entry_name.size() - 10));

            if (!log_pointer.empty() && log_index < parse<UInt64>(log_pointer))
                continue;

            String log_entry_str;
            Coordination::Stat log_entry_stat;
            bool exists = getZooKeeper()->tryGet(fs::path(table_zookeeper_path) / "log" / log_entry_name, log_entry_str, &log_entry_stat);
            ReplicatedMergeTreeLogEntryData log_entry = *ReplicatedMergeTreeLogEntry::parse(log_entry_str, log_entry_stat);
            if (exists && entry.log_entry_id == log_entry.log_entry_id)
            {
                LOG_DEBUG(log, "Found log entry with id `{}` in the log", entry.log_entry_id);

                found = true;
                log_node_name = log_entry_name;
                break;
            }
        }

        if (found)
        {
            LOG_DEBUG(log, "Waiting for {} to pull {} to queue", replica, log_node_name);

            /// Let's wait until entry gets into the replica queue.
            bool pulled_to_queue = false;
            do
            {
                zkutil::EventPtr event = std::make_shared<Poco::Event>();

                log_pointer = getZooKeeper()->get(fs::path(table_zookeeper_path) / "replicas" / replica / "log_pointer", nullptr, event);
                if (!log_pointer.empty() && parse<UInt64>(log_pointer) > log_index)
                {
                    pulled_to_queue = true;
                    break;
                }

                /// Wait with timeout because we can be already shut down, but not dropped.
                /// So log_pointer node will exist, but we will never update it because all background threads already stopped.
                /// It can lead to query hung because table drop query can wait for some query (alter, optimize, etc) which called this method,
                /// but the query will never finish because the drop already shut down the table.
                if (!stop_waiting())
                    event->tryWait(event_wait_timeout_ms);
            } while (!stop_waiting());

            if (!pulled_to_queue)
                return false;
        }
    }
    else
    {
        throw Exception("Logical error: unexpected name of log node: " + entry.znode_name, ErrorCodes::LOGICAL_ERROR);
    }

    /** Second - find the corresponding entry in the queue of the specified replica.
      * Its number may not match the `log` node. Therefore, we search by comparing the content.
      */

    Strings queue_entries = getZooKeeper()->getChildren(fs::path(table_zookeeper_path) / "replicas" / replica / "queue");
    String queue_entry_to_wait_for;

    for (const String & entry_name : queue_entries)
    {
        String queue_entry_str;
        Coordination::Stat queue_entry_stat;
        bool exists = getZooKeeper()->tryGet(fs::path(table_zookeeper_path) / "replicas" / replica / "queue" / entry_name, queue_entry_str, &queue_entry_stat);
        if (exists && queue_entry_str == entry_str)
        {
            queue_entry_to_wait_for = entry_name;
            break;
        }
        else if (!entry.log_entry_id.empty())
        {
            /// Check if the id matches rather than just contents. This entry
            /// might have been written by different ClickHouse versions and
            /// it is hard to guarantee same text representation.
            ReplicatedMergeTreeLogEntryData queue_entry = *ReplicatedMergeTreeLogEntry::parse(queue_entry_str, queue_entry_stat);
            if (entry.log_entry_id == queue_entry.log_entry_id)
            {
                queue_entry_to_wait_for = entry_name;
                break;
            }
        }
    }

    /// While looking for the record, it has already been executed and deleted.
    if (queue_entry_to_wait_for.empty())
    {
        LOG_DEBUG(log, "No corresponding node found. Assuming it has been already processed. Found {} nodes", queue_entries.size());
        return true;
    }

    LOG_DEBUG(log, "Waiting for {} to disappear from {} queue", queue_entry_to_wait_for, replica);

    /// Third - wait until the entry disappears from the replica queue or replica become inactive.
    String path_to_wait_on = fs::path(table_zookeeper_path) / "replicas" / replica / "queue" / queue_entry_to_wait_for;

    return getZooKeeper()->waitForDisappear(path_to_wait_on, stop_waiting);
}


void StorageReplicatedMergeTree::getStatus(Status & res, bool with_zk_fields)
{
    auto zookeeper = tryGetZooKeeper();
    const auto storage_settings_ptr = getSettings();

    res.is_leader = is_leader;
    res.can_become_leader = storage_settings_ptr->replicated_can_become_leader;
    res.is_readonly = is_readonly;
    res.is_session_expired = !zookeeper || zookeeper->expired();

    res.queue = queue.getStatus();
    res.absolute_delay = getAbsoluteDelay(); /// NOTE: may be slightly inconsistent with queue status.

    /// NOTE: consider convert to UInt64
    res.parts_to_check = static_cast<UInt32>(part_check_thread.size());

    res.zookeeper_path = zookeeper_path;
    res.replica_name = replica_name;
    res.replica_path = replica_path;
    res.columns_version = -1;

    res.log_max_index = 0;
    res.log_pointer = 0;
    res.total_replicas = 0;
    res.active_replicas = 0;
    res.last_queue_update_exception = getLastQueueUpdateException();

    if (with_zk_fields && !res.is_session_expired)
    {
        try
        {
            auto log_entries = zookeeper->getChildren(fs::path(zookeeper_path) / "log");

            if (!log_entries.empty())
            {
                const String & last_log_entry = *std::max_element(log_entries.begin(), log_entries.end());
                res.log_max_index = parse<UInt64>(last_log_entry.substr(strlen("log-")));
            }

            String log_pointer_str = zookeeper->get(fs::path(replica_path) / "log_pointer");
            res.log_pointer = log_pointer_str.empty() ? 0 : parse<UInt64>(log_pointer_str);

            auto all_replicas = zookeeper->getChildren(fs::path(zookeeper_path) / "replicas");
            res.total_replicas = all_replicas.size();

            for (const String & replica : all_replicas)
            {
                bool is_replica_active = zookeeper->exists(fs::path(zookeeper_path) / "replicas" / replica / "is_active");
                res.active_replicas += static_cast<UInt8>(is_replica_active);
                res.replica_is_active.emplace(replica, is_replica_active);
            }
        }
        catch (const Coordination::Exception &)
        {
            res.zookeeper_exception = getCurrentExceptionMessage(false);
        }
    }
}


void StorageReplicatedMergeTree::getQueue(LogEntriesData & res, String & replica_name_)
{
    replica_name_ = replica_name;
    queue.getEntries(res);
}

std::vector<PartMovesBetweenShardsOrchestrator::Entry> StorageReplicatedMergeTree::getPartMovesBetweenShardsEntries()
{
    return part_moves_between_shards_orchestrator.getEntries();
}

time_t StorageReplicatedMergeTree::getAbsoluteDelay() const
{
    time_t min_unprocessed_insert_time = 0;
    time_t max_processed_insert_time = 0;
    queue.getInsertTimes(min_unprocessed_insert_time, max_processed_insert_time);

    /// Load start time, then finish time to avoid reporting false delay when start time is updated
    /// between loading of two variables.
    time_t queue_update_start_time = last_queue_update_start_time.load();
    time_t queue_update_finish_time = last_queue_update_finish_time.load();

    time_t current_time = time(nullptr);

    if (!queue_update_finish_time)
    {
        /// We have not updated queue even once yet (perhaps replica is readonly).
        /// As we have no info about the current state of replication log, return effectively infinite delay.
        return current_time;
    }
    else if (min_unprocessed_insert_time)
    {
        /// There are some unprocessed insert entries in queue.
        return (current_time > min_unprocessed_insert_time) ? (current_time - min_unprocessed_insert_time) : 0;
    }
    else if (queue_update_start_time > queue_update_finish_time)
    {
        /// Queue is empty, but there are some in-flight or failed queue update attempts
        /// (likely because of problems with connecting to ZooKeeper).
        /// Return the time passed since last attempt.
        return (current_time > queue_update_start_time) ? (current_time - queue_update_start_time) : 0;
    }
    else
    {
        /// Everything is up-to-date.
        return 0;
    }
}

void StorageReplicatedMergeTree::getReplicaDelays(time_t & out_absolute_delay, time_t & out_relative_delay)
{
    assertNotReadonly();

    time_t current_time = time(nullptr);

    out_absolute_delay = getAbsoluteDelay();
    out_relative_delay = 0;
    const auto storage_settings_ptr = getSettings();

    /** Relative delay is the maximum difference of absolute delay from any other replica,
      *  (if this replica lags behind any other live replica, or zero, otherwise).
      * Calculated only if the absolute delay is large enough.
      */

    if (out_absolute_delay < static_cast<time_t>(storage_settings_ptr->min_relative_delay_to_measure))
        return;

    auto zookeeper = getZooKeeper();

    time_t max_replicas_unprocessed_insert_time = 0;
    bool have_replica_with_nothing_unprocessed = false;

    Strings replicas = zookeeper->getChildren(fs::path(zookeeper_path) / "replicas");

    for (const auto & replica : replicas)
    {
        if (replica == replica_name)
            continue;

        /// Skip dead replicas.
        if (!zookeeper->exists(fs::path(zookeeper_path) / "replicas" / replica / "is_active"))
            continue;

        String value;
        if (!zookeeper->tryGet(fs::path(zookeeper_path) / "replicas" / replica / "min_unprocessed_insert_time", value))
            continue;

        time_t replica_time = value.empty() ? 0 : parse<time_t>(value);

        if (replica_time == 0)
        {
            /** Note
              * The conclusion that the replica does not lag may be incorrect,
              *  because the information about `min_unprocessed_insert_time` is taken
              *  only from that part of the log that has been moved to the queue.
              * If the replica for some reason has stalled `queueUpdatingTask`,
              *  then `min_unprocessed_insert_time` will be incorrect.
              */

            have_replica_with_nothing_unprocessed = true;
            break;
        }

        if (replica_time > max_replicas_unprocessed_insert_time)
            max_replicas_unprocessed_insert_time = replica_time;
    }

    if (have_replica_with_nothing_unprocessed)
        out_relative_delay = out_absolute_delay;
    else
    {
        max_replicas_unprocessed_insert_time = std::min(current_time, max_replicas_unprocessed_insert_time);
        time_t min_replicas_delay = current_time - max_replicas_unprocessed_insert_time;
        if (out_absolute_delay > min_replicas_delay)
            out_relative_delay = out_absolute_delay - min_replicas_delay;
    }
}

void StorageReplicatedMergeTree::fetchPartition(
    const ASTPtr & partition,
    const StorageMetadataPtr & metadata_snapshot,
    const String & from_,
    bool fetch_part,
    ContextPtr query_context)
{
    Macros::MacroExpansionInfo info;
    info.expand_special_macros_only = false; //-V1048
    info.table_id = getStorageID();
    info.table_id.uuid = UUIDHelpers::Nil;
    auto expand_from = query_context->getMacros()->expand(from_, info);
    String auxiliary_zookeeper_name = zkutil::extractZooKeeperName(expand_from);
    String from = zkutil::extractZooKeeperPath(expand_from, /* check_starts_with_slash */ true);
    if (from.empty())
        throw Exception("ZooKeeper path should not be empty", ErrorCodes::ILLEGAL_TYPE_OF_ARGUMENT);

    zkutil::ZooKeeperPtr zookeeper;
    if (auxiliary_zookeeper_name != default_zookeeper_name)
        zookeeper = getContext()->getAuxiliaryZooKeeper(auxiliary_zookeeper_name);
    else
        zookeeper = getZooKeeper();

    if (from.back() == '/')
        from.resize(from.size() - 1);

    if (fetch_part)
    {
        String part_name = partition->as<ASTLiteral &>().value.safeGet<String>();
        auto part_path = findReplicaHavingPart(part_name, from, zookeeper);

        if (part_path.empty())
            throw Exception(ErrorCodes::NO_REPLICA_HAS_PART, "Part {} does not exist on any replica", part_name);
        /** Let's check that there is no such part in the `detached` directory (where we will write the downloaded parts).
          * Unreliable (there is a race condition) - such a part may appear a little later.
          */
        if (checkIfDetachedPartExists(part_name))
            throw Exception(ErrorCodes::DUPLICATE_DATA_PART, "Detached part " + part_name + " already exists.");
        LOG_INFO(log, "Will fetch part {} from shard {} (zookeeper '{}')", part_name, from_, auxiliary_zookeeper_name);

        try
        {
            /// part name , metadata, part_path , true, 0, zookeeper
            if (!fetchPart(part_name, metadata_snapshot, part_path, true, 0, zookeeper, /* try_fetch_shared = */ false))
                throw Exception(ErrorCodes::UNFINISHED, "Failed to fetch part {} from {}", part_name, from_);
        }
        catch (const DB::Exception & e)
        {
            if (e.code() != ErrorCodes::RECEIVED_ERROR_FROM_REMOTE_IO_SERVER && e.code() != ErrorCodes::RECEIVED_ERROR_TOO_MANY_REQUESTS
                && e.code() != ErrorCodes::CANNOT_READ_ALL_DATA)
                throw;

            LOG_INFO(log, fmt::runtime(e.displayText()));
        }
        return;
    }

    String partition_id = getPartitionIDFromQuery(partition, query_context);
    LOG_INFO(log, "Will fetch partition {} from shard {} (zookeeper '{}')", partition_id, from_, auxiliary_zookeeper_name);

    /** Let's check that there is no such partition in the `detached` directory (where we will write the downloaded parts).
      * Unreliable (there is a race condition) - such a partition may appear a little later.
      */
    if (checkIfDetachedPartitionExists(partition_id))
        throw Exception("Detached partition " + partition_id + " already exists.", ErrorCodes::PARTITION_ALREADY_EXISTS);

    zkutil::Strings replicas;
    zkutil::Strings active_replicas;
    String best_replica;

    {
        /// List of replicas of source shard.
        replicas = zookeeper->getChildren(fs::path(from) / "replicas");

        /// Leave only active replicas.
        active_replicas.reserve(replicas.size());

        for (const String & replica : replicas)
            if (zookeeper->exists(fs::path(from) / "replicas" / replica / "is_active"))
                active_replicas.push_back(replica);

        if (active_replicas.empty())
            throw Exception("No active replicas for shard " + from, ErrorCodes::NO_ACTIVE_REPLICAS);

        /** You must select the best (most relevant) replica.
        * This is a replica with the maximum `log_pointer`, then with the minimum `queue` size.
        * NOTE This is not exactly the best criteria. It does not make sense to download old partitions,
        *  and it would be nice to be able to choose the replica closest by network.
        * NOTE Of course, there are data races here. You can solve it by retrying.
        */
        Int64 max_log_pointer = -1;
        UInt64 min_queue_size = std::numeric_limits<UInt64>::max();

        for (const String & replica : active_replicas)
        {
            String current_replica_path = fs::path(from) / "replicas" / replica;

            String log_pointer_str = zookeeper->get(fs::path(current_replica_path) / "log_pointer");
            Int64 log_pointer = log_pointer_str.empty() ? 0 : parse<UInt64>(log_pointer_str);

            Coordination::Stat stat;
            zookeeper->get(fs::path(current_replica_path) / "queue", &stat);
            size_t queue_size = stat.numChildren;

            if (log_pointer > max_log_pointer
                || (log_pointer == max_log_pointer && queue_size < min_queue_size))
            {
                max_log_pointer = log_pointer;
                min_queue_size = queue_size;
                best_replica = replica;
            }
        }
    }

    if (best_replica.empty())
        throw Exception("Logical error: cannot choose best replica.", ErrorCodes::LOGICAL_ERROR);

    LOG_INFO(log, "Found {} replicas, {} of them are active. Selected {} to fetch from.", replicas.size(), active_replicas.size(), best_replica);

    String best_replica_path = fs::path(from) / "replicas" / best_replica;

    /// Let's find out which parts are on the best replica.

    /** Trying to download these parts.
      * Some of them could be deleted due to the merge.
      * In this case, update the information about the available parts and try again.
      */

    unsigned try_no = 0;
    Strings missing_parts;
    do
    {
        if (try_no)
            LOG_INFO(log, "Some of parts ({}) are missing. Will try to fetch covering parts.", missing_parts.size());

        if (try_no >= query_context->getSettings().max_fetch_partition_retries_count)
            throw Exception("Too many retries to fetch parts from " + best_replica_path, ErrorCodes::TOO_MANY_RETRIES_TO_FETCH_PARTS);

        Strings parts = zookeeper->getChildren(fs::path(best_replica_path) / "parts");
        ActiveDataPartSet active_parts_set(format_version, parts);
        Strings parts_to_fetch;

        if (missing_parts.empty())
        {
            parts_to_fetch = active_parts_set.getParts();

            /// Leaving only the parts of the desired partition.
            Strings parts_to_fetch_partition;
            for (const String & part : parts_to_fetch)
            {
                if (MergeTreePartInfo::fromPartName(part, format_version).partition_id == partition_id)
                    parts_to_fetch_partition.push_back(part);
            }

            parts_to_fetch = std::move(parts_to_fetch_partition);

            if (parts_to_fetch.empty())
                throw Exception("Partition " + partition_id + " on " + best_replica_path + " doesn't exist", ErrorCodes::PARTITION_DOESNT_EXIST);
        }
        else
        {
            for (const String & missing_part : missing_parts)
            {
                String containing_part = active_parts_set.getContainingPart(missing_part);
                if (!containing_part.empty())
                    parts_to_fetch.push_back(containing_part);
                else
                    LOG_WARNING(log, "Part {} on replica {} has been vanished.", missing_part, best_replica_path);
            }
        }

        LOG_INFO(log, "Parts to fetch: {}", parts_to_fetch.size());

        missing_parts.clear();
        for (const String & part : parts_to_fetch)
        {
            bool fetched = false;

            try
            {
                fetched = fetchPart(part, metadata_snapshot, best_replica_path, true, 0, zookeeper, /* try_fetch_shared = */ false);
            }
            catch (const DB::Exception & e)
            {
                if (e.code() != ErrorCodes::RECEIVED_ERROR_FROM_REMOTE_IO_SERVER && e.code() != ErrorCodes::RECEIVED_ERROR_TOO_MANY_REQUESTS
                    && e.code() != ErrorCodes::CANNOT_READ_ALL_DATA)
                    throw;

                LOG_INFO(log, fmt::runtime(e.displayText()));
            }

            if (!fetched)
                missing_parts.push_back(part);
        }

        ++try_no;
    } while (!missing_parts.empty());
}


void StorageReplicatedMergeTree::mutate(const MutationCommands & commands, ContextPtr query_context)
{
    /// Overview of the mutation algorithm.
    ///
    /// When the client executes a mutation, this method is called. It acquires block numbers in all
    /// partitions, saves them in the mutation entry and writes the mutation entry to a new ZK node in
    /// the /mutations folder. This block numbers are needed to determine which parts should be mutated and
    /// which shouldn't (parts inserted after the mutation will have the block number higher than the
    /// block number acquired by the mutation in that partition and so will not be mutated).
    /// This block number is called "mutation version" in that partition.
    ///
    /// Mutation versions are acquired atomically in all partitions, so the case when an insert in some
    /// partition has the block number higher than the mutation version but the following insert into another
    /// partition acquires the block number lower than the mutation version in that partition is impossible.
    /// Another important invariant: mutation entries appear in /mutations in the order of their mutation
    /// versions (in any partition). This means that mutations form a sequence and we can execute them in
    /// the order of their mutation versions and not worry that some mutation with the smaller version
    /// will suddenly appear.
    ///
    /// During mutations individual parts are immutable - when we want to change the contents of a part
    /// we prepare the new part and add it to MergeTreeData (the original part gets replaced). The fact that
    /// we have mutated the part is recorded in the part->info.mutation field of MergeTreePartInfo.
    /// The relation with the original part is preserved because the new part covers the same block range
    /// as the original one.
    ///
    /// We then can for each part determine its "mutation version": the version of the last mutation in
    /// the mutation sequence that we regard as already applied to that part. All mutations with the greater
    /// version number will still need to be applied to that part.
    ///
    /// Execution of mutations is done asynchronously. All replicas watch the /mutations directory and
    /// load new mutation entries as they appear (see mutationsUpdatingTask()). Next we need to determine
    /// how to mutate individual parts consistently with part merges. This is done by the leader replica
    /// (see mergeSelectingTask() and class ReplicatedMergeTreeMergePredicate for details). Important
    /// invariants here are that a) all source parts for a single merge must have the same mutation version
    /// and b) any part can be mutated only once or merged only once (e.g. once we have decided to mutate
    /// a part then we need to execute that mutation and can assign merges only to the new part and not to the
    /// original part). Multiple consecutive mutations can be executed at once (without writing the
    /// intermediate result to a part).
    ///
    /// Leader replica records its decisions to the replication log (/log directory in ZK) in the form of
    /// MUTATE_PART entries and all replicas then execute them in the background pool
    /// (see MutateTask class). When a replica encounters a MUTATE_PART command, it is
    /// guaranteed that the corresponding mutation entry is already loaded (when we pull entries from
    /// replication log into the replica queue, we also load mutation entries). Note that just as with merges
    /// the replica can decide not to do the mutation locally and fetch the mutated part from another replica
    /// instead.
    ///
    /// Mutations of individual parts are in fact pretty similar to merges, e.g. their assignment and execution
    /// is governed by the same storage_settings. TODO: support a single "merge-mutation" operation when the data
    /// read from the the source parts is first mutated on the fly to some uniform mutation version and then
    /// merged to a resulting part.
    ///
    /// After all needed parts are mutated (i.e. all active parts have the mutation version greater than
    /// the version of this mutation), the mutation is considered done and can be deleted.

    ReplicatedMergeTreeMutationEntry mutation_entry;
    mutation_entry.source_replica = replica_name;
    mutation_entry.commands = commands;

    const String mutations_path = fs::path(zookeeper_path) / "mutations";
    const auto zookeeper = getZooKeeper();

    /// Update the mutations_path node when creating the mutation and check its version to ensure that
    /// nodes for mutations are created in the same order as the corresponding block numbers.
    /// Should work well if the number of concurrent mutation requests is small.
    while (true)
    {
        Coordination::Stat mutations_stat;
        zookeeper->get(mutations_path, &mutations_stat);

        PartitionBlockNumbersHolder partition_block_numbers_holder =
                allocateBlockNumbersInAffectedPartitions(mutation_entry.commands, query_context, zookeeper);

        mutation_entry.block_numbers = partition_block_numbers_holder.getBlockNumbers();
        mutation_entry.create_time = time(nullptr);

        /// The following version check guarantees the linearizability property for any pair of mutations:
        /// mutation with higher sequence number is guaranteed to have higher block numbers in every partition
        /// (and thus will be applied strictly according to sequence numbers of mutations)
        Coordination::Requests requests;
        requests.emplace_back(zkutil::makeSetRequest(mutations_path, String(), mutations_stat.version));
        requests.emplace_back(zkutil::makeCreateRequest(
            fs::path(mutations_path) / "", mutation_entry.toString(), zkutil::CreateMode::PersistentSequential));

        if (auto txn = query_context->getZooKeeperMetadataTransaction())
            txn->moveOpsTo(requests);

        Coordination::Responses responses;
        Coordination::Error rc = zookeeper->tryMulti(requests, responses);

        partition_block_numbers_holder.reset();

        if (rc == Coordination::Error::ZOK)
        {
            const String & path_created =
                dynamic_cast<const Coordination::CreateResponse *>(responses[1].get())->path_created;
            mutation_entry.znode_name = path_created.substr(path_created.find_last_of('/') + 1);
            LOG_TRACE(log, "Created mutation with ID {}", mutation_entry.znode_name);
            break;
        }
        else if (rc == Coordination::Error::ZBADVERSION)
        {
            /// Cannot retry automatically, because some zookeeper ops were lost on the first attempt. Will retry on DDLWorker-level.
            if (query_context->getZooKeeperMetadataTransaction())
                throw Exception("Cannot execute alter, because mutations version was suddenly changed due to concurrent alter",
                                ErrorCodes::CANNOT_ASSIGN_ALTER);
            LOG_TRACE(log, "Version conflict when trying to create a mutation node, retrying...");
            continue;
        }
        else
            throw Coordination::Exception("Unable to create a mutation znode", rc);
    }

    waitMutation(mutation_entry.znode_name, query_context->getSettingsRef().mutations_sync);
}

void StorageReplicatedMergeTree::waitMutation(const String & znode_name, size_t mutations_sync) const
{
    if (!mutations_sync)
        return;

    /// we have to wait
    auto zookeeper = getZooKeeper();
    Strings replicas;
    if (mutations_sync == 2) /// wait for all replicas
    {
        replicas = zookeeper->getChildren(fs::path(zookeeper_path) / "replicas");
        /// This replica should be first, to ensure that the mutation will be loaded into memory
        for (auto it = replicas.begin(); it != replicas.end(); ++it)
        {
            if (*it == replica_name)
            {
                std::iter_swap(it, replicas.begin());
                break;
            }
        }
    }
    else if (mutations_sync == 1) /// just wait for ourself
        replicas.push_back(replica_name);

    waitMutationToFinishOnReplicas(replicas, znode_name);
}

std::vector<MergeTreeMutationStatus> StorageReplicatedMergeTree::getMutationsStatus() const
{
    return queue.getMutationsStatus();
}

CancellationCode StorageReplicatedMergeTree::killMutation(const String & mutation_id)
{
    assertNotReadonly();

    zkutil::ZooKeeperPtr zookeeper = getZooKeeperAndAssertNotReadonly();

    LOG_INFO(log, "Killing mutation {}", mutation_id);

    auto mutation_entry = queue.removeMutation(zookeeper, mutation_id);
    if (!mutation_entry)
        return CancellationCode::NotFound;

    /// After this point no new part mutations will start and part mutations that still exist
    /// in the queue will be skipped.

    /// Cancel already running part mutations.
    for (const auto & pair : mutation_entry->block_numbers)
    {
        const String & partition_id = pair.first;
        Int64 block_number = pair.second;
        getContext()->getMergeList().cancelPartMutations(getStorageID(), partition_id, block_number);
    }
    return CancellationCode::CancelSent;
}

bool StorageReplicatedMergeTree::hasLightweightDeletedMask() const
{
    return has_lightweight_delete_parts.load(std::memory_order_relaxed);
}

void StorageReplicatedMergeTree::clearOldPartsAndRemoveFromZK()
{
    auto table_lock = lockForShare(
            RWLockImpl::NO_QUERY, getSettings()->lock_acquire_timeout_for_background_operations);
    auto zookeeper = getZooKeeper();

    /// Now these parts are in Deleting state. If we fail to remove some of them we must roll them back to Outdated state.
    /// Otherwise they will not be deleted.
    DataPartsVector parts = grabOldParts();
    if (parts.empty())
        return;

    DataPartsVector parts_to_delete_only_from_filesystem;    // Only duplicates
    DataPartsVector parts_to_delete_completely;              // All parts except duplicates
    DataPartsVector parts_to_retry_deletion;                 // Parts that should be retried due to network problems
    DataPartsVector parts_to_remove_from_filesystem;         // Parts removed from ZK

    for (const auto & part : parts)
    {
        if (!part->is_duplicate)
            parts_to_delete_completely.emplace_back(part);
        else
            parts_to_delete_only_from_filesystem.emplace_back(part);
    }
    parts.clear();

    auto delete_parts_from_fs_and_rollback_in_case_of_error = [this] (const DataPartsVector & parts_to_delete, const String & parts_type)
    {
        NameSet parts_failed_to_delete;
        clearPartsFromFilesystem(parts_to_delete, false, &parts_failed_to_delete);

        DataPartsVector finally_remove_parts;
        if (!parts_failed_to_delete.empty())
        {
            DataPartsVector rollback_parts;
            for (const auto & part : parts_to_delete)
            {
                if (!parts_failed_to_delete.contains(part->name))
                    finally_remove_parts.push_back(part);
                else
                    rollback_parts.push_back(part);
            }

            if (!rollback_parts.empty())
                rollbackDeletingParts(rollback_parts);
        }
        else  /// all parts was successfully removed
        {
            finally_remove_parts = parts_to_delete;
        }

        try
        {
            removePartsFinally(finally_remove_parts);
            LOG_DEBUG(log, "Removed {} {} parts", finally_remove_parts.size(), parts_type);
        }
        catch (...)
        {
            tryLogCurrentException(log, "Failed to remove some parts from memory, or write info about them into part log");
        }
    };

    /// Delete duplicate parts from filesystem
    if (!parts_to_delete_only_from_filesystem.empty())
    {
        /// It can happen that some error appear during part removal from FS.
        /// In case of such exception we have to change state of failed parts from Deleting to Outdated.
        /// Otherwise nobody will try to remove them again (see grabOldParts).
        delete_parts_from_fs_and_rollback_in_case_of_error(parts_to_delete_only_from_filesystem, "old duplicate");
    }

    /// Delete normal parts from ZooKeeper
    NameSet part_names_to_retry_deletion;
    try
    {
        Strings part_names_to_delete_completely;
        for (const auto & part : parts_to_delete_completely)
            part_names_to_delete_completely.emplace_back(part->name);

        LOG_DEBUG(log, "Removing {} old parts from ZooKeeper", parts_to_delete_completely.size());
        removePartsFromZooKeeper(zookeeper, part_names_to_delete_completely, &part_names_to_retry_deletion);
    }
    catch (...)
    {
        LOG_ERROR(log, "There is a problem with deleting parts from ZooKeeper: {}", getCurrentExceptionMessage(true));
    }

    /// Part names that were reliably deleted from ZooKeeper should be deleted from filesystem
    auto num_reliably_deleted_parts = parts_to_delete_completely.size() - part_names_to_retry_deletion.size();
    LOG_DEBUG(log, "Removed {} old parts from ZooKeeper. Removing them from filesystem.", num_reliably_deleted_parts);

    /// Delete normal parts on two sets
    for (auto & part : parts_to_delete_completely)
    {
        if (!part_names_to_retry_deletion.contains(part->name))
            parts_to_remove_from_filesystem.emplace_back(part);
        else
            parts_to_retry_deletion.emplace_back(part);
    }

    /// Will retry deletion
    if (!parts_to_retry_deletion.empty())
    {
        rollbackDeletingParts(parts_to_retry_deletion);
        LOG_DEBUG(log, "Will retry deletion of {} parts in the next time", parts_to_retry_deletion.size());
    }


    /// Remove parts from filesystem and finally from data_parts
    if (!parts_to_remove_from_filesystem.empty())
    {
        /// It can happen that some error appear during part removal from FS.
        /// In case of such exception we have to change state of failed parts from Deleting to Outdated.
        /// Otherwise nobody will try to remove them again (see grabOldParts).
        delete_parts_from_fs_and_rollback_in_case_of_error(parts_to_remove_from_filesystem, "old");
    }
}


void StorageReplicatedMergeTree::removePartsFromZooKeeperWithRetries(PartsToRemoveFromZooKeeper & parts, size_t max_retries)
{
    Strings part_names_to_remove;
    for (const auto & part : parts)
        part_names_to_remove.emplace_back(part.getPartName());

    return removePartsFromZooKeeperWithRetries(part_names_to_remove, max_retries);
}

void StorageReplicatedMergeTree::removePartsFromZooKeeperWithRetries(const Strings & part_names, size_t max_retries)
{
    size_t num_tries = 0;
    bool success = false;

    while (!success && (max_retries == 0 || num_tries < max_retries))
    {
        try
        {
            ++num_tries;
            success = true;

            auto zookeeper = getZooKeeper();

            Strings exists_paths;
            exists_paths.reserve(part_names.size());
            for (const String & part_name : part_names)
            {
                exists_paths.emplace_back(fs::path(replica_path) / "parts" / part_name);
            }

            auto exists_results = zookeeper->exists(exists_paths);

            std::vector<std::future<Coordination::MultiResponse>> remove_futures;
            remove_futures.reserve(part_names.size());
            for (size_t i = 0; i < part_names.size(); ++i)
            {
                Coordination::ExistsResponse exists_resp = exists_results[i];
                if (exists_resp.error == Coordination::Error::ZOK)
                {
                    Coordination::Requests ops;
                    removePartFromZooKeeper(part_names[i], ops, exists_resp.stat.numChildren > 0);
                    remove_futures.emplace_back(zookeeper->asyncTryMultiNoThrow(ops));
                }
            }

            for (auto & future : remove_futures)
            {
                auto response = future.get();

                if (response.error == Coordination::Error::ZOK || response.error == Coordination::Error::ZNONODE)
                    continue;

                if (Coordination::isHardwareError(response.error))
                {
                    success = false;
                    continue;
                }

                throw Coordination::Exception(response.error);
            }
        }
        catch (Coordination::Exception & e)
        {
            success = false;

            if (Coordination::isHardwareError(e.code))
                tryLogCurrentException(log, __PRETTY_FUNCTION__);
            else
                throw;
        }

        if (!success && num_tries < max_retries)
            std::this_thread::sleep_for(std::chrono::milliseconds(1000));
    }

    if (!success)
        throw Exception(ErrorCodes::UNFINISHED, "Failed to remove parts from ZooKeeper after {} retries", num_tries);
}

void StorageReplicatedMergeTree::removePartsFromZooKeeper(
    zkutil::ZooKeeperPtr & zookeeper, const Strings & part_names, NameSet * parts_should_be_retried)
{
    Strings exists_paths;
    std::vector<std::future<Coordination::MultiResponse>> remove_futures;
    exists_paths.reserve(part_names.size());
    remove_futures.reserve(part_names.size());
    try
    {
        /// Exception can be thrown from loop
        /// if zk session will be dropped
        for (const String & part_name : part_names)
        {
            exists_paths.emplace_back(fs::path(replica_path) / "parts" / part_name);
        }

        auto exists_results = zookeeper->exists(exists_paths);

        for (size_t i = 0; i < part_names.size(); ++i)
        {
            auto exists_resp = exists_results[i];
            if (exists_resp.error == Coordination::Error::ZOK)
            {
                Coordination::Requests ops;
                removePartFromZooKeeper(part_names[i], ops, exists_resp.stat.numChildren > 0);
                remove_futures.emplace_back(zookeeper->asyncTryMultiNoThrow(ops));
            }
            else
            {
                LOG_DEBUG(log, "There is no part {} in ZooKeeper, it was only in filesystem", part_names[i]);
                // emplace invalid future so that the total number of futures is the same as part_names.size();
                remove_futures.emplace_back();
            }
        }
    }
    catch (const Coordination::Exception & e)
    {
        if (parts_should_be_retried && Coordination::isHardwareError(e.code))
            parts_should_be_retried->insert(part_names.begin(), part_names.end());
        throw;
    }

    for (size_t i = 0; i < remove_futures.size(); ++i)
    {
        auto & future = remove_futures[i];

        if (!future.valid())
            continue;

        auto response = future.get();
        if (response.error == Coordination::Error::ZOK)
            continue;
        else if (response.error == Coordination::Error::ZNONODE)
        {
            LOG_DEBUG(log, "There is no part {} in ZooKeeper, it was only in filesystem", part_names[i]);
            continue;
        }
        else if (Coordination::isHardwareError(response.error))
        {
            if (parts_should_be_retried)
                parts_should_be_retried->insert(part_names[i]);
            continue;
        }
        else
            LOG_WARNING(log, "Cannot remove part {} from ZooKeeper: {}", part_names[i], Coordination::errorMessage(response.error));
    }
}

void StorageReplicatedMergeTree::clearLockedBlockNumbersInPartition(
    zkutil::ZooKeeper & zookeeper, const String & partition_id, Int64 min_block_num, Int64 max_block_num)
{
    /// Imagine that some INSERT query has allocated block number 42, but it's still in progress.
    /// Some DROP PARTITION query gets block number 43 and commits DROP_RANGE all_0_42_999_999.
    /// And after that INSERT commits GET_PART all_42_42_0. Oops, intersecting parts.
    /// So we have to either wait for unfinished INSERTs or cancel them.
    /// It's totally fine to cancel since we are going to remove data anyway.
    /// We can safely cancel INSERT query by removing its ephemeral block number.
    /// Usually it's bad idea to remove ephemeral nodes owned by someone else,
    /// but INSERTs remove such nodes atomically with part commit, so INSERT will fail if node does not exist.

    fs::path partition_path = fs::path(zookeeper_path) / "block_numbers" / partition_id;
    Strings queries_in_progress = zookeeper.getChildren(partition_path);
    if (queries_in_progress.empty())
        return;

    Strings paths_to_get;
    for (const auto & block : queries_in_progress)
    {
        if (!startsWith(block, "block-"))
            continue;
        Int64 block_number = parse<Int64>(block.substr(strlen("block-")));
        if (min_block_num <= block_number && block_number <= max_block_num)
            paths_to_get.push_back(partition_path / block);
    }

    auto results = zookeeper.tryGet(paths_to_get);
    for (size_t i = 0; i < paths_to_get.size(); ++i)
    {
        auto & result = results[i];

        /// The query already finished
        if (result.error == Coordination::Error::ZNONODE)
            continue;

        /// The query is not an insert (it does not have block_id)
        if (result.data.ends_with(EphemeralLockInZooKeeper::LEGACY_LOCK_OTHER))
            continue;

        if (result.data.ends_with(EphemeralLockInZooKeeper::LEGACY_LOCK_INSERT))
        {
            /// Remove block number, so insert will fail to commit (it will try to remove this node too)
            LOG_WARNING(log, "Some query is trying to concurrently insert block {}, will cancel it", paths_to_get[i]);
            zookeeper.tryRemove(paths_to_get[i]);
        }
        else
        {
            constexpr const char * old_version_warning = "Ephemeral lock {} (referencing {}) is created by a replica "
                "that running old version of ClickHouse (< 22.11). Cannot remove it, will wait for this lock to disappear. "
                "Upgrade remaining hosts in the cluster to address this warning.";
            constexpr const char * new_version_warning = "Ephemeral lock {} has unexpected content ({}), "
                "probably it is created by a replica that running newer version of ClickHouse. "
                "Cannot remove it, will wait for this lock to disappear. Upgrade remaining hosts in the cluster to address this warning.";

            if (result.data.starts_with(zookeeper_path + EphemeralLockInZooKeeper::LEGACY_LOCK_PREFIX))
                LOG_WARNING(log, old_version_warning, paths_to_get[i], result.data);
            else
                LOG_WARNING(log, new_version_warning, paths_to_get[i], result.data);

            Stopwatch time_waiting;
            const auto & stop_waiting = [this, &time_waiting]()
            {
                auto timeout = getContext()->getSettingsRef().lock_acquire_timeout.value.seconds();
                return partial_shutdown_called || (timeout < time_waiting.elapsedSeconds());
            };
            zookeeper.waitForDisappear(paths_to_get[i], stop_waiting);
        }
    }
}

void StorageReplicatedMergeTree::getClearBlocksInPartitionOps(
    Coordination::Requests & ops, zkutil::ZooKeeper & zookeeper, const String & partition_id, Int64 min_block_num, Int64 max_block_num)
{
    getClearBlocksInPartitionOpsImpl(ops, zookeeper, partition_id, min_block_num, max_block_num, "blocks");
    getClearBlocksInPartitionOpsImpl(ops, zookeeper, partition_id, min_block_num, max_block_num, "async_blocks");
}

void StorageReplicatedMergeTree::getClearBlocksInPartitionOpsImpl(
    Coordination::Requests & ops, zkutil::ZooKeeper & zookeeper, const String & partition_id, Int64 min_block_num, Int64 max_block_num, const String & blocks_dir_name)
{
    Strings blocks;
    if (Coordination::Error::ZOK != zookeeper.tryGetChildren(fs::path(zookeeper_path) / blocks_dir_name, blocks))
        throw Exception(ErrorCodes::NOT_FOUND_NODE, "Node {}/{} doesn't exist", zookeeper_path, blocks_dir_name);

    String partition_prefix = partition_id + "_";
    Strings paths_to_get;

    for (const String & block_id : blocks)
        if (startsWith(block_id, partition_prefix))
            paths_to_get.push_back(fs::path(zookeeper_path) / blocks_dir_name / block_id);

    auto results = zookeeper.tryGet(paths_to_get);

    for (size_t i = 0; i < paths_to_get.size(); ++i)
    {
        const String & path = paths_to_get[i];
        auto & result = results[i];

        if (result.error == Coordination::Error::ZNONODE)
            continue;

        ReadBufferFromString buf(result.data);

        const auto part_info = MergeTreePartInfo::tryParsePartName(result.data, format_version);

        if (!part_info || (min_block_num <= part_info->min_block && part_info->max_block <= max_block_num))
            ops.emplace_back(zkutil::makeRemoveRequest(path, -1));
    }
}

void StorageReplicatedMergeTree::clearBlocksInPartition(
    zkutil::ZooKeeper & zookeeper, const String & partition_id, Int64 min_block_num, Int64 max_block_num)
{
    Coordination::Requests delete_requests;
    getClearBlocksInPartitionOps(delete_requests, zookeeper, partition_id, min_block_num, max_block_num);
    Coordination::Responses delete_responses;
    auto code = zookeeper.tryMulti(delete_requests, delete_responses);
    if (code != Coordination::Error::ZOK)
    {
        for (size_t i = 0; i < delete_requests.size(); ++i)
            if (delete_responses[i]->error != Coordination::Error::ZOK)
                LOG_WARNING(log, "Error while deleting ZooKeeper path `{}`: {}, ignoring.", delete_requests[i]->getPath(), Coordination::errorMessage(delete_responses[i]->error));
    }

    LOG_TRACE(log, "Deleted {} deduplication block IDs in partition ID {}", delete_requests.size(), partition_id);
}

void StorageReplicatedMergeTree::replacePartitionFrom(
    const StoragePtr & source_table, const ASTPtr & partition, bool replace, ContextPtr query_context)
{
    /// First argument is true, because we possibly will add new data to current table.
    auto lock1 = lockForShare(query_context->getCurrentQueryId(), query_context->getSettingsRef().lock_acquire_timeout);
    auto lock2 = source_table->lockForShare(query_context->getCurrentQueryId(), query_context->getSettingsRef().lock_acquire_timeout);
    auto storage_settings_ptr = getSettings();

    auto source_metadata_snapshot = source_table->getInMemoryMetadataPtr();
    auto metadata_snapshot = getInMemoryMetadataPtr();

    Stopwatch watch;
    MergeTreeData & src_data = checkStructureAndGetMergeTreeData(source_table, source_metadata_snapshot, metadata_snapshot);
    String partition_id = getPartitionIDFromQuery(partition, query_context);

    /// NOTE: Some covered parts may be missing in src_all_parts if corresponding log entries are not executed yet.
    DataPartsVector src_all_parts = src_data.getVisibleDataPartsVectorInPartition(query_context, partition_id);

    LOG_DEBUG(log, "Cloning {} parts", src_all_parts.size());

    static const String TMP_PREFIX = "tmp_replace_from_";
    auto zookeeper = getZooKeeper();

    /// Retry if alter_partition_version changes
    for (size_t retry = 0; retry < 1000; ++retry)
    {
        DataPartsVector src_parts;
        MutableDataPartsVector dst_parts;
        std::vector<scope_guard> dst_parts_locks;
        Strings block_id_paths;
        Strings part_checksums;
        std::vector<EphemeralLockInZooKeeper> ephemeral_locks;
        String alter_partition_version_path = zookeeper_path + "/alter_partition_version";
        Coordination::Stat alter_partition_version_stat;
        zookeeper->get(alter_partition_version_path, &alter_partition_version_stat);

        /// Firstly, generate last block number and compute drop_range
        /// NOTE: Even if we make ATTACH PARTITION instead of REPLACE PARTITION drop_range will not be empty, it will contain a block.
        /// So, such case has special meaning, if drop_range contains only one block it means that nothing to drop.
        /// TODO why not to add normal DROP_RANGE entry to replication queue if `replace` is true?
        MergeTreePartInfo drop_range;
        std::optional<EphemeralLockInZooKeeper> delimiting_block_lock;
        bool partition_was_empty = !getFakePartCoveringAllPartsInPartition(partition_id, drop_range, delimiting_block_lock, true);
        if (replace && partition_was_empty)
        {
            /// Nothing to drop, will just attach new parts
            LOG_INFO(log, "Partition {} was empty, REPLACE PARTITION will work as ATTACH PARTITION FROM", drop_range.partition_id);
            replace = false;
        }

        if (!replace)
        {
            /// It's ATTACH PARTITION FROM, not REPLACE PARTITION. We have to reset drop range
            drop_range = makeDummyDropRangeForMovePartitionOrAttachPartitionFrom(partition_id);
        }

        assert(replace == !LogEntry::ReplaceRangeEntry::isMovePartitionOrAttachFrom(drop_range));

        String drop_range_fake_part_name = getPartNamePossiblyFake(format_version, drop_range);
        std::vector<MergeTreeData::HardlinkedFiles> hardlinked_files_for_parts;

        for (const auto & src_part : src_all_parts)
        {
            /// We also make some kind of deduplication to avoid duplicated parts in case of ATTACH PARTITION
            /// Assume that merges in the partition are quite rare
            /// Save deduplication block ids with special prefix replace_partition

            if (!canReplacePartition(src_part))
                throw Exception(
                    "Cannot replace partition '" + partition_id + "' because part '" + src_part->name + "' has inconsistent granularity with table",
                    ErrorCodes::LOGICAL_ERROR);

            String hash_hex = src_part->checksums.getTotalChecksumHex();

            if (replace)
                LOG_INFO(log, "Trying to replace {} with hash_hex {}", src_part->name, hash_hex);
            else
                LOG_INFO(log, "Trying to attach {} with hash_hex {}", src_part->name, hash_hex);

            String block_id_path = replace ? "" : (fs::path(zookeeper_path) / "blocks" / (partition_id + "_replace_from_" + hash_hex));

            auto lock = allocateBlockNumber(partition_id, zookeeper, block_id_path);
            if (!lock)
            {
                LOG_INFO(log, "Part {} (hash {}) has been already attached", src_part->name, hash_hex);
                continue;
            }

            UInt64 index = lock->getNumber();
            MergeTreePartInfo dst_part_info(partition_id, index, index, src_part->info.level);
            MergeTreeData::HardlinkedFiles hardlinked_files;

            bool copy_instead_of_hardlink = storage_settings_ptr->allow_remote_fs_zero_copy_replication
                                            && src_part->isStoredOnRemoteDiskWithZeroCopySupport();

            auto [dst_part, part_lock] = cloneAndLoadDataPartOnSameDisk(src_part, TMP_PREFIX, dst_part_info, metadata_snapshot, NO_TRANSACTION_PTR, &hardlinked_files, copy_instead_of_hardlink, {});
            src_parts.emplace_back(src_part);
            dst_parts.emplace_back(dst_part);
            dst_parts_locks.emplace_back(std::move(part_lock));
            ephemeral_locks.emplace_back(std::move(*lock));
            block_id_paths.emplace_back(block_id_path);
            part_checksums.emplace_back(hash_hex);
            hardlinked_files_for_parts.emplace_back(hardlinked_files);
        }

        ReplicatedMergeTreeLogEntryData entry;
        {
            auto src_table_id = src_data.getStorageID();
            entry.type = ReplicatedMergeTreeLogEntryData::REPLACE_RANGE;
            entry.source_replica = replica_name;
            entry.create_time = time(nullptr);
            entry.replace_range_entry = std::make_shared<ReplicatedMergeTreeLogEntryData::ReplaceRangeEntry>();

            auto & entry_replace = *entry.replace_range_entry;
            entry_replace.drop_range_part_name = drop_range_fake_part_name;
            entry_replace.from_database = src_table_id.database_name;
            entry_replace.from_table = src_table_id.table_name;
            for (const auto & part : src_parts)
                entry_replace.src_part_names.emplace_back(part->name);
            for (const auto & part : dst_parts)
                entry_replace.new_part_names.emplace_back(part->name);
            for (const String & checksum : part_checksums)
                entry_replace.part_names_checksums.emplace_back(checksum);
            entry_replace.columns_version = -1;
        }

        if (replace)
        {
            /// Cancel concurrent inserts in range
            clearLockedBlockNumbersInPartition(*zookeeper, drop_range.partition_id, drop_range.max_block, drop_range.max_block);
            /// Remove deduplication block_ids of replacing parts
            clearBlocksInPartition(*zookeeper, drop_range.partition_id, drop_range.max_block, drop_range.max_block);
        }

        PartsToRemoveFromZooKeeper parts_to_remove;
        Coordination::Responses op_results;

        try
        {
            Coordination::Requests ops;
            for (size_t i = 0; i < dst_parts.size(); ++i)
            {
                getCommitPartOps(ops, dst_parts[i], block_id_paths[i]);
                ephemeral_locks[i].getUnlockOp(ops);
            }

            if (auto txn = query_context->getZooKeeperMetadataTransaction())
                txn->moveOpsTo(ops);

            delimiting_block_lock->getUnlockOp(ops);
            /// Check and update version to avoid race with DROP_RANGE
            ops.emplace_back(zkutil::makeSetRequest(alter_partition_version_path, "", alter_partition_version_stat.version));
            /// Just update version, because merges assignment relies on it
            ops.emplace_back(zkutil::makeSetRequest(fs::path(zookeeper_path) / "log", "", -1));
            ops.emplace_back(zkutil::makeCreateRequest(fs::path(zookeeper_path) / "log/log-", entry.toString(), zkutil::CreateMode::PersistentSequential));

            Transaction transaction(*this, NO_TRANSACTION_RAW);
            {
                auto data_parts_lock = lockParts();
                for (auto & part : dst_parts)
                    renameTempPartAndReplaceUnlocked(part, transaction, data_parts_lock);
            }

            for (size_t i = 0; i < dst_parts.size(); ++i)
                lockSharedData(*dst_parts[i], false, hardlinked_files_for_parts[i]);

            Coordination::Error code = zookeeper->tryMulti(ops, op_results);
            if (code == Coordination::Error::ZOK)
                delimiting_block_lock->assumeUnlocked();
            else if (code == Coordination::Error::ZBADVERSION)
            {
                /// Cannot retry automatically, because some zookeeper ops were lost on the first attempt. Will retry on DDLWorker-level.
                if (query_context->getZooKeeperMetadataTransaction())
                    throw Exception(
                        "Cannot execute alter, because alter partition version was suddenly changed due to concurrent alter",
                        ErrorCodes::CANNOT_ASSIGN_ALTER);
                continue;
            }
            else
                zkutil::KeeperMultiException::check(code, ops, op_results);

            {
                auto data_parts_lock = lockParts();
                transaction.commit(&data_parts_lock);
                if (replace)
                    parts_to_remove = removePartsInRangeFromWorkingSetAndGetPartsToRemoveFromZooKeeper(NO_TRANSACTION_RAW, drop_range, data_parts_lock);
            }

            PartLog::addNewParts(getContext(), dst_parts, watch.elapsed());
        }
        catch (...)
        {
            PartLog::addNewParts(getContext(), dst_parts, watch.elapsed(), ExecutionStatus::fromCurrentException());
            for (const auto & dst_part : dst_parts)
                unlockSharedData(*dst_part);

            throw;
        }

        String log_znode_path = dynamic_cast<const Coordination::CreateResponse &>(*op_results.back()).path_created;
        entry.znode_name = log_znode_path.substr(log_znode_path.find_last_of('/') + 1);

        for (auto & lock : ephemeral_locks)
            lock.assumeUnlocked();

        /// Forcibly remove replaced parts from ZooKeeper
        removePartsFromZooKeeperWithRetries(parts_to_remove);

        /// Speedup removing of replaced parts from filesystem
        parts_to_remove.clear();
        cleanup_thread.wakeup();

        lock2.reset();
        lock1.reset();

        waitForLogEntryToBeProcessedIfNecessary(entry, query_context);

        return;
    }

    throw Exception(
        ErrorCodes::CANNOT_ASSIGN_ALTER, "Cannot assign ALTER PARTITION, because another ALTER PARTITION query was concurrently executed");
}

void StorageReplicatedMergeTree::movePartitionToTable(const StoragePtr & dest_table, const ASTPtr & partition, ContextPtr query_context)
{
    auto lock1 = lockForShare(query_context->getCurrentQueryId(), query_context->getSettingsRef().lock_acquire_timeout);
    auto lock2 = dest_table->lockForShare(query_context->getCurrentQueryId(), query_context->getSettingsRef().lock_acquire_timeout);
    auto storage_settings_ptr = getSettings();

    auto dest_table_storage = std::dynamic_pointer_cast<StorageReplicatedMergeTree>(dest_table);
    if (!dest_table_storage)
        throw Exception("Table " + getStorageID().getNameForLogs() + " supports movePartitionToTable only for ReplicatedMergeTree family of table engines."
                        " Got " + dest_table->getName(), ErrorCodes::NOT_IMPLEMENTED);
    if (dest_table_storage->getStoragePolicy() != this->getStoragePolicy())
        throw Exception("Destination table " + dest_table_storage->getStorageID().getNameForLogs() +
                        " should have the same storage policy of source table " + getStorageID().getNameForLogs() + ". " +
                        getStorageID().getNameForLogs() + ": " + this->getStoragePolicy()->getName() + ", " +
                        getStorageID().getNameForLogs() + ": " + dest_table_storage->getStoragePolicy()->getName(), ErrorCodes::UNKNOWN_POLICY);

    auto dest_metadata_snapshot = dest_table->getInMemoryMetadataPtr();
    auto metadata_snapshot = getInMemoryMetadataPtr();

    Stopwatch watch;
    MergeTreeData & src_data = dest_table_storage->checkStructureAndGetMergeTreeData(*this, metadata_snapshot, dest_metadata_snapshot);
    auto src_data_id = src_data.getStorageID();
    String partition_id = getPartitionIDFromQuery(partition, query_context);

    /// A range for log entry to remove parts from the source table (myself).
    auto zookeeper = getZooKeeper();
    /// Retry if alter_partition_version changes
    for (size_t retry = 0; retry < 1000; ++retry)
    {
        String alter_partition_version_path = zookeeper_path + "/alter_partition_version";
        Coordination::Stat alter_partition_version_stat;
        zookeeper->get(alter_partition_version_path, &alter_partition_version_stat);

        MergeTreePartInfo drop_range;
        std::optional<EphemeralLockInZooKeeper> delimiting_block_lock;
        getFakePartCoveringAllPartsInPartition(partition_id, drop_range, delimiting_block_lock, true);
        String drop_range_fake_part_name = getPartNamePossiblyFake(format_version, drop_range);

        DataPartPtr covering_part;
        DataPartsVector src_all_parts;
        {
            /// NOTE: Some covered parts may be missing in src_all_parts if corresponding log entries are not executed yet.
            auto parts_lock = src_data.lockParts();
            src_all_parts = src_data.getActivePartsToReplace(drop_range, drop_range_fake_part_name, covering_part, parts_lock);
        }

        if (covering_part)
            throw Exception(ErrorCodes::LOGICAL_ERROR, "Got part {} covering drop range {}, it's a bug",
                            covering_part->name, drop_range_fake_part_name);

        /// After allocating block number for drop_range we must ensure that it does not intersect block numbers
        /// allocated by concurrent REPLACE query.
        /// We could check it in multi-request atomically with creation of DROP_RANGE entry in source table log,
        /// but it's better to check it here and fail as early as possible (before we have done something to destination table).
        Coordination::Error version_check_code = zookeeper->trySet(alter_partition_version_path, "", alter_partition_version_stat.version);
        if (version_check_code != Coordination::Error::ZOK)
            throw Exception(ErrorCodes::CANNOT_ASSIGN_ALTER, "Cannot DROP PARTITION in {} after copying partition to {}, "
                            "because another ALTER PARTITION query was concurrently executed",
                            getStorageID().getFullTableName(), dest_table_storage->getStorageID().getFullTableName());

        DataPartsVector src_parts;
        MutableDataPartsVector dst_parts;
        Strings block_id_paths;
        Strings part_checksums;
        std::vector<EphemeralLockInZooKeeper> ephemeral_locks;

        LOG_DEBUG(log, "Cloning {} parts", src_all_parts.size());

        static const String TMP_PREFIX = "tmp_move_from_";

        /// Clone parts into destination table.
        String dest_alter_partition_version_path = dest_table_storage->zookeeper_path + "/alter_partition_version";
        Coordination::Stat dest_alter_partition_version_stat;
        zookeeper->get(dest_alter_partition_version_path, &dest_alter_partition_version_stat);
        std::vector<MergeTreeData::HardlinkedFiles> hardlinked_files_for_parts;
        std::vector<scope_guard> temporary_parts_locks;

        for (const auto & src_part : src_all_parts)
        {
            if (!dest_table_storage->canReplacePartition(src_part))
                throw Exception(
                    "Cannot move partition '" + partition_id + "' because part '" + src_part->name + "' has inconsistent granularity with table",
                    ErrorCodes::LOGICAL_ERROR);

            String hash_hex = src_part->checksums.getTotalChecksumHex();
            String block_id_path;

            auto lock = dest_table_storage->allocateBlockNumber(partition_id, zookeeper, block_id_path);
            if (!lock)
            {
                LOG_INFO(log, "Part {} (hash {}) has been already attached", src_part->name, hash_hex);
                continue;
            }

            UInt64 index = lock->getNumber();
            MergeTreePartInfo dst_part_info(partition_id, index, index, src_part->info.level);

            MergeTreeData::HardlinkedFiles hardlinked_files;

            bool copy_instead_of_hardlink = storage_settings_ptr->allow_remote_fs_zero_copy_replication
                                            && src_part->isStoredOnRemoteDiskWithZeroCopySupport();

            auto [dst_part, dst_part_lock] = dest_table_storage->cloneAndLoadDataPartOnSameDisk(src_part, TMP_PREFIX, dst_part_info, dest_metadata_snapshot, NO_TRANSACTION_PTR, &hardlinked_files, copy_instead_of_hardlink, {});

            src_parts.emplace_back(src_part);
            dst_parts.emplace_back(dst_part);
            temporary_parts_locks.emplace_back(std::move(dst_part_lock));
            ephemeral_locks.emplace_back(std::move(*lock));
            block_id_paths.emplace_back(block_id_path);
            part_checksums.emplace_back(hash_hex);
            hardlinked_files_for_parts.emplace_back(hardlinked_files);
        }

        ReplicatedMergeTreeLogEntryData entry_delete;
        {
            entry_delete.type = LogEntry::DROP_RANGE;
            entry_delete.source_replica = replica_name;
            entry_delete.new_part_name = drop_range_fake_part_name;
            entry_delete.detach = false; //-V1048
            entry_delete.create_time = time(nullptr);
        }

        ReplicatedMergeTreeLogEntryData entry;
        {
            MergeTreePartInfo drop_range_dest = makeDummyDropRangeForMovePartitionOrAttachPartitionFrom(partition_id);

            entry.type = ReplicatedMergeTreeLogEntryData::REPLACE_RANGE;
            entry.source_replica = dest_table_storage->replica_name;
            entry.create_time = time(nullptr);
            entry.replace_range_entry = std::make_shared<ReplicatedMergeTreeLogEntryData::ReplaceRangeEntry>();

            auto & entry_replace = *entry.replace_range_entry;
            entry_replace.drop_range_part_name = getPartNamePossiblyFake(format_version, drop_range_dest);
            entry_replace.from_database = src_data_id.database_name;
            entry_replace.from_table = src_data_id.table_name;
            for (const auto & part : src_parts)
                entry_replace.src_part_names.emplace_back(part->name);
            for (const auto & part : dst_parts)
                entry_replace.new_part_names.emplace_back(part->name);
            for (const String & checksum : part_checksums)
                entry_replace.part_names_checksums.emplace_back(checksum);
            entry_replace.columns_version = -1;
        }

        /// Cancel concurrent inserts in range
        clearLockedBlockNumbersInPartition(*zookeeper, drop_range.partition_id, drop_range.max_block, drop_range.max_block);

        clearBlocksInPartition(*zookeeper, drop_range.partition_id, drop_range.max_block, drop_range.max_block);

        PartsToRemoveFromZooKeeper parts_to_remove;
        Coordination::Responses op_results;

        try
        {
            Coordination::Requests ops;
            for (size_t i = 0; i < dst_parts.size(); ++i)
            {
                dest_table_storage->getCommitPartOps(ops, dst_parts[i], block_id_paths[i]);
                ephemeral_locks[i].getUnlockOp(ops);
            }

            /// Check and update version to avoid race with DROP_RANGE
            ops.emplace_back(zkutil::makeSetRequest(dest_alter_partition_version_path, "", dest_alter_partition_version_stat.version));
            /// Just update version, because merges assignment relies on it
            ops.emplace_back(zkutil::makeSetRequest(fs::path(dest_table_storage->zookeeper_path) / "log", "", -1));
            ops.emplace_back(zkutil::makeCreateRequest(fs::path(dest_table_storage->zookeeper_path) / "log/log-",
                                                       entry.toString(), zkutil::CreateMode::PersistentSequential));

            {
                Transaction transaction(*dest_table_storage, NO_TRANSACTION_RAW);

                auto src_data_parts_lock = lockParts();
                auto dest_data_parts_lock = dest_table_storage->lockParts();

                for (auto & part : dst_parts)
                    dest_table_storage->renameTempPartAndReplaceUnlocked(part, transaction, dest_data_parts_lock);

                for (size_t i = 0; i < dst_parts.size(); ++i)
                    dest_table_storage->lockSharedData(*dst_parts[i], false, hardlinked_files_for_parts[i]);

                Coordination::Error code = zookeeper->tryMulti(ops, op_results);
                if (code == Coordination::Error::ZBADVERSION)
                    continue;
                else
                    zkutil::KeeperMultiException::check(code, ops, op_results);

                parts_to_remove = removePartsInRangeFromWorkingSetAndGetPartsToRemoveFromZooKeeper(NO_TRANSACTION_RAW, drop_range, src_data_parts_lock);
                transaction.commit(&src_data_parts_lock);
            }

            PartLog::addNewParts(getContext(), dst_parts, watch.elapsed());
        }
        catch (...)
        {
            PartLog::addNewParts(getContext(), dst_parts, watch.elapsed(), ExecutionStatus::fromCurrentException());

            for (const auto & dst_part : dst_parts)
                dest_table_storage->unlockSharedData(*dst_part);

            throw;
        }

        String log_znode_path = dynamic_cast<const Coordination::CreateResponse &>(*op_results.back()).path_created;
        entry.znode_name = log_znode_path.substr(log_znode_path.find_last_of('/') + 1);

        for (auto & lock : ephemeral_locks)
            lock.assumeUnlocked();

        removePartsFromZooKeeperWithRetries(parts_to_remove);

        parts_to_remove.clear();
        cleanup_thread.wakeup();
        lock2.reset();

        dest_table_storage->waitForLogEntryToBeProcessedIfNecessary(entry, query_context);

        /// Create DROP_RANGE for the source table
        Coordination::Requests ops_src;
        ops_src.emplace_back(zkutil::makeCreateRequest(
            fs::path(zookeeper_path) / "log/log-", entry_delete.toString(), zkutil::CreateMode::PersistentSequential));
        /// Just update version, because merges assignment relies on it
        ops_src.emplace_back(zkutil::makeSetRequest(fs::path(zookeeper_path) / "log", "", -1));
        delimiting_block_lock->getUnlockOp(ops_src);

        op_results = zookeeper->multi(ops_src);

        log_znode_path = dynamic_cast<const Coordination::CreateResponse &>(*op_results.front()).path_created;
        entry_delete.znode_name = log_znode_path.substr(log_znode_path.find_last_of('/') + 1);

        lock1.reset();
        waitForLogEntryToBeProcessedIfNecessary(entry_delete, query_context);

        /// Cleaning possibly stored information about parts from /quorum/last_part node in ZooKeeper.
        cleanLastPartNode(partition_id);

        return;
    }

    throw Exception(ErrorCodes::CANNOT_ASSIGN_ALTER, "Cannot assign ALTER PARTITION, because another ALTER PARTITION query was concurrently executed");
}

void StorageReplicatedMergeTree::movePartitionToShard(
    const ASTPtr & partition, bool move_part, const String & to, ContextPtr /*query_context*/)
{
    /// This is a lightweight operation that only optimistically checks if it could succeed and queues tasks.

    if (!move_part)
        throw Exception("MOVE PARTITION TO SHARD is not supported, use MOVE PART instead", ErrorCodes::NOT_IMPLEMENTED);

    if (zkutil::normalizeZooKeeperPath(zookeeper_path, /* check_starts_with_slash */ true) == zkutil::normalizeZooKeeperPath(to, /* check_starts_with_slash */ true))
        throw Exception("Source and destination are the same", ErrorCodes::BAD_ARGUMENTS);

    auto zookeeper = getZooKeeperAndAssertNotReadonly();

    String part_name = partition->as<ASTLiteral &>().value.safeGet<String>();
    auto part_info = MergeTreePartInfo::fromPartName(part_name, format_version);

    auto part = getPartIfExists(part_info, {MergeTreeDataPartState::Active});
    if (!part)
        throw Exception(ErrorCodes::NO_SUCH_DATA_PART, "Part {} not found locally", part_name);

    if (part->uuid == UUIDHelpers::Nil)
        throw Exception(ErrorCodes::NOT_IMPLEMENTED, "Part {} does not have an uuid assigned and it can't be moved between shards", part_name);


    ReplicatedMergeTreeMergePredicate merge_pred = queue.getMergePredicate(zookeeper, PartitionIdsHint{part_info.partition_id});

    /// The following block is pretty much copy & paste from StorageReplicatedMergeTree::dropPart to avoid conflicts while this is WIP.
    /// Extract it to a common method and re-use it before merging.
    {
        if (partIsLastQuorumPart(part->info))
        {
            throw Exception(ErrorCodes::NOT_IMPLEMENTED, "Part {} is last inserted part with quorum in partition. Would not be able to drop", part_name);
        }

        /// canMergeSinglePart is overlapping with dropPart, let's try to use the same code.
        String out_reason;
        if (!merge_pred.canMergeSinglePart(part, &out_reason))
            throw Exception(ErrorCodes::PART_IS_TEMPORARILY_LOCKED, "Part is busy, reason: " + out_reason);
    }

    {
        /// Optimistic check that for compatible destination table structure.
        checkTableStructure(to, getInMemoryMetadataPtr());
    }

    PinnedPartUUIDs src_pins;
    PinnedPartUUIDs dst_pins;

    {
        String s = zookeeper->get(zookeeper_path + "/pinned_part_uuids", &src_pins.stat);
        src_pins.fromString(s);
    }

    {
        String s = zookeeper->get(to + "/pinned_part_uuids", &dst_pins.stat);
        dst_pins.fromString(s);
    }

    if (src_pins.part_uuids.contains(part->uuid) || dst_pins.part_uuids.contains(part->uuid))
        throw Exception(ErrorCodes::PART_IS_TEMPORARILY_LOCKED, "Part {} has it's uuid ({}) already pinned.", part_name, toString(part->uuid));

    src_pins.part_uuids.insert(part->uuid);
    dst_pins.part_uuids.insert(part->uuid);

    PartMovesBetweenShardsOrchestrator::Entry part_move_entry;
    part_move_entry.state = PartMovesBetweenShardsOrchestrator::EntryState::SYNC_SOURCE;
    part_move_entry.create_time = std::time(nullptr);
    part_move_entry.update_time = part_move_entry.create_time;
    part_move_entry.task_uuid = UUIDHelpers::generateV4();
    part_move_entry.part_name = part->name;
    part_move_entry.part_uuid = part->uuid;
    part_move_entry.to_shard = to;

    Coordination::Requests ops;
    ops.emplace_back(zkutil::makeCheckRequest(zookeeper_path + "/log", merge_pred.getVersion())); /// Make sure no new events were added to the log.
    ops.emplace_back(zkutil::makeSetRequest(zookeeper_path + "/pinned_part_uuids", src_pins.toString(), src_pins.stat.version));
    ops.emplace_back(zkutil::makeSetRequest(to + "/pinned_part_uuids", dst_pins.toString(), dst_pins.stat.version));
    ops.emplace_back(zkutil::makeCreateRequest(
        part_moves_between_shards_orchestrator.entries_znode_path + "/task-",
        part_move_entry.toString(),
        zkutil::CreateMode::PersistentSequential));

    Coordination::Responses responses;
    Coordination::Error rc = zookeeper->tryMulti(ops, responses);
    zkutil::KeeperMultiException::check(rc, ops, responses);

    String task_znode_path = dynamic_cast<const Coordination::CreateResponse &>(*responses.back()).path_created;
    LOG_DEBUG(log, "Created task for part movement between shards at {}", task_znode_path);

    /// TODO(nv): Nice to have support for `replication_alter_partitions_sync`.
    ///     For now use the system.part_moves_between_shards table for status.
}

CancellationCode StorageReplicatedMergeTree::killPartMoveToShard(const UUID & task_uuid)
{
    return part_moves_between_shards_orchestrator.killPartMoveToShard(task_uuid);
}

void StorageReplicatedMergeTree::getCommitPartOps(
    Coordination::Requests & ops,
    const DataPartPtr & part,
    const String & block_id_path) const
{
    if (block_id_path.empty())
        return getCommitPartOps(ops, part, std::vector<String>());
    else
        return getCommitPartOps(ops, part, std::vector<String>({block_id_path}));
}

void StorageReplicatedMergeTree::getCommitPartOps(
    Coordination::Requests & ops,
    const DataPartPtr & part,
    const std::vector<String> & block_id_paths) const
{
    const String & part_name = part->name;
    const auto storage_settings_ptr = getSettings();
    for (const String & block_id_path : block_id_paths)
    {
        /// Make final duplicate check and commit block_id
        ops.emplace_back(
            zkutil::makeCreateRequest(
                block_id_path,
                part_name,  /// We will be able to know original part number for duplicate blocks, if we want.
                zkutil::CreateMode::Persistent));
    }

    /// Information about the part, in the replica
    if (storage_settings_ptr->use_minimalistic_part_header_in_zookeeper)
    {
        ops.emplace_back(zkutil::makeCreateRequest(
            fs::path(replica_path) / "parts" / part->name,
            ReplicatedMergeTreePartHeader::fromColumnsAndChecksums(part->getColumns(), part->checksums).toString(),
            zkutil::CreateMode::Persistent));
    }
    else
    {
        ops.emplace_back(zkutil::makeCreateRequest(
            fs::path(replica_path) / "parts" / part->name,
            "",
            zkutil::CreateMode::Persistent));
        ops.emplace_back(zkutil::makeCreateRequest(
            fs::path(replica_path) / "parts" / part->name / "columns",
            part->getColumns().toString(),
            zkutil::CreateMode::Persistent));
        ops.emplace_back(zkutil::makeCreateRequest(
            fs::path(replica_path) / "parts" / part->name / "checksums",
            getChecksumsForZooKeeper(part->checksums),
            zkutil::CreateMode::Persistent));
    }
}

ReplicatedMergeTreeAddress StorageReplicatedMergeTree::getReplicatedMergeTreeAddress() const
{
    auto host_port = getContext()->getInterserverIOAddress();
    auto table_id = getStorageID();

    ReplicatedMergeTreeAddress res;
    res.host = host_port.first;
    res.replication_port = host_port.second;
    res.queries_port = getContext()->getTCPPort();
    res.database = table_id.database_name;
    res.table = table_id.table_name;
    res.scheme = getContext()->getInterserverScheme();
    return res;
}

ActionLock StorageReplicatedMergeTree::getActionLock(StorageActionBlockType action_type)
{
    if (action_type == ActionLocks::PartsMerge)
        return merger_mutator.merges_blocker.cancel();

    if (action_type == ActionLocks::PartsTTLMerge)
        return merger_mutator.ttl_merges_blocker.cancel();

    if (action_type == ActionLocks::PartsFetch)
        return fetcher.blocker.cancel();

    if (action_type == ActionLocks::PartsSend)
    {
        auto data_parts_exchange_ptr = std::atomic_load(&data_parts_exchange_endpoint);
        return data_parts_exchange_ptr ? data_parts_exchange_ptr->blocker.cancel() : ActionLock();
    }

    if (action_type == ActionLocks::ReplicationQueue)
        return queue.actions_blocker.cancel();

    if (action_type == ActionLocks::PartsMove)
        return parts_mover.moves_blocker.cancel();

    return {};
}

void StorageReplicatedMergeTree::onActionLockRemove(StorageActionBlockType action_type)
{
    if (action_type == ActionLocks::PartsMerge || action_type == ActionLocks::PartsTTLMerge
        || action_type == ActionLocks::PartsFetch || action_type == ActionLocks::PartsSend
        || action_type == ActionLocks::ReplicationQueue)
        background_operations_assignee.trigger();
    else if (action_type == ActionLocks::PartsMove)
        background_moves_assignee.trigger();
}

bool StorageReplicatedMergeTree::waitForShrinkingQueueSize(size_t queue_size, UInt64 max_wait_milliseconds)
{
    Stopwatch watch;

    /// Let's fetch new log entries firstly
    queue.pullLogsToQueue(getZooKeeperAndAssertNotReadonly(), {}, ReplicatedMergeTreeQueue::SYNC);

    /// This is significant, because the execution of this task could be delayed at BackgroundPool.
    /// And we force it to be executed.
    background_operations_assignee.trigger();

    Poco::Event target_size_event;
    auto callback = [&target_size_event, queue_size] (size_t new_queue_size)
    {
        if (new_queue_size <= queue_size)
            target_size_event.set();
    };
    const auto handler = queue.addSubscriber(std::move(callback));

    while (!target_size_event.tryWait(50))
    {
        if (max_wait_milliseconds && watch.elapsedMilliseconds() > max_wait_milliseconds)
            return false;

        if (partial_shutdown_called)
            throw Exception("Shutdown is called for table", ErrorCodes::ABORTED);
    }

    return true;
}

bool StorageReplicatedMergeTree::dropPartImpl(
    zkutil::ZooKeeperPtr & zookeeper, String part_name, LogEntry & entry, bool detach, bool throw_if_noop)
{
    LOG_TRACE(log, "Will try to insert a log entry to DROP_RANGE for part {}", part_name);

    auto part_info = MergeTreePartInfo::fromPartName(part_name, format_version);

    while (true)
    {
        ReplicatedMergeTreeMergePredicate merge_pred = queue.getMergePredicate(zookeeper, PartitionIdsHint{part_info.partition_id});

        auto part = getPartIfExists(part_info, {MergeTreeDataPartState::Active});

        if (!part)
        {
            if (throw_if_noop)
                throw Exception(ErrorCodes::NO_SUCH_DATA_PART, "Part {} not found locally, won't try to drop it.", part_name);
            return false;
        }

        if (merge_pred.hasDropRange(part->info))
        {
            if (throw_if_noop)
                throw Exception(ErrorCodes::PART_IS_TEMPORARILY_LOCKED, "Already has DROP RANGE for part {} in queue.", part_name);

            return false;
        }

        /// There isn't a lot we can do otherwise. Can't cancel merges because it is possible that a replica already
        /// finished the merge.
        String out_reason;
        if (!merge_pred.canMergeSinglePart(part, &out_reason))
        {
            if (throw_if_noop)
                throw Exception(ErrorCodes::PART_IS_TEMPORARILY_LOCKED, out_reason);
            return false;
        }

        if (merge_pred.partParticipatesInReplaceRange(part, &out_reason))
        {
            if (throw_if_noop)
                throw Exception(ErrorCodes::PART_IS_TEMPORARILY_LOCKED, out_reason);
            return false;
        }

        if (partIsLastQuorumPart(part->info))
        {
            if (throw_if_noop)
                throw Exception(ErrorCodes::NOT_IMPLEMENTED, "Part {} is last inserted part with quorum in partition. Cannot drop", part_name);
            return false;
        }

        if (partIsInsertingWithParallelQuorum(part->info))
        {
            if (throw_if_noop)
                throw Exception(ErrorCodes::NOT_IMPLEMENTED, "Part {} is inserting with parallel quorum. Cannot drop", part_name);
            return false;
        }

        Coordination::Requests ops;
        /// NOTE Don't need to remove block numbers too, because no in-progress inserts in the range are possible
        getClearBlocksInPartitionOps(ops, *zookeeper, part_info.partition_id, part_info.min_block, part_info.max_block);
        size_t clear_block_ops_size = ops.size();

        /// If `part_name` is result of a recent merge and source parts are still available then
        /// DROP_RANGE with detach will move this part together with source parts to `detached/` dir.
        entry.type = LogEntry::DROP_RANGE;
        entry.source_replica = replica_name;
        /// We don't set fake drop level (999999999) for the single part DROP_RANGE.
        /// First of all we don't guarantee anything other than the part will not be
        /// active after DROP PART, but covering part (without data of dropped part) can exist.
        /// If we add part with 9999999 level than we can break invariant in virtual_parts of
        /// the queue.
        entry.new_part_name = getPartNamePossiblyFake(format_version, part->info);
        entry.detach = detach;
        entry.create_time = time(nullptr);

        ops.emplace_back(zkutil::makeCheckRequest(fs::path(zookeeper_path) / "log", merge_pred.getVersion())); /// Make sure no new events were added to the log.
        ops.emplace_back(zkutil::makeCreateRequest(fs::path(zookeeper_path) / "log/log-", entry.toString(), zkutil::CreateMode::PersistentSequential));
        /// Just update version, because merges assignment relies on it
        ops.emplace_back(zkutil::makeSetRequest(fs::path(zookeeper_path) / "log", "", -1));
        Coordination::Responses responses;
        Coordination::Error rc = zookeeper->tryMulti(ops, responses);

        if (rc == Coordination::Error::ZBADVERSION)
        {
            LOG_TRACE(log, "A new log entry appeared while trying to commit DROP RANGE. Retry.");
            continue;
        }
        else if (rc == Coordination::Error::ZNONODE)
        {
            LOG_TRACE(log, "Other replica already removing same part {} or part deduplication node was removed by background thread. Retry.", part_name);
            continue;
        }
        else
            zkutil::KeeperMultiException::check(rc, ops, responses);

        String log_znode_path = dynamic_cast<const Coordination::CreateResponse &>(*responses[clear_block_ops_size + 1]).path_created;
        entry.znode_name = log_znode_path.substr(log_znode_path.find_last_of('/') + 1);

        return true;
    }
}

bool StorageReplicatedMergeTree::addOpsToDropAllPartsInPartition(
    zkutil::ZooKeeper & zookeeper, const String & partition_id, bool detach,
    Coordination::Requests & ops, std::vector<LogEntryPtr> & entries,
    std::vector<EphemeralLockInZooKeeper> & delimiting_block_locks,
    std::vector<size_t> & log_entry_ops_idx)
{
    MergeTreePartInfo drop_range_info;

    /// It would prevent other replicas from assigning merges which intersect locked block number.
    std::optional<EphemeralLockInZooKeeper> delimiting_block_lock;

    if (!getFakePartCoveringAllPartsInPartition(partition_id, drop_range_info, delimiting_block_lock))
    {
        LOG_INFO(log, "Will not drop partition {}, it is empty.", partition_id);
        return false;
    }

    /// Cancel concurrent inserts in range
    clearLockedBlockNumbersInPartition(zookeeper, partition_id, drop_range_info.min_block, drop_range_info.max_block);

    clearBlocksInPartition(zookeeper, partition_id, drop_range_info.min_block, drop_range_info.max_block);

    String drop_range_fake_part_name = getPartNamePossiblyFake(format_version, drop_range_info);

    LOG_DEBUG(log, "Disabled merges covered by range {}", drop_range_fake_part_name);

    /// Finally, having achieved the necessary invariants, you can put an entry in the log.
    auto entry = std::make_shared<LogEntry>();
    entry->type = LogEntry::DROP_RANGE;
    entry->source_replica = replica_name;
    entry->new_part_name = drop_range_fake_part_name;
    entry->detach = detach;
    entry->create_time = time(nullptr);

    log_entry_ops_idx.push_back(ops.size());
    ops.emplace_back(zkutil::makeCreateRequest(fs::path(zookeeper_path) / "log/log-", entry->toString(),
                                               zkutil::CreateMode::PersistentSequential));
    delimiting_block_lock->getUnlockOp(ops);
    delimiting_block_locks.push_back(std::move(*delimiting_block_lock));
    entries.push_back(std::move(entry));
    return true;
}

void StorageReplicatedMergeTree::dropAllPartsInPartitions(
    zkutil::ZooKeeper & zookeeper, const Strings & partition_ids, std::vector<LogEntryPtr> & entries, ContextPtr query_context, bool detach)
{
    entries.reserve(partition_ids.size());

    /// Retry if alter_partition_version changes
    for (size_t retry = 0; retry < 1000; ++retry)
    {
        entries.clear();
        String alter_partition_version_path = zookeeper_path + "/alter_partition_version";
        Coordination::Stat alter_partition_version_stat;
        zookeeper.get(alter_partition_version_path, &alter_partition_version_stat);

        Coordination::Requests ops;
        std::vector<EphemeralLockInZooKeeper> delimiting_block_locks;
        std::vector<size_t> log_entry_ops_idx;
        ops.reserve(partition_ids.size() * 2);
        delimiting_block_locks.reserve(partition_ids.size());
        log_entry_ops_idx.reserve(partition_ids.size());
        for (const auto & partition_id : partition_ids)
            addOpsToDropAllPartsInPartition(zookeeper, partition_id, detach, ops, entries, delimiting_block_locks, log_entry_ops_idx);

        /// Check and update version to avoid race with REPLACE_RANGE.
        /// Otherwise new parts covered by drop_range_info may appear after execution of current DROP_RANGE entry
        /// as a result of execution of concurrently created REPLACE_RANGE entry.
        ops.emplace_back(zkutil::makeSetRequest(alter_partition_version_path, "", alter_partition_version_stat.version));

        /// Just update version, because merges assignment relies on it
        ops.emplace_back(zkutil::makeSetRequest(fs::path(zookeeper_path) / "log", "", -1));

        if (auto txn = query_context->getZooKeeperMetadataTransaction())
            txn->moveOpsTo(ops);

        Coordination::Responses responses;
        Coordination::Error code = zookeeper.tryMulti(ops, responses);

        if (code == Coordination::Error::ZOK)
        {
            for (auto & lock : delimiting_block_locks)
                lock.assumeUnlocked();
        }
        else if (code == Coordination::Error::ZBADVERSION)
        {
            /// Cannot retry automatically, because some zookeeper ops were lost on the first attempt. Will retry on DDLWorker-level.
            if (query_context->getZooKeeperMetadataTransaction())
                throw Exception(
                    "Cannot execute alter, because alter partition version was suddenly changed due to concurrent alter",
                    ErrorCodes::CANNOT_ASSIGN_ALTER);
            continue;
        }
        else
            zkutil::KeeperMultiException::check(code, ops, responses);

        assert(entries.size() == log_entry_ops_idx.size());
        for (size_t i = 0; i < entries.size(); ++i)
        {
            String log_znode_path = dynamic_cast<const Coordination::CreateResponse &>(*responses[log_entry_ops_idx[i]]).path_created;
            entries[i]->znode_name = log_znode_path.substr(log_znode_path.find_last_of('/') + 1);

            auto drop_range_info = MergeTreePartInfo::fromPartName(entries[i]->new_part_name, format_version);
            getContext()->getMergeList().cancelInPartition(getStorageID(), drop_range_info.partition_id, drop_range_info.max_block);
        }

        return;
    }
    throw Exception(ErrorCodes::CANNOT_ASSIGN_ALTER,
                    "Cannot assign ALTER PARTITION because another ALTER PARTITION query was concurrently executed");
}

StorageReplicatedMergeTree::LogEntryPtr StorageReplicatedMergeTree::dropAllPartsInPartition(
    zkutil::ZooKeeper & zookeeper, const String & partition_id, ContextPtr query_context, bool detach)
{
    Strings partition_ids = {partition_id};
    std::vector<LogEntryPtr> entries;
    dropAllPartsInPartitions(zookeeper, partition_ids, entries, query_context, detach);
    if (entries.empty())
        return {};
    return entries[0];
}

void StorageReplicatedMergeTree::enqueuePartForCheck(const String & part_name, time_t delay_to_check_seconds)
{
    MergeTreePartInfo covering_drop_range;
    if (queue.hasDropRange(MergeTreePartInfo::fromPartName(part_name, format_version), &covering_drop_range))
    {
        LOG_WARNING(log, "Do not enqueue part {} for check because it's covered by DROP_RANGE {} and going to be removed",
                    part_name, covering_drop_range.getPartName());
        return;
    }
    part_check_thread.enqueuePart(part_name, delay_to_check_seconds);
}

CheckResults StorageReplicatedMergeTree::checkData(const ASTPtr & query, ContextPtr local_context)
{
    CheckResults results;
    DataPartsVector data_parts;
    if (const auto & check_query = query->as<ASTCheckQuery &>(); check_query.partition)
    {
        String partition_id = getPartitionIDFromQuery(check_query.partition, local_context);
        data_parts = getVisibleDataPartsVectorInPartition(local_context, partition_id);
    }
    else
        data_parts = getVisibleDataPartsVector(local_context);

    for (auto & part : data_parts)
    {
        try
        {
            results.push_back(part_check_thread.checkPart(part->name));
        }
        catch (const Exception & ex)
        {
            results.emplace_back(part->name, false, "Check of part finished with error: '" + ex.message() + "'");
        }
    }
    return results;
}


bool StorageReplicatedMergeTree::canUseZeroCopyReplication() const
{
    auto settings_ptr = getSettings();
    if (!settings_ptr->allow_remote_fs_zero_copy_replication)
        return false;

    auto disks = getStoragePolicy()->getDisks();
    for (const auto & disk : disks)
    {
        if (disk->supportZeroCopyReplication())
            return true;
    }
    return false;
}

void StorageReplicatedMergeTree::checkBrokenDisks()
{
    auto disks = getStoragePolicy()->getDisks();
    std::unique_ptr<DataPartsVector> parts;

    for (auto disk_it = disks.rbegin(); disk_it != disks.rend(); ++disk_it)
    {
        auto disk_ptr = *disk_it;
        if (disk_ptr->isBroken())
        {
            {
                std::lock_guard lock(last_broken_disks_mutex);
                if (!last_broken_disks.insert(disk_ptr->getName()).second)
                    continue;
            }

            LOG_INFO(log, "Scanning parts to recover on broken disk {} with path {}", disk_ptr->getName(), disk_ptr->getPath());

            if (!parts)
                parts = std::make_unique<DataPartsVector>(getDataPartsVectorForInternalUsage());

            for (auto & part : *parts)
            {
                if (part->getDataPartStorage().getDiskName() == disk_ptr->getName())
                    broken_part_callback(part->name);
            }
            continue;
        }
        else
        {
            {
                std::lock_guard lock(last_broken_disks_mutex);
                if (last_broken_disks.erase(disk_ptr->getName()) > 0)
                    LOG_INFO(
                        log,
                        "Disk {} with path {} is recovered. Exclude it from last_broken_disks",
                        disk_ptr->getName(),
                        disk_ptr->getPath());
            }
        }
    }
}


bool StorageReplicatedMergeTree::canUseAdaptiveGranularity() const
{
    const auto storage_settings_ptr = getSettings();
    return storage_settings_ptr->index_granularity_bytes != 0 &&
        (storage_settings_ptr->enable_mixed_granularity_parts ||
            (!has_non_adaptive_index_granularity_parts && !other_replicas_fixed_granularity));
}


MutationCommands StorageReplicatedMergeTree::getFirstAlterMutationCommandsForPart(const DataPartPtr & part) const
{
    return queue.getFirstAlterMutationCommandsForPart(part);
}


void StorageReplicatedMergeTree::startBackgroundMovesIfNeeded()
{
    if (areBackgroundMovesNeeded())
        background_moves_assignee.start();
}


std::unique_ptr<MergeTreeSettings> StorageReplicatedMergeTree::getDefaultSettings() const
{
    return std::make_unique<MergeTreeSettings>(getContext()->getReplicatedMergeTreeSettings());
}


String StorageReplicatedMergeTree::getTableSharedID() const
{
    std::lock_guard lock(table_shared_id_mutex);

    /// Can happen if table was partially initialized before drop by DatabaseCatalog
    if (table_shared_id == UUIDHelpers::Nil)
    {
        if (has_metadata_in_zookeeper.has_value())
        {
            if (*has_metadata_in_zookeeper)
                createTableSharedID();
            else
                throw Exception(ErrorCodes::TABLE_IS_DROPPED, "Table {} is already dropped", getStorageID().getNameForLogs());
        }
        else
        {
            throw Exception(ErrorCodes::NO_ZOOKEEPER, "No connection to ZooKeeper, cannot get shared table ID for table {}. "
                            "It will be resolve automatically when connection will be established", getStorageID().getNameForLogs());
        }
    }

    return toString(table_shared_id);
}


void StorageReplicatedMergeTree::createTableSharedID() const
{
    LOG_DEBUG(log, "Creating shared ID for table {}", getStorageID().getNameForLogs());
    // can be set by the call to getTableSharedID
    if (table_shared_id != UUIDHelpers::Nil)
    {
        LOG_INFO(log, "Shared ID already set to {}", table_shared_id);
        return;
    }

    /// We may call getTableSharedID when table is shut down. If exception happen, restarting thread will be already turned
    /// off and nobody will reconnect our zookeeper connection. In this case we use zookeeper connection from
    /// context.
    ZooKeeperPtr zookeeper;
    if (shutdown_called.load())
        zookeeper = getZooKeeperIfTableShutDown();
    else
        zookeeper = getZooKeeper();

    String zookeeper_table_id_path = fs::path(zookeeper_path) / "table_shared_id";
    String id;
    if (!zookeeper->tryGet(zookeeper_table_id_path, id))
    {
        LOG_DEBUG(log, "Shared ID for table {} doesn't exist in ZooKeeper on path {}", getStorageID().getNameForLogs(), zookeeper_table_id_path);
        UUID table_id_candidate;
        auto local_storage_id = getStorageID();
        if (local_storage_id.uuid != UUIDHelpers::Nil)
            table_id_candidate = local_storage_id.uuid;
        else
            table_id_candidate = UUIDHelpers::generateV4();

        id = toString(table_id_candidate);
        LOG_DEBUG(log, "Got candidate ID {}, will try to create it in ZooKeeper on path {}", id, zookeeper_table_id_path);

        auto code = zookeeper->tryCreate(zookeeper_table_id_path, id, zkutil::CreateMode::Persistent);
        if (code == Coordination::Error::ZNODEEXISTS)
        { /// Other replica create node early
            id = zookeeper->get(zookeeper_table_id_path);
            LOG_DEBUG(log, "Shared ID on path {} concurrently created, will set ID {}", zookeeper_table_id_path, id);
        }
        else if (code != Coordination::Error::ZOK)
        {
            throw zkutil::KeeperException(code, zookeeper_table_id_path);
        }
    }

    LOG_DEBUG(log, "Initializing table shared ID with {}", id);
    table_shared_id = parseFromString<UUID>(id);
}


std::optional<String> StorageReplicatedMergeTree::tryGetTableSharedIDFromCreateQuery(const IAST & create_query, const ContextPtr & global_context)
{
    auto zk_path = tryExtractZkPathFromCreateQuery(create_query, global_context);
    if (!zk_path)
        return {};

    String zk_name = zkutil::extractZooKeeperName(*zk_path);
    zk_path = zkutil::extractZooKeeperPath(*zk_path, false, nullptr);
    zkutil::ZooKeeperPtr zookeeper = (zk_name == getDefaultZooKeeperName()) ? global_context->getZooKeeper() : global_context->getAuxiliaryZooKeeper(zk_name);

    String id;
    if (!zookeeper->tryGet(fs::path(*zk_path) / "table_shared_id", id))
        return {};

    return id;
}


void StorageReplicatedMergeTree::lockSharedDataTemporary(const String & part_name, const String & part_id, const DiskPtr & disk) const
{
    auto settings = getSettings();

    if (!disk || !disk->supportZeroCopyReplication() || !settings->allow_remote_fs_zero_copy_replication)
        return;

    zkutil::ZooKeeperPtr zookeeper = tryGetZooKeeper();
    if (!zookeeper)
        return;

    String id = part_id;
    boost::replace_all(id, "/", "_");

    Strings zc_zookeeper_paths = getZeroCopyPartPath(*getSettings(), toString(disk->getDataSourceDescription().type), getTableSharedID(),
        part_name, zookeeper_path);

    for (const auto & zc_zookeeper_path : zc_zookeeper_paths)
    {
        String zookeeper_node = fs::path(zc_zookeeper_path) / id / replica_name;

        LOG_TRACE(log, "Set zookeeper temporary ephemeral lock {}", zookeeper_node);
        createZeroCopyLockNode(
            std::make_shared<ZooKeeperWithFaultInjection>(zookeeper), zookeeper_node, zkutil::CreateMode::Ephemeral, false);
    }
}

void StorageReplicatedMergeTree::lockSharedData(
    const IMergeTreeDataPart & part,
    bool replace_existing_lock,
    std::optional<HardlinkedFiles> hardlinked_files) const
{
    auto zookeeper = tryGetZooKeeper();
    if (zookeeper)
        return lockSharedData(part, std::make_shared<ZooKeeperWithFaultInjection>(zookeeper), replace_existing_lock, hardlinked_files);
    else
        return lockSharedData(part, std::make_shared<ZooKeeperWithFaultInjection>(nullptr), replace_existing_lock, hardlinked_files);
}

void StorageReplicatedMergeTree::lockSharedData(
    const IMergeTreeDataPart & part,
    const ZooKeeperWithFaultInjectionPtr & zookeeper,
    bool replace_existing_lock,
    std::optional<HardlinkedFiles> hardlinked_files) const
{
    auto settings = getSettings();

    if (!part.isStoredOnDisk() || !settings->allow_remote_fs_zero_copy_replication)
        return;

    if (!part.getDataPartStorage().supportZeroCopyReplication())
        return;

    if (zookeeper->isNull())
        return;

    String id = part.getUniqueId();
    boost::replace_all(id, "/", "_");

    Strings zc_zookeeper_paths = getZeroCopyPartPath(
        *getSettings(), part.getDataPartStorage().getDiskType(), getTableSharedID(),
        part.name, zookeeper_path);

    String path_to_set_hardlinked_files;
    NameSet hardlinks;

    if (hardlinked_files.has_value() && !hardlinked_files->hardlinks_from_source_part.empty())
    {
        path_to_set_hardlinked_files = getZeroCopyPartPath(
            *getSettings(), part.getDataPartStorage().getDiskType(), hardlinked_files->source_table_shared_id,
            hardlinked_files->source_part_name, zookeeper_path)[0];

        hardlinks = hardlinked_files->hardlinks_from_source_part;
    }

    for (const auto & zc_zookeeper_path : zc_zookeeper_paths)
    {
        String zookeeper_node = fs::path(zc_zookeeper_path) / id / replica_name;

        LOG_TRACE(log, "Set zookeeper persistent lock {}", zookeeper_node);

        createZeroCopyLockNode(
            zookeeper, zookeeper_node, zkutil::CreateMode::Persistent,
            replace_existing_lock, path_to_set_hardlinked_files, hardlinks);
    }
}

std::pair<bool, NameSet>
StorageReplicatedMergeTree::unlockSharedData(const IMergeTreeDataPart & part) const
{
    return unlockSharedData(part, std::make_shared<ZooKeeperWithFaultInjection>(nullptr));
}

std::pair<bool, NameSet>
StorageReplicatedMergeTree::unlockSharedData(const IMergeTreeDataPart & part, const ZooKeeperWithFaultInjectionPtr & zookeeper) const
{
    auto settings = getSettings();
    if (!settings->allow_remote_fs_zero_copy_replication)
        return std::make_pair(true, NameSet{});

    if (!part.isStoredOnDisk())
    {
        LOG_TRACE(log, "Part {} is not stored on disk, blobs can be removed", part.name);
        return std::make_pair(true, NameSet{});
    }

    if (!part.getDataPartStorage().supportZeroCopyReplication())
    {
        LOG_TRACE(log, "Part {} is not stored on zero-copy replicated disk, blobs can be removed", part.name);
        return std::make_pair(true, NameSet{});
    }

    /// If part is temporary refcount file may be absent
    if (part.getDataPartStorage().exists(IMergeTreeDataPart::FILE_FOR_REFERENCES_CHECK))
    {
        auto ref_count = part.getDataPartStorage().getRefCount(IMergeTreeDataPart::FILE_FOR_REFERENCES_CHECK);
        if (ref_count > 0) /// Keep part shard info for frozen backups
        {
            LOG_TRACE(log, "Part {} has more than zero local references ({}), blobs cannot be removed", part.name, ref_count);
            return std::make_pair(false, NameSet{});
        }
        else
        {
            LOG_TRACE(log, "Part {} local references is zero, will check blobs can be removed in zookeeper", part.name);
        }
    }
    else
    {
        LOG_TRACE(log, "Part {} looks temporary, because {} file doesn't exists, blobs can be removed", part.name, IMergeTreeDataPart::FILE_FOR_REFERENCES_CHECK);
        /// Temporary part with some absent file cannot be locked in shared mode
        return std::make_pair(true, NameSet{});
    }

    /// If table was completely dropped (no meta in zookeeper) we can safely remove parts
    if (has_metadata_in_zookeeper.has_value() && !has_metadata_in_zookeeper)
        return std::make_pair(true, NameSet{});

    /// We remove parts during table shutdown. If exception happen, restarting thread will be already turned
    /// off and nobody will reconnect our zookeeper connection. In this case we use zookeeper connection from
    /// context.
    if (shutdown_called.load())
        zookeeper->setKeeper(getZooKeeperIfTableShutDown());
    else
        zookeeper->setKeeper(getZooKeeper());

    /// It can happen that we didn't had the connection to zookeeper during table creation, but actually
    /// table is completely dropped, so we can drop it without any additional checks.
    if (!has_metadata_in_zookeeper.has_value() && !zookeeper->exists(zookeeper_path))
        return std::make_pair(true, NameSet{});

    return unlockSharedDataByID(
        part.getUniqueId(), getTableSharedID(), part.name, replica_name,
        part.getDataPartStorage().getDiskType(), zookeeper, *getSettings(), log, zookeeper_path, format_version);
}

namespace
{

/// What is going on here?
/// Actually we need this code because of flaws in hardlinks tracking. When we create child part during mutation we can hardlink some files from parent part, like
/// all_0_0_0:
///                     a.bin a.mrk2 columns.txt ...
/// all_0_0_0_1:          ^     ^
///                     a.bin a.mrk2 columns.txt
/// So when we deleting all_0_0_0 it doesn't remove blobs for a.bin and a.mrk2 because all_0_0_0_1 use them.
/// But sometimes we need an opposite. When we deleting all_0_0_0_1 it can be non replicated to other replicas, so we are the only owner of this part.
/// In this case when we will drop all_0_0_0_1 we will drop blobs for all_0_0_0. But it will lead to dataloss. For such case we need to check that other replicas
/// still need parent part.
std::pair<bool, NameSet> getParentLockedBlobs(const ZooKeeperWithFaultInjectionPtr & zookeeper_ptr, const std::string & zero_copy_part_path_prefix, const std::string & part_info_str, MergeTreeDataFormatVersion format_version, Poco::Logger * log)
{
    NameSet files_not_to_remove;

    MergeTreePartInfo part_info = MergeTreePartInfo::fromPartName(part_info_str, format_version);
    /// No mutations -- no hardlinks -- no issues
    if (part_info.mutation == 0)
        return {false, files_not_to_remove};

    /// Getting all zero copy parts
    Strings parts_str;
    zookeeper_ptr->tryGetChildren(zero_copy_part_path_prefix, parts_str);

    /// Parsing infos. It's hard to convert info -> string for old-format merge tree
    /// so storing string as is.
    std::vector<std::pair<MergeTreePartInfo, std::string>> parts_infos;
    for (const auto & part_str : parts_str)
    {
        MergeTreePartInfo parent_candidate_info = MergeTreePartInfo::fromPartName(part_str, format_version);
        parts_infos.emplace_back(parent_candidate_info, part_str);
    }

    /// Sort is important. We need to find our closest parent, like:
    /// for part all_0_0_0_64 we can have parents
    /// all_0_0_0_6 < we need the closest parent, not others
    /// all_0_0_0_1
    /// all_0_0_0
    std::sort(parts_infos.begin(), parts_infos.end());

    /// In reverse order to process from bigger to smaller
    for (const auto & [parent_candidate_info, part_candidate_info_str] : parts_infos | std::views::reverse)
    {
        if (parent_candidate_info == part_info)
            continue;

        /// We are mutation child of this parent
        if (part_info.isMutationChildOf(parent_candidate_info))
        {
            LOG_TRACE(log, "Found mutation parent {} for part {}", part_candidate_info_str, part_info_str);
            /// Get hardlinked files
            String files_not_to_remove_str;
            Coordination::Error code;
            zookeeper_ptr->tryGet(fs::path(zero_copy_part_path_prefix) / part_candidate_info_str, files_not_to_remove_str, nullptr, nullptr, &code);
            if (code != Coordination::Error::ZOK)
                LOG_TRACE(log, "Cannot get parent files from ZooKeeper on path ({}), error {}", (fs::path(zero_copy_part_path_prefix) / part_candidate_info_str).string(), errorMessage(code));

            if (!files_not_to_remove_str.empty())
            {
                boost::split(files_not_to_remove, files_not_to_remove_str, boost::is_any_of("\n "));
                LOG_TRACE(log, "Found files not to remove from parent part {}: [{}]", part_candidate_info_str, fmt::join(files_not_to_remove, ", "));
            }

            return {true, files_not_to_remove};
        }
    }
    return {false, files_not_to_remove};
}

}

std::pair<bool, NameSet> StorageReplicatedMergeTree::unlockSharedDataByID(
        String part_id, const String & table_uuid, const String & part_name,
        const String & replica_name_, const std::string & disk_type, const ZooKeeperWithFaultInjectionPtr & zookeeper_ptr, const MergeTreeSettings & settings,
        Poco::Logger * logger, const String & zookeeper_path_old, MergeTreeDataFormatVersion data_format_version)
{
    boost::replace_all(part_id, "/", "_");

    Strings zc_zookeeper_paths = getZeroCopyPartPath(settings, disk_type, table_uuid, part_name, zookeeper_path_old);

    bool part_has_no_more_locks = true;
    NameSet files_not_to_remove;

    for (const auto & zc_zookeeper_path : zc_zookeeper_paths)
    {
        String files_not_to_remove_str;
        zookeeper_ptr->tryGet(zc_zookeeper_path, files_not_to_remove_str);

        files_not_to_remove.clear();
        if (!files_not_to_remove_str.empty())
            boost::split(files_not_to_remove, files_not_to_remove_str, boost::is_any_of("\n "));

        auto [has_parent, parent_not_to_remove] = getParentLockedBlobs(
            zookeeper_ptr, fs::path(zc_zookeeper_path).parent_path(), part_name, data_format_version, logger);
        files_not_to_remove.insert(parent_not_to_remove.begin(), parent_not_to_remove.end());

        String zookeeper_part_uniq_node = fs::path(zc_zookeeper_path) / part_id;

        /// Delete our replica node for part from zookeeper (we are not interested in it anymore)
        String zookeeper_part_replica_node = fs::path(zookeeper_part_uniq_node) / replica_name_;

        LOG_TRACE(logger, "Remove zookeeper lock {} for part {}", zookeeper_part_replica_node, part_name);

        if (auto ec = zookeeper_ptr->tryRemove(zookeeper_part_replica_node); ec != Coordination::Error::ZOK)
        {
            /// Very complex case. It means that lock already doesn't exist when we tried to remove it.
            /// So we don't know are we owner of this part or not. Maybe we just mutated it, renamed on disk and failed to lock in ZK.
            /// But during mutation we can have hardlinks to another part. So it's not Ok to remove blobs of this part if it was mutated.
            if (ec == Coordination::Error::ZNONODE)
            {
                if (has_parent)
                {
                    LOG_INFO(logger, "Lock on path {} for part {} doesn't exist, refuse to remove blobs", zookeeper_part_replica_node, part_name);
                    return {false, {}};
                }
            }
            else
            {
                throw zkutil::KeeperException(ec, zookeeper_part_replica_node);
            }
        }

        /// Check, maybe we were the last replica and can remove part forever
        Strings children;
        zookeeper_ptr->tryGetChildren(zookeeper_part_uniq_node, children);

        if (!children.empty())
        {
            LOG_TRACE(logger, "Found {} ({}) zookeeper locks for {}", children.size(), fmt::join(children, ", "), zookeeper_part_uniq_node);
            part_has_no_more_locks = false;
            continue;
        }
        else
        {
            LOG_TRACE(logger, "No more children left for for {}, will try to remove the whole node", zookeeper_part_uniq_node);
        }

        auto error_code = zookeeper_ptr->tryRemove(zookeeper_part_uniq_node);

        if (error_code == Coordination::Error::ZOK)
        {
            LOG_TRACE(logger, "Removed last parent zookeeper lock {} for part {} with id {}", zookeeper_part_uniq_node, part_name, part_id);
        }
        else if (error_code == Coordination::Error::ZNOTEMPTY)
        {
            LOG_TRACE(logger, "Cannot remove last parent zookeeper lock {} for part {} with id {}, another replica locked part concurrently", zookeeper_part_uniq_node, part_name, part_id);
        }
        else if (error_code == Coordination::Error::ZNONODE)
        {
            LOG_TRACE(logger, "Node with parent zookeeper lock {} for part {} with id {} doesn't exist", zookeeper_part_uniq_node, part_name, part_id);
        }
        else
        {
            throw zkutil::KeeperException(error_code, zookeeper_part_uniq_node);
        }


        /// Even when we have lock with same part name, but with different uniq, we can remove files on S3
        children.clear();
        String zookeeper_part_node = fs::path(zookeeper_part_uniq_node).parent_path();
        zookeeper_ptr->tryGetChildren(zookeeper_part_node, children);

        if (children.empty())
        {
            /// Cleanup after last uniq removing
            error_code = zookeeper_ptr->tryRemove(zookeeper_part_node);

            if (error_code == Coordination::Error::ZOK)
            {
                LOG_TRACE(logger, "Removed last parent zookeeper lock {} for part {} (part is finally unlocked)", zookeeper_part_uniq_node, part_name);
            }
            else if (error_code == Coordination::Error::ZNOTEMPTY)
            {
                LOG_TRACE(logger, "Cannot remove last parent zookeeper lock {} for part {}, another replica locked part concurrently", zookeeper_part_uniq_node, part_name);
            }
            else if (error_code == Coordination::Error::ZNONODE)
            {
                LOG_TRACE(logger, "Node with parent zookeeper lock {} for part {} doesn't exist (part was unlocked before)", zookeeper_part_uniq_node, part_name);
            }
            else
            {
                throw zkutil::KeeperException(error_code, zookeeper_part_uniq_node);
            }
        }
        else
        {
            LOG_TRACE(logger, "Can't remove parent zookeeper lock {} for part {}, because children {} ({}) exists",
                zookeeper_part_node, part_name, children.size(), fmt::join(children, ", "));
        }
    }

    return std::make_pair(part_has_no_more_locks, files_not_to_remove);
}


MutableDataPartStoragePtr StorageReplicatedMergeTree::tryToFetchIfShared(
    const IMergeTreeDataPart & part,
    const DiskPtr & disk,
    const String & path)
{
    const auto settings = getSettings();
    auto data_source_description = disk->getDataSourceDescription();
    if (!(disk->supportZeroCopyReplication() && settings->allow_remote_fs_zero_copy_replication))
        return nullptr;

    String replica = getSharedDataReplica(part, data_source_description.type);

    /// We can't fetch part when none replicas have this part on a same type remote disk
    if (replica.empty())
        return nullptr;

    return executeFetchShared(replica, part.name, disk, path);
}

String StorageReplicatedMergeTree::getSharedDataReplica(
    const IMergeTreeDataPart & part, DataSourceType data_source_type) const
{
    String best_replica;

    zkutil::ZooKeeperPtr zookeeper = tryGetZooKeeper();
    if (!zookeeper)
        return "";

    Strings zc_zookeeper_paths = getZeroCopyPartPath(*getSettings(), toString(data_source_type), getTableSharedID(), part.name,
            zookeeper_path);

    std::set<String> replicas;

    for (const auto & zc_zookeeper_path : zc_zookeeper_paths)
    {
        Strings ids;
        zookeeper->tryGetChildren(zc_zookeeper_path, ids);

        for (const auto & id : ids)
        {
            String zookeeper_part_uniq_node = fs::path(zc_zookeeper_path) / id;
            Strings id_replicas;
            zookeeper->tryGetChildren(zookeeper_part_uniq_node, id_replicas);
            LOG_TRACE(log, "Found zookeeper replicas for {}: {}", zookeeper_part_uniq_node, id_replicas.size());
            replicas.insert(id_replicas.begin(), id_replicas.end());
        }
    }

    LOG_TRACE(log, "Found zookeeper replicas for part {}: {}", part.name, replicas.size());

    Strings active_replicas;

    /// TODO: Move best replica choose in common method (here is the same code as in StorageReplicatedMergeTree::fetchPartition)

    /// Leave only active replicas.
    active_replicas.reserve(replicas.size());

    for (const String & replica : replicas)
        if ((replica != replica_name) && (zookeeper->exists(fs::path(zookeeper_path) / "replicas" / replica / "is_active")))
            active_replicas.push_back(replica);

    LOG_TRACE(log, "Found zookeeper active replicas for part {}: {}", part.name, active_replicas.size());

    if (active_replicas.empty())
        return "";

    /** You must select the best (most relevant) replica.
    * This is a replica with the maximum `log_pointer`, then with the minimum `queue` size.
    * NOTE This is not exactly the best criteria. It does not make sense to download old partitions,
    *  and it would be nice to be able to choose the replica closest by network.
    * NOTE Of course, there are data races here. You can solve it by retrying.
    */
    Int64 max_log_pointer = -1;
    UInt64 min_queue_size = std::numeric_limits<UInt64>::max();

    for (const String & replica : active_replicas)
    {
        String current_replica_path = fs::path(zookeeper_path) / "replicas" / replica;

        String log_pointer_str = zookeeper->get(fs::path(current_replica_path) / "log_pointer");
        Int64 log_pointer = log_pointer_str.empty() ? 0 : parse<UInt64>(log_pointer_str);

        Coordination::Stat stat;
        zookeeper->get(fs::path(current_replica_path) / "queue", &stat);
        size_t queue_size = stat.numChildren;

        if (log_pointer > max_log_pointer
            || (log_pointer == max_log_pointer && queue_size < min_queue_size))
        {
            max_log_pointer = log_pointer;
            min_queue_size = queue_size;
            best_replica = replica;
        }
    }

    return best_replica;
}


Strings StorageReplicatedMergeTree::getZeroCopyPartPath(
    const MergeTreeSettings & settings, const std::string & disk_type, const String & table_uuid,
    const String & part_name, const String & zookeeper_path_old)
{
    Strings res;

    String zero_copy = fmt::format("zero_copy_{}", disk_type);

    String new_path = fs::path(settings.remote_fs_zero_copy_zookeeper_path.toString()) / zero_copy / table_uuid / part_name;
    res.push_back(std::move(new_path));
    if (settings.remote_fs_zero_copy_path_compatible_mode && !zookeeper_path_old.empty())
    { /// Compatibility mode for cluster with old and new versions
        String old_path = fs::path(zookeeper_path_old) / zero_copy / "shared" / part_name;
        res.push_back(std::move(old_path));
    }

    return res;
}

bool StorageReplicatedMergeTree::checkZeroCopyLockExists(const String & part_name, const DiskPtr & disk)
{
    auto path = getZeroCopyPartPath(part_name, disk);
    if (path)
    {
        /// FIXME
        auto lock_path = fs::path(*path) / "part_exclusive_lock";
        if (getZooKeeper()->exists(lock_path))
        {
            return true;
        }
    }

    return false;
}

std::optional<String> StorageReplicatedMergeTree::getZeroCopyPartPath(const String & part_name, const DiskPtr & disk)
{
    if (!disk || !disk->supportZeroCopyReplication())
        return std::nullopt;

    return getZeroCopyPartPath(*getSettings(), toString(disk->getDataSourceDescription().type), getTableSharedID(), part_name, zookeeper_path)[0];
}

bool StorageReplicatedMergeTree::waitZeroCopyLockToDisappear(const ZeroCopyLock & lock, size_t milliseconds_to_wait)
{
    if (lock.isLocked())
        return true;

    if (partial_shutdown_called.load(std::memory_order_relaxed))
        return true;

    auto lock_path = lock.lock->getLockPath();
    zkutil::ZooKeeperPtr zookeeper = tryGetZooKeeper();
    if (!zookeeper)
        return true;

    Stopwatch time_waiting;
    const auto & stop_waiting = [&]()
    {
        bool timeout_exceeded = milliseconds_to_wait < time_waiting.elapsedMilliseconds();
        return partial_shutdown_called.load(std::memory_order_relaxed) || is_readonly.load(std::memory_order_relaxed) || timeout_exceeded;
    };

    return zookeeper->waitForDisappear(lock_path, stop_waiting);
}

std::optional<ZeroCopyLock> StorageReplicatedMergeTree::tryCreateZeroCopyExclusiveLock(const String & part_name, const DiskPtr & disk)
{
    if (!disk || !disk->supportZeroCopyReplication())
        return std::nullopt;

    if (partial_shutdown_called.load(std::memory_order_relaxed) || is_readonly.load(std::memory_order_relaxed))
        return std::nullopt;

    zkutil::ZooKeeperPtr zookeeper = tryGetZooKeeper();
    if (!zookeeper)
        return std::nullopt;

    String zc_zookeeper_path = *getZeroCopyPartPath(part_name, disk);

    /// Just recursively create ancestors for lock
    zookeeper->createAncestors(zc_zookeeper_path);
    zookeeper->createIfNotExists(zc_zookeeper_path, "");

    /// Create actual lock
<<<<<<< HEAD
    ZeroCopyLock lock(zookeeper, zc_zookeeper_path, replica_name);
    lock.lock->tryLock();
    return lock;
=======
    ZeroCopyLock lock(zookeeper, zc_zookeeper_path);
    if (lock.lock->tryLock())
        return lock;
    else
        return std::nullopt;
>>>>>>> 5b6841ee
}

String StorageReplicatedMergeTree::findReplicaHavingPart(
    const String & part_name, const String & zookeeper_path_, zkutil::ZooKeeper::Ptr zookeeper_ptr)
{
    Strings replicas = zookeeper_ptr->getChildren(fs::path(zookeeper_path_) / "replicas");

    /// Select replicas in uniformly random order.
    std::shuffle(replicas.begin(), replicas.end(), thread_local_rng);

    for (const String & replica : replicas)
    {
        if (zookeeper_ptr->exists(fs::path(zookeeper_path_) / "replicas" / replica / "parts" / part_name)
            && zookeeper_ptr->exists(fs::path(zookeeper_path_) / "replicas" / replica / "is_active"))
            return fs::path(zookeeper_path_) / "replicas" / replica;
    }

    return {};
}


bool StorageReplicatedMergeTree::checkIfDetachedPartExists(const String & part_name)
{
    fs::directory_iterator dir_end;
    for (const std::string & path : getDataPaths())
        for (fs::directory_iterator dir_it{fs::path(path) / "detached/"}; dir_it != dir_end; ++dir_it)
            if (dir_it->path().filename().string() == part_name)
                return true;
    return false;
}


bool StorageReplicatedMergeTree::checkIfDetachedPartitionExists(const String & partition_name)
{
    fs::directory_iterator dir_end;

    for (const std::string & path : getDataPaths())
    {
        for (fs::directory_iterator dir_it{fs::path(path) / "detached/"}; dir_it != dir_end; ++dir_it)
        {
            const String file_name = dir_it->path().filename().string();
            auto part_info = MergeTreePartInfo::tryParsePartName(file_name, format_version);

            if (part_info && part_info->partition_id == partition_name)
                return true;
        }
    }
    return false;
}


bool StorageReplicatedMergeTree::createEmptyPartInsteadOfLost(zkutil::ZooKeeperPtr zookeeper, const String & lost_part_name)
{
    LOG_INFO(log, "Going to replace lost part {} with empty part", lost_part_name);

    auto new_part_info = MergeTreePartInfo::fromPartName(lost_part_name, format_version);

    auto metadata_snapshot = getInMemoryMetadataPtr();

    MergeTreePartition partition;
    {
        DataPartsLock lock = lockParts();

        auto parts_in_partition = getDataPartsPartitionRange(new_part_info.partition_id);
        if (!parts_in_partition.empty())
        {
            partition = (*parts_in_partition.begin())->partition;
        }
        else if (auto parsed_partition = MergeTreePartition::tryParseValueFromID(
                     new_part_info.partition_id,
                     metadata_snapshot->getPartitionKey().sample_block))
        {
            partition = MergeTreePartition(*parsed_partition);
        }
        else
        {
            LOG_WARNING(log, "Empty part {} is not created instead of lost part because there are no parts in partition {} (it's empty), "
                             "resolve this manually using DROP/DETACH PARTITION.", lost_part_name, new_part_info.partition_id);
            return false;
        }
    }

    MergeTreeData::MutableDataPartPtr new_data_part = createEmptyPart(new_part_info, partition, lost_part_name, NO_TRANSACTION_PTR);
    new_data_part->name = lost_part_name;

    try
    {
        MergeTreeData::Transaction transaction(*this, NO_TRANSACTION_RAW);
        auto replaced_parts = renameTempPartAndReplace(new_data_part, transaction);

        if (!replaced_parts.empty())
        {
            Strings part_names;
            for (const auto & part : replaced_parts)
                part_names.emplace_back(part->name);

            /// Why this exception is not a LOGICAL_ERROR? Because it's possible
            /// to have some source parts for the lost part if replica currently
            /// cloning from another replica, but source replica lost covering
            /// part and finished MERGE_PARTS before clone. It's an extremely
            /// rare case and it's unclear how to resolve it better. Eventually
            /// source replica will replace lost part with empty part and we
            /// will fetch this empty part instead of our source parts. This
            /// will make replicas consistent, but some data will be lost.
            throw Exception(ErrorCodes::INCORRECT_DATA, "Tried to create empty part {}, but it replaces existing parts {}.", lost_part_name, fmt::join(part_names, ", "));
        }

        lockSharedData(*new_data_part, false, {});

        while (true)
        {
            /// We should be careful when creating an empty part, because we are not sure that this part is still needed.
            /// For example, it's possible that part (or partition) was dropped (or replaced) concurrently.
            /// We can enqueue part for check from DataPartExchange or SelectProcessor
            /// and it's hard to synchronize it with ReplicatedMergeTreeQueue and PartCheckThread...
            /// But at least we can ignore parts that are definitely not needed according to virtual parts and drop ranges.
            auto pred = queue.getMergePredicate(zookeeper, PartitionIdsHint{new_part_info.partition_id});
            String covering_virtual = pred.getCoveringVirtualPart(lost_part_name);
            if (covering_virtual.empty())
            {
                LOG_WARNING(log, "Will not create empty part instead of lost {}, because there's no covering part in replication queue", lost_part_name);
                return false;
            }
            if (pred.hasDropRange(MergeTreePartInfo::fromPartName(covering_virtual, format_version)))
            {
                LOG_WARNING(log, "Will not create empty part instead of lost {}, because it's covered by DROP_RANGE", lost_part_name);
                return false;
            }

            Coordination::Requests ops;
            Coordination::Stat replicas_stat;
            auto replicas_path = fs::path(zookeeper_path) / "replicas";
            Strings replicas = zookeeper->getChildren(replicas_path, &replicas_stat);

            ops.emplace_back(zkutil::makeCheckRequest(zookeeper_path + "/log", pred.getVersion()));

            /// In rare cases new replica can appear during check
            ops.emplace_back(zkutil::makeCheckRequest(replicas_path, replicas_stat.version));

            for (const String & replica : replicas)
            {
                String current_part_path = fs::path(zookeeper_path) / "replicas" / replica / "parts" / lost_part_name;

                /// We must be sure that this part doesn't exist on other replicas
                if (!zookeeper->exists(current_part_path))
                {
                    ops.emplace_back(zkutil::makeCreateRequest(current_part_path, "", zkutil::CreateMode::Persistent));
                    ops.emplace_back(zkutil::makeRemoveRequest(current_part_path, -1));
                }
                else
                {
                    throw Exception(ErrorCodes::DUPLICATE_DATA_PART, "Part {} already exists on replica {} on path {}", lost_part_name, replica, current_part_path);
                }
            }

            getCommitPartOps(ops, new_data_part);

            Coordination::Responses responses;
            if (auto code = zookeeper->tryMulti(ops, responses); code == Coordination::Error::ZOK)
            {
                transaction.commit();
                break;
            }
            else if (code == Coordination::Error::ZBADVERSION)
            {
                LOG_INFO(log, "Looks like log was updated or new replica appeared while creating new empty part, will retry");
            }
            else
            {
                zkutil::KeeperMultiException::check(code, ops, responses);
            }
        }
    }
    catch (const Exception & ex)
    {
        LOG_WARNING(log, "Cannot commit empty part {} with error {}", lost_part_name, ex.displayText());
        return false;
    }

    LOG_INFO(log, "Created empty part {} instead of lost part", lost_part_name);

    return true;
}


void StorageReplicatedMergeTree::createZeroCopyLockNode(
    const ZooKeeperWithFaultInjectionPtr & zookeeper, const String & zookeeper_node, int32_t mode,
    bool replace_existing_lock, const String & path_to_set_hardlinked_files, const NameSet & hardlinked_files)
{
    /// In rare case other replica can remove path between createAncestors and createIfNotExists
    /// So we make up to 5 attempts

    bool created = false;
    for (int attempts = 5; attempts > 0; --attempts)
    {
        try
        {
            /// Ephemeral locks can be created only when we fetch shared data.
            /// So it never require to create ancestors. If we create them
            /// race condition with source replica drop is possible.
            if (mode == zkutil::CreateMode::Persistent)
                zookeeper->createAncestors(zookeeper_node);

            if (replace_existing_lock && zookeeper->exists(zookeeper_node))
            {
                Coordination::Requests ops;
                ops.emplace_back(zkutil::makeRemoveRequest(zookeeper_node, -1));
                ops.emplace_back(zkutil::makeCreateRequest(zookeeper_node, "", mode));
                if (!path_to_set_hardlinked_files.empty() && !hardlinked_files.empty())
                {
                    std::string data = boost::algorithm::join(hardlinked_files, "\n");
                    /// List of files used to detect hardlinks. path_to_set_hardlinked_files --
                    /// is a path to source part zero copy node. During part removal hardlinked
                    /// files will be left for source part.
                    ops.emplace_back(zkutil::makeSetRequest(path_to_set_hardlinked_files, data, -1));
                }
                Coordination::Responses responses;
                auto error = zookeeper->tryMulti(ops, responses);
                if (error == Coordination::Error::ZOK)
                {
                    created = true;
                    break;
                }
                else if (error == Coordination::Error::ZNONODE && mode != zkutil::CreateMode::Persistent)
                {
                    throw Exception(ErrorCodes::NOT_FOUND_NODE, "Cannot create ephemeral zero copy lock {} because part was unlocked from zookeeper", zookeeper_node);
                }
            }
            else
            {
                Coordination::Requests ops;
                if (!path_to_set_hardlinked_files.empty() && !hardlinked_files.empty())
                {
                    std::string data = boost::algorithm::join(hardlinked_files, "\n");
                    /// List of files used to detect hardlinks. path_to_set_hardlinked_files --
                    /// is a path to source part zero copy node. During part removal hardlinked
                    /// files will be left for source part.
                    ops.emplace_back(zkutil::makeSetRequest(path_to_set_hardlinked_files, data, -1));
                }
                ops.emplace_back(zkutil::makeCreateRequest(zookeeper_node, "", mode));

                Coordination::Responses responses;
                auto error = zookeeper->tryMulti(ops, responses);
                if (error == Coordination::Error::ZOK || error == Coordination::Error::ZNODEEXISTS)
                {
                    created = true;
                    break;
                }
                else if (error == Coordination::Error::ZNONODE && mode != zkutil::CreateMode::Persistent)
                {
                    /// Ephemeral locks used during fetches so if parent node was removed we cannot do anything
                    throw Exception(ErrorCodes::NOT_FOUND_NODE, "Cannot create ephemeral zero copy lock {} because part was unlocked from zookeeper", zookeeper_node);
                }
            }
        }
        catch (const zkutil::KeeperException & e)
        {
            if (e.code == Coordination::Error::ZNONODE)
                continue;

            throw;
        }
    }

    if (!created)
    {
        String mode_str = mode == zkutil::CreateMode::Persistent ? "persistent" : "ephemeral";
        throw Exception(ErrorCodes::NOT_FOUND_NODE, "Cannot create {} zero copy lock {} because part was unlocked from zookeeper", mode_str, zookeeper_node);
    }
}

bool StorageReplicatedMergeTree::removeDetachedPart(DiskPtr disk, const String & path, const String & part_name)
{
    if (disk->supportZeroCopyReplication())
    {
        String table_id = getTableSharedID();
        return removeSharedDetachedPart(disk, path, part_name, table_id, replica_name, zookeeper_path, getContext(), current_zookeeper);
    }

    disk->removeRecursive(path);

    return false;
}


bool StorageReplicatedMergeTree::removeSharedDetachedPart(DiskPtr disk, const String & path, const String & part_name, const String & table_uuid,
    const String & detached_replica_name, const String & detached_zookeeper_path, const ContextPtr & local_context, const zkutil::ZooKeeperPtr & zookeeper)
{
    bool keep_shared = false;

    NameSet files_not_to_remove;

    fs::path checksums = fs::path(path) / IMergeTreeDataPart::FILE_FOR_REFERENCES_CHECK;
    if (disk->exists(checksums))
    {
        if (disk->getRefCount(checksums) == 0)
        {
            String id = disk->getUniqueId(checksums);
            bool can_remove = false;
            std::tie(can_remove, files_not_to_remove) = StorageReplicatedMergeTree::unlockSharedDataByID(
                id, table_uuid, part_name,
                detached_replica_name,
                toString(disk->getDataSourceDescription().type),
                std::make_shared<ZooKeeperWithFaultInjection>(zookeeper), local_context->getReplicatedMergeTreeSettings(),
                &Poco::Logger::get("StorageReplicatedMergeTree"),
                detached_zookeeper_path,
                MERGE_TREE_DATA_MIN_FORMAT_VERSION_WITH_CUSTOM_PARTITIONING);

            keep_shared = !can_remove;
        }
        else
            keep_shared = true;
    }

    disk->removeSharedRecursive(path, keep_shared, files_not_to_remove);

    return keep_shared;
}


void StorageReplicatedMergeTree::createAndStoreFreezeMetadata(DiskPtr disk, DataPartPtr, String backup_part_path) const
{
    if (disk->supportZeroCopyReplication())
    {
        FreezeMetaData meta;
        meta.fill(*this);
        meta.save(disk, backup_part_path);
    }
}


void StorageReplicatedMergeTree::adjustCreateQueryForBackup(ASTPtr & create_query) const
{
    /// Adjust the create query using values from ZooKeeper.
    auto zookeeper = getZooKeeper();
    auto columns_from_entry = ColumnsDescription::parse(zookeeper->get(fs::path(zookeeper_path) / "columns"));
    auto metadata_from_entry = ReplicatedMergeTreeTableMetadata::parse(zookeeper->get(fs::path(zookeeper_path) / "metadata"));

    auto current_metadata = getInMemoryMetadataPtr();
    auto metadata_diff = ReplicatedMergeTreeTableMetadata(*this, current_metadata).checkAndFindDiff(metadata_from_entry, current_metadata->getColumns(), getContext());
    auto adjusted_metadata = metadata_diff.getNewMetadata(columns_from_entry, getContext(), *current_metadata);
    applyMetadataChangesToCreateQuery(create_query, adjusted_metadata);

    /// Check that tryGetTableSharedIDFromCreateQuery() works for this storage.
    if (tryGetTableSharedIDFromCreateQuery(*create_query, getContext()) != getTableSharedID())
        throw Exception(ErrorCodes::LOGICAL_ERROR, "Table {} has its shared ID to be different from one from the create query");
}

void StorageReplicatedMergeTree::backupData(
    BackupEntriesCollector & backup_entries_collector, const String & data_path_in_backup, const std::optional<ASTs> & partitions)
{
    /// First we generate backup entries in the same way as an ordinary MergeTree does.
    /// But then we don't add them to the BackupEntriesCollector right away,
    /// because we need to coordinate them with other replicas (other replicas can have better parts).
    auto local_context = backup_entries_collector.getContext();

    DataPartsVector data_parts;
    if (partitions)
        data_parts = getVisibleDataPartsVectorInPartitions(local_context, getPartitionIDsFromQuery(*partitions, local_context));
    else
        data_parts = getVisibleDataPartsVector(local_context);

    auto backup_entries = backupParts(data_parts, /* data_path_in_backup */ "", local_context);

    auto coordination = backup_entries_collector.getBackupCoordination();
    String shared_id = getTableSharedID();
    coordination->addReplicatedDataPath(shared_id, data_path_in_backup);

    std::unordered_map<String, SipHash> part_names_with_hashes_calculating;
    for (auto & [relative_path, backup_entry] : backup_entries)
    {
        size_t slash_pos = relative_path.find('/');
        if (slash_pos != String::npos)
        {
            String part_name = relative_path.substr(0, slash_pos);
            if (MergeTreePartInfo::tryParsePartName(part_name, MERGE_TREE_DATA_MIN_FORMAT_VERSION_WITH_CUSTOM_PARTITIONING))
            {
                auto & hash = part_names_with_hashes_calculating[part_name];
                if (relative_path.ends_with(".bin"))
                {
                    auto checksum = backup_entry->getChecksum();
                    hash.update(relative_path);
                    hash.update(backup_entry->getSize());
                    hash.update(*checksum);
                }
                continue;
            }
        }
        /// Not a part name, probably error.
        throw Exception(ErrorCodes::LOGICAL_ERROR, "{} doesn't follow the format <part_name>/<path>", quoteString(relative_path));
    }

    std::vector<IBackupCoordination::PartNameAndChecksum> part_names_with_hashes;
    part_names_with_hashes.reserve(part_names_with_hashes_calculating.size());
    for (auto & [part_name, hash] : part_names_with_hashes_calculating)
    {
        UInt128 checksum;
        hash.get128(checksum);
        auto & part_name_with_hash = part_names_with_hashes.emplace_back();
        part_name_with_hash.part_name = part_name;
        part_name_with_hash.checksum = checksum;
    }

    /// Send our list of part names to the coordination (to compare with other replicas).
    coordination->addReplicatedPartNames(shared_id, getStorageID().getFullTableName(), getReplicaName(), part_names_with_hashes);

    /// Send a list of mutations to the coordination too (we need to find the mutations which are not finished for added part names).
    {
        std::vector<IBackupCoordination::MutationInfo> mutation_infos;
        auto zookeeper = getZooKeeper();
        Strings mutation_ids = zookeeper->getChildren(fs::path(zookeeper_path) / "mutations");
        mutation_infos.reserve(mutation_ids.size());
        for (const auto & mutation_id : mutation_ids)
        {
            mutation_infos.emplace_back(
                IBackupCoordination::MutationInfo{mutation_id, zookeeper->get(fs::path(zookeeper_path) / "mutations" / mutation_id)});
        }
        coordination->addReplicatedMutations(shared_id, getStorageID().getFullTableName(), getReplicaName(), mutation_infos);
    }

    /// This task will be executed after all replicas have collected their parts and the coordination is ready to
    /// give us the final list of parts to add to the BackupEntriesCollector.
    auto post_collecting_task = [shared_id,
                                 replica_name = getReplicaName(),
                                 coordination,
                                 backup_entries = std::move(backup_entries),
                                 &backup_entries_collector]()
    {
        Strings data_paths = coordination->getReplicatedDataPaths(shared_id);
        std::vector<fs::path> data_paths_fs;
        data_paths_fs.reserve(data_paths.size());
        for (const auto & data_path : data_paths)
            data_paths_fs.push_back(data_path);

        Strings part_names = coordination->getReplicatedPartNames(shared_id, replica_name);
        std::unordered_set<std::string_view> part_names_set{part_names.begin(), part_names.end()};

        for (const auto & [relative_path, backup_entry] : backup_entries)
        {
            size_t slash_pos = relative_path.find('/');
            String part_name = relative_path.substr(0, slash_pos);
            if (!part_names_set.contains(part_name))
                continue;
            for (const auto & data_path : data_paths_fs)
                backup_entries_collector.addBackupEntry(data_path / relative_path, backup_entry);
        }

        auto mutation_infos = coordination->getReplicatedMutations(shared_id, replica_name);
        for (const auto & mutation_info : mutation_infos)
        {
            auto backup_entry = ReplicatedMergeTreeMutationEntry::parse(mutation_info.entry, mutation_info.id).backup();
            for (const auto & data_path : data_paths_fs)
                backup_entries_collector.addBackupEntry(data_path / "mutations" / (mutation_info.id + ".txt"), backup_entry);
        }
    };

    backup_entries_collector.addPostTask(post_collecting_task);
}

void StorageReplicatedMergeTree::restoreDataFromBackup(RestorerFromBackup & restorer, const String & data_path_in_backup, const std::optional<ASTs> & partitions)
{
    String full_zk_path = getZooKeeperName() + getZooKeeperPath();
    if (!restorer.getRestoreCoordination()->acquireInsertingDataIntoReplicatedTable(full_zk_path))
    {
        /// Other replica is already restoring the data of this table.
        /// We'll get them later due to replication, it's not necessary to read it from the backup.
        return;
    }

    if (!restorer.isNonEmptyTableAllowed())
    {
        bool empty = !getTotalActiveSizeInBytes();
        if (empty)
        {
            /// New parts could be in the replication queue but not fetched yet.
            /// In that case we consider the table as not empty.
            StorageReplicatedMergeTree::Status status;
            getStatus(status, /* with_zk_fields = */ false);
            if (status.queue.inserts_in_queue)
                empty = false;
        }
        auto backup = restorer.getBackup();
        if (!empty && backup->hasFiles(data_path_in_backup))
            restorer.throwTableIsNotEmpty(getStorageID());
    }

    restorePartsFromBackup(restorer, data_path_in_backup, partitions);
}

void StorageReplicatedMergeTree::attachRestoredParts(MutableDataPartsVector && parts)
{
    auto metadata_snapshot = getInMemoryMetadataPtr();
    auto sink = std::make_shared<ReplicatedMergeTreeSink>(*this, metadata_snapshot, 0, 0, 0, false, false, false,  getContext(), /*is_attach*/true);
    for (auto part : parts)
        sink->writeExistingPart(part);
}

template std::optional<EphemeralLockInZooKeeper> StorageReplicatedMergeTree::allocateBlockNumber<String>(
    const String & partition_id,
    const ZooKeeperWithFaultInjectionPtr & zookeeper,
    const String & zookeeper_block_id_path,
    const String & zookeeper_path_prefix) const;

template std::optional<EphemeralLockInZooKeeper> StorageReplicatedMergeTree::allocateBlockNumber<std::vector<String>>(
    const String & partition_id,
    const ZooKeeperWithFaultInjectionPtr & zookeeper,
    const std::vector<String> & zookeeper_block_id_path,
    const String & zookeeper_path_prefix) const;

#if 0
PartsTemporaryRename renamed_parts(*this, "detached/");
MutableDataPartsVector loaded_parts = tryLoadPartsToAttach(partition, attach_part, query_context, renamed_parts);

/// TODO Allow to use quorum here.
ReplicatedMergeTreeSink output(*this, metadata_snapshot, 0, 0, 0, false, false, query_context,
    /*is_attach*/true);

for (size_t i = 0; i < loaded_parts.size(); ++i)
{
    const String old_name = loaded_parts[i]->name;

    output.writeExistingPart(loaded_parts[i]);

    renamed_parts.old_and_new_names[i].old_name.clear();

    LOG_DEBUG(log, "Attached part {} as {}", old_name, loaded_parts[i]->name);

    results.push_back(PartitionCommandResultInfo{
        .partition_id = loaded_parts[i]->info.partition_id,
        .part_name = loaded_parts[i]->name,
        .old_part_name = old_name,
    });
}
#endif

}<|MERGE_RESOLUTION|>--- conflicted
+++ resolved
@@ -8290,17 +8290,9 @@
     zookeeper->createIfNotExists(zc_zookeeper_path, "");
 
     /// Create actual lock
-<<<<<<< HEAD
     ZeroCopyLock lock(zookeeper, zc_zookeeper_path, replica_name);
     lock.lock->tryLock();
     return lock;
-=======
-    ZeroCopyLock lock(zookeeper, zc_zookeeper_path);
-    if (lock.lock->tryLock())
-        return lock;
-    else
-        return std::nullopt;
->>>>>>> 5b6841ee
 }
 
 String StorageReplicatedMergeTree::findReplicaHavingPart(
