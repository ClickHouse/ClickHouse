--- conflicted
+++ resolved
@@ -2598,7 +2598,8 @@
             LOG_DEBUG(log, "Part {} is not found on remote replicas", part_desc->new_part_name);
 
             /// Fallback to covering part
-            replica = findReplicaHavingCoveringPartImplLowLevel(&entry, part_desc->new_part_name, found_part_name, true);
+            auto replicas = getAllReplicasInPath(getZooKeeperPath()).all_replicas;
+            replica = findReplicaHavingCoveringPartImplLowLevel(replicas, &entry, part_desc->new_part_name, found_part_name, true);
 
             if (replica.empty())
             {
@@ -4418,10 +4419,10 @@
 String StorageReplicatedMergeTree::findReplicaHavingCoveringPart(const std::span<String> & replicas, LogEntry & entry, bool active)
 {
     String dummy;
-    return findReplicaHavingCoveringPartImplLowLevel(&entry, entry.new_part_name, dummy, active);
-}
-
-String StorageReplicatedMergeTree::findReplicaHavingCoveringPartImplLowLevel(LogEntry * entry, const String & part_name, String & found_part_name, bool active)
+    return findReplicaHavingCoveringPartImplLowLevel(replicas, &entry, entry.new_part_name, dummy, active);
+}
+
+String StorageReplicatedMergeTree::findReplicaHavingCoveringPartImplLowLevel(const std::span<String> & replicas, LogEntry * entry, const String & part_name, String & found_part_name, bool active)
 {
     auto zookeeper = getZooKeeper();
 
@@ -4479,44 +4480,9 @@
 bool StorageReplicatedMergeTree::findReplicaHavingCoveringPart(
     const String & part_name, bool active)
 {
-<<<<<<< HEAD
-
-    auto zookeeper = getZooKeeper();
-    Strings replicas = zookeeper->getChildren(fs::path(zookeeper_path) / "replicas");
-
-    String largest_part_found;
-    String largest_replica_found;
-
-    for (const String & replica : replicas)
-    {
-        if (replica == replica_name)
-            continue;
-
-        if (active && !zookeeper->exists(fs::path(zookeeper_path) / "replicas" / replica / "is_active"))
-            continue;
-
-        Strings parts = zookeeper->getChildren(fs::path(zookeeper_path) / "replicas" / replica / "parts");
-        for (const String & part_on_replica : parts)
-        {
-            if (part_on_replica == part_name
-                || MergeTreePartInfo::contains(part_on_replica, part_name, format_version))
-            {
-                if (largest_part_found.empty()
-                    || MergeTreePartInfo::contains(part_on_replica, largest_part_found, format_version))
-                {
-                    largest_part_found = part_on_replica;
-                    largest_replica_found = replica;
-                }
-            }
-        }
-    }
-
-    found_part_name = largest_part_found;
-    return largest_replica_found;
-=======
     String dummy;
-    return !findReplicaHavingCoveringPartImplLowLevel(/* entry */ nullptr, part_name, dummy, active).empty();
->>>>>>> 61b112e2
+    auto replicas = getAllReplicasInPath(getZooKeeperPath()).all_replicas;
+    return !findReplicaHavingCoveringPartImplLowLevel(replicas, /* entry */ nullptr, part_name, dummy, active).empty();
 }
 
 
