#include <Core/Defines.h>

#include <cstddef>
#include <ranges>
#include "Common/hex.h"
#include <Common/Macros.h>
#include <Common/StringUtils/StringUtils.h>
#include <Common/ZooKeeper/KeeperException.h>
#include <Common/ZooKeeper/Types.h>
#include <Common/escapeForFileName.h>
#include <Common/formatReadable.h>
#include <Common/thread_local_rng.h>
#include <Common/typeid_cast.h>
#include <Storages/MergeTree/DataPartStorageOnDiskFull.h>

#include <Disks/ObjectStorages/IMetadataStorage.h>

#include <base/sort.h>

#include <Storages/AlterCommands.h>
#include <Storages/PartitionCommands.h>
#include <Storages/ColumnsDescription.h>
#include <Storages/StorageReplicatedMergeTree.h>
#include <Storages/MergeTree/IMergeTreeDataPart.h>
#include <Storages/MergeTree/MergeList.h>
#include <Storages/MergeTree/MergeTreeBackgroundExecutor.h>
#include <Storages/MergeTree/MergedBlockOutputStream.h>
#include <Storages/MergeTree/PinnedPartUUIDs.h>
#include <Storages/MergeTree/ReplicatedMergeTreeAttachThread.h>
#include <Storages/MergeTree/ReplicatedMergeTreeTableMetadata.h>
#include <Storages/MergeTree/ReplicatedMergeTreeSink.h>
#include <Storages/MergeTree/ReplicatedMergeTreeQuorumEntry.h>
#include <Storages/MergeTree/ReplicatedMergeTreeMutationEntry.h>
#include <Storages/MergeTree/ReplicatedMergeTreeAddress.h>
#include <Storages/MergeTree/ReplicatedMergeTreeQuorumAddedParts.h>
#include <Storages/MergeTree/ReplicatedMergeTreePartHeader.h>
#include <Storages/MergeTree/MergeFromLogEntryTask.h>
#include <Storages/MergeTree/MutateFromLogEntryTask.h>
#include <Storages/VirtualColumnUtils.h>
#include <Storages/MergeTree/MergeTreeReaderCompact.h>
#include <Storages/MergeTree/LeaderElection.h>
#include <Storages/MergeTree/ZeroCopyLock.h>
#include <Storages/MergeTree/extractZkPathFromCreateQuery.h>
#include <Storages/Freeze.h>

#include <Databases/DatabaseOnDisk.h>
#include <Databases/DatabaseReplicated.h>

#include <Parsers/formatAST.h>
#include <Parsers/parseQuery.h>
#include <Parsers/ASTInsertQuery.h>
#include <Parsers/ASTDropQuery.h>
#include <Parsers/ASTFunction.h>
#include <Parsers/ASTOptimizeQuery.h>
#include <Parsers/ASTPartition.h>
#include <Parsers/ASTLiteral.h>
#include <Parsers/ASTSelectWithUnionQuery.h>
#include <Parsers/queryToString.h>
#include <Parsers/ASTCheckQuery.h>
#include <Parsers/ExpressionListParsers.h>

#include <Processors/QueryPlan/QueryPlan.h>
#include <Processors/Sources/RemoteSource.h>
#include <Processors/QueryPlan/BuildQueryPipelineSettings.h>
#include <Processors/QueryPlan/Optimizations/QueryPlanOptimizationSettings.h>
#include <Processors/QueryPlan/ReadFromPreparedSource.h>
#include <Processors/Sinks/EmptySink.h>

#include <IO/ReadBufferFromString.h>
#include <IO/Operators.h>
#include <IO/ConnectionTimeouts.h>
#include <IO/ConnectionTimeoutsContext.h>

#include <Interpreters/InterpreterAlterQuery.h>
#include <Interpreters/PartLog.h>
#include <Interpreters/Context.h>
#include <Interpreters/DDLTask.h>
#include <Interpreters/InterserverCredentials.h>
#include <Interpreters/SelectQueryOptions.h>
#include <Interpreters/InterpreterSelectQuery.h>
#include <Interpreters/JoinedTables.h>

#include <Backups/BackupEntriesCollector.h>
#include <Backups/IBackup.h>
#include <Backups/IBackupCoordination.h>
#include <Backups/IBackupEntry.h>
#include <Backups/IRestoreCoordination.h>
#include <Backups/RestorerFromBackup.h>

#include <Poco/DirectoryIterator.h>

#include <base/scope_guard.h>
#include <Common/scope_guard_safe.h>
#include <Storages/MergeTree/AsyncBlockIDsCache.h>

#include <boost/algorithm/string/join.hpp>
#include <boost/algorithm/string/replace.hpp>
#include <boost/algorithm/string.hpp>

#include <algorithm>
#include <ctime>
#include <filesystem>
#include <iterator>
#include <numeric>
#include <thread>
#include <future>


namespace fs = std::filesystem;

namespace ProfileEvents
{
    extern const Event ReplicatedPartFailedFetches;
    extern const Event ReplicatedPartFetchesOfMerged;
    extern const Event ObsoleteReplicatedParts;
    extern const Event ReplicatedPartFetches;
    extern const Event CreatedLogEntryForMerge;
    extern const Event NotCreatedLogEntryForMerge;
    extern const Event CreatedLogEntryForMutation;
    extern const Event NotCreatedLogEntryForMutation;
    extern const Event ReplicaPartialShutdown;
}

namespace CurrentMetrics
{
    extern const Metric BackgroundFetchesPoolTask;
}

namespace DB
{

namespace ErrorCodes
{
    extern const int CANNOT_READ_ALL_DATA;
    extern const int NOT_IMPLEMENTED;
    extern const int NO_ZOOKEEPER;
    extern const int INCORRECT_DATA;
    extern const int INCOMPATIBLE_COLUMNS;
    extern const int REPLICA_ALREADY_EXISTS;
    extern const int NO_REPLICA_HAS_PART;
    extern const int LOGICAL_ERROR;
    extern const int TOO_MANY_UNEXPECTED_DATA_PARTS;
    extern const int ABORTED;
    extern const int REPLICA_IS_NOT_IN_QUORUM;
    extern const int TABLE_IS_READ_ONLY;
    extern const int NOT_FOUND_NODE;
    extern const int NO_ACTIVE_REPLICAS;
    extern const int NOT_A_LEADER;
    extern const int TABLE_WAS_NOT_DROPPED;
    extern const int PARTITION_ALREADY_EXISTS;
    extern const int TOO_MANY_RETRIES_TO_FETCH_PARTS;
    extern const int RECEIVED_ERROR_FROM_REMOTE_IO_SERVER;
    extern const int PARTITION_DOESNT_EXIST;
    extern const int UNFINISHED;
    extern const int RECEIVED_ERROR_TOO_MANY_REQUESTS;
    extern const int PART_IS_TEMPORARILY_LOCKED;
    extern const int CANNOT_ASSIGN_OPTIMIZE;
    extern const int ALL_REPLICAS_LOST;
    extern const int REPLICA_STATUS_CHANGED;
    extern const int CANNOT_ASSIGN_ALTER;
    extern const int DIRECTORY_ALREADY_EXISTS;
    extern const int ILLEGAL_TYPE_OF_ARGUMENT;
    extern const int UNKNOWN_POLICY;
    extern const int NO_SUCH_DATA_PART;
    extern const int INTERSERVER_SCHEME_DOESNT_MATCH;
    extern const int DUPLICATE_DATA_PART;
    extern const int BAD_ARGUMENTS;
    extern const int CONCURRENT_ACCESS_NOT_SUPPORTED;
    extern const int CHECKSUM_DOESNT_MATCH;
    extern const int NOT_INITIALIZED;
    extern const int TOO_LARGE_DISTRIBUTED_DEPTH;
}

namespace ActionLocks
{
    extern const StorageActionBlockType PartsMerge;
    extern const StorageActionBlockType PartsFetch;
    extern const StorageActionBlockType PartsSend;
    extern const StorageActionBlockType ReplicationQueue;
    extern const StorageActionBlockType PartsTTLMerge;
    extern const StorageActionBlockType PartsMove;
}


static const auto QUEUE_UPDATE_ERROR_SLEEP_MS        = 1 * 1000;
static const auto MUTATIONS_FINALIZING_SLEEP_MS      = 1 * 1000;
static const auto MUTATIONS_FINALIZING_IDLE_SLEEP_MS = 5 * 1000;
const String StorageReplicatedMergeTree::default_zookeeper_name = "default";

void StorageReplicatedMergeTree::setZooKeeper()
{
    /// Every ReplicatedMergeTree table is using only one ZooKeeper session.
    /// But if several ReplicatedMergeTree tables are using different
    /// ZooKeeper sessions, some queries like ATTACH PARTITION FROM may have
    /// strange effects. So we always use only one session for all tables.
    /// (excluding auxiliary zookeepers)

    std::lock_guard lock(current_zookeeper_mutex);
    if (zookeeper_name == default_zookeeper_name)
    {
        current_zookeeper = getContext()->getZooKeeper();
    }
    else
    {
        current_zookeeper = getContext()->getAuxiliaryZooKeeper(zookeeper_name);
    }
}

zkutil::ZooKeeperPtr StorageReplicatedMergeTree::tryGetZooKeeper() const
{
    std::lock_guard lock(current_zookeeper_mutex);
    return current_zookeeper;
}

zkutil::ZooKeeperPtr StorageReplicatedMergeTree::getZooKeeper() const
{
    auto res = tryGetZooKeeper();
    if (!res)
        throw Exception(ErrorCodes::NO_ZOOKEEPER, "Cannot get ZooKeeper");
    return res;
}

zkutil::ZooKeeperPtr StorageReplicatedMergeTree::getZooKeeperAndAssertNotReadonly() const
{
    /// There's a short period of time after connection loss when new session is created,
    /// but replication queue is not reinitialized. We must ensure that table is not readonly anymore
    /// before using new ZooKeeper session to write something (except maybe GET_PART) into replication log.
    auto res = getZooKeeper();
    assertNotReadonly();
    return res;
}

static MergeTreePartInfo makeDummyDropRangeForMovePartitionOrAttachPartitionFrom(const String & partition_id)
{
    /// NOTE We don't have special log entry type for MOVE PARTITION/ATTACH PARTITION FROM,
    /// so we use REPLACE_RANGE with dummy range of one block, which means "attach, not replace".
    /// It's safe to fill drop range for MOVE PARTITION/ATTACH PARTITION FROM with zeros,
    /// because drop range for REPLACE PARTITION must contain at least 2 blocks,
    /// so we can distinguish dummy drop range from any real or virtual part.
    /// But we should never construct such part name, even for virtual part,
    /// because it can be confused with real part <partition>_0_0_0.
    /// TODO get rid of this.

    MergeTreePartInfo drop_range;
    drop_range.partition_id = partition_id;
    drop_range.min_block = 0;
    drop_range.max_block = 0;
    drop_range.level = 0;
    drop_range.mutation = 0;
    return drop_range;
}

StorageReplicatedMergeTree::StorageReplicatedMergeTree(
    const String & zookeeper_path_,
    const String & replica_name_,
    bool attach,
    const StorageID & table_id_,
    const String & relative_data_path_,
    const StorageInMemoryMetadata & metadata_,
    ContextMutablePtr context_,
    const String & date_column_name,
    const MergingParams & merging_params_,
    std::unique_ptr<MergeTreeSettings> settings_,
    bool has_force_restore_data_flag,
    RenamingRestrictions renaming_restrictions_)
    : MergeTreeData(table_id_,
                    metadata_,
                    context_,
                    date_column_name,
                    merging_params_,
                    std::move(settings_),
                    true,                   /// require_part_metadata
                    attach,
                    [this] (const std::string & name) { enqueuePartForCheck(name); })
    , zookeeper_name(zkutil::extractZooKeeperName(zookeeper_path_))
    , zookeeper_path(zkutil::extractZooKeeperPath(zookeeper_path_, /* check_starts_with_slash */ !attach, log))
    , replica_name(replica_name_)
    , replica_path(fs::path(zookeeper_path) / "replicas" / replica_name_)
    , reader(*this)
    , writer(*this)
    , merger_mutator(*this)
    , merge_strategy_picker(*this)
    , queue(*this, merge_strategy_picker)
    , fetcher(*this)
    , cleanup_thread(*this)
    , async_block_ids_cache(*this)
    , part_check_thread(*this)
    , restarting_thread(*this)
    , part_moves_between_shards_orchestrator(*this)
    , renaming_restrictions(renaming_restrictions_)
    , replicated_fetches_throttler(std::make_shared<Throttler>(getSettings()->max_replicated_fetches_network_bandwidth, getContext()->getReplicatedFetchesThrottler()))
    , replicated_sends_throttler(std::make_shared<Throttler>(getSettings()->max_replicated_sends_network_bandwidth, getContext()->getReplicatedSendsThrottler()))
{
    initializeDirectoriesAndFormatVersion(relative_data_path_, attach, date_column_name);
    /// We create and deactivate all tasks for consistency.
    /// They all will be scheduled and activated by the restarting thread.
    queue_updating_task = getContext()->getSchedulePool().createTask(
        getStorageID().getFullTableName() + " (StorageReplicatedMergeTree::queueUpdatingTask)", [this]{ queueUpdatingTask(); });

    queue_updating_task->deactivate();

    mutations_updating_task = getContext()->getSchedulePool().createTask(
        getStorageID().getFullTableName() + " (StorageReplicatedMergeTree::mutationsUpdatingTask)", [this]{ mutationsUpdatingTask(); });

    mutations_updating_task->deactivate();

    merge_selecting_task = getContext()->getSchedulePool().createTask(
        getStorageID().getFullTableName() + " (StorageReplicatedMergeTree::mergeSelectingTask)", [this] { mergeSelectingTask(); });

    /// Will be activated if we will achieve leader state.
    merge_selecting_task->deactivate();

    mutations_finalizing_task = getContext()->getSchedulePool().createTask(
        getStorageID().getFullTableName() + " (StorageReplicatedMergeTree::mutationsFinalizingTask)", [this] { mutationsFinalizingTask(); });

    /// This task can be scheduled by different parts of code even when storage is readonly.
    /// This can lead to redundant exceptions during startup.
    /// Will be activated by restarting thread.
    mutations_finalizing_task->deactivate();

    bool has_zookeeper = getContext()->hasZooKeeper() || getContext()->hasAuxiliaryZooKeeper(zookeeper_name);
    if (has_zookeeper)
    {
        /// It's possible for getZooKeeper() to timeout if  zookeeper host(s) can't
        /// be reached. In such cases Poco::Exception is thrown after a connection
        /// timeout - refer to src/Common/ZooKeeper/ZooKeeperImpl.cpp:866 for more info.
        ///
        /// Side effect of this is that the CreateQuery gets interrupted and it exits.
        /// But the data Directories for the tables being created aren't cleaned up.
        /// This unclean state will hinder table creation on any retries and will
        /// complain that the Directory for table already exists.
        ///
        /// To achieve a clean state on failed table creations, catch this error and
        /// call dropIfEmpty() method only if the operation isn't ATTACH then proceed
        /// throwing the exception. Without this, the Directory for the tables need
        /// to be manually deleted before retrying the CreateQuery.
        try
        {
            if (zookeeper_name == default_zookeeper_name)
            {
                current_zookeeper = getContext()->getZooKeeper();
            }
            else
            {
                current_zookeeper = getContext()->getAuxiliaryZooKeeper(zookeeper_name);
            }
        }
        catch (...)
        {
            if (!attach)
            {
                dropIfEmpty();
                throw;
            }
            else
            {
                current_zookeeper = nullptr;
            }
        }
    }

    bool skip_sanity_checks = false;
    /// It does not make sense for CREATE query
    if (attach)
    {
        try
        {
            if (current_zookeeper && current_zookeeper->exists(replica_path + "/host"))
            {
                /// Check it earlier if we can (we don't want incompatible version to start).
                /// If "/host" doesn't exist, then replica is probably dropped and there's nothing to check.
                ReplicatedMergeTreeAttachThread::checkHasReplicaMetadataInZooKeeper(current_zookeeper, replica_path);
            }

            if (current_zookeeper && current_zookeeper->exists(replica_path + "/flags/force_restore_data"))
            {
                skip_sanity_checks = true;
                current_zookeeper->remove(replica_path + "/flags/force_restore_data");

                LOG_WARNING(
                    log,
                    "Skipping the limits on severity of changes to data parts and columns (flag {}/flags/force_restore_data).",
                    replica_path);
            }
            else if (has_force_restore_data_flag)
            {
                skip_sanity_checks = true;

                LOG_WARNING(log, "Skipping the limits on severity of changes to data parts and columns (flag force_restore_data).");
            }
        }
        catch (const Coordination::Exception & e)
        {
            if (!Coordination::isHardwareError(e.code))
                throw;
            LOG_ERROR(log, "Caught exception while checking table metadata in ZooKeeper, will recheck later: {}", e.displayText());
        }
    }

    loadDataParts(skip_sanity_checks);

    if (!current_zookeeper)
    {
        if (!attach)
        {
            dropIfEmpty();
            throw Exception(ErrorCodes::NO_ZOOKEEPER, "Can't create replicated table without ZooKeeper");
        }

        has_metadata_in_zookeeper = std::nullopt;

        if (!has_zookeeper)
        {
            /// Do not activate the replica. It will be readonly.
            LOG_ERROR(log, "No ZooKeeper defined: table will stay in readonly mode.");
            return;
        }
    }

    if (attach)
    {
        LOG_INFO(log, "Table will be in readonly mode until initialization is finished");
        attach_thread.emplace(*this);
        attach_thread->setSkipSanityChecks(skip_sanity_checks);
        return;
    }

    auto metadata_snapshot = getInMemoryMetadataPtr();

    has_metadata_in_zookeeper = true;

    if (!getDataPartsForInternalUsage().empty())
        throw Exception(ErrorCodes::INCORRECT_DATA,
                        "Data directory for table already contains data parts - probably it was unclean DROP table "
                        "or manual intervention. You must either clear directory by hand "
                        "or use ATTACH TABLE instead of CREATE TABLE if you need to use that parts.");

    try
    {
        bool is_first_replica = createTableIfNotExists(metadata_snapshot);

        try
        {
            /// NOTE If it's the first replica, these requests to ZooKeeper look redundant, we already know everything.

            /// We have to check granularity on other replicas. If it's fixed we
            /// must create our new replica with fixed granularity and store this
            /// information in /replica/metadata.
            other_replicas_fixed_granularity = checkFixedGranularityInZookeeper();

            checkTableStructure(zookeeper_path, metadata_snapshot);

            Coordination::Stat metadata_stat;
            current_zookeeper->get(zookeeper_path + "/metadata", &metadata_stat);
            metadata_version = metadata_stat.version;
        }
        catch (Coordination::Exception & e)
        {
            if (!is_first_replica && e.code == Coordination::Error::ZNONODE)
                throw Exception(ErrorCodes::ALL_REPLICAS_LOST, "Table {} was suddenly removed.", zookeeper_path);
            else
                throw;
        }

        if (!is_first_replica)
            createReplica(metadata_snapshot);
    }
    catch (...)
    {
        /// If replica was not created, rollback creation of data directory.
        dropIfEmpty();
        throw;
    }

    createNewZooKeeperNodes();
    syncPinnedPartUUIDs();

    if (!has_metadata_in_zookeeper.has_value() || *has_metadata_in_zookeeper)
        createTableSharedID();

    initialization_done = true;
}


String StorageReplicatedMergeTree::getDefaultZooKeeperPath(const Poco::Util::AbstractConfiguration & config)
{
    return config.getString("default_replica_path", "/clickhouse/tables/{uuid}/{shard}");
}


String StorageReplicatedMergeTree::getDefaultReplicaName(const Poco::Util::AbstractConfiguration & config)
{
    return config.getString("default_replica_name", "{replica}");
}


bool StorageReplicatedMergeTree::checkFixedGranularityInZookeeper()
{
    auto zookeeper = getZooKeeper();
    String metadata_str = zookeeper->get(zookeeper_path + "/metadata");
    auto metadata_from_zk = ReplicatedMergeTreeTableMetadata::parse(metadata_str);
    return metadata_from_zk.index_granularity_bytes == 0;
}


void StorageReplicatedMergeTree::waitMutationToFinishOnReplicas(
    const Strings & replicas, const String & mutation_id) const
{
    if (replicas.empty())
        return;

    /// Current replica must always be present in the list as the first element because we use local mutation status
    /// to check for mutation errors. So if it is not there, just add it.
    const Strings * all_required_replicas = &replicas;
    Strings extended_list_of_replicas;
    if (replicas.front() != replica_name)
    {
        extended_list_of_replicas.push_back(replica_name);
        extended_list_of_replicas.insert(extended_list_of_replicas.end(), replicas.begin(), replicas.end());
        all_required_replicas = &extended_list_of_replicas;
    }

    std::set<String> inactive_replicas;
    for (const String & replica : *all_required_replicas)
    {
        LOG_DEBUG(log, "Waiting for {} to apply mutation {}", replica, mutation_id);
        zkutil::EventPtr wait_event = std::make_shared<Poco::Event>();

        while (!partial_shutdown_called)
        {
            /// Mutation maybe killed or whole replica was deleted.
            /// Wait event will unblock at this moment.
            Coordination::Stat exists_stat;
            if (!getZooKeeper()->exists(fs::path(zookeeper_path) / "mutations" / mutation_id, &exists_stat, wait_event))
            {
                throw Exception(ErrorCodes::UNFINISHED, "Mutation {} was killed, manually removed or table was dropped", mutation_id);
            }

            auto zookeeper = getZooKeeper();
            /// Replica could be inactive.
            if (!zookeeper->exists(fs::path(zookeeper_path) / "replicas" / replica / "is_active"))
            {
                LOG_WARNING(log, "Replica {} is not active during mutation. Mutation will be done asynchronously when replica becomes active.", replica);

                inactive_replicas.emplace(replica);
                break;
            }

            String mutation_pointer = fs::path(zookeeper_path) / "replicas" / replica / "mutation_pointer";
            std::string mutation_pointer_value;
            /// Replica could be removed
            if (!zookeeper->tryGet(mutation_pointer, mutation_pointer_value, nullptr, wait_event))
            {
                LOG_WARNING(log, "Replica {} was removed", replica);
                break;
            }
            else if (mutation_pointer_value >= mutation_id) /// Maybe we already processed more fresh mutation
                break;                                      /// (numbers like 0000000000 and 0000000001)

            /// Replica can become inactive, so wait with timeout and recheck it
            if (wait_event->tryWait(1000))
                continue;

            /// Here we check mutation for errors on local replica. If they happen on this replica
            /// they will happen on each replica, so we can check only in-memory info.
            auto mutation_status = queue.getIncompleteMutationsStatus(mutation_id);
            /// If mutation status is empty, than local replica may just not loaded it into memory.
            if (mutation_status && !mutation_status->latest_fail_reason.empty())
                break;
        }

        /// This replica inactive, don't check anything
        if (!inactive_replicas.empty() && inactive_replicas.contains(replica))
            break;

        /// It maybe already removed from zk, but local in-memory mutations
        /// state was not updated.
        if (!getZooKeeper()->exists(fs::path(zookeeper_path) / "mutations" / mutation_id))
        {
            throw Exception(ErrorCodes::UNFINISHED, "Mutation {} was killed, manually removed or table was dropped", mutation_id);
        }

        if (partial_shutdown_called)
            throw Exception(ErrorCodes::UNFINISHED,
                            "Mutation is not finished because table shutdown was called. "
                            "It will be done after table restart.");

        /// Replica inactive, don't check mutation status
        if (!inactive_replicas.empty() && inactive_replicas.contains(replica))
            continue;

        /// At least we have our current mutation
        std::set<String> mutation_ids;
        mutation_ids.insert(mutation_id);

        /// Here we check mutation for errors or kill on local replica. If they happen on this replica
        /// they will happen on each replica, so we can check only in-memory info.
        auto mutation_status = queue.getIncompleteMutationsStatus(mutation_id, &mutation_ids);
        checkMutationStatus(mutation_status, mutation_ids);
    }

    if (!inactive_replicas.empty())
    {
        throw Exception(ErrorCodes::UNFINISHED,
                        "Mutation is not finished because some replicas are inactive right now: {}. Mutation will be done asynchronously",
                        boost::algorithm::join(inactive_replicas, ", "));
    }
}

void StorageReplicatedMergeTree::createNewZooKeeperNodes()
{
    auto zookeeper = getZooKeeper();

    std::vector<zkutil::ZooKeeper::FutureCreate> futures;

    /// These 4 nodes used to be created in createNewZookeeperNodes() and they were moved to createTable()
    /// This means that if the first replica creating the table metadata has an older version of CH (22.3 or previous)
    /// there will be a time between its calls to `createTable` and `createNewZookeeperNodes` where the nodes won't exists
    /// and that will cause issues in newer replicas
    /// See https://github.com/ClickHouse/ClickHouse/issues/38600 for example
    futures.push_back(zookeeper->asyncTryCreateNoThrow(zookeeper_path + "/quorum", String(), zkutil::CreateMode::Persistent));
    futures.push_back(zookeeper->asyncTryCreateNoThrow(zookeeper_path + "/quorum/last_part", String(), zkutil::CreateMode::Persistent));
    futures.push_back(zookeeper->asyncTryCreateNoThrow(zookeeper_path + "/quorum/failed_parts", String(), zkutil::CreateMode::Persistent));
    futures.push_back(zookeeper->asyncTryCreateNoThrow(zookeeper_path + "/mutations", String(), zkutil::CreateMode::Persistent));


    futures.push_back(zookeeper->asyncTryCreateNoThrow(zookeeper_path + "/quorum/parallel", String(), zkutil::CreateMode::Persistent));
    /// Nodes for remote fs zero-copy replication
    const auto settings = getSettings();
    if (settings->allow_remote_fs_zero_copy_replication)
    {
        futures.push_back(zookeeper->asyncTryCreateNoThrow(zookeeper_path + "/zero_copy_s3", String(), zkutil::CreateMode::Persistent));
        futures.push_back(zookeeper->asyncTryCreateNoThrow(zookeeper_path + "/zero_copy_s3/shared", String(), zkutil::CreateMode::Persistent));
        futures.push_back(zookeeper->asyncTryCreateNoThrow(zookeeper_path + "/zero_copy_hdfs", String(), zkutil::CreateMode::Persistent));
        futures.push_back(zookeeper->asyncTryCreateNoThrow(zookeeper_path + "/zero_copy_hdfs/shared", String(), zkutil::CreateMode::Persistent));
    }

    /// Part movement.
    futures.push_back(zookeeper->asyncTryCreateNoThrow(zookeeper_path + "/part_moves_shard", String(), zkutil::CreateMode::Persistent));
    futures.push_back(zookeeper->asyncTryCreateNoThrow(zookeeper_path + "/pinned_part_uuids", getPinnedPartUUIDs()->toString(), zkutil::CreateMode::Persistent));
    /// For ALTER PARTITION with multi-leaders
    futures.push_back(zookeeper->asyncTryCreateNoThrow(zookeeper_path + "/alter_partition_version", String(), zkutil::CreateMode::Persistent));
    /// For deduplication of async inserts
    futures.push_back(zookeeper->asyncTryCreateNoThrow(zookeeper_path + "/async_blocks", String(), zkutil::CreateMode::Persistent));

    /// As for now, "/temp" node must exist, but we want to be able to remove it in future
    if (zookeeper->exists(zookeeper_path + "/temp"))
    {
        /// For block numbers allocation (since 22.11)
        futures.push_back(zookeeper->asyncTryCreateNoThrow(
            zookeeper_path + "/temp/" + EphemeralLockInZooKeeper::LEGACY_LOCK_INSERT, String(), zkutil::CreateMode::Persistent));
        futures.push_back(zookeeper->asyncTryCreateNoThrow(
            zookeeper_path + "/temp/" + EphemeralLockInZooKeeper::LEGACY_LOCK_OTHER, String(), zkutil::CreateMode::Persistent));
    }

    for (auto & future : futures)
    {
        auto res = future.get();
        if (res.error != Coordination::Error::ZOK && res.error != Coordination::Error::ZNODEEXISTS)
            throw Coordination::Exception(fmt::format("Failed to create new nodes at {}", zookeeper_path), res.error);
    }
}


bool StorageReplicatedMergeTree::createTableIfNotExists(const StorageMetadataPtr & metadata_snapshot)
{
    auto zookeeper = getZooKeeper();
    zookeeper->createAncestors(zookeeper_path);

    for (size_t i = 0; i < 1000; ++i)
    {
        /// Invariant: "replicas" does not exist if there is no table or if there are leftovers from incompletely dropped table.
        if (zookeeper->exists(zookeeper_path + "/replicas"))
        {
            LOG_DEBUG(log, "This table {} is already created, will add new replica", zookeeper_path);
            return false;
        }

        /// There are leftovers from incompletely dropped table.
        if (zookeeper->exists(zookeeper_path + "/dropped"))
        {
            /// This condition may happen when the previous drop attempt was not completed
            ///  or when table is dropped by another replica right now.
            /// This is Ok because another replica is definitely going to drop the table.

            LOG_WARNING(log, "Removing leftovers from table {} (this might take several minutes)", zookeeper_path);
            String drop_lock_path = zookeeper_path + "/dropped/lock";
            Coordination::Error code = zookeeper->tryCreate(drop_lock_path, "", zkutil::CreateMode::Ephemeral);

            if (code == Coordination::Error::ZNONODE || code == Coordination::Error::ZNODEEXISTS)
            {
                LOG_WARNING(log, "The leftovers from table {} were removed by another replica", zookeeper_path);
            }
            else if (code != Coordination::Error::ZOK)
            {
                throw Coordination::Exception(code, drop_lock_path);
            }
            else
            {
                auto metadata_drop_lock = zkutil::EphemeralNodeHolder::existing(drop_lock_path, *zookeeper);
                if (!removeTableNodesFromZooKeeper(zookeeper, zookeeper_path, metadata_drop_lock, log))
                {
                    /// Someone is recursively removing table right now, we cannot create new table until old one is removed
                    continue;
                }
            }
        }

        LOG_DEBUG(log, "Creating table {}", zookeeper_path);

        /// We write metadata of table so that the replicas can check table parameters with them.
        String metadata_str = ReplicatedMergeTreeTableMetadata(*this, metadata_snapshot).toString();

        Coordination::Requests ops;
        ops.emplace_back(zkutil::makeCreateRequest(zookeeper_path, "", zkutil::CreateMode::Persistent));

        ops.emplace_back(zkutil::makeCreateRequest(zookeeper_path + "/metadata", metadata_str,
            zkutil::CreateMode::Persistent));
        ops.emplace_back(zkutil::makeCreateRequest(zookeeper_path + "/columns", metadata_snapshot->getColumns().toString(),
            zkutil::CreateMode::Persistent));
        ops.emplace_back(zkutil::makeCreateRequest(zookeeper_path + "/log", "",
            zkutil::CreateMode::Persistent));
        ops.emplace_back(zkutil::makeCreateRequest(zookeeper_path + "/blocks", "",
            zkutil::CreateMode::Persistent));
        ops.emplace_back(zkutil::makeCreateRequest(zookeeper_path + "/async_blocks", "",
            zkutil::CreateMode::Persistent));
        ops.emplace_back(zkutil::makeCreateRequest(zookeeper_path + "/block_numbers", "",
            zkutil::CreateMode::Persistent));
        ops.emplace_back(zkutil::makeCreateRequest(zookeeper_path + "/nonincrement_block_numbers", "",
            zkutil::CreateMode::Persistent)); /// /nonincrement_block_numbers dir is unused, but is created nonetheless for backwards compatibility.
        ops.emplace_back(zkutil::makeCreateRequest(zookeeper_path + "/leader_election", "",
            zkutil::CreateMode::Persistent));
        ops.emplace_back(zkutil::makeCreateRequest(zookeeper_path + "/temp", "",
            zkutil::CreateMode::Persistent));

        /// The following 2 nodes were added in 22.11
        ops.emplace_back(zkutil::makeCreateRequest(zookeeper_path + "/temp/" + EphemeralLockInZooKeeper::LEGACY_LOCK_INSERT, "",
                                                   zkutil::CreateMode::Persistent));
        ops.emplace_back(zkutil::makeCreateRequest(zookeeper_path + "/temp/" + EphemeralLockInZooKeeper::LEGACY_LOCK_OTHER, "",
                                                   zkutil::CreateMode::Persistent));

        ops.emplace_back(zkutil::makeCreateRequest(zookeeper_path + "/replicas", "last added replica: " + replica_name,
            zkutil::CreateMode::Persistent));

        /// The following 4 nodes were added in version 1.1.xxx, so we create them here, not in createNewZooKeeperNodes()
        ops.emplace_back(zkutil::makeCreateRequest(zookeeper_path + "/quorum", "",
            zkutil::CreateMode::Persistent));
        ops.emplace_back(zkutil::makeCreateRequest(zookeeper_path + "/quorum/last_part", "",
            zkutil::CreateMode::Persistent));
        ops.emplace_back(zkutil::makeCreateRequest(zookeeper_path + "/quorum/failed_parts", "",
            zkutil::CreateMode::Persistent));
        ops.emplace_back(zkutil::makeCreateRequest(zookeeper_path + "/mutations", "",
            zkutil::CreateMode::Persistent));

        /// And create first replica atomically. See also "createReplica" method that is used to create not the first replicas.

        ops.emplace_back(zkutil::makeCreateRequest(replica_path, "",
            zkutil::CreateMode::Persistent));
        ops.emplace_back(zkutil::makeCreateRequest(replica_path + "/host", "",
            zkutil::CreateMode::Persistent));
        ops.emplace_back(zkutil::makeCreateRequest(replica_path + "/log_pointer", "",
            zkutil::CreateMode::Persistent));
        ops.emplace_back(zkutil::makeCreateRequest(replica_path + "/queue", "",
            zkutil::CreateMode::Persistent));
        ops.emplace_back(zkutil::makeCreateRequest(replica_path + "/parts", "",
            zkutil::CreateMode::Persistent));
        ops.emplace_back(zkutil::makeCreateRequest(replica_path + "/flags", "",
            zkutil::CreateMode::Persistent));
        ops.emplace_back(zkutil::makeCreateRequest(replica_path + "/is_lost", "0",
            zkutil::CreateMode::Persistent));
        ops.emplace_back(zkutil::makeCreateRequest(replica_path + "/metadata", metadata_str,
            zkutil::CreateMode::Persistent));
        ops.emplace_back(zkutil::makeCreateRequest(replica_path + "/columns", metadata_snapshot->getColumns().toString(),
            zkutil::CreateMode::Persistent));
        ops.emplace_back(zkutil::makeCreateRequest(replica_path + "/metadata_version", std::to_string(metadata_version),
            zkutil::CreateMode::Persistent));

        /// The following 3 nodes were added in version 1.1.xxx, so we create them here, not in createNewZooKeeperNodes()
        ops.emplace_back(zkutil::makeCreateRequest(replica_path + "/min_unprocessed_insert_time", "",
            zkutil::CreateMode::Persistent));
        ops.emplace_back(zkutil::makeCreateRequest(replica_path + "/max_processed_insert_time", "",
            zkutil::CreateMode::Persistent));
        ops.emplace_back(zkutil::makeCreateRequest(replica_path + "/mutation_pointer", "",
            zkutil::CreateMode::Persistent));

        Coordination::Responses responses;
        auto code = zookeeper->tryMulti(ops, responses);
        if (code == Coordination::Error::ZNODEEXISTS)
        {
            LOG_WARNING(log, "It looks like the table {} was created by another server at the same moment, will retry", zookeeper_path);
            continue;
        }
        else if (code != Coordination::Error::ZOK)
        {
            zkutil::KeeperMultiException::check(code, ops, responses);
        }

        return true;
    }

    /// Do not use LOGICAL_ERROR code, because it may happen if user has specified wrong zookeeper_path
    throw Exception(ErrorCodes::REPLICA_ALREADY_EXISTS,
                    "Cannot create table, because it is created concurrently every time or because "
                    "of wrong zookeeper_path or because of logical error");
}

void StorageReplicatedMergeTree::createReplica(const StorageMetadataPtr & metadata_snapshot)
{
    auto zookeeper = getZooKeeper();

    LOG_DEBUG(log, "Creating replica {}", replica_path);

    Coordination::Error code;

    do
    {
        Coordination::Stat replicas_stat;
        String replicas_value;

        if (!zookeeper->tryGet(zookeeper_path + "/replicas", replicas_value, &replicas_stat))
            throw Exception(ErrorCodes::ALL_REPLICAS_LOST,
                "Cannot create a replica of the table {}, because the last replica of the table was dropped right now",
                zookeeper_path);

        /// It is not the first replica, we will mark it as "lost", to immediately repair (clone) from existing replica.
        /// By the way, it's possible that the replica will be first, if all previous replicas were removed concurrently.
        const String is_lost_value = replicas_stat.numChildren ? "1" : "0";

        Coordination::Requests ops;
        ops.emplace_back(zkutil::makeCreateRequest(replica_path, "",
            zkutil::CreateMode::Persistent));
        ops.emplace_back(zkutil::makeCreateRequest(replica_path + "/host", "",
            zkutil::CreateMode::Persistent));
        ops.emplace_back(zkutil::makeCreateRequest(replica_path + "/log_pointer", "",
            zkutil::CreateMode::Persistent));
        ops.emplace_back(zkutil::makeCreateRequest(replica_path + "/queue", "",
            zkutil::CreateMode::Persistent));
        ops.emplace_back(zkutil::makeCreateRequest(replica_path + "/parts", "",
            zkutil::CreateMode::Persistent));
        ops.emplace_back(zkutil::makeCreateRequest(replica_path + "/flags", "",
            zkutil::CreateMode::Persistent));
        ops.emplace_back(zkutil::makeCreateRequest(replica_path + "/is_lost", is_lost_value,
            zkutil::CreateMode::Persistent));
        ops.emplace_back(zkutil::makeCreateRequest(replica_path + "/metadata", ReplicatedMergeTreeTableMetadata(*this, metadata_snapshot).toString(),
            zkutil::CreateMode::Persistent));
        ops.emplace_back(zkutil::makeCreateRequest(replica_path + "/columns", metadata_snapshot->getColumns().toString(),
            zkutil::CreateMode::Persistent));
        ops.emplace_back(zkutil::makeCreateRequest(replica_path + "/metadata_version", std::to_string(metadata_version),
            zkutil::CreateMode::Persistent));

        /// The following 3 nodes were added in version 1.1.xxx, so we create them here, not in createNewZooKeeperNodes()
        ops.emplace_back(zkutil::makeCreateRequest(replica_path + "/min_unprocessed_insert_time", "",
            zkutil::CreateMode::Persistent));
        ops.emplace_back(zkutil::makeCreateRequest(replica_path + "/max_processed_insert_time", "",
            zkutil::CreateMode::Persistent));
        ops.emplace_back(zkutil::makeCreateRequest(replica_path + "/mutation_pointer", "",
            zkutil::CreateMode::Persistent));

        /// Check version of /replicas to see if there are any replicas created at the same moment of time.
        ops.emplace_back(zkutil::makeSetRequest(zookeeper_path + "/replicas", "last added replica: " + replica_name, replicas_stat.version));

        Coordination::Responses responses;
        code = zookeeper->tryMulti(ops, responses);

        switch (code)
        {
            case Coordination::Error::ZNODEEXISTS:
                throw Exception(ErrorCodes::REPLICA_ALREADY_EXISTS, "Replica {} already exists", replica_path);
            case Coordination::Error::ZBADVERSION:
                LOG_ERROR(log, "Retrying createReplica(), because some other replicas were created at the same time");
                break;
            case Coordination::Error::ZNONODE:
                throw Exception(ErrorCodes::ALL_REPLICAS_LOST, "Table {} was suddenly removed", zookeeper_path);
            default:
                zkutil::KeeperMultiException::check(code, ops, responses);
        }
    } while (code == Coordination::Error::ZBADVERSION);
}


zkutil::ZooKeeperPtr StorageReplicatedMergeTree::getZooKeeperIfTableShutDown() const
{
    zkutil::ZooKeeperPtr maybe_new_zookeeper;
    if (zookeeper_name == default_zookeeper_name)
        maybe_new_zookeeper = getContext()->getZooKeeper();
    else
        maybe_new_zookeeper = getContext()->getAuxiliaryZooKeeper(zookeeper_name);
    maybe_new_zookeeper->sync(zookeeper_path);
    return maybe_new_zookeeper;
}

void StorageReplicatedMergeTree::drop()
{
    /// There is also the case when user has configured ClickHouse to wrong ZooKeeper cluster
    /// or metadata of staled replica were removed manually,
    /// in this case, has_metadata_in_zookeeper = false, and we also permit to drop the table.

    bool maybe_has_metadata_in_zookeeper = !has_metadata_in_zookeeper.has_value() || *has_metadata_in_zookeeper;
    if (maybe_has_metadata_in_zookeeper)
    {
        /// Table can be shut down, restarting thread is not active
        /// and calling StorageReplicatedMergeTree::getZooKeeper()/getAuxiliaryZooKeeper() won't suffice.
        zkutil::ZooKeeperPtr zookeeper = getZooKeeperIfTableShutDown();

        /// If probably there is metadata in ZooKeeper, we don't allow to drop the table.
        if (!zookeeper)
            throw Exception(ErrorCodes::TABLE_IS_READ_ONLY, "Can't drop readonly replicated table (need to drop data in ZooKeeper as well)");

        dropReplica(zookeeper, zookeeper_path, replica_name, log, getSettings());
    }

    /// Wait for loading of all outdated parts because
    /// in case of zero copy recursive removal of directory
    /// is not supported and table cannot be dropped.
    if (canUseZeroCopyReplication())
    {
        /// Load remaining parts synchronously because task
        /// for loading is already cancelled in shutdown().
        loadOutdatedDataParts(/*is_async=*/ false);
    }

    dropAllData();
}

void StorageReplicatedMergeTree::dropReplica(zkutil::ZooKeeperPtr zookeeper, const String & zookeeper_path, const String & replica,
                                             Poco::Logger * logger, MergeTreeSettingsPtr table_settings)
{
    if (zookeeper->expired())
        throw Exception(ErrorCodes::TABLE_WAS_NOT_DROPPED, "Table was not dropped because ZooKeeper session has expired.");

    auto remote_replica_path = zookeeper_path + "/replicas/" + replica;

    LOG_INFO(logger, "Removing replica {}, marking it as lost", remote_replica_path);
    /// Mark itself lost before removing, because the following recursive removal may fail
    /// and partially dropped replica may be considered as alive one (until someone will mark it lost)
    zookeeper->trySet(remote_replica_path + "/is_lost", "1");

    /// NOTE: we should check for remote_replica_path existence,
    /// since otherwise DROP REPLICA will fail if the replica had been already removed.
    if (!zookeeper->exists(remote_replica_path))
    {
        LOG_INFO(logger, "Removing replica {} does not exist", remote_replica_path);
        return;
    }

    {
        /// Remove "host" node first to mark replica as dropped (the choice is arbitrary,
        /// it could be any node without children that exists since ancient server versions and not re-created on startup)
        [[maybe_unused]] auto code = zookeeper->tryRemove(fs::path(remote_replica_path) / "host");
        assert(code == Coordination::Error::ZOK || code == Coordination::Error::ZNONODE);

        /// Then try to remove paths that are known to be flat (all children are leafs)
        Strings flat_nodes = {"flags", "queue"};
        if (table_settings && table_settings->use_minimalistic_part_header_in_zookeeper)
            flat_nodes.emplace_back("parts");
        for (const auto & node : flat_nodes)
        {
            bool removed_quickly = zookeeper->tryRemoveChildrenRecursive(fs::path(remote_replica_path) / node, /* probably flat */ true);
            if (!removed_quickly)
                LOG_WARNING(logger, "Failed to quickly remove node '{}' and its children, fell back to recursive removal (replica: {})",
                            node, remote_replica_path);
        }

        /// Then try to remove nodes that are known to have no children (and should always exist)
        Coordination::Requests ops;
        for (const auto & node : flat_nodes)
            ops.emplace_back(zkutil::makeRemoveRequest(remote_replica_path + "/" + node, -1));

        ops.emplace_back(zkutil::makeRemoveRequest(remote_replica_path + "/columns", -1));
        ops.emplace_back(zkutil::makeRemoveRequest(remote_replica_path + "/is_lost", -1));
        ops.emplace_back(zkutil::makeRemoveRequest(remote_replica_path + "/log_pointer", -1));
        ops.emplace_back(zkutil::makeRemoveRequest(remote_replica_path + "/max_processed_insert_time", -1));
        ops.emplace_back(zkutil::makeRemoveRequest(remote_replica_path + "/min_unprocessed_insert_time", -1));
        ops.emplace_back(zkutil::makeRemoveRequest(remote_replica_path + "/metadata", -1));
        ops.emplace_back(zkutil::makeRemoveRequest(remote_replica_path + "/metadata_version", -1));
        ops.emplace_back(zkutil::makeRemoveRequest(remote_replica_path + "/mutation_pointer", -1));
        Coordination::Responses res;
        code = zookeeper->tryMulti(ops, res);
        if (code != Coordination::Error::ZOK)
            LOG_WARNING(logger, "Cannot quickly remove nodes without children: {} (replica: {}). Will remove recursively.",
                        Coordination::errorMessage(code), remote_replica_path);

        /// And finally remove everything else recursively
        zookeeper->tryRemoveRecursive(remote_replica_path);
    }

    /// It may left some garbage if replica_path subtree are concurrently modified
    if (zookeeper->exists(remote_replica_path))
        LOG_ERROR(logger, "Replica was not completely removed from ZooKeeper, {} still exists and may contain some garbage.", remote_replica_path);

    /// Check that `zookeeper_path` exists: it could have been deleted by another replica after execution of previous line.
    Strings replicas;
    if (Coordination::Error::ZOK != zookeeper->tryGetChildren(zookeeper_path + "/replicas", replicas) || !replicas.empty())
        return;

    LOG_INFO(logger, "{} is the last replica, will remove table", remote_replica_path);

    /** At this moment, another replica can be created and we cannot remove the table.
      * Try to remove /replicas node first. If we successfully removed it,
      * it guarantees that we are the only replica that proceed to remove the table
      * and no new replicas can be created after that moment (it requires the existence of /replicas node).
      * and table cannot be recreated with new /replicas node on another servers while we are removing data,
      * because table creation is executed in single transaction that will conflict with remaining nodes.
      */

    /// Node /dropped works like a lock that protects from concurrent removal of old table and creation of new table.
    /// But recursive removal may fail in the middle of operation leaving some garbage in zookeeper_path, so
    /// we remove it on table creation if there is /dropped node. Creating thread may remove /dropped node created by
    /// removing thread, and it causes race condition if removing thread is not finished yet.
    /// To avoid this we also create ephemeral child before starting recursive removal.
    /// (The existence of child node does not allow to remove parent node).
    Coordination::Requests ops;
    Coordination::Responses responses;
    String drop_lock_path = zookeeper_path + "/dropped/lock";
    ops.emplace_back(zkutil::makeRemoveRequest(zookeeper_path + "/replicas", -1));
    ops.emplace_back(zkutil::makeCreateRequest(zookeeper_path + "/dropped", "", zkutil::CreateMode::Persistent));
    ops.emplace_back(zkutil::makeCreateRequest(drop_lock_path, "", zkutil::CreateMode::Ephemeral));
    Coordination::Error code = zookeeper->tryMulti(ops, responses);

    if (code == Coordination::Error::ZNONODE || code == Coordination::Error::ZNODEEXISTS)
    {
        LOG_WARNING(logger, "Table {} is already started to be removing by another replica right now", remote_replica_path);
    }
    else if (code == Coordination::Error::ZNOTEMPTY)
    {
        LOG_WARNING(logger, "Another replica was suddenly created, will keep the table {}", remote_replica_path);
    }
    else if (code != Coordination::Error::ZOK)
    {
        zkutil::KeeperMultiException::check(code, ops, responses);
    }
    else
    {
        auto metadata_drop_lock = zkutil::EphemeralNodeHolder::existing(drop_lock_path, *zookeeper);
        LOG_INFO(logger, "Removing table {} (this might take several minutes)", zookeeper_path);
        removeTableNodesFromZooKeeper(zookeeper, zookeeper_path, metadata_drop_lock, logger);
    }
}

bool StorageReplicatedMergeTree::removeTableNodesFromZooKeeper(zkutil::ZooKeeperPtr zookeeper,
        const String & zookeeper_path, const zkutil::EphemeralNodeHolder::Ptr & metadata_drop_lock, Poco::Logger * logger)
{
    bool completely_removed = false;

    /// NOTE /block_numbers/ actually is not flat, because /block_numbers/<partition_id>/ may have ephemeral children,
    /// but we assume that all ephemeral block locks are already removed when table is being dropped.
    static constexpr std::array flat_nodes = {"block_numbers", "blocks", "async_blocks", "leader_election", "log", "mutations", "pinned_part_uuids"};

    /// First try to remove paths that are known to be flat
    for (const auto * node : flat_nodes)
    {
        bool removed_quickly = zookeeper->tryRemoveChildrenRecursive(fs::path(zookeeper_path) / node, /* probably flat */ true);
        if (!removed_quickly)
            LOG_WARNING(logger, "Failed to quickly remove node '{}' and its children, fell back to recursive removal (table: {})",
                        node, zookeeper_path);
    }

    /// Then try to remove nodes that are known to have no children (and should always exist)
    Coordination::Requests ops;
    for (const auto * node : flat_nodes)
        ops.emplace_back(zkutil::makeRemoveRequest(zookeeper_path + "/" + node, -1));

    ops.emplace_back(zkutil::makeRemoveRequest(zookeeper_path + "/alter_partition_version", -1));
    ops.emplace_back(zkutil::makeRemoveRequest(zookeeper_path + "/columns", -1));
    ops.emplace_back(zkutil::makeRemoveRequest(zookeeper_path + "/metadata", -1));
    ops.emplace_back(zkutil::makeRemoveRequest(zookeeper_path + "/table_shared_id", -1));
    Coordination::Responses res;
    auto code = zookeeper->tryMulti(ops, res);
    if (code != Coordination::Error::ZOK)
        LOG_WARNING(logger, "Cannot quickly remove nodes without children: {} (table: {}). Will remove recursively.",
                    Coordination::errorMessage(code), zookeeper_path);

    Strings children;
    code = zookeeper->tryGetChildren(zookeeper_path, children);
    if (code == Coordination::Error::ZNONODE)
        throw Exception(ErrorCodes::LOGICAL_ERROR, "There is a race condition between creation and removal of replicated table. It's a bug");

    for (const auto & child : children)
    {
        if (child != "dropped")
            zookeeper->tryRemoveRecursive(fs::path(zookeeper_path) / child);
    }

    ops.clear();
    Coordination::Responses responses;
    ops.emplace_back(zkutil::makeRemoveRequest(metadata_drop_lock->getPath(), -1));
    ops.emplace_back(zkutil::makeRemoveRequest(fs::path(zookeeper_path) / "dropped", -1));
    ops.emplace_back(zkutil::makeRemoveRequest(zookeeper_path, -1));
    code = zookeeper->tryMulti(ops, responses);

    if (code == Coordination::Error::ZNONODE)
    {
        throw Exception(ErrorCodes::LOGICAL_ERROR, "There is a race condition between creation and removal of replicated table. It's a bug");
    }
    else if (code == Coordination::Error::ZNOTEMPTY)
    {
        LOG_ERROR(logger, "Table was not completely removed from ZooKeeper, {} still exists and may contain some garbage,"
                          "but someone is removing it right now.", zookeeper_path);
    }
    else if (code != Coordination::Error::ZOK)
    {
        /// It is still possible that ZooKeeper session is expired or server is killed in the middle of the delete operation.
        zkutil::KeeperMultiException::check(code, ops, responses);
    }
    else
    {
        metadata_drop_lock->setAlreadyRemoved();
        completely_removed = true;
        LOG_INFO(logger, "Table {} was successfully removed from ZooKeeper", zookeeper_path);
    }

    return completely_removed;
}


/** Verify that list of columns and table storage_settings_ptr match those specified in ZK (/metadata).
  * If not, throw an exception.
  */
void StorageReplicatedMergeTree::checkTableStructure(const String & zookeeper_prefix, const StorageMetadataPtr & metadata_snapshot)
{
    auto zookeeper = getZooKeeper();

    ReplicatedMergeTreeTableMetadata old_metadata(*this, metadata_snapshot);

    Coordination::Stat metadata_stat;
    String metadata_str = zookeeper->get(fs::path(zookeeper_prefix) / "metadata", &metadata_stat);
    auto metadata_from_zk = ReplicatedMergeTreeTableMetadata::parse(metadata_str);
    old_metadata.checkEquals(metadata_from_zk, metadata_snapshot->getColumns(), getContext());

    Coordination::Stat columns_stat;
    auto columns_from_zk = ColumnsDescription::parse(zookeeper->get(fs::path(zookeeper_prefix) / "columns", &columns_stat));

    const ColumnsDescription & old_columns = metadata_snapshot->getColumns();
    if (columns_from_zk != old_columns)
    {
        throw Exception(ErrorCodes::INCOMPATIBLE_COLUMNS,
            "Table columns structure in ZooKeeper is different from local table structure. Local columns:\n"
            "{}\nZookeeper columns:\n{}", old_columns.toString(), columns_from_zk.toString());
    }
}

void StorageReplicatedMergeTree::setTableStructure(const StorageID & table_id, const ContextPtr & local_context,
    ColumnsDescription new_columns, const ReplicatedMergeTreeTableMetadata::Diff & metadata_diff)
{
    StorageInMemoryMetadata old_metadata = getInMemoryMetadata();
    StorageInMemoryMetadata new_metadata = metadata_diff.getNewMetadata(new_columns, local_context, old_metadata);

    /// Even if the primary/sorting/partition keys didn't change we must reinitialize it
    /// because primary/partition key column types might have changed.
    checkTTLExpressions(new_metadata, old_metadata);
    setProperties(new_metadata, old_metadata);

    DatabaseCatalog::instance().getDatabase(table_id.database_name)->alterTable(local_context, table_id, new_metadata);
}


/** If necessary, restore a part, replica itself adds a record for its receipt.
  * What time should I put for this entry in the queue? Time is taken into account when calculating lag of replica.
  * For these purposes, it makes sense to use creation time of missing part
  *  (that is, in calculating lag, it will be taken into account how old is the part we need to recover).
  */
static time_t tryGetPartCreateTime(zkutil::ZooKeeperPtr & zookeeper, const String & replica_path, const String & part_name)
{
    time_t res = 0;

    /// We get creation time of part, if it still exists (was not merged, for example).
    Coordination::Stat stat;
    String unused;
    if (zookeeper->tryGet(fs::path(replica_path) / "parts" / part_name, unused, &stat))
        res = stat.ctime / 1000;

    return res;
}


void StorageReplicatedMergeTree::checkParts(bool skip_sanity_checks)
{
    auto zookeeper = getZooKeeper();

    Strings expected_parts_vec = zookeeper->getChildren(fs::path(replica_path) / "parts");

    /// Parts in ZK.
    NameSet expected_parts(expected_parts_vec.begin(), expected_parts_vec.end());

    /// There are no PreActive parts at startup.
    auto parts = getDataParts({MergeTreeDataPartState::Active, MergeTreeDataPartState::Outdated});

    /** Local parts that are not in ZK.
      * In very rare cases they may cover missing parts
      * and someone may think that pushing them to zookeeper is good idea.
      * But actually we can't precisely determine that ALL missing parts
      * covered by this unexpected part. So missing parts will be downloaded.
      */
    DataParts unexpected_parts;

    /// Intersection of local parts and expected parts
    ActiveDataPartSet local_expected_parts_set(format_version);

    /// Collect unexpected parts
    for (const auto & part : parts)
    {
        if (expected_parts.contains(part->name))
            local_expected_parts_set.add(part->name);
        else
            unexpected_parts.insert(part); /// this parts we will place to detached with ignored_ prefix
    }

    /// Which parts should be taken from other replicas.
    Strings parts_to_fetch;

    for (const String & missing_name : expected_parts)
        if (!getActiveContainingPart(missing_name))
            parts_to_fetch.push_back(missing_name);

    /** To check the adequacy, for the parts that are in the FS, but not in ZK, we will only consider not the most recent parts.
      * Because unexpected new parts usually arise only because they did not have time to enroll in ZK with a rough restart of the server.
      * It also occurs from deduplicated parts that did not have time to retire.
      */
    size_t unexpected_parts_nonnew = 0;
    UInt64 unexpected_parts_nonnew_rows = 0;
    UInt64 unexpected_parts_rows = 0;

    Strings covered_unexpected_parts;
    Strings uncovered_unexpected_parts;
    UInt64 uncovered_unexpected_parts_rows = 0;

    for (const auto & part : unexpected_parts)
    {
        unexpected_parts_rows += part->rows_count;

        /// This part may be covered by some expected part that is active and present locally
        /// Probably we just did not remove this part from disk before restart (but removed from ZooKeeper)
        String covering_local_part = local_expected_parts_set.getContainingPart(part->name);
        if (!covering_local_part.empty())
        {
            covered_unexpected_parts.push_back(part->name);
            continue;
        }

        /// Part is unexpected and we don't have covering part: it's suspicious
        uncovered_unexpected_parts.push_back(part->name);
        uncovered_unexpected_parts_rows += part->rows_count;

        if (part->info.level > 0)
        {
            ++unexpected_parts_nonnew;
            unexpected_parts_nonnew_rows += part->rows_count;
        }
    }

    const UInt64 parts_to_fetch_blocks = std::accumulate(parts_to_fetch.cbegin(), parts_to_fetch.cend(), 0,
        [&](UInt64 acc, const String& part_name)
        {
            if (const auto part_info = MergeTreePartInfo::tryParsePartName(part_name, format_version))
                return acc + part_info->getBlocksCount();

            LOG_ERROR(log, "Unexpected part name: {}", part_name);
            return acc;
        });

    /** We can automatically synchronize data,
      *  if the ratio of the total number of errors to the total number of parts (minimum - on the local filesystem or in ZK)
      *  is no more than some threshold (for example 50%).
      *
      * A large ratio of mismatches in the data on the filesystem and the expected data
      *  may indicate a configuration error (the server accidentally connected as a replica not from right shard).
      * In this case, the protection mechanism does not allow the server to start.
      */

    UInt64 total_rows_on_filesystem = 0;
    for (const auto & part : parts)
        total_rows_on_filesystem += part->rows_count;

    const auto storage_settings_ptr = getSettings();
    bool insane = uncovered_unexpected_parts_rows > total_rows_on_filesystem * storage_settings_ptr->replicated_max_ratio_of_wrong_parts;

    constexpr auto sanity_report_fmt = "The local set of parts of table {} doesn't look like the set of parts in ZooKeeper: "
                                               "{} rows of {} total rows in filesystem are suspicious. "
                                               "There are {} uncovered unexpected parts with {} rows ({} of them is not just-written with {} rows), "
                                               "{} missing parts (with {} blocks), {} covered unexpected parts (with {} rows).";

    constexpr auto sanity_report_debug_fmt = "Uncovered unexpected parts: {}. Missing parts: {}. Covered unexpected parts: {}. Expected parts: {}.";

    if (insane && !skip_sanity_checks)
    {
        LOG_DEBUG(log, sanity_report_debug_fmt, fmt::join(uncovered_unexpected_parts, ", "), fmt::join(parts_to_fetch, ", "),
                  fmt::join(covered_unexpected_parts, ", "), fmt::join(expected_parts, ", "));
        throw Exception(ErrorCodes::TOO_MANY_UNEXPECTED_DATA_PARTS, sanity_report_fmt, getStorageID().getNameForLogs(),
                        formatReadableQuantity(uncovered_unexpected_parts_rows),
                        formatReadableQuantity(total_rows_on_filesystem),
                        uncovered_unexpected_parts.size(), uncovered_unexpected_parts_rows, unexpected_parts_nonnew, unexpected_parts_nonnew_rows,
                        parts_to_fetch.size(), parts_to_fetch_blocks, covered_unexpected_parts.size(),
                        unexpected_parts_rows - uncovered_unexpected_parts_rows);
    }

    if (unexpected_parts_nonnew_rows > 0 || uncovered_unexpected_parts_rows > 0)
    {
        LOG_DEBUG(log, sanity_report_debug_fmt, fmt::join(uncovered_unexpected_parts, ", "), fmt::join(parts_to_fetch, ", "),
                  fmt::join(covered_unexpected_parts, ", "), fmt::join(expected_parts, ", "));
        LOG_WARNING(log, sanity_report_fmt, getStorageID().getNameForLogs(),
                    formatReadableQuantity(uncovered_unexpected_parts_rows), formatReadableQuantity(total_rows_on_filesystem),
                    uncovered_unexpected_parts.size(), uncovered_unexpected_parts_rows, unexpected_parts_nonnew, unexpected_parts_nonnew_rows,
                    parts_to_fetch.size(), parts_to_fetch_blocks, covered_unexpected_parts.size(), unexpected_parts_rows - uncovered_unexpected_parts_rows);
    }

    /// Add to the queue jobs to pick up the missing parts from other replicas and remove from ZK the information that we have them.
    queue.setBrokenPartsToEnqueueFetchesOnLoading(std::move(parts_to_fetch));

    /// Remove extra local parts.
    for (const DataPartPtr & part : unexpected_parts)
    {
        LOG_ERROR(log, "Renaming unexpected part {} to ignored_{}", part->name, part->name);
        forcefullyMovePartToDetachedAndRemoveFromMemory(part, "ignored", true);
    }
}


void StorageReplicatedMergeTree::syncPinnedPartUUIDs()
{
    auto zookeeper = getZooKeeper();

    Coordination::Stat stat;
    String s = zookeeper->get(zookeeper_path + "/pinned_part_uuids", &stat);

    std::lock_guard lock(pinned_part_uuids_mutex);

    /// Unsure whether or not this can be called concurrently.
    if (pinned_part_uuids->stat.version < stat.version)
    {
        auto new_pinned_part_uuids = std::make_shared<PinnedPartUUIDs>();
        new_pinned_part_uuids->fromString(s);
        new_pinned_part_uuids->stat = stat;

        pinned_part_uuids = new_pinned_part_uuids;
    }
}

void StorageReplicatedMergeTree::checkPartChecksumsAndAddCommitOps(const zkutil::ZooKeeperPtr & zookeeper,
    const DataPartPtr & part, Coordination::Requests & ops, String part_name, NameSet * absent_replicas_paths)
{
    if (part_name.empty())
        part_name = part->name;

    auto local_part_header = ReplicatedMergeTreePartHeader::fromColumnsAndChecksums(
        part->getColumns(), part->checksums);

    Strings replicas = zookeeper->getChildren(fs::path(zookeeper_path) / "replicas");
    std::shuffle(replicas.begin(), replicas.end(), thread_local_rng);
    bool has_been_already_added = false;

    for (const String & replica : replicas)
    {
        String current_part_path = fs::path(zookeeper_path) / "replicas" / replica / "parts" / part_name;

        String part_zk_str;
        if (!zookeeper->tryGet(current_part_path, part_zk_str))
        {
            if (absent_replicas_paths)
                absent_replicas_paths->emplace(current_part_path);

            continue;
        }

        ReplicatedMergeTreePartHeader replica_part_header;
        if (part_zk_str.empty())
        {
            String columns_str;
            String checksums_str;

            if (zookeeper->tryGet(fs::path(current_part_path) / "columns", columns_str) &&
                zookeeper->tryGet(fs::path(current_part_path) / "checksums", checksums_str))
            {
                replica_part_header = ReplicatedMergeTreePartHeader::fromColumnsAndChecksumsZNodes(columns_str, checksums_str);
            }
            else
            {
                if (zookeeper->exists(current_part_path))
                    throw Exception(ErrorCodes::LOGICAL_ERROR, "Part {} has empty header and does not have columns and checksums. "
                                                               "Looks like a bug.", current_part_path);
                LOG_INFO(log, "Not checking checksums of part {} with replica {} because part was removed from ZooKeeper", part_name, replica);
                continue;
            }
        }
        else
        {
            replica_part_header = ReplicatedMergeTreePartHeader::fromString(part_zk_str);
        }

        if (replica_part_header.getColumnsHash() != local_part_header.getColumnsHash())
        {
            /// Currently there are two (known) cases when it may happen:
            ///  - KILL MUTATION query had removed mutation before all replicas have executed assigned MUTATE_PART entries.
            ///    Some replicas may skip this mutation and update part version without actually applying any changes.
            ///    It leads to mismatching checksum if changes were applied on other replicas.
            ///  - ALTER_METADATA and MERGE_PARTS were reordered on some replicas.
            ///    It may lead to different number of columns in merged parts on these replicas.
            throw Exception(ErrorCodes::CHECKSUM_DOESNT_MATCH, "Part {} from {} has different columns hash "
                            "(it may rarely happen on race condition with KILL MUTATION or ALTER COLUMN).", part_name, replica);
        }

        replica_part_header.getChecksums().checkEqual(local_part_header.getChecksums(), true);

        if (replica == replica_name)
            has_been_already_added = true;

        /// If we verify checksums in "sequential manner" (i.e. recheck absence of checksums on other replicas when commit)
        /// then it is enough to verify checksums on at least one replica since checksums on other replicas must be the same.
        if (absent_replicas_paths)
        {
            absent_replicas_paths->clear();
            break;
        }
    }

    if (!has_been_already_added)
    {
        const auto storage_settings_ptr = getSettings();
        String part_path = fs::path(replica_path) / "parts" / part_name;

        if (storage_settings_ptr->use_minimalistic_part_header_in_zookeeper)
        {
            ops.emplace_back(zkutil::makeCreateRequest(
                part_path, local_part_header.toString(), zkutil::CreateMode::Persistent));
        }
        else
        {
            ops.emplace_back(zkutil::makeCreateRequest(
                part_path, "", zkutil::CreateMode::Persistent));
            ops.emplace_back(zkutil::makeCreateRequest(
                fs::path(part_path) / "columns", part->getColumns().toString(), zkutil::CreateMode::Persistent));
            ops.emplace_back(zkutil::makeCreateRequest(
                fs::path(part_path) / "checksums", getChecksumsForZooKeeper(part->checksums), zkutil::CreateMode::Persistent));
        }
    }
    else
    {
        LOG_WARNING(log, "checkPartAndAddToZooKeeper: node {} already exists. Will not commit any nodes.",
                    (fs::path(replica_path) / "parts" / part_name).string());
    }
}

MergeTreeData::DataPartsVector StorageReplicatedMergeTree::checkPartChecksumsAndCommit(Transaction & transaction,
    const MutableDataPartPtr & part, std::optional<MergeTreeData::HardlinkedFiles> hardlinked_files)
{
    auto zookeeper = getZooKeeper();

    while (true)
    {
        Coordination::Requests ops;
        NameSet absent_part_paths_on_replicas;

        lockSharedData(*part, false, hardlinked_files);

        /// Checksums are checked here and `ops` is filled. In fact, the part is added to ZK just below, when executing `multi`.
        checkPartChecksumsAndAddCommitOps(zookeeper, part, ops, part->name, &absent_part_paths_on_replicas);

        /// Do not commit if the part is obsolete, we have just briefly checked its checksums
        if (transaction.isEmpty())
            return {};

        /// Will check that the part did not suddenly appear on skipped replicas
        if (!absent_part_paths_on_replicas.empty())
        {
            Coordination::Requests new_ops;
            for (const String & part_path : absent_part_paths_on_replicas)
            {
                /// NOTE Create request may fail with ZNONODE if replica is being dropped, we will throw an exception
                new_ops.emplace_back(zkutil::makeCreateRequest(part_path, "", zkutil::CreateMode::Persistent));
                new_ops.emplace_back(zkutil::makeRemoveRequest(part_path, -1));
            }

            /// Add check ops at the beginning
            new_ops.insert(new_ops.end(), ops.begin(), ops.end());
            ops = std::move(new_ops);
        }

        Coordination::Responses responses;
        Coordination::Error e = zookeeper->tryMulti(ops, responses);
        if (e == Coordination::Error::ZOK)
            return transaction.commit();

        if (e == Coordination::Error::ZNODEEXISTS)
        {
            size_t num_check_ops = 2 * absent_part_paths_on_replicas.size();
            size_t failed_op_index = zkutil::getFailedOpIndex(e, responses);
            if (failed_op_index < num_check_ops)
            {
                LOG_INFO(log, "The part {} on a replica suddenly appeared, will recheck checksums", ops[failed_op_index]->getPath());
                continue;
            }
        }

        throw zkutil::KeeperException(e);
    }
}

String StorageReplicatedMergeTree::getChecksumsForZooKeeper(const MergeTreeDataPartChecksums & checksums) const
{
    return MinimalisticDataPartChecksums::getSerializedString(checksums,
        getSettings()->use_minimalistic_checksums_in_zookeeper);
}

MergeTreeData::MutableDataPartPtr StorageReplicatedMergeTree::attachPartHelperFoundValidPart(const LogEntry & entry) const
{
    if (format_version != MERGE_TREE_DATA_MIN_FORMAT_VERSION_WITH_CUSTOM_PARTITIONING)
        return {};

    const MergeTreePartInfo actual_part_info = MergeTreePartInfo::fromPartName(entry.new_part_name, format_version);
    const String part_new_name = actual_part_info.getPartNameV1();

    for (const DiskPtr & disk : getStoragePolicy()->getDisks())
    {
        for (const auto it = disk->iterateDirectory(fs::path(relative_data_path) / "detached/"); it->isValid(); it->next())
        {
            const auto part_info = MergeTreePartInfo::tryParsePartName(it->name(), format_version);

            if (!part_info || part_info->partition_id != actual_part_info.partition_id)
                continue;

            const auto part_old_name = part_info->getPartNameV1();
            const auto volume = std::make_shared<SingleDiskVolume>("volume_" + part_old_name, disk);

            auto part = getDataPartBuilder(entry.new_part_name, volume, fs::path("detached") / part_old_name)
                .withPartFormatFromDisk()
                .build();

            try
            {
                part->loadColumnsChecksumsIndexes(true, true);
            }
            catch (const Exception&)
            {
                /// This method throws if the part data is corrupted or partly missing. In this case, we simply don't
                /// process the part.
                continue;
            }

            if (entry.part_checksum == part->checksums.getTotalChecksumHex())
            {
                part->modification_time = part->getDataPartStorage().getLastModified().epochTime();
                return part;
            }
        }
    }

    return {};
}

bool StorageReplicatedMergeTree::executeLogEntry(LogEntry & entry)
{
    if (entry.type == LogEntry::DROP_RANGE)
    {
        executeDropRange(entry);
        return true;
    }

    if (entry.type == LogEntry::REPLACE_RANGE)
    {
        executeReplaceRange(entry);
        return true;
    }

    const bool is_get_or_attach = entry.type == LogEntry::GET_PART || entry.type == LogEntry::ATTACH_PART;

    if (is_get_or_attach || entry.type == LogEntry::MERGE_PARTS || entry.type == LogEntry::MUTATE_PART)
    {
        /// If we already have this part or a part covering it, we do not need to do anything.
        /// The part may be still in the PreActive -> Active transition so we first search
        /// among PreActive parts to definitely find the desired part if it exists.
        DataPartPtr existing_part = getPartIfExists(entry.new_part_name, {MergeTreeDataPartState::PreActive});

        if (!existing_part)
            existing_part = getActiveContainingPart(entry.new_part_name);

        /// Even if the part is local, it (in exceptional cases) may not be in ZooKeeper. Let's check that it is there.
        if (existing_part && getZooKeeper()->exists(fs::path(replica_path) / "parts" / existing_part->name))
        {
            if (!is_get_or_attach || entry.source_replica != replica_name)
                LOG_DEBUG(log, "Skipping action for part {} because part {} already exists.",
                    entry.new_part_name, existing_part->name);

            return true;
        }
    }

    if (entry.type == LogEntry::ATTACH_PART)
    {
        if (MutableDataPartPtr part = attachPartHelperFoundValidPart(entry))
        {
            LOG_TRACE(log, "Found valid local part for {}, preparing the transaction", part->name);

            Transaction transaction(*this, NO_TRANSACTION_RAW);

            part->version.setCreationTID(Tx::PrehistoricTID, nullptr);
            renameTempPartAndReplace(part, transaction);
            checkPartChecksumsAndCommit(transaction, part);

            writePartLog(PartLogElement::Type::NEW_PART, {}, 0 /** log entry is fake so we don't measure the time */,
                part->name, part, {} /** log entry is fake so there are no initial parts */, nullptr);

            return true;
        }

        LOG_TRACE(log, "Didn't find valid local part for {} ({}), will fetch it from other replica",
            entry.new_part_name,
            entry.actual_new_part_name);
    }

    if (is_get_or_attach && entry.source_replica == replica_name)
        LOG_WARNING(log, "Part {} from own log doesn't exist.", entry.new_part_name);

    /// Perhaps we don't need this part, because during write with quorum, the quorum has failed
    /// (see below about `/quorum/failed_parts`).
    if (entry.quorum && getZooKeeper()->exists(fs::path(zookeeper_path) / "quorum" / "failed_parts" / entry.new_part_name))
    {
        LOG_DEBUG(log, "Skipping action for part {} because quorum for that part was failed.", entry.new_part_name);
        return true;    /// NOTE Deletion from `virtual_parts` is not done, but it is only necessary for merge.
    }

    switch (entry.type)
    {
        case LogEntry::ATTACH_PART:
            /// We surely don't have this part locally as we've checked it before, so download it.
            [[fallthrough]];
        case LogEntry::GET_PART:
            return executeFetch(entry);
        case LogEntry::MERGE_PARTS:
            throw Exception(ErrorCodes::LOGICAL_ERROR, "Merge has to be executed by another function");
        case LogEntry::MUTATE_PART:
            throw Exception(ErrorCodes::LOGICAL_ERROR, "Mutation has to be executed by another function");
        case LogEntry::ALTER_METADATA:
            return executeMetadataAlter(entry);
        case LogEntry::SYNC_PINNED_PART_UUIDS:
            syncPinnedPartUUIDs();
            return true;
        case LogEntry::CLONE_PART_FROM_SHARD:
            executeClonePartFromShard(entry);
            return true;
        default:
            throw Exception(ErrorCodes::LOGICAL_ERROR, "Unexpected log entry type: {}", static_cast<int>(entry.type));
    }
}


bool StorageReplicatedMergeTree::executeFetch(LogEntry & entry, bool need_to_check_missing_part)
{
    /// Looking for covering part. After that entry.actual_new_part_name may be filled.
    String replica = findReplicaHavingCoveringPart(entry, true);
    const auto storage_settings_ptr = getSettings();
    auto metadata_snapshot = getInMemoryMetadataPtr();

    try
    {
        if (replica.empty())
        {
            /** If a part is to be written with a quorum and the quorum is not reached yet,
              *  then (due to the fact that a part is impossible to download right now),
              *  the quorum entry should be considered unsuccessful.
              * TODO Complex code, extract separately.
              */
            if (entry.quorum)
            {
                if (entry.type != LogEntry::GET_PART)
                    throw Exception(ErrorCodes::LOGICAL_ERROR, "Logical error: log entry with quorum but type is not GET_PART");

                LOG_DEBUG(log, "No active replica has part {} which needs to be written with quorum. Will try to mark that quorum as failed.", entry.new_part_name);

                /** Atomically:
                  * - if replicas do not become active;
                  * - if there is a `quorum` node with this part;
                  * - delete `quorum` node;
                  * - add a part to the list `quorum/failed_parts`;
                  * - if the part is not already removed from the list for deduplication `blocks/block_num`, then delete it;
                  *
                  * If something changes, then we will nothing - we'll get here again next time.
                  */

                /** We collect the `host` node versions from the replicas.
                  * When the replica becomes active, it changes the value of host in the same transaction (with the creation of `is_active`).
                  * This will ensure that the replicas do not become active.
                  */

                auto zookeeper = getZooKeeper();

                Strings replicas = zookeeper->getChildren(fs::path(zookeeper_path) / "replicas");

                Coordination::Requests ops;

                for (const auto & path_part : replicas)
                {
                    Coordination::Stat stat;
                    String path = fs::path(zookeeper_path) / "replicas" / path_part / "host";
                    zookeeper->get(path, &stat);
                    ops.emplace_back(zkutil::makeCheckRequest(path, stat.version));
                }

                /// We verify that while we were collecting versions, the replica with the necessary part did not come alive.
                replica = findReplicaHavingPart(entry.new_part_name, true);

                /// Also during this time a completely new replica could be created.
                /// But if a part does not appear on the old, then it can not be on the new one either.

                if (replica.empty())
                {
                    Coordination::Stat quorum_stat;
                    const String quorum_unparallel_path = fs::path(zookeeper_path) / "quorum" / "status";
                    const String quorum_parallel_path = fs::path(zookeeper_path) / "quorum" / "parallel" / entry.new_part_name;
                    String quorum_str, quorum_path;
                    ReplicatedMergeTreeQuorumEntry quorum_entry;

                    if (zookeeper->tryGet(quorum_unparallel_path, quorum_str, &quorum_stat))
                        quorum_path = quorum_unparallel_path;
                    else
                    {
                        quorum_str = zookeeper->get(quorum_parallel_path, &quorum_stat);
                        quorum_path = quorum_parallel_path;
                    }

                    quorum_entry.fromString(quorum_str);

                    if (quorum_entry.part_name == entry.new_part_name)
                    {
                        ops.emplace_back(zkutil::makeRemoveRequest(quorum_path, quorum_stat.version));
                        auto part_info = MergeTreePartInfo::fromPartName(entry.new_part_name, format_version);

                        if (part_info.min_block != part_info.max_block)
                            throw Exception(ErrorCodes::LOGICAL_ERROR, "Logical error: log entry with quorum for part covering more than one block number");

                        ops.emplace_back(zkutil::makeCreateRequest(
                            fs::path(zookeeper_path) / "quorum" / "failed_parts" / entry.new_part_name,
                            "",
                            zkutil::CreateMode::Persistent));

                        /// Deleting from `blocks`.
                        if (!entry.block_id.empty() && zookeeper->exists(fs::path(zookeeper_path) / "blocks" / entry.block_id))
                            ops.emplace_back(zkutil::makeRemoveRequest(fs::path(zookeeper_path) / "blocks" / entry.block_id, -1));

                        Coordination::Responses responses;
                        auto code = zookeeper->tryMulti(ops, responses);

                        if (code == Coordination::Error::ZOK)
                        {
                            LOG_DEBUG(log, "Marked quorum for part {} as failed.", entry.new_part_name);
                            queue.removeFailedQuorumPart(part_info);
                            return true;
                        }
                        else if (code == Coordination::Error::ZBADVERSION || code == Coordination::Error::ZNONODE || code == Coordination::Error::ZNODEEXISTS)
                        {
                            LOG_DEBUG(log, "State was changed or isn't expected when trying to mark quorum for part {} as failed. Code: {}",
                                      entry.new_part_name, Coordination::errorMessage(code));
                        }
                        else
                            throw Coordination::Exception(code);
                    }
                    else
                    {
                        LOG_WARNING(log, "No active replica has part {}, "
                                         "but that part needs quorum and /quorum/status contains entry about another part {}. "
                                         "It means that part was successfully written to {} replicas, but then all of them goes offline. "
                                         "Or it is a bug.", entry.new_part_name, quorum_entry.part_name, entry.quorum);
                    }
                }
            }

            if (replica.empty())
            {
                ProfileEvents::increment(ProfileEvents::ReplicatedPartFailedFetches);

                if (!need_to_check_missing_part)
                    return false;

                throw Exception(ErrorCodes::NO_REPLICA_HAS_PART, "No active replica has part {} or covering part (cannot execute {}: {})",
                                entry.new_part_name, entry.znode_name, entry.getDescriptionForLogs(format_version));
            }
        }

        try
        {
            String part_name = entry.actual_new_part_name.empty() ? entry.new_part_name : entry.actual_new_part_name;

            if (!entry.actual_new_part_name.empty())
                LOG_DEBUG(log, "Will fetch part {} instead of {}", entry.actual_new_part_name, entry.new_part_name);

            String source_replica_path = fs::path(zookeeper_path) / "replicas" / replica;
            if (!fetchPart(part_name,
                metadata_snapshot,
                source_replica_path,
                /* to_detached= */ false,
                entry.quorum,
                /* zookeeper_ */ nullptr,
                /* try_fetch_shared= */ true,
                entry.znode_name))
            {
                return false;
            }
        }
        catch (Exception & e)
        {
            /// No stacktrace, just log message
            if (e.code() == ErrorCodes::RECEIVED_ERROR_TOO_MANY_REQUESTS)
                e.addMessage("Too busy replica. Will try later.");
            throw;
        }

        if (entry.type == LogEntry::MERGE_PARTS)
            ProfileEvents::increment(ProfileEvents::ReplicatedPartFetchesOfMerged);
    }
    catch (...)
    {
        /** If we can not download the part we need for some merge, it's better not to try to get other parts for this merge,
          * but try to get already merged part. To do this, move the action to get the remaining parts
          * for this merge at the end of the queue.
          */
        try
        {
            auto parts_for_merge = queue.moveSiblingPartsForMergeToEndOfQueue(entry.new_part_name);

            if (!parts_for_merge.empty() && replica.empty())
            {
                LOG_INFO(log, "No active replica has part {}. Will fetch merged part instead.", entry.new_part_name);
                /// We should enqueue it for check, because merged part may never appear if source part is lost
                enqueuePartForCheck(entry.new_part_name);
                return false;
            }

            /** If no active replica has a part, and there is no merge in the queue with its participation,
              * check to see if any (active or inactive) replica has such a part or covering it.
              */
            if (replica.empty())
                enqueuePartForCheck(entry.new_part_name);
        }
        catch (...)
        {
            tryLogCurrentException(log, __PRETTY_FUNCTION__);
        }

        throw;
    }

    return true;
}


MutableDataPartStoragePtr StorageReplicatedMergeTree::executeFetchShared(
    const String & source_replica,
    const String & new_part_name,
    const DiskPtr & disk,
    const String & path)
{
    if (source_replica.empty())
    {
        LOG_INFO(log, "No active replica has part {} on shared storage.", new_part_name);
        return nullptr;
    }

    const auto storage_settings_ptr = getSettings();
    auto metadata_snapshot = getInMemoryMetadataPtr();

    try
    {
        return fetchExistsPart(new_part_name, metadata_snapshot, fs::path(zookeeper_path) / "replicas" / source_replica, disk, path);
    }
    catch (Exception & e)
    {
        if (e.code() == ErrorCodes::RECEIVED_ERROR_TOO_MANY_REQUESTS)
            e.addMessage("Too busy replica. Will try later.");
        tryLogCurrentException(log, __PRETTY_FUNCTION__);
        throw;
    }
}


void StorageReplicatedMergeTree::executeDropRange(const LogEntry & entry)
{
    LOG_TRACE(log, "Executing DROP_RANGE {}", entry.new_part_name);

    /// Wait for loading of outdated parts because DROP_RANGE
    /// command must be applied to all parts on disk.
    waitForOutdatedPartsToBeLoaded();

    auto drop_range_info = MergeTreePartInfo::fromPartName(entry.new_part_name, format_version);
    getContext()->getMergeList().cancelInPartition(getStorageID(), drop_range_info.partition_id, drop_range_info.max_block);
    queue.removePartProducingOpsInRange(getZooKeeper(), drop_range_info, entry, /* fetch_entry_znode= */ {});
    part_check_thread.cancelRemovedPartsCheck(drop_range_info);

    /// Delete the parts contained in the range to be deleted.
    /// It's important that no old parts remain (after the merge), because otherwise,
    ///  after adding a new replica, this new replica downloads them, but does not delete them.
    /// And, if you do not, the parts will come to life after the server is restarted.
    /// Therefore, we use all data parts.

    auto metadata_snapshot = getInMemoryMetadataPtr();
    PartsToRemoveFromZooKeeper parts_to_remove;
    {
        auto data_parts_lock = lockParts();
        parts_to_remove = removePartsInRangeFromWorkingSetAndGetPartsToRemoveFromZooKeeper(NO_TRANSACTION_RAW, drop_range_info, data_parts_lock);
        if (parts_to_remove.empty())
        {
            if (!drop_range_info.isFakeDropRangePart())
                LOG_INFO(log, "Log entry {} tried to drop single part {}, but part does not exist", entry.znode_name, entry.new_part_name);
            return;
        }
    }

    if (entry.detach)
        LOG_DEBUG(log, "Detaching parts.");
    else
        LOG_DEBUG(log, "Removing parts.");

    if (entry.detach)
    {
        /// If DETACH clone parts to detached/ directory
        for (const auto & part : parts_to_remove)
        {
            if (auto part_to_detach = part.getPartIfItWasActive())
            {
                LOG_INFO(log, "Detaching {}", part_to_detach->getDataPartStorage().getPartDirectory());
                part_to_detach->makeCloneInDetached("", metadata_snapshot);
            }
        }
    }

    /// Forcibly remove parts from ZooKeeper
    removePartsFromZooKeeperWithRetries(parts_to_remove);

    if (entry.detach)
        LOG_DEBUG(log, "Detached {} parts inside {}.", parts_to_remove.size(), entry.new_part_name);
    else
        LOG_DEBUG(log, "Removed {} parts inside {}.", parts_to_remove.size(), entry.new_part_name);

    /// We want to remove dropped parts from disk as soon as possible
    /// To be removed a partition should have zero refcount, therefore call the cleanup thread at exit
    parts_to_remove.clear();
    cleanup_thread.wakeup();
}


bool StorageReplicatedMergeTree::executeReplaceRange(const LogEntry & entry)
{
    Stopwatch watch;
    auto & entry_replace = *entry.replace_range_entry;
    LOG_DEBUG(log, "Executing log entry {} to replace parts range {} with {} parts from {}.{}",
              entry.znode_name, entry_replace.drop_range_part_name, entry_replace.new_part_names.size(),
              entry_replace.from_database, entry_replace.from_table);

    /// Wait for loading of outdated parts because REPLACE_RANGE
    /// command must be applied to all parts on disk.
    waitForOutdatedPartsToBeLoaded();

    auto metadata_snapshot = getInMemoryMetadataPtr();
    auto storage_settings_ptr = getSettings();

    MergeTreePartInfo drop_range = MergeTreePartInfo::fromPartName(entry_replace.drop_range_part_name, format_version);
    /// Range with only one block has special meaning: it's ATTACH PARTITION or MOVE PARTITION, so there is no drop range
    bool replace = !LogEntry::ReplaceRangeEntry::isMovePartitionOrAttachFrom(drop_range);

    if (replace)
    {
        getContext()->getMergeList().cancelInPartition(getStorageID(), drop_range.partition_id, drop_range.max_block);
        queue.removePartProducingOpsInRange(getZooKeeper(), drop_range, entry, /* fetch_entry_znode= */ {});
        part_check_thread.cancelRemovedPartsCheck(drop_range);
    }
    else
    {
        drop_range = {};
    }

    struct PartDescription
    {
        PartDescription(
            size_t index_,
            const String & src_part_name_,
            const String & new_part_name_,
            const String & checksum_hex_,
            MergeTreeDataFormatVersion format_version)
            : index(index_)
            , src_part_name(src_part_name_)
            , src_part_info(MergeTreePartInfo::fromPartName(src_part_name_, format_version))
            , new_part_name(new_part_name_)
            , new_part_info(MergeTreePartInfo::fromPartName(new_part_name_, format_version))
            , checksum_hex(checksum_hex_)
        {
        }

        size_t index; // in log entry arrays
        String src_part_name;
        MergeTreePartInfo src_part_info;
        String new_part_name;
        MergeTreePartInfo new_part_info;
        String checksum_hex;

        /// Part which will be committed
        MutableDataPartPtr res_part;

        /// We could find a covering part
        MergeTreePartInfo found_new_part_info;
        String found_new_part_name;

        /// Hold pointer to part in source table if will clone it from local table
        DataPartPtr src_table_part;

        /// A replica that will be used to fetch part
        String replica;

        MergeTreeData::HardlinkedFiles hardlinked_files;

        scope_guard temporary_part_lock;
    };

    using PartDescriptionPtr = std::shared_ptr<PartDescription>;
    using PartDescriptions = std::vector<PartDescriptionPtr>;

    PartDescriptions all_parts;
    PartDescriptions parts_to_add;
    PartsToRemoveFromZooKeeper parts_to_remove;

    auto table_lock_holder_dst_table = lockForShare(
            RWLockImpl::NO_QUERY, getSettings()->lock_acquire_timeout_for_background_operations);
    auto dst_metadata_snapshot = getInMemoryMetadataPtr();

    for (size_t i = 0; i < entry_replace.new_part_names.size(); ++i)
    {
        all_parts.emplace_back(std::make_shared<PartDescription>(i,
            entry_replace.src_part_names.at(i),
            entry_replace.new_part_names.at(i),
            entry_replace.part_names_checksums.at(i),
            format_version));
    }

    /// What parts we should add? Or we have already added all required parts (we an replica-initializer)
    {
        auto data_parts_lock = lockParts();

        for (const PartDescriptionPtr & part_desc : all_parts)
        {
            if (!getActiveContainingPart(part_desc->new_part_info, MergeTreeDataPartState::Active, data_parts_lock))
                parts_to_add.emplace_back(part_desc);
        }

        if (parts_to_add.empty() && replace)
        {
            parts_to_remove = removePartsInRangeFromWorkingSetAndGetPartsToRemoveFromZooKeeper(NO_TRANSACTION_RAW, drop_range, data_parts_lock);
            String parts_to_remove_str;
            for (const auto & part : parts_to_remove)
            {
                parts_to_remove_str += part.getPartName();
                parts_to_remove_str += " ";
            }
            LOG_TRACE(log, "Replacing {} parts {}with empty set", parts_to_remove.size(), parts_to_remove_str);
        }
    }

    if (parts_to_add.empty())
    {
        LOG_INFO(log, "All parts from REPLACE PARTITION command have been already attached");
        removePartsFromZooKeeperWithRetries(parts_to_remove);
        return true;
    }

    if (parts_to_add.size() < all_parts.size())
    {
        LOG_WARNING(log, "Some (but not all) parts from REPLACE PARTITION command already exist. REPLACE PARTITION will not be atomic.");
    }

    StoragePtr source_table;
    TableLockHolder table_lock_holder_src_table;
    StorageID source_table_id{entry_replace.from_database, entry_replace.from_table};

    auto clone_data_parts_from_source_table = [&] () -> size_t
    {
        source_table = DatabaseCatalog::instance().tryGetTable(source_table_id, getContext());
        if (!source_table)
        {
            LOG_DEBUG(log, "Can't use {} as source table for REPLACE PARTITION command. It does not exist.", source_table_id.getNameForLogs());
            return 0;
        }

        auto src_metadata_snapshot = source_table->getInMemoryMetadataPtr();
        MergeTreeData * src_data = nullptr;
        try
        {
            src_data = &checkStructureAndGetMergeTreeData(source_table, src_metadata_snapshot, dst_metadata_snapshot);
        }
        catch (Exception &)
        {
            LOG_INFO(log, "Can't use {} as source table for REPLACE PARTITION command. Will fetch all parts. Reason: {}", source_table_id.getNameForLogs(), getCurrentExceptionMessage(false));
            return 0;
        }

        table_lock_holder_src_table = source_table->lockForShare(
                RWLockImpl::NO_QUERY, getSettings()->lock_acquire_timeout_for_background_operations);

        DataPartStates valid_states{
            MergeTreeDataPartState::PreActive, MergeTreeDataPartState::Active, MergeTreeDataPartState::Outdated};

        size_t num_clonable_parts = 0;
        for (PartDescriptionPtr & part_desc : parts_to_add)
        {
            auto src_part = src_data->getPartIfExists(part_desc->src_part_info, valid_states);
            if (!src_part)
            {
                LOG_DEBUG(log, "There is no part {} in {}", part_desc->src_part_name, source_table_id.getNameForLogs());
                continue;
            }

            bool avoid_copy_local_part = storage_settings_ptr->allow_remote_fs_zero_copy_replication && src_part->isStoredOnRemoteDiskWithZeroCopySupport();

            if (avoid_copy_local_part)
            {
                LOG_DEBUG(log, "Avoid copy local part {} from table {} because of zero-copy replication", part_desc->src_part_name, source_table_id.getNameForLogs());
                continue;
            }

            String checksum_hex  = src_part->checksums.getTotalChecksumHex();

            if (checksum_hex != part_desc->checksum_hex)
            {
                LOG_DEBUG(log, "Part {} of {} has inappropriate checksum", part_desc->src_part_name, source_table_id.getNameForLogs());
                /// TODO: check version
                continue;
            }

            part_desc->found_new_part_name = part_desc->new_part_name;
            part_desc->found_new_part_info = part_desc->new_part_info;
            part_desc->src_table_part = src_part;

            ++num_clonable_parts;
        }

        return num_clonable_parts;
    };

    size_t num_clonable_parts = clone_data_parts_from_source_table();
    LOG_DEBUG(log, "Found {} parts that could be cloned (of {} required parts)", num_clonable_parts, parts_to_add.size());

    ActiveDataPartSet adding_parts_active_set(format_version);
    std::unordered_map<String, PartDescriptionPtr> part_name_to_desc;

    for (PartDescriptionPtr & part_desc : parts_to_add)
    {
        if (part_desc->src_table_part)
        {
            /// It is clonable part
            adding_parts_active_set.add(part_desc->new_part_name);
            part_name_to_desc.emplace(part_desc->new_part_name, part_desc);
            continue;
        }

        /// Firstly, try find exact part to produce more accurate part set
        String replica = findReplicaHavingPart(part_desc->new_part_name, true);
        String found_part_name;
        /// TODO: check version

        if (replica.empty())
        {
            LOG_DEBUG(log, "Part {} is not found on remote replicas", part_desc->new_part_name);

            /// Fallback to covering part
            replica = findReplicaHavingCoveringPart(part_desc->new_part_name, true, found_part_name);

            if (replica.empty())
            {
                /// It is not fail, since adjacent parts could cover current part
                LOG_DEBUG(log, "Parts covering {} are not found on remote replicas", part_desc->new_part_name);
                continue;
            }
        }
        else
        {
            found_part_name = part_desc->new_part_name;
        }

        part_desc->found_new_part_name = found_part_name;
        part_desc->found_new_part_info = MergeTreePartInfo::fromPartName(found_part_name, format_version);
        part_desc->replica = replica;

        adding_parts_active_set.add(part_desc->found_new_part_name);
        part_name_to_desc.emplace(part_desc->found_new_part_name, part_desc);
    }

    /// Check that we could cover whole range
    for (PartDescriptionPtr & part_desc : parts_to_add)
    {
        if (adding_parts_active_set.getContainingPart(part_desc->new_part_info).empty())
        {
            /// We should enqueue missing part for check, so it will be replaced with empty one (if needed)
            /// and we will be able to execute this REPLACE_RANGE.
            /// However, it's quite dangerous, because part may appear in source table.
            /// So we enqueue it for check only if no replicas of source table have part either.
            bool need_check = true;
            if (auto * replicated_src_table = typeid_cast<StorageReplicatedMergeTree *>(source_table.get()))
            {
                String src_replica = replicated_src_table->findReplicaHavingPart(part_desc->src_part_name, false);
                if (!src_replica.empty())
                {
                    LOG_DEBUG(log, "Found part {} on replica {} of source table, will not check part {} required for {}",
                              part_desc->src_part_name, src_replica, part_desc->new_part_name, entry.znode_name);
                    need_check = false;
                }
            }

            if (need_check)
            {
                LOG_DEBUG(log, "Will check part {} required for {}, because no replicas have it (including replicas of source table)",
                          part_desc->new_part_name, entry.znode_name);
                enqueuePartForCheck(part_desc->new_part_name);
            }

            throw Exception(ErrorCodes::NO_REPLICA_HAS_PART,
                            "Not found part {} (or part covering it) neither source table neither remote replicas",
                            part_desc->new_part_name);
        }
    }

    /// Filter covered parts
    PartDescriptions final_parts;
    Strings final_part_names;
    {
        final_part_names = adding_parts_active_set.getParts();

        for (const String & final_part_name : final_part_names)
        {
            auto part_desc = part_name_to_desc[final_part_name];
            if (!part_desc)
                throw Exception(ErrorCodes::LOGICAL_ERROR, "There is no final part {}. This is a bug", final_part_name);

            final_parts.emplace_back(part_desc);

            if (final_parts.size() > 1)
            {
                auto & prev = *final_parts[final_parts.size() - 2];
                auto & curr = *final_parts[final_parts.size() - 1];

                if (!prev.found_new_part_info.isDisjoint(curr.found_new_part_info))
                {
                    throw Exception(ErrorCodes::LOGICAL_ERROR, "Intersected final parts detected: {} and {}. It should be investigated.",
                        prev.found_new_part_name, curr.found_new_part_name);
                }
            }
        }
    }

    static const String TMP_PREFIX = "tmp_replace_from_";

    std::vector<MergeTreeData::HardlinkedFiles> hardlinked_files_for_parts;

    auto obtain_part = [&] (PartDescriptionPtr & part_desc)
    {
        if (part_desc->src_table_part)
        {
            if (part_desc->checksum_hex != part_desc->src_table_part->checksums.getTotalChecksumHex())
                throw Exception(ErrorCodes::UNFINISHED, "Checksums of {} is suddenly changed", part_desc->src_table_part->name);

            auto [res_part, temporary_part_lock] = cloneAndLoadDataPartOnSameDisk(
                part_desc->src_table_part, TMP_PREFIX + "clone_", part_desc->new_part_info, metadata_snapshot, NO_TRANSACTION_PTR, &part_desc->hardlinked_files, false, {});
            part_desc->res_part = std::move(res_part);
            part_desc->temporary_part_lock = std::move(temporary_part_lock);
        }
        else if (!part_desc->replica.empty())
        {
            String source_replica_path = fs::path(zookeeper_path) / "replicas" / part_desc->replica;
            ReplicatedMergeTreeAddress address(getZooKeeper()->get(fs::path(source_replica_path) / "host"));
            auto timeouts = getFetchPartHTTPTimeouts(getContext());

            auto credentials = getContext()->getInterserverCredentials();
            String interserver_scheme = getContext()->getInterserverScheme();

            if (interserver_scheme != address.scheme)
                throw Exception(ErrorCodes::LOGICAL_ERROR,
                                "Interserver schemas are different '{}' != '{}', can't fetch part from {}",
                                interserver_scheme, address.scheme, address.host);

            part_desc->res_part = fetcher.fetchSelectedPart(
                metadata_snapshot, getContext(), part_desc->found_new_part_name, source_replica_path,
                address.host, address.replication_port, timeouts, credentials->getUser(), credentials->getPassword(),
                interserver_scheme, replicated_fetches_throttler, false, TMP_PREFIX + "fetch_");

            /// TODO: check columns_version of fetched part

            ProfileEvents::increment(ProfileEvents::ReplicatedPartFetches);
        }
        else
            throw Exception(ErrorCodes::LOGICAL_ERROR, "There is no receipt to produce part {}. This is bug", part_desc->new_part_name);
    };

    /// Download or clone parts
    /// TODO: make it in parallel
    for (PartDescriptionPtr & part_desc : final_parts)
        obtain_part(part_desc);

    MutableDataPartsVector res_parts;
    for (PartDescriptionPtr & part_desc : final_parts)
        res_parts.emplace_back(part_desc->res_part);

    try
    {
        /// Commit parts
        auto zookeeper = getZooKeeper();
        Transaction transaction(*this, NO_TRANSACTION_RAW);

        Coordination::Requests ops;
        for (PartDescriptionPtr & part_desc : final_parts)
        {
            renameTempPartAndReplace(part_desc->res_part, transaction);
            getCommitPartOps(ops, part_desc->res_part);

            lockSharedData(*part_desc->res_part, false, part_desc->hardlinked_files);
        }


        if (!ops.empty())
            zookeeper->multi(ops);

        {
            auto data_parts_lock = lockParts();

            transaction.commit(&data_parts_lock);
            if (replace)
            {
                parts_to_remove = removePartsInRangeFromWorkingSetAndGetPartsToRemoveFromZooKeeper(NO_TRANSACTION_RAW, drop_range, data_parts_lock);
                String parts_to_remove_str;
                for (const auto & part : parts_to_remove)
                {
                    parts_to_remove_str += part.getPartName();
                    parts_to_remove_str += " ";
                }
                LOG_TRACE(log, "Replacing {} parts {}with {} parts {}", parts_to_remove.size(), parts_to_remove_str,
                          final_parts.size(), boost::algorithm::join(final_part_names, ", "));
            }
        }

        PartLog::addNewParts(getContext(), res_parts, watch.elapsed());
    }
    catch (...)
    {
        PartLog::addNewParts(getContext(), res_parts, watch.elapsed(), ExecutionStatus::fromCurrentException());

        for (const auto & res_part : res_parts)
            unlockSharedData(*res_part);

        throw;
    }

    removePartsFromZooKeeperWithRetries(parts_to_remove);
    res_parts.clear();
    parts_to_remove.clear();
    cleanup_thread.wakeup();

    return true;
}


void StorageReplicatedMergeTree::executeClonePartFromShard(const LogEntry & entry)
{
    auto zookeeper = getZooKeeper();

    Strings replicas = zookeeper->getChildren(entry.source_shard + "/replicas");
    std::shuffle(replicas.begin(), replicas.end(), thread_local_rng);
    String replica;
    for (const String & candidate : replicas)
    {
        if (zookeeper->exists(entry.source_shard + "/replicas/" + candidate + "/is_active"))
        {
            replica = candidate;
            break;
        }
    }

    if (replica.empty())
        throw Exception(ErrorCodes::NO_REPLICA_HAS_PART, "Not found active replica on shard {} to clone part {}",
                        entry.source_shard, entry.new_part_name);

    LOG_INFO(log, "Will clone part from shard {} and replica {}", entry.source_shard, replica);

    MutableDataPartPtr part;

    {
        auto metadata_snapshot = getInMemoryMetadataPtr();
        String source_replica_path = entry.source_shard + "/replicas/" + replica;
        ReplicatedMergeTreeAddress address(getZooKeeper()->get(source_replica_path + "/host"));
        auto timeouts = ConnectionTimeouts::getHTTPTimeouts(getContext());
        auto credentials = getContext()->getInterserverCredentials();
        String interserver_scheme = getContext()->getInterserverScheme();

        auto get_part = [&, address, timeouts, credentials, interserver_scheme]()
        {
            if (interserver_scheme != address.scheme)
                throw Exception(ErrorCodes::LOGICAL_ERROR, "Interserver schemes are different: '{}' != '{}', can't fetch part from {}",
                                interserver_scheme, address.scheme, address.host);

            return fetcher.fetchSelectedPart(
                metadata_snapshot, getContext(), entry.new_part_name, source_replica_path,
                address.host, address.replication_port,
                timeouts, credentials->getUser(), credentials->getPassword(), interserver_scheme,
                replicated_fetches_throttler, true);
        };

        part = get_part();
        // The fetched part is valuable and should not be cleaned like a temp part.
        part->is_temp = false;
        part->renameTo("detached/" + entry.new_part_name, true);

        LOG_INFO(log, "Cloned part {} to detached directory", part->name);
    }
}


void StorageReplicatedMergeTree::cloneReplica(const String & source_replica, Coordination::Stat source_is_lost_stat, zkutil::ZooKeeperPtr & zookeeper)
{
    String source_path = fs::path(zookeeper_path) / "replicas" / source_replica;

    /// The order of the following three actions is important.

    Strings source_queue_names;
    /// We are trying to get consistent /log_pointer and /queue state. Otherwise
    /// we can possibly duplicate entries in queue of cloned replica.
    while (true)
    {
        Coordination::Stat log_pointer_stat;
        String raw_log_pointer = zookeeper->get(fs::path(source_path) / "log_pointer", &log_pointer_stat);

        Coordination::Requests ops;
        ops.push_back(zkutil::makeSetRequest(fs::path(replica_path) / "log_pointer", raw_log_pointer, -1));

        /// For support old versions CH.
        if (source_is_lost_stat.version == -1)
        {
            /// We check that it was not suddenly upgraded to new version.
            /// Otherwise it can be upgraded and instantly become lost, but we cannot notice that.
            ops.push_back(zkutil::makeCreateRequest(fs::path(source_path) / "is_lost", "0", zkutil::CreateMode::Persistent));
            ops.push_back(zkutil::makeRemoveRequest(fs::path(source_path) / "is_lost", -1));
        }
        else /// The replica we clone should not suddenly become lost.
            ops.push_back(zkutil::makeCheckRequest(fs::path(source_path) / "is_lost", source_is_lost_stat.version));

        Coordination::Responses responses;

        /// Let's remember the queue of the reference/master replica.
        source_queue_names = zookeeper->getChildren(fs::path(source_path) / "queue");

        /// Check that log pointer of source replica didn't changed while we read queue entries
        ops.push_back(zkutil::makeCheckRequest(fs::path(source_path) / "log_pointer", log_pointer_stat.version));

        auto rc = zookeeper->tryMulti(ops, responses);

        if (rc == Coordination::Error::ZOK)
        {
            break;
        }
        else if (rc == Coordination::Error::ZNODEEXISTS)
        {
            throw Exception(ErrorCodes::REPLICA_STATUS_CHANGED,
                            "Can not clone replica, because the {} updated to new ClickHouse version", source_replica);
        }
        else if (responses[1]->error == Coordination::Error::ZBADVERSION)
        {
            /// If is_lost node version changed than source replica also lost,
            /// so we cannot clone from it.
            throw Exception(ErrorCodes::REPLICA_STATUS_CHANGED, "Can not clone replica, because the {} became lost",
                source_replica);
        }
        else if (responses.back()->error == Coordination::Error::ZBADVERSION)
        {
            /// If source replica's log_pointer changed than we probably read
            /// stale state of /queue and have to try one more time.
            LOG_WARNING(log, "Log pointer of source replica {} changed while we loading queue nodes. Will retry.", source_replica);
            continue;
        }
        else
        {
            zkutil::KeeperMultiException::check(rc, ops, responses);
        }
    }

    ::sort(source_queue_names.begin(), source_queue_names.end());

    struct QueueEntryInfo
    {
        String data = {};
        Coordination::Stat stat = {};
        LogEntryPtr parsed_entry = {};
    };

    /// We got log pointer and list of queue entries of source replica.
    /// At first we will get queue entries and then we will get list of active parts of source replica
    /// to enqueue fetches for missing parts. If source replica executes and removes some entry concurrently
    /// we will see produced part (or covering part) in replicas/source/parts and will enqueue fetch.
    /// We will try to parse queue entries before copying them
    /// to avoid creation of excessive and duplicating entries in our queue.
    /// See also removePartAndEnqueueFetch(...)
    std::vector<QueueEntryInfo> source_queue;
    ActiveDataPartSet get_part_set{format_version};
    ActiveDataPartSet drop_range_set{format_version};
    std::unordered_set<String> exact_part_names;

    {
        std::vector<zkutil::ZooKeeper::FutureGet> queue_get_futures;
        queue_get_futures.reserve(source_queue_names.size());

        for (const String & entry_name : source_queue_names)
            queue_get_futures.push_back(zookeeper->asyncTryGet(fs::path(source_path) / "queue" / entry_name));

        source_queue.reserve(source_queue_names.size());
        for (size_t i = 0; i < source_queue_names.size(); ++i)
        {
            auto res = queue_get_futures[i].get();
            /// It's ok if entry is already executed and removed: we also will get source parts set.
            if (res.error == Coordination::Error::ZNONODE)
                continue;

            assert(res.error == Coordination::Error::ZOK);
            source_queue.emplace_back();
            auto & info = source_queue.back();
            info.data = std::move(res.data);
            info.stat = std::move(res.stat);
            try
            {
                info.parsed_entry = LogEntry::parse(info.data, info.stat);
            }
            catch (...)
            {
                tryLogCurrentException(log, "Cannot parse source queue entry " + source_queue_names[i]);
            }

            /// It may be ok if source replica has newer version. We will copy entry as is.
            if (!info.parsed_entry)
                continue;

            info.parsed_entry->znode_name = source_queue_names[i];

            if (info.parsed_entry->type == LogEntry::DROP_RANGE)
            {
                drop_range_set.add(info.parsed_entry->new_part_name);
            }
            else if (info.parsed_entry->type == LogEntry::GET_PART)
            {
                String maybe_covering_drop_range = drop_range_set.getContainingPart(info.parsed_entry->new_part_name);
                if (maybe_covering_drop_range.empty())
                    get_part_set.add(info.parsed_entry->new_part_name);
            }
            else
            {
                /// We should keep local parts if they present in the queue of source replica.
                /// There's a chance that we are the only replica that has these parts.
                Strings entry_virtual_parts = info.parsed_entry->getVirtualPartNames(format_version);
                std::move(entry_virtual_parts.begin(), entry_virtual_parts.end(), std::inserter(exact_part_names, exact_part_names.end()));
            }
        }
    }

    /// We should do it after copying queue, because some ALTER_METADATA entries can be lost otherwise.
    cloneMetadataIfNeeded(source_replica, source_path, zookeeper);

    /// Add to the queue jobs to receive all the active parts that the reference/master replica has.
    Strings source_replica_parts = zookeeper->getChildren(fs::path(source_path) / "parts");
    for (const auto & active_part : source_replica_parts)
        get_part_set.add(active_part);

    Strings active_parts = get_part_set.getParts();

    /// Remove local parts if source replica does not have them, because such parts will never be fetched by other replicas.
    Strings local_parts_in_zk = zookeeper->getChildren(fs::path(replica_path) / "parts");
    Strings parts_to_remove_from_zk;

    for (const auto & part : local_parts_in_zk)
    {
        /// We look for exact match (and not for any covering part)
        /// because our part might be dropped and covering part might be merged though gap.
        /// (avoid resurrection of data that was removed a long time ago)
        if (get_part_set.getContainingPart(part) == part)
            continue;

        if (exact_part_names.contains(part))
            continue;

        parts_to_remove_from_zk.emplace_back(part);
        LOG_WARNING(log, "Source replica does not have part {}. Removing it from ZooKeeper.", part);
    }

    {
        /// Check "is_lost" version after retrieving queue and parts.
        /// If version has changed, then replica most likely has been dropped and parts set is inconsistent,
        /// so throw exception and retry cloning.
        Coordination::Stat is_lost_stat_new;
        zookeeper->get(fs::path(source_path) / "is_lost", &is_lost_stat_new);
        if (is_lost_stat_new.version != source_is_lost_stat.version)
            throw Exception(ErrorCodes::REPLICA_STATUS_CHANGED, "Cannot clone {}, because it suddenly become lost "
                                                                "or removed broken part from ZooKeeper", source_replica);
    }

    removePartsFromZooKeeperWithRetries(parts_to_remove_from_zk);

    auto local_active_parts = getDataPartsForInternalUsage();

    DataPartsVector parts_to_remove_from_working_set;

    for (const auto & part : local_active_parts)
    {
        if (get_part_set.getContainingPart(part->name) == part->name)
            continue;

        if (exact_part_names.contains(part->name))
            continue;

        parts_to_remove_from_working_set.emplace_back(part);
        LOG_WARNING(log, "Source replica does not have part {}. Removing it from working set.", part->name);
    }

    if (getSettings()->detach_old_local_parts_when_cloning_replica)
    {
        auto metadata_snapshot = getInMemoryMetadataPtr();

        for (const auto & part : parts_to_remove_from_working_set)
        {
            LOG_INFO(log, "Detaching {}", part->getDataPartStorage().getPartDirectory());
            part->makeCloneInDetached("clone", metadata_snapshot);
        }
    }

    removePartsFromWorkingSet(NO_TRANSACTION_RAW, parts_to_remove_from_working_set, true);

    std::unordered_set<String> created_get_parts;

    /// Avoid creation of GET_PART entries which covered by another GET_PART or DROP_RANGE
    /// and creation of multiple entries with the same new_part_name.
    auto should_ignore_log_entry = [&drop_range_set, &get_part_set, this] (std::unordered_set<String> & created_gets,
                                                                    const String & part_name, const String & log_msg_context) -> bool
    {
        /// We should not create entries covered by DROP_RANGE, because we will remove them anyway (kind of optimization).
        String covering_drop_range = drop_range_set.getContainingPart(part_name);
        if (!covering_drop_range.empty())
        {
            LOG_TRACE(log, "{} {}: it's covered by DROP_RANGE {}", log_msg_context, part_name, covering_drop_range);
            return true;
        }

        /// We should not create entries covered by GET_PART,
        /// because GET_PART entry has no source parts and we can execute it only by fetching.
        /// Parts covered by GET_PART are useless and may cause replication to stuck if covered part is lost.
        String covering_get_part_entry = get_part_set.getContainingPart(part_name);

        if (covering_get_part_entry.empty())
            return false;

        if (covering_get_part_entry != part_name)
        {
            LOG_TRACE(log, "{} {}: it's covered by GET_PART {}", log_msg_context, part_name, covering_get_part_entry);
            return true;
        }

        /// NOTE: It does not completely avoids duplication of GET_PART entries,
        /// because it's possible that source replica has executed some GET_PART after we copied it's queue,
        /// but before we copied its active parts set. In this case we will GET_PART entry in our queue
        /// and later will pull the original GET_PART from replication log.
        /// It should not cause any issues, but it does not allow to get rid of duplicated entries and add an assertion.
        if (created_gets.contains(part_name))
        {
            /// NOTE It would be better to copy log entry instead of creating GET_PART
            /// if there are GET_PART and log entry of other type with the same new_part_name.
            /// But it's a bit harder to implement, because it requires full-fledged virtual_parts set.
            LOG_TRACE(log, "{} {}: GET_PART for it is already created", log_msg_context, part_name);
            return true;
        }

        return false;
    };

    for (const String & name : active_parts)
    {
        if (should_ignore_log_entry(created_get_parts, name, "Not fetching"))
            continue;

        LogEntry log_entry;

        if (are_restoring_replica)
        {
            LOG_DEBUG(log, "Obtaining checksum for path {}", name);

            // The part we want to fetch is probably present in detached/ folder.
            // However, we need to get part's checksum to check if it's not corrupt.
            log_entry.type = LogEntry::ATTACH_PART;

            MinimalisticDataPartChecksums desired_checksums;

            const fs::path part_path = fs::path(source_path) / "parts" / name;

            const String part_znode = zookeeper->get(part_path);

            if (!part_znode.empty())
                desired_checksums = ReplicatedMergeTreePartHeader::fromString(part_znode).getChecksums();
            else
            {
                String desired_checksums_str = zookeeper->get(part_path / "checksums");
                desired_checksums = MinimalisticDataPartChecksums::deserializeFrom(desired_checksums_str);
            }

            const auto [lo, hi] = desired_checksums.hash_of_all_files;
            log_entry.part_checksum = getHexUIntUppercase(hi) + getHexUIntUppercase(lo);
        }
        else
        {
            log_entry.type = LogEntry::GET_PART;
        }

        log_entry.source_replica = "";
        log_entry.new_part_name = name;
        log_entry.create_time = tryGetPartCreateTime(zookeeper, source_path, name);

        LOG_TEST(log, "Enqueueing {} for fetch", name);
        zookeeper->create(fs::path(replica_path) / "queue/queue-", log_entry.toString(), zkutil::CreateMode::PersistentSequential);
        created_get_parts.insert(name);
    }

    size_t total_parts_to_fetch = created_get_parts.size();
    LOG_DEBUG(log, "Queued {} parts to be fetched, {} parts ignored", total_parts_to_fetch, active_parts.size() - total_parts_to_fetch);

    /// Add content of the reference/master replica queue to the queue.
    size_t total_entries_to_copy = 0;
    for (const auto & entry_info : source_queue)
    {
        assert(!entry_info.data.empty());
        if (entry_info.parsed_entry && !entry_info.parsed_entry->new_part_name.empty())
        {
            const String & part_name = entry_info.parsed_entry->new_part_name;
            const String & entry_name = entry_info.parsed_entry->znode_name;
            const auto & entry_type = entry_info.parsed_entry->type;

            if (should_ignore_log_entry(created_get_parts, part_name, fmt::format("Not copying {} {} ", entry_name, entry_type)))
                continue;

            if (entry_info.parsed_entry->type == LogEntry::GET_PART)
                created_get_parts.insert(part_name);
        }

        LOG_TEST(log, "Copying entry {}", entry_info.data);
        zookeeper->create(fs::path(replica_path) / "queue/queue-", entry_info.data, zkutil::CreateMode::PersistentSequential);
        ++total_entries_to_copy;
    }

    LOG_DEBUG(log, "Copied {} queue entries, {} entries ignored", total_entries_to_copy, source_queue.size() - total_entries_to_copy);
}


void StorageReplicatedMergeTree::cloneMetadataIfNeeded(const String & source_replica, const String & source_path, zkutil::ZooKeeperPtr & zookeeper)
{
    String source_metadata_version_str;
    bool metadata_version_exists = zookeeper->tryGet(source_path + "/metadata_version", source_metadata_version_str);
    if (!metadata_version_exists)
    {
        /// For compatibility with version older than 20.3
        /// TODO fix tests and delete it
        LOG_WARNING(log, "Node {} does not exist. "
                         "Most likely it's because too old version of ClickHouse is running on replica {}. "
                         "Will not check metadata consistency",
                         source_path + "/metadata_version", source_replica);
        return;
    }

    Int32 source_metadata_version = parse<Int32>(source_metadata_version_str);
    if (metadata_version == source_metadata_version)
        return;

    /// Our metadata it not up to date with source replica metadata.
    /// Metadata is updated by ALTER_METADATA entries, but some entries are probably cleaned up from the log.
    /// It's also possible that some newer ALTER_METADATA entries are present in source_queue list,
    /// and source replica are executing such entry right now (or had executed recently).
    /// More than that, /metadata_version update is not atomic with /columns and /metadata update...

    /// Fortunately, ALTER_METADATA seems to be idempotent,
    /// and older entries of such type can be replaced with newer entries.
    /// Let's try to get consistent values of source replica's /columns and /metadata
    /// and prepend dummy ALTER_METADATA to our replication queue.
    /// It should not break anything if source_queue already contains ALTER_METADATA entry
    /// with greater or equal metadata_version, but it will update our metadata
    /// if all such entries were cleaned up from the log and source_queue.

    LOG_WARNING(log, "Metadata version ({}) on replica is not up to date with metadata ({}) on source replica {}",
                metadata_version, source_metadata_version, source_replica);

    String source_metadata;
    String source_columns;
    while (true)
    {
        Coordination::Stat metadata_stat;
        Coordination::Stat columns_stat;
        source_metadata = zookeeper->get(source_path + "/metadata", &metadata_stat);
        source_columns = zookeeper->get(source_path + "/columns", &columns_stat);

        Coordination::Requests ops;
        Coordination::Responses responses;
        ops.emplace_back(zkutil::makeCheckRequest(source_path + "/metadata", metadata_stat.version));
        ops.emplace_back(zkutil::makeCheckRequest(source_path + "/columns", columns_stat.version));

        Coordination::Error code = zookeeper->tryMulti(ops, responses);
        if (code == Coordination::Error::ZOK)
            break;
        else if (code == Coordination::Error::ZBADVERSION)
            LOG_WARNING(log, "Metadata of replica {} was changed", source_path);
        else
            zkutil::KeeperMultiException::check(code, ops, responses);
    }

    ReplicatedMergeTreeLogEntryData dummy_alter;
    dummy_alter.type = LogEntry::ALTER_METADATA;
    dummy_alter.source_replica = source_replica;
    dummy_alter.metadata_str = source_metadata;
    dummy_alter.columns_str = source_columns;
    dummy_alter.alter_version = source_metadata_version;
    dummy_alter.create_time = time(nullptr);

    zookeeper->create(replica_path + "/queue/queue-", dummy_alter.toString(), zkutil::CreateMode::PersistentSequential);

    /// We don't need to do anything with mutation_pointer, because mutation log cleanup process is different from
    /// replication log cleanup. A mutation is removed from ZooKeeper only if all replicas had executed the mutation,
    /// so all mutations which are greater or equal to our mutation pointer are still present in ZooKeeper.
}


void StorageReplicatedMergeTree::cloneReplicaIfNeeded(zkutil::ZooKeeperPtr zookeeper)
{
    Coordination::Stat is_lost_stat;
    bool is_new_replica = true;
    String res;

    if (zookeeper->tryGet(fs::path(replica_path) / "is_lost", res, &is_lost_stat))
    {
        if (res == "0")
            return;
        if (is_lost_stat.version)
            is_new_replica = false;
    }
    else
    {
        /// Replica was created by old version of CH, so me must create "/is_lost".
        /// Note that in old version of CH there was no "lost" replicas possible.
        /// TODO is_lost node should always exist since v18.12, maybe we can replace `tryGet` with `get` and remove old code?
        zookeeper->create(fs::path(replica_path) / "is_lost", "0", zkutil::CreateMode::Persistent);
        return;
    }

    /// is_lost is "1": it means that we are in repair mode.
    /// Try choose source replica to clone.
    /// Source replica must not be lost and should have minimal queue size and maximal log pointer.
    Strings replicas = zookeeper->getChildren(fs::path(zookeeper_path) / "replicas");
    std::vector<zkutil::ZooKeeper::FutureGet> futures;
    for (const String & source_replica_name : replicas)
    {
        /// Do not clone from myself.
        if (source_replica_name == replica_name)
            continue;

        String source_replica_path = fs::path(zookeeper_path) / "replicas" / source_replica_name;

        /// Obviously the following get operations are not atomic, but it's ok to choose good enough replica, not the best one.
        /// NOTE: We may count some entries twice if log_pointer is moved.
        futures.emplace_back(zookeeper->asyncTryGet(fs::path(source_replica_path) / "is_lost"));
        futures.emplace_back(zookeeper->asyncTryGet(fs::path(source_replica_path) / "log_pointer"));
        futures.emplace_back(zookeeper->asyncTryGet(fs::path(source_replica_path) / "queue"));
    }

    /// Wait for results before getting log entries
    for (auto & future : futures)
        future.wait();

    Strings log_entries = zookeeper->getChildren(fs::path(zookeeper_path) / "log");
    size_t max_log_entry = 0;
    if (!log_entries.empty())
    {
        String last_entry = *std::max_element(log_entries.begin(), log_entries.end());
        max_log_entry = parse<UInt64>(last_entry.substr(strlen("log-")));
    }
    /// log_pointer can point to future entry, which was not created yet
    ++max_log_entry;

    size_t min_replication_lag = std::numeric_limits<size_t>::max();
    String source_replica;
    Coordination::Stat source_is_lost_stat;
    size_t future_num = 0;

    for (const String & source_replica_name : replicas)
    {
        if (source_replica_name == replica_name)
            continue;

        auto get_is_lost     = futures[future_num++].get();
        auto get_log_pointer = futures[future_num++].get();
        auto get_queue       = futures[future_num++].get();

        if (get_is_lost.error != Coordination::Error::ZOK)
        {
            LOG_INFO(log, "Not cloning {}, cannot get '/is_lost': {}", source_replica_name, Coordination::errorMessage(get_is_lost.error));
            continue;
        }
        else if (get_is_lost.data != "0")
        {
            LOG_INFO(log, "Not cloning {}, it's lost", source_replica_name);
            continue;
        }

        if (get_log_pointer.error != Coordination::Error::ZOK)
        {
            LOG_INFO(log, "Not cloning {}, cannot get '/log_pointer': {}", source_replica_name, Coordination::errorMessage(get_log_pointer.error));
            continue;
        }
        if (get_queue.error != Coordination::Error::ZOK)
        {
            LOG_INFO(log, "Not cloning {}, cannot get '/queue': {}", source_replica_name, Coordination::errorMessage(get_queue.error));
            continue;
        }

        /// Replica is not lost and we can clone it. Let's calculate approx replication lag.
        size_t source_log_pointer = get_log_pointer.data.empty() ? 0 : parse<UInt64>(get_log_pointer.data);
        assert(source_log_pointer <= max_log_entry);
        size_t replica_queue_lag = max_log_entry - source_log_pointer;
        size_t replica_queue_size = get_queue.stat.numChildren;
        size_t replication_lag = replica_queue_lag + replica_queue_size;
        LOG_INFO(log, "Replica {} has log pointer '{}', approximate {} queue lag and {} queue size",
                 source_replica_name, get_log_pointer.data, replica_queue_lag, replica_queue_size);
        if (replication_lag < min_replication_lag)
        {
            source_replica = source_replica_name;
            source_is_lost_stat = get_is_lost.stat;
            min_replication_lag = replication_lag;
        }
    }

    if (source_replica.empty())
        throw Exception(ErrorCodes::ALL_REPLICAS_LOST, "All replicas are lost");

    if (is_new_replica)
        LOG_INFO(log, "Will mimic {}", source_replica);
    else
        LOG_WARNING(log, "Will mimic {}", source_replica);

    /// Clear obsolete queue that we no longer need.
    zookeeper->removeChildren(fs::path(replica_path) / "queue");
    queue.clear();

    /// Will do repair from the selected replica.
    cloneReplica(source_replica, source_is_lost_stat, zookeeper);
    /// If repair fails to whatever reason, the exception is thrown, is_lost will remain "1" and the replica will be repaired later.

    /// If replica is repaired successfully, we remove is_lost flag.
    zookeeper->set(fs::path(replica_path) / "is_lost", "0");
}

String StorageReplicatedMergeTree::getLastQueueUpdateException() const
{
    std::lock_guard lock(last_queue_update_exception_lock);
    return last_queue_update_exception;
}


void StorageReplicatedMergeTree::queueUpdatingTask()
{
    if (!queue_update_in_progress)
    {
        last_queue_update_start_time.store(time(nullptr));
        queue_update_in_progress = true;
    }
    try
    {
        queue.pullLogsToQueue(getZooKeeperAndAssertNotReadonly(), queue_updating_task->getWatchCallback(), ReplicatedMergeTreeQueue::UPDATE);
        last_queue_update_finish_time.store(time(nullptr));
        queue_update_in_progress = false;
    }
    catch (const Coordination::Exception & e)
    {
        tryLogCurrentException(log, __PRETTY_FUNCTION__);

        std::lock_guard lock(last_queue_update_exception_lock);
        last_queue_update_exception = getCurrentExceptionMessage(false);

        if (e.code == Coordination::Error::ZSESSIONEXPIRED)
        {
            restarting_thread.wakeup();
            return;
        }

        queue_updating_task->scheduleAfter(QUEUE_UPDATE_ERROR_SLEEP_MS);
    }
    catch (...)
    {
        tryLogCurrentException(log, __PRETTY_FUNCTION__);

        std::lock_guard lock(last_queue_update_exception_lock);
        last_queue_update_exception = getCurrentExceptionMessage(false);

        queue_updating_task->scheduleAfter(QUEUE_UPDATE_ERROR_SLEEP_MS);
    }
}


void StorageReplicatedMergeTree::mutationsUpdatingTask()
{
    try
    {
        queue.updateMutations(getZooKeeper(), mutations_updating_task->getWatchCallback());
    }
    catch (const Coordination::Exception & e)
    {
        tryLogCurrentException(log, __PRETTY_FUNCTION__);

        if (e.code == Coordination::Error::ZSESSIONEXPIRED)
            return;

        mutations_updating_task->scheduleAfter(QUEUE_UPDATE_ERROR_SLEEP_MS);
    }
    catch (...)
    {
        tryLogCurrentException(log, __PRETTY_FUNCTION__);
        mutations_updating_task->scheduleAfter(QUEUE_UPDATE_ERROR_SLEEP_MS);
    }
}

ReplicatedMergeTreeQueue::SelectedEntryPtr StorageReplicatedMergeTree::selectQueueEntry()
{
    /// This object will mark the element of the queue as running.
    ReplicatedMergeTreeQueue::SelectedEntryPtr selected;

    try
    {
        selected = queue.selectEntryToProcess(merger_mutator, *this);
    }
    catch (...)
    {
        tryLogCurrentException(log, __PRETTY_FUNCTION__);
    }

    return selected;
}


bool StorageReplicatedMergeTree::processQueueEntry(ReplicatedMergeTreeQueue::SelectedEntryPtr selected_entry)
{
    LogEntryPtr & entry = selected_entry->log_entry;
    return queue.processEntry([this]{ return getZooKeeper(); }, entry, [&](LogEntryPtr & entry_to_process)
    {
        try
        {
            return executeLogEntry(*entry_to_process);
        }
        catch (const Exception & e)
        {
            if (e.code() == ErrorCodes::NO_REPLICA_HAS_PART)
            {
                /// If no one has the right part, probably not all replicas work; We will not write to log with Error level.
                LOG_INFO(log, getExceptionMessageAndPattern(e, /* with_stacktrace */ false));
            }
            else if (e.code() == ErrorCodes::ABORTED)
            {
                /// Interrupted merge or downloading a part is not an error.
                LOG_INFO(log, getExceptionMessageAndPattern(e, /* with_stacktrace */ false));
            }
            else if (e.code() == ErrorCodes::PART_IS_TEMPORARILY_LOCKED)
            {
                /// Part cannot be added temporarily
                LOG_INFO(log, getExceptionMessageAndPattern(e, /* with_stacktrace */ false));
                cleanup_thread.wakeup();
            }
            else
                tryLogCurrentException(log, __PRETTY_FUNCTION__);

            /** This exception will be written to the queue element, and it can be looked up using `system.replication_queue` table.
              * The thread that performs this action will sleep a few seconds after the exception.
              * See `queue.processEntry` function.
              */
            throw;
        }
        catch (...)
        {
            tryLogCurrentException(log, __PRETTY_FUNCTION__);
            throw;
        }
    });
}

bool StorageReplicatedMergeTree::scheduleDataProcessingJob(BackgroundJobsAssignee & assignee)
{
    /// If replication queue is stopped exit immediately as we successfully executed the task
    if (queue.actions_blocker.isCancelled())
        return false;

    /// This object will mark the element of the queue as running.
    ReplicatedMergeTreeQueue::SelectedEntryPtr selected_entry = selectQueueEntry();

    if (!selected_entry)
        return false;

    auto job_type = selected_entry->log_entry->type;

    /// Depending on entry type execute in fetches (small) pool or big merge_mutate pool
    if (job_type == LogEntry::GET_PART)
    {
        assignee.scheduleFetchTask(std::make_shared<ExecutableLambdaAdapter>(
            [this, selected_entry] () mutable
            {
                return processQueueEntry(selected_entry);
            }, common_assignee_trigger, getStorageID()));
        return true;
    }
    else if (job_type == LogEntry::MERGE_PARTS)
    {
        auto task = std::make_shared<MergeFromLogEntryTask>(selected_entry, *this, common_assignee_trigger);
        assignee.scheduleMergeMutateTask(task);
        return true;
    }
    else if (job_type == LogEntry::MUTATE_PART)
    {
        auto task = std::make_shared<MutateFromLogEntryTask>(selected_entry, *this, common_assignee_trigger);
        assignee.scheduleMergeMutateTask(task);
        return true;
    }
    else
    {
        assignee.scheduleCommonTask(std::make_shared<ExecutableLambdaAdapter>(
            [this, selected_entry] () mutable
            {
                return processQueueEntry(selected_entry);
            }, common_assignee_trigger, getStorageID()), /* need_trigger */ true);
        return true;
    }
}


bool StorageReplicatedMergeTree::canExecuteFetch(const ReplicatedMergeTreeLogEntry & entry, String & disable_reason) const
{
    if (fetcher.blocker.isCancelled())
    {
        disable_reason = fmt::format("Not executing fetch of part {} because replicated fetches are cancelled now.", entry.new_part_name);
        return false;
    }

    auto replicated_fetches_pool_size = getContext()->getFetchesExecutor()->getMaxTasksCount();
    size_t busy_threads_in_pool = CurrentMetrics::values[CurrentMetrics::BackgroundFetchesPoolTask].load(std::memory_order_relaxed);
    if (busy_threads_in_pool >= replicated_fetches_pool_size)
    {
        disable_reason = fmt::format("Not executing fetch of part {} because {} fetches already executing, max {}.", entry.new_part_name, busy_threads_in_pool, replicated_fetches_pool_size);
        return false;
    }

    if (replicated_fetches_throttler->isThrottling())
    {
        disable_reason = fmt::format("Not executing fetch of part {} because fetches have already throttled by network settings "
                                     "<max_replicated_fetches_network_bandwidth> or <max_replicated_fetches_network_bandwidth_for_server>.", entry.new_part_name);
        return false;
    }

    return true;
}

bool StorageReplicatedMergeTree::partIsAssignedToBackgroundOperation(const DataPartPtr & part) const
{
    return queue.isVirtualPart(part);
}

void StorageReplicatedMergeTree::mergeSelectingTask()
{
    if (!is_leader)
        return;

    const auto storage_settings_ptr = getSettings();
    const bool deduplicate = false; /// TODO: read deduplicate option from table config
    const Names deduplicate_by_columns = {};
    const bool cleanup = (storage_settings_ptr->clean_deleted_rows != CleanDeletedRows::Never);
    CreateMergeEntryResult create_result = CreateMergeEntryResult::Other;

    try
    {
        /// We must select parts for merge under merge_selecting_mutex because other threads
        /// (OPTIMIZE queries) can assign new merges.
        std::lock_guard merge_selecting_lock(merge_selecting_mutex);

        auto zookeeper = getZooKeeperAndAssertNotReadonly();

        ReplicatedMergeTreeMergePredicate merge_pred = queue.getMergePredicate(zookeeper, getAllPartitionIds());

        /// If many merges is already queued, then will queue only small enough merges.
        /// Otherwise merge queue could be filled with only large merges,
        /// and in the same time, many small parts could be created and won't be merged.

        auto merges_and_mutations_queued = queue.countMergesAndPartMutations();
        size_t merges_and_mutations_sum = merges_and_mutations_queued.merges + merges_and_mutations_queued.mutations;
        if (merges_and_mutations_sum >= storage_settings_ptr->max_replicated_merges_in_queue)
        {
            LOG_TRACE(log, "Number of queued merges ({}) and part mutations ({})"
                " is greater than max_replicated_merges_in_queue ({}), so won't select new parts to merge or mutate.",
                merges_and_mutations_queued.merges,
                merges_and_mutations_queued.mutations,
                storage_settings_ptr->max_replicated_merges_in_queue);
        }
        else
        {
            UInt64 max_source_parts_size_for_merge = merger_mutator.getMaxSourcePartsSizeForMerge(
                storage_settings_ptr->max_replicated_merges_in_queue, merges_and_mutations_sum);

            UInt64 max_source_part_size_for_mutation = merger_mutator.getMaxSourcePartSizeForMutation();

            bool merge_with_ttl_allowed = merges_and_mutations_queued.merges_with_ttl < storage_settings_ptr->max_replicated_merges_with_ttl_in_queue &&
                getTotalMergesWithTTLInMergeList() < storage_settings_ptr->max_number_of_merges_with_ttl_in_pool;

            auto future_merged_part = std::make_shared<FutureMergedMutatedPart>();
            if (storage_settings.get()->assign_part_uuids)
                future_merged_part->uuid = UUIDHelpers::generateV4();

            if (max_source_parts_size_for_merge > 0 &&
                merger_mutator.selectPartsToMerge(future_merged_part, false, max_source_parts_size_for_merge, merge_pred, merge_with_ttl_allowed, NO_TRANSACTION_PTR, nullptr) == SelectPartsDecision::SELECTED)
            {
                create_result = createLogEntryToMergeParts(
                    zookeeper,
                    future_merged_part->parts,
                    future_merged_part->name,
                    future_merged_part->uuid,
                    future_merged_part->part_format,
                    deduplicate,
                    deduplicate_by_columns,
                    cleanup,
                    nullptr,
                    merge_pred.getVersion(),
                    future_merged_part->merge_type);
            }
            /// If there are many mutations in queue, it may happen, that we cannot enqueue enough merges to merge all new parts
            else if (max_source_part_size_for_mutation > 0 && queue.countMutations() > 0
                     && merges_and_mutations_queued.mutations < storage_settings_ptr->max_replicated_mutations_in_queue)
            {
                /// Choose a part to mutate.
                DataPartsVector data_parts = getDataPartsVectorForInternalUsage();
                for (const auto & part : data_parts)
                {
                    if (part->getBytesOnDisk() > max_source_part_size_for_mutation)
                        continue;

                    std::optional<std::pair<Int64, int>> desired_mutation_version = merge_pred.getDesiredMutationVersion(part);
                    if (!desired_mutation_version)
                        continue;

                    create_result = createLogEntryToMutatePart(
                        *part,
                        future_merged_part->uuid,
                        desired_mutation_version->first,
                        desired_mutation_version->second,
                        merge_pred.getVersion());

                    if (create_result == CreateMergeEntryResult::Ok ||
                        create_result == CreateMergeEntryResult::LogUpdated)
                        break;
                }
            }
        }
    }
    catch (...)
    {
        tryLogCurrentException(log, __PRETTY_FUNCTION__);
    }

    if (!is_leader)
        return;

    if (create_result != CreateMergeEntryResult::Ok
        && create_result != CreateMergeEntryResult::LogUpdated)
    {
        merge_selecting_task->scheduleAfter(storage_settings_ptr->merge_selecting_sleep_ms);
    }
    else
    {
        merge_selecting_task->schedule();
    }
}


void StorageReplicatedMergeTree::mutationsFinalizingTask()
{
    bool needs_reschedule = false;

    try
    {
        needs_reschedule = queue.tryFinalizeMutations(getZooKeeperAndAssertNotReadonly());
    }
    catch (...)
    {
        tryLogCurrentException(log, __PRETTY_FUNCTION__);
        needs_reschedule = true;
    }

    if (needs_reschedule)
    {
        mutations_finalizing_task->scheduleAfter(MUTATIONS_FINALIZING_SLEEP_MS);
    }
    else
    {
        /// Even if no mutations seems to be done or appeared we are trying to
        /// finalize them in background because manual control the launch of
        /// this function is error prone. This can lead to mutations that
        /// processed all the parts but have is_done=0 state for a long time. Or
        /// killed mutations, which are also considered as undone.
        mutations_finalizing_task->scheduleAfter(MUTATIONS_FINALIZING_IDLE_SLEEP_MS);
    }
}


StorageReplicatedMergeTree::CreateMergeEntryResult StorageReplicatedMergeTree::createLogEntryToMergeParts(
    zkutil::ZooKeeperPtr & zookeeper,
    const DataPartsVector & parts,
    const String & merged_name,
    const UUID & merged_part_uuid,
    const MergeTreeDataPartFormat & merged_part_format,
    bool deduplicate,
    const Names & deduplicate_by_columns,
    bool cleanup,
    ReplicatedMergeTreeLogEntryData * out_log_entry,
    int32_t log_version,
    MergeType merge_type)
{
    Strings exists_paths;
    exists_paths.reserve(parts.size());
    for (const auto & part : parts)
        exists_paths.emplace_back(fs::path(replica_path) / "parts" / part->name);

    auto exists_results = zookeeper->exists(exists_paths);
    bool all_in_zk = true;
    for (size_t i = 0; i < parts.size(); ++i)
    {
        /// If there is no information about part in ZK, we will not merge it.
        if (exists_results[i].error == Coordination::Error::ZNONODE)
        {
            all_in_zk = false;

            const auto & part = parts[i];
            if (part->modification_time + MAX_AGE_OF_LOCAL_PART_THAT_WASNT_ADDED_TO_ZOOKEEPER < time(nullptr))
            {
                LOG_WARNING(log, "Part {} (that was selected for merge) with age {} seconds exists locally but not in ZooKeeper. Won't do merge with that part and will check it.", part->name, (time(nullptr) - part->modification_time));
                enqueuePartForCheck(part->name);
            }
        }
    }

    if (!all_in_zk)
        return CreateMergeEntryResult::MissingPart;

    ReplicatedMergeTreeLogEntryData entry;
    entry.type = LogEntry::MERGE_PARTS;
    entry.source_replica = replica_name;
    entry.new_part_name = merged_name;
    entry.new_part_uuid = merged_part_uuid;
    entry.new_part_format = merged_part_format;
    entry.merge_type = merge_type;
    entry.deduplicate = deduplicate;
    entry.deduplicate_by_columns = deduplicate_by_columns;
    entry.cleanup = cleanup;
    entry.create_time = time(nullptr);

    for (const auto & part : parts)
        entry.source_parts.push_back(part->name);

    Coordination::Requests ops;
    Coordination::Responses responses;

    ops.emplace_back(zkutil::makeCreateRequest(
        fs::path(zookeeper_path) / "log/log-", entry.toString(),
        zkutil::CreateMode::PersistentSequential));

    ops.emplace_back(zkutil::makeSetRequest(
        fs::path(zookeeper_path) / "log", "", log_version)); /// Check and update version.

    Coordination::Error code = zookeeper->tryMulti(ops, responses);

    if (code == Coordination::Error::ZOK)
    {
        String path_created = dynamic_cast<const Coordination::CreateResponse &>(*responses.front()).path_created;
        entry.znode_name = path_created.substr(path_created.find_last_of('/') + 1);

        ProfileEvents::increment(ProfileEvents::CreatedLogEntryForMerge);
        LOG_TRACE(log, "Created log entry {} for merge {}", path_created, merged_name);
    }
    else if (code == Coordination::Error::ZBADVERSION)
    {
        ProfileEvents::increment(ProfileEvents::NotCreatedLogEntryForMerge);
        LOG_TRACE(log, "Log entry is not created for merge {} because log was updated", merged_name);
        return CreateMergeEntryResult::LogUpdated;
    }
    else
    {
        zkutil::KeeperMultiException::check(code, ops, responses);
    }

    if (out_log_entry)
        *out_log_entry = entry;

    return CreateMergeEntryResult::Ok;
}


StorageReplicatedMergeTree::CreateMergeEntryResult StorageReplicatedMergeTree::createLogEntryToMutatePart(
    const IMergeTreeDataPart & part, const UUID & new_part_uuid, Int64 mutation_version, int32_t alter_version, int32_t log_version)
{
    auto zookeeper = getZooKeeper();

    /// If there is no information about part in ZK, we will not mutate it.
    if (!zookeeper->exists(fs::path(replica_path) / "parts" / part.name))
    {
        if (part.modification_time + MAX_AGE_OF_LOCAL_PART_THAT_WASNT_ADDED_TO_ZOOKEEPER < time(nullptr))
        {
            LOG_WARNING(log, "Part {} (that was selected for mutation) with age {} seconds exists locally but not in ZooKeeper."
                " Won't mutate that part and will check it.", part.name, (time(nullptr) - part.modification_time));
            enqueuePartForCheck(part.name);
        }

        return CreateMergeEntryResult::MissingPart;
    }

    MergeTreePartInfo new_part_info = part.info;
    new_part_info.mutation = mutation_version;

    String new_part_name = part.getNewName(new_part_info);

    ReplicatedMergeTreeLogEntryData entry;
    entry.type = LogEntry::MUTATE_PART;
    entry.source_replica = replica_name;
    entry.source_parts.push_back(part.name);
    entry.new_part_name = new_part_name;
    entry.new_part_uuid = new_part_uuid;
    entry.create_time = time(nullptr);
    entry.alter_version = alter_version;

    Coordination::Requests ops;
    Coordination::Responses responses;

    ops.emplace_back(zkutil::makeCreateRequest(
        fs::path(zookeeper_path) / "log/log-", entry.toString(),
        zkutil::CreateMode::PersistentSequential));

    ops.emplace_back(zkutil::makeSetRequest(
        fs::path(zookeeper_path) / "log", "", log_version)); /// Check and update version.

    Coordination::Error code = zookeeper->tryMulti(ops, responses);

    if (code == Coordination::Error::ZBADVERSION)
    {
        ProfileEvents::increment(ProfileEvents::NotCreatedLogEntryForMutation);
        LOG_TRACE(log, "Log entry is not created for mutation {} because log was updated", new_part_name);
        return CreateMergeEntryResult::LogUpdated;
    }

    zkutil::KeeperMultiException::check(code, ops, responses);

    ProfileEvents::increment(ProfileEvents::CreatedLogEntryForMutation);
    LOG_TRACE(log, "Created log entry for mutation {}", new_part_name);
    return CreateMergeEntryResult::Ok;
}


void StorageReplicatedMergeTree::getRemovePartFromZooKeeperOps(const String & part_name, Coordination::Requests & ops, bool has_children)
{
    String part_path = fs::path(replica_path) / "parts" / part_name;

    if (has_children)
    {
        ops.emplace_back(zkutil::makeRemoveRequest(fs::path(part_path) / "checksums", -1));
        ops.emplace_back(zkutil::makeRemoveRequest(fs::path(part_path) / "columns", -1));
    }
    ops.emplace_back(zkutil::makeRemoveRequest(part_path, -1));
}

void StorageReplicatedMergeTree::removePartFromZooKeeper(const String & part_name)
{
    auto zookeeper = getZooKeeper();
    String part_path = fs::path(replica_path) / "parts" / part_name;
    Coordination::Stat stat;

    /// Part doesn't exist, nothing to remove
    if (!zookeeper->exists(part_path, &stat))
        return;

    Coordination::Requests ops;

    getRemovePartFromZooKeeperOps(part_name, ops, stat.numChildren > 0);
    zookeeper->multi(ops);
}

void StorageReplicatedMergeTree::removePartAndEnqueueFetch(const String & part_name, bool storage_init)
{
    auto zookeeper = getZooKeeper();

    /// We don't know exactly what happened to broken part
    /// and we are going to remove all covered log entries.
    /// It's quite dangerous, so clone covered parts to detached.
    auto broken_part_info = MergeTreePartInfo::fromPartName(part_name, format_version);

    auto partition_range = getVisibleDataPartsVectorInPartition(getContext(), broken_part_info.partition_id);
    for (const auto & part : partition_range)
    {
        if (!broken_part_info.contains(part->info))
            continue;

        /// Broken part itself either already moved to detached or does not exist.
        assert(broken_part_info != part->info);
        part->makeCloneInDetached("covered-by-broken", getInMemoryMetadataPtr());
    }

    /// It's possible that queue contains entries covered by part_name.
    /// For example, we had GET_PART all_1_42_5 and MUTATE_PART all_1_42_5_63,
    /// then all_1_42_5_63 was executed by fetching, but part was written to disk incorrectly.
    /// In this case we have to remove it as broken and create GET_PART all_1_42_5_63 to fetch it again,
    /// but GET_PART all_1_42_5 may be still in the queue.
    /// We should remove all covered entries before creating GET_PART entry, because:
    ///    1. In the situation described above, we do not know how to merge/mutate all_1_42_5_63 from all_1_42_5,
    ///       so GET_PART all_1_42_5 (and all source parts) is useless. The only thing we can do is to fetch all_1_42_5_63.
    ///    2. If all_1_42_5_63 is lost, then replication may stuck waiting for all_1_42_5_63 to appear,
    ///       because we may have some covered parts (more precisely, parts with the same min and max blocks)
    queue.removePartProducingOpsInRange(zookeeper, broken_part_info, /* covering_entry= */ {}, /* fetch_entry_znode= */ {});

    String part_path = fs::path(replica_path) / "parts" / part_name;

    while (true)
    {

        Coordination::Requests ops;

        time_t part_create_time = 0;
        Coordination::Stat stat;
        if (zookeeper->exists(part_path, &stat))
        {
            /// Update version of /is_lost node to avoid race condition with cloneReplica(...).
            /// cloneReplica(...) expects that if some entry was executed, then its new_part_name is added to /parts,
            /// but we are going to remove it from /parts and add to queue again.
            Coordination::Stat is_lost_stat;
            String is_lost_value = zookeeper->get(replica_path + "/is_lost", &is_lost_stat);
            assert(is_lost_value == "0");
            ops.emplace_back(zkutil::makeSetRequest(replica_path + "/is_lost", is_lost_value, is_lost_stat.version));

            part_create_time = stat.ctime / 1000;
            getRemovePartFromZooKeeperOps(part_name, ops, stat.numChildren > 0);
        }


        LogEntryPtr log_entry = std::make_shared<LogEntry>();
        log_entry->type = LogEntry::GET_PART;
        log_entry->create_time = part_create_time;
        log_entry->source_replica = "";
        log_entry->new_part_name = part_name;

        if (!storage_init)
        {
            /// We use merge predicate + version check here, because DROP RANGE update log version and we are trying to avoid race with it. We must be sure, that our part
            /// was not dropped, otherwise we will have fetch entry, but no virtual part for it (DROP RANGE will remove it). So bad sequence is the following:
            /// 1) Create DROP PART in log for broken_part (for example because it's not only broken, but also empty)
            /// 1.5) Pull to log and start execution (removePartProducingOpsInRange)
            /// 2) Execute this method (create GET PART for broken part)
            /// 3) Finish DROP PART execution (remove part from virtual parts)
            /// 4) Now we get GET PART for broken part which is absent in virtual parts == bug
            ///
            /// Because of version check this method will never create FETCH if drop part exists

            ReplicatedMergeTreeMergePredicate merge_pred = queue.getMergePredicate(zookeeper, PartitionIdsHint{broken_part_info.partition_id});
            if (merge_pred.hasDropRange(broken_part_info))
            {
                LOG_INFO(log, "Broken part {} is covered by DROP RANGE, don't need to fetch it", part_name);
                return;
            }
            /// Check that our version of log (and queue) is the most fresh. Otherwise don't create new entry fetch entry.
            ops.emplace_back(zkutil::makeCheckRequest(fs::path(zookeeper_path) / "log", merge_pred.getVersion()));
        }

        ops.emplace_back(zkutil::makeCreateRequest(
            fs::path(replica_path) / "queue/queue-", log_entry->toString(),
            zkutil::CreateMode::PersistentSequential));

        Coordination::Responses results;
        auto rc = zookeeper->tryMulti(ops, results);

        if (rc == Coordination::Error::ZBADVERSION)
        {
            LOG_TRACE(log, "Log updated, cannot create fetch entry for part {}, will retry.", part_name);
            continue;
        }

        zkutil::KeeperMultiException::check(rc, ops, results);

        String path_created = dynamic_cast<const Coordination::CreateResponse &>(*results.back()).path_created;
        log_entry->znode_name = path_created.substr(path_created.find_last_of('/') + 1);
        queue.insert(zookeeper, log_entry);
        break;
    }
}


void StorageReplicatedMergeTree::startBeingLeader()
{
    auto zookeeper = getZooKeeper();

    if (!getSettings()->replicated_can_become_leader)
    {
        LOG_INFO(log, "Will not enter leader election because replicated_can_become_leader=0");
        return;
    }

    zkutil::checkNoOldLeaders(log, *zookeeper, fs::path(zookeeper_path) / "leader_election");

    LOG_INFO(log, "Became leader");
    is_leader = true;
}

void StorageReplicatedMergeTree::stopBeingLeader()
{
    if (!is_leader)
        return;

    LOG_INFO(log, "Stopped being leader");
    is_leader = false;
}

ConnectionTimeouts StorageReplicatedMergeTree::getFetchPartHTTPTimeouts(ContextPtr local_context)
{
    auto timeouts = ConnectionTimeouts::getHTTPTimeouts(local_context);
    auto settings = getSettings();

    if (settings->replicated_fetches_http_connection_timeout.changed)
        timeouts.connection_timeout = settings->replicated_fetches_http_connection_timeout;

    if (settings->replicated_fetches_http_send_timeout.changed)
        timeouts.send_timeout = settings->replicated_fetches_http_send_timeout;

    if (settings->replicated_fetches_http_receive_timeout.changed)
        timeouts.receive_timeout = settings->replicated_fetches_http_receive_timeout;

    return timeouts;
}

bool StorageReplicatedMergeTree::checkReplicaHavePart(const String & replica, const String & part_name)
{
    auto zookeeper = getZooKeeper();
    return zookeeper->exists(fs::path(zookeeper_path) / "replicas" / replica / "parts" / part_name);
}

String StorageReplicatedMergeTree::findReplicaHavingPart(const String & part_name, bool active)
{
    auto zookeeper = getZooKeeper();
    Strings replicas = zookeeper->getChildren(fs::path(zookeeper_path) / "replicas");

    /// Select replicas in uniformly random order.
    std::shuffle(replicas.begin(), replicas.end(), thread_local_rng);

    LOG_TRACE(log, "Candidate replicas: {}", replicas.size());

    for (const String & replica : replicas)
    {
        /// We aren't interested in ourself.
        if (replica == replica_name)
            continue;

        LOG_TRACE(log, "Candidate replica: {}", replica);

        if (checkReplicaHavePart(replica, part_name) &&
            (!active || zookeeper->exists(fs::path(zookeeper_path) / "replicas" / replica / "is_active")))
            return replica;

        /// Obviously, replica could become inactive or even vanish after return from this method.
    }

    return {};
}

String StorageReplicatedMergeTree::findReplicaHavingCoveringPart(LogEntry & entry, bool active)
{
    auto zookeeper = getZooKeeper();
    Strings replicas = zookeeper->getChildren(fs::path(zookeeper_path) / "replicas");

    /// Select replicas in uniformly random order.
    std::shuffle(replicas.begin(), replicas.end(), thread_local_rng);

    for (const String & replica : replicas)
    {
        if (replica == replica_name)
            continue;

        if (active && !zookeeper->exists(fs::path(zookeeper_path) / "replicas" / replica / "is_active"))
            continue;

        String largest_part_found;
        Strings parts = zookeeper->getChildren(fs::path(zookeeper_path) / "replicas" / replica / "parts");
        for (const String & part_on_replica : parts)
        {
            if (part_on_replica == entry.new_part_name
                || MergeTreePartInfo::contains(part_on_replica, entry.new_part_name, format_version))
            {
                if (largest_part_found.empty()
                    || MergeTreePartInfo::contains(part_on_replica, largest_part_found, format_version))
                {
                    largest_part_found = part_on_replica;
                }
            }
        }

        if (!largest_part_found.empty())
        {
            bool the_same_part = largest_part_found == entry.new_part_name;

            /// Make a check in case if selected part differs from source part
            if (!the_same_part)
            {
                String reject_reason;
                if (!queue.addFuturePartIfNotCoveredByThem(largest_part_found, entry, reject_reason))
                {
                    LOG_INFO(log, "Will not fetch part {} covering {}. {}", largest_part_found, entry.new_part_name, reject_reason);
                    return {};
                }
            }

            return replica;
        }
    }

    return {};
}


String StorageReplicatedMergeTree::findReplicaHavingCoveringPart(
    const String & part_name, bool active, String & found_part_name)
{
    auto zookeeper = getZooKeeper();
    Strings replicas = zookeeper->getChildren(fs::path(zookeeper_path) / "replicas");

    /// Select replicas in uniformly random order.
    std::shuffle(replicas.begin(), replicas.end(), thread_local_rng);

    String largest_part_found;
    String largest_replica_found;

    for (const String & replica : replicas)
    {
        if (replica == replica_name)
            continue;

        if (active && !zookeeper->exists(fs::path(zookeeper_path) / "replicas" / replica / "is_active"))
            continue;

        Strings parts = zookeeper->getChildren(fs::path(zookeeper_path) / "replicas" / replica / "parts");
        for (const String & part_on_replica : parts)
        {
            if (part_on_replica == part_name
                || MergeTreePartInfo::contains(part_on_replica, part_name, format_version))
            {
                if (largest_part_found.empty()
                    || MergeTreePartInfo::contains(part_on_replica, largest_part_found, format_version))
                {
                    largest_part_found = part_on_replica;
                    largest_replica_found = replica;
                }
            }
        }
    }

    found_part_name = largest_part_found;
    return largest_replica_found;
}


/** If a quorum is tracked for a part, update information about it in ZK.
  */
void StorageReplicatedMergeTree::updateQuorum(const String & part_name, bool is_parallel)
{
    if (is_parallel && format_version < MERGE_TREE_DATA_MIN_FORMAT_VERSION_WITH_CUSTOM_PARTITIONING)
        throw Exception(ErrorCodes::NOT_IMPLEMENTED, "Parallel quorum inserts are not compatible with the deprecated syntax of *MergeTree engines");

    auto zookeeper = getZooKeeper();

    /// Information on which replicas a part has been added, if the quorum has not yet been reached.
    String quorum_status_path = fs::path(zookeeper_path) / "quorum" / "status";
    if (is_parallel)
        quorum_status_path = fs::path(zookeeper_path) / "quorum" / "parallel" / part_name;
    /// The name of the previous part for which the quorum was reached.
    const String quorum_last_part_path = fs::path(zookeeper_path) / "quorum" / "last_part";

    String value;
    Coordination::Stat stat;

    /// If there is no node, then all quorum INSERTs have already reached the quorum, and nothing is needed.
    while (zookeeper->tryGet(quorum_status_path, value, &stat))
    {
        ReplicatedMergeTreeQuorumEntry quorum_entry(value);
        if (quorum_entry.part_name != part_name)
        {
            LOG_TRACE(log, "Quorum {}, already achieved for part {} current part {}",
                      quorum_status_path, part_name, quorum_entry.part_name);
            /// The quorum has already been achieved. Moreover, another INSERT with a quorum has already started.
            break;
        }

        quorum_entry.replicas.insert(replica_name);

        if (quorum_entry.replicas.size() >= quorum_entry.required_number_of_replicas)
        {
            /// The quorum is reached. Delete the node, and update information about the last part that was successfully written with quorum.
            LOG_TRACE(log, "Got {} (of {} required) replicas confirmed quorum {}, going to remove node",
                      quorum_entry.replicas.size(), quorum_entry.required_number_of_replicas, quorum_status_path);

            Coordination::Requests ops;
            Coordination::Responses responses;

            if (!is_parallel)
            {
                Coordination::Stat added_parts_stat;
                String old_added_parts = zookeeper->get(quorum_last_part_path, &added_parts_stat);

                ReplicatedMergeTreeQuorumAddedParts parts_with_quorum(format_version);

                if (!old_added_parts.empty())
                    parts_with_quorum.fromString(old_added_parts);

                auto part_info = MergeTreePartInfo::fromPartName(part_name, format_version);
                /// We store one last part which reached quorum for each partition.
                parts_with_quorum.added_parts[part_info.partition_id] = part_name;

                String new_added_parts = parts_with_quorum.toString();

                ops.emplace_back(zkutil::makeRemoveRequest(quorum_status_path, stat.version));
                ops.emplace_back(zkutil::makeSetRequest(quorum_last_part_path, new_added_parts, added_parts_stat.version));
            }
            else
                ops.emplace_back(zkutil::makeRemoveRequest(quorum_status_path, stat.version));

            auto code = zookeeper->tryMulti(ops, responses);

            if (code == Coordination::Error::ZOK)
            {
                break;
            }
            else if (code == Coordination::Error::ZNONODE)
            {
                /// The quorum has already been achieved.
                break;
            }
            else if (code == Coordination::Error::ZBADVERSION)
            {
                /// Node was updated meanwhile. We must re-read it and repeat all the actions.
                continue;
            }
            else
                throw Coordination::Exception(code, quorum_status_path);
        }
        else
        {
            LOG_TRACE(log, "Quorum {} still not satisfied (have only {} of {} replicas), updating node",
                      quorum_status_path, quorum_entry.replicas.size(), quorum_entry.required_number_of_replicas);
            /// We update the node, registering there one more replica.
            auto code = zookeeper->trySet(quorum_status_path, quorum_entry.toString(), stat.version);

            if (code == Coordination::Error::ZOK)
            {
                break;
            }
            else if (code == Coordination::Error::ZNONODE)
            {
                /// The quorum has already been achieved.
                break;
            }
            else if (code == Coordination::Error::ZBADVERSION)
            {
                /// Node was updated meanwhile. We must re-read it and repeat all the actions.
                continue;
            }
            else
                throw Coordination::Exception(code, quorum_status_path);
        }
    }
}


void StorageReplicatedMergeTree::cleanLastPartNode(const String & partition_id)
{
    auto zookeeper = getZooKeeper();

    LOG_DEBUG(log, "Cleaning up last parent node for partition {}", partition_id);

    /// The name of the previous part for which the quorum was reached.
    const String quorum_last_part_path = fs::path(zookeeper_path) / "quorum" / "last_part";

    /// Delete information from "last_part" node.

    while (true)
    {
        Coordination::Stat added_parts_stat;
        String old_added_parts = zookeeper->get(quorum_last_part_path, &added_parts_stat);

        ReplicatedMergeTreeQuorumAddedParts parts_with_quorum(format_version);

        if (!old_added_parts.empty())
            parts_with_quorum.fromString(old_added_parts);

        /// Delete information about particular partition.
        if (!parts_with_quorum.added_parts.contains(partition_id))
        {
            /// There is no information about interested part.
            break;
        }

        parts_with_quorum.added_parts.erase(partition_id);

        String new_added_parts = parts_with_quorum.toString();

        auto code = zookeeper->trySet(quorum_last_part_path, new_added_parts, added_parts_stat.version);

        if (code == Coordination::Error::ZOK)
        {
            LOG_DEBUG(log, "Last parent node for partition {} is cleaned up", partition_id);
            break;
        }
        else if (code == Coordination::Error::ZNONODE)
        {
            /// Node is deleted. It is impossible, but it is Ok.
            break;
        }
        else if (code == Coordination::Error::ZBADVERSION)
        {
            /// Node was updated meanwhile. We must re-read it and repeat all the actions.
            continue;
        }
        else
            throw Coordination::Exception(code, quorum_last_part_path);
    }
}


bool StorageReplicatedMergeTree::partIsInsertingWithParallelQuorum(const MergeTreePartInfo & part_info) const
{
    auto zookeeper = getZooKeeper();
    return zookeeper->exists(fs::path(zookeeper_path) / "quorum" / "parallel" / part_info.getPartNameV1());
}


bool StorageReplicatedMergeTree::partIsLastQuorumPart(const MergeTreePartInfo & part_info) const
{
    auto zookeeper = getZooKeeper();

    const String parts_with_quorum_path = fs::path(zookeeper_path) / "quorum" / "last_part";

    String parts_with_quorum_str = zookeeper->get(parts_with_quorum_path);

    if (parts_with_quorum_str.empty())
        return false;

    ReplicatedMergeTreeQuorumAddedParts parts_with_quorum(format_version);
    parts_with_quorum.fromString(parts_with_quorum_str);

    auto partition_it = parts_with_quorum.added_parts.find(part_info.partition_id);
    if (partition_it == parts_with_quorum.added_parts.end())
        return false;

    return partition_it->second == part_info.getPartNameAndCheckFormat(format_version);
}


bool StorageReplicatedMergeTree::fetchPart(
    const String & part_name,
    const StorageMetadataPtr & metadata_snapshot,
    const String & source_replica_path,
    bool to_detached,
    size_t quorum,
    zkutil::ZooKeeper::Ptr zookeeper_,
    bool try_fetch_shared,
    String entry_znode)
{
    auto zookeeper = zookeeper_ ? zookeeper_ : getZooKeeper();
    const auto part_info = MergeTreePartInfo::fromPartName(part_name, format_version);

    if (!to_detached)
    {
        if (auto part = getPartIfExists(part_info, {MergeTreeDataPartState::Outdated, MergeTreeDataPartState::Deleting}))
        {
            LOG_DEBUG(log, "Part {} should be deleted after previous attempt before fetch", part->name);
            /// Force immediate parts cleanup to delete the part that was left from the previous fetch attempt.
            cleanup_thread.wakeup();
            return false;
        }
    }

    {
        std::lock_guard lock(currently_fetching_parts_mutex);
        if (!currently_fetching_parts.insert(part_name).second)
        {
            LOG_DEBUG(log, "Part {} is already fetching right now", part_name);
            return false;
        }
    }

    SCOPE_EXIT_MEMORY
    ({
        std::lock_guard lock(currently_fetching_parts_mutex);
        currently_fetching_parts.erase(part_name);
    });

    LOG_DEBUG(log, "Fetching part {} from {}", part_name, source_replica_path);

    auto settings_ptr = getSettings();
    TableLockHolder table_lock_holder;
    if (!to_detached)
        table_lock_holder = lockForShare(RWLockImpl::NO_QUERY, settings_ptr->lock_acquire_timeout_for_background_operations);

    /// Logging
    Stopwatch stopwatch;
    MutableDataPartPtr part;
    DataPartsVector replaced_parts;

    auto write_part_log = [&] (const ExecutionStatus & execution_status)
    {
        writePartLog(
            PartLogElement::DOWNLOAD_PART, execution_status, stopwatch.elapsed(),
            part_name, part, replaced_parts, nullptr);
    };

    DataPartPtr part_to_clone;
    {
        /// If the desired part is a result of a part mutation, try to find the source part and compare
        /// its checksums to the checksums of the desired part. If they match, we can just clone the local part.

        /// If we have the source part, its part_info will contain covered_part_info.
        auto covered_part_info = part_info;
        covered_part_info.mutation = 0;
        auto source_part = getActiveContainingPart(covered_part_info);

        /// Fetch for zero-copy replication is cheap and straightforward, so we don't use local clone here
        if (source_part && (!settings_ptr->allow_remote_fs_zero_copy_replication || !source_part->getDataPartStorage().supportZeroCopyReplication()))
        {
            auto source_part_header = ReplicatedMergeTreePartHeader::fromColumnsAndChecksums(
                source_part->getColumns(), source_part->checksums);

            String part_path = fs::path(source_replica_path) / "parts" / part_name;
            String part_znode = zookeeper->get(part_path);

            std::optional<ReplicatedMergeTreePartHeader> desired_part_header;
            if (!part_znode.empty())
            {
                desired_part_header = ReplicatedMergeTreePartHeader::fromString(part_znode);
            }
            else
            {
                String columns_str;
                String checksums_str;

                if (zookeeper->tryGet(fs::path(part_path) / "columns", columns_str) &&
                    zookeeper->tryGet(fs::path(part_path) / "checksums", checksums_str))
                {
                    desired_part_header = ReplicatedMergeTreePartHeader::fromColumnsAndChecksumsZNodes(columns_str, checksums_str);
                }
                else
                {
                    LOG_INFO(log, "Not checking checksums of part {} with replica {} because part was removed from ZooKeeper", part_name, source_replica_path);
                }
            }

            /// Checking both checksums and columns hash. For example we can have empty part
            /// with same checksums but different columns. And we attaching it exception will
            /// be thrown.
            if (desired_part_header
                && source_part_header.getColumnsHash() == desired_part_header->getColumnsHash()
                && source_part_header.getChecksums() == desired_part_header->getChecksums())
            {
                LOG_TRACE(log, "Found local part {} with the same checksums and columns hash as {}", source_part->name, part_name);
                part_to_clone = source_part;
            }
        }
    }

    ReplicatedMergeTreeAddress address;
    ConnectionTimeouts timeouts;
    String interserver_scheme;
    InterserverCredentialsPtr credentials;
    std::optional<CurrentlySubmergingEmergingTagger> tagger_ptr;
    std::function<MutableDataPartPtr()> get_part;
    MergeTreeData::HardlinkedFiles hardlinked_files;
    scope_guard part_to_clone_lock;

    if (part_to_clone)
    {
        get_part = [&, part_to_clone]()
        {
            auto [cloned_part, lock] = cloneAndLoadDataPartOnSameDisk(part_to_clone, "tmp_clone_", part_info, metadata_snapshot, NO_TRANSACTION_PTR, &hardlinked_files, false, {});
            part_to_clone_lock = std::move(lock);
            return cloned_part;
        };
    }
    else
    {
        address.fromString(zookeeper->get(fs::path(source_replica_path) / "host"));
        timeouts = getFetchPartHTTPTimeouts(getContext());

        credentials = getContext()->getInterserverCredentials();
        interserver_scheme = getContext()->getInterserverScheme();

        get_part = [&, address, timeouts, credentials, interserver_scheme]()
        {
            if (interserver_scheme != address.scheme)
                throw Exception(ErrorCodes::INTERSERVER_SCHEME_DOESNT_MATCH, "Interserver schemes are different: "
                    "'{}' != '{}', can't fetch part from {}", interserver_scheme, address.scheme, address.host);

            return fetcher.fetchSelectedPart(
                metadata_snapshot,
                getContext(),
                part_name,
                source_replica_path,
                address.host,
                address.replication_port,
                timeouts,
                credentials->getUser(),
                credentials->getPassword(),
                interserver_scheme,
                replicated_fetches_throttler,
                to_detached,
                "",
                &tagger_ptr,
                try_fetch_shared);
        };
    }

    try
    {
        part = get_part();

        if (!to_detached)
        {
            Transaction transaction(*this, NO_TRANSACTION_RAW);
            renameTempPartAndReplace(part, transaction);

            replaced_parts = checkPartChecksumsAndCommit(transaction, part, hardlinked_files);

            /** If a quorum is tracked for this part, you must update it.
              * If you do not have time, in case of losing the session, when you restart the server - see the `ReplicatedMergeTreeRestartingThread::updateQuorumIfWeHavePart` method.
              */
            if (quorum)
            {
                /// Check if this quorum insert is parallel or not
                if (zookeeper->exists(fs::path(zookeeper_path) / "quorum" / "parallel" / part_name))
                    updateQuorum(part_name, true);
                else if (zookeeper->exists(fs::path(zookeeper_path) / "quorum" / "status"))
                    updateQuorum(part_name, false);
            }

            /// merged parts that are still inserted with quorum. if it only contains one block, it hasn't been merged before
            if (part_info.level != 0 || part_info.mutation != 0)
            {
                Strings quorum_parts = zookeeper->getChildren(fs::path(zookeeper_path) / "quorum" / "parallel");
                for (const String & quorum_part : quorum_parts)
                {
                    auto quorum_part_info = MergeTreePartInfo::fromPartName(quorum_part, format_version);
                    if (part_info.contains(quorum_part_info))
                        updateQuorum(quorum_part, true);
                }
            }

            merge_selecting_task->schedule();

            for (const auto & replaced_part : replaced_parts)
            {
                LOG_DEBUG(log, "Part {} is rendered obsolete by fetching part {}", replaced_part->name, part_name);
                ProfileEvents::increment(ProfileEvents::ObsoleteReplicatedParts);
            }

            /// It is possible that fetched parts may cover other parts (see
            /// findReplicaHavingCoveringPart()), and if those covered parts
            /// cannot be executed right now (due to MERGE_PARTS that covers
            /// them is in progress), replica delay will be increased until
            /// those entries will be executed (if covered operations
            /// finishes) in other words until MERGE_PARTS is in progress,
            /// while this can take awhile.
            ///
            /// So let's just remove them from the queue.
            queue.removePartProducingOpsInRange(zookeeper, part->info, /* covering_entry= */ {}, entry_znode);

            write_part_log({});
        }
        else
        {
            // The fetched part is valuable and should not be cleaned like a temp part.
            part->is_temp = false;
            part->renameTo(fs::path("detached") / part_name, true);
        }
    }
    catch (const Exception & e)
    {
        /// The same part is being written right now (but probably it's not committed yet).
        /// We will check the need for fetch later.
        if (e.code() == ErrorCodes::DIRECTORY_ALREADY_EXISTS)
        {
            LOG_TRACE(log, "Not fetching part: {}", e.message());
            return false;
        }

        throw;
    }
    catch (...)
    {
        if (!to_detached)
            write_part_log(ExecutionStatus::fromCurrentException());

        throw;
    }

    ProfileEvents::increment(ProfileEvents::ReplicatedPartFetches);

    if (part_to_clone)
        LOG_DEBUG(log, "Cloned part {} from {}{}", part_name, part_to_clone->name, to_detached ? " (to 'detached' directory)" : "");
    else
        LOG_DEBUG(log, "Fetched part {} from {}{}", part_name, source_replica_path, to_detached ? " (to 'detached' directory)" : "");

    return true;
}


MutableDataPartStoragePtr StorageReplicatedMergeTree::fetchExistsPart(
    const String & part_name,
    const StorageMetadataPtr & metadata_snapshot,
    const String & source_replica_path,
    DiskPtr replaced_disk,
    String replaced_part_path)
{
    auto zookeeper = getZooKeeper();
    const auto part_info = MergeTreePartInfo::fromPartName(part_name, format_version);

    if (auto part = getPartIfExists(part_info, {MergeTreeDataPartState::Outdated, MergeTreeDataPartState::Deleting}))
    {
        LOG_DEBUG(log, "Part {} should be deleted after previous attempt before fetch", part->name);
        /// Force immediate parts cleanup to delete the part that was left from the previous fetch attempt.
        cleanup_thread.wakeup();
        return nullptr;
    }

    {
        std::lock_guard lock(currently_fetching_parts_mutex);
        if (!currently_fetching_parts.insert(part_name).second)
        {
            LOG_DEBUG(log, "Part {} is already fetching right now", part_name);
            return nullptr;
        }
    }

    SCOPE_EXIT_MEMORY
    ({
        std::lock_guard lock(currently_fetching_parts_mutex);
        currently_fetching_parts.erase(part_name);
    });

    LOG_DEBUG(log, "Fetching already known part {} from {}", part_name, source_replica_path);

    TableLockHolder table_lock_holder = lockForShare(RWLockImpl::NO_QUERY, getSettings()->lock_acquire_timeout_for_background_operations);

    /// Logging
    Stopwatch stopwatch;
    MutableDataPartPtr part;
    DataPartsVector replaced_parts;

    auto write_part_log = [&] (const ExecutionStatus & execution_status)
    {
        writePartLog(
            PartLogElement::DOWNLOAD_PART, execution_status, stopwatch.elapsed(),
            part_name, part, replaced_parts, nullptr);
    };

    std::function<MutableDataPartPtr()> get_part;

    ReplicatedMergeTreeAddress address(zookeeper->get(fs::path(source_replica_path) / "host"));
    auto timeouts = ConnectionTimeouts::getHTTPTimeouts(getContext());
    auto credentials = getContext()->getInterserverCredentials();
    String interserver_scheme = getContext()->getInterserverScheme();

    get_part = [&, address, timeouts, interserver_scheme, credentials]()
    {
        if (interserver_scheme != address.scheme)
            throw Exception(ErrorCodes::INTERSERVER_SCHEME_DOESNT_MATCH, "Interserver schemes are different: "
                "'{}' != '{}', can't fetch part from {}", interserver_scheme, address.scheme, address.host);

        return fetcher.fetchSelectedPart(
            metadata_snapshot, getContext(), part_name, source_replica_path,
            address.host, address.replication_port,
            timeouts, credentials->getUser(), credentials->getPassword(),
            interserver_scheme, replicated_fetches_throttler, false, "", nullptr, true,
            replaced_disk);
    };

    try
    {
        part = get_part();

        if (part->getDataPartStorage().getDiskName() != replaced_disk->getName())
            throw Exception(ErrorCodes::LOGICAL_ERROR, "Part {} fetched on wrong disk {}", part->name, part->getDataPartStorage().getDiskName());

        auto replaced_path = fs::path(replaced_part_path);
        part->getDataPartStorage().rename(replaced_path.parent_path(), replaced_path.filename(), nullptr, true, false);
    }
    catch (const Exception & e)
    {
        /// The same part is being written right now (but probably it's not committed yet).
        /// We will check the need for fetch later.
        if (e.code() == ErrorCodes::DIRECTORY_ALREADY_EXISTS)
        {
            LOG_TRACE(log, "Not fetching part: {}", e.message());
            return nullptr;
        }

        throw;
    }
    catch (...)
    {
        write_part_log(ExecutionStatus::fromCurrentException());
        throw;
    }

    ProfileEvents::increment(ProfileEvents::ReplicatedPartFetches);

    LOG_DEBUG(log, "Fetched part {} from {}", part_name, source_replica_path);
    return part->getDataPartStoragePtr();
}

void StorageReplicatedMergeTree::startup()
{
    startOutdatedDataPartsLoadingTask();
    if (attach_thread)
    {
        attach_thread->start();
        attach_thread->waitFirstTry();
        return;
    }

    startupImpl(/* from_attach_thread */ false);
}

void StorageReplicatedMergeTree::startupImpl(bool from_attach_thread)
{
    /// Do not start replication if ZooKeeper is not configured or there is no metadata in zookeeper
    if (!has_metadata_in_zookeeper.has_value() || !*has_metadata_in_zookeeper)
        return;

    try
    {
        auto zookeeper = getZooKeeper();
        InterserverIOEndpointPtr data_parts_exchange_ptr = std::make_shared<DataPartsExchange::Service>(*this);
        [[maybe_unused]] auto prev_ptr = std::atomic_exchange(&data_parts_exchange_endpoint, data_parts_exchange_ptr);
        assert(prev_ptr == nullptr);
        getContext()->getInterserverIOHandler().addEndpoint(data_parts_exchange_ptr->getId(replica_path), data_parts_exchange_ptr);

        startBeingLeader();

        /// In this thread replica will be activated.
        restarting_thread.start();
        /// And this is just a callback
        session_expired_callback_handler = EventNotifier::instance().subscribe(Coordination::Error::ZSESSIONEXPIRED, [this]()
        {
            LOG_TEST(log, "Received event for expired session. Waking up restarting thread");
            restarting_thread.start();
        });

        /// Wait while restarting_thread finishing initialization.
        /// NOTE It does not mean that replication is actually started after receiving this event.
        /// It only means that an attempt to startup replication was made.
        /// Table may be still in readonly mode if this attempt failed for any reason.
        startup_event.wait();

        startBackgroundMovesIfNeeded();

        part_moves_between_shards_orchestrator.start();
    }
    catch (...)
    {
        /// Exception safety: failed "startup" does not require a call to "shutdown" from the caller.
        /// And it should be able to safely destroy table after exception in "startup" method.
        /// It means that failed "startup" must not create any background tasks that we will have to wait.
        try
        {
            /// it's important to avoid full shutdown here, because it even tries to shutdown attach thread which was
            /// designed exactly for this: try to start table if no zookeeper connection available.
            if (from_attach_thread)
            {
                restarting_thread.shutdown(/* part_of_full_shutdown */false);
            }
            else
            {
                shutdown();
            }
        }
        catch (...)
        {
            std::terminate();
        }

        /// Note: after failed "startup", the table will be in a state that only allows to destroy the object.
        throw;
    }
}

void StorageReplicatedMergeTree::flush()
{
    if (flush_called.exchange(true))
        return;

    flushAllInMemoryPartsIfNeeded();
}


void StorageReplicatedMergeTree::partialShutdown()
{
    ProfileEvents::increment(ProfileEvents::ReplicaPartialShutdown);

    partial_shutdown_called = true;
    partial_shutdown_event.set();
    replica_is_active_node = nullptr;

    LOG_TRACE(log, "Waiting for threads to finish");
    merge_selecting_task->deactivate();
    queue_updating_task->deactivate();
    mutations_updating_task->deactivate();
    mutations_finalizing_task->deactivate();

    cleanup_thread.stop();
    async_block_ids_cache.stop();
    part_check_thread.stop();

    /// Stop queue processing
    {
        auto fetch_lock = fetcher.blocker.cancel();
        auto merge_lock = merger_mutator.merges_blocker.cancel();
        auto move_lock = parts_mover.moves_blocker.cancel();
        background_operations_assignee.finish();
    }

    LOG_TRACE(log, "Threads finished");
}

void StorageReplicatedMergeTree::shutdown()
{
    if (shutdown_called.exchange(true))
        return;

    session_expired_callback_handler.reset();
    stopOutdatedDataPartsLoadingTask();

    /// Cancel fetches, merges and mutations to force the queue_task to finish ASAP.
    fetcher.blocker.cancelForever();
    merger_mutator.merges_blocker.cancelForever();
    parts_mover.moves_blocker.cancelForever();
    mutations_finalizing_task->deactivate();
    stopBeingLeader();

    if (attach_thread)
        attach_thread->shutdown();

    restarting_thread.shutdown(/* part_of_full_shutdown */true);
    background_operations_assignee.finish();
    part_moves_between_shards_orchestrator.shutdown();

    {
        auto lock = queue.lockQueue();
        /// Cancel logs pulling after background task were cancelled. It's still
        /// required because we can trigger pullLogsToQueue during manual OPTIMIZE,
        /// MUTATE, etc. query.
        queue.pull_log_blocker.cancelForever();
    }
    background_moves_assignee.finish();

    auto data_parts_exchange_ptr = std::atomic_exchange(&data_parts_exchange_endpoint, InterserverIOEndpointPtr{});
    if (data_parts_exchange_ptr)
    {
        getContext()->getInterserverIOHandler().removeEndpointIfExists(data_parts_exchange_ptr->getId(replica_path));
        /// Ask all parts exchange handlers to finish asap. New ones will fail to start
        data_parts_exchange_ptr->blocker.cancelForever();
        /// Wait for all of them
        std::lock_guard lock(data_parts_exchange_ptr->rwlock);
    }
}


StorageReplicatedMergeTree::~StorageReplicatedMergeTree()
{
    try
    {
        shutdown();
    }
    catch (...)
    {
        tryLogCurrentException(__PRETTY_FUNCTION__);
    }
}


ReplicatedMergeTreeQuorumAddedParts::PartitionIdToMaxBlock StorageReplicatedMergeTree::getMaxAddedBlocks() const
{
    ReplicatedMergeTreeQuorumAddedParts::PartitionIdToMaxBlock max_added_blocks;

    for (const auto & data_part : getDataPartsForInternalUsage())
    {
        max_added_blocks[data_part->info.partition_id]
            = std::max(max_added_blocks[data_part->info.partition_id], data_part->info.max_block);
    }

    auto zookeeper = getZooKeeper();

    const String quorum_status_path = fs::path(zookeeper_path) / "quorum" / "status";

    String value;
    Coordination::Stat stat;

    if (zookeeper->tryGet(quorum_status_path, value, &stat))
    {
        ReplicatedMergeTreeQuorumEntry quorum_entry;
        quorum_entry.fromString(value);

        auto part_info = MergeTreePartInfo::fromPartName(quorum_entry.part_name, format_version);

        max_added_blocks[part_info.partition_id] = part_info.max_block - 1;
    }

    String added_parts_str;
    if (zookeeper->tryGet(fs::path(zookeeper_path) / "quorum" / "last_part", added_parts_str))
    {
        if (!added_parts_str.empty())
        {
            ReplicatedMergeTreeQuorumAddedParts part_with_quorum(format_version);
            part_with_quorum.fromString(added_parts_str);

            auto added_parts = part_with_quorum.added_parts;

            for (const auto & added_part : added_parts)
            {
                if (!getActiveContainingPart(added_part.second))
                    throw Exception(ErrorCodes::REPLICA_IS_NOT_IN_QUORUM,
                        "Replica doesn't have part '{}' which was successfully written to quorum of other replicas. "
                        "Send query to another replica or disable 'select_sequential_consistency' setting", added_part.second);
            }

            for (const auto & max_block : part_with_quorum.getMaxInsertedBlocks())
                max_added_blocks[max_block.first] = max_block.second;
        }
    }
    return max_added_blocks;
}


void StorageReplicatedMergeTree::read(
    QueryPlan & query_plan,
    const Names & column_names,
    const StorageSnapshotPtr & storage_snapshot,
    SelectQueryInfo & query_info,
    ContextPtr local_context,
    QueryProcessingStage::Enum processed_stage,
    const size_t max_block_size,
    const size_t num_streams)
{
    /// If true, then we will ask initiator if we can read chosen ranges
    const bool enable_parallel_reading = local_context->getClientInfo().collaborate_with_initiator;

    SCOPE_EXIT({
        /// Now, copy of parts that is required for the query, stored in the processors,
        /// while snapshot_data.parts includes all parts, even one that had been filtered out with partition pruning,
        /// reset them to avoid holding them.
        auto & snapshot_data = assert_cast<MergeTreeData::SnapshotData &>(*storage_snapshot->data);
        snapshot_data.parts = {};
    });

    /** The `select_sequential_consistency` setting has two meanings:
    * 1. To throw an exception if on a replica there are not all parts which have been written down on quorum of remaining replicas.
    * 2. Do not read parts that have not yet been written to the quorum of the replicas.
    * For this you have to synchronously go to ZooKeeper.
    */
    if (local_context->getSettingsRef().select_sequential_consistency)
    {
        auto max_added_blocks = std::make_shared<ReplicatedMergeTreeQuorumAddedParts::PartitionIdToMaxBlock>(getMaxAddedBlocks());
        if (auto plan = reader.read(
                column_names, storage_snapshot, query_info, local_context,
                max_block_size, num_streams, processed_stage, std::move(max_added_blocks), enable_parallel_reading))
            query_plan = std::move(*plan);
        return;
    }

    if (auto plan = reader.read(
        column_names, storage_snapshot, query_info, local_context,
        max_block_size, num_streams, processed_stage, nullptr, enable_parallel_reading))
    {
        query_plan = std::move(*plan);
    }
}

template <class Func>
void StorageReplicatedMergeTree::foreachActiveParts(Func && func, bool select_sequential_consistency) const
{
    std::optional<ReplicatedMergeTreeQuorumAddedParts::PartitionIdToMaxBlock> max_added_blocks = {};

    /**
     * Synchronously go to ZooKeeper when select_sequential_consistency enabled
     */
    if (select_sequential_consistency)
        max_added_blocks = getMaxAddedBlocks();

    auto lock = lockParts();
    /// TODO Transactions: should we count visible parts only?
    for (const auto & part : getDataPartsStateRange(DataPartState::Active))
    {
        if (part->isEmpty())
            continue;

        if (max_added_blocks)
        {
            auto blocks_iterator = max_added_blocks->find(part->info.partition_id);
            if (blocks_iterator == max_added_blocks->end() || part->info.max_block > blocks_iterator->second)
                continue;
        }

        func(part);
    }
}

std::optional<UInt64> StorageReplicatedMergeTree::totalRows(const Settings & settings) const
{
    UInt64 res = 0;
    foreachActiveParts([&res](auto & part) { res += part->rows_count; }, settings.select_sequential_consistency);
    return res;
}

std::optional<UInt64> StorageReplicatedMergeTree::totalRowsByPartitionPredicate(const SelectQueryInfo & query_info, ContextPtr local_context) const
{
    DataPartsVector parts;
    foreachActiveParts([&](auto & part) { parts.push_back(part); }, local_context->getSettingsRef().select_sequential_consistency);
    return totalRowsByPartitionPredicateImpl(query_info, local_context, parts);
}

std::optional<UInt64> StorageReplicatedMergeTree::totalBytes(const Settings & settings) const
{
    UInt64 res = 0;
    foreachActiveParts([&res](auto & part) { res += part->getBytesOnDisk(); }, settings.select_sequential_consistency);
    return res;
}


void StorageReplicatedMergeTree::assertNotReadonly() const
{
    if (is_readonly)
        throw Exception(ErrorCodes::TABLE_IS_READ_ONLY, "Table is in readonly mode (replica path: {})", replica_path);
}


SinkToStoragePtr StorageReplicatedMergeTree::write(const ASTPtr & /*query*/, const StorageMetadataPtr & metadata_snapshot, ContextPtr local_context)
{
    if (!initialization_done)
        throw Exception(ErrorCodes::NOT_INITIALIZED, "Table is not initialized yet");

    /// If table is read-only because it doesn't have metadata in zk yet, then it's not possible to insert into it
    /// Without this check, we'll write data parts on disk, and afterwards will remove them since we'll fail to commit them into zk
    /// In case of remote storage like s3, it'll generate unnecessary PUT requests
    if (is_readonly && (!has_metadata_in_zookeeper.has_value() || false == has_metadata_in_zookeeper.value()))
        throw Exception(
            ErrorCodes::TABLE_IS_READ_ONLY,
            "Table is in readonly mode since table metadata was not found in zookeeper: replica_path={}",
            replica_path);

    const auto storage_settings_ptr = getSettings();
    const Settings & query_settings = local_context->getSettingsRef();
    bool deduplicate = storage_settings_ptr->replicated_deduplication_window != 0 && query_settings.insert_deduplicate;
    bool async_deduplicate = query_settings.async_insert && query_settings.async_insert_deduplicate && storage_settings_ptr->replicated_deduplication_window_for_async_inserts != 0 && query_settings.insert_deduplicate;
    if (async_deduplicate)
        return std::make_shared<ReplicatedMergeTreeSinkWithAsyncDeduplicate>(
            *this, metadata_snapshot, query_settings.insert_quorum.valueOr(0),
            query_settings.insert_quorum_timeout.totalMilliseconds(),
            query_settings.max_partitions_per_insert_block,
            query_settings.insert_quorum_parallel,
            deduplicate,
            query_settings.insert_quorum.is_auto,
            local_context);

    // TODO: should we also somehow pass list of columns to deduplicate on to the ReplicatedMergeTreeSink?
    return std::make_shared<ReplicatedMergeTreeSink>(
        *this, metadata_snapshot, query_settings.insert_quorum.valueOr(0),
        query_settings.insert_quorum_timeout.totalMilliseconds(),
        query_settings.max_partitions_per_insert_block,
        query_settings.insert_quorum_parallel,
        deduplicate,
        query_settings.insert_quorum.is_auto,
        local_context);
}


std::optional<QueryPipeline> StorageReplicatedMergeTree::distributedWriteFromClusterStorage(const std::shared_ptr<IStorageCluster> & src_storage_cluster, const ASTInsertQuery & query, ContextPtr local_context)
{
    const auto & settings = local_context->getSettingsRef();
    auto extension = src_storage_cluster->getTaskIteratorExtension(nullptr, local_context);

    /// Here we won't check that the cluster formed from table replicas is a subset of a cluster specified in s3Cluster/hdfsCluster table function
    auto src_cluster = src_storage_cluster->getCluster(local_context);

    /// Actually the query doesn't change, we just serialize it to string
    String query_str;
    {
        WriteBufferFromOwnString buf;
        IAST::FormatSettings ast_format_settings(buf, /*one_line*/ true);
        ast_format_settings.always_quote_identifiers = true;
        query.IAST::format(ast_format_settings);
        query_str = buf.str();
    }

    QueryPipeline pipeline;
    ContextMutablePtr query_context = Context::createCopy(local_context);
    ++query_context->getClientInfo().distributed_depth;

    for (const auto & replicas : src_cluster->getShardsAddresses())
    {
        /// There will be only one replica, because we consider each replica as a shard
        for (const auto & node : replicas)
        {
            auto connection = std::make_shared<Connection>(
                node.host_name, node.port, query_context->getGlobalContext()->getCurrentDatabase(),
                node.user, node.password, node.quota_key, node.cluster, node.cluster_secret,
                "ParallelInsertSelectInititiator",
                node.compression,
                node.secure
            );

            auto remote_query_executor = std::make_shared<RemoteQueryExecutor>(
                connection,
                query_str,
                Block{},
                query_context,
                /*throttler=*/nullptr,
                Scalars{},
                Tables{},
                QueryProcessingStage::Complete,
                extension);

            QueryPipeline remote_pipeline(std::make_shared<RemoteSource>(remote_query_executor, false, settings.async_socket_for_remote));
            remote_pipeline.complete(std::make_shared<EmptySink>(remote_query_executor->getHeader()));

            pipeline.addCompletedPipeline(std::move(remote_pipeline));
        }
    }

    return pipeline;
}

std::optional<QueryPipeline> StorageReplicatedMergeTree::distributedWrite(const ASTInsertQuery & query, ContextPtr local_context)
{
    /// Do not enable parallel distributed INSERT SELECT in case when query probably comes from another server
    if (local_context->getClientInfo().query_kind != ClientInfo::QueryKind::INITIAL_QUERY)
        return {};

    const Settings & settings = local_context->getSettingsRef();
    if (settings.max_distributed_depth && local_context->getClientInfo().distributed_depth >= settings.max_distributed_depth)
        throw Exception(ErrorCodes::TOO_LARGE_DISTRIBUTED_DEPTH, "Maximum distributed depth exceeded");

    auto & select = query.select->as<ASTSelectWithUnionQuery &>();

    StoragePtr src_storage;

    if (select.list_of_selects->children.size() == 1)
    {
        if (auto * select_query = select.list_of_selects->children.at(0)->as<ASTSelectQuery>())
        {
            JoinedTables joined_tables(Context::createCopy(local_context), *select_query);

            if (joined_tables.tablesCount() == 1)
            {
                src_storage = joined_tables.getLeftTableStorage();
            }
        }
    }

    if (!src_storage)
        return {};

    if (auto src_distributed = std::dynamic_pointer_cast<IStorageCluster>(src_storage))
    {
        return distributedWriteFromClusterStorage(src_distributed, query, local_context);
    }
    else if (local_context->getClientInfo().distributed_depth == 0)
    {
        throw Exception(ErrorCodes::BAD_ARGUMENTS, "Parallel distributed INSERT SELECT is not possible. Reason: distributed "
            "reading into Replicated table is supported only from *Cluster table functions, but got {} storage", src_storage->getName());
    }

    return {};
}


bool StorageReplicatedMergeTree::optimize(
    const ASTPtr &,
    const StorageMetadataPtr &,
    const ASTPtr & partition,
    bool final,
    bool deduplicate,
    const Names & deduplicate_by_columns,
    bool cleanup,
    ContextPtr query_context)
{
    /// NOTE: exclusive lock cannot be used here, since this may lead to deadlock (see comments below),
    /// but it should be safe to use non-exclusive to avoid dropping parts that may be required for processing queue.
    auto table_lock = lockForShare(query_context->getCurrentQueryId(), query_context->getSettingsRef().lock_acquire_timeout);

    assertNotReadonly();

    if (!is_leader)
        throw Exception(ErrorCodes::NOT_A_LEADER, "OPTIMIZE cannot be done on this replica because it is not a leader");

    if (cleanup)
        LOG_DEBUG(log, "Cleanup the ReplicatedMergeTree.");

    auto handle_noop = [&]<typename... Args>(FormatStringHelper<Args...> fmt_string, Args && ...args)
    {
        PreformattedMessage message = fmt_string.format(std::forward<Args>(args)...);
        LOG_DEBUG(log, message);
        if (query_context->getSettingsRef().optimize_throw_if_noop)
            throw Exception(std::move(message), ErrorCodes::CANNOT_ASSIGN_OPTIMIZE);
        return false;
    };

    auto zookeeper = getZooKeeperAndAssertNotReadonly();
    const auto storage_settings_ptr = getSettings();
    auto metadata_snapshot = getInMemoryMetadataPtr();
    std::vector<ReplicatedMergeTreeLogEntryData> merge_entries;

    auto try_assign_merge = [&](const String & partition_id) -> bool
    {
        constexpr size_t max_retries = 10;
        size_t try_no = 0;
        for (; try_no < max_retries; ++try_no)
        {
            /// We must select parts for merge under merge_selecting_mutex because other threads
            /// (merge_selecting_thread or OPTIMIZE queries) could assign new merges.
            std::lock_guard merge_selecting_lock(merge_selecting_mutex);
            PartitionIdsHint partition_ids_hint;
            if (partition_id.empty())
            {
                partition_ids_hint = getAllPartitionIds();
            }
            else
            {
                auto parts_lock = lockParts();
                if (!getAnyPartInPartition(partition_id, parts_lock))
                    handle_noop("Cannot select parts for optimization: there are no parts in partition {}", partition_id);
                partition_ids_hint.insert(partition_id);
            }
            ReplicatedMergeTreeMergePredicate can_merge = queue.getMergePredicate(zookeeper, std::move(partition_ids_hint));

            auto future_merged_part = std::make_shared<FutureMergedMutatedPart>();
            if (storage_settings.get()->assign_part_uuids)
                future_merged_part->uuid = UUIDHelpers::generateV4();

            constexpr const char * unknown_disable_reason = "unknown reason";
            String disable_reason = unknown_disable_reason;
            SelectPartsDecision select_decision = SelectPartsDecision::CANNOT_SELECT;

            if (partition_id.empty())
            {
                select_decision = merger_mutator.selectPartsToMerge(
                    future_merged_part, /* aggressive */ true, storage_settings_ptr->max_bytes_to_merge_at_max_space_in_pool,
                    can_merge, /* merge_with_ttl_allowed */ false, NO_TRANSACTION_PTR, &disable_reason);
            }
            else
            {
                select_decision = merger_mutator.selectAllPartsToMergeWithinPartition(
                    future_merged_part, can_merge, partition_id, final, metadata_snapshot, NO_TRANSACTION_PTR,
                    &disable_reason, query_context->getSettingsRef().optimize_skip_merged_partitions);
            }

            /// If there is nothing to merge then we treat this merge as successful (needed for optimize final optimization)
            if (select_decision == SelectPartsDecision::NOTHING_TO_MERGE)
                return false;

            if (select_decision != SelectPartsDecision::SELECTED)
            {
                constexpr const char * message_fmt = "Cannot select parts for optimization: {}";
                assert(disable_reason != unknown_disable_reason);
                if (!partition_id.empty())
                    disable_reason += fmt::format(" (in partition {})", partition_id);
                return handle_noop(message_fmt, disable_reason);
            }

            ReplicatedMergeTreeLogEntryData merge_entry;
            CreateMergeEntryResult create_result = createLogEntryToMergeParts(
                zookeeper, future_merged_part->parts,
                future_merged_part->name,
                future_merged_part->uuid,
                future_merged_part->part_format,
                deduplicate, deduplicate_by_columns,
<<<<<<< HEAD
                cleanup,
                &merge_entry, can_merge.getVersion(), future_merged_part->merge_type);
=======
                &merge_entry, can_merge.getVersion(),
                future_merged_part->merge_type);
>>>>>>> 38910412

            if (create_result == CreateMergeEntryResult::MissingPart)
            {
                static constexpr const char * message_fmt = "Can't create merge queue node in ZooKeeper, because some parts are missing";
                return handle_noop(message_fmt);
            }

            if (create_result == CreateMergeEntryResult::LogUpdated)
                continue;

            merge_entries.push_back(std::move(merge_entry));
            return true;
        }

        assert(try_no == max_retries);
        static constexpr const char * message_fmt = "Can't create merge queue node in ZooKeeper, because log was updated in every of {} tries";
        return handle_noop(message_fmt, try_no);
    };

    bool assigned = false;
    if (!partition && final)
    {
        if (cleanup && this->merging_params.mode != MergingParams::Mode::Replacing)
        {
            constexpr const char * message = "Cannot OPTIMIZE with CLEANUP table: {}";
            String disable_reason = "only ReplacingMergeTree can be CLEANUP";
            throw Exception(ErrorCodes::CANNOT_ASSIGN_OPTIMIZE, message, disable_reason);
        }

        DataPartsVector data_parts = getVisibleDataPartsVector(query_context);
        std::unordered_set<String> partition_ids;

        for (const DataPartPtr & part : data_parts)
            partition_ids.emplace(part->info.partition_id);

        for (const String & partition_id : partition_ids)
        {
            assigned = try_assign_merge(partition_id);
            if (!assigned)
                break;
        }
    }
    else
    {
        String partition_id;
        if (partition)
            partition_id = getPartitionIDFromQuery(partition, query_context);
        assigned = try_assign_merge(partition_id);
    }

    table_lock.reset();

    for (auto & merge_entry : merge_entries)
        waitForLogEntryToBeProcessedIfNecessary(merge_entry, query_context);

    return assigned;
}

bool StorageReplicatedMergeTree::executeMetadataAlter(const StorageReplicatedMergeTree::LogEntry & entry)
{
    if (entry.alter_version < metadata_version)
    {
        /// TODO Can we replace it with LOGICAL_ERROR?
        /// As for now, it may rarely happen due to reordering of ALTER_METADATA entries in the queue of
        /// non-initial replica and also may happen after stale replica recovery.
        LOG_WARNING(log, "Attempt to update metadata of version {} "
                         "to older version {} when processing log entry {}: {}",
                         metadata_version, entry.alter_version, entry.znode_name, entry.toString());
        return true;
    }

    auto zookeeper = getZooKeeper();

    auto columns_from_entry = ColumnsDescription::parse(entry.columns_str);
    auto metadata_from_entry = ReplicatedMergeTreeTableMetadata::parse(entry.metadata_str);

    MergeTreeData::DataParts parts;

    /// If metadata nodes have changed, we will update table structure locally.
    Coordination::Requests requests;
    requests.emplace_back(zkutil::makeSetRequest(fs::path(replica_path) / "columns", entry.columns_str, -1));
    requests.emplace_back(zkutil::makeSetRequest(fs::path(replica_path) / "metadata", entry.metadata_str, -1));

    auto table_id = getStorageID();
    auto alter_context = getContext();

    auto database = DatabaseCatalog::instance().getDatabase(table_id.database_name);
    bool is_in_replicated_database = database->getEngineName() == "Replicated";

    if (is_in_replicated_database)
    {
        auto mutable_alter_context = Context::createCopy(getContext());
        const auto * replicated = dynamic_cast<const DatabaseReplicated *>(database.get());
        mutable_alter_context->makeQueryContext();
        auto alter_txn = std::make_shared<ZooKeeperMetadataTransaction>(zookeeper, replicated->getZooKeeperPath(),
                                                                       /* is_initial_query */ false, /* task_zk_path */ "");
        mutable_alter_context->initZooKeeperMetadataTransaction(alter_txn);
        alter_context = mutable_alter_context;

        for (auto & op : requests)
            alter_txn->addOp(std::move(op));
        requests.clear();
        /// Requests will be executed by database in setTableStructure
    }
    else
    {
        zookeeper->multi(requests);
    }

    {
        auto table_lock_holder = lockForShare(RWLockImpl::NO_QUERY, getSettings()->lock_acquire_timeout_for_background_operations);
        auto alter_lock_holder = lockForAlter(getSettings()->lock_acquire_timeout_for_background_operations);
        LOG_INFO(log, "Metadata changed in ZooKeeper. Applying changes locally.");

        auto metadata_diff = ReplicatedMergeTreeTableMetadata(*this, getInMemoryMetadataPtr()).checkAndFindDiff(metadata_from_entry, getInMemoryMetadataPtr()->getColumns(), getContext());
        setTableStructure(table_id, alter_context, std::move(columns_from_entry), metadata_diff);
        metadata_version = entry.alter_version;

        LOG_INFO(log, "Applied changes to the metadata of the table. Current metadata version: {}", metadata_version);
    }

    {
        /// Reset Object columns, because column of type
        /// Object may be added or dropped by alter.
        auto parts_lock = lockParts();
        resetObjectColumnsFromActiveParts(parts_lock);
    }

    /// This transaction may not happen, but it's OK, because on the next retry we will eventually create/update this node
    /// TODO Maybe do in in one transaction for Replicated database?
    zookeeper->createOrUpdate(fs::path(replica_path) / "metadata_version", std::to_string(metadata_version), zkutil::CreateMode::Persistent);

    return true;
}


PartitionBlockNumbersHolder StorageReplicatedMergeTree::allocateBlockNumbersInAffectedPartitions(
    const MutationCommands & commands, ContextPtr query_context, const zkutil::ZooKeeperPtr & zookeeper) const
{
    const std::set<String> mutation_affected_partition_ids = getPartitionIdsAffectedByCommands(commands, query_context);

    if (mutation_affected_partition_ids.size() == 1)
    {
        const auto & affected_partition_id = *mutation_affected_partition_ids.cbegin();
        auto block_number_holder = allocateBlockNumber(affected_partition_id, zookeeper);
        if (!block_number_holder.has_value())
            return {};
        auto block_number = block_number_holder->getNumber();  /// Avoid possible UB due to std::move
        return {{{affected_partition_id, block_number}}, std::move(block_number_holder)};
    }
    else
    {
        /// TODO: Implement optimal block number acquisition algorithm in multiple (but not all) partitions
        EphemeralLocksInAllPartitions lock_holder(
            fs::path(zookeeper_path) / "block_numbers", "block-", fs::path(zookeeper_path) / "temp", *zookeeper);

        PartitionBlockNumbersHolder::BlockNumbersType block_numbers;
        for (const auto & lock : lock_holder.getLocks())
        {
            if (mutation_affected_partition_ids.empty() || mutation_affected_partition_ids.contains(lock.partition_id))
                block_numbers[lock.partition_id] = lock.number;
        }

        return {std::move(block_numbers), std::move(lock_holder)};
    }
}


void StorageReplicatedMergeTree::alter(
    const AlterCommands & commands, ContextPtr query_context, AlterLockHolder & table_lock_holder)
{
    assertNotReadonly();

    auto table_id = getStorageID();

    if (commands.isSettingsAlter())
    {
        /// We don't replicate storage_settings_ptr ALTER. It's local operation.
        /// Also we don't upgrade alter lock to table structure lock.
        StorageInMemoryMetadata future_metadata = getInMemoryMetadata();
        commands.apply(future_metadata, query_context);

        merge_strategy_picker.refreshState();

        changeSettings(future_metadata.settings_changes, table_lock_holder);

        DatabaseCatalog::instance().getDatabase(table_id.database_name)->alterTable(query_context, table_id, future_metadata);
        return;
    }

    auto ast_to_str = [](ASTPtr query) -> String
    {
        if (!query)
            return "";
        return queryToString(query);
    };

    const auto zookeeper = getZooKeeperAndAssertNotReadonly();

    std::optional<ReplicatedMergeTreeLogEntryData> alter_entry;
    std::optional<String> mutation_znode;

    while (true)
    {
        /// Clear nodes from previous iteration
        alter_entry.emplace();
        mutation_znode.reset();

        auto current_metadata = getInMemoryMetadataPtr();

        StorageInMemoryMetadata future_metadata = *current_metadata;
        commands.apply(future_metadata, query_context);

        ReplicatedMergeTreeTableMetadata future_metadata_in_zk(*this, current_metadata);
        if (ast_to_str(future_metadata.sorting_key.definition_ast) != ast_to_str(current_metadata->sorting_key.definition_ast))
        {
            /// We serialize definition_ast as list, because code which apply ALTER (setTableStructure) expect serialized non empty expression
            /// list here and we cannot change this representation for compatibility. Also we have preparsed AST `sorting_key.expression_list_ast`
            /// in KeyDescription, but it contain version column for VersionedCollapsingMergeTree, which shouldn't be defined as a part of key definition AST.
            /// So the best compatible way is just to convert definition_ast to list and serialize it. In all other places key.expression_list_ast should be used.
            future_metadata_in_zk.sorting_key = serializeAST(*extractKeyExpressionList(future_metadata.sorting_key.definition_ast));
        }

        if (ast_to_str(future_metadata.sampling_key.definition_ast) != ast_to_str(current_metadata->sampling_key.definition_ast))
            future_metadata_in_zk.sampling_expression = serializeAST(*extractKeyExpressionList(future_metadata.sampling_key.definition_ast));

        if (ast_to_str(future_metadata.partition_key.definition_ast) != ast_to_str(current_metadata->partition_key.definition_ast))
            future_metadata_in_zk.partition_key = serializeAST(*extractKeyExpressionList(future_metadata.partition_key.definition_ast));

        if (ast_to_str(future_metadata.table_ttl.definition_ast) != ast_to_str(current_metadata->table_ttl.definition_ast))
        {
            if (future_metadata.table_ttl.definition_ast)
                future_metadata_in_zk.ttl_table = serializeAST(*future_metadata.table_ttl.definition_ast);
            else /// TTL was removed
                future_metadata_in_zk.ttl_table = "";
        }

        String new_indices_str = future_metadata.secondary_indices.toString();
        if (new_indices_str != current_metadata->secondary_indices.toString())
            future_metadata_in_zk.skip_indices = new_indices_str;

        String new_projections_str = future_metadata.projections.toString();
        if (new_projections_str != current_metadata->projections.toString())
            future_metadata_in_zk.projections = new_projections_str;

        String new_constraints_str = future_metadata.constraints.toString();
        if (new_constraints_str != current_metadata->constraints.toString())
            future_metadata_in_zk.constraints = new_constraints_str;

        Coordination::Requests ops;
        size_t alter_path_idx = std::numeric_limits<size_t>::max();
        size_t mutation_path_idx = std::numeric_limits<size_t>::max();

        String new_metadata_str = future_metadata_in_zk.toString();
        ops.emplace_back(zkutil::makeSetRequest(fs::path(zookeeper_path) / "metadata", new_metadata_str, metadata_version));

        String new_columns_str = future_metadata.columns.toString();
        ops.emplace_back(zkutil::makeSetRequest(fs::path(zookeeper_path) / "columns", new_columns_str, -1));

        if (ast_to_str(current_metadata->settings_changes) != ast_to_str(future_metadata.settings_changes))
        {
            /// Just change settings
            StorageInMemoryMetadata metadata_copy = *current_metadata;
            metadata_copy.settings_changes = future_metadata.settings_changes;
            changeSettings(metadata_copy.settings_changes, table_lock_holder);
            DatabaseCatalog::instance().getDatabase(table_id.database_name)->alterTable(query_context, table_id, metadata_copy);
        }

        /// We can be sure, that in case of successful commit in zookeeper our
        /// version will increments by 1. Because we update with version check.
        int new_metadata_version = metadata_version + 1;

        alter_entry->type = LogEntry::ALTER_METADATA;
        alter_entry->source_replica = replica_name;
        alter_entry->metadata_str = new_metadata_str;
        alter_entry->columns_str = new_columns_str;
        alter_entry->alter_version = new_metadata_version;
        alter_entry->create_time = time(nullptr);

        auto maybe_mutation_commands = commands.getMutationCommands(
            *current_metadata, query_context->getSettingsRef().materialize_ttl_after_modify, query_context);
        bool have_mutation = !maybe_mutation_commands.empty();
        alter_entry->have_mutation = have_mutation;

        alter_path_idx = ops.size();
        ops.emplace_back(zkutil::makeCreateRequest(
            fs::path(zookeeper_path) / "log/log-", alter_entry->toString(), zkutil::CreateMode::PersistentSequential));

        PartitionBlockNumbersHolder partition_block_numbers_holder;
        if (have_mutation)
        {
            const String mutations_path(fs::path(zookeeper_path) / "mutations");

            ReplicatedMergeTreeMutationEntry mutation_entry;
            mutation_entry.alter_version = new_metadata_version;
            mutation_entry.source_replica = replica_name;
            mutation_entry.commands = std::move(maybe_mutation_commands);

            Coordination::Stat mutations_stat;
            zookeeper->get(mutations_path, &mutations_stat);

            partition_block_numbers_holder =
                allocateBlockNumbersInAffectedPartitions(mutation_entry.commands, query_context, zookeeper);

            mutation_entry.block_numbers = partition_block_numbers_holder.getBlockNumbers();
            mutation_entry.create_time = time(nullptr);

            ops.emplace_back(zkutil::makeSetRequest(mutations_path, String(), mutations_stat.version));
            mutation_path_idx = ops.size();
            ops.emplace_back(
                zkutil::makeCreateRequest(fs::path(mutations_path) / "", mutation_entry.toString(), zkutil::CreateMode::PersistentSequential));
        }

        if (auto txn = query_context->getZooKeeperMetadataTransaction())
        {
            /// It would be better to clone ops instead of moving, so we could retry on ZBADVERSION,
            /// but clone() is not implemented for Coordination::Request.
            txn->moveOpsTo(ops);
            /// NOTE: IDatabase::alterTable(...) is called when executing ALTER_METADATA queue entry without query context,
            /// so we have to update metadata of DatabaseReplicated here.
            String metadata_zk_path = fs::path(txn->getDatabaseZooKeeperPath()) / "metadata" / escapeForFileName(table_id.table_name);
            auto ast = DatabaseCatalog::instance().getDatabase(table_id.database_name)->getCreateTableQuery(table_id.table_name, query_context);
            applyMetadataChangesToCreateQuery(ast, future_metadata);
            ops.emplace_back(zkutil::makeSetRequest(metadata_zk_path, getObjectDefinitionFromCreateQuery(ast), -1));
        }

        Coordination::Responses results;
        Coordination::Error rc = zookeeper->tryMulti(ops, results);

        /// For the sake of consistency with mechanics of concurrent background process of assigning parts merge tasks
        /// this placeholder must be held up until the moment of committing into ZK of the mutation entry
        /// See ReplicatedMergeTreeMergePredicate::canMergeTwoParts() method
        partition_block_numbers_holder.reset();

        if (rc == Coordination::Error::ZOK)
        {
            if (have_mutation)
            {
                /// ALTER_METADATA record in replication /log
                String alter_path = dynamic_cast<const Coordination::CreateResponse &>(*results[alter_path_idx]).path_created;
                alter_entry->znode_name = alter_path.substr(alter_path.find_last_of('/') + 1);

                /// ReplicatedMergeTreeMutationEntry record in /mutations
                String mutation_path = dynamic_cast<const Coordination::CreateResponse &>(*results[mutation_path_idx]).path_created;
                mutation_znode = mutation_path.substr(mutation_path.find_last_of('/') + 1);
            }
            else
            {
                /// ALTER_METADATA record in replication /log
                String alter_path = dynamic_cast<const Coordination::CreateResponse &>(*results[alter_path_idx]).path_created;
                alter_entry->znode_name = alter_path.substr(alter_path.find_last_of('/') + 1);
            }
            break;
        }
        else if (rc == Coordination::Error::ZBADVERSION)
        {
            if (results[0]->error != Coordination::Error::ZOK)
                throw Exception(ErrorCodes::CANNOT_ASSIGN_ALTER,
                                "Metadata on replica is not up to date with common metadata in Zookeeper. "
                                "It means that this replica still not applied some of previous alters."
                                " Probably too many alters executing concurrently (highly not recommended). "
                                "You can retry this error");

            /// Cannot retry automatically, because some zookeeper ops were lost on the first attempt. Will retry on DDLWorker-level.
            if (query_context->getZooKeeperMetadataTransaction())
                throw Exception(ErrorCodes::CANNOT_ASSIGN_ALTER,
                                "Cannot execute alter, because mutations version was suddenly changed due "
                                "to concurrent alter");

            continue;
        }
        else
        {
            throw Coordination::Exception("Alter cannot be assigned because of Zookeeper error", rc);
        }
    }

    table_lock_holder.unlock();

    LOG_DEBUG(log, "Updated shared metadata nodes in ZooKeeper. Waiting for replicas to apply changes.");
    waitForLogEntryToBeProcessedIfNecessary(*alter_entry, query_context, "Some replicas doesn't finish metadata alter: ");

    if (mutation_znode)
    {
        LOG_DEBUG(log, "Metadata changes applied. Will wait for data changes.");
        waitMutation(*mutation_znode, query_context->getSettingsRef().replication_alter_partitions_sync);
        LOG_DEBUG(log, "Data changes applied.");
    }
}

/// If new version returns ordinary name, else returns part name containing the first and last month of the month
/// NOTE: use it in pair with getFakePartCoveringAllPartsInPartition(...)
String getPartNamePossiblyFake(MergeTreeDataFormatVersion format_version, const MergeTreePartInfo & part_info)
{
    if (format_version < MERGE_TREE_DATA_MIN_FORMAT_VERSION_WITH_CUSTOM_PARTITIONING)
    {
        /// The date range is all month long.
        const auto & lut = DateLUT::instance();
        time_t start_time = lut.YYYYMMDDToDate(parse<UInt32>(part_info.partition_id + "01"));
        DayNum left_date = DayNum(lut.toDayNum(start_time).toUnderType());
        DayNum right_date = DayNum(static_cast<size_t>(left_date) + lut.daysInMonth(start_time) - 1);
        return part_info.getPartNameV0(left_date, right_date);
    }

    return part_info.getPartNameV1();
}

bool StorageReplicatedMergeTree::getFakePartCoveringAllPartsInPartition(
    const String & partition_id, MergeTreePartInfo & part_info,
    std::optional<EphemeralLockInZooKeeper> & delimiting_block_lock, bool for_replace_range)
{
    /// Even if there is no data in the partition, you still need to mark the range for deletion.
    /// - Because before executing DETACH, tasks for downloading parts to this partition can be executed.
    Int64 left = 0;

    /** Let's skip one number in `block_numbers` for the partition being deleted, and we will only delete parts until this number.
      * This prohibits merges of deleted parts with the new inserted
      * Invariant: merges of deleted parts with other parts do not appear in the log.
      * NOTE: If you need to similarly support a `DROP PART` request, you will have to think of some new mechanism for it,
      *     to guarantee this invariant.
      */
    Int64 right;
    Int64 mutation_version;

    {
        delimiting_block_lock = allocateBlockNumber(partition_id, getZooKeeper());
        right = delimiting_block_lock->getNumber();
        /// Make sure we cover all parts in drop range.
        /// There might be parts with mutation version greater than current block number
        /// if some part mutation has been assigned after block number allocation, but before creation of DROP_RANGE entry.
        mutation_version = MergeTreePartInfo::MAX_BLOCK_NUMBER;
    }

    if (for_replace_range)
    {
        /// NOTE Do not decrement max block number for REPLACE_RANGE, because there are invariants:
        /// - drop range for REPLACE PARTITION must contain at least 2 blocks (1 skipped block and at least 1 real block)
        /// - drop range for MOVE PARTITION/ATTACH PARTITION FROM always contains 1 block

        /// NOTE UINT_MAX was previously used as max level for REPLACE/MOVE PARTITION (it was incorrect)
        part_info = MergeTreePartInfo(partition_id, left, right, MergeTreePartInfo::MAX_LEVEL, mutation_version);
        return right != 0;
    }

    /// Empty partition.
    if (right == 0)
        return false;

    --right;

    /// Artificial high level is chosen, to make this part "covering" all parts inside.
    part_info = MergeTreePartInfo(partition_id, left, right, MergeTreePartInfo::MAX_LEVEL, mutation_version);
    return true;
}

void StorageReplicatedMergeTree::restoreMetadataInZooKeeper()
{
    LOG_INFO(log, "Restoring replica metadata");

    if (!initialization_done)
        throw Exception(ErrorCodes::NOT_INITIALIZED, "Table is not initialized yet");

    if (!is_readonly)
        throw Exception(ErrorCodes::BAD_ARGUMENTS, "Replica must be readonly");

    if (getZooKeeper()->exists(replica_path))
        throw Exception(ErrorCodes::BAD_ARGUMENTS,
                        "Replica path is present at {} - nothing to restore. "
                        "If you are sure that metadata is lost and that replica path contains some garbage, "
                        "then use SYSTEM DROP REPLICA query first.", replica_path);

    if (has_metadata_in_zookeeper.has_value() && *has_metadata_in_zookeeper)
        throw Exception(ErrorCodes::LOGICAL_ERROR, "Replica has metadata in ZooKeeper: "
                                                   "it's either a bug or it's a result of manual intervention to ZooKeeper");

    if (are_restoring_replica.exchange(true))
        throw Exception(ErrorCodes::CONCURRENT_ACCESS_NOT_SUPPORTED, "Replica restoration in progress");
    SCOPE_EXIT({ are_restoring_replica.store(false); });

    auto metadata_snapshot = getInMemoryMetadataPtr();

    waitForOutdatedPartsToBeLoaded();
    const DataPartsVector all_parts = getAllDataPartsVector();
    Strings active_parts_names;

    /// Why all parts (not only Active) are moved to detached/:
    /// After ZK metadata restoration ZK resets sequential counters (including block number counters), so one may
    /// potentially encounter a situation that a part we want to attach already exists.
    for (const auto & part : all_parts)
    {
        if (part->getState() == DataPartState::Active)
            active_parts_names.push_back(part->name);

        forcefullyMovePartToDetachedAndRemoveFromMemory(part);
    }

    LOG_INFO(log, "Moved all parts to detached/");

    const bool is_first_replica = createTableIfNotExists(metadata_snapshot);

    LOG_INFO(log, "Created initial ZK nodes, replica is first: {}", is_first_replica);

    if (!is_first_replica)
        createReplica(metadata_snapshot);

    createNewZooKeeperNodes();

    LOG_INFO(log, "Created ZK nodes for table");

    has_metadata_in_zookeeper = true;

    if (is_first_replica)
        for (const String& part_name : active_parts_names)
            attachPartition(std::make_shared<ASTLiteral>(part_name), metadata_snapshot, true, getContext());

    LOG_INFO(log, "Attached all partitions, starting table");

    startupImpl(/* from_attach_thread */ false);
}

void StorageReplicatedMergeTree::dropPartNoWaitNoThrow(const String & part_name)
{
    assertNotReadonly();
    if (!is_leader)
        throw Exception(ErrorCodes::NOT_A_LEADER, "DROP PART cannot be done on this replica because it is not a leader");

    zkutil::ZooKeeperPtr zookeeper = getZooKeeperAndAssertNotReadonly();
    LogEntry entry;

    dropPartImpl(zookeeper, part_name, entry, /*detach=*/ false, /*throw_if_noop=*/ false);
}

void StorageReplicatedMergeTree::dropPart(const String & part_name, bool detach, ContextPtr query_context)
{
    assertNotReadonly();
    if (!is_leader)
        throw Exception(ErrorCodes::NOT_A_LEADER, "DROP PART cannot be done on this replica because it is not a leader");

    zkutil::ZooKeeperPtr zookeeper = getZooKeeperAndAssertNotReadonly();
    LogEntry entry;

    dropPartImpl(zookeeper, part_name, entry, detach, /*throw_if_noop=*/ true);

    waitForLogEntryToBeProcessedIfNecessary(entry, query_context);
}

void StorageReplicatedMergeTree::dropAllPartitionsImpl(const zkutil::ZooKeeperPtr & zookeeper, bool detach, ContextPtr query_context)
{
    Strings partitions = zookeeper->getChildren(fs::path(zookeeper_path) / "block_numbers");

    std::vector<LogEntryPtr> entries;
    dropAllPartsInPartitions(*zookeeper, partitions, entries, query_context, detach);

    for (const auto & entry : entries)
    {
        waitForLogEntryToBeProcessedIfNecessary(*entry, query_context);
        auto drop_range_info = MergeTreePartInfo::fromPartName(entry->new_part_name, format_version);
        cleanLastPartNode(drop_range_info.partition_id);
    }
}

void StorageReplicatedMergeTree::dropPartition(const ASTPtr & partition, bool detach, ContextPtr query_context)
{
    assertNotReadonly();
    if (!is_leader)
        throw Exception(ErrorCodes::NOT_A_LEADER, "DROP PARTITION cannot be done on this replica because it is not a leader");

    zkutil::ZooKeeperPtr zookeeper = getZooKeeperAndAssertNotReadonly();

    const auto * partition_ast = partition->as<ASTPartition>();
    if (partition_ast && partition_ast->all)
    {
        dropAllPartitionsImpl(zookeeper, detach, query_context);
    }
    else
    {
        String partition_id = getPartitionIDFromQuery(partition, query_context);
        auto entry = dropAllPartsInPartition(*zookeeper, partition_id, query_context, detach);
        if (entry)
        {
            waitForLogEntryToBeProcessedIfNecessary(*entry, query_context);
            cleanLastPartNode(partition_id);
        }
    }
}


void StorageReplicatedMergeTree::truncate(
    const ASTPtr &, const StorageMetadataPtr &, ContextPtr query_context, TableExclusiveLockHolder & table_lock)
{
    table_lock.release();   /// Truncate is done asynchronously.

    assertNotReadonly();
    if (!is_leader)
        throw Exception(ErrorCodes::NOT_A_LEADER, "TRUNCATE cannot be done on this replica because it is not a leader");

    waitForOutdatedPartsToBeLoaded();
    zkutil::ZooKeeperPtr zookeeper = getZooKeeperAndAssertNotReadonly();
    dropAllPartitionsImpl(zookeeper, /* detach */ false, query_context);
}


PartitionCommandsResultInfo StorageReplicatedMergeTree::attachPartition(
    const ASTPtr & partition,
    const StorageMetadataPtr & metadata_snapshot,
    bool attach_part,
    ContextPtr query_context)
{
    /// Allow ATTACH PARTITION on readonly replica when restoring it.
    if (!are_restoring_replica)
        assertNotReadonly();

    PartitionCommandsResultInfo results;
    PartsTemporaryRename renamed_parts(*this, "detached/");
    MutableDataPartsVector loaded_parts = tryLoadPartsToAttach(partition, attach_part, query_context, renamed_parts);

    /// TODO Allow to use quorum here.
    ReplicatedMergeTreeSink output(*this, metadata_snapshot, 0, 0, 0, false, false, false, query_context,
        /*is_attach*/true);

    for (size_t i = 0; i < loaded_parts.size(); ++i)
    {
        const String old_name = loaded_parts[i]->name;

        output.writeExistingPart(loaded_parts[i]);

        renamed_parts.old_and_new_names[i].old_name.clear();

        LOG_DEBUG(log, "Attached part {} as {}", old_name, loaded_parts[i]->name);

        results.push_back(PartitionCommandResultInfo{
            .partition_id = loaded_parts[i]->info.partition_id,
            .part_name = loaded_parts[i]->name,
            .old_part_name = old_name,
        });
    }
    return results;
}


void StorageReplicatedMergeTree::checkTableCanBeDropped() const
{
    auto table_id = getStorageID();
    getContext()->checkTableCanBeDropped(table_id.database_name, table_id.table_name, getTotalActiveSizeInBytes());
}

void StorageReplicatedMergeTree::checkTableCanBeRenamed(const StorageID & new_name) const
{
    if (renaming_restrictions == RenamingRestrictions::ALLOW_ANY)
        return;

    if (renaming_restrictions == RenamingRestrictions::DO_NOT_ALLOW)
    {
        auto old_name = getStorageID();
        bool is_server_startup = Context::getGlobalContextInstance()->getApplicationType() == Context::ApplicationType::SERVER
            && !Context::getGlobalContextInstance()->isServerCompletelyStarted();
        bool move_to_atomic = old_name.uuid == UUIDHelpers::Nil && new_name.uuid != UUIDHelpers::Nil;

        bool likely_converting_ordinary_to_atomic = is_server_startup && move_to_atomic;
        if (likely_converting_ordinary_to_atomic)
        {
            LOG_INFO(log, "Table {} should not be renamed, because zookeeper_path contains implicit 'database' or 'table' macro. "
                          "We cannot rename path in ZooKeeper, so path may become inconsistent with table name. "
                          "However, we allow renaming while converting Ordinary database to Atomic, because all tables will be renamed back",
                          old_name.getNameForLogs());
            return;
        }

        throw Exception(ErrorCodes::NOT_IMPLEMENTED,
                        "Cannot rename Replicated table, because zookeeper_path contains implicit 'database' "
                        "or 'table' macro. We cannot rename path "
                        "in ZooKeeper, so path may become inconsistent with table name. "
                        "If you really want to rename table, you should edit metadata file first and restart server or reattach the table.");
    }

    assert(renaming_restrictions == RenamingRestrictions::ALLOW_PRESERVING_UUID);
    if (!new_name.hasUUID() && getStorageID().hasUUID())
        throw Exception(ErrorCodes::NOT_IMPLEMENTED,
                        "Cannot move Replicated table to Ordinary database, because zookeeper_path contains implicit "
                        "'uuid' macro. If you really want to rename table, you should edit metadata file first "
                        "and restart server or reattach the table.");
}

void StorageReplicatedMergeTree::rename(const String & new_path_to_table_data, const StorageID & new_table_id)
{
    checkTableCanBeRenamed(new_table_id);
    MergeTreeData::rename(new_path_to_table_data, new_table_id);

    /// Update table name in zookeeper
    if (!is_readonly)
    {
        /// We don't do it for readonly tables, because it will be updated on next table startup.
        /// It is also Ok to skip ZK error for the same reason.
        try
        {
            auto zookeeper = getZooKeeper();
            zookeeper->set(fs::path(replica_path) / "host", getReplicatedMergeTreeAddress().toString());
        }
        catch (Coordination::Exception & e)
        {
            LOG_WARNING(log, "Cannot update the value of 'host' node (replica address) in ZooKeeper: {}", e.displayText());
        }
    }

    /// TODO: You can update names of loggers.
}


bool StorageReplicatedMergeTree::existsNodeCached(const ZooKeeperWithFaultInjectionPtr & zookeeper, const std::string & path) const
{
    {
        std::lock_guard lock(existing_nodes_cache_mutex);
        if (existing_nodes_cache.contains(path))
            return true;
    }

    bool res = zookeeper->exists(path);

    if (res)
    {
        std::lock_guard lock(existing_nodes_cache_mutex);
        existing_nodes_cache.insert(path);
    }

    return res;
}

std::optional<EphemeralLockInZooKeeper> StorageReplicatedMergeTree::allocateBlockNumber(
    const String & partition_id,
    const zkutil::ZooKeeperPtr & zookeeper,
    const String & zookeeper_block_id_path,
    const String & zookeeper_path_prefix) const
{
    return allocateBlockNumber(
        partition_id, std::make_shared<ZooKeeperWithFaultInjection>(zookeeper), zookeeper_block_id_path, zookeeper_path_prefix);
}

template<typename T>
std::optional<EphemeralLockInZooKeeper> StorageReplicatedMergeTree::allocateBlockNumber(
    const String & partition_id,
    const ZooKeeperWithFaultInjectionPtr & zookeeper,
    const T & zookeeper_block_id_path,
    const String & zookeeper_path_prefix) const
{
    String zookeeper_table_path;
    if (zookeeper_path_prefix.empty())
        zookeeper_table_path = zookeeper_path;
    else
        zookeeper_table_path = zookeeper_path_prefix;

    String block_numbers_path = fs::path(zookeeper_table_path) / "block_numbers";
    String partition_path = fs::path(block_numbers_path) / partition_id;

    if (!existsNodeCached(zookeeper, partition_path))
    {
        Coordination::Requests ops;
        /// Check that table is not being dropped ("host" is the first node that is removed on replica drop)
        ops.push_back(zkutil::makeCheckRequest(fs::path(replica_path) / "host", -1));
        ops.push_back(zkutil::makeCreateRequest(partition_path, "", zkutil::CreateMode::Persistent));
        /// We increment data version of the block_numbers node so that it becomes possible
        /// to check in a ZK transaction that the set of partitions didn't change
        /// (unfortunately there is no CheckChildren op).
        ops.push_back(zkutil::makeSetRequest(block_numbers_path, "", -1));

        Coordination::Responses responses;
        Coordination::Error code = zookeeper->tryMulti(ops, responses);
        if (code != Coordination::Error::ZOK && code != Coordination::Error::ZNODEEXISTS)
            zkutil::KeeperMultiException::check(code, ops, responses);
    }

    return createEphemeralLockInZooKeeper(
        fs::path(partition_path) / "block-", fs::path(zookeeper_table_path) / "temp", zookeeper, zookeeper_block_id_path);
}

Strings StorageReplicatedMergeTree::tryWaitForAllReplicasToProcessLogEntry(
    const String & table_zookeeper_path, const ReplicatedMergeTreeLogEntryData & entry, Int64 wait_for_inactive_timeout)
{
    LOG_DEBUG(log, "Waiting for all replicas to process {}", entry.znode_name);

    auto zookeeper = getZooKeeper();
    Strings replicas = zookeeper->getChildren(fs::path(table_zookeeper_path) / "replicas");
    Strings unwaited;
    bool wait_for_inactive = wait_for_inactive_timeout != 0;
    for (const String & replica : replicas)
    {
        if (wait_for_inactive || zookeeper->exists(fs::path(table_zookeeper_path) / "replicas" / replica / "is_active"))
        {
            if (!tryWaitForReplicaToProcessLogEntry(table_zookeeper_path, replica, entry, wait_for_inactive_timeout))
                unwaited.push_back(replica);
        }
        else
        {
            unwaited.push_back(replica);
        }
    }

    LOG_DEBUG(log, "Finished waiting for all replicas to process {}", entry.znode_name);
    return unwaited;
}

void StorageReplicatedMergeTree::waitForAllReplicasToProcessLogEntry(
    const String & table_zookeeper_path, const ReplicatedMergeTreeLogEntryData & entry, Int64 wait_for_inactive_timeout, const String & error_context)
{
    Strings unfinished_replicas = tryWaitForAllReplicasToProcessLogEntry(table_zookeeper_path, entry, wait_for_inactive_timeout);
    if (unfinished_replicas.empty())
        return;

    throw Exception(ErrorCodes::UNFINISHED, "{}Timeout exceeded while waiting for replicas {} to process entry {}. "
                    "Probably some replicas are inactive", error_context, fmt::join(unfinished_replicas, ", "), entry.znode_name);
}

void StorageReplicatedMergeTree::waitForLogEntryToBeProcessedIfNecessary(const ReplicatedMergeTreeLogEntryData & entry, ContextPtr query_context, const String & error_context)
{
    /// If necessary, wait until the operation is performed on itself or on all replicas.
    Int64 wait_for_inactive_timeout = query_context->getSettingsRef().replication_wait_for_inactive_replica_timeout;
    if (query_context->getSettingsRef().replication_alter_partitions_sync == 1)
    {
        bool finished = tryWaitForReplicaToProcessLogEntry(zookeeper_path, replica_name, entry, wait_for_inactive_timeout);
        if (!finished)
        {
            throw Exception(ErrorCodes::UNFINISHED, "{}Log entry {} is not precessed on local replica, "
                            "most likely because the replica was shut down.", error_context, entry.znode_name);
        }
    }
    else if (query_context->getSettingsRef().replication_alter_partitions_sync == 2)
    {
        waitForAllReplicasToProcessLogEntry(zookeeper_path, entry, wait_for_inactive_timeout, error_context);
    }
}

bool StorageReplicatedMergeTree::tryWaitForReplicaToProcessLogEntry(
    const String & table_zookeeper_path, const String & replica, const ReplicatedMergeTreeLogEntryData & entry, Int64 wait_for_inactive_timeout)
{
    String entry_str = entry.toString();
    String log_node_name;

    /** Wait for entries from `log` directory (a common log, from where replicas copy entries to their queue) to be processed.
      *
      * The problem is that the numbers (`sequential` node) of the queue elements in `log` and in `queue` do not match.
      * (And the numbers of the same log element for different replicas do not match in the `queue`.)
      */

    /** First, you need to wait until replica takes `queue` element from the `log` to its queue,
      *  if it has not been done already (see the `pullLogsToQueue` function).
      *
      * To do this, check its node `log_pointer` - the maximum number of the element taken from `log` + 1.
      */

    bool waiting_itself = replica == replica_name;
    /// Do not wait if timeout is zero
    bool wait_for_inactive = wait_for_inactive_timeout != 0;
    /// Wait for unlimited time if timeout is negative
    bool check_timeout = wait_for_inactive_timeout > 0;
    Stopwatch time_waiting;

    const auto & stop_waiting = [&]()
    {
        bool stop_waiting_itself = waiting_itself && partial_shutdown_called;
        bool timeout_exceeded = check_timeout && wait_for_inactive_timeout < time_waiting.elapsedSeconds();
        bool stop_waiting_inactive = (!wait_for_inactive || timeout_exceeded)
            && !getZooKeeper()->exists(fs::path(table_zookeeper_path) / "replicas" / replica / "is_active");
        return is_dropped || stop_waiting_itself || stop_waiting_inactive;
    };

    /// Don't recheck ZooKeeper too often
    constexpr auto event_wait_timeout_ms = 3000;

    LOG_DEBUG(log, "Waiting for {} to process log entry", replica);

    if (startsWith(entry.znode_name, "log-"))
    {
        /// Take the number from the node name `log-xxxxxxxxxx`.
        UInt64 log_index = parse<UInt64>(entry.znode_name.substr(entry.znode_name.size() - 10));
        log_node_name = entry.znode_name;

        LOG_DEBUG(log, "Waiting for {} to pull {} to queue", replica, log_node_name);

        /// Let's wait until entry gets into the replica queue.
        bool pulled_to_queue = false;
        do
        {
            zkutil::EventPtr event = std::make_shared<Poco::Event>();

            String log_pointer = getZooKeeper()->get(fs::path(table_zookeeper_path) / "replicas" / replica / "log_pointer", nullptr, event);
            if (!log_pointer.empty() && parse<UInt64>(log_pointer) > log_index)
            {
                pulled_to_queue = true;
                break;
            }

            /// Wait with timeout because we can be already shut down, but not dropped.
            /// So log_pointer node will exist, but we will never update it because all background threads already stopped.
            /// It can lead to query hung because table drop query can wait for some query (alter, optimize, etc) which called this method,
            /// but the query will never finish because the drop already shut down the table.
            if (!stop_waiting())
                event->tryWait(event_wait_timeout_ms);
        } while (!stop_waiting());

        if (!pulled_to_queue)
            return false;

        LOG_DEBUG(log, "Looking for node corresponding to {} in {} queue", log_node_name, replica);
    }
    else if (!entry.log_entry_id.empty())
    {
        /// First pass, check the table log.
        /// If found in the log, wait for replica to fetch it to the queue.
        /// If not found in the log, it is already in the queue.
        LOG_DEBUG(log, "Looking for log entry with id `{}` in the log", entry.log_entry_id);

        String log_pointer = getZooKeeper()->get(fs::path(table_zookeeper_path) / "replicas" / replica / "log_pointer");

        Strings log_entries = getZooKeeper()->getChildren(fs::path(table_zookeeper_path) / "log");
        UInt64 log_index = 0;
        bool found = false;

        for (const String & log_entry_name : log_entries)
        {
            log_index = parse<UInt64>(log_entry_name.substr(log_entry_name.size() - 10));

            if (!log_pointer.empty() && log_index < parse<UInt64>(log_pointer))
                continue;

            String log_entry_str;
            Coordination::Stat log_entry_stat;
            bool exists = getZooKeeper()->tryGet(fs::path(table_zookeeper_path) / "log" / log_entry_name, log_entry_str, &log_entry_stat);
            ReplicatedMergeTreeLogEntryData log_entry = *ReplicatedMergeTreeLogEntry::parse(log_entry_str, log_entry_stat);
            if (exists && entry.log_entry_id == log_entry.log_entry_id)
            {
                LOG_DEBUG(log, "Found log entry with id `{}` in the log", entry.log_entry_id);

                found = true;
                log_node_name = log_entry_name;
                break;
            }
        }

        if (found)
        {
            LOG_DEBUG(log, "Waiting for {} to pull {} to queue", replica, log_node_name);

            /// Let's wait until entry gets into the replica queue.
            bool pulled_to_queue = false;
            do
            {
                zkutil::EventPtr event = std::make_shared<Poco::Event>();

                log_pointer = getZooKeeper()->get(fs::path(table_zookeeper_path) / "replicas" / replica / "log_pointer", nullptr, event);
                if (!log_pointer.empty() && parse<UInt64>(log_pointer) > log_index)
                {
                    pulled_to_queue = true;
                    break;
                }

                /// Wait with timeout because we can be already shut down, but not dropped.
                /// So log_pointer node will exist, but we will never update it because all background threads already stopped.
                /// It can lead to query hung because table drop query can wait for some query (alter, optimize, etc) which called this method,
                /// but the query will never finish because the drop already shut down the table.
                if (!stop_waiting())
                    event->tryWait(event_wait_timeout_ms);
            } while (!stop_waiting());

            if (!pulled_to_queue)
                return false;
        }
    }
    else
    {
        throw Exception(ErrorCodes::LOGICAL_ERROR, "Logical error: unexpected name of log node: {}", entry.znode_name);
    }

    /** Second - find the corresponding entry in the queue of the specified replica.
      * Its number may not match the `log` node. Therefore, we search by comparing the content.
      */

    Strings queue_entries = getZooKeeper()->getChildren(fs::path(table_zookeeper_path) / "replicas" / replica / "queue");
    String queue_entry_to_wait_for;

    for (const String & entry_name : queue_entries)
    {
        String queue_entry_str;
        Coordination::Stat queue_entry_stat;
        bool exists = getZooKeeper()->tryGet(fs::path(table_zookeeper_path) / "replicas" / replica / "queue" / entry_name, queue_entry_str, &queue_entry_stat);
        if (exists && queue_entry_str == entry_str)
        {
            queue_entry_to_wait_for = entry_name;
            break;
        }
        else if (!entry.log_entry_id.empty())
        {
            /// Check if the id matches rather than just contents. This entry
            /// might have been written by different ClickHouse versions and
            /// it is hard to guarantee same text representation.
            ReplicatedMergeTreeLogEntryData queue_entry = *ReplicatedMergeTreeLogEntry::parse(queue_entry_str, queue_entry_stat);
            if (entry.log_entry_id == queue_entry.log_entry_id)
            {
                queue_entry_to_wait_for = entry_name;
                break;
            }
        }
    }

    /// While looking for the record, it has already been executed and deleted.
    if (queue_entry_to_wait_for.empty())
    {
        LOG_DEBUG(log, "No corresponding node found. Assuming it has been already processed. Found {} nodes", queue_entries.size());
        return true;
    }

    LOG_DEBUG(log, "Waiting for {} to disappear from {} queue", queue_entry_to_wait_for, replica);

    /// Third - wait until the entry disappears from the replica queue or replica become inactive.
    String path_to_wait_on = fs::path(table_zookeeper_path) / "replicas" / replica / "queue" / queue_entry_to_wait_for;

    return getZooKeeper()->waitForDisappear(path_to_wait_on, stop_waiting);
}


void StorageReplicatedMergeTree::getStatus(ReplicatedTableStatus & res, bool with_zk_fields)
{
    auto zookeeper = tryGetZooKeeper();
    const auto storage_settings_ptr = getSettings();

    res.is_leader = is_leader;
    res.can_become_leader = storage_settings_ptr->replicated_can_become_leader;
    res.is_readonly = is_readonly;
    res.is_session_expired = !zookeeper || zookeeper->expired();

    res.queue = queue.getStatus();
    res.absolute_delay = getAbsoluteDelay(); /// NOTE: may be slightly inconsistent with queue status.

    /// NOTE: consider convert to UInt64
    res.parts_to_check = static_cast<UInt32>(part_check_thread.size());

    res.zookeeper_path = zookeeper_path;
    res.replica_name = replica_name;
    res.replica_path = replica_path;
    res.columns_version = -1;

    res.log_max_index = 0;
    res.log_pointer = 0;
    res.total_replicas = 0;
    res.active_replicas = 0;
    res.last_queue_update_exception = getLastQueueUpdateException();

    if (with_zk_fields && !res.is_session_expired)
    {
        try
        {
            std::vector<std::string> paths;
            paths.push_back(fs::path(zookeeper_path) / "log");
            paths.push_back(fs::path(zookeeper_path) / "replicas");

            auto children_result = zookeeper->getChildren(paths);
            const auto & log_entries = children_result[0].names;
            const auto & all_replicas = children_result[1].names;

            paths.clear();
            paths.push_back(fs::path(replica_path) / "log_pointer");
            for (const String & replica : all_replicas)
                paths.push_back(fs::path(zookeeper_path) / "replicas" / replica / "is_active");

            auto get_result = zookeeper->tryGet(paths);
            const auto & log_pointer_str = get_result[0].data;

            if (get_result[0].error == Coordination::Error::ZNONODE)
                throw zkutil::KeeperException(get_result[0].error);

            if (!log_entries.empty())
            {
                const String & last_log_entry = *std::max_element(log_entries.begin(), log_entries.end());
                res.log_max_index = parse<UInt64>(last_log_entry.substr(strlen("log-")));
            }

            res.log_pointer = log_pointer_str.empty() ? 0 : parse<UInt64>(log_pointer_str);
            res.total_replicas = all_replicas.size();

            for (size_t i = 0, size = all_replicas.size(); i < size; ++i)
            {
                bool is_replica_active = get_result[i + 1].error != Coordination::Error::ZNONODE;
                res.active_replicas += static_cast<UInt8>(is_replica_active);
                res.replica_is_active.emplace(all_replicas[i], is_replica_active);
            }
        }
        catch (const Coordination::Exception &)
        {
            res.zookeeper_exception = getCurrentExceptionMessage(false);
        }
    }
}


void StorageReplicatedMergeTree::getQueue(LogEntriesData & res, String & replica_name_)
{
    replica_name_ = replica_name;
    queue.getEntries(res);
}

std::vector<PartMovesBetweenShardsOrchestrator::Entry> StorageReplicatedMergeTree::getPartMovesBetweenShardsEntries()
{
    return part_moves_between_shards_orchestrator.getEntries();
}

time_t StorageReplicatedMergeTree::getAbsoluteDelay() const
{
    time_t min_unprocessed_insert_time = 0;
    time_t max_processed_insert_time = 0;
    queue.getInsertTimes(min_unprocessed_insert_time, max_processed_insert_time);

    /// Load start time, then finish time to avoid reporting false delay when start time is updated
    /// between loading of two variables.
    time_t queue_update_start_time = last_queue_update_start_time.load();
    time_t queue_update_finish_time = last_queue_update_finish_time.load();

    time_t current_time = time(nullptr);

    if (!queue_update_finish_time)
    {
        /// We have not updated queue even once yet (perhaps replica is readonly).
        /// As we have no info about the current state of replication log, return effectively infinite delay.
        return current_time;
    }
    else if (min_unprocessed_insert_time)
    {
        /// There are some unprocessed insert entries in queue.
        return (current_time > min_unprocessed_insert_time) ? (current_time - min_unprocessed_insert_time) : 0;
    }
    else if (queue_update_start_time > queue_update_finish_time)
    {
        /// Queue is empty, but there are some in-flight or failed queue update attempts
        /// (likely because of problems with connecting to ZooKeeper).
        /// Return the time passed since last attempt.
        return (current_time > queue_update_start_time) ? (current_time - queue_update_start_time) : 0;
    }
    else
    {
        /// Everything is up-to-date.
        return 0;
    }
}

void StorageReplicatedMergeTree::getReplicaDelays(time_t & out_absolute_delay, time_t & out_relative_delay)
{
    assertNotReadonly();

    time_t current_time = time(nullptr);

    out_absolute_delay = getAbsoluteDelay();
    out_relative_delay = 0;
    const auto storage_settings_ptr = getSettings();

    /** Relative delay is the maximum difference of absolute delay from any other replica,
      *  (if this replica lags behind any other live replica, or zero, otherwise).
      * Calculated only if the absolute delay is large enough.
      */

    if (out_absolute_delay < static_cast<time_t>(storage_settings_ptr->min_relative_delay_to_measure))
        return;

    auto zookeeper = getZooKeeper();

    time_t max_replicas_unprocessed_insert_time = 0;
    bool have_replica_with_nothing_unprocessed = false;

    Strings replicas = zookeeper->getChildren(fs::path(zookeeper_path) / "replicas");

    for (const auto & replica : replicas)
    {
        if (replica == replica_name)
            continue;

        /// Skip dead replicas.
        if (!zookeeper->exists(fs::path(zookeeper_path) / "replicas" / replica / "is_active"))
            continue;

        String value;
        if (!zookeeper->tryGet(fs::path(zookeeper_path) / "replicas" / replica / "min_unprocessed_insert_time", value))
            continue;

        time_t replica_time = value.empty() ? 0 : parse<time_t>(value);

        if (replica_time == 0)
        {
            /** Note
              * The conclusion that the replica does not lag may be incorrect,
              *  because the information about `min_unprocessed_insert_time` is taken
              *  only from that part of the log that has been moved to the queue.
              * If the replica for some reason has stalled `queueUpdatingTask`,
              *  then `min_unprocessed_insert_time` will be incorrect.
              */

            have_replica_with_nothing_unprocessed = true;
            break;
        }

        if (replica_time > max_replicas_unprocessed_insert_time)
            max_replicas_unprocessed_insert_time = replica_time;
    }

    if (have_replica_with_nothing_unprocessed)
        out_relative_delay = out_absolute_delay;
    else
    {
        max_replicas_unprocessed_insert_time = std::min(current_time, max_replicas_unprocessed_insert_time);
        time_t min_replicas_delay = current_time - max_replicas_unprocessed_insert_time;
        if (out_absolute_delay > min_replicas_delay)
            out_relative_delay = out_absolute_delay - min_replicas_delay;
    }
}

void StorageReplicatedMergeTree::fetchPartition(
    const ASTPtr & partition,
    const StorageMetadataPtr & metadata_snapshot,
    const String & from_,
    bool fetch_part,
    ContextPtr query_context)
{
    Macros::MacroExpansionInfo info;
    info.expand_special_macros_only = false; //-V1048
    info.table_id = getStorageID();
    info.table_id.uuid = UUIDHelpers::Nil;
    auto expand_from = query_context->getMacros()->expand(from_, info);
    String auxiliary_zookeeper_name = zkutil::extractZooKeeperName(expand_from);
    String from = zkutil::extractZooKeeperPath(expand_from, /* check_starts_with_slash */ true);
    if (from.empty())
        throw Exception(ErrorCodes::ILLEGAL_TYPE_OF_ARGUMENT, "ZooKeeper path should not be empty");

    zkutil::ZooKeeperPtr zookeeper;
    if (auxiliary_zookeeper_name != default_zookeeper_name)
        zookeeper = getContext()->getAuxiliaryZooKeeper(auxiliary_zookeeper_name);
    else
        zookeeper = getZooKeeper();

    if (from.back() == '/')
        from.resize(from.size() - 1);

    if (fetch_part)
    {
        String part_name = partition->as<ASTLiteral &>().value.safeGet<String>();
        auto part_path = findReplicaHavingPart(part_name, from, zookeeper);

        if (part_path.empty())
            throw Exception(ErrorCodes::NO_REPLICA_HAS_PART, "Part {} does not exist on any replica", part_name);
        /** Let's check that there is no such part in the `detached` directory (where we will write the downloaded parts).
          * Unreliable (there is a race condition) - such a part may appear a little later.
          */
        if (checkIfDetachedPartExists(part_name))
            throw Exception(ErrorCodes::DUPLICATE_DATA_PART, "Detached part {} already exists.", part_name);
        LOG_INFO(log, "Will fetch part {} from shard {} (zookeeper '{}')", part_name, from_, auxiliary_zookeeper_name);

        try
        {
            /// part name , metadata, part_path , true, 0, zookeeper
            if (!fetchPart(part_name, metadata_snapshot, part_path, true, 0, zookeeper, /* try_fetch_shared = */ false))
                throw Exception(ErrorCodes::UNFINISHED, "Failed to fetch part {} from {}", part_name, from_);
        }
        catch (const DB::Exception & e)
        {
            if (e.code() != ErrorCodes::RECEIVED_ERROR_FROM_REMOTE_IO_SERVER && e.code() != ErrorCodes::RECEIVED_ERROR_TOO_MANY_REQUESTS
                && e.code() != ErrorCodes::CANNOT_READ_ALL_DATA)
                throw;

            LOG_INFO(log, getExceptionMessageAndPattern(e, /* with_stacktrace */ false));
        }
        return;
    }

    String partition_id = getPartitionIDFromQuery(partition, query_context);
    LOG_INFO(log, "Will fetch partition {} from shard {} (zookeeper '{}')", partition_id, from_, auxiliary_zookeeper_name);

    /** Let's check that there is no such partition in the `detached` directory (where we will write the downloaded parts).
      * Unreliable (there is a race condition) - such a partition may appear a little later.
      */
    if (checkIfDetachedPartitionExists(partition_id))
        throw Exception(ErrorCodes::PARTITION_ALREADY_EXISTS, "Detached partition {} already exists.", partition_id);

    zkutil::Strings replicas;
    zkutil::Strings active_replicas;
    String best_replica;

    {
        /// List of replicas of source shard.
        replicas = zookeeper->getChildren(fs::path(from) / "replicas");

        /// Leave only active replicas.
        active_replicas.reserve(replicas.size());

        for (const String & replica : replicas)
            if (zookeeper->exists(fs::path(from) / "replicas" / replica / "is_active"))
                active_replicas.push_back(replica);

        if (active_replicas.empty())
            throw Exception(ErrorCodes::NO_ACTIVE_REPLICAS, "No active replicas for shard {}", from);

        /** You must select the best (most relevant) replica.
        * This is a replica with the maximum `log_pointer`, then with the minimum `queue` size.
        * NOTE This is not exactly the best criteria. It does not make sense to download old partitions,
        *  and it would be nice to be able to choose the replica closest by network.
        * NOTE Of course, there are data races here. You can solve it by retrying.
        */
        Int64 max_log_pointer = -1;
        UInt64 min_queue_size = std::numeric_limits<UInt64>::max();

        for (const String & replica : active_replicas)
        {
            String current_replica_path = fs::path(from) / "replicas" / replica;

            String log_pointer_str = zookeeper->get(fs::path(current_replica_path) / "log_pointer");
            Int64 log_pointer = log_pointer_str.empty() ? 0 : parse<UInt64>(log_pointer_str);

            Coordination::Stat stat;
            zookeeper->get(fs::path(current_replica_path) / "queue", &stat);
            size_t queue_size = stat.numChildren;

            if (log_pointer > max_log_pointer
                || (log_pointer == max_log_pointer && queue_size < min_queue_size))
            {
                max_log_pointer = log_pointer;
                min_queue_size = queue_size;
                best_replica = replica;
            }
        }
    }

    if (best_replica.empty())
        throw Exception(ErrorCodes::LOGICAL_ERROR, "Logical error: cannot choose best replica.");

    LOG_INFO(log, "Found {} replicas, {} of them are active. Selected {} to fetch from.", replicas.size(), active_replicas.size(), best_replica);

    String best_replica_path = fs::path(from) / "replicas" / best_replica;

    /// Let's find out which parts are on the best replica.

    /** Trying to download these parts.
      * Some of them could be deleted due to the merge.
      * In this case, update the information about the available parts and try again.
      */

    unsigned try_no = 0;
    Strings missing_parts;
    do
    {
        if (try_no)
            LOG_INFO(log, "Some of parts ({}) are missing. Will try to fetch covering parts.", missing_parts.size());

        if (try_no >= query_context->getSettings().max_fetch_partition_retries_count)
            throw Exception(ErrorCodes::TOO_MANY_RETRIES_TO_FETCH_PARTS, "Too many retries to fetch parts from {}", best_replica_path);

        Strings parts = zookeeper->getChildren(fs::path(best_replica_path) / "parts");
        ActiveDataPartSet active_parts_set(format_version, parts);
        Strings parts_to_fetch;

        if (missing_parts.empty())
        {
            parts_to_fetch = active_parts_set.getParts();

            /// Leaving only the parts of the desired partition.
            Strings parts_to_fetch_partition;
            for (const String & part : parts_to_fetch)
            {
                if (MergeTreePartInfo::fromPartName(part, format_version).partition_id == partition_id)
                    parts_to_fetch_partition.push_back(part);
            }

            parts_to_fetch = std::move(parts_to_fetch_partition);

            if (parts_to_fetch.empty())
                throw Exception(ErrorCodes::PARTITION_DOESNT_EXIST, "Partition {} on {} doesn't exist", partition_id, best_replica_path);
        }
        else
        {
            for (const String & missing_part : missing_parts)
            {
                String containing_part = active_parts_set.getContainingPart(missing_part);
                if (!containing_part.empty())
                    parts_to_fetch.push_back(containing_part);
                else
                    LOG_WARNING(log, "Part {} on replica {} has been vanished.", missing_part, best_replica_path);
            }
        }

        LOG_INFO(log, "Parts to fetch: {}", parts_to_fetch.size());

        missing_parts.clear();
        for (const String & part : parts_to_fetch)
        {
            bool fetched = false;

            try
            {
                fetched = fetchPart(part, metadata_snapshot, best_replica_path, true, 0, zookeeper, /* try_fetch_shared = */ false);
            }
            catch (const DB::Exception & e)
            {
                if (e.code() != ErrorCodes::RECEIVED_ERROR_FROM_REMOTE_IO_SERVER && e.code() != ErrorCodes::RECEIVED_ERROR_TOO_MANY_REQUESTS
                    && e.code() != ErrorCodes::CANNOT_READ_ALL_DATA)
                    throw;

                LOG_INFO(log, getExceptionMessageAndPattern(e, /* with_stacktrace */ false));
            }

            if (!fetched)
                missing_parts.push_back(part);
        }

        ++try_no;
    } while (!missing_parts.empty());
}


void StorageReplicatedMergeTree::mutate(const MutationCommands & commands, ContextPtr query_context, bool force_wait)
{
    /// Overview of the mutation algorithm.
    ///
    /// When the client executes a mutation, this method is called. It acquires block numbers in all
    /// partitions, saves them in the mutation entry and writes the mutation entry to a new ZK node in
    /// the /mutations folder. This block numbers are needed to determine which parts should be mutated and
    /// which shouldn't (parts inserted after the mutation will have the block number higher than the
    /// block number acquired by the mutation in that partition and so will not be mutated).
    /// This block number is called "mutation version" in that partition.
    ///
    /// Mutation versions are acquired atomically in all partitions, so the case when an insert in some
    /// partition has the block number higher than the mutation version but the following insert into another
    /// partition acquires the block number lower than the mutation version in that partition is impossible.
    /// Another important invariant: mutation entries appear in /mutations in the order of their mutation
    /// versions (in any partition). This means that mutations form a sequence and we can execute them in
    /// the order of their mutation versions and not worry that some mutation with the smaller version
    /// will suddenly appear.
    ///
    /// During mutations individual parts are immutable - when we want to change the contents of a part
    /// we prepare the new part and add it to MergeTreeData (the original part gets replaced). The fact that
    /// we have mutated the part is recorded in the part->info.mutation field of MergeTreePartInfo.
    /// The relation with the original part is preserved because the new part covers the same block range
    /// as the original one.
    ///
    /// We then can for each part determine its "mutation version": the version of the last mutation in
    /// the mutation sequence that we regard as already applied to that part. All mutations with the greater
    /// version number will still need to be applied to that part.
    ///
    /// Execution of mutations is done asynchronously. All replicas watch the /mutations directory and
    /// load new mutation entries as they appear (see mutationsUpdatingTask()). Next we need to determine
    /// how to mutate individual parts consistently with part merges. This is done by the leader replica
    /// (see mergeSelectingTask() and class ReplicatedMergeTreeMergePredicate for details). Important
    /// invariants here are that a) all source parts for a single merge must have the same mutation version
    /// and b) any part can be mutated only once or merged only once (e.g. once we have decided to mutate
    /// a part then we need to execute that mutation and can assign merges only to the new part and not to the
    /// original part). Multiple consecutive mutations can be executed at once (without writing the
    /// intermediate result to a part).
    ///
    /// Leader replica records its decisions to the replication log (/log directory in ZK) in the form of
    /// MUTATE_PART entries and all replicas then execute them in the background pool
    /// (see MutateTask class). When a replica encounters a MUTATE_PART command, it is
    /// guaranteed that the corresponding mutation entry is already loaded (when we pull entries from
    /// replication log into the replica queue, we also load mutation entries). Note that just as with merges
    /// the replica can decide not to do the mutation locally and fetch the mutated part from another replica
    /// instead.
    ///
    /// Mutations of individual parts are in fact pretty similar to merges, e.g. their assignment and execution
    /// is governed by the same storage_settings. TODO: support a single "merge-mutation" operation when the data
    /// read from the the source parts is first mutated on the fly to some uniform mutation version and then
    /// merged to a resulting part.
    ///
    /// After all needed parts are mutated (i.e. all active parts have the mutation version greater than
    /// the version of this mutation), the mutation is considered done and can be deleted.

    ReplicatedMergeTreeMutationEntry mutation_entry;
    mutation_entry.source_replica = replica_name;
    mutation_entry.commands = commands;

    const String mutations_path = fs::path(zookeeper_path) / "mutations";
    const auto zookeeper = getZooKeeper();

    /// Update the mutations_path node when creating the mutation and check its version to ensure that
    /// nodes for mutations are created in the same order as the corresponding block numbers.
    /// Should work well if the number of concurrent mutation requests is small.
    while (true)
    {
        Coordination::Stat mutations_stat;
        zookeeper->get(mutations_path, &mutations_stat);

        PartitionBlockNumbersHolder partition_block_numbers_holder =
                allocateBlockNumbersInAffectedPartitions(mutation_entry.commands, query_context, zookeeper);

        mutation_entry.block_numbers = partition_block_numbers_holder.getBlockNumbers();
        mutation_entry.create_time = time(nullptr);

        /// The following version check guarantees the linearizability property for any pair of mutations:
        /// mutation with higher sequence number is guaranteed to have higher block numbers in every partition
        /// (and thus will be applied strictly according to sequence numbers of mutations)
        Coordination::Requests requests;
        requests.emplace_back(zkutil::makeSetRequest(mutations_path, String(), mutations_stat.version));
        requests.emplace_back(zkutil::makeCreateRequest(
            fs::path(mutations_path) / "", mutation_entry.toString(), zkutil::CreateMode::PersistentSequential));

        if (auto txn = query_context->getZooKeeperMetadataTransaction())
            txn->moveOpsTo(requests);

        Coordination::Responses responses;
        Coordination::Error rc = zookeeper->tryMulti(requests, responses);

        partition_block_numbers_holder.reset();

        if (rc == Coordination::Error::ZOK)
        {
            const String & path_created =
                dynamic_cast<const Coordination::CreateResponse *>(responses[1].get())->path_created;
            mutation_entry.znode_name = path_created.substr(path_created.find_last_of('/') + 1);
            LOG_TRACE(log, "Created mutation with ID {}", mutation_entry.znode_name);
            break;
        }
        else if (rc == Coordination::Error::ZBADVERSION)
        {
            /// Cannot retry automatically, because some zookeeper ops were lost on the first attempt. Will retry on DDLWorker-level.
            if (query_context->getZooKeeperMetadataTransaction())
                throw Exception(ErrorCodes::CANNOT_ASSIGN_ALTER,
                                "Cannot execute alter, because mutations version was suddenly changed due "
                                "to concurrent alter");
            LOG_TRACE(log, "Version conflict when trying to create a mutation node, retrying...");
            continue;
        }
        else
            throw Coordination::Exception("Unable to create a mutation znode", rc);
    }

    const size_t mutations_sync = force_wait ? 2 : query_context->getSettingsRef().mutations_sync;
    waitMutation(mutation_entry.znode_name, mutations_sync);
}

void StorageReplicatedMergeTree::waitMutation(const String & znode_name, size_t mutations_sync) const
{
    if (!mutations_sync)
        return;

    /// we have to wait
    auto zookeeper = getZooKeeper();
    Strings replicas;
    if (mutations_sync == 2) /// wait for all replicas
    {
        replicas = zookeeper->getChildren(fs::path(zookeeper_path) / "replicas");
        /// This replica should be first, to ensure that the mutation will be loaded into memory
        for (auto it = replicas.begin(); it != replicas.end(); ++it)
        {
            if (*it == replica_name)
            {
                std::iter_swap(it, replicas.begin());
                break;
            }
        }
    }
    else if (mutations_sync == 1) /// just wait for ourself
        replicas.push_back(replica_name);

    waitMutationToFinishOnReplicas(replicas, znode_name);
}

std::vector<MergeTreeMutationStatus> StorageReplicatedMergeTree::getMutationsStatus() const
{
    return queue.getMutationsStatus();
}

CancellationCode StorageReplicatedMergeTree::killMutation(const String & mutation_id)
{
    assertNotReadonly();

    zkutil::ZooKeeperPtr zookeeper = getZooKeeperAndAssertNotReadonly();

    LOG_INFO(log, "Killing mutation {}", mutation_id);

    auto mutation_entry = queue.removeMutation(zookeeper, mutation_id);
    if (!mutation_entry)
        return CancellationCode::NotFound;

    /// After this point no new part mutations will start and part mutations that still exist
    /// in the queue will be skipped.

    /// Cancel already running part mutations.
    for (const auto & pair : mutation_entry->block_numbers)
    {
        const String & partition_id = pair.first;
        Int64 block_number = pair.second;
        getContext()->getMergeList().cancelPartMutations(getStorageID(), partition_id, block_number);
    }
    return CancellationCode::CancelSent;
}

bool StorageReplicatedMergeTree::hasLightweightDeletedMask() const
{
    return has_lightweight_delete_parts.load(std::memory_order_relaxed);
}

void StorageReplicatedMergeTree::clearOldPartsAndRemoveFromZK()
{
    auto table_lock = lockForShare(
            RWLockImpl::NO_QUERY, getSettings()->lock_acquire_timeout_for_background_operations);
    auto zookeeper = getZooKeeper();

    /// Now these parts are in Deleting state. If we fail to remove some of them we must roll them back to Outdated state.
    /// Otherwise they will not be deleted.
    DataPartsVector parts = grabOldParts();
    if (parts.empty())
        return;

    DataPartsVector parts_to_delete_only_from_filesystem;    // Only duplicates
    DataPartsVector parts_to_delete_completely;              // All parts except duplicates
    DataPartsVector parts_to_retry_deletion;                 // Parts that should be retried due to network problems
    DataPartsVector parts_to_remove_from_filesystem;         // Parts removed from ZK

    for (const auto & part : parts)
    {
        if (!part->is_duplicate)
            parts_to_delete_completely.emplace_back(part);
        else
            parts_to_delete_only_from_filesystem.emplace_back(part);
    }
    parts.clear();

    auto delete_parts_from_fs_and_rollback_in_case_of_error = [this] (const DataPartsVector & parts_to_delete, const String & parts_type)
    {
        NameSet parts_failed_to_delete;
        clearPartsFromFilesystem(parts_to_delete, false, &parts_failed_to_delete);

        DataPartsVector finally_remove_parts;
        if (!parts_failed_to_delete.empty())
        {
            DataPartsVector rollback_parts;
            for (const auto & part : parts_to_delete)
            {
                if (!parts_failed_to_delete.contains(part->name))
                    finally_remove_parts.push_back(part);
                else
                    rollback_parts.push_back(part);
            }

            if (!rollback_parts.empty())
                rollbackDeletingParts(rollback_parts);
        }
        else  /// all parts was successfully removed
        {
            finally_remove_parts = parts_to_delete;
        }

        try
        {
            removePartsFinally(finally_remove_parts);
            LOG_DEBUG(log, "Removed {} {} parts", finally_remove_parts.size(), parts_type);
        }
        catch (...)
        {
            tryLogCurrentException(log, "Failed to remove some parts from memory, or write info about them into part log");
        }
    };

    /// Delete duplicate parts from filesystem
    if (!parts_to_delete_only_from_filesystem.empty())
    {
        /// It can happen that some error appear during part removal from FS.
        /// In case of such exception we have to change state of failed parts from Deleting to Outdated.
        /// Otherwise nobody will try to remove them again (see grabOldParts).
        delete_parts_from_fs_and_rollback_in_case_of_error(parts_to_delete_only_from_filesystem, "old duplicate");
    }

    /// Delete normal parts from ZooKeeper
    NameSet part_names_to_retry_deletion;
    try
    {
        Strings part_names_to_delete_completely;
        for (const auto & part : parts_to_delete_completely)
            part_names_to_delete_completely.emplace_back(part->name);

        LOG_DEBUG(log, "Removing {} old parts from ZooKeeper", parts_to_delete_completely.size());
        removePartsFromZooKeeper(zookeeper, part_names_to_delete_completely, &part_names_to_retry_deletion);
    }
    catch (...)
    {
        LOG_ERROR(log, "There is a problem with deleting parts from ZooKeeper: {}", getCurrentExceptionMessage(true));
    }

    /// Part names that were reliably deleted from ZooKeeper should be deleted from filesystem
    auto num_reliably_deleted_parts = parts_to_delete_completely.size() - part_names_to_retry_deletion.size();
    LOG_DEBUG(log, "Removed {} old parts from ZooKeeper. Removing them from filesystem.", num_reliably_deleted_parts);

    /// Delete normal parts on two sets
    for (auto & part : parts_to_delete_completely)
    {
        if (!part_names_to_retry_deletion.contains(part->name))
            parts_to_remove_from_filesystem.emplace_back(part);
        else
            parts_to_retry_deletion.emplace_back(part);
    }

    /// Will retry deletion
    if (!parts_to_retry_deletion.empty())
    {
        rollbackDeletingParts(parts_to_retry_deletion);
        LOG_DEBUG(log, "Will retry deletion of {} parts in the next time", parts_to_retry_deletion.size());
    }


    /// Remove parts from filesystem and finally from data_parts
    if (!parts_to_remove_from_filesystem.empty())
    {
        /// It can happen that some error appear during part removal from FS.
        /// In case of such exception we have to change state of failed parts from Deleting to Outdated.
        /// Otherwise nobody will try to remove them again (see grabOldParts).
        delete_parts_from_fs_and_rollback_in_case_of_error(parts_to_remove_from_filesystem, "old");
    }
}


void StorageReplicatedMergeTree::removePartsFromZooKeeperWithRetries(PartsToRemoveFromZooKeeper & parts, size_t max_retries)
{
    Strings part_names_to_remove;
    for (const auto & part : parts)
        part_names_to_remove.emplace_back(part.getPartName());

    return removePartsFromZooKeeperWithRetries(part_names_to_remove, max_retries);
}

void StorageReplicatedMergeTree::removePartsFromZooKeeperWithRetries(const Strings & part_names, size_t max_retries)
{
    size_t num_tries = 0;
    bool success = false;

    while (!success && (max_retries == 0 || num_tries < max_retries))
    {
        try
        {
            ++num_tries;
            success = true;

            auto zookeeper = getZooKeeper();

            Strings exists_paths;
            exists_paths.reserve(part_names.size());
            for (const String & part_name : part_names)
            {
                exists_paths.emplace_back(fs::path(replica_path) / "parts" / part_name);
            }

            auto exists_results = zookeeper->exists(exists_paths);

            std::vector<std::future<Coordination::MultiResponse>> remove_futures;
            remove_futures.reserve(part_names.size());
            for (size_t i = 0; i < part_names.size(); ++i)
            {
                Coordination::ExistsResponse exists_resp = exists_results[i];
                if (exists_resp.error == Coordination::Error::ZOK)
                {
                    Coordination::Requests ops;
                    getRemovePartFromZooKeeperOps(part_names[i], ops, exists_resp.stat.numChildren > 0);
                    remove_futures.emplace_back(zookeeper->asyncTryMultiNoThrow(ops));
                }
            }

            for (auto & future : remove_futures)
            {
                auto response = future.get();

                if (response.error == Coordination::Error::ZOK || response.error == Coordination::Error::ZNONODE)
                    continue;

                if (Coordination::isHardwareError(response.error))
                {
                    success = false;
                    continue;
                }

                throw Coordination::Exception(response.error);
            }
        }
        catch (Coordination::Exception & e)
        {
            success = false;

            if (Coordination::isHardwareError(e.code))
                tryLogCurrentException(log, __PRETTY_FUNCTION__);
            else
                throw;
        }

        if (!success && num_tries < max_retries)
            std::this_thread::sleep_for(std::chrono::milliseconds(1000));
    }

    if (!success)
        throw Exception(ErrorCodes::UNFINISHED, "Failed to remove parts from ZooKeeper after {} retries", num_tries);
}

void StorageReplicatedMergeTree::removePartsFromZooKeeper(
    zkutil::ZooKeeperPtr & zookeeper, const Strings & part_names, NameSet * parts_should_be_retried)
{
    Strings exists_paths;
    std::vector<std::future<Coordination::MultiResponse>> remove_futures;
    exists_paths.reserve(part_names.size());
    remove_futures.reserve(part_names.size());
    try
    {
        /// Exception can be thrown from loop
        /// if zk session will be dropped
        for (const String & part_name : part_names)
        {
            exists_paths.emplace_back(fs::path(replica_path) / "parts" / part_name);
        }

        auto exists_results = zookeeper->exists(exists_paths);

        for (size_t i = 0; i < part_names.size(); ++i)
        {
            auto exists_resp = exists_results[i];
            if (exists_resp.error == Coordination::Error::ZOK)
            {
                Coordination::Requests ops;
                getRemovePartFromZooKeeperOps(part_names[i], ops, exists_resp.stat.numChildren > 0);
                remove_futures.emplace_back(zookeeper->asyncTryMultiNoThrow(ops));
            }
            else
            {
                LOG_DEBUG(log, "There is no part {} in ZooKeeper, it was only in filesystem", part_names[i]);
                // emplace invalid future so that the total number of futures is the same as part_names.size();
                remove_futures.emplace_back();
            }
        }
    }
    catch (const Coordination::Exception & e)
    {
        if (parts_should_be_retried && Coordination::isHardwareError(e.code))
            parts_should_be_retried->insert(part_names.begin(), part_names.end());
        throw;
    }

    for (size_t i = 0; i < remove_futures.size(); ++i)
    {
        auto & future = remove_futures[i];

        if (!future.valid())
            continue;

        auto response = future.get();
        if (response.error == Coordination::Error::ZOK)
            continue;
        else if (response.error == Coordination::Error::ZNONODE)
        {
            LOG_DEBUG(log, "There is no part {} in ZooKeeper, it was only in filesystem", part_names[i]);
            continue;
        }
        else if (Coordination::isHardwareError(response.error))
        {
            if (parts_should_be_retried)
                parts_should_be_retried->insert(part_names[i]);
            continue;
        }
        else
            LOG_WARNING(log, "Cannot remove part {} from ZooKeeper: {}", part_names[i], Coordination::errorMessage(response.error));
    }
}

void StorageReplicatedMergeTree::clearLockedBlockNumbersInPartition(
    zkutil::ZooKeeper & zookeeper, const String & partition_id, Int64 min_block_num, Int64 max_block_num)
{
    /// Imagine that some INSERT query has allocated block number 42, but it's still in progress.
    /// Some DROP PARTITION query gets block number 43 and commits DROP_RANGE all_0_42_999_999.
    /// And after that INSERT commits GET_PART all_42_42_0. Oops, intersecting parts.
    /// So we have to either wait for unfinished INSERTs or cancel them.
    /// It's totally fine to cancel since we are going to remove data anyway.
    /// We can safely cancel INSERT query by removing its ephemeral block number.
    /// Usually it's bad idea to remove ephemeral nodes owned by someone else,
    /// but INSERTs remove such nodes atomically with part commit, so INSERT will fail if node does not exist.

    fs::path partition_path = fs::path(zookeeper_path) / "block_numbers" / partition_id;
    Strings queries_in_progress = zookeeper.getChildren(partition_path);
    if (queries_in_progress.empty())
        return;

    Strings paths_to_get;
    for (const auto & block : queries_in_progress)
    {
        if (!startsWith(block, "block-"))
            continue;
        Int64 block_number = parse<Int64>(block.substr(strlen("block-")));
        if (min_block_num <= block_number && block_number <= max_block_num)
            paths_to_get.push_back(partition_path / block);
    }

    auto results = zookeeper.tryGet(paths_to_get);
    for (size_t i = 0; i < paths_to_get.size(); ++i)
    {
        auto & result = results[i];

        /// The query already finished
        if (result.error == Coordination::Error::ZNONODE)
            continue;

        /// The query is not an insert (it does not have block_id)
        if (result.data.ends_with(EphemeralLockInZooKeeper::LEGACY_LOCK_OTHER))
            continue;

        if (result.data.ends_with(EphemeralLockInZooKeeper::LEGACY_LOCK_INSERT))
        {
            /// Remove block number, so insert will fail to commit (it will try to remove this node too)
            LOG_WARNING(log, "Some query is trying to concurrently insert block {}, will cancel it", paths_to_get[i]);
            zookeeper.tryRemove(paths_to_get[i]);
        }
        else
        {
            constexpr const char * old_version_warning = "Ephemeral lock {} (referencing {}) is created by a replica "
                "that running old version of ClickHouse (< 22.11). Cannot remove it, will wait for this lock to disappear. "
                "Upgrade remaining hosts in the cluster to address this warning.";
            constexpr const char * new_version_warning = "Ephemeral lock {} has unexpected content ({}), "
                "probably it is created by a replica that running newer version of ClickHouse. "
                "Cannot remove it, will wait for this lock to disappear. Upgrade remaining hosts in the cluster to address this warning.";

            if (result.data.starts_with(zookeeper_path + EphemeralLockInZooKeeper::LEGACY_LOCK_PREFIX))
                LOG_WARNING(log, old_version_warning, paths_to_get[i], result.data);
            else
                LOG_WARNING(log, new_version_warning, paths_to_get[i], result.data);

            Stopwatch time_waiting;
            const auto & stop_waiting = [this, &time_waiting]()
            {
                auto timeout = getContext()->getSettingsRef().lock_acquire_timeout.value.seconds();
                return partial_shutdown_called || (timeout < time_waiting.elapsedSeconds());
            };
            zookeeper.waitForDisappear(paths_to_get[i], stop_waiting);
        }
    }
}

void StorageReplicatedMergeTree::getClearBlocksInPartitionOps(
    Coordination::Requests & ops, zkutil::ZooKeeper & zookeeper, const String & partition_id, Int64 min_block_num, Int64 max_block_num)
{
    getClearBlocksInPartitionOpsImpl(ops, zookeeper, partition_id, min_block_num, max_block_num, "blocks");
    getClearBlocksInPartitionOpsImpl(ops, zookeeper, partition_id, min_block_num, max_block_num, "async_blocks");
}

void StorageReplicatedMergeTree::getClearBlocksInPartitionOpsImpl(
    Coordination::Requests & ops, zkutil::ZooKeeper & zookeeper, const String & partition_id, Int64 min_block_num, Int64 max_block_num, const String & blocks_dir_name)
{
    Strings blocks;
    if (Coordination::Error::ZOK != zookeeper.tryGetChildren(fs::path(zookeeper_path) / blocks_dir_name, blocks))
        throw Exception(ErrorCodes::NOT_FOUND_NODE, "Node {}/{} doesn't exist", zookeeper_path, blocks_dir_name);

    String partition_prefix = partition_id + "_";
    Strings paths_to_get;

    for (const String & block_id : blocks)
        if (startsWith(block_id, partition_prefix))
            paths_to_get.push_back(fs::path(zookeeper_path) / blocks_dir_name / block_id);

    auto results = zookeeper.tryGet(paths_to_get);

    for (size_t i = 0; i < paths_to_get.size(); ++i)
    {
        const String & path = paths_to_get[i];
        auto & result = results[i];

        if (result.error == Coordination::Error::ZNONODE)
            continue;

        ReadBufferFromString buf(result.data);

        const auto part_info = MergeTreePartInfo::tryParsePartName(result.data, format_version);

        if (!part_info || (min_block_num <= part_info->min_block && part_info->max_block <= max_block_num))
            ops.emplace_back(zkutil::makeRemoveRequest(path, -1));
    }
}

void StorageReplicatedMergeTree::clearBlocksInPartition(
    zkutil::ZooKeeper & zookeeper, const String & partition_id, Int64 min_block_num, Int64 max_block_num)
{
    Coordination::Requests delete_requests;
    getClearBlocksInPartitionOps(delete_requests, zookeeper, partition_id, min_block_num, max_block_num);
    Coordination::Responses delete_responses;
    auto code = zookeeper.tryMulti(delete_requests, delete_responses);
    if (code != Coordination::Error::ZOK)
    {
        for (size_t i = 0; i < delete_requests.size(); ++i)
            if (delete_responses[i]->error != Coordination::Error::ZOK)
                LOG_WARNING(log, "Error while deleting ZooKeeper path `{}`: {}, ignoring.", delete_requests[i]->getPath(), Coordination::errorMessage(delete_responses[i]->error));
    }

    LOG_TRACE(log, "Deleted {} deduplication block IDs in partition ID {}", delete_requests.size(), partition_id);
}

void StorageReplicatedMergeTree::replacePartitionFrom(
    const StoragePtr & source_table, const ASTPtr & partition, bool replace, ContextPtr query_context)
{
    /// First argument is true, because we possibly will add new data to current table.
    auto lock1 = lockForShare(query_context->getCurrentQueryId(), query_context->getSettingsRef().lock_acquire_timeout);
    auto lock2 = source_table->lockForShare(query_context->getCurrentQueryId(), query_context->getSettingsRef().lock_acquire_timeout);
    auto storage_settings_ptr = getSettings();

    auto source_metadata_snapshot = source_table->getInMemoryMetadataPtr();
    auto metadata_snapshot = getInMemoryMetadataPtr();

    Stopwatch watch;
    MergeTreeData & src_data = checkStructureAndGetMergeTreeData(source_table, source_metadata_snapshot, metadata_snapshot);
    String partition_id = getPartitionIDFromQuery(partition, query_context);

    /// NOTE: Some covered parts may be missing in src_all_parts if corresponding log entries are not executed yet.
    DataPartsVector src_all_parts = src_data.getVisibleDataPartsVectorInPartition(query_context, partition_id);

    LOG_DEBUG(log, "Cloning {} parts", src_all_parts.size());

    static const String TMP_PREFIX = "tmp_replace_from_";
    auto zookeeper = getZooKeeper();

    /// Retry if alter_partition_version changes
    for (size_t retry = 0; retry < 1000; ++retry)
    {
        DataPartsVector src_parts;
        MutableDataPartsVector dst_parts;
        std::vector<scope_guard> dst_parts_locks;
        Strings block_id_paths;
        Strings part_checksums;
        std::vector<EphemeralLockInZooKeeper> ephemeral_locks;
        String alter_partition_version_path = zookeeper_path + "/alter_partition_version";
        Coordination::Stat alter_partition_version_stat;
        zookeeper->get(alter_partition_version_path, &alter_partition_version_stat);

        /// Firstly, generate last block number and compute drop_range
        /// NOTE: Even if we make ATTACH PARTITION instead of REPLACE PARTITION drop_range will not be empty, it will contain a block.
        /// So, such case has special meaning, if drop_range contains only one block it means that nothing to drop.
        /// TODO why not to add normal DROP_RANGE entry to replication queue if `replace` is true?
        MergeTreePartInfo drop_range;
        std::optional<EphemeralLockInZooKeeper> delimiting_block_lock;
        bool partition_was_empty = !getFakePartCoveringAllPartsInPartition(partition_id, drop_range, delimiting_block_lock, true);
        if (replace && partition_was_empty)
        {
            /// Nothing to drop, will just attach new parts
            LOG_INFO(log, "Partition {} was empty, REPLACE PARTITION will work as ATTACH PARTITION FROM", drop_range.partition_id);
            replace = false;
        }

        if (!replace)
        {
            /// It's ATTACH PARTITION FROM, not REPLACE PARTITION. We have to reset drop range
            drop_range = makeDummyDropRangeForMovePartitionOrAttachPartitionFrom(partition_id);
        }

        assert(replace == !LogEntry::ReplaceRangeEntry::isMovePartitionOrAttachFrom(drop_range));

        String drop_range_fake_part_name = getPartNamePossiblyFake(format_version, drop_range);
        std::vector<MergeTreeData::HardlinkedFiles> hardlinked_files_for_parts;

        for (const auto & src_part : src_all_parts)
        {
            /// We also make some kind of deduplication to avoid duplicated parts in case of ATTACH PARTITION
            /// Assume that merges in the partition are quite rare
            /// Save deduplication block ids with special prefix replace_partition

            if (!canReplacePartition(src_part))
                throw Exception(ErrorCodes::LOGICAL_ERROR,
                                "Cannot replace partition '{}' because part '{}"
                                "' has inconsistent granularity with table", partition_id, src_part->name);

            String hash_hex = src_part->checksums.getTotalChecksumHex();

            if (replace)
                LOG_INFO(log, "Trying to replace {} with hash_hex {}", src_part->name, hash_hex);
            else
                LOG_INFO(log, "Trying to attach {} with hash_hex {}", src_part->name, hash_hex);

            String block_id_path = replace ? "" : (fs::path(zookeeper_path) / "blocks" / (partition_id + "_replace_from_" + hash_hex));

            auto lock = allocateBlockNumber(partition_id, zookeeper, block_id_path);
            if (!lock)
            {
                LOG_INFO(log, "Part {} (hash {}) has been already attached", src_part->name, hash_hex);
                continue;
            }

            UInt64 index = lock->getNumber();
            MergeTreePartInfo dst_part_info(partition_id, index, index, src_part->info.level);
            MergeTreeData::HardlinkedFiles hardlinked_files;

            bool copy_instead_of_hardlink = storage_settings_ptr->allow_remote_fs_zero_copy_replication
                                            && src_part->isStoredOnRemoteDiskWithZeroCopySupport();

            auto [dst_part, part_lock] = cloneAndLoadDataPartOnSameDisk(src_part, TMP_PREFIX, dst_part_info, metadata_snapshot, NO_TRANSACTION_PTR, &hardlinked_files, copy_instead_of_hardlink, {});
            src_parts.emplace_back(src_part);
            dst_parts.emplace_back(dst_part);
            dst_parts_locks.emplace_back(std::move(part_lock));
            ephemeral_locks.emplace_back(std::move(*lock));
            block_id_paths.emplace_back(block_id_path);
            part_checksums.emplace_back(hash_hex);
            hardlinked_files_for_parts.emplace_back(hardlinked_files);
        }

        ReplicatedMergeTreeLogEntryData entry;
        {
            auto src_table_id = src_data.getStorageID();
            entry.type = ReplicatedMergeTreeLogEntryData::REPLACE_RANGE;
            entry.source_replica = replica_name;
            entry.create_time = time(nullptr);
            entry.replace_range_entry = std::make_shared<ReplicatedMergeTreeLogEntryData::ReplaceRangeEntry>();

            auto & entry_replace = *entry.replace_range_entry;
            entry_replace.drop_range_part_name = drop_range_fake_part_name;
            entry_replace.from_database = src_table_id.database_name;
            entry_replace.from_table = src_table_id.table_name;
            for (const auto & part : src_parts)
                entry_replace.src_part_names.emplace_back(part->name);
            for (const auto & part : dst_parts)
                entry_replace.new_part_names.emplace_back(part->name);
            for (const String & checksum : part_checksums)
                entry_replace.part_names_checksums.emplace_back(checksum);
            entry_replace.columns_version = -1;
        }

        if (replace)
        {
            /// Cancel concurrent inserts in range
            clearLockedBlockNumbersInPartition(*zookeeper, drop_range.partition_id, drop_range.max_block, drop_range.max_block);
            /// Remove deduplication block_ids of replacing parts
            clearBlocksInPartition(*zookeeper, drop_range.partition_id, drop_range.max_block, drop_range.max_block);
        }

        PartsToRemoveFromZooKeeper parts_to_remove;
        Coordination::Responses op_results;

        try
        {
            Coordination::Requests ops;
            for (size_t i = 0; i < dst_parts.size(); ++i)
            {
                getCommitPartOps(ops, dst_parts[i], block_id_paths[i]);
                ephemeral_locks[i].getUnlockOp(ops);
            }

            if (auto txn = query_context->getZooKeeperMetadataTransaction())
                txn->moveOpsTo(ops);

            delimiting_block_lock->getUnlockOp(ops);
            /// Check and update version to avoid race with DROP_RANGE
            ops.emplace_back(zkutil::makeSetRequest(alter_partition_version_path, "", alter_partition_version_stat.version));
            /// Just update version, because merges assignment relies on it
            ops.emplace_back(zkutil::makeSetRequest(fs::path(zookeeper_path) / "log", "", -1));
            ops.emplace_back(zkutil::makeCreateRequest(fs::path(zookeeper_path) / "log/log-", entry.toString(), zkutil::CreateMode::PersistentSequential));

            Transaction transaction(*this, NO_TRANSACTION_RAW);
            {
                auto data_parts_lock = lockParts();
                for (auto & part : dst_parts)
                    renameTempPartAndReplaceUnlocked(part, transaction, data_parts_lock);
            }

            for (size_t i = 0; i < dst_parts.size(); ++i)
                lockSharedData(*dst_parts[i], false, hardlinked_files_for_parts[i]);

            Coordination::Error code = zookeeper->tryMulti(ops, op_results);
            if (code == Coordination::Error::ZOK)
                delimiting_block_lock->assumeUnlocked();
            else if (code == Coordination::Error::ZBADVERSION)
            {
                /// Cannot retry automatically, because some zookeeper ops were lost on the first attempt. Will retry on DDLWorker-level.
                if (query_context->getZooKeeperMetadataTransaction())
                    throw Exception(ErrorCodes::CANNOT_ASSIGN_ALTER,
                                    "Cannot execute alter, because alter partition version was suddenly changed due "
                                    "to concurrent alter");
                continue;
            }
            else
                zkutil::KeeperMultiException::check(code, ops, op_results);

            {
                auto data_parts_lock = lockParts();
                transaction.commit(&data_parts_lock);
                if (replace)
                    parts_to_remove = removePartsInRangeFromWorkingSetAndGetPartsToRemoveFromZooKeeper(NO_TRANSACTION_RAW, drop_range, data_parts_lock);
            }

            PartLog::addNewParts(getContext(), dst_parts, watch.elapsed());
        }
        catch (...)
        {
            PartLog::addNewParts(getContext(), dst_parts, watch.elapsed(), ExecutionStatus::fromCurrentException());
            for (const auto & dst_part : dst_parts)
                unlockSharedData(*dst_part);

            throw;
        }

        String log_znode_path = dynamic_cast<const Coordination::CreateResponse &>(*op_results.back()).path_created;
        entry.znode_name = log_znode_path.substr(log_znode_path.find_last_of('/') + 1);

        for (auto & lock : ephemeral_locks)
            lock.assumeUnlocked();

        /// Forcibly remove replaced parts from ZooKeeper
        removePartsFromZooKeeperWithRetries(parts_to_remove);

        /// Speedup removing of replaced parts from filesystem
        parts_to_remove.clear();
        cleanup_thread.wakeup();

        lock2.reset();
        lock1.reset();

        waitForLogEntryToBeProcessedIfNecessary(entry, query_context);

        return;
    }

    throw Exception(
        ErrorCodes::CANNOT_ASSIGN_ALTER, "Cannot assign ALTER PARTITION, because another ALTER PARTITION query was concurrently executed");
}

void StorageReplicatedMergeTree::movePartitionToTable(const StoragePtr & dest_table, const ASTPtr & partition, ContextPtr query_context)
{
    auto lock1 = lockForShare(query_context->getCurrentQueryId(), query_context->getSettingsRef().lock_acquire_timeout);
    auto lock2 = dest_table->lockForShare(query_context->getCurrentQueryId(), query_context->getSettingsRef().lock_acquire_timeout);
    auto storage_settings_ptr = getSettings();

    auto dest_table_storage = std::dynamic_pointer_cast<StorageReplicatedMergeTree>(dest_table);
    if (!dest_table_storage)
        throw Exception(ErrorCodes::NOT_IMPLEMENTED,
                        "Table {} supports movePartitionToTable only for ReplicatedMergeTree family of table engines. "
                        "Got {}", getStorageID().getNameForLogs(), dest_table->getName());
    if (dest_table_storage->getStoragePolicy() != this->getStoragePolicy())
        throw Exception(ErrorCodes::UNKNOWN_POLICY,
                        "Destination table {} should have the same storage policy of source table {}. {}: {}, {}: {}",
                        dest_table_storage->getStorageID().getNameForLogs(),
                        getStorageID().getNameForLogs(), getStorageID().getNameForLogs(),
                        this->getStoragePolicy()->getName(), getStorageID().getNameForLogs(),
                        dest_table_storage->getStoragePolicy()->getName());

    auto dest_metadata_snapshot = dest_table->getInMemoryMetadataPtr();
    auto metadata_snapshot = getInMemoryMetadataPtr();

    Stopwatch watch;
    MergeTreeData & src_data = dest_table_storage->checkStructureAndGetMergeTreeData(*this, metadata_snapshot, dest_metadata_snapshot);
    auto src_data_id = src_data.getStorageID();
    String partition_id = getPartitionIDFromQuery(partition, query_context);

    /// A range for log entry to remove parts from the source table (myself).
    auto zookeeper = getZooKeeper();
    /// Retry if alter_partition_version changes
    for (size_t retry = 0; retry < 1000; ++retry)
    {
        String alter_partition_version_path = zookeeper_path + "/alter_partition_version";
        Coordination::Stat alter_partition_version_stat;
        zookeeper->get(alter_partition_version_path, &alter_partition_version_stat);

        MergeTreePartInfo drop_range;
        std::optional<EphemeralLockInZooKeeper> delimiting_block_lock;
        getFakePartCoveringAllPartsInPartition(partition_id, drop_range, delimiting_block_lock, true);
        String drop_range_fake_part_name = getPartNamePossiblyFake(format_version, drop_range);

        DataPartPtr covering_part;
        DataPartsVector src_all_parts;
        {
            /// NOTE: Some covered parts may be missing in src_all_parts if corresponding log entries are not executed yet.
            auto parts_lock = src_data.lockParts();
            src_all_parts = src_data.getActivePartsToReplace(drop_range, drop_range_fake_part_name, covering_part, parts_lock);
        }

        if (covering_part)
            throw Exception(ErrorCodes::LOGICAL_ERROR, "Got part {} covering drop range {}, it's a bug",
                            covering_part->name, drop_range_fake_part_name);

        /// After allocating block number for drop_range we must ensure that it does not intersect block numbers
        /// allocated by concurrent REPLACE query.
        /// We could check it in multi-request atomically with creation of DROP_RANGE entry in source table log,
        /// but it's better to check it here and fail as early as possible (before we have done something to destination table).
        Coordination::Error version_check_code = zookeeper->trySet(alter_partition_version_path, "", alter_partition_version_stat.version);
        if (version_check_code != Coordination::Error::ZOK)
            throw Exception(ErrorCodes::CANNOT_ASSIGN_ALTER, "Cannot DROP PARTITION in {} after copying partition to {}, "
                            "because another ALTER PARTITION query was concurrently executed",
                            getStorageID().getFullTableName(), dest_table_storage->getStorageID().getFullTableName());

        DataPartsVector src_parts;
        MutableDataPartsVector dst_parts;
        Strings block_id_paths;
        Strings part_checksums;
        std::vector<EphemeralLockInZooKeeper> ephemeral_locks;

        LOG_DEBUG(log, "Cloning {} parts", src_all_parts.size());

        static const String TMP_PREFIX = "tmp_move_from_";

        /// Clone parts into destination table.
        String dest_alter_partition_version_path = dest_table_storage->zookeeper_path + "/alter_partition_version";
        Coordination::Stat dest_alter_partition_version_stat;
        zookeeper->get(dest_alter_partition_version_path, &dest_alter_partition_version_stat);
        std::vector<MergeTreeData::HardlinkedFiles> hardlinked_files_for_parts;
        std::vector<scope_guard> temporary_parts_locks;

        for (const auto & src_part : src_all_parts)
        {
            if (!dest_table_storage->canReplacePartition(src_part))
                throw Exception(ErrorCodes::LOGICAL_ERROR,
                                "Cannot move partition '{}' because part '{}"
                                "' has inconsistent granularity with table", partition_id, src_part->name);

            String hash_hex = src_part->checksums.getTotalChecksumHex();
            String block_id_path;

            auto lock = dest_table_storage->allocateBlockNumber(partition_id, zookeeper, block_id_path);
            if (!lock)
            {
                LOG_INFO(log, "Part {} (hash {}) has been already attached", src_part->name, hash_hex);
                continue;
            }

            UInt64 index = lock->getNumber();
            MergeTreePartInfo dst_part_info(partition_id, index, index, src_part->info.level);

            MergeTreeData::HardlinkedFiles hardlinked_files;

            bool copy_instead_of_hardlink = storage_settings_ptr->allow_remote_fs_zero_copy_replication
                                            && src_part->isStoredOnRemoteDiskWithZeroCopySupport();

            auto [dst_part, dst_part_lock] = dest_table_storage->cloneAndLoadDataPartOnSameDisk(src_part, TMP_PREFIX, dst_part_info, dest_metadata_snapshot, NO_TRANSACTION_PTR, &hardlinked_files, copy_instead_of_hardlink, {});

            src_parts.emplace_back(src_part);
            dst_parts.emplace_back(dst_part);
            temporary_parts_locks.emplace_back(std::move(dst_part_lock));
            ephemeral_locks.emplace_back(std::move(*lock));
            block_id_paths.emplace_back(block_id_path);
            part_checksums.emplace_back(hash_hex);
            hardlinked_files_for_parts.emplace_back(hardlinked_files);
        }

        ReplicatedMergeTreeLogEntryData entry_delete;
        {
            entry_delete.type = LogEntry::DROP_RANGE;
            entry_delete.source_replica = replica_name;
            entry_delete.new_part_name = drop_range_fake_part_name;
            entry_delete.detach = false; //-V1048
            entry_delete.create_time = time(nullptr);
        }

        ReplicatedMergeTreeLogEntryData entry;
        {
            MergeTreePartInfo drop_range_dest = makeDummyDropRangeForMovePartitionOrAttachPartitionFrom(partition_id);

            entry.type = ReplicatedMergeTreeLogEntryData::REPLACE_RANGE;
            entry.source_replica = dest_table_storage->replica_name;
            entry.create_time = time(nullptr);
            entry.replace_range_entry = std::make_shared<ReplicatedMergeTreeLogEntryData::ReplaceRangeEntry>();

            auto & entry_replace = *entry.replace_range_entry;
            entry_replace.drop_range_part_name = getPartNamePossiblyFake(format_version, drop_range_dest);
            entry_replace.from_database = src_data_id.database_name;
            entry_replace.from_table = src_data_id.table_name;
            for (const auto & part : src_parts)
                entry_replace.src_part_names.emplace_back(part->name);
            for (const auto & part : dst_parts)
                entry_replace.new_part_names.emplace_back(part->name);
            for (const String & checksum : part_checksums)
                entry_replace.part_names_checksums.emplace_back(checksum);
            entry_replace.columns_version = -1;
        }

        /// Cancel concurrent inserts in range
        clearLockedBlockNumbersInPartition(*zookeeper, drop_range.partition_id, drop_range.max_block, drop_range.max_block);

        clearBlocksInPartition(*zookeeper, drop_range.partition_id, drop_range.max_block, drop_range.max_block);

        PartsToRemoveFromZooKeeper parts_to_remove;
        Coordination::Responses op_results;

        try
        {
            Coordination::Requests ops;
            for (size_t i = 0; i < dst_parts.size(); ++i)
            {
                dest_table_storage->getCommitPartOps(ops, dst_parts[i], block_id_paths[i]);
                ephemeral_locks[i].getUnlockOp(ops);
            }

            /// Check and update version to avoid race with DROP_RANGE
            ops.emplace_back(zkutil::makeSetRequest(dest_alter_partition_version_path, "", dest_alter_partition_version_stat.version));
            /// Just update version, because merges assignment relies on it
            ops.emplace_back(zkutil::makeSetRequest(fs::path(dest_table_storage->zookeeper_path) / "log", "", -1));
            ops.emplace_back(zkutil::makeCreateRequest(fs::path(dest_table_storage->zookeeper_path) / "log/log-",
                                                       entry.toString(), zkutil::CreateMode::PersistentSequential));

            {
                Transaction transaction(*dest_table_storage, NO_TRANSACTION_RAW);

                auto src_data_parts_lock = lockParts();
                auto dest_data_parts_lock = dest_table_storage->lockParts();

                for (auto & part : dst_parts)
                    dest_table_storage->renameTempPartAndReplaceUnlocked(part, transaction, dest_data_parts_lock);

                for (size_t i = 0; i < dst_parts.size(); ++i)
                    dest_table_storage->lockSharedData(*dst_parts[i], false, hardlinked_files_for_parts[i]);

                Coordination::Error code = zookeeper->tryMulti(ops, op_results);
                if (code == Coordination::Error::ZBADVERSION)
                    continue;
                else
                    zkutil::KeeperMultiException::check(code, ops, op_results);

                parts_to_remove = removePartsInRangeFromWorkingSetAndGetPartsToRemoveFromZooKeeper(NO_TRANSACTION_RAW, drop_range, src_data_parts_lock);
                transaction.commit(&src_data_parts_lock);
            }

            PartLog::addNewParts(getContext(), dst_parts, watch.elapsed());
        }
        catch (...)
        {
            PartLog::addNewParts(getContext(), dst_parts, watch.elapsed(), ExecutionStatus::fromCurrentException());

            for (const auto & dst_part : dst_parts)
                dest_table_storage->unlockSharedData(*dst_part);

            throw;
        }

        String log_znode_path = dynamic_cast<const Coordination::CreateResponse &>(*op_results.back()).path_created;
        entry.znode_name = log_znode_path.substr(log_znode_path.find_last_of('/') + 1);

        for (auto & lock : ephemeral_locks)
            lock.assumeUnlocked();

        removePartsFromZooKeeperWithRetries(parts_to_remove);

        parts_to_remove.clear();
        cleanup_thread.wakeup();
        lock2.reset();

        dest_table_storage->waitForLogEntryToBeProcessedIfNecessary(entry, query_context);

        /// Create DROP_RANGE for the source table
        Coordination::Requests ops_src;
        ops_src.emplace_back(zkutil::makeCreateRequest(
            fs::path(zookeeper_path) / "log/log-", entry_delete.toString(), zkutil::CreateMode::PersistentSequential));
        /// Just update version, because merges assignment relies on it
        ops_src.emplace_back(zkutil::makeSetRequest(fs::path(zookeeper_path) / "log", "", -1));
        delimiting_block_lock->getUnlockOp(ops_src);

        op_results = zookeeper->multi(ops_src);

        log_znode_path = dynamic_cast<const Coordination::CreateResponse &>(*op_results.front()).path_created;
        entry_delete.znode_name = log_znode_path.substr(log_znode_path.find_last_of('/') + 1);

        lock1.reset();
        waitForLogEntryToBeProcessedIfNecessary(entry_delete, query_context);

        /// Cleaning possibly stored information about parts from /quorum/last_part node in ZooKeeper.
        cleanLastPartNode(partition_id);

        return;
    }

    throw Exception(ErrorCodes::CANNOT_ASSIGN_ALTER,
                    "Cannot assign ALTER PARTITION, because another ALTER PARTITION query was concurrently executed");
}

void StorageReplicatedMergeTree::movePartitionToShard(
    const ASTPtr & partition, bool move_part, const String & to, ContextPtr /*query_context*/)
{
    /// This is a lightweight operation that only optimistically checks if it could succeed and queues tasks.

    if (!move_part)
        throw Exception(ErrorCodes::NOT_IMPLEMENTED, "MOVE PARTITION TO SHARD is not supported, use MOVE PART instead");

    if (zkutil::normalizeZooKeeperPath(zookeeper_path, /* check_starts_with_slash */ true) == zkutil::normalizeZooKeeperPath(to, /* check_starts_with_slash */ true))
        throw Exception(ErrorCodes::BAD_ARGUMENTS, "Source and destination are the same");

    auto zookeeper = getZooKeeperAndAssertNotReadonly();

    String part_name = partition->as<ASTLiteral &>().value.safeGet<String>();
    auto part_info = MergeTreePartInfo::fromPartName(part_name, format_version);

    auto part = getPartIfExists(part_info, {MergeTreeDataPartState::Active});
    if (!part)
        throw Exception(ErrorCodes::NO_SUCH_DATA_PART, "Part {} not found locally", part_name);

    if (part->uuid == UUIDHelpers::Nil)
        throw Exception(ErrorCodes::NOT_IMPLEMENTED, "Part {} does not have an uuid assigned and it can't be moved between shards", part_name);


    ReplicatedMergeTreeMergePredicate merge_pred = queue.getMergePredicate(zookeeper, PartitionIdsHint{part_info.partition_id});

    /// The following block is pretty much copy & paste from StorageReplicatedMergeTree::dropPart to avoid conflicts while this is WIP.
    /// Extract it to a common method and re-use it before merging.
    {
        if (partIsLastQuorumPart(part->info))
        {
            throw Exception(ErrorCodes::NOT_IMPLEMENTED,
                            "Part {} is last inserted part with quorum in partition. Would not be able to drop",
                            part_name);
        }

        /// canMergeSinglePart is overlapping with dropPart, let's try to use the same code.
        String out_reason;
        if (!merge_pred.canMergeSinglePart(part, &out_reason))
            throw Exception(ErrorCodes::PART_IS_TEMPORARILY_LOCKED, "Part is busy, reason: {}", out_reason);
    }

    {
        /// Optimistic check that for compatible destination table structure.
        checkTableStructure(to, getInMemoryMetadataPtr());
    }

    PinnedPartUUIDs src_pins;
    PinnedPartUUIDs dst_pins;

    {
        String s = zookeeper->get(zookeeper_path + "/pinned_part_uuids", &src_pins.stat);
        src_pins.fromString(s);
    }

    {
        String s = zookeeper->get(to + "/pinned_part_uuids", &dst_pins.stat);
        dst_pins.fromString(s);
    }

    if (src_pins.part_uuids.contains(part->uuid) || dst_pins.part_uuids.contains(part->uuid))
        throw Exception(ErrorCodes::PART_IS_TEMPORARILY_LOCKED, "Part {} has it's uuid ({}) already pinned.", part_name, part->uuid);

    src_pins.part_uuids.insert(part->uuid);
    dst_pins.part_uuids.insert(part->uuid);

    PartMovesBetweenShardsOrchestrator::Entry part_move_entry;
    part_move_entry.state = PartMovesBetweenShardsOrchestrator::EntryState::SYNC_SOURCE;
    part_move_entry.create_time = std::time(nullptr);
    part_move_entry.update_time = part_move_entry.create_time;
    part_move_entry.task_uuid = UUIDHelpers::generateV4();
    part_move_entry.part_name = part->name;
    part_move_entry.part_uuid = part->uuid;
    part_move_entry.to_shard = to;

    Coordination::Requests ops;
    ops.emplace_back(zkutil::makeCheckRequest(zookeeper_path + "/log", merge_pred.getVersion())); /// Make sure no new events were added to the log.
    ops.emplace_back(zkutil::makeSetRequest(zookeeper_path + "/pinned_part_uuids", src_pins.toString(), src_pins.stat.version));
    ops.emplace_back(zkutil::makeSetRequest(to + "/pinned_part_uuids", dst_pins.toString(), dst_pins.stat.version));
    ops.emplace_back(zkutil::makeCreateRequest(
        part_moves_between_shards_orchestrator.entries_znode_path + "/task-",
        part_move_entry.toString(),
        zkutil::CreateMode::PersistentSequential));

    Coordination::Responses responses;
    Coordination::Error rc = zookeeper->tryMulti(ops, responses);
    zkutil::KeeperMultiException::check(rc, ops, responses);

    String task_znode_path = dynamic_cast<const Coordination::CreateResponse &>(*responses.back()).path_created;
    LOG_DEBUG(log, "Created task for part movement between shards at {}", task_znode_path);

    /// TODO(nv): Nice to have support for `replication_alter_partitions_sync`.
    ///     For now use the system.part_moves_between_shards table for status.
}

CancellationCode StorageReplicatedMergeTree::killPartMoveToShard(const UUID & task_uuid)
{
    return part_moves_between_shards_orchestrator.killPartMoveToShard(task_uuid);
}

void StorageReplicatedMergeTree::getCommitPartOps(
    Coordination::Requests & ops,
    const DataPartPtr & part,
    const String & block_id_path) const
{
    if (block_id_path.empty())
        return getCommitPartOps(ops, part, std::vector<String>());
    else
        return getCommitPartOps(ops, part, std::vector<String>({block_id_path}));
}

void StorageReplicatedMergeTree::getCommitPartOps(
    Coordination::Requests & ops,
    const DataPartPtr & part,
    const std::vector<String> & block_id_paths) const
{
    const String & part_name = part->name;
    const auto storage_settings_ptr = getSettings();
    for (const String & block_id_path : block_id_paths)
    {
        /// Make final duplicate check and commit block_id
        ops.emplace_back(
            zkutil::makeCreateRequest(
                block_id_path,
                part_name,  /// We will be able to know original part number for duplicate blocks, if we want.
                zkutil::CreateMode::Persistent));
    }

    /// Information about the part, in the replica
    if (storage_settings_ptr->use_minimalistic_part_header_in_zookeeper)
    {
        ops.emplace_back(zkutil::makeCreateRequest(
            fs::path(replica_path) / "parts" / part->name,
            ReplicatedMergeTreePartHeader::fromColumnsAndChecksums(part->getColumns(), part->checksums).toString(),
            zkutil::CreateMode::Persistent));
    }
    else
    {
        ops.emplace_back(zkutil::makeCreateRequest(
            fs::path(replica_path) / "parts" / part->name,
            "",
            zkutil::CreateMode::Persistent));
        ops.emplace_back(zkutil::makeCreateRequest(
            fs::path(replica_path) / "parts" / part->name / "columns",
            part->getColumns().toString(),
            zkutil::CreateMode::Persistent));
        ops.emplace_back(zkutil::makeCreateRequest(
            fs::path(replica_path) / "parts" / part->name / "checksums",
            getChecksumsForZooKeeper(part->checksums),
            zkutil::CreateMode::Persistent));
    }
}

ReplicatedMergeTreeAddress StorageReplicatedMergeTree::getReplicatedMergeTreeAddress() const
{
    auto host_port = getContext()->getInterserverIOAddress();
    auto table_id = getStorageID();

    ReplicatedMergeTreeAddress res;
    res.host = host_port.first;
    res.replication_port = host_port.second;
    res.queries_port = getContext()->getTCPPort();
    res.database = table_id.database_name;
    res.table = table_id.table_name;
    res.scheme = getContext()->getInterserverScheme();
    return res;
}

ActionLock StorageReplicatedMergeTree::getActionLock(StorageActionBlockType action_type)
{
    if (action_type == ActionLocks::PartsMerge)
        return merger_mutator.merges_blocker.cancel();

    if (action_type == ActionLocks::PartsTTLMerge)
        return merger_mutator.ttl_merges_blocker.cancel();

    if (action_type == ActionLocks::PartsFetch)
        return fetcher.blocker.cancel();

    if (action_type == ActionLocks::PartsSend)
    {
        auto data_parts_exchange_ptr = std::atomic_load(&data_parts_exchange_endpoint);
        return data_parts_exchange_ptr ? data_parts_exchange_ptr->blocker.cancel() : ActionLock();
    }

    if (action_type == ActionLocks::ReplicationQueue)
        return queue.actions_blocker.cancel();

    if (action_type == ActionLocks::PartsMove)
        return parts_mover.moves_blocker.cancel();

    return {};
}

void StorageReplicatedMergeTree::onActionLockRemove(StorageActionBlockType action_type)
{
    if (action_type == ActionLocks::PartsMerge || action_type == ActionLocks::PartsTTLMerge
        || action_type == ActionLocks::PartsFetch || action_type == ActionLocks::PartsSend
        || action_type == ActionLocks::ReplicationQueue)
        background_operations_assignee.trigger();
    else if (action_type == ActionLocks::PartsMove)
        background_moves_assignee.trigger();
}

bool StorageReplicatedMergeTree::waitForShrinkingQueueSize(size_t queue_size, UInt64 max_wait_milliseconds)
{
    Stopwatch watch;

    /// Let's fetch new log entries firstly
    queue.pullLogsToQueue(getZooKeeperAndAssertNotReadonly(), {}, ReplicatedMergeTreeQueue::SYNC);

    /// This is significant, because the execution of this task could be delayed at BackgroundPool.
    /// And we force it to be executed.
    background_operations_assignee.trigger();

    Poco::Event target_size_event;
    auto callback = [&target_size_event, queue_size] (size_t new_queue_size)
    {
        if (new_queue_size <= queue_size)
            target_size_event.set();
    };
    const auto handler = queue.addSubscriber(std::move(callback));

    while (!target_size_event.tryWait(50))
    {
        if (max_wait_milliseconds && watch.elapsedMilliseconds() > max_wait_milliseconds)
            return false;

        if (partial_shutdown_called)
            throw Exception(ErrorCodes::ABORTED, "Shutdown is called for table");
    }

    return true;
}

bool StorageReplicatedMergeTree::dropPartImpl(
    zkutil::ZooKeeperPtr & zookeeper, String part_name, LogEntry & entry, bool detach, bool throw_if_noop)
{
    LOG_TRACE(log, "Will try to insert a log entry to DROP_RANGE for part {}", part_name);

    auto part_info = MergeTreePartInfo::fromPartName(part_name, format_version);

    while (true)
    {
        ReplicatedMergeTreeMergePredicate merge_pred = queue.getMergePredicate(zookeeper, PartitionIdsHint{part_info.partition_id});

        auto part = getPartIfExists(part_info, {MergeTreeDataPartState::Active});

        if (!part)
        {
            if (throw_if_noop)
                throw Exception(ErrorCodes::NO_SUCH_DATA_PART, "Part {} not found locally, won't try to drop it.", part_name);
            return false;
        }

        if (merge_pred.hasDropRange(part->info))
        {
            if (throw_if_noop)
                throw Exception(ErrorCodes::PART_IS_TEMPORARILY_LOCKED, "Already has DROP RANGE for part {} in queue.", part_name);

            return false;
        }

        /// There isn't a lot we can do otherwise. Can't cancel merges because it is possible that a replica already
        /// finished the merge.
        String out_reason;
        if (!merge_pred.canMergeSinglePart(part, &out_reason))
        {
            if (throw_if_noop)
                throw Exception::createDeprecated(out_reason, ErrorCodes::PART_IS_TEMPORARILY_LOCKED);
            return false;
        }

        if (merge_pred.partParticipatesInReplaceRange(part, &out_reason))
        {
            if (throw_if_noop)
                throw Exception::createDeprecated(out_reason, ErrorCodes::PART_IS_TEMPORARILY_LOCKED);
            return false;
        }

        if (partIsLastQuorumPart(part->info))
        {
            if (throw_if_noop)
                throw Exception(ErrorCodes::NOT_IMPLEMENTED, "Part {} is last inserted part with quorum in partition. Cannot drop", part_name);
            return false;
        }

        if (partIsInsertingWithParallelQuorum(part->info))
        {
            if (throw_if_noop)
                throw Exception(ErrorCodes::NOT_IMPLEMENTED, "Part {} is inserting with parallel quorum. Cannot drop", part_name);
            return false;
        }

        Coordination::Requests ops;
        /// NOTE Don't need to remove block numbers too, because no in-progress inserts in the range are possible
        getClearBlocksInPartitionOps(ops, *zookeeper, part_info.partition_id, part_info.min_block, part_info.max_block);
        size_t clear_block_ops_size = ops.size();

        /// If `part_name` is result of a recent merge and source parts are still available then
        /// DROP_RANGE with detach will move this part together with source parts to `detached/` dir.
        entry.type = LogEntry::DROP_RANGE;
        entry.source_replica = replica_name;
        /// We don't set fake drop level (999999999) for the single part DROP_RANGE.
        /// First of all we don't guarantee anything other than the part will not be
        /// active after DROP PART, but covering part (without data of dropped part) can exist.
        /// If we add part with 9999999 level than we can break invariant in virtual_parts of
        /// the queue.
        entry.new_part_name = getPartNamePossiblyFake(format_version, part->info);
        entry.detach = detach;
        entry.create_time = time(nullptr);

        ops.emplace_back(zkutil::makeCheckRequest(fs::path(zookeeper_path) / "log", merge_pred.getVersion())); /// Make sure no new events were added to the log.
        ops.emplace_back(zkutil::makeCreateRequest(fs::path(zookeeper_path) / "log/log-", entry.toString(), zkutil::CreateMode::PersistentSequential));
        /// Just update version, because merges assignment relies on it
        ops.emplace_back(zkutil::makeSetRequest(fs::path(zookeeper_path) / "log", "", -1));
        Coordination::Responses responses;
        Coordination::Error rc = zookeeper->tryMulti(ops, responses);

        if (rc == Coordination::Error::ZBADVERSION)
        {
            LOG_TRACE(log, "A new log entry appeared while trying to commit DROP RANGE. Retry.");
            continue;
        }
        else if (rc == Coordination::Error::ZNONODE)
        {
            LOG_TRACE(log, "Other replica already removing same part {} or part deduplication node was removed by background thread. Retry.", part_name);
            continue;
        }
        else
            zkutil::KeeperMultiException::check(rc, ops, responses);

        String log_znode_path = dynamic_cast<const Coordination::CreateResponse &>(*responses[clear_block_ops_size + 1]).path_created;
        entry.znode_name = log_znode_path.substr(log_znode_path.find_last_of('/') + 1);

        LOG_TRACE(log, "DROP RANGE for part {} inserted with znode name {}", part_name, entry.znode_name);
        return true;
    }
}

bool StorageReplicatedMergeTree::addOpsToDropAllPartsInPartition(
    zkutil::ZooKeeper & zookeeper, const String & partition_id, bool detach,
    Coordination::Requests & ops, std::vector<LogEntryPtr> & entries,
    std::vector<EphemeralLockInZooKeeper> & delimiting_block_locks,
    std::vector<size_t> & log_entry_ops_idx)
{
    MergeTreePartInfo drop_range_info;

    /// It would prevent other replicas from assigning merges which intersect locked block number.
    std::optional<EphemeralLockInZooKeeper> delimiting_block_lock;

    if (!getFakePartCoveringAllPartsInPartition(partition_id, drop_range_info, delimiting_block_lock))
    {
        LOG_INFO(log, "Will not drop partition {}, it is empty.", partition_id);
        return false;
    }

    /// Cancel concurrent inserts in range
    clearLockedBlockNumbersInPartition(zookeeper, partition_id, drop_range_info.min_block, drop_range_info.max_block);

    clearBlocksInPartition(zookeeper, partition_id, drop_range_info.min_block, drop_range_info.max_block);

    String drop_range_fake_part_name = getPartNamePossiblyFake(format_version, drop_range_info);

    LOG_DEBUG(log, "Disabled merges covered by range {}", drop_range_fake_part_name);

    /// Finally, having achieved the necessary invariants, you can put an entry in the log.
    auto entry = std::make_shared<LogEntry>();
    entry->type = LogEntry::DROP_RANGE;
    entry->source_replica = replica_name;
    entry->new_part_name = drop_range_fake_part_name;
    entry->detach = detach;
    entry->create_time = time(nullptr);

    log_entry_ops_idx.push_back(ops.size());
    ops.emplace_back(zkutil::makeCreateRequest(fs::path(zookeeper_path) / "log/log-", entry->toString(),
                                               zkutil::CreateMode::PersistentSequential));
    delimiting_block_lock->getUnlockOp(ops);
    delimiting_block_locks.push_back(std::move(*delimiting_block_lock));
    entries.push_back(std::move(entry));
    return true;
}

void StorageReplicatedMergeTree::dropAllPartsInPartitions(
    zkutil::ZooKeeper & zookeeper, const Strings & partition_ids, std::vector<LogEntryPtr> & entries, ContextPtr query_context, bool detach)
{
    entries.reserve(partition_ids.size());

    /// Retry if alter_partition_version changes
    for (size_t retry = 0; retry < 1000; ++retry)
    {
        entries.clear();
        String alter_partition_version_path = zookeeper_path + "/alter_partition_version";
        Coordination::Stat alter_partition_version_stat;
        zookeeper.get(alter_partition_version_path, &alter_partition_version_stat);

        Coordination::Requests ops;
        std::vector<EphemeralLockInZooKeeper> delimiting_block_locks;
        std::vector<size_t> log_entry_ops_idx;
        ops.reserve(partition_ids.size() * 2);
        delimiting_block_locks.reserve(partition_ids.size());
        log_entry_ops_idx.reserve(partition_ids.size());
        for (const auto & partition_id : partition_ids)
            addOpsToDropAllPartsInPartition(zookeeper, partition_id, detach, ops, entries, delimiting_block_locks, log_entry_ops_idx);

        /// Check and update version to avoid race with REPLACE_RANGE.
        /// Otherwise new parts covered by drop_range_info may appear after execution of current DROP_RANGE entry
        /// as a result of execution of concurrently created REPLACE_RANGE entry.
        ops.emplace_back(zkutil::makeSetRequest(alter_partition_version_path, "", alter_partition_version_stat.version));

        /// Just update version, because merges assignment relies on it
        ops.emplace_back(zkutil::makeSetRequest(fs::path(zookeeper_path) / "log", "", -1));

        if (auto txn = query_context->getZooKeeperMetadataTransaction())
            txn->moveOpsTo(ops);

        Coordination::Responses responses;
        Coordination::Error code = zookeeper.tryMulti(ops, responses);

        if (code == Coordination::Error::ZOK)
        {
            for (auto & lock : delimiting_block_locks)
                lock.assumeUnlocked();
        }
        else if (code == Coordination::Error::ZBADVERSION)
        {
            /// Cannot retry automatically, because some zookeeper ops were lost on the first attempt. Will retry on DDLWorker-level.
            if (query_context->getZooKeeperMetadataTransaction())
                throw Exception(ErrorCodes::CANNOT_ASSIGN_ALTER,
                                    "Cannot execute alter, because alter partition version was suddenly changed due "
                                    "to concurrent alter");
            continue;
        }
        else
            zkutil::KeeperMultiException::check(code, ops, responses);

        assert(entries.size() == log_entry_ops_idx.size());
        for (size_t i = 0; i < entries.size(); ++i)
        {
            String log_znode_path = dynamic_cast<const Coordination::CreateResponse &>(*responses[log_entry_ops_idx[i]]).path_created;
            entries[i]->znode_name = log_znode_path.substr(log_znode_path.find_last_of('/') + 1);

            auto drop_range_info = MergeTreePartInfo::fromPartName(entries[i]->new_part_name, format_version);
            getContext()->getMergeList().cancelInPartition(getStorageID(), drop_range_info.partition_id, drop_range_info.max_block);
        }

        return;
    }
    throw Exception(ErrorCodes::CANNOT_ASSIGN_ALTER,
                    "Cannot assign ALTER PARTITION because another ALTER PARTITION query was concurrently executed");
}

StorageReplicatedMergeTree::LogEntryPtr StorageReplicatedMergeTree::dropAllPartsInPartition(
    zkutil::ZooKeeper & zookeeper, const String & partition_id, ContextPtr query_context, bool detach)
{
    Strings partition_ids = {partition_id};
    std::vector<LogEntryPtr> entries;
    dropAllPartsInPartitions(zookeeper, partition_ids, entries, query_context, detach);
    if (entries.empty())
        return {};
    return entries[0];
}

void StorageReplicatedMergeTree::enqueuePartForCheck(const String & part_name, time_t delay_to_check_seconds)
{
    MergeTreePartInfo covering_drop_range;
    if (queue.hasDropRange(MergeTreePartInfo::fromPartName(part_name, format_version), &covering_drop_range))
    {
        LOG_WARNING(log, "Do not enqueue part {} for check because it's covered by DROP_RANGE {} and going to be removed",
                    part_name, covering_drop_range.getPartNameForLogs());
        return;
    }
    part_check_thread.enqueuePart(part_name, delay_to_check_seconds);
}

CheckResults StorageReplicatedMergeTree::checkData(const ASTPtr & query, ContextPtr local_context)
{
    CheckResults results;
    DataPartsVector data_parts;
    if (const auto & check_query = query->as<ASTCheckQuery &>(); check_query.partition)
    {
        String partition_id = getPartitionIDFromQuery(check_query.partition, local_context);
        data_parts = getVisibleDataPartsVectorInPartition(local_context, partition_id);
    }
    else
        data_parts = getVisibleDataPartsVector(local_context);

    for (auto & part : data_parts)
    {
        try
        {
            results.push_back(part_check_thread.checkPart(part->name));
        }
        catch (const Exception & ex)
        {
            tryLogCurrentException(log, __PRETTY_FUNCTION__);
            results.emplace_back(part->name, false, "Check of part finished with error: '" + ex.message() + "'");
        }
    }
    return results;
}


bool StorageReplicatedMergeTree::canUseZeroCopyReplication() const
{
    auto settings_ptr = getSettings();
    if (!settings_ptr->allow_remote_fs_zero_copy_replication)
        return false;

    auto disks = getStoragePolicy()->getDisks();
    for (const auto & disk : disks)
    {
        if (disk->supportZeroCopyReplication())
            return true;
    }
    return false;
}

void StorageReplicatedMergeTree::checkBrokenDisks()
{
    auto disks = getStoragePolicy()->getDisks();
    std::unique_ptr<DataPartsVector> parts;

    for (auto disk_it = disks.rbegin(); disk_it != disks.rend(); ++disk_it)
    {
        auto disk_ptr = *disk_it;
        if (disk_ptr->isBroken())
        {
            {
                std::lock_guard lock(last_broken_disks_mutex);
                if (!last_broken_disks.insert(disk_ptr->getName()).second)
                    continue;
            }

            LOG_INFO(log, "Scanning parts to recover on broken disk {} with path {}", disk_ptr->getName(), disk_ptr->getPath());

            if (!parts)
                parts = std::make_unique<DataPartsVector>(getDataPartsVectorForInternalUsage());

            for (auto & part : *parts)
            {
                if (part->getDataPartStorage().getDiskName() == disk_ptr->getName())
                    broken_part_callback(part->name);
            }
            continue;
        }
        else
        {
            {
                std::lock_guard lock(last_broken_disks_mutex);
                if (last_broken_disks.erase(disk_ptr->getName()) > 0)
                    LOG_INFO(
                        log,
                        "Disk {} with path {} is recovered. Exclude it from last_broken_disks",
                        disk_ptr->getName(),
                        disk_ptr->getPath());
            }
        }
    }
}


bool StorageReplicatedMergeTree::canUseAdaptiveGranularity() const
{
    const auto storage_settings_ptr = getSettings();
    return storage_settings_ptr->index_granularity_bytes != 0 &&
        (storage_settings_ptr->enable_mixed_granularity_parts ||
            (!has_non_adaptive_index_granularity_parts && !other_replicas_fixed_granularity));
}


MutationCommands StorageReplicatedMergeTree::getFirstAlterMutationCommandsForPart(const DataPartPtr & part) const
{
    return queue.getFirstAlterMutationCommandsForPart(part);
}


void StorageReplicatedMergeTree::startBackgroundMovesIfNeeded()
{
    if (areBackgroundMovesNeeded())
        background_moves_assignee.start();
}


std::unique_ptr<MergeTreeSettings> StorageReplicatedMergeTree::getDefaultSettings() const
{
    return std::make_unique<MergeTreeSettings>(getContext()->getReplicatedMergeTreeSettings());
}


String StorageReplicatedMergeTree::getTableSharedID() const
{
    std::lock_guard lock(table_shared_id_mutex);

    /// If we has metadata or, we don't know about metadata -- try to create shared ID
    /// Otherwise table is already dropped, doesn't make sense to do anything with shared ID
    if (has_metadata_in_zookeeper.value_or(true))
    {
        /// Can happen if table was partially initialized before drop by DatabaseCatalog
        if (table_shared_id == UUIDHelpers::Nil)
            createTableSharedID();
    }
    else
    {
        return toString(UUIDHelpers::Nil);
    }

    return toString(table_shared_id);
}


void StorageReplicatedMergeTree::createTableSharedID() const
{
    LOG_DEBUG(log, "Creating shared ID for table {}", getStorageID().getNameForLogs());
    // can be set by the call to getTableSharedID
    if (table_shared_id != UUIDHelpers::Nil)
    {
        LOG_INFO(log, "Shared ID already set to {}", table_shared_id);
        return;
    }

    /// We may call getTableSharedID when table is shut down. If exception happen, restarting thread will be already turned
    /// off and nobody will reconnect our zookeeper connection. In this case we use zookeeper connection from
    /// context.
    ZooKeeperPtr zookeeper;
    if (shutdown_called.load())
        zookeeper = getZooKeeperIfTableShutDown();
    else
        zookeeper = getZooKeeper();

    String zookeeper_table_id_path = fs::path(zookeeper_path) / "table_shared_id";
    String id;
    if (!zookeeper->tryGet(zookeeper_table_id_path, id))
    {
        LOG_DEBUG(log, "Shared ID for table {} doesn't exist in ZooKeeper on path {}", getStorageID().getNameForLogs(), zookeeper_table_id_path);
        UUID table_id_candidate;
        auto local_storage_id = getStorageID();
        if (local_storage_id.uuid != UUIDHelpers::Nil)
            table_id_candidate = local_storage_id.uuid;
        else
            table_id_candidate = UUIDHelpers::generateV4();

        id = toString(table_id_candidate);
        LOG_DEBUG(log, "Got candidate ID {}, will try to create it in ZooKeeper on path {}", id, zookeeper_table_id_path);

        auto code = zookeeper->tryCreate(zookeeper_table_id_path, id, zkutil::CreateMode::Persistent);
        if (code == Coordination::Error::ZNODEEXISTS)
        { /// Other replica create node early
            id = zookeeper->get(zookeeper_table_id_path);
            LOG_DEBUG(log, "Shared ID on path {} concurrently created, will set ID {}", zookeeper_table_id_path, id);
        }
        else if (code == Coordination::Error::ZNONODE) /// table completely dropped, we can choose any id we want
        {
            id = toString(UUIDHelpers::Nil);
            LOG_DEBUG(log, "Table was completely drop, we can use anything as ID (will use {})", id);
        }
        else if (code != Coordination::Error::ZOK)
        {
            throw zkutil::KeeperException(code, zookeeper_table_id_path);
        }
    }

    LOG_DEBUG(log, "Initializing table shared ID with {}", id);
    table_shared_id = parseFromString<UUID>(id);
}


std::optional<String> StorageReplicatedMergeTree::tryGetTableSharedIDFromCreateQuery(const IAST & create_query, const ContextPtr & global_context)
{
    auto zk_path = tryExtractZkPathFromCreateQuery(create_query, global_context);
    if (!zk_path)
        return {};

    String zk_name = zkutil::extractZooKeeperName(*zk_path);
    zk_path = zkutil::extractZooKeeperPath(*zk_path, false, nullptr);
    zkutil::ZooKeeperPtr zookeeper = (zk_name == getDefaultZooKeeperName()) ? global_context->getZooKeeper() : global_context->getAuxiliaryZooKeeper(zk_name);

    String id;
    if (!zookeeper->tryGet(fs::path(*zk_path) / "table_shared_id", id))
        return {};

    return id;
}


void StorageReplicatedMergeTree::lockSharedDataTemporary(const String & part_name, const String & part_id, const DiskPtr & disk) const
{
    auto settings = getSettings();

    if (!disk || !disk->supportZeroCopyReplication() || !settings->allow_remote_fs_zero_copy_replication)
        return;

    zkutil::ZooKeeperPtr zookeeper = tryGetZooKeeper();
    if (!zookeeper)
        return;

    String id = part_id;
    boost::replace_all(id, "/", "_");

    Strings zc_zookeeper_paths = getZeroCopyPartPath(*getSettings(), toString(disk->getDataSourceDescription().type), getTableSharedID(),
        part_name, zookeeper_path);

    for (const auto & zc_zookeeper_path : zc_zookeeper_paths)
    {
        String zookeeper_node = fs::path(zc_zookeeper_path) / id / replica_name;

        LOG_TRACE(log, "Set zookeeper temporary ephemeral lock {}", zookeeper_node);
        createZeroCopyLockNode(
            std::make_shared<ZooKeeperWithFaultInjection>(zookeeper), zookeeper_node, zkutil::CreateMode::Ephemeral, false);
    }
}

void StorageReplicatedMergeTree::lockSharedData(
    const IMergeTreeDataPart & part,
    bool replace_existing_lock,
    std::optional<HardlinkedFiles> hardlinked_files) const
{
    auto zookeeper = tryGetZooKeeper();
    if (zookeeper)
        return lockSharedData(part, std::make_shared<ZooKeeperWithFaultInjection>(zookeeper), replace_existing_lock, hardlinked_files);
    else
        return lockSharedData(part, std::make_shared<ZooKeeperWithFaultInjection>(nullptr), replace_existing_lock, hardlinked_files);
}

void StorageReplicatedMergeTree::lockSharedData(
    const IMergeTreeDataPart & part,
    const ZooKeeperWithFaultInjectionPtr & zookeeper,
    bool replace_existing_lock,
    std::optional<HardlinkedFiles> hardlinked_files) const
{
    auto settings = getSettings();

    if (!part.isStoredOnDisk() || !settings->allow_remote_fs_zero_copy_replication)
        return;

    if (!part.getDataPartStorage().supportZeroCopyReplication())
        return;

    if (zookeeper->isNull())
        return;

    String id = part.getUniqueId();
    boost::replace_all(id, "/", "_");

    Strings zc_zookeeper_paths = getZeroCopyPartPath(
        *getSettings(), part.getDataPartStorage().getDiskType(), getTableSharedID(),
        part.name, zookeeper_path);

    String path_to_set_hardlinked_files;
    NameSet hardlinks;

    if (hardlinked_files.has_value() && !hardlinked_files->hardlinks_from_source_part.empty())
    {
        path_to_set_hardlinked_files = getZeroCopyPartPath(
            *getSettings(), part.getDataPartStorage().getDiskType(), hardlinked_files->source_table_shared_id,
            hardlinked_files->source_part_name, zookeeper_path)[0];

        hardlinks = hardlinked_files->hardlinks_from_source_part;
    }

    for (const auto & zc_zookeeper_path : zc_zookeeper_paths)
    {
        String zookeeper_node = fs::path(zc_zookeeper_path) / id / replica_name;

        LOG_TRACE(log, "Set zookeeper persistent lock {}", zookeeper_node);

        createZeroCopyLockNode(
            zookeeper, zookeeper_node, zkutil::CreateMode::Persistent,
            replace_existing_lock, path_to_set_hardlinked_files, hardlinks);
    }
}

std::pair<bool, NameSet>
StorageReplicatedMergeTree::unlockSharedData(const IMergeTreeDataPart & part) const
{
    return unlockSharedData(part, std::make_shared<ZooKeeperWithFaultInjection>(nullptr));
}

std::pair<bool, NameSet>
StorageReplicatedMergeTree::unlockSharedData(const IMergeTreeDataPart & part, const ZooKeeperWithFaultInjectionPtr & zookeeper) const
{
    auto settings = getSettings();
    if (!settings->allow_remote_fs_zero_copy_replication)
        return std::make_pair(true, NameSet{});

    if (!part.isStoredOnDisk())
    {
        LOG_TRACE(log, "Part {} is not stored on disk, blobs can be removed", part.name);
        return std::make_pair(true, NameSet{});
    }

    if (!part.getDataPartStorage().supportZeroCopyReplication())
    {
        LOG_TRACE(log, "Part {} is not stored on zero-copy replicated disk, blobs can be removed", part.name);
        return std::make_pair(true, NameSet{});
    }

    auto shared_id = getTableSharedID();
    if (shared_id == toString(UUIDHelpers::Nil))
    {
        LOG_TRACE(log, "Part {} blobs can be removed, because table {} completely dropped", part.name, getStorageID().getNameForLogs());
        return std::make_pair(true, NameSet{});
    }

    /// If part is temporary refcount file may be absent
    if (part.getDataPartStorage().exists(IMergeTreeDataPart::FILE_FOR_REFERENCES_CHECK))
    {
        auto ref_count = part.getDataPartStorage().getRefCount(IMergeTreeDataPart::FILE_FOR_REFERENCES_CHECK);
        if (ref_count > 0) /// Keep part shard info for frozen backups
        {
            LOG_TRACE(log, "Part {} has more than zero local references ({}), blobs cannot be removed", part.name, ref_count);
            return std::make_pair(false, NameSet{});
        }
        else
        {
            LOG_TRACE(log, "Part {} local references is zero, will check blobs can be removed in zookeeper", part.name);
        }
    }
    else
    {
        LOG_TRACE(log, "Part {} looks temporary, because {} file doesn't exists, blobs can be removed", part.name, IMergeTreeDataPart::FILE_FOR_REFERENCES_CHECK);
        /// Temporary part with some absent file cannot be locked in shared mode
        return std::make_pair(true, NameSet{});
    }

    /// If table was completely dropped (no meta in zookeeper) we can safely remove parts
    if (has_metadata_in_zookeeper.has_value() && !has_metadata_in_zookeeper)
        return std::make_pair(true, NameSet{});

    /// We remove parts during table shutdown. If exception happen, restarting thread will be already turned
    /// off and nobody will reconnect our zookeeper connection. In this case we use zookeeper connection from
    /// context.
    if (shutdown_called.load())
        zookeeper->setKeeper(getZooKeeperIfTableShutDown());
    else
        zookeeper->setKeeper(getZooKeeper());

    /// It can happen that we didn't had the connection to zookeeper during table creation, but actually
    /// table is completely dropped, so we can drop it without any additional checks.
    if (!has_metadata_in_zookeeper.has_value() && !zookeeper->exists(zookeeper_path))
        return std::make_pair(true, NameSet{});

    return unlockSharedDataByID(
        part.getUniqueId(), shared_id, part.name, replica_name,
        part.getDataPartStorage().getDiskType(), zookeeper, *getSettings(), log, zookeeper_path, format_version);
}

namespace
{

/// What is going on here?
/// Actually we need this code because of flaws in hardlinks tracking. When we create child part during mutation we can hardlink some files from parent part, like
/// all_0_0_0:
///                     a.bin a.mrk2 columns.txt ...
/// all_0_0_0_1:          ^     ^
///                     a.bin a.mrk2 columns.txt
/// So when we deleting all_0_0_0 it doesn't remove blobs for a.bin and a.mrk2 because all_0_0_0_1 use them.
/// But sometimes we need an opposite. When we deleting all_0_0_0_1 it can be non replicated to other replicas, so we are the only owner of this part.
/// In this case when we will drop all_0_0_0_1 we will drop blobs for all_0_0_0. But it will lead to dataloss. For such case we need to check that other replicas
/// still need parent part.
std::pair<bool, NameSet> getParentLockedBlobs(const ZooKeeperWithFaultInjectionPtr & zookeeper_ptr, const std::string & zero_copy_part_path_prefix, const std::string & part_info_str, MergeTreeDataFormatVersion format_version, Poco::Logger * log)
{
    NameSet files_not_to_remove;

    MergeTreePartInfo part_info = MergeTreePartInfo::fromPartName(part_info_str, format_version);
    /// No mutations -- no hardlinks -- no issues
    if (part_info.mutation == 0)
        return {false, files_not_to_remove};

    /// Getting all zero copy parts
    Strings parts_str;
    zookeeper_ptr->tryGetChildren(zero_copy_part_path_prefix, parts_str);

    /// Parsing infos. It's hard to convert info -> string for old-format merge tree
    /// so storing string as is.
    std::vector<std::pair<MergeTreePartInfo, std::string>> parts_infos;
    for (const auto & part_str : parts_str)
    {
        MergeTreePartInfo parent_candidate_info = MergeTreePartInfo::fromPartName(part_str, format_version);
        parts_infos.emplace_back(parent_candidate_info, part_str);
    }

    /// Sort is important. We need to find our closest parent, like:
    /// for part all_0_0_0_64 we can have parents
    /// all_0_0_0_6 < we need the closest parent, not others
    /// all_0_0_0_1
    /// all_0_0_0
    std::sort(parts_infos.begin(), parts_infos.end());

    /// In reverse order to process from bigger to smaller
    for (const auto & [parent_candidate_info, part_candidate_info_str] : parts_infos | std::views::reverse)
    {
        if (parent_candidate_info == part_info)
            continue;

        /// We are mutation child of this parent
        if (part_info.isMutationChildOf(parent_candidate_info))
        {
            LOG_TRACE(log, "Found mutation parent {} for part {}", part_candidate_info_str, part_info_str);
            /// Get hardlinked files
            String files_not_to_remove_str;
            Coordination::Error code;
            zookeeper_ptr->tryGet(fs::path(zero_copy_part_path_prefix) / part_candidate_info_str, files_not_to_remove_str, nullptr, nullptr, &code);
            if (code != Coordination::Error::ZOK)
                LOG_TRACE(log, "Cannot get parent files from ZooKeeper on path ({}), error {}", (fs::path(zero_copy_part_path_prefix) / part_candidate_info_str).string(), errorMessage(code));

            if (!files_not_to_remove_str.empty())
            {
                boost::split(files_not_to_remove, files_not_to_remove_str, boost::is_any_of("\n "));
                LOG_TRACE(log, "Found files not to remove from parent part {}: [{}]", part_candidate_info_str, fmt::join(files_not_to_remove, ", "));
            }

            return {true, files_not_to_remove};
        }
    }
    return {false, files_not_to_remove};
}

}

std::pair<bool, NameSet> StorageReplicatedMergeTree::unlockSharedDataByID(
        String part_id, const String & table_uuid, const String & part_name,
        const String & replica_name_, const std::string & disk_type, const ZooKeeperWithFaultInjectionPtr & zookeeper_ptr, const MergeTreeSettings & settings,
        Poco::Logger * logger, const String & zookeeper_path_old, MergeTreeDataFormatVersion data_format_version)
{
    boost::replace_all(part_id, "/", "_");

    Strings zc_zookeeper_paths = getZeroCopyPartPath(settings, disk_type, table_uuid, part_name, zookeeper_path_old);

    bool part_has_no_more_locks = true;
    NameSet files_not_to_remove;

    for (const auto & zc_zookeeper_path : zc_zookeeper_paths)
    {
        String files_not_to_remove_str;
        zookeeper_ptr->tryGet(zc_zookeeper_path, files_not_to_remove_str);

        files_not_to_remove.clear();
        if (!files_not_to_remove_str.empty())
            boost::split(files_not_to_remove, files_not_to_remove_str, boost::is_any_of("\n "));

        auto [has_parent, parent_not_to_remove] = getParentLockedBlobs(
            zookeeper_ptr, fs::path(zc_zookeeper_path).parent_path(), part_name, data_format_version, logger);
        files_not_to_remove.insert(parent_not_to_remove.begin(), parent_not_to_remove.end());

        String zookeeper_part_uniq_node = fs::path(zc_zookeeper_path) / part_id;

        /// Delete our replica node for part from zookeeper (we are not interested in it anymore)
        String zookeeper_part_replica_node = fs::path(zookeeper_part_uniq_node) / replica_name_;

        LOG_TRACE(logger, "Remove zookeeper lock {} for part {}", zookeeper_part_replica_node, part_name);

        if (auto ec = zookeeper_ptr->tryRemove(zookeeper_part_replica_node); ec != Coordination::Error::ZOK)
        {
            /// Very complex case. It means that lock already doesn't exist when we tried to remove it.
            /// So we don't know are we owner of this part or not. Maybe we just mutated it, renamed on disk and failed to lock in ZK.
            /// But during mutation we can have hardlinks to another part. So it's not Ok to remove blobs of this part if it was mutated.
            if (ec == Coordination::Error::ZNONODE)
            {
                if (has_parent)
                {
                    LOG_INFO(logger, "Lock on path {} for part {} doesn't exist, refuse to remove blobs", zookeeper_part_replica_node, part_name);
                    return {false, {}};
                }
            }
            else
            {
                throw zkutil::KeeperException(ec, zookeeper_part_replica_node);
            }
        }

        /// Check, maybe we were the last replica and can remove part forever
        Strings children;
        zookeeper_ptr->tryGetChildren(zookeeper_part_uniq_node, children);

        if (!children.empty())
        {
            LOG_TRACE(logger, "Found {} ({}) zookeeper locks for {}", children.size(), fmt::join(children, ", "), zookeeper_part_uniq_node);
            part_has_no_more_locks = false;
            continue;
        }
        else
        {
            LOG_TRACE(logger, "No more children left for for {}, will try to remove the whole node", zookeeper_part_uniq_node);
        }

        auto error_code = zookeeper_ptr->tryRemove(zookeeper_part_uniq_node);

        if (error_code == Coordination::Error::ZOK)
        {
            LOG_TRACE(logger, "Removed last parent zookeeper lock {} for part {} with id {}", zookeeper_part_uniq_node, part_name, part_id);
        }
        else if (error_code == Coordination::Error::ZNOTEMPTY)
        {
            LOG_TRACE(logger, "Cannot remove last parent zookeeper lock {} for part {} with id {}, another replica locked part concurrently", zookeeper_part_uniq_node, part_name, part_id);
        }
        else if (error_code == Coordination::Error::ZNONODE)
        {
            LOG_TRACE(logger, "Node with parent zookeeper lock {} for part {} with id {} doesn't exist", zookeeper_part_uniq_node, part_name, part_id);
        }
        else
        {
            throw zkutil::KeeperException(error_code, zookeeper_part_uniq_node);
        }


        /// Even when we have lock with same part name, but with different uniq, we can remove files on S3
        children.clear();
        String zookeeper_part_node = fs::path(zookeeper_part_uniq_node).parent_path();
        zookeeper_ptr->tryGetChildren(zookeeper_part_node, children);

        if (children.empty())
        {
            /// Cleanup after last uniq removing
            error_code = zookeeper_ptr->tryRemove(zookeeper_part_node);

            if (error_code == Coordination::Error::ZOK)
            {
                LOG_TRACE(logger, "Removed last parent zookeeper lock {} for part {} (part is finally unlocked)", zookeeper_part_uniq_node, part_name);
            }
            else if (error_code == Coordination::Error::ZNOTEMPTY)
            {
                LOG_TRACE(logger, "Cannot remove last parent zookeeper lock {} for part {}, another replica locked part concurrently", zookeeper_part_uniq_node, part_name);
            }
            else if (error_code == Coordination::Error::ZNONODE)
            {
                LOG_TRACE(logger, "Node with parent zookeeper lock {} for part {} doesn't exist (part was unlocked before)", zookeeper_part_uniq_node, part_name);
            }
            else
            {
                throw zkutil::KeeperException(error_code, zookeeper_part_uniq_node);
            }
        }
        else
        {
            LOG_TRACE(logger, "Can't remove parent zookeeper lock {} for part {}, because children {} ({}) exists",
                zookeeper_part_node, part_name, children.size(), fmt::join(children, ", "));
        }
    }

    return std::make_pair(part_has_no_more_locks, files_not_to_remove);
}


MutableDataPartStoragePtr StorageReplicatedMergeTree::tryToFetchIfShared(
    const IMergeTreeDataPart & part,
    const DiskPtr & disk,
    const String & path)
{
    const auto settings = getSettings();
    auto data_source_description = disk->getDataSourceDescription();
    if (!(disk->supportZeroCopyReplication() && settings->allow_remote_fs_zero_copy_replication))
        return nullptr;

    String replica = getSharedDataReplica(part, data_source_description.type);

    /// We can't fetch part when none replicas have this part on a same type remote disk
    if (replica.empty())
        return nullptr;

    return executeFetchShared(replica, part.name, disk, path);
}

String StorageReplicatedMergeTree::getSharedDataReplica(
    const IMergeTreeDataPart & part, DataSourceType data_source_type) const
{
    String best_replica;

    zkutil::ZooKeeperPtr zookeeper = tryGetZooKeeper();
    if (!zookeeper)
        return "";

    Strings zc_zookeeper_paths = getZeroCopyPartPath(*getSettings(), toString(data_source_type), getTableSharedID(), part.name,
            zookeeper_path);

    std::set<String> replicas;

    for (const auto & zc_zookeeper_path : zc_zookeeper_paths)
    {
        Strings ids;
        zookeeper->tryGetChildren(zc_zookeeper_path, ids);

        for (const auto & id : ids)
        {
            String zookeeper_part_uniq_node = fs::path(zc_zookeeper_path) / id;
            Strings id_replicas;
            zookeeper->tryGetChildren(zookeeper_part_uniq_node, id_replicas);
            LOG_TRACE(log, "Found zookeeper replicas for {}: {}", zookeeper_part_uniq_node, id_replicas.size());
            replicas.insert(id_replicas.begin(), id_replicas.end());
        }
    }

    LOG_TRACE(log, "Found zookeeper replicas for part {}: {}", part.name, replicas.size());

    Strings active_replicas;

    /// TODO: Move best replica choose in common method (here is the same code as in StorageReplicatedMergeTree::fetchPartition)

    /// Leave only active replicas.
    active_replicas.reserve(replicas.size());

    for (const String & replica : replicas)
        if ((replica != replica_name) && (zookeeper->exists(fs::path(zookeeper_path) / "replicas" / replica / "is_active")))
            active_replicas.push_back(replica);

    LOG_TRACE(log, "Found zookeeper active replicas for part {}: {}", part.name, active_replicas.size());

    if (active_replicas.empty())
        return "";

    /** You must select the best (most relevant) replica.
    * This is a replica with the maximum `log_pointer`, then with the minimum `queue` size.
    * NOTE This is not exactly the best criteria. It does not make sense to download old partitions,
    *  and it would be nice to be able to choose the replica closest by network.
    * NOTE Of course, there are data races here. You can solve it by retrying.
    */
    Int64 max_log_pointer = -1;
    UInt64 min_queue_size = std::numeric_limits<UInt64>::max();

    for (const String & replica : active_replicas)
    {
        String current_replica_path = fs::path(zookeeper_path) / "replicas" / replica;

        String log_pointer_str = zookeeper->get(fs::path(current_replica_path) / "log_pointer");
        Int64 log_pointer = log_pointer_str.empty() ? 0 : parse<UInt64>(log_pointer_str);

        Coordination::Stat stat;
        zookeeper->get(fs::path(current_replica_path) / "queue", &stat);
        size_t queue_size = stat.numChildren;

        if (log_pointer > max_log_pointer
            || (log_pointer == max_log_pointer && queue_size < min_queue_size))
        {
            max_log_pointer = log_pointer;
            min_queue_size = queue_size;
            best_replica = replica;
        }
    }

    return best_replica;
}


Strings StorageReplicatedMergeTree::getZeroCopyPartPath(
    const MergeTreeSettings & settings, const std::string & disk_type, const String & table_uuid,
    const String & part_name, const String & zookeeper_path_old)
{
    Strings res;

    String zero_copy = fmt::format("zero_copy_{}", disk_type);

    String new_path = fs::path(settings.remote_fs_zero_copy_zookeeper_path.toString()) / zero_copy / table_uuid / part_name;
    res.push_back(std::move(new_path));
    if (settings.remote_fs_zero_copy_path_compatible_mode && !zookeeper_path_old.empty())
    { /// Compatibility mode for cluster with old and new versions
        String old_path = fs::path(zookeeper_path_old) / zero_copy / "shared" / part_name;
        res.push_back(std::move(old_path));
    }

    return res;
}

bool StorageReplicatedMergeTree::checkZeroCopyLockExists(const String & part_name, const DiskPtr & disk)
{
    auto path = getZeroCopyPartPath(part_name, disk);
    if (path)
    {
        /// FIXME
        auto lock_path = fs::path(*path) / "part_exclusive_lock";
        if (getZooKeeper()->exists(lock_path))
        {
            return true;
        }
    }

    return false;
}

std::optional<String> StorageReplicatedMergeTree::getZeroCopyPartPath(const String & part_name, const DiskPtr & disk)
{
    if (!disk || !disk->supportZeroCopyReplication())
        return std::nullopt;

    return getZeroCopyPartPath(*getSettings(), toString(disk->getDataSourceDescription().type), getTableSharedID(), part_name, zookeeper_path)[0];
}

std::optional<ZeroCopyLock> StorageReplicatedMergeTree::tryCreateZeroCopyExclusiveLock(const String & part_name, const DiskPtr & disk)
{
    if (!disk || !disk->supportZeroCopyReplication())
        return std::nullopt;

    zkutil::ZooKeeperPtr zookeeper = tryGetZooKeeper();
    if (!zookeeper)
        return std::nullopt;

    String zc_zookeeper_path = *getZeroCopyPartPath(part_name, disk);

    /// Just recursively create ancestors for lock
    zookeeper->createAncestors(zc_zookeeper_path);
    zookeeper->createIfNotExists(zc_zookeeper_path, "");

    /// Create actual lock
    ZeroCopyLock lock(zookeeper, zc_zookeeper_path);
    if (lock.lock->tryLock())
        return lock;
    else
        return std::nullopt;
}

String StorageReplicatedMergeTree::findReplicaHavingPart(
    const String & part_name, const String & zookeeper_path_, zkutil::ZooKeeper::Ptr zookeeper_ptr)
{
    Strings replicas = zookeeper_ptr->getChildren(fs::path(zookeeper_path_) / "replicas");

    /// Select replicas in uniformly random order.
    std::shuffle(replicas.begin(), replicas.end(), thread_local_rng);

    for (const String & replica : replicas)
    {
        if (zookeeper_ptr->exists(fs::path(zookeeper_path_) / "replicas" / replica / "parts" / part_name)
            && zookeeper_ptr->exists(fs::path(zookeeper_path_) / "replicas" / replica / "is_active"))
            return fs::path(zookeeper_path_) / "replicas" / replica;
    }

    return {};
}


bool StorageReplicatedMergeTree::checkIfDetachedPartExists(const String & part_name)
{
    fs::directory_iterator dir_end;
    for (const std::string & path : getDataPaths())
        for (fs::directory_iterator dir_it{fs::path(path) / "detached/"}; dir_it != dir_end; ++dir_it)
            if (dir_it->path().filename().string() == part_name)
                return true;
    return false;
}


bool StorageReplicatedMergeTree::checkIfDetachedPartitionExists(const String & partition_name)
{
    fs::directory_iterator dir_end;

    for (const std::string & path : getDataPaths())
    {
        for (fs::directory_iterator dir_it{fs::path(path) / "detached/"}; dir_it != dir_end; ++dir_it)
        {
            const String file_name = dir_it->path().filename().string();
            auto part_info = MergeTreePartInfo::tryParsePartName(file_name, format_version);

            if (part_info && part_info->partition_id == partition_name)
                return true;
        }
    }
    return false;
}


bool StorageReplicatedMergeTree::createEmptyPartInsteadOfLost(zkutil::ZooKeeperPtr zookeeper, const String & lost_part_name)
{
    LOG_INFO(log, "Going to replace lost part {} with empty part", lost_part_name);

    auto new_part_info = MergeTreePartInfo::fromPartName(lost_part_name, format_version);
    auto metadata_snapshot = getInMemoryMetadataPtr();

    MergeTreePartition partition;
    {
        DataPartsLock lock = lockParts();

        auto parts_in_partition = getDataPartsPartitionRange(new_part_info.partition_id);
        if (!parts_in_partition.empty())
        {
            partition = (*parts_in_partition.begin())->partition;
        }
        else if (auto parsed_partition = MergeTreePartition::tryParseValueFromID(
                     new_part_info.partition_id,
                     metadata_snapshot->getPartitionKey().sample_block))
        {
            partition = MergeTreePartition(*parsed_partition);
        }
        else
        {
            LOG_WARNING(log, "Empty part {} is not created instead of lost part because there are no parts in partition {} (it's empty), "
                             "resolve this manually using DROP/DETACH PARTITION.", lost_part_name, new_part_info.partition_id);
            return false;
        }
    }

    MergeTreeData::MutableDataPartPtr new_data_part = createEmptyPart(new_part_info, partition, lost_part_name, NO_TRANSACTION_PTR);
    new_data_part->name = lost_part_name;

    try
    {
        MergeTreeData::Transaction transaction(*this, NO_TRANSACTION_RAW);
        auto replaced_parts = renameTempPartAndReplace(new_data_part, transaction);

        if (!replaced_parts.empty())
        {
            Strings part_names;
            for (const auto & part : replaced_parts)
                part_names.emplace_back(part->name);

            /// Why this exception is not a LOGICAL_ERROR? Because it's possible
            /// to have some source parts for the lost part if replica currently
            /// cloning from another replica, but source replica lost covering
            /// part and finished MERGE_PARTS before clone. It's an extremely
            /// rare case and it's unclear how to resolve it better. Eventually
            /// source replica will replace lost part with empty part and we
            /// will fetch this empty part instead of our source parts. This
            /// will make replicas consistent, but some data will be lost.
            throw Exception(ErrorCodes::INCORRECT_DATA,
                            "Tried to create empty part {}, but it replaces existing parts {}.",
                            lost_part_name, fmt::join(part_names, ", "));
        }

        lockSharedData(*new_data_part, false, {});

        while (true)
        {
            /// We should be careful when creating an empty part, because we are not sure that this part is still needed.
            /// For example, it's possible that part (or partition) was dropped (or replaced) concurrently.
            /// We can enqueue part for check from DataPartExchange or SelectProcessor
            /// and it's hard to synchronize it with ReplicatedMergeTreeQueue and PartCheckThread...
            /// But at least we can ignore parts that are definitely not needed according to virtual parts and drop ranges.
            auto pred = queue.getMergePredicate(zookeeper, PartitionIdsHint{new_part_info.partition_id});
            String covering_virtual = pred.getCoveringVirtualPart(lost_part_name);
            if (covering_virtual.empty())
            {
                LOG_WARNING(log, "Will not create empty part instead of lost {}, because there's no covering part in replication queue", lost_part_name);
                return false;
            }
            if (pred.hasDropRange(MergeTreePartInfo::fromPartName(covering_virtual, format_version)))
            {
                LOG_WARNING(log, "Will not create empty part instead of lost {}, because it's covered by DROP_RANGE", lost_part_name);
                return false;
            }

            Coordination::Requests ops;
            Coordination::Stat replicas_stat;
            auto replicas_path = fs::path(zookeeper_path) / "replicas";
            Strings replicas = zookeeper->getChildren(replicas_path, &replicas_stat);

            ops.emplace_back(zkutil::makeCheckRequest(zookeeper_path + "/log", pred.getVersion()));

            /// In rare cases new replica can appear during check
            ops.emplace_back(zkutil::makeCheckRequest(replicas_path, replicas_stat.version));

            for (const String & replica : replicas)
            {
                String current_part_path = fs::path(zookeeper_path) / "replicas" / replica / "parts" / lost_part_name;

                /// We must be sure that this part doesn't exist on other replicas
                if (!zookeeper->exists(current_part_path))
                {
                    ops.emplace_back(zkutil::makeCreateRequest(current_part_path, "", zkutil::CreateMode::Persistent));
                    ops.emplace_back(zkutil::makeRemoveRequest(current_part_path, -1));
                }
                else
                {
                    throw Exception(ErrorCodes::DUPLICATE_DATA_PART,
                                    "Part {} already exists on replica {} on path {}",
                                    lost_part_name, replica, current_part_path);
                }
            }

            getCommitPartOps(ops, new_data_part);

            Coordination::Responses responses;
            if (auto code = zookeeper->tryMulti(ops, responses); code == Coordination::Error::ZOK)
            {
                transaction.commit();
                break;
            }
            else if (code == Coordination::Error::ZBADVERSION)
            {
                LOG_INFO(log, "Looks like log was updated or new replica appeared while creating new empty part, will retry");
            }
            else
            {
                zkutil::KeeperMultiException::check(code, ops, responses);
            }
        }
    }
    catch (const Exception & ex)
    {
        LOG_WARNING(log, "Cannot commit empty part {} with error {}", lost_part_name, ex.displayText());
        return false;
    }

    LOG_INFO(log, "Created empty part {} instead of lost part", lost_part_name);

    return true;
}


void StorageReplicatedMergeTree::createZeroCopyLockNode(
    const ZooKeeperWithFaultInjectionPtr & zookeeper, const String & zookeeper_node, int32_t mode,
    bool replace_existing_lock, const String & path_to_set_hardlinked_files, const NameSet & hardlinked_files)
{
    /// In rare case other replica can remove path between createAncestors and createIfNotExists
    /// So we make up to 5 attempts

    bool created = false;
    for (int attempts = 5; attempts > 0; --attempts)
    {
        try
        {
            /// Ephemeral locks can be created only when we fetch shared data.
            /// So it never require to create ancestors. If we create them
            /// race condition with source replica drop is possible.
            if (mode == zkutil::CreateMode::Persistent)
                zookeeper->createAncestors(zookeeper_node);

            if (replace_existing_lock && zookeeper->exists(zookeeper_node))
            {
                Coordination::Requests ops;
                ops.emplace_back(zkutil::makeRemoveRequest(zookeeper_node, -1));
                ops.emplace_back(zkutil::makeCreateRequest(zookeeper_node, "", mode));
                if (!path_to_set_hardlinked_files.empty() && !hardlinked_files.empty())
                {
                    std::string data = boost::algorithm::join(hardlinked_files, "\n");
                    /// List of files used to detect hardlinks. path_to_set_hardlinked_files --
                    /// is a path to source part zero copy node. During part removal hardlinked
                    /// files will be left for source part.
                    ops.emplace_back(zkutil::makeSetRequest(path_to_set_hardlinked_files, data, -1));
                }
                Coordination::Responses responses;
                auto error = zookeeper->tryMulti(ops, responses);
                if (error == Coordination::Error::ZOK)
                {
                    created = true;
                    break;
                }
                else if (error == Coordination::Error::ZNONODE && mode != zkutil::CreateMode::Persistent)
                {
                    throw Exception(ErrorCodes::NOT_FOUND_NODE,
                                    "Cannot create ephemeral zero copy lock {} because part was unlocked from zookeeper", zookeeper_node);
                }
            }
            else
            {
                Coordination::Requests ops;
                if (!path_to_set_hardlinked_files.empty() && !hardlinked_files.empty())
                {
                    std::string data = boost::algorithm::join(hardlinked_files, "\n");
                    /// List of files used to detect hardlinks. path_to_set_hardlinked_files --
                    /// is a path to source part zero copy node. During part removal hardlinked
                    /// files will be left for source part.
                    ops.emplace_back(zkutil::makeSetRequest(path_to_set_hardlinked_files, data, -1));
                }
                ops.emplace_back(zkutil::makeCreateRequest(zookeeper_node, "", mode));

                Coordination::Responses responses;
                auto error = zookeeper->tryMulti(ops, responses);
                if (error == Coordination::Error::ZOK || error == Coordination::Error::ZNODEEXISTS)
                {
                    created = true;
                    break;
                }
                else if (error == Coordination::Error::ZNONODE && mode != zkutil::CreateMode::Persistent)
                {
                    /// Ephemeral locks used during fetches so if parent node was removed we cannot do anything
                    throw Exception(ErrorCodes::NOT_FOUND_NODE,
                                    "Cannot create ephemeral zero copy lock {} because part was unlocked from zookeeper", zookeeper_node);
                }
            }
        }
        catch (const zkutil::KeeperException & e)
        {
            if (e.code == Coordination::Error::ZNONODE)
                continue;

            throw;
        }
    }

    if (!created)
    {
        String mode_str = mode == zkutil::CreateMode::Persistent ? "persistent" : "ephemeral";
        throw Exception(ErrorCodes::NOT_FOUND_NODE,
                        "Cannot create {} zero copy lock {} because part was unlocked from zookeeper",
                        mode_str, zookeeper_node);
    }
}

bool StorageReplicatedMergeTree::removeDetachedPart(DiskPtr disk, const String & path, const String & part_name)
{
    if (disk->supportZeroCopyReplication())
    {
        String table_id = getTableSharedID();
        return removeSharedDetachedPart(disk, path, part_name, table_id, replica_name, zookeeper_path, getContext(), current_zookeeper);
    }

    disk->removeRecursive(path);

    return false;
}


bool StorageReplicatedMergeTree::removeSharedDetachedPart(DiskPtr disk, const String & path, const String & part_name, const String & table_uuid,
    const String & detached_replica_name, const String & detached_zookeeper_path, const ContextPtr & local_context, const zkutil::ZooKeeperPtr & zookeeper)
{
    bool keep_shared = false;

    NameSet files_not_to_remove;

    fs::path checksums = fs::path(path) / IMergeTreeDataPart::FILE_FOR_REFERENCES_CHECK;
    if (disk->exists(checksums))
    {
        if (disk->getRefCount(checksums) == 0)
        {
            String id = disk->getUniqueId(checksums);
            bool can_remove = false;
            std::tie(can_remove, files_not_to_remove) = StorageReplicatedMergeTree::unlockSharedDataByID(
                id, table_uuid, part_name,
                detached_replica_name,
                toString(disk->getDataSourceDescription().type),
                std::make_shared<ZooKeeperWithFaultInjection>(zookeeper), local_context->getReplicatedMergeTreeSettings(),
                &Poco::Logger::get("StorageReplicatedMergeTree"),
                detached_zookeeper_path,
                MERGE_TREE_DATA_MIN_FORMAT_VERSION_WITH_CUSTOM_PARTITIONING);

            keep_shared = !can_remove;
        }
        else
            keep_shared = true;
    }

    disk->removeSharedRecursive(path, keep_shared, files_not_to_remove);

    return keep_shared;
}


void StorageReplicatedMergeTree::createAndStoreFreezeMetadata(DiskPtr disk, DataPartPtr, String backup_part_path) const
{
    if (disk->supportZeroCopyReplication())
    {
        FreezeMetaData meta;
        meta.fill(*this);
        meta.save(disk, backup_part_path);
    }
}


void StorageReplicatedMergeTree::adjustCreateQueryForBackup(ASTPtr & create_query) const
{
    /// Adjust the create query using values from ZooKeeper.
    auto zookeeper = getZooKeeper();
    auto columns_from_entry = ColumnsDescription::parse(zookeeper->get(fs::path(zookeeper_path) / "columns"));
    auto metadata_from_entry = ReplicatedMergeTreeTableMetadata::parse(zookeeper->get(fs::path(zookeeper_path) / "metadata"));

    auto current_metadata = getInMemoryMetadataPtr();
    auto metadata_diff = ReplicatedMergeTreeTableMetadata(*this, current_metadata).checkAndFindDiff(metadata_from_entry, current_metadata->getColumns(), getContext());
    auto adjusted_metadata = metadata_diff.getNewMetadata(columns_from_entry, getContext(), *current_metadata);
    applyMetadataChangesToCreateQuery(create_query, adjusted_metadata);

    /// Check that tryGetTableSharedIDFromCreateQuery() works for this storage.
    if (tryGetTableSharedIDFromCreateQuery(*create_query, getContext()) != getTableSharedID())
        throw Exception(ErrorCodes::LOGICAL_ERROR, "Table {} has its shared ID to be different from one from the create query");
}

void StorageReplicatedMergeTree::backupData(
    BackupEntriesCollector & backup_entries_collector, const String & data_path_in_backup, const std::optional<ASTs> & partitions)
{
    /// First we generate backup entries in the same way as an ordinary MergeTree does.
    /// But then we don't add them to the BackupEntriesCollector right away,
    /// because we need to coordinate them with other replicas (other replicas can have better parts).
    auto local_context = backup_entries_collector.getContext();

    DataPartsVector data_parts;
    if (partitions)
        data_parts = getVisibleDataPartsVectorInPartitions(local_context, getPartitionIDsFromQuery(*partitions, local_context));
    else
        data_parts = getVisibleDataPartsVector(local_context);

    auto backup_entries = backupParts(data_parts, /* data_path_in_backup */ "", local_context);

    auto coordination = backup_entries_collector.getBackupCoordination();
    String shared_id = getTableSharedID();
    coordination->addReplicatedDataPath(shared_id, data_path_in_backup);

    std::unordered_map<String, SipHash> part_names_with_hashes_calculating;
    for (auto & [relative_path, backup_entry] : backup_entries)
    {
        size_t slash_pos = relative_path.find('/');
        if (slash_pos != String::npos)
        {
            String part_name = relative_path.substr(0, slash_pos);
            if (MergeTreePartInfo::tryParsePartName(part_name, MERGE_TREE_DATA_MIN_FORMAT_VERSION_WITH_CUSTOM_PARTITIONING))
            {
                auto & hash = part_names_with_hashes_calculating[part_name];
                if (relative_path.ends_with(".bin"))
                {
                    auto checksum = backup_entry->getChecksum();
                    hash.update(relative_path);
                    hash.update(backup_entry->getSize());
                    hash.update(*checksum);
                }
                continue;
            }
        }
        /// Not a part name, probably error.
        throw Exception(ErrorCodes::LOGICAL_ERROR, "{} doesn't follow the format <part_name>/<path>", quoteString(relative_path));
    }

    std::vector<IBackupCoordination::PartNameAndChecksum> part_names_with_hashes;
    part_names_with_hashes.reserve(part_names_with_hashes_calculating.size());
    for (auto & [part_name, hash] : part_names_with_hashes_calculating)
    {
        UInt128 checksum;
        hash.get128(checksum);
        auto & part_name_with_hash = part_names_with_hashes.emplace_back();
        part_name_with_hash.part_name = part_name;
        part_name_with_hash.checksum = checksum;
    }

    /// Send our list of part names to the coordination (to compare with other replicas).
    coordination->addReplicatedPartNames(shared_id, getStorageID().getFullTableName(), getReplicaName(), part_names_with_hashes);

    /// Send a list of mutations to the coordination too (we need to find the mutations which are not finished for added part names).
    {
        auto zookeeper = getZooKeeper();
        Strings mutation_ids;
        if (zookeeper->tryGetChildren(fs::path(zookeeper_path) / "mutations", mutation_ids) == Coordination::Error::ZOK)
        {
            std::vector<IBackupCoordination::MutationInfo> mutation_infos;
            mutation_infos.reserve(mutation_ids.size());
            for (const auto & mutation_id : mutation_ids)
            {
                String mutation;
                if (zookeeper->tryGet(fs::path(zookeeper_path) / "mutations" / mutation_id, mutation))
                    mutation_infos.emplace_back(IBackupCoordination::MutationInfo{mutation_id, mutation});
            }
            coordination->addReplicatedMutations(shared_id, getStorageID().getFullTableName(), getReplicaName(), mutation_infos);
        }
    }

    /// This task will be executed after all replicas have collected their parts and the coordination is ready to
    /// give us the final list of parts to add to the BackupEntriesCollector.
    auto post_collecting_task = [shared_id,
                                 replica_name = getReplicaName(),
                                 coordination,
                                 backup_entries = std::move(backup_entries),
                                 &backup_entries_collector]()
    {
        Strings data_paths = coordination->getReplicatedDataPaths(shared_id);
        std::vector<fs::path> data_paths_fs;
        data_paths_fs.reserve(data_paths.size());
        for (const auto & data_path : data_paths)
            data_paths_fs.push_back(data_path);

        Strings part_names = coordination->getReplicatedPartNames(shared_id, replica_name);
        std::unordered_set<std::string_view> part_names_set{part_names.begin(), part_names.end()};

        for (const auto & [relative_path, backup_entry] : backup_entries)
        {
            size_t slash_pos = relative_path.find('/');
            String part_name = relative_path.substr(0, slash_pos);
            if (!part_names_set.contains(part_name))
                continue;
            for (const auto & data_path : data_paths_fs)
                backup_entries_collector.addBackupEntry(data_path / relative_path, backup_entry);
        }

        auto mutation_infos = coordination->getReplicatedMutations(shared_id, replica_name);
        for (const auto & mutation_info : mutation_infos)
        {
            auto backup_entry = ReplicatedMergeTreeMutationEntry::parse(mutation_info.entry, mutation_info.id).backup();
            for (const auto & data_path : data_paths_fs)
                backup_entries_collector.addBackupEntry(data_path / "mutations" / (mutation_info.id + ".txt"), backup_entry);
        }
    };

    backup_entries_collector.addPostTask(post_collecting_task);
}

void StorageReplicatedMergeTree::restoreDataFromBackup(RestorerFromBackup & restorer, const String & data_path_in_backup, const std::optional<ASTs> & partitions)
{
    String full_zk_path = getZooKeeperName() + getZooKeeperPath();
    if (!restorer.getRestoreCoordination()->acquireInsertingDataIntoReplicatedTable(full_zk_path))
    {
        /// Other replica is already restoring the data of this table.
        /// We'll get them later due to replication, it's not necessary to read it from the backup.
        return;
    }

    if (!restorer.isNonEmptyTableAllowed())
    {
        bool empty = !getTotalActiveSizeInBytes();
        if (empty)
        {
            /// New parts could be in the replication queue but not fetched yet.
            /// In that case we consider the table as not empty.
            ReplicatedTableStatus status;
            getStatus(status, /* with_zk_fields = */ false);
            if (status.queue.inserts_in_queue)
                empty = false;
        }
        auto backup = restorer.getBackup();
        if (!empty && backup->hasFiles(data_path_in_backup))
            restorer.throwTableIsNotEmpty(getStorageID());
    }

    restorePartsFromBackup(restorer, data_path_in_backup, partitions);
}

void StorageReplicatedMergeTree::attachRestoredParts(MutableDataPartsVector && parts)
{
    auto metadata_snapshot = getInMemoryMetadataPtr();
    auto sink = std::make_shared<ReplicatedMergeTreeSink>(*this, metadata_snapshot, 0, 0, 0, false, false, false,  getContext(), /*is_attach*/true);
    for (auto part : parts)
        sink->writeExistingPart(part);
}

template std::optional<EphemeralLockInZooKeeper> StorageReplicatedMergeTree::allocateBlockNumber<String>(
    const String & partition_id,
    const ZooKeeperWithFaultInjectionPtr & zookeeper,
    const String & zookeeper_block_id_path,
    const String & zookeeper_path_prefix) const;

template std::optional<EphemeralLockInZooKeeper> StorageReplicatedMergeTree::allocateBlockNumber<std::vector<String>>(
    const String & partition_id,
    const ZooKeeperWithFaultInjectionPtr & zookeeper,
    const std::vector<String> & zookeeper_block_id_path,
    const String & zookeeper_path_prefix) const;

#if 0
PartsTemporaryRename renamed_parts(*this, "detached/");
MutableDataPartsVector loaded_parts = tryLoadPartsToAttach(partition, attach_part, query_context, renamed_parts);

/// TODO Allow to use quorum here.
ReplicatedMergeTreeSink output(*this, metadata_snapshot, 0, 0, 0, false, false, query_context,
    /*is_attach*/true);

for (size_t i = 0; i < loaded_parts.size(); ++i)
{
    const String old_name = loaded_parts[i]->name;

    output.writeExistingPart(loaded_parts[i]);

    renamed_parts.old_and_new_names[i].old_name.clear();

    LOG_DEBUG(log, "Attached part {} as {}", old_name, loaded_parts[i]->name);

    results.push_back(PartitionCommandResultInfo{
        .partition_id = loaded_parts[i]->info.partition_id,
        .part_name = loaded_parts[i]->name,
        .old_part_name = old_name,
    });
}
#endif

}<|MERGE_RESOLUTION|>--- conflicted
+++ resolved
@@ -4875,13 +4875,9 @@
                 future_merged_part->uuid,
                 future_merged_part->part_format,
                 deduplicate, deduplicate_by_columns,
-<<<<<<< HEAD
                 cleanup,
-                &merge_entry, can_merge.getVersion(), future_merged_part->merge_type);
-=======
                 &merge_entry, can_merge.getVersion(),
                 future_merged_part->merge_type);
->>>>>>> 38910412
 
             if (create_result == CreateMergeEntryResult::MissingPart)
             {
