--- conflicted
+++ resolved
@@ -8534,17 +8534,9 @@
     zookeeper->createIfNotExists(zc_zookeeper_path, "");
 
     /// Create actual lock
-<<<<<<< HEAD
-    ZeroCopyLock lock(zookeeper, zc_zookeeper_path, replica_name);
+    ZeroCopyLock lock(zookeeper, zc_zookeeper_path);
     lock.lock->tryLock();
     return lock;
-=======
-    ZeroCopyLock lock(zookeeper, zc_zookeeper_path);
-    if (lock.lock->tryLock())
-        return lock;
-    else
-        return std::nullopt;
->>>>>>> b3ef30eb
 }
 
 String StorageReplicatedMergeTree::findReplicaHavingPart(
