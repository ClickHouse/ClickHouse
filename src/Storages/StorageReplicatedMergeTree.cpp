--- conflicted
+++ resolved
@@ -2314,16 +2314,10 @@
         {
             String source_replica_path = zookeeper_path + "/replicas/" + part_desc->replica;
             ReplicatedMergeTreeAddress address(getZooKeeper()->get(source_replica_path + "/host"));
-<<<<<<< HEAD
-            auto timeouts = ConnectionTimeouts::getHTTPTimeouts(getContext());
+            auto timeouts = getFetchPartHTTPTimeouts(getContext());
+
             auto [user, password] = getContext()->getInterserverCredentials();
             String interserver_scheme = getContext()->getInterserverScheme();
-=======
-            auto timeouts = getFetchPartHTTPTimeouts(global_context);
-
-            auto [user, password] = global_context.getInterserverCredentials();
-            String interserver_scheme = global_context.getInterserverScheme();
->>>>>>> 69204e1d
 
             if (interserver_scheme != address.scheme)
                 throw Exception("Interserver schemas are different '" + interserver_scheme + "' != '" + address.scheme + "', can't fetch part from " + address.host, ErrorCodes::LOGICAL_ERROR);
@@ -3254,7 +3248,7 @@
     leader_election = nullptr;
 }
 
-ConnectionTimeouts StorageReplicatedMergeTree::getFetchPartHTTPTimeouts(const Context & context)
+ConnectionTimeouts StorageReplicatedMergeTree::getFetchPartHTTPTimeouts(ContextPtr context)
 {
     auto timeouts = ConnectionTimeouts::getHTTPTimeouts(context);
     auto settings = getSettings();
@@ -3686,16 +3680,10 @@
     else
     {
         address.fromString(zookeeper->get(source_replica_path + "/host"));
-<<<<<<< HEAD
-        timeouts = ConnectionTimeouts::getHTTPTimeouts(getContext());
+        timeouts = getFetchPartHTTPTimeouts(getContext());
+
         user_password = getContext()->getInterserverCredentials();
         interserver_scheme = getContext()->getInterserverScheme();
-=======
-        timeouts = getFetchPartHTTPTimeouts(global_context);
-
-        user_password = global_context.getInterserverCredentials();
-        interserver_scheme = global_context.getInterserverScheme();
->>>>>>> 69204e1d
 
         get_part = [&, address, timeouts, user_password, interserver_scheme]()
         {
