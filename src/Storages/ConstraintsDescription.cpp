#include <Storages/ConstraintsDescription.h>

#include <Interpreters/ComparisonGraph.h>
#include <Interpreters/ExpressionAnalyzer.h>
#include <Interpreters/TreeCNFConverter.h>
#include <Interpreters/TreeRewriter.h>

#include <Parsers/ASTConstraintDeclaration.h>
#include <Parsers/ParserCreateQuery.h>
#include <Parsers/parseQuery.h>
#include <Parsers/ASTExpressionList.h>
#include <Parsers/ASTFunction.h>
#include <Parsers/ASTSubquery.h>

#include <Core/Defines.h>

#include <Analyzer/QueryTreeBuilder.h>
#include <Analyzer/FunctionNode.h>
#include <Analyzer/Passes/CNF.h>
#include <Analyzer/Passes/QueryAnalysisPass.h>

#include <Interpreters/Context.h>

namespace DB
{
namespace ErrorCodes
{
    extern const int LOGICAL_ERROR;
}

String ConstraintsDescription::toString() const
{
    if (constraints.empty())
        return {};

    ASTExpressionList list;
    for (const auto & constraint : constraints)
        list.children.push_back(constraint);

    return list.formatWithSecretsOneLine();
}

ConstraintsDescription ConstraintsDescription::parse(const String & str)
{
    if (str.empty())
        return {};

    ConstraintsDescription res;
    ParserConstraintDeclarationList parser;
    ASTPtr list = parseQuery(parser, str, 0, DBMS_DEFAULT_MAX_PARSER_DEPTH, DBMS_DEFAULT_MAX_PARSER_BACKTRACKS);

    for (const auto & constraint : list->children)
        res.constraints.push_back(constraint);

    return res;
}

ASTs ConstraintsDescription::filterConstraints(ConstraintType selection) const
{
    const auto ast_to_decr_constraint_type = [](ASTConstraintDeclaration::Type constraint_type) -> UInt8
    {
        switch (constraint_type)
        {
            case ASTConstraintDeclaration::Type::CHECK:
                return static_cast<UInt8>(ConstraintType::CHECK);
            case ASTConstraintDeclaration::Type::ASSUME:
                return static_cast<UInt8>(ConstraintType::ASSUME);
        }
        throw Exception(ErrorCodes::LOGICAL_ERROR, "Unknown constraint type.");
    };

    ASTs res;
    res.reserve(constraints.size());
    for (const auto & constraint : constraints)
    {
        if ((ast_to_decr_constraint_type(constraint->as<ASTConstraintDeclaration>()->type) & static_cast<UInt8>(selection)) != 0)
        {
            res.push_back(constraint);
        }
    }
    return res;
}

std::vector<std::vector<CNFQueryAtomicFormula>> ConstraintsDescription::buildConstraintData() const
{
    std::vector<std::vector<CNFQueryAtomicFormula>> constraint_data;
    for (const auto & constraint : filterConstraints(ConstraintsDescription::ConstraintType::ALWAYS_TRUE))
    {
        const auto cnf = TreeCNFConverter::toCNF(constraint->as<ASTConstraintDeclaration>()->expr->ptr())
            .pullNotOutFunctions(); /// TODO: move prepare stage to ConstraintsDescription
        for (const auto & group : cnf.getStatements())
            constraint_data.emplace_back(std::begin(group), std::end(group));
    }

    return constraint_data;
}

std::vector<CNFQueryAtomicFormula> ConstraintsDescription::getAtomicConstraintData() const
{
    std::vector<CNFQueryAtomicFormula> constraint_data;
    for (const auto & constraint : filterConstraints(ConstraintsDescription::ConstraintType::ALWAYS_TRUE))
    {
        const auto cnf = TreeCNFConverter::toCNF(constraint->as<ASTConstraintDeclaration>()->expr->ptr())
             .pullNotOutFunctions();
        for (const auto & group : cnf.getStatements())
        {
            if (group.size() == 1)
                constraint_data.push_back(*group.begin());
        }
    }

    return constraint_data;
}

std::unique_ptr<ComparisonGraph<ASTPtr>> ConstraintsDescription::buildGraph() const
{
    static const NameSet relations = { "equals", "less", "lessOrEquals", "greaterOrEquals", "greater" };

    ASTs constraints_for_graph;
    auto atomic_formulas = getAtomicConstraintData();
    for (const auto & atomic_formula : atomic_formulas)
    {
        CNFQueryAtomicFormula atom{atomic_formula.negative, atomic_formula.ast->clone()};
        pushNotIn(atom);
        auto * func = atom.ast->as<ASTFunction>();
        if (func && relations.contains(func->name))
        {
            assert(!atom.negative);
            constraints_for_graph.push_back(atom.ast);
        }
    }

    return std::make_unique<ComparisonGraph<ASTPtr>>(constraints_for_graph);
}

ConstraintsExpressions ConstraintsDescription::getExpressions(const DB::ContextPtr context,
                                                              const DB::NamesAndTypesList & source_columns_) const
{
    ConstraintsExpressions res;
    res.reserve(constraints.size());
    for (const auto & constraint : constraints)
    {
        auto * constraint_ptr = constraint->as<ASTConstraintDeclaration>();
        if (constraint_ptr->type == ASTConstraintDeclaration::Type::CHECK)
        {
            // TreeRewriter::analyze has query as non-const argument so to avoid accidental query changes we clone it
            ASTPtr expr = constraint_ptr->expr->clone();
            auto syntax_result = TreeRewriter(context).analyze(expr, source_columns_);
            res.push_back(ExpressionAnalyzer(constraint_ptr->expr->clone(), syntax_result, context).getActions(false, true, CompileExpressions::yes));
        }
    }
    return res;
}

const ComparisonGraph<ASTPtr> & ConstraintsDescription::getGraph() const
{
    return *graph;
}

const std::vector<std::vector<CNFQueryAtomicFormula>> & ConstraintsDescription::getConstraintData() const
{
    return cnf_constraints;
}

const ASTs & ConstraintsDescription::getConstraints() const
{
    return constraints;
}

std::optional<ConstraintsDescription::AtomIds> ConstraintsDescription::getAtomIds(const ASTPtr & ast) const
{
    const auto hash = ast->getTreeHash(/*ignore_aliases=*/ true);
    auto it = ast_to_atom_ids.find(hash);
    if (it != ast_to_atom_ids.end())
        return it->second;
    return std::nullopt;
}

std::vector<CNFQueryAtomicFormula> ConstraintsDescription::getAtomsById(const ConstraintsDescription::AtomIds & ids) const
{
    std::vector<CNFQueryAtomicFormula> result;
    for (const auto & id : ids)
        result.push_back(cnf_constraints[id.group_id][id.atom_id]);
    return result;
}

ConstraintsDescription::QueryTreeData ConstraintsDescription::getQueryTreeData(const ContextPtr & context, const QueryTreeNodePtr & table_node) const
{
    QueryTreeData data;
<<<<<<< HEAD
=======
    std::vector<Analyzer::CNFAtomicFormula> atomic_constraints_data;
>>>>>>> 018cdee8

    QueryAnalysisPass pass(table_node);

    for (const auto & constraint : filterConstraints(ConstraintsDescription::ConstraintType::ALWAYS_TRUE))
    {
        auto expr = constraint->as<ASTConstraintDeclaration>()->expr->ptr();
        // Wrap the scalar expression with a function call "equals(SELECT..., 1)".
        if (dynamic_cast<ASTSubquery *>(expr.get()))
        {
            auto func = std::make_shared<ASTFunction>();
            func ->name = "equals";
            func->children.push_back(std::make_shared<ASTExpressionList>());
            auto args = std::make_shared<ASTExpressionList>();
            args->children.push_back(expr);
            args->children.push_back(std::make_shared<ASTLiteral>(Field{static_cast<UInt8>(1)}));
            func->arguments = args;
            expr = func;
        }
        auto query_tree = buildQueryTree(expr, context);
        pass.run(query_tree, context);

        const auto cnf = Analyzer::CNF::toCNF(query_tree, context)
            .pullNotOutFunctions(context);
        for (const auto & group : cnf.getStatements())
        {
            data.cnf_constraints.emplace_back(group.begin(), group.end());

            if (group.size() == 1)
                data.atomic_constraints_data.emplace_back(*group.begin());
        }

        data.constraints.push_back(std::move(query_tree));
    }

    for (size_t i = 0; i < data.cnf_constraints.size(); ++i)
        for (size_t j = 0; j < data.cnf_constraints[i].size(); ++j)
            data.query_node_to_atom_ids[data.cnf_constraints[i][j].node_with_hash].push_back({i, j});

    /// build graph
    if (constraints.empty())
    {
        data.graph = std::make_unique<ComparisonGraph<QueryTreeNodePtr>>(QueryTreeNodes(), context);
    }
    else
    {
        static const NameSet relations = { "equals", "less", "lessOrEquals", "greaterOrEquals", "greater" };

        QueryTreeNodes constraints_for_graph;
        for (const auto & atomic_formula : data.atomic_constraints_data)
        {
            Analyzer::CNFAtomicFormula atom{atomic_formula.negative, atomic_formula.node_with_hash.node->clone()};
            atom = Analyzer::CNF::pushNotIntoFunction(atom, context);

            auto * function_node = atom.node_with_hash.node->as<FunctionNode>();
            if (function_node && relations.contains(function_node->getFunctionName()))
            {
                assert(!atom.negative);
                constraints_for_graph.push_back(atom.node_with_hash.node);
            }
        }
        data.graph = std::make_unique<ComparisonGraph<QueryTreeNodePtr>>(constraints_for_graph, context);
    }

    return data;
}

const QueryTreeNodes & ConstraintsDescription::QueryTreeData::getConstraints() const
{
    return constraints;
}

const std::vector<std::vector<Analyzer::CNFAtomicFormula>> & ConstraintsDescription::QueryTreeData::getConstraintData() const
{
    return cnf_constraints;
}

const std::vector<Analyzer::CNF::AtomicFormula> & ConstraintsDescription::QueryTreeData::getAtomicConstraintData() const
{
    return atomic_constraints_data;
}

const ComparisonGraph<QueryTreeNodePtr> & ConstraintsDescription::QueryTreeData::getGraph() const
{
    return *graph;
}

std::optional<ConstraintsDescription::AtomIds> ConstraintsDescription::QueryTreeData::getAtomIds(const QueryTreeNodePtrWithHash & node_with_hash) const
{
    auto it = query_node_to_atom_ids.find(node_with_hash);
    if (it != query_node_to_atom_ids.end())
        return it->second;
    return std::nullopt;
}

std::vector<Analyzer::CNFAtomicFormula> ConstraintsDescription::QueryTreeData::getAtomsById(const AtomIds & ids) const
{
    std::vector<Analyzer::CNFAtomicFormula> result;
    for (const auto & id : ids)
        result.push_back(cnf_constraints[id.group_id][id.atom_id]);
    return result;
}

ConstraintsDescription::ConstraintsDescription(const ASTs & constraints_)
    : constraints(constraints_)
{
    update();
}

ConstraintsDescription::ConstraintsDescription(const ConstraintsDescription & other)
{
    constraints.reserve(other.constraints.size());
    for (const auto & constraint : other.constraints)
        constraints.emplace_back(constraint->clone());
    update();
}

ConstraintsDescription & ConstraintsDescription::operator=(const ConstraintsDescription & other)
{
    if (&other == this)
        return *this;
    constraints.resize(other.constraints.size());
    for (size_t i = 0; i < constraints.size(); ++i)
        constraints[i] = other.constraints[i]->clone();
    update();
    return *this;
}

ConstraintsDescription::ConstraintsDescription(ConstraintsDescription && other) noexcept
    : constraints(std::move(other.constraints))
{
    update();
}

ConstraintsDescription & ConstraintsDescription::operator=(ConstraintsDescription && other) noexcept
{
    constraints = std::move(other.constraints);
    update();

    return *this;
}

void ConstraintsDescription::update()
{
    if (constraints.empty())
    {
        cnf_constraints.clear();
        ast_to_atom_ids.clear();
        graph = std::make_unique<ComparisonGraph<ASTPtr>>(ASTs());
        return;
    }

    cnf_constraints = buildConstraintData();
    ast_to_atom_ids.clear();
    for (size_t i = 0; i < cnf_constraints.size(); ++i)
        for (size_t j = 0; j < cnf_constraints[i].size(); ++j)
            ast_to_atom_ids[cnf_constraints[i][j].ast->getTreeHash(/*ignore_aliases=*/ true)].push_back({i, j});

    graph = buildGraph();
}

}<|MERGE_RESOLUTION|>--- conflicted
+++ resolved
@@ -187,10 +187,6 @@
 ConstraintsDescription::QueryTreeData ConstraintsDescription::getQueryTreeData(const ContextPtr & context, const QueryTreeNodePtr & table_node) const
 {
     QueryTreeData data;
-<<<<<<< HEAD
-=======
-    std::vector<Analyzer::CNFAtomicFormula> atomic_constraints_data;
->>>>>>> 018cdee8
 
     QueryAnalysisPass pass(table_node);
 
