--- conflicted
+++ resolved
@@ -112,7 +112,6 @@
 
 void attachSystemTablesServer(ContextPtr context, IDatabase & system_database, bool has_zookeeper)
 {
-<<<<<<< HEAD
     attach<StorageSystemOne>(context, system_database, "one", "This table contains a single row with a single dummy UInt8 column containing the value 0. Used when the table is not specified explicitly, for example in queries like `SELECT 1`.");
     attach<StorageSystemNumbers>(context, system_database, "numbers", "Generates all natural numbers, starting from 0 (to 2^64 - 1, and then again) in sorted order.", false);
     attach<StorageSystemNumbers>(context, system_database, "numbers_mt", "Multithreaded version of `system.numbers`. Numbers order is not guaranteed.", true);
@@ -134,6 +133,7 @@
     attach<StorageSystemAggregateFunctionCombinators>(context, system_database, "aggregate_function_combinators", "Contains a list of all available aggregate function combinators, which could be applied to aggregate functions and change the way they work.");
     attach<StorageSystemDataTypeFamilies>(context, system_database, "data_type_families", "Contains a list of all available native data types along with all the aliases used for compatibility with other DBMS.");
     attach<StorageSystemCollations>(context, system_database, "collations", "Contains a list of all available collations for alphabetical comparison of strings.");
+    attach<StorageSystemDatabaseEngines>(context, system_database, "database_engines", "Contains a list of all available database engines");
     attach<StorageSystemTableEngines>(context, system_database, "table_engines", "Contains a list of all available table engines along with information whether a particular table engine supports some specific features (e.g. settings, skipping indices, projections, replication, TTL, deduplication, parallel insert, etc.)");
     attach<StorageSystemContributors>(context, system_database, "contributors", "Contains a list of all ClickHouse contributors <3");
     attach<StorageSystemUsers>(context, system_database, "users", "Contains a list of all users profiles either configured at the server through a configuration file or created via SQL.");
@@ -160,56 +160,6 @@
     attach<StorageSystemSchemaInferenceCache>(context, system_database, "schema_inference_cache", "Contains information about all cached file schemas.");
     attach<StorageSystemDroppedTables>(context, system_database, "dropped_tables", "Contains a list of tables which were dropped from Atomic databases but not completely removed yet.");
     attach<StorageSystemScheduler>(context, system_database, "scheduler", "Contains information and status for scheduling nodes residing on the local server.");
-=======
-    attach<StorageSystemOne>(context, system_database, "one");
-    attach<StorageSystemNumbers>(context, system_database, "numbers", false);
-    attach<StorageSystemNumbers>(context, system_database, "numbers_mt", true);
-    attach<StorageSystemZeros>(context, system_database, "zeros", false);
-    attach<StorageSystemZeros>(context, system_database, "zeros_mt", true);
-    attach<StorageSystemDatabases>(context, system_database, "databases");
-    attach<StorageSystemTables>(context, system_database, "tables");
-    attach<StorageSystemColumns>(context, system_database, "columns");
-    attach<StorageSystemFunctions>(context, system_database, "functions");
-    attach<StorageSystemEvents>(context, system_database, "events");
-    attach<StorageSystemSettings>(context, system_database, "settings");
-    attach<StorageSystemServerSettings>(context, system_database, "server_settings");
-    attach<StorageSystemSettingsChanges>(context, system_database, "settings_changes");
-    attach<SystemMergeTreeSettings<false>>(context, system_database, "merge_tree_settings");
-    attach<SystemMergeTreeSettings<true>>(context, system_database, "replicated_merge_tree_settings");
-    attach<StorageSystemBuildOptions>(context, system_database, "build_options");
-    attach<StorageSystemFormats>(context, system_database, "formats");
-    attach<StorageSystemTableFunctions>(context, system_database, "table_functions");
-    attach<StorageSystemAggregateFunctionCombinators>(context, system_database, "aggregate_function_combinators");
-    attach<StorageSystemDataTypeFamilies>(context, system_database, "data_type_families");
-    attach<StorageSystemCollations>(context, system_database, "collations");
-    attach<StorageSystemDatabaseEngines>(context, system_database, "database_engines");
-    attach<StorageSystemTableEngines>(context, system_database, "table_engines");
-    attach<StorageSystemContributors>(context, system_database, "contributors");
-    attach<StorageSystemUsers>(context, system_database, "users");
-    attach<StorageSystemRoles>(context, system_database, "roles");
-    attach<StorageSystemGrants>(context, system_database, "grants");
-    attach<StorageSystemRoleGrants>(context, system_database, "role_grants");
-    attach<StorageSystemCurrentRoles>(context, system_database, "current_roles");
-    attach<StorageSystemEnabledRoles>(context, system_database, "enabled_roles");
-    attach<StorageSystemSettingsProfiles>(context, system_database, "settings_profiles");
-    attach<StorageSystemSettingsProfileElements>(context, system_database, "settings_profile_elements");
-    attach<StorageSystemRowPolicies>(context, system_database, "row_policies");
-    attach<StorageSystemQuotas>(context, system_database, "quotas");
-    attach<StorageSystemQuotaLimits>(context, system_database, "quota_limits");
-    attach<StorageSystemQuotaUsage>(context, system_database, "quota_usage");
-    attach<StorageSystemQuotasUsage>(context, system_database, "quotas_usage");
-    attach<StorageSystemUserDirectories>(context, system_database, "user_directories");
-    attach<StorageSystemPrivileges>(context, system_database, "privileges");
-    attach<StorageSystemErrors>(context, system_database, "errors");
-    attach<StorageSystemWarnings>(context, system_database, "warnings");
-    attach<StorageSystemDataSkippingIndices>(context, system_database, "data_skipping_indices");
-    attach<StorageSystemLicenses>(context, system_database, "licenses");
-    attach<StorageSystemTimeZones>(context, system_database, "time_zones");
-    attach<StorageSystemBackups>(context, system_database, "backups");
-    attach<StorageSystemSchemaInferenceCache>(context, system_database, "schema_inference_cache");
-    attach<StorageSystemDroppedTables>(context, system_database, "dropped_tables");
-    attach<StorageSystemScheduler>(context, system_database, "scheduler");
->>>>>>> 5e467b69
 #if defined(__ELF__) && !defined(OS_FREEBSD)
     attach<StorageSystemSymbols>(context, system_database, "symbols", "Contains information for introspection of ClickHouse binary. This table is only useful for C++ experts and ClickHouse engineers.");
 #endif
