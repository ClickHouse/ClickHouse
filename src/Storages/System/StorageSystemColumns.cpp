--- conflicted
+++ resolved
@@ -72,10 +72,7 @@
         { "datetime_precision",         std::make_shared<DataTypeNullable>(std::make_shared<DataTypeUInt64>()),
             "Decimal precision of DateTime64 data type. For other data types, the NULL value is returned."},
         { "serialization_hint",         std::make_shared<DataTypeNullable>(std::make_shared<DataTypeString>()), "A hint for column to choose serialization on inserts according to statistics."},
-<<<<<<< HEAD
         { "uuid",               std::make_shared<DataTypeString>(), "Column uuid."},
-    }));
-=======
     });
 
     description.setAliases({
@@ -83,7 +80,6 @@
     });
 
     storage_metadata.setColumns(description);
->>>>>>> e818551a
     setInMemoryMetadata(storage_metadata);
 }
 
