#include <memory>
#include <IO/copyData.h>
#include <Storages/StorageKeeperMap.h>

#include <Columns/ColumnString.h>

#include <Databases/DatabaseReplicated.h>

#include <Core/NamesAndTypes.h>
#include <Core/UUID.h>
#include <Core/ServerUUID.h>
#include <Core/Settings.h>

#include <DataTypes/DataTypeString.h>

#include <Interpreters/DatabaseCatalog.h>
#include <Interpreters/evaluateConstantExpression.h>
#include <Interpreters/MutationsInterpreter.h>
#include <Interpreters/Context.h>

#include <Compression/CompressionFactory.h>
#include <Compression/CompressedWriteBuffer.h>
#include <Compression/CompressedReadBufferFromFile.h>

#include <Parsers/ASTCreateQuery.h>
#include <Parsers/ASTSelectQuery.h>

#include <Processors/ISource.h>
#include <Processors/QueryPlan/SourceStepWithFilter.h>
#include <Processors/QueryPlan/QueryPlan.h>
#include <Processors/Sources/NullSource.h>
#include <Processors/Sinks/SinkToStorage.h>
#include <Processors/Executors/PullingPipelineExecutor.h>

#include <Storages/ColumnsDescription.h>
#include <Storages/KVStorageUtils.h>
#include <Storages/StorageFactory.h>
#include <Storages/StorageInMemoryMetadata.h>
#include <Storages/checkAndGetLiteralArgument.h>

#include <Common/Base64.h>
#include <Common/Exception.h>
#include <Common/FailPoint.h>
#include <Common/ZooKeeper/IKeeper.h>
#include <Common/ZooKeeper/KeeperException.h>
#include <Common/ZooKeeper/Types.h>
#include <Common/ZooKeeper/ZooKeeper.h>
#include <Common/ZooKeeper/ZooKeeperConstants.h>
#include <Common/ZooKeeper/ZooKeeperRetries.h>
#include <Common/JSONBuilder.h>

#include <Backups/BackupEntriesCollector.h>
#include <Backups/IBackupCoordination.h>
#include <Backups/IBackupEntriesLazyBatch.h>
#include <Backups/BackupEntryFromAppendOnlyFile.h>
#include <Backups/BackupEntryReference.h>
#include <Backups/IBackup.h>
#include <Backups/IRestoreCoordination.h>
#include <Backups/RestorerFromBackup.h>
#include <Backups/WithRetries.h>

#include <Disks/IO/createReadBufferFromFileBase.h>

#include <QueryPipeline/QueryPipelineBuilder.h>

#include <base/types.h>

#include <boost/core/noncopyable.hpp>

namespace DB
{
namespace Setting
{
    extern const SettingsUInt64 insert_keeper_max_retries;
    extern const SettingsUInt64 insert_keeper_retry_initial_backoff_ms;
    extern const SettingsUInt64 insert_keeper_retry_max_backoff_ms;
    extern const SettingsBool keeper_map_strict_mode;
    extern const SettingsUInt64 keeper_max_retries;
    extern const SettingsUInt64 keeper_retry_initial_backoff_ms;
    extern const SettingsUInt64 keeper_retry_max_backoff_ms;
    extern const SettingsUInt64 max_compress_block_size;
}

namespace FailPoints
{
    extern const char keepermap_fail_drop_data[];
}

namespace ErrorCodes
{
    extern const int NUMBER_OF_ARGUMENTS_DOESNT_MATCH;
    extern const int BAD_ARGUMENTS;
    extern const int KEEPER_EXCEPTION;
    extern const int LOGICAL_ERROR;
    extern const int LIMIT_EXCEEDED;
    extern const int CANNOT_RESTORE_TABLE;
    extern const int INVALID_STATE;
    extern const int CANNOT_PARSE_INPUT_ASSERTION_FAILED;
}

namespace
{

constexpr std::string_view version_column_name = "_version";

std::string formattedAST(const ASTPtr & ast)
{
    if (!ast)
        return "";
    return ast->formatWithSecretsOneLine();
}

void verifyTableId(const StorageID & table_id)
{
    if (!table_id.hasUUID())
    {
        auto database = DatabaseCatalog::instance().getDatabase(table_id.database_name);
        throw Exception(
            ErrorCodes::BAD_ARGUMENTS,
            "KeeperMap cannot be used with '{}' database because it uses {} engine. Please use Atomic or Replicated database",
            table_id.getDatabaseName(),
            database->getEngineName());
    }
}

}

class StorageKeeperMapSink : public SinkToStorage
{
    StorageKeeperMap & storage;
    std::unordered_map<std::string, std::string> new_values;
    std::unordered_map<std::string, int32_t> versions;
    size_t primary_key_pos;
    ContextPtr context;

public:
    StorageKeeperMapSink(StorageKeeperMap & storage_, SharedHeader header, ContextPtr context_)
        : SinkToStorage(header), storage(storage_), context(std::move(context_))
    {
        auto primary_key = storage.getPrimaryKey();
        chassert(primary_key.size() == 1);
        primary_key_pos = getHeader().getPositionByName(primary_key[0]);
    }

    std::string getName() const override { return "StorageKeeperMapSink"; }

    void consume(Chunk & chunk) override
    {
        auto rows = chunk.getNumRows();
        auto block = getHeader().cloneWithColumns(chunk.getColumns());

        WriteBufferFromOwnString wb_key;
        WriteBufferFromOwnString wb_value;

        for (size_t i = 0; i < rows; ++i)
        {
            wb_key.restart();
            wb_value.restart();

            size_t idx = 0;

            int32_t version = -1;
            for (const auto & elem : block)
            {
                if (elem.name == version_column_name)
                {
                    version = assert_cast<const ColumnVector<Int32> &>(*elem.column).getData()[i];
                    continue;
                }

                elem.type->getDefaultSerialization()->serializeBinary(*elem.column, i, idx == primary_key_pos ? wb_key : wb_value, {});
                ++idx;
            }

            auto key = base64Encode(wb_key.str(), /* url_encoding */ true);

            if (version != -1)
                versions[key] = version;

            new_values[std::move(key)] = std::move(wb_value.str());
        }
    }

    void onFinish() override { finalize<false>(/*strict*/ context->getSettingsRef()[Setting::keeper_map_strict_mode]); }

    template <bool for_update>
    void finalize(bool strict)
    {
        const auto & settings = context->getSettingsRef();

        ZooKeeperRetriesControl zk_retry{
            getName(),
            getLogger(getName()),
            ZooKeeperRetriesInfo{
                settings[Setting::insert_keeper_max_retries],
                settings[Setting::insert_keeper_retry_initial_backoff_ms],
                settings[Setting::insert_keeper_retry_max_backoff_ms],
                context->getProcessListElement()}};

        zk_retry.retryLoop([&]()
        {
            auto zookeeper = storage.getClient();
            auto keys_limit = storage.keysLimit();

            size_t current_keys_num = 0;
            size_t new_keys_num = 0;

            // We use keys limit as a soft limit so we ignore some cases when it can be still exceeded
            // (e.g if parallel insert queries are being run)
            if (keys_limit != 0)
            {
                Coordination::Stat data_stat;
                zookeeper->get(storage.dataPath(), &data_stat);
                current_keys_num = data_stat.numChildren;
            }

            std::vector<std::string> key_paths;
            key_paths.reserve(new_values.size());
            for (const auto & [key, _] : new_values)
                key_paths.push_back(storage.fullPathForKey(key));

            zkutil::ZooKeeper::MultiExistsResponse results;

            if constexpr (!for_update)
            {
                if (!strict)
                    results = zookeeper->exists(key_paths);
            }

            Coordination::Requests requests;
            requests.reserve(key_paths.size());
            for (size_t i = 0; i < key_paths.size(); ++i)
            {
                auto key = fs::path(key_paths[i]).filename();

                if constexpr (for_update)
                {
                    int32_t version = -1;
                    if (strict)
                        version = versions.at(key);

                    requests.push_back(zkutil::makeSetRequest(key_paths[i], new_values[key], version));
                }
                else
                {
                    if (!strict && results[i].error == Coordination::Error::ZOK)
                    {
                        requests.push_back(zkutil::makeSetRequest(key_paths[i], new_values[key], -1));
                    }
                    else
                    {
                        requests.push_back(zkutil::makeCreateRequest(key_paths[i], new_values[key], zkutil::CreateMode::Persistent));
                        ++new_keys_num;
                    }
                }
            }

            if (new_keys_num != 0)
            {
                auto will_be = current_keys_num + new_keys_num;
                if (keys_limit != 0 && will_be > keys_limit)
                    throw Exception(
                        ErrorCodes::LIMIT_EXCEEDED,
                        "Limit would be exceeded by inserting {} new key(s). Limit is {}, while the number of keys would be {}",
                        new_keys_num,
                        keys_limit,
                        will_be);
            }

            zookeeper->multi(requests, /* check_session_valid */ true);
        });
    }
};

template <typename KeyContainer>
class StorageKeeperMapSource : public ISource, WithContext
{
    const StorageKeeperMap & storage;
    size_t max_block_size;

    using KeyContainerPtr = std::shared_ptr<KeyContainer>;
    KeyContainerPtr container;
    using KeyContainerIter = typename KeyContainer::const_iterator;
    KeyContainerIter it;
    KeyContainerIter end;

    bool with_version_column = false;

public:
    StorageKeeperMapSource(
        const StorageKeeperMap & storage_,
        SharedHeader header,
        size_t max_block_size_,
        KeyContainerPtr container_,
        KeyContainerIter begin_,
        KeyContainerIter end_,
        bool with_version_column_,
        ContextPtr context_)
        : ISource(header)
        , WithContext(std::move(context_))
        , storage(storage_)
        , max_block_size(max_block_size_)
        , container(std::move(container_))
        , it(begin_)
        , end(end_)
        , with_version_column(with_version_column_)
    {
    }

    std::string getName() const override { return "StorageKeeperMapSource"; }

    Chunk generate() override
    {
        if (it >= end)
        {
            it = {};
            return {};
        }

        using KeyType = typename KeyContainer::value_type;
        if constexpr (std::same_as<KeyType, Field>)
        {
            const auto & sample_block = getPort().getHeader();
            const auto & key_column_type = sample_block.getByName(storage.getPrimaryKey().at(0)).type;
            auto raw_keys = serializeKeysToRawString(it, end, key_column_type, max_block_size);

            for (auto & raw_key : raw_keys)
                raw_key = base64Encode(raw_key, /* url_encoding */ true);

            return storage.getBySerializedKeys(raw_keys, nullptr, with_version_column, getContext());
        }
        else
        {
            size_t elem_num = std::min(max_block_size, static_cast<size_t>(end - it));
            auto chunk = storage.getBySerializedKeys(std::span{it, it + elem_num}, nullptr, with_version_column, getContext());
            it += elem_num;
            return chunk;
        }
    }
};

StorageKeeperMap::StorageKeeperMap(
    ContextPtr context_,
    const StorageID & table_id,
    const StorageInMemoryMetadata & metadata,
    bool attach,
    std::string_view primary_key_,
    const std::string & zk_root_path_,
    UInt64 keys_limit_)
    : IStorage(table_id)
    , WithContext(context_->getGlobalContext())
    , zk_root_path(zkutil::extractZooKeeperPath(zk_root_path_, false))
    , primary_key(primary_key_)
    , zookeeper_name(zkutil::extractZooKeeperName(zk_root_path_))
    , keys_limit(keys_limit_)
    , log(getLogger(fmt::format("StorageKeeperMap ({})", table_id.getNameForLogs())))
{
    std::string path_prefix = context_->getConfigRef().getString("keeper_map_path_prefix", "");
    if (path_prefix.empty())
        throw Exception(ErrorCodes::BAD_ARGUMENTS, "KeeperMap is disabled because 'keeper_map_path_prefix' config is not defined");

    verifyTableId(table_id);

    setInMemoryMetadata(metadata);

    VirtualColumnsDescription virtuals;
    virtuals.addEphemeral(String(version_column_name), std::make_shared<DataTypeInt32>(), "");
    setVirtuals(std::move(virtuals));

    WriteBufferFromOwnString out;
    out << "KeeperMap metadata format version: 1\n"
        << "columns: " << metadata.columns.toString()
        << "primary key: " << formattedAST(metadata.getPrimaryKey().expression_list_ast) << "\n";
    metadata_string = out.str();

    if (zk_root_path.empty())
        throw Exception(ErrorCodes::BAD_ARGUMENTS, "zk_root_path should not be empty");
    if (!zk_root_path.starts_with('/'))
        throw Exception(ErrorCodes::BAD_ARGUMENTS, "zk_root_path should start with '/'");

    auto config_keys_limit = context_->getConfigRef().getUInt64("keeper_map_keys_limit", 0);
    if (config_keys_limit != 0 && (keys_limit == 0 || keys_limit > config_keys_limit))
    {
        LOG_WARNING(
            log,
            "Keys limit defined by argument ({}) is larger than the one defined by 'keeper_map_keys_limit' config ({}). Will use "
            "config defined value",
            keys_limit,
            config_keys_limit);
        keys_limit = config_keys_limit;
    }
    else if (keys_limit > 0)
    {
        LOG_INFO(log, "Keys limit will be set to {}", keys_limit);
    }

    auto zk_root_path_fs = fs::path(path_prefix) / std::string_view{zk_root_path}.substr(1);
    zk_root_path = zk_root_path_fs.generic_string();

    zk_data_path = zk_root_path_fs / "data";

    auto metadata_path_fs = zk_root_path_fs / "metadata";
    zk_metadata_path = metadata_path_fs;
    zk_tables_path = metadata_path_fs / "tables";

    table_unique_id = toString(table_id.uuid) + toString(ServerUUID::get());
    zk_table_path = fs::path(zk_tables_path) / table_unique_id;

    zk_dropped_path = metadata_path_fs / "dropped";
    zk_dropped_lock_path = fs::path(zk_dropped_path) / "lock";
    zk_dropped_lock_version_path = metadata_path_fs / "drop_lock_version";

    if (attach)
    {
        checkTable<false>(context_);
        return;
    }

    const auto & settings = context_->getSettingsRef();
    ZooKeeperRetriesControl zk_retry{
        getName(),
        getLogger(getName()),
        ZooKeeperRetriesInfo{
            settings[Setting::keeper_max_retries],
            settings[Setting::keeper_retry_initial_backoff_ms],
            settings[Setting::keeper_retry_max_backoff_ms],
            context_->getProcessListElement()}};

    zk_retry.retryLoop(
        [&]
        {
            auto client = getClient();

            if (zk_root_path != "/" && !client->exists(zk_root_path))
            {
                LOG_TRACE(log, "Creating root path {}", zk_root_path);
                client->createAncestors(zk_root_path);
                client->createIfNotExists(zk_root_path, "");
            }
        });

    int32_t drop_lock_version = -1;
    for (size_t i = 0; i < 1000; ++i)
    {
        bool success = false;
        zk_retry.retryLoop(
            [&]
            {
                auto client = getClient();
                std::shared_ptr<zkutil::EphemeralNodeHolder> metadata_drop_lock;
                std::string stored_metadata_string;
                auto exists = client->tryGet(zk_metadata_path, stored_metadata_string);

                if (exists)
                {
                    isMetadataStringEqual(stored_metadata_string, metadata_string, /*throw_on_error=*/ true);

                    auto code = client->tryCreate(zk_table_path, "", zkutil::CreateMode::Persistent);

                    /// A table on the same Keeper path already exists, we just appended our table id to subscribe as a new replica
                    /// We still don't know if the table matches the expected metadata so table_is_valid is not changed
                    /// It will be checked lazily on the first operation
                    if (code == Coordination::Error::ZOK)
                    {
                        success = true;
                        return;
                    }

                    /// We most likely created the path but got a timeout or disconnect
                    if (code == Coordination::Error::ZNODEEXISTS && zk_retry.isRetry())
                    {
                        success = true;
                        return;
                    }

                    if (code != Coordination::Error::ZNONODE)
                        throw zkutil::KeeperException(
                            code, "Failed to create table on path {} because a table with same UUID already exists", zk_root_path);

                    /// ZNONODE means we dropped zk_tables_path but didn't finish drop completely
                }

                if (client->exists(zk_dropped_path))
                {
                    LOG_INFO(log, "Removing leftover nodes");

                    bool drop_finished = false;
                    if (zk_retry.isRetry() && drop_lock_version != -1)
                    {
                        /// if we have leftover lock from previous try, we need to recreate the ephemeral with our session
                        Coordination::Requests drop_lock_requests{
                            zkutil::makeSetRequest(zk_dropped_lock_version_path, table_unique_id, drop_lock_version),
                            zkutil::makeRemoveRequest(zk_dropped_lock_path, drop_lock_version),
                            zkutil::makeCreateRequest(zk_dropped_lock_path, "", zkutil::CreateMode::Ephemeral),
                        };

                        Coordination::Responses drop_lock_responses;
                        auto lock_code = client->tryMulti(drop_lock_requests, drop_lock_responses);
                        if (lock_code == Coordination::Error::ZBADVERSION)
                        {
                            LOG_INFO(log, "Someone else is removing leftover nodes");
                            return;
                        }

                        if (drop_lock_responses[0]->error == Coordination::Error::ZNONODE)
                        {
                            /// someone else removed metadata nodes or the previous ephemeral node expired
                            /// we will try creating dropped lock again to make sure
                        }
                        else if (lock_code == Coordination::Error::ZOK)
                        {
                            metadata_drop_lock = zkutil::EphemeralNodeHolder::existing(zk_dropped_lock_path, *client);
                            drop_lock_version = dynamic_cast<const Coordination::SetResponse &>(*drop_lock_responses[0]).stat.version;
                            if (!dropTable(client, metadata_drop_lock))
                                return;
                            drop_finished = true;
                        }
                    }

                    if (!drop_finished)
                    {
                        Coordination::Requests drop_lock_requests{
                            zkutil::makeCreateRequest(zk_dropped_lock_path, "", zkutil::CreateMode::Ephemeral),
                            zkutil::makeSetRequest(zk_dropped_lock_version_path, table_unique_id, -1),
                        };

                        Coordination::Responses drop_lock_responses;
                        auto code = client->tryMulti(drop_lock_requests, drop_lock_responses);

                        if (code == Coordination::Error::ZNONODE)
                        {
                            LOG_INFO(log, "Someone else removed leftover nodes");
                        }
                        else if (code == Coordination::Error::ZNODEEXISTS)
                        {
                            LOG_INFO(log, "Someone else is removing leftover nodes");
                            return;
                        }
                        else if (code != Coordination::Error::ZOK)
                        {
                            throw Coordination::Exception::fromPath(code, zk_dropped_lock_path);
                        }
                        else
                        {
                            metadata_drop_lock = zkutil::EphemeralNodeHolder::existing(zk_dropped_lock_path, *client);
                            drop_lock_version = dynamic_cast<const Coordination::SetResponse &>(*drop_lock_responses[1]).stat.version;
                            if (!dropTable(client, metadata_drop_lock))
                                return;
                        }
                    }
                }

                Coordination::Requests create_requests{
                    zkutil::makeCreateRequest(zk_metadata_path, metadata_string, zkutil::CreateMode::Persistent),
                    zkutil::makeCreateRequest(zk_data_path, metadata_string, zkutil::CreateMode::Persistent),
                    zkutil::makeCreateRequest(zk_dropped_lock_version_path, "", zkutil::CreateMode::Persistent),
                    zkutil::makeCreateRequest(zk_tables_path, "", zkutil::CreateMode::Persistent),
                    zkutil::makeCreateRequest(zk_table_path, "", zkutil::CreateMode::Persistent),
                };

                Coordination::Responses create_responses;
                auto code = client->tryMulti(create_requests, create_responses);
                if (code == Coordination::Error::ZNODEEXISTS)
                {
                    LOG_INFO(
                        log, "It looks like a table on path {} was created by another server at the same moment, will retry", zk_root_path);
                    return;
                }

                if (code != Coordination::Error::ZOK)
                    zkutil::KeeperMultiException::check(code, create_requests, create_responses);

                table_status = TableStatus::VALID;
                /// we are the first table created for the specified Keeper path, i.e. we are the first replica
                success = true;
            });

        if (success)
            return;
    }

    throw Exception(
        ErrorCodes::BAD_ARGUMENTS,
        "Cannot create metadata for table, because it is removed concurrently or because "
        "of wrong zk_root_path ({})",
        zk_root_path);
}

class ReadFromKeeperMap : public SourceStepWithFilter
{
public:
    std::string getName() const override { return "ReadFromKeeperMap"; }
    void initializePipeline(QueryPipelineBuilder & pipeline, const BuildQueryPipelineSettings &) override;
    void applyFilters(ActionDAGNodes added_filter_nodes) override;
    void describeActions(FormatSettings & format_settings) const override;
    void describeActions(JSONBuilder::JSONMap & map) const override;

    ReadFromKeeperMap(
        const Names & column_names_,
        const SelectQueryInfo & query_info_,
        const StorageSnapshotPtr & storage_snapshot_,
        const ContextPtr & context_,
        SharedHeader sample_block,
        const StorageKeeperMap & storage_,
        size_t max_block_size_,
        size_t num_streams_,
        bool with_version_column_)
        : SourceStepWithFilter(std::move(sample_block), column_names_, query_info_, storage_snapshot_, context_)
        , storage(storage_)
        , max_block_size(max_block_size_)
        , num_streams(num_streams_)
        , with_version_column(with_version_column_)
    {
    }

private:
    const StorageKeeperMap & storage;

    size_t max_block_size;
    size_t num_streams;
    bool with_version_column;

    FieldVectorPtr keys;
    bool all_scan = true;

    template<typename KeyContainerPtr>
    void initializePipelineImpl(QueryPipelineBuilder & pipeline, KeyContainerPtr key_container);

    Strings getAllKeys() const;
};

bool StorageKeeperMap::isMetadataStringEqual(
    const std::string & zk_metadata_string,
    const std::string & local_metadata_string,
    bool throw_on_error) const
{
    if (zk_metadata_string == local_metadata_string)
        return true;

    const std::string_view metadata_format_version_prefix = "KeeperMap metadata format version: 1\ncolumns: ";
    const std::string_view primary_key_header = "primary key: ";

    if (!local_metadata_string.starts_with(metadata_format_version_prefix))
        throw Exception(ErrorCodes::CANNOT_PARSE_INPUT_ASSERTION_FAILED, "Invalid KeeperMap metadata format version or columns definition in ZK: {}", zk_metadata_string);

    auto zk_pk_pos = zk_metadata_string.rfind(primary_key_header);
    if (zk_pk_pos == std::string::npos)
        throw Exception(ErrorCodes::CANNOT_PARSE_INPUT_ASSERTION_FAILED, "Invalid KeeperMap metadata format version or primary key definition in ZK: {}", zk_metadata_string);

    auto local_pk_pos = local_metadata_string.rfind(primary_key_header);
    if (local_pk_pos == std::string::npos)
        throw Exception(ErrorCodes::CANNOT_PARSE_INPUT_ASSERTION_FAILED, "Invalid local KeeperMap metadata format version or primary key definition: {}", local_metadata_string);

    auto local_columns = ColumnsDescription::parse(local_metadata_string.substr(metadata_format_version_prefix.size(), local_pk_pos - metadata_format_version_prefix.size()));
    auto zk_columns = ColumnsDescription::parse(zk_metadata_string.substr(metadata_format_version_prefix.size(), zk_pk_pos - metadata_format_version_prefix.size()));

    /// Comment may be added later with ALTER command, and since we don't update metadata during ALTER, we should not compare comments
    bool columns_equal = zk_columns.toString(/*include_comments=*/ false) == local_columns.toString(/*include_comments=*/ false);

    auto zk_pk = zk_metadata_string.substr(zk_pk_pos + primary_key_header.size());
    auto local_pk = local_metadata_string.substr(local_pk_pos + primary_key_header.size());

    bool pk_equal = zk_pk == local_pk;

    if (columns_equal && pk_equal)
        return true;

    if (throw_on_error)
    {
        throw Exception(
            ErrorCodes::BAD_ARGUMENTS,
            "Path {} is already used but the stored {} definition doesn't match. Stored metadata: {}, local metadata: {}",
            columns_equal ? "columns" : "primary key",
            zk_root_path,
            zk_metadata_string,
            local_metadata_string);
    }

    LOG_WARNING(
        log,
        "Path {} is already used but the stored {} definition doesn't match. Stored metadata: {}, local metadata: {}. "
        "Will use stored metadata",
        columns_equal ? "columns" : "primary key",
        zk_root_path,
        zk_metadata_string,
        local_metadata_string);

    return false;
}


void StorageKeeperMap::read(
        QueryPlan & query_plan,
        const Names & column_names,
        const StorageSnapshotPtr & storage_snapshot,
        SelectQueryInfo & query_info,
        ContextPtr context_,
        QueryProcessingStage::Enum /*processed_stage*/,
        size_t max_block_size,
        size_t num_streams)
{
    checkTable<true>(context_);
    storage_snapshot->check(column_names);
    Block sample_block = storage_snapshot->metadata->getSampleBlock();

    bool with_version_column = false;
    for (const auto & column : column_names)
    {
        if (column == version_column_name)
        {
            with_version_column = true;
            break;
        }
    }

    if (with_version_column)
        sample_block.insert({DataTypeInt32{}.createColumn(),
                    std::make_shared<DataTypeInt32>(), std::string{version_column_name}});

    auto reading = std::make_unique<ReadFromKeeperMap>(
        column_names, query_info, storage_snapshot, context_, std::make_shared<const Block>(std::move(sample_block)), *this, max_block_size, num_streams, with_version_column);

    query_plan.addStep(std::move(reading));
}

void ReadFromKeeperMap::initializePipeline(QueryPipelineBuilder & pipeline, const BuildQueryPipelineSettings &)
{
    if (all_scan)
        initializePipelineImpl(pipeline, std::make_shared<Strings>(getAllKeys()));
    else
        initializePipelineImpl(pipeline, keys);
}

void ReadFromKeeperMap::applyFilters(ActionDAGNodes added_filter_nodes)
{
    SourceStepWithFilter::applyFilters(std::move(added_filter_nodes));

    const auto & sample_block = getOutputHeader();
    auto primary_key_data_type = sample_block->getByName(storage.primary_key).type;
    std::tie(keys, all_scan) = getFilterKeys(storage.primary_key, primary_key_data_type, filter_actions_dag.get(), context);
}

template<typename KeyContainerPtr>
void ReadFromKeeperMap::initializePipelineImpl(QueryPipelineBuilder & pipeline, KeyContainerPtr key_container)
{
    const auto & sample_block = getOutputHeader();

    if (key_container->empty())
    {
        pipeline.init(Pipe(std::make_shared<NullSource>(sample_block)));
        return;
    }

    ::sort(key_container->begin(), key_container->end());
    key_container->erase(std::unique(key_container->begin(), key_container->end()), key_container->end());

    Pipes pipes;

    size_t num_keys = key_container->size();
    size_t num_threads = std::min<size_t>(num_streams, key_container->size());

    chassert(num_keys <= std::numeric_limits<uint32_t>::max());
    chassert(num_threads <= std::numeric_limits<uint32_t>::max());

    for (size_t thread_idx = 0; thread_idx < num_threads; ++thread_idx)
    {
        size_t begin = num_keys * thread_idx / num_threads;
        size_t end = num_keys * (thread_idx + 1) / num_threads;

        using KeyContainer = typename KeyContainerPtr::element_type;
        pipes.emplace_back(std::make_shared<StorageKeeperMapSource<KeyContainer>>(
            storage, sample_block, max_block_size, key_container, key_container->begin() + begin, key_container->begin() + end, with_version_column, context));
    }
    pipeline.init(Pipe::unitePipes(std::move(pipes)));
}

Strings ReadFromKeeperMap::getAllKeys() const
{
    const auto & settings = context->getSettingsRef();
    ZooKeeperRetriesControl zk_retry{
        getName(),
        getLogger(getName()),
        ZooKeeperRetriesInfo{
            settings[Setting::keeper_max_retries],
            settings[Setting::keeper_retry_initial_backoff_ms],
            settings[Setting::keeper_retry_max_backoff_ms],
            context->getProcessListElement()}};

    Strings children;
    zk_retry.retryLoop([&]
    {
        auto client = storage.getClient();
        children = client->getChildren(storage.zk_data_path);
    });

    return children;
}

void ReadFromKeeperMap::describeActions(FormatSettings & format_settings) const
{
    std::string prefix(format_settings.offset, format_settings.indent_char);
    if (!all_scan)
    {
        format_settings.out << prefix << "ReadType: GetKeys\n";
        format_settings.out << prefix << "Keys: " << keys->size() << '\n';
    }
    else
        format_settings.out << prefix << "ReadType: FullScan\n";
}

void ReadFromKeeperMap::describeActions(JSONBuilder::JSONMap & map) const
{
    if (!all_scan)
    {
        map.add("Read Type", "GetKeys");
        map.add("Keys", keys->size());
    }
    else
        map.add("Read Type", "FullScan");
}

SinkToStoragePtr StorageKeeperMap::write(const ASTPtr & /*query*/, const StorageMetadataPtr & metadata_snapshot, ContextPtr local_context, bool /*async_insert*/)
{
    checkTable<true>(local_context);
    return std::make_shared<StorageKeeperMapSink>(*this, std::make_shared<const Block>(metadata_snapshot->getSampleBlock()), local_context);
}

void StorageKeeperMap::truncate(const ASTPtr &, const StorageMetadataPtr &, ContextPtr local_context, TableExclusiveLockHolder &)
{
    checkTable<true>(local_context);
    const auto & settings = local_context->getSettingsRef();
    ZooKeeperRetriesControl zk_retry{
        getName(),
        getLogger(getName()),
        ZooKeeperRetriesInfo{
            settings[Setting::keeper_max_retries],
            settings[Setting::keeper_retry_initial_backoff_ms],
            settings[Setting::keeper_retry_max_backoff_ms],
            local_context->getProcessListElement()}};

    zk_retry.retryLoop([&]
    {
        auto client = getClient();
        client->tryRemoveChildrenRecursive(zk_data_path, true);
    });
}

<<<<<<< HEAD
void StorageKeeperMap::dropTableFromZooKeeper(zkutil::ZooKeeperPtr zookeeper, String path_prefix_, String zk_root_path_, String uuid, LoggerPtr logger)
{
    auto zk_root_path_fs = fs::path(path_prefix_) / std::string_view{zk_root_path_}.substr(1);
    zk_root_path_ = zk_root_path_fs;

    String zk_data_path_to_remove = zk_root_path_fs / "data";

    auto metadata_path_fs = zk_root_path_fs / "metadata";
    String zk_metadata_path_to_remove = metadata_path_fs;
    String zk_tables_path_to_remove = metadata_path_fs / "tables";

    String zk_dropped_path_to_remove = metadata_path_fs / "dropped";
    String zk_dropped_lock_path_to_remove = fs::path(zk_dropped_path_to_remove) / "lock";
    String zk_dropped_lock_version_path = metadata_path_fs / "drop_lock_version";

    LOG_INFO(logger, "Removing table data in ZooKeeper at {}", zk_root_path_);

    if (!zookeeper->exists(zk_root_path_))
    {
        LOG_INFO(logger, "Table at {} does not exist", zk_root_path_);
        return;
    }

    Strings tables;
    zookeeper->tryGetChildren(zk_tables_path_to_remove, tables);
    std::sort(tables.begin(), tables.end());

    for (const auto & table : tables)
    {
        if (table.starts_with(uuid))
        {
            LOG_INFO(logger, "Removing table {} in /tables", table);
            auto code = zookeeper->tryRemove(fs::path(zk_tables_path_to_remove) / table);
            if (code == Coordination::Error::ZNONODE)
                throw Exception(ErrorCodes::TABLE_WAS_NOT_DROPPED, "Table at {} is already started to be removed by another replica right now", zk_root_path_);
        }
    }

    Coordination::Requests ops;
    Coordination::Responses responses;

    /// Previous drop attempts might have failed
    if (zookeeper->exists(zk_tables_path_to_remove))
        ops.emplace_back(zkutil::makeRemoveRequest(zk_tables_path_to_remove, -1));

    if (!zookeeper->exists(zk_dropped_path_to_remove))
        ops.emplace_back(zkutil::makeCreateRequest(zk_dropped_path_to_remove, "", zkutil::CreateMode::Persistent));

    if (!zookeeper->exists(zk_dropped_lock_version_path))
        ops.emplace_back(zkutil::makeCreateRequest(zk_dropped_lock_version_path, "", zkutil::CreateMode::Persistent));

    ops.emplace_back(zkutil::makeCreateRequest(zk_dropped_lock_path_to_remove, "", zkutil::CreateMode::Ephemeral));
    auto code = zookeeper->tryMulti(ops, responses);

    if (code == Coordination::Error::ZNOTEMPTY)
        return;

    if (code == Coordination::Error::ZNONODE || code == Coordination::Error::ZNODEEXISTS)
        throw Exception(ErrorCodes::TABLE_WAS_NOT_DROPPED, "Table at {} is already started to be removed by another replica right now", zk_root_path_);

    zkutil::KeeperMultiException::check(code, ops, responses);

    auto drop_lock = zkutil::EphemeralNodeHolder::existing(zk_dropped_lock_path_to_remove, *zookeeper);
    if (!dropTableData(zookeeper, drop_lock, zk_data_path_to_remove, zk_metadata_path_to_remove, zk_dropped_path_to_remove, zk_dropped_lock_version_path, zk_root_path_, logger))
        throw Exception(ErrorCodes::TABLE_WAS_NOT_DROPPED, "Table at {} is already started to be removed by another replica right now", zk_root_path_);
}

bool StorageKeeperMap::dropTableData(zkutil::ZooKeeperPtr zookeeper, const zkutil::EphemeralNodeHolder::Ptr & metadata_drop_lock)
{
    return dropTableData(zookeeper, metadata_drop_lock, zk_data_path, zk_metadata_path, zk_dropped_path, zk_dropped_lock_version_path, zk_root_path, log);
}


bool StorageKeeperMap::dropTableData(
    zkutil::ZooKeeperPtr zookeeper,
    const zkutil::EphemeralNodeHolder::Ptr & metadata_drop_lock,
    const String & zk_data_path_,
    const String & zk_metadata_path_,
    const String & zk_dropped_path_,
    const String & zk_dropped_lock_version_path_,
    const String & zk_root_path_,
    LoggerPtr logger)
=======
bool StorageKeeperMap::dropTable(zkutil::ZooKeeperPtr zookeeper, const zkutil::EphemeralNodeHolder::Ptr & metadata_drop_lock)
>>>>>>> bd65f23b
{
    fiu_do_on(FailPoints::keepermap_fail_drop_data,
    {
        throw zkutil::KeeperException(Coordination::Error::ZOPERATIONTIMEOUT, "Manually triggered operation timeout");
    });
    zookeeper->removeChildrenRecursive(zk_data_path);

    bool completely_removed = false;
    Coordination::Requests ops;
    ops.emplace_back(zkutil::makeRemoveRequest(metadata_drop_lock->getPath(), -1));
    ops.emplace_back(zkutil::makeRemoveRequest(zk_dropped_path, -1));
    ops.emplace_back(zkutil::makeRemoveRequest(zk_data_path, -1));
    ops.emplace_back(zkutil::makeRemoveRequest(zk_dropped_lock_version_path, -1));
    ops.emplace_back(zkutil::makeRemoveRequest(zk_metadata_path, -1));

    Coordination::Responses responses;
    auto code = zookeeper->tryMulti(ops, responses);
    using enum Coordination::Error;
    switch (code)
    {
        case ZOK:
        {
            metadata_drop_lock->setAlreadyRemoved();
            completely_removed = true;
            LOG_INFO(log, "Metadata ({}) and data ({}) was successfully removed from ZooKeeper", zk_metadata_path, zk_data_path);
            break;
        }
        case ZNONODE:
        {
            size_t failed_op = zkutil::getFailedOpIndex(code, responses);
            LOG_ERROR(log, "Got ZNONODE code while trying to drop {}", ops[failed_op]->getPath());
            throw Exception(ErrorCodes::LOGICAL_ERROR, "There is a race condition between creation and removal of metadata. It's a bug");
        }
        case ZNOTEMPTY:
            LOG_ERROR(log, "Metadata was not completely removed from ZooKeeper");
            break;
        default:
            zkutil::KeeperMultiException::check(code, ops, responses);
            break;
    }
    return completely_removed;
}

void StorageKeeperMap::drop()
{
    auto current_table_status = getTableStatus(getContext());
    if (current_table_status == TableStatus::UNKNOWN)
    {
            static constexpr auto error_msg = "Failed to activate table because of connection issues. It will be activated "
                                              "once a connection is established and metadata is verified";
            throw Exception(ErrorCodes::INVALID_STATE, error_msg);
    }

    /// if only column metadata is wrong we can still drop the table correctly
    if (current_table_status == TableStatus::INVALID_METADATA)
        return;

    auto client = getClient();

    // we allow ZNONODE in case we got hardware error on previous drop
    if (auto code = client->tryRemove(zk_table_path); code == Coordination::Error::ZNOTEMPTY)
    {
        throw zkutil::KeeperException(
            code, "{} contains children which shouldn't happen. Please DETACH the table if you want to delete it", zk_table_path);
    }

    std::vector<std::string> children;
    // if the tables_path is not found, some other table removed it
    // if there are children, some other tables are still using this path as storage
    if (auto code = client->tryGetChildren(zk_tables_path, children);
        code != Coordination::Error::ZOK || !children.empty())
        return;

    Coordination::Requests ops;
    Coordination::Responses responses;

    ops.emplace_back(zkutil::makeRemoveRequest(zk_tables_path, -1));
    ops.emplace_back(zkutil::makeCreateRequest(zk_dropped_path, "", zkutil::CreateMode::Persistent));
    ops.emplace_back(zkutil::makeCreateRequest(zk_dropped_lock_path, "", zkutil::CreateMode::Ephemeral));

    /// 'zk_dropped_lock_version_path' node was added in 25.1, so we need to check if it exists
    if (client->exists(zk_dropped_lock_version_path))
        ops.emplace_back(zkutil::makeSetRequest(zk_dropped_lock_version_path, table_unique_id, -1));
    else
        ops.emplace_back(zkutil::makeCreateRequest(zk_dropped_lock_version_path, table_unique_id, zkutil::CreateMode::Persistent));

    auto code = client->tryMulti(ops, responses);

    if (code == Coordination::Error::ZNONODE || code == Coordination::Error::ZNODEEXISTS)
    {
        LOG_INFO(log, "Metadata is being removed by another table");
        return;
    }
    if (code == Coordination::Error::ZNOTEMPTY)
    {
        LOG_WARNING(log, "Another table is using the same path, metadata will not be deleted");
        return;
    }
    if (code != Coordination::Error::ZOK)
        zkutil::KeeperMultiException::check(code, ops, responses);

    auto metadata_drop_lock = zkutil::EphemeralNodeHolder::existing(zk_dropped_lock_path, *client);
    dropTable(client, metadata_drop_lock);
}

namespace
{

/// contains serialized key value pairs for all the data nodes used by this KeeperMap table
constexpr std::string_view backup_data_filename = "data.bin";

class KeeperMapBackup : public IBackupEntriesLazyBatch, boost::noncopyable
{
public:
    KeeperMapBackup(
        const std::string & data_zookeeper_path_,
        const std::string & data_path_in_backup,
        const DiskPtr & temp_disk_,
        UInt64 max_compress_block_size_,
        std::shared_ptr<WithRetries> with_retries_)
        : data_zookeeper_path(data_zookeeper_path_)
        , temp_disk(temp_disk_)
        , max_compress_block_size(max_compress_block_size_)
        , with_retries(std::move(with_retries_))
    {
        file_path = fs::path(data_path_in_backup) / backup_data_filename;
    }

private:
    size_t getSize() const override
    {
        return 1;
    }

    const String & getName(size_t i) const override
    {
        chassert(i == 0);
        return file_path;
    }

    BackupEntries generate() override
    {
        temp_dir_owner.emplace(temp_disk);
        fs::path temp_dir = temp_dir_owner->getRelativePath();
        temp_disk->createDirectories(temp_dir);

        auto data_file_path = temp_dir / fs::path{file_path}.filename();
        auto data_out_compressed = temp_disk->writeFile(data_file_path);
        auto data_out = std::make_unique<CompressedWriteBuffer>(
            *data_out_compressed, CompressionCodecFactory::instance().getDefaultCodec(), max_compress_block_size);
        std::vector<std::string> data_children;
        {
            auto holder = with_retries->createRetriesControlHolder("getKeeperMapDataKeys");
            holder.retries_ctl.retryLoop(
            [&, &zk = holder.faulty_zookeeper]()
            {
                with_retries->renewZooKeeper(zk);
                data_children = zk->getChildren(data_zookeeper_path);
            });
        }

        const auto write_rows = [&](std::span<std::string> keys)
        {
            std::vector<std::string> keys_full_path;
            keys_full_path.reserve(keys.size());

            for (const auto & key : keys)
                keys_full_path.push_back(data_zookeeper_path / key);

            zkutil::ZooKeeper::MultiTryGetResponse data;
            auto holder = with_retries->createRetriesControlHolder("getKeeperMapDataKeys");
            holder.retries_ctl.retryLoop(
            [&, &zk = holder.faulty_zookeeper]
            {
                with_retries->renewZooKeeper(zk);
                data = zk->tryGet(keys_full_path);
                data.waitForResponses();
            });

            for (size_t i = 0; i < keys.size(); ++i)
            {
                auto & child_data = data[i];
                if (child_data.error != Coordination::Error::ZOK)
                    continue;

                writeStringBinary(keys[i], *data_out);
                writeStringBinary(child_data.data, *data_out);
            }
        };

        auto max_multiread_size = with_retries->getKeeperSettings().batch_size_for_multiread;

        auto keys_it = data_children.begin();
        while (keys_it != data_children.end())
        {
            auto step = std::min(static_cast<UInt64>(std::distance(keys_it, data_children.end())), max_multiread_size);
            write_rows(std::span{keys_it, keys_it + step});
            keys_it = keys_it + step;
        }

        data_out->finalize();
        data_out.reset();
        data_out_compressed->finalize();
        data_out_compressed.reset();

        return {{file_path, std::make_shared<BackupEntryFromAppendOnlyFile>(temp_disk, data_file_path)}};
    }

    fs::path data_zookeeper_path;
    DiskPtr temp_disk;
    std::optional<TemporaryFileOnDisk> temp_dir_owner;
    UInt64 max_compress_block_size;
    String file_path;
    std::shared_ptr<WithRetries> with_retries;
};
}

void StorageKeeperMap::backupData(BackupEntriesCollector & backup_entries_collector, const String & data_path_in_backup, const std::optional<ASTs> & /*partitions*/)
{
    auto coordination = backup_entries_collector.getBackupCoordination();
    coordination->addKeeperMapTable(zk_root_path, table_unique_id, data_path_in_backup);

    /// This task will be executed after all tables have registered their root zk path and the coordination is ready to
    /// assign each path to a single table only.
    auto post_collecting_task = [coordination, &backup_entries_collector, my_data_path_in_backup = data_path_in_backup, this]
    {
        auto path_with_data = coordination->getKeeperMapDataPath(zk_root_path);
        if (path_with_data != my_data_path_in_backup)
        {
            std::string source_path = fs::path(my_data_path_in_backup) / backup_data_filename;
            std::string target_path = fs::path(path_with_data) / backup_data_filename;
            backup_entries_collector.addBackupEntries({{source_path, std::make_shared<BackupEntryReference>(std::move(target_path))}});
            return;
        }

        auto temp_disk = backup_entries_collector.getContext()->getGlobalTemporaryVolume()->getDisk(0);
        auto max_compress_block_size = backup_entries_collector.getContext()->getSettingsRef()[Setting::max_compress_block_size];

        auto with_retries = std::make_shared<WithRetries>
        (
            getLogger(fmt::format("StorageKeeperMapBackup ({})", getStorageID().getNameForLogs())),
            [&] { return getClient(); },
            BackupKeeperSettings(backup_entries_collector.getContext()),
            backup_entries_collector.getContext()->getProcessListElement()
        );

        backup_entries_collector.addBackupEntries(
            std::make_shared<KeeperMapBackup>(
                this->zk_data_path, path_with_data, temp_disk, max_compress_block_size, std::move(with_retries))
                ->getBackupEntries());
    };

    backup_entries_collector.addPostTask(post_collecting_task);
}

void StorageKeeperMap::restoreDataFromBackup(RestorerFromBackup & restorer, const String & data_path_in_backup, const std::optional<ASTs> & /*partitions*/)
{
    auto backup = restorer.getBackup();
    if (!backup->hasFiles(data_path_in_backup))
        return;

    if (!restorer.getRestoreCoordination()->acquireInsertingDataForKeeperMap(zk_root_path, table_unique_id))
    {
        /// Other table is already restoring the data for this Keeper path.
        /// Tables defined on the same path share data
        return;
    }

    auto with_retries = std::make_shared<WithRetries>
    (
        getLogger(fmt::format("StorageKeeperMapRestore ({})", getStorageID().getNameForLogs())),
        [&] { return getClient(); },
        BackupKeeperSettings(restorer.getContext()),
        restorer.getContext()->getProcessListElement()
    );

    bool allow_non_empty_tables = restorer.isNonEmptyTableAllowed();
    if (!allow_non_empty_tables)
    {
        Coordination::Stat data_stats;

        auto holder = with_retries->createRetriesControlHolder("checkKeeperMapData");
        holder.retries_ctl.retryLoop(
        [&, &zk = holder.faulty_zookeeper]()
        {
            with_retries->renewZooKeeper(zk);
            zk->get(zk_data_path, &data_stats);
        });

        if (data_stats.numChildren != 0)
            RestorerFromBackup::throwTableIsNotEmpty(getStorageID());
    }

    auto temp_disk = restorer.getContext()->getGlobalTemporaryVolume()->getDisk(0);

    /// only 1 table should restore data for a single path
    restorer.addDataRestoreTask(
        [storage = std::static_pointer_cast<StorageKeeperMap>(shared_from_this()),
         backup,
         data_path_in_backup,
         with_retries,
         allow_non_empty_tables,
         temp_disk] { storage->restoreDataImpl(backup, data_path_in_backup, with_retries, allow_non_empty_tables, temp_disk); });
}

void StorageKeeperMap::restoreDataImpl(
    const BackupPtr & backup,
    const String & data_path_in_backup,
    std::shared_ptr<WithRetries> with_retries,
    bool allow_non_empty_tables,
    const DiskPtr & temporary_disk)
{
    const auto & table_id = toString(getStorageID().uuid);

    fs::path data_path_in_backup_fs = data_path_in_backup;

    String data_file = data_path_in_backup_fs /  backup_data_filename;

    if (!backup->fileExists(data_file))
        throw Exception(ErrorCodes::CANNOT_RESTORE_TABLE, "File {} in backup is required to restore table", data_file);

    /// should we store locally in temp file?
    auto in = backup->readFile(data_file);
    std::optional<TemporaryFileOnDisk> temp_data_file;
    if (!dynamic_cast<ReadBufferFromFileBase *>(in.get()))
    {
        temp_data_file.emplace(temporary_disk);
        auto out = WriteBufferFromFile(temp_data_file->getAbsolutePath());
        copyData(*in, out);
        out.finalize();
        in = createReadBufferFromFileBase(temp_data_file->getAbsolutePath(), {});
    }
    std::unique_ptr<ReadBufferFromFileBase> in_from_file{static_cast<ReadBufferFromFileBase *>(in.release())};
    CompressedReadBufferFromFile compressed_in{std::move(in_from_file)};
    fs::path data_path_fs(zk_data_path);

    auto max_multi_size = with_retries->getKeeperSettings().batch_size_for_multi;

    Coordination::Requests create_requests;
    const auto flush_create_requests = [&]
    {
        auto holder = with_retries->createRetriesControlHolder("addKeeperMapData");
        holder.retries_ctl.retryLoop(
        [&, &zk = holder.faulty_zookeeper]()
        {
            with_retries->renewZooKeeper(zk);
            Coordination::Responses create_responses;
            if (auto res = zk->tryMulti(create_requests, create_responses);
                res != Coordination::Error::ZOK && res != Coordination::Error::ZNODEEXISTS)
                throw zkutil::KeeperMultiException(res, create_requests, create_responses);
        });
    };

    while (!compressed_in.eof())
    {
        std::string key;
        std::string value;
        readStringBinary(key, compressed_in);
        readStringBinary(value, compressed_in);

        /// if a table can be non empty we can have conflicting keys so we need to do single create for each row
        if (allow_non_empty_tables)
        {
            auto holder = with_retries->createRetriesControlHolder("addKeeperMapData");
            holder.retries_ctl.retryLoop(
            [&, &zk = holder.faulty_zookeeper]()
            {
                with_retries->renewZooKeeper(zk);
                if (auto res = zk->tryCreate(data_path_fs / key, value, zkutil::CreateMode::Persistent);
                    res != Coordination::Error::ZOK && res != Coordination::Error::ZNODEEXISTS)
                    throw zkutil::KeeperException::fromPath(res, data_path_fs / key);
            });
        }
        /// otherwise we can do multi requests
        else
        {
            create_requests.push_back(zkutil::makeCreateRequest(data_path_fs / key, value, zkutil::CreateMode::Persistent));

            if (create_requests.size() == max_multi_size)
            {
                flush_create_requests();
                create_requests.clear();
            }
        }
    }

    if (!create_requests.empty())
        flush_create_requests();
}

zkutil::ZooKeeperPtr StorageKeeperMap::getClient() const
{
    std::lock_guard lock{zookeeper_mutex};
    if (!zookeeper_client || zookeeper_client->expired())
    {
        zookeeper_client = nullptr;
        if (zookeeper_name == "default")
            zookeeper_client = getContext()->getZooKeeper();
        else
            zookeeper_client = getContext()->getAuxiliaryZooKeeper(zookeeper_name);

        zookeeper_client->sync(zk_root_path);
    }

    return zookeeper_client;
}

const std::string & StorageKeeperMap::dataPath() const
{
    return zk_data_path;
}

std::string StorageKeeperMap::fullPathForKey(const std::string_view key) const
{
    return fs::path(zk_data_path) / key;
}

UInt64 StorageKeeperMap::keysLimit() const
{
    return keys_limit;
}

StorageKeeperMap::TableStatus StorageKeeperMap::getTableStatus(const ContextPtr & local_context) const
{
    std::lock_guard lock{init_mutex};
    if (table_status != TableStatus::UNKNOWN)
        return table_status;

    [&]
    {
        try
        {
            const auto & settings = local_context->getSettingsRef();
            ZooKeeperRetriesControl zk_retry{
                getName(),
                getLogger(getName()),
                ZooKeeperRetriesInfo{
                    settings[Setting::keeper_max_retries],
                    settings[Setting::keeper_retry_initial_backoff_ms],
                    settings[Setting::keeper_retry_max_backoff_ms],
                    local_context->getProcessListElement()}};

            zk_retry.retryLoop([&]
            {
                auto client = getClient();

                Coordination::Stat metadata_stat;
                auto stored_metadata_string = client->get(zk_metadata_path, &metadata_stat);

                if (metadata_stat.numChildren == 0)
                {
                    table_status = TableStatus::INVALID_KEEPER_STRUCTURE;
                    return;
                }

                if (!isMetadataStringEqual(stored_metadata_string, metadata_string, /*throw_on_error=*/ false))
                {
                    table_status = TableStatus::INVALID_METADATA;
                    return;
                }

                // validate all metadata and data nodes are present
                Coordination::Requests requests;
                requests.push_back(zkutil::makeCheckRequest(zk_table_path, -1));
                requests.push_back(zkutil::makeCheckRequest(zk_data_path, -1));
                requests.push_back(zkutil::makeCheckRequest(zk_dropped_path, -1));

                Coordination::Responses responses;
                client->tryMulti(requests, responses);

                table_status = TableStatus::INVALID_KEEPER_STRUCTURE;
                if (responses[0]->error != Coordination::Error::ZOK)
                {
                    LOG_ERROR(log, "Table node ({}) is missing", zk_table_path);
                    return;
                }

                if (responses[1]->error != Coordination::Error::ZOK)
                {
                    LOG_ERROR(log, "Data node ({}) is missing", zk_data_path);
                    return;
                }

                if (responses[2]->error == Coordination::Error::ZOK)
                {
                    LOG_ERROR(log, "Tables with root node {} are being dropped", zk_root_path);
                    return;
                }

                table_status = TableStatus::VALID;
            });
        }
        catch (const Coordination::Exception & e)
        {
            tryLogCurrentException(log);

            if (!Coordination::isHardwareError(e.code))
                table_status = TableStatus::INVALID_KEEPER_STRUCTURE;
        }
    }();

    return table_status;
}

Chunk StorageKeeperMap::getByKeys(const ColumnsWithTypeAndName & keys, PaddedPODArray<UInt8> & null_map, const Names &) const
{
    if (keys.size() != 1)
        throw Exception(ErrorCodes::LOGICAL_ERROR, "StorageKeeperMap supports only one key, got: {}", keys.size());

    auto raw_keys = serializeKeysToRawString(keys[0]);

    if (raw_keys.size() != keys[0].column->size())
        throw Exception(ErrorCodes::LOGICAL_ERROR, "Assertion failed: {} != {}", raw_keys.size(), keys[0].column->size());

    return getBySerializedKeys(raw_keys, &null_map, /* version_column */ false, getContext());
}

Chunk StorageKeeperMap::getBySerializedKeys(
    const std::span<const std::string> keys, PaddedPODArray<UInt8> * null_map, bool with_version, const ContextPtr & local_context) const
{
    Block sample_block = getInMemoryMetadataPtr()->getSampleBlock();
    MutableColumns columns = sample_block.cloneEmptyColumns();
    MutableColumnPtr version_column = nullptr;

    if (with_version)
        version_column = ColumnVector<Int32>::create();

    size_t primary_key_pos = getPrimaryKeyPos(sample_block, getPrimaryKey());

    if (null_map)
    {
        null_map->clear();
        null_map->resize_fill(keys.size(), 1);
    }

    Strings full_key_paths;
    full_key_paths.reserve(keys.size());

    for (const auto & key : keys)
        full_key_paths.emplace_back(fullPathForKey(key));

    const auto & settings = local_context->getSettingsRef();
    ZooKeeperRetriesControl zk_retry{
        getName(),
        getLogger(getName()),
        ZooKeeperRetriesInfo{
            settings[Setting::keeper_max_retries],
            settings[Setting::keeper_retry_initial_backoff_ms],
            settings[Setting::keeper_retry_max_backoff_ms],
            local_context->getProcessListElement()}};

    zkutil::ZooKeeper::MultiTryGetResponse values;
    zk_retry.retryLoop([&]{
        auto client = getClient();
        values = client->tryGet(full_key_paths);
    });

    for (size_t i = 0; i < keys.size(); ++i)
    {
        auto response = values[i];

        Coordination::Error code = response.error;

        if (code == Coordination::Error::ZOK)
        {
            fillColumns(base64Decode(keys[i], true), response.data, primary_key_pos, sample_block, columns);

            if (version_column)
                version_column->insert(response.stat.version);
        }
        else if (code == Coordination::Error::ZNONODE)
        {
            if (null_map)
            {
                (*null_map)[i] = 0;
                for (size_t col_idx = 0; col_idx < sample_block.columns(); ++col_idx)
                    columns[col_idx]->insert(sample_block.getByPosition(col_idx).type->getDefault());

                if (version_column)
                    version_column->insert(-1);
            }
        }
        else
        {
            throw DB::Exception(ErrorCodes::KEEPER_EXCEPTION, "Failed to fetch value: {}", code);
        }
    }

    size_t num_rows = columns.at(0)->size();

    if (version_column)
        columns.push_back(std::move(version_column));

    return Chunk(std::move(columns), num_rows);
}

Block StorageKeeperMap::getSampleBlock(const Names &) const
{
    auto metadata = getInMemoryMetadataPtr();
    return metadata->getSampleBlock();
}

void StorageKeeperMap::checkTableCanBeRenamed(const StorageID & new_name) const
{
    verifyTableId(new_name);
}

void StorageKeeperMap::rename(const String & /*new_path_to_table_data*/, const StorageID & new_table_id)
{
    checkTableCanBeRenamed(new_table_id);
    renameInMemory(new_table_id);
}

void StorageKeeperMap::checkMutationIsPossible(const MutationCommands & commands, const Settings & /*settings*/) const
{
    if (commands.empty())
        return;

    if (commands.size() > 1)
        throw Exception(ErrorCodes::BAD_ARGUMENTS, "Mutations cannot be combined for KeeperMap");

    const auto command_type = commands.front().type;
    if (command_type != MutationCommand::Type::UPDATE && command_type != MutationCommand::Type::DELETE)
        throw Exception(ErrorCodes::BAD_ARGUMENTS, "Only DELETE and UPDATE mutation supported for KeeperMap");
}

void StorageKeeperMap::mutate(const MutationCommands & commands, ContextPtr local_context)
{
    checkTable<true>(local_context);

    if (commands.empty())
        return;

    bool strict = local_context->getSettingsRef()[Setting::keeper_map_strict_mode];

    chassert(commands.size() == 1);

    auto metadata_snapshot = getInMemoryMetadataPtr();
    auto storage = getStorageID();
    auto storage_ptr = DatabaseCatalog::instance().getTable(storage, local_context);

    if (commands.front().type == MutationCommand::Type::DELETE)
    {
        MutationsInterpreter::Settings mutation_settings(true);
        mutation_settings.return_all_columns = true;
        mutation_settings.return_mutated_rows = true;

        auto interpreter = std::make_unique<MutationsInterpreter>(
            storage_ptr,
            metadata_snapshot,
            commands,
            local_context,
            mutation_settings);

        auto pipeline = QueryPipelineBuilder::getPipeline(interpreter->execute());
        PullingPipelineExecutor executor(pipeline);

        auto header = interpreter->getUpdatedHeader();
        auto primary_key_pos = header.getPositionByName(primary_key);
        auto version_position = header.getPositionByName(std::string{version_column_name});

        Block block;
        while (executor.pull(block))
        {
            auto & column_type_name = block.getByPosition(primary_key_pos);
            auto column = column_type_name.column;
            auto size = column->size();


            WriteBufferFromOwnString wb_key;
            Coordination::Requests delete_requests;

            for (size_t i = 0; i < size; ++i)
            {
                int32_t version = -1;
                if (strict)
                {
                    const auto & version_column = block.getByPosition(version_position).column;
                    version = assert_cast<const ColumnVector<Int32> &>(*version_column).getData()[i];
                }

                wb_key.restart();

                column_type_name.type->getDefaultSerialization()->serializeBinary(*column, i, wb_key, {});
                delete_requests.emplace_back(zkutil::makeRemoveRequest(fullPathForKey(base64Encode(wb_key.str(), true)), version));
            }

            Coordination::Responses responses;

            const auto & settings = local_context->getSettingsRef();
            ZooKeeperRetriesControl zk_retry{
                getName(),
                getLogger(getName()),
                ZooKeeperRetriesInfo{
                    settings[Setting::keeper_max_retries],
                    settings[Setting::keeper_retry_initial_backoff_ms],
                    settings[Setting::keeper_retry_max_backoff_ms],
                    local_context->getProcessListElement()}};

            Coordination::Error status;
            zk_retry.retryLoop([&]
            {
                auto client = getClient();
                status = client->tryMulti(delete_requests, responses, /* check_session_valid */ true);
            });

            if (status == Coordination::Error::ZOK)
                return;

            if (status != Coordination::Error::ZNONODE)
                throw zkutil::KeeperMultiException(status, delete_requests, responses);

            LOG_INFO(log, "Failed to delete all nodes at once, will try one by one");

            for (const auto & delete_request : delete_requests)
            {
                zk_retry.retryLoop([&]
                {
                    auto client = getClient();
                    status = client->tryRemove(delete_request->getPath());
                });

                if (status != Coordination::Error::ZOK && status != Coordination::Error::ZNONODE)
                    throw zkutil::KeeperException::fromPath(status, delete_request->getPath());
            }
        }

        return;
    }

    chassert(commands.front().type == MutationCommand::Type::UPDATE);
    if (commands.front().column_to_update_expression.contains(primary_key))
        throw Exception(ErrorCodes::BAD_ARGUMENTS, "Primary key cannot be updated (cannot update column {})", primary_key);

    MutationsInterpreter::Settings settings(true);
    settings.return_all_columns = true;
    settings.return_mutated_rows = true;

    auto interpreter = std::make_unique<MutationsInterpreter>(
        storage_ptr,
        metadata_snapshot,
        commands,
        local_context,
        settings);

    auto pipeline = QueryPipelineBuilder::getPipeline(interpreter->execute());
    PullingPipelineExecutor executor(pipeline);

    auto sink = std::make_shared<StorageKeeperMapSink>(*this, executor.getSharedHeader(), local_context);

    Block block;
    while (executor.pull(block))
    {
        auto chunk = Chunk(block.getColumns(), block.rows());
        sink->consume(chunk);
    }

    sink->finalize<true>(strict);
}

namespace
{

StoragePtr create(const StorageFactory::Arguments & args)
{
    ASTs & engine_args = args.engine_args;
    if (engine_args.empty() || engine_args.size() > 2)
        throw Exception(
            ErrorCodes::NUMBER_OF_ARGUMENTS_DOESNT_MATCH,
            "Storage KeeperMap requires 1-3 arguments:\n"
            "zk_root_path: path in the Keeper where the values will be stored (required)\n"
            "keys_limit: number of keys allowed to be stored, 0 is no limit (default: 0)");

    engine_args[0] = evaluateConstantExpressionAsLiteral(engine_args[0], args.getLocalContext());
    auto zk_root_path = checkAndGetLiteralArgument<std::string>(engine_args[0], "zk_root_path");

    UInt64 keys_limit = 0;
    if (engine_args.size() > 1)
        keys_limit = checkAndGetLiteralArgument<UInt64>(engine_args[1], "keys_limit");

    StorageInMemoryMetadata metadata;
    metadata.setColumns(args.columns);
    metadata.setConstraints(args.constraints);
    metadata.setComment(args.comment);

    if (!args.storage_def->primary_key)
        throw Exception(ErrorCodes::BAD_ARGUMENTS, "StorageKeeperMap requires one column in primary key");

    metadata.primary_key = KeyDescription::getKeyFromAST(args.storage_def->primary_key->ptr(), metadata.columns, args.getContext());
    auto primary_key_names = metadata.getColumnsRequiredForPrimaryKey();
    if (primary_key_names.size() != 1)
        throw Exception(ErrorCodes::BAD_ARGUMENTS, "StorageKeeperMap requires one column in primary key");

    return std::make_shared<StorageKeeperMap>(
        args.getContext(), args.table_id, metadata, args.query.attach, primary_key_names[0], zk_root_path, keys_limit);
}

}

void registerStorageKeeperMap(StorageFactory & factory)
{
    factory.registerStorage(
        "KeeperMap",
        create,
        {
            .supports_sort_order = true,
            .supports_parallel_insert = true,
        });
}

}<|MERGE_RESOLUTION|>--- conflicted
+++ resolved
@@ -845,92 +845,7 @@
     });
 }
 
-<<<<<<< HEAD
-void StorageKeeperMap::dropTableFromZooKeeper(zkutil::ZooKeeperPtr zookeeper, String path_prefix_, String zk_root_path_, String uuid, LoggerPtr logger)
-{
-    auto zk_root_path_fs = fs::path(path_prefix_) / std::string_view{zk_root_path_}.substr(1);
-    zk_root_path_ = zk_root_path_fs;
-
-    String zk_data_path_to_remove = zk_root_path_fs / "data";
-
-    auto metadata_path_fs = zk_root_path_fs / "metadata";
-    String zk_metadata_path_to_remove = metadata_path_fs;
-    String zk_tables_path_to_remove = metadata_path_fs / "tables";
-
-    String zk_dropped_path_to_remove = metadata_path_fs / "dropped";
-    String zk_dropped_lock_path_to_remove = fs::path(zk_dropped_path_to_remove) / "lock";
-    String zk_dropped_lock_version_path = metadata_path_fs / "drop_lock_version";
-
-    LOG_INFO(logger, "Removing table data in ZooKeeper at {}", zk_root_path_);
-
-    if (!zookeeper->exists(zk_root_path_))
-    {
-        LOG_INFO(logger, "Table at {} does not exist", zk_root_path_);
-        return;
-    }
-
-    Strings tables;
-    zookeeper->tryGetChildren(zk_tables_path_to_remove, tables);
-    std::sort(tables.begin(), tables.end());
-
-    for (const auto & table : tables)
-    {
-        if (table.starts_with(uuid))
-        {
-            LOG_INFO(logger, "Removing table {} in /tables", table);
-            auto code = zookeeper->tryRemove(fs::path(zk_tables_path_to_remove) / table);
-            if (code == Coordination::Error::ZNONODE)
-                throw Exception(ErrorCodes::TABLE_WAS_NOT_DROPPED, "Table at {} is already started to be removed by another replica right now", zk_root_path_);
-        }
-    }
-
-    Coordination::Requests ops;
-    Coordination::Responses responses;
-
-    /// Previous drop attempts might have failed
-    if (zookeeper->exists(zk_tables_path_to_remove))
-        ops.emplace_back(zkutil::makeRemoveRequest(zk_tables_path_to_remove, -1));
-
-    if (!zookeeper->exists(zk_dropped_path_to_remove))
-        ops.emplace_back(zkutil::makeCreateRequest(zk_dropped_path_to_remove, "", zkutil::CreateMode::Persistent));
-
-    if (!zookeeper->exists(zk_dropped_lock_version_path))
-        ops.emplace_back(zkutil::makeCreateRequest(zk_dropped_lock_version_path, "", zkutil::CreateMode::Persistent));
-
-    ops.emplace_back(zkutil::makeCreateRequest(zk_dropped_lock_path_to_remove, "", zkutil::CreateMode::Ephemeral));
-    auto code = zookeeper->tryMulti(ops, responses);
-
-    if (code == Coordination::Error::ZNOTEMPTY)
-        return;
-
-    if (code == Coordination::Error::ZNONODE || code == Coordination::Error::ZNODEEXISTS)
-        throw Exception(ErrorCodes::TABLE_WAS_NOT_DROPPED, "Table at {} is already started to be removed by another replica right now", zk_root_path_);
-
-    zkutil::KeeperMultiException::check(code, ops, responses);
-
-    auto drop_lock = zkutil::EphemeralNodeHolder::existing(zk_dropped_lock_path_to_remove, *zookeeper);
-    if (!dropTableData(zookeeper, drop_lock, zk_data_path_to_remove, zk_metadata_path_to_remove, zk_dropped_path_to_remove, zk_dropped_lock_version_path, zk_root_path_, logger))
-        throw Exception(ErrorCodes::TABLE_WAS_NOT_DROPPED, "Table at {} is already started to be removed by another replica right now", zk_root_path_);
-}
-
-bool StorageKeeperMap::dropTableData(zkutil::ZooKeeperPtr zookeeper, const zkutil::EphemeralNodeHolder::Ptr & metadata_drop_lock)
-{
-    return dropTableData(zookeeper, metadata_drop_lock, zk_data_path, zk_metadata_path, zk_dropped_path, zk_dropped_lock_version_path, zk_root_path, log);
-}
-
-
-bool StorageKeeperMap::dropTableData(
-    zkutil::ZooKeeperPtr zookeeper,
-    const zkutil::EphemeralNodeHolder::Ptr & metadata_drop_lock,
-    const String & zk_data_path_,
-    const String & zk_metadata_path_,
-    const String & zk_dropped_path_,
-    const String & zk_dropped_lock_version_path_,
-    const String & zk_root_path_,
-    LoggerPtr logger)
-=======
 bool StorageKeeperMap::dropTable(zkutil::ZooKeeperPtr zookeeper, const zkutil::EphemeralNodeHolder::Ptr & metadata_drop_lock)
->>>>>>> bd65f23b
 {
     fiu_do_on(FailPoints::keepermap_fail_drop_data,
     {
