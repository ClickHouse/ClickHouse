--- conflicted
+++ resolved
@@ -95,16 +95,10 @@
     }
 
     Pipes pipes;
-    /// TODO: rewrite MySQLBlockInputStream
-<<<<<<< HEAD
-    return Pipe(std::make_shared<SourceFromInputStream>(
+    pipes.emplace_back(std::make_shared<SourceFromInputStream>(
             std::make_shared<MySQLLazyBlockInputStream>(pool, query, sample_block, max_block_size_, /* auto_close = */ true)));
-=======
-    pipes.emplace_back(std::make_shared<SourceFromInputStream>(
-            std::make_shared<MySQLBlockInputStream>(pool.get(), query, sample_block, max_block_size_)));
 
     return pipes;
->>>>>>> 3e36eafc
 }
 
 
