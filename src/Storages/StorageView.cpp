#include <Interpreters/InterpreterSelectQuery.h>
#include <Interpreters/InterpreterSelectWithUnionQuery.h>
#include <Interpreters/Context.h>
#include <DataTypes/DataTypeLowCardinality.h>

#include <Parsers/ASTCreateQuery.h>
#include <Parsers/ASTSubquery.h>
#include <Parsers/ASTTablesInSelectQuery.h>
#include <Parsers/ASTSelectWithUnionQuery.h>

#include <Storages/StorageView.h>
#include <Storages/StorageFactory.h>
#include <Storages/SelectQueryDescription.h>

#include <Common/typeid_cast.h>

#include <Processors/Pipe.h>
#include <Processors/Transforms/MaterializingTransform.h>
#include <Processors/QueryPlan/ExpressionStep.h>
#include <Processors/QueryPlan/SettingQuotaAndLimitsStep.h>
#include <Processors/QueryPlan/BuildQueryPipelineSettings.h>
#include <Processors/QueryPlan/Optimizations/QueryPlanOptimizationSettings.h>

namespace DB
{

namespace ErrorCodes
{
    extern const int INCORRECT_QUERY;
    extern const int LOGICAL_ERROR;
}

namespace
{

bool isNullableOrLcNullable(DataTypePtr type)
{
    if (type->isNullable())
        return true;

    if (const auto * lc_type = typeid_cast<const DataTypeLowCardinality *>(type.get()))
        return lc_type->getDictionaryType()->isNullable();

    return false;
}

/// Returns `true` if there are nullable column in src but corresponding column in dst is not
bool changedNullabilityOneWay(const Block & src_block, const Block & dst_block)
{
    std::unordered_map<String, bool> src_nullable;
    for (const auto & col : src_block)
        src_nullable[col.name] = isNullableOrLcNullable(col.type);

    for (const auto & col : dst_block)
    {
        if (!isNullableOrLcNullable(col.type) && src_nullable[col.name])
            return true;
    }
    return false;
}

bool hasJoin(const ASTSelectQuery & select)
{
    const auto & tables = select.tables();
    if (!tables || tables->children.size() < 2)
        return false;

    const auto & joined_table = tables->children[1]->as<ASTTablesInSelectQueryElement &>();
    return joined_table.table_join != nullptr;
}

bool hasJoin(const ASTSelectWithUnionQuery & ast)
{
    for (const auto & child : ast.list_of_selects->children)
    {
        if (const auto * select = child->as<ASTSelectQuery>(); select && hasJoin(*select))
            return true;
    }
    return false;
}

}

StorageView::StorageView(
    const StorageID & table_id_,
    const ASTCreateQuery & query,
    const ColumnsDescription & columns_,
    const String & comment,
    const bool use_global_context_)
    : IStorage(table_id_)
{
    use_global_context = use_global_context_;
    StorageInMemoryMetadata storage_metadata;
    storage_metadata.setColumns(columns_);
    storage_metadata.setComment(comment);

    if (!query.select)
        throw Exception("SELECT query is not specified for " + getName(), ErrorCodes::INCORRECT_QUERY);
    SelectQueryDescription description;

    description.inner_query = query.select->ptr();
    storage_metadata.setSelectQuery(description);
    setInMemoryMetadata(storage_metadata);
}


Pipe StorageView::read(
    const Names & column_names,
    const StorageMetadataPtr & metadata_snapshot,
    SelectQueryInfo & query_info,
    ContextPtr context,
    QueryProcessingStage::Enum processed_stage,
    const size_t max_block_size,
    const unsigned num_streams)
{
    QueryPlan plan;
    read(plan, column_names, metadata_snapshot, query_info, context, processed_stage, max_block_size, num_streams);
    return plan.convertToPipe(
        QueryPlanOptimizationSettings::fromContext(context),
        BuildQueryPipelineSettings::fromContext(context));
}

void StorageView::read(
        QueryPlan & query_plan,
        const Names & column_names,
        const StorageMetadataPtr & metadata_snapshot,
        SelectQueryInfo & query_info,
        ContextPtr context,
        QueryProcessingStage::Enum /*processed_stage*/,
        const size_t /*max_block_size*/,
        const unsigned /*num_streams*/)
{
    ASTPtr current_inner_query = metadata_snapshot->getSelectQuery().inner_query;

    if (query_info.view_query)
    {
        if (!query_info.view_query->as<ASTSelectWithUnionQuery>())
            throw Exception("Unexpected optimized VIEW query", ErrorCodes::LOGICAL_ERROR);
        current_inner_query = query_info.view_query->clone();
    }

<<<<<<< HEAD
    auto modified_context = Context::createCopy(context);
    if (use_global_context)
    {
        /// Use settings from global context,
        /// because difference between settings set on VIEW creation and query execution can break queries
        modified_context->setSettings(context->getGlobalContext()->getSettingsRef());
    }

    InterpreterSelectWithUnionQuery interpreter(current_inner_query, modified_context, {}, column_names);
=======
    InterpreterSelectWithUnionQuery interpreter(current_inner_query, context, {}, column_names);
>>>>>>> e1927118
    interpreter.buildQueryPlan(query_plan);

    /// It's expected that the columns read from storage are not constant.
    /// Because method 'getSampleBlockForColumns' is used to obtain a structure of result in InterpreterSelectQuery.
    auto materializing_actions = std::make_shared<ActionsDAG>(query_plan.getCurrentDataStream().header.getColumnsWithTypeAndName());
    materializing_actions->addMaterializingOutputActions();

    auto materializing = std::make_unique<ExpressionStep>(query_plan.getCurrentDataStream(), std::move(materializing_actions));
    materializing->setStepDescription("Materialize constants after VIEW subquery");
    query_plan.addStep(std::move(materializing));

    /// And also convert to expected structure.
    const auto & expected_header = metadata_snapshot->getSampleBlockForColumns(column_names, getVirtuals(), getStorageID());
    const auto & header = query_plan.getCurrentDataStream().header;

    const auto * select_with_union = current_inner_query->as<ASTSelectWithUnionQuery>();
    if (select_with_union && hasJoin(*select_with_union) && changedNullabilityOneWay(header, expected_header))
    {
        throw DB::Exception(ErrorCodes::INCORRECT_QUERY,
                            "Query from view {} returned Nullable column having not Nullable type in structure. "
                            "If query from view has JOIN, it may be cause by different values of 'json_use_nulls' setting. "
                            "You may explicitly specify 'json_use_nulls' in 'CREATE VIEW' query to avoid this error",
                            getStorageID().getFullTableName());
    }

    auto convert_actions_dag = ActionsDAG::makeConvertingActions(
            header.getColumnsWithTypeAndName(),
            expected_header.getColumnsWithTypeAndName(),
            ActionsDAG::MatchColumnsMode::Name);

    auto converting = std::make_unique<ExpressionStep>(query_plan.getCurrentDataStream(), convert_actions_dag);
    converting->setStepDescription("Convert VIEW subquery result to VIEW table structure");
    query_plan.addStep(std::move(converting));
}

static ASTTableExpression * getFirstTableExpression(ASTSelectQuery & select_query)
{
    if (!select_query.tables() || select_query.tables()->children.empty())
        throw Exception("Logical error: no table expression in view select AST", ErrorCodes::LOGICAL_ERROR);

    auto * select_element = select_query.tables()->children[0]->as<ASTTablesInSelectQueryElement>();

    if (!select_element->table_expression)
        throw Exception("Logical error: incorrect table expression", ErrorCodes::LOGICAL_ERROR);

    return select_element->table_expression->as<ASTTableExpression>();
}

void StorageView::replaceWithSubquery(ASTSelectQuery & outer_query, ASTPtr view_query, ASTPtr & view_name)
{
    ASTTableExpression * table_expression = getFirstTableExpression(outer_query);

    if (!table_expression->database_and_table_name)
    {
        // If it's a view table function, add a fake db.table name.
        if (table_expression->table_function && table_expression->table_function->as<ASTFunction>()->name == "view")
            table_expression->database_and_table_name = std::make_shared<ASTTableIdentifier>("__view");
        else if (table_expression->table_function && table_expression->table_function->as<ASTFunction>()->name == "one_hot_encoding_view")
            table_expression->database_and_table_name = std::make_shared<ASTTableIdentifier>("__one_hot_encoding_view");
        else
            throw Exception("Logical error: incorrect table expression", ErrorCodes::LOGICAL_ERROR);
    }

    DatabaseAndTableWithAlias db_table(table_expression->database_and_table_name);
    String alias = db_table.alias.empty() ? db_table.table : db_table.alias;

    view_name = table_expression->database_and_table_name;
    table_expression->database_and_table_name = {};
    table_expression->subquery = std::make_shared<ASTSubquery>();
    table_expression->subquery->children.push_back(view_query);
    table_expression->subquery->setAlias(alias);

    for (auto & child : table_expression->children)
        if (child.get() == view_name.get())
            child = view_query;
}

ASTPtr StorageView::restoreViewName(ASTSelectQuery & select_query, const ASTPtr & view_name)
{
    ASTTableExpression * table_expression = getFirstTableExpression(select_query);

    if (!table_expression->subquery)
        throw Exception("Logical error: incorrect table expression", ErrorCodes::LOGICAL_ERROR);

    ASTPtr subquery = table_expression->subquery;
    table_expression->subquery = {};
    table_expression->database_and_table_name = view_name;

    for (auto & child : table_expression->children)
        if (child.get() == subquery.get())
            child = view_name;
    return subquery->children[0];
}

void registerStorageView(StorageFactory & factory)
{
    factory.registerStorage("View", [](const StorageFactory::Arguments & args)
    {
        if (args.query.storage)
            throw Exception("Specifying ENGINE is not allowed for a View", ErrorCodes::INCORRECT_QUERY);

        return StorageView::create(args.table_id, args.query, args.columns, args.comment);
    });
}

}<|MERGE_RESOLUTION|>--- conflicted
+++ resolved
@@ -85,11 +85,9 @@
     const StorageID & table_id_,
     const ASTCreateQuery & query,
     const ColumnsDescription & columns_,
-    const String & comment,
-    const bool use_global_context_)
+    const String & comment)
     : IStorage(table_id_)
 {
-    use_global_context = use_global_context_;
     StorageInMemoryMetadata storage_metadata;
     storage_metadata.setColumns(columns_);
     storage_metadata.setComment(comment);
@@ -139,19 +137,7 @@
         current_inner_query = query_info.view_query->clone();
     }
 
-<<<<<<< HEAD
-    auto modified_context = Context::createCopy(context);
-    if (use_global_context)
-    {
-        /// Use settings from global context,
-        /// because difference between settings set on VIEW creation and query execution can break queries
-        modified_context->setSettings(context->getGlobalContext()->getSettingsRef());
-    }
-
-    InterpreterSelectWithUnionQuery interpreter(current_inner_query, modified_context, {}, column_names);
-=======
     InterpreterSelectWithUnionQuery interpreter(current_inner_query, context, {}, column_names);
->>>>>>> e1927118
     interpreter.buildQueryPlan(query_plan);
 
     /// It's expected that the columns read from storage are not constant.
@@ -209,6 +195,7 @@
         // If it's a view table function, add a fake db.table name.
         if (table_expression->table_function && table_expression->table_function->as<ASTFunction>()->name == "view")
             table_expression->database_and_table_name = std::make_shared<ASTTableIdentifier>("__view");
+        // or if it's a one_hot_encoding_view table function
         else if (table_expression->table_function && table_expression->table_function->as<ASTFunction>()->name == "one_hot_encoding_view")
             table_expression->database_and_table_name = std::make_shared<ASTTableIdentifier>("__one_hot_encoding_view");
         else
