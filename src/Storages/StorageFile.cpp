#include <Storages/StorageFile.h>
#include <Storages/StorageFactory.h>
#include <Storages/ColumnsDescription.h>
#include <Storages/StorageInMemoryMetadata.h>
#include <Storages/PartitionedSink.h>
#include <Storages/Distributed/DistributedAsyncInsertSource.h>
#include <Storages/checkAndGetLiteralArgument.h>
#include <Storages/ReadFromStorageProgress.h>

#include <Interpreters/Context.h>
#include <Interpreters/evaluateConstantExpression.h>

#include <Parsers/ASTCreateQuery.h>
#include <Parsers/ASTIdentifier_fwd.h>
#include <Parsers/ASTInsertQuery.h>
#include <Parsers/ASTLiteral.h>

#include <IO/MMapReadBufferFromFile.h>
#include <IO/MMapReadBufferFromFileDescriptor.h>
#include <IO/ReadBufferFromFile.h>
#include <IO/ReadBufferFromFileDescriptor.h>
#include <IO/ReadHelpers.h>
#include <IO/WriteBufferFromFile.h>
#include <IO/WriteHelpers.h>

#include <DataTypes/DataTypeString.h>
#include <Formats/FormatFactory.h>
#include <Formats/ReadSchemaUtils.h>
#include <Processors/Sinks/SinkToStorage.h>
#include <Processors/Transforms/AddingDefaultsTransform.h>
#include <Processors/ISource.h>
#include <Processors/Formats/IOutputFormat.h>
#include <Processors/Formats/IInputFormat.h>
#include <Processors/Formats/ISchemaReader.h>
#include <Processors/Sources/NullSource.h>
#include <Processors/Executors/PullingPipelineExecutor.h>
#include <Processors/ResizeProcessor.h>

#include <Common/escapeForFileName.h>
#include <Common/typeid_cast.h>
#include <Common/parseGlobs.h>
#include <Common/filesystemHelpers.h>
#include <Common/ProfileEvents.h>

#include <QueryPipeline/Pipe.h>
#include <QueryPipeline/QueryPipelineBuilder.h>

#include <sys/stat.h>
#include <fcntl.h>
#include <unistd.h>
#include <re2/re2.h>
#include <filesystem>
#include <shared_mutex>


namespace ProfileEvents
{
    extern const Event CreatedReadBufferOrdinary;
    extern const Event CreatedReadBufferMMap;
    extern const Event CreatedReadBufferMMapFailed;
}

namespace fs = std::filesystem;

namespace DB
{

namespace ErrorCodes
{
    extern const int BAD_ARGUMENTS;
    extern const int NOT_IMPLEMENTED;
    extern const int CANNOT_FSTAT;
    extern const int CANNOT_TRUNCATE_FILE;
    extern const int DATABASE_ACCESS_DENIED;
    extern const int NUMBER_OF_ARGUMENTS_DOESNT_MATCH;
    extern const int UNKNOWN_IDENTIFIER;
    extern const int INCORRECT_FILE_NAME;
    extern const int FILE_DOESNT_EXIST;
    extern const int TIMEOUT_EXCEEDED;
    extern const int INCOMPATIBLE_COLUMNS;
    extern const int CANNOT_STAT;
    extern const int LOGICAL_ERROR;
    extern const int CANNOT_APPEND_TO_FILE;
    extern const int CANNOT_EXTRACT_TABLE_STRUCTURE;
    extern const int CANNOT_COMPILE_REGEXP;
}

namespace
{

/* Recursive directory listing with matched paths as a result.
 * Have the same method in StorageHDFS.
 */
void listFilesWithRegexpMatchingImpl(
    const std::string & path_for_ls,
    const std::string & for_match,
    size_t & total_bytes_to_read,
    std::vector<std::string> & result,
    bool recursive = false)
{
    const size_t first_glob = for_match.find_first_of("*?{");

    const size_t end_of_path_without_globs = for_match.substr(0, first_glob).rfind('/');
    const std::string suffix_with_globs = for_match.substr(end_of_path_without_globs);   /// begin with '/'

    const size_t next_slash = suffix_with_globs.find('/', 1);
    const std::string current_glob = suffix_with_globs.substr(0, next_slash);
    auto regexp = makeRegexpPatternFromGlobs(current_glob);

    re2::RE2 matcher(regexp);
    if (!matcher.ok())
        throw Exception(ErrorCodes::CANNOT_COMPILE_REGEXP,
            "Cannot compile regex from glob ({}): {}", for_match, matcher.error());

    bool skip_regex = current_glob == "/*" ? true : false;
    if (!recursive)
        recursive = current_glob == "/**" ;

    const std::string prefix_without_globs = path_for_ls + for_match.substr(1, end_of_path_without_globs);

    if (!fs::exists(prefix_without_globs))
        return;

    const fs::directory_iterator end;
    for (fs::directory_iterator it(prefix_without_globs); it != end; ++it)
    {
        const std::string full_path = it->path().string();
        const size_t last_slash = full_path.rfind('/');
        const String file_name = full_path.substr(last_slash);
        const bool looking_for_directory = next_slash != std::string::npos;

        /// Condition is_directory means what kind of path is it in current iteration of ls
        if (!it->is_directory() && !looking_for_directory)
        {
            if (skip_regex || re2::RE2::FullMatch(file_name, matcher))
            {
                total_bytes_to_read += it->file_size();
                result.push_back(it->path().string());
            }
        }
        else if (it->is_directory())
        {
            if (recursive)
            {
                listFilesWithRegexpMatchingImpl(fs::path(full_path).append(it->path().string()) / "" ,
                                                looking_for_directory ? suffix_with_globs.substr(next_slash) : current_glob ,
                                                total_bytes_to_read, result, recursive);
            }
            else if (looking_for_directory && re2::RE2::FullMatch(file_name, matcher))
            {
                /// Recursion depth is limited by pattern. '*' works only for depth = 1, for depth = 2 pattern path is '*/*'. So we do not need additional check.
                listFilesWithRegexpMatchingImpl(fs::path(full_path) / "", suffix_with_globs.substr(next_slash), total_bytes_to_read, result);
            }
        }
    }
}

std::vector<std::string> listFilesWithRegexpMatching(
    const std::string & path_for_ls,
    const std::string & for_match,
    size_t & total_bytes_to_read)
{
    std::vector<std::string> result;
    listFilesWithRegexpMatchingImpl(path_for_ls, for_match, total_bytes_to_read, result);
    return result;
}

std::string getTablePath(const std::string & table_dir_path, const std::string & format_name)
{
    return table_dir_path + "/data." + escapeForFileName(format_name);
}

/// Both db_dir_path and table_path must be converted to absolute paths (in particular, path cannot contain '..').
void checkCreationIsAllowed(
    ContextPtr context_global,
    const std::string & db_dir_path,
    const std::string & table_path,
    bool can_be_directory)
{
    if (context_global->getApplicationType() != Context::ApplicationType::SERVER)
        return;

    /// "/dev/null" is allowed for perf testing
    if (!fileOrSymlinkPathStartsWith(table_path, db_dir_path) && table_path != "/dev/null")
        throw Exception(ErrorCodes::DATABASE_ACCESS_DENIED, "File `{}` is not inside `{}`", table_path, db_dir_path);

    if (can_be_directory)
    {
        auto table_path_stat = fs::status(table_path);
        if (fs::exists(table_path_stat) && fs::is_directory(table_path_stat))
            throw Exception(ErrorCodes::INCORRECT_FILE_NAME, "File must not be a directory");
    }
}

std::unique_ptr<ReadBuffer> selectReadBuffer(
    const String & current_path,
    bool use_table_fd,
    int table_fd,
    const struct stat & file_stat,
    ContextPtr context)
{
    auto read_method = context->getSettingsRef().storage_file_read_method;

    if (S_ISREG(file_stat.st_mode) && read_method == LocalFSReadMethod::mmap)
    {
        try
        {
            std::unique_ptr<ReadBufferFromFileBase> res;
            if (use_table_fd)
                res = std::make_unique<MMapReadBufferFromFileDescriptor>(table_fd, 0);
            else
                res = std::make_unique<MMapReadBufferFromFile>(current_path, 0);

            ProfileEvents::increment(ProfileEvents::CreatedReadBufferMMap);
            return res;
        }
        catch (const ErrnoException &)
        {
            /// Fallback if mmap is not supported.
            ProfileEvents::increment(ProfileEvents::CreatedReadBufferMMapFailed);
        }
    }

    std::unique_ptr<ReadBufferFromFileBase> res;
    if (S_ISREG(file_stat.st_mode) && (read_method == LocalFSReadMethod::pread || read_method == LocalFSReadMethod::mmap))
    {
        if (use_table_fd)
            res = std::make_unique<ReadBufferFromFileDescriptorPRead>(table_fd);
        else
            res = std::make_unique<ReadBufferFromFilePRead>(current_path, context->getSettingsRef().max_read_buffer_size);

        ProfileEvents::increment(ProfileEvents::CreatedReadBufferOrdinary);
    }
    else
    {
        if (use_table_fd)
            res = std::make_unique<ReadBufferFromFileDescriptor>(table_fd);
        else
            res = std::make_unique<ReadBufferFromFile>(current_path, context->getSettingsRef().max_read_buffer_size);

        ProfileEvents::increment(ProfileEvents::CreatedReadBufferOrdinary);
    }
    return res;
}

std::unique_ptr<ReadBuffer> createReadBuffer(
    const String & current_path,
    bool use_table_fd,
    const String & storage_name,
    int table_fd,
    const String & compression_method,
    ContextPtr context)
{
    CompressionMethod method;

    struct stat file_stat{};

    if (use_table_fd)
    {
        /// Check if file descriptor allows random reads (and reading it twice).
        if (0 != fstat(table_fd, &file_stat))
            throwFromErrno("Cannot stat table file descriptor, inside " + storage_name, ErrorCodes::CANNOT_STAT);

        method = chooseCompressionMethod("", compression_method);
    }
    else
    {
        /// Check if file descriptor allows random reads (and reading it twice).
        if (0 != stat(current_path.c_str(), &file_stat))
            throwFromErrno("Cannot stat file " + current_path, ErrorCodes::CANNOT_STAT);

        method = chooseCompressionMethod(current_path, compression_method);
    }

    std::unique_ptr<ReadBuffer> nested_buffer = selectReadBuffer(current_path, use_table_fd, table_fd, file_stat, context);

    /// For clickhouse-local and clickhouse-client add progress callback to display progress bar.
    if (context->getApplicationType() == Context::ApplicationType::LOCAL
        || context->getApplicationType() == Context::ApplicationType::CLIENT)
    {
        auto & in = static_cast<ReadBufferFromFileBase &>(*nested_buffer);
        in.setProgressCallback(context);
    }

    int zstd_window_log_max = static_cast<int>(context->getSettingsRef().zstd_window_log_max);
    return wrapReadBufferWithCompressionMethod(std::move(nested_buffer), method, zstd_window_log_max);
}

}

Strings StorageFile::getPathsList(const String & table_path, const String & user_files_path, ContextPtr context, size_t & total_bytes_to_read)
{
    fs::path user_files_absolute_path = fs::weakly_canonical(user_files_path);
    fs::path fs_table_path(table_path);
    if (fs_table_path.is_relative())
        fs_table_path = user_files_absolute_path / fs_table_path;

    Strings paths;

    /// Do not use fs::canonical or fs::weakly_canonical.
    /// Otherwise it will not allow to work with symlinks in `user_files_path` directory.
    String path = fs::absolute(fs_table_path).lexically_normal(); /// Normalize path.
    bool can_be_directory = true;

    if (path.find(PartitionedSink::PARTITION_ID_WILDCARD) != std::string::npos)
    {
        paths.push_back(path);
    }
    else if (path.find_first_of("*?{") == std::string::npos)
    {
        std::error_code error;
        size_t size = fs::file_size(path, error);
        if (!error)
            total_bytes_to_read += size;

        paths.push_back(path);
    }
    else
    {
        /// We list only non-directory files.
        paths = listFilesWithRegexpMatching("/", path, total_bytes_to_read);
        can_be_directory = false;
    }

    for (const auto & cur_path : paths)
        checkCreationIsAllowed(context, user_files_absolute_path, cur_path, can_be_directory);

    return paths;
}

ColumnsDescription StorageFile::getTableStructureFromFileDescriptor(ContextPtr context)
{
    /// If we want to read schema from file descriptor we should create
    /// a read buffer from fd, create a checkpoint, read some data required
    /// for schema inference, rollback to checkpoint and then use the created
    /// peekable read buffer on the first read from storage. It's needed because
    /// in case of file descriptor we have a stream of data and we cannot
    /// start reading data from the beginning after reading some data for
    /// schema inference.
    ReadBufferIterator read_buffer_iterator = [&](ColumnsDescription &)
    {
        /// We will use PeekableReadBuffer to create a checkpoint, so we need a place
        /// where we can store the original read buffer.
        read_buffer_from_fd = createReadBuffer("", true, getName(), table_fd, compression_method, context);
        auto read_buf = std::make_unique<PeekableReadBuffer>(*read_buffer_from_fd);
        read_buf->setCheckpoint();
        return read_buf;
    };

    auto columns = readSchemaFromFormat(format_name, format_settings, read_buffer_iterator, false, context, peekable_read_buffer_from_fd);
    if (peekable_read_buffer_from_fd)
    {
        /// If we have created read buffer in readSchemaFromFormat we should rollback to checkpoint.
        assert_cast<PeekableReadBuffer *>(peekable_read_buffer_from_fd.get())->rollbackToCheckpoint();
        has_peekable_read_buffer_from_fd = true;
    }
    return columns;
}

ColumnsDescription StorageFile::getTableStructureFromFile(
    const String & format,
    const std::vector<String> & paths,
    const String & compression_method,
    const std::optional<FormatSettings> & format_settings,
    ContextPtr context)
{
    if (format == "Distributed")
    {
        if (paths.empty())
            throw Exception(ErrorCodes::INCORRECT_FILE_NAME, "Cannot get table structure from file, because no files match specified name");

        return ColumnsDescription(DistributedAsyncInsertSource(paths[0]).getOutputs().front().getHeader().getNamesAndTypesList());
    }

    if (paths.empty() && !FormatFactory::instance().checkIfFormatHasExternalSchemaReader(format))
        throw Exception(
            ErrorCodes::CANNOT_EXTRACT_TABLE_STRUCTURE,
            "Cannot extract table structure from {} format file, because there are no files with provided path. "
            "You must specify table structure manually", format);

    std::optional<ColumnsDescription> columns_from_cache;
    if (context->getSettingsRef().schema_inference_use_cache_for_file)
        columns_from_cache = tryGetColumnsFromCache(paths, format, format_settings, context);

    ReadBufferIterator read_buffer_iterator = [&, it = paths.begin()](ColumnsDescription &) mutable -> std::unique_ptr<ReadBuffer>
    {
        if (it == paths.end())
            return nullptr;

        return createReadBuffer(*it++, false, "File", -1, compression_method, context);
    };

    ColumnsDescription columns;
    if (columns_from_cache)
        columns = *columns_from_cache;
    else
        columns = readSchemaFromFormat(format, format_settings, read_buffer_iterator, paths.size() > 1, context);

    if (context->getSettingsRef().schema_inference_use_cache_for_file)
        addColumnsToCache(paths, columns, format, format_settings, context);

    return columns;
}

bool StorageFile::supportsSubsetOfColumns() const
{
    return format_name != "Distributed" && FormatFactory::instance().checkIfFormatSupportsSubsetOfColumns(format_name);
}

StorageFile::StorageFile(int table_fd_, CommonArguments args)
    : StorageFile(args)
{
    struct stat buf;
    int res = fstat(table_fd_, &buf);
    if (-1 == res)
        throwFromErrno("Cannot execute fstat", res, ErrorCodes::CANNOT_FSTAT);
    total_bytes_to_read = buf.st_size;

    if (args.getContext()->getApplicationType() == Context::ApplicationType::SERVER)
        throw Exception(ErrorCodes::DATABASE_ACCESS_DENIED, "Using file descriptor as source of storage isn't allowed for server daemons");
    if (args.format_name == "Distributed")
        throw Exception(ErrorCodes::INCORRECT_FILE_NAME, "Distributed format is allowed only with explicit file path");

    is_db_table = false;
    use_table_fd = true;
    table_fd = table_fd_;
    setStorageMetadata(args);
}

StorageFile::StorageFile(const std::string & table_path_, const std::string & user_files_path, CommonArguments args)
    : StorageFile(args)
{
    is_db_table = false;
    paths = getPathsList(table_path_, user_files_path, args.getContext(), total_bytes_to_read);
    is_path_with_globs = paths.size() > 1;
    if (!paths.empty())
        path_for_partitioned_write = paths.front();
    else
        path_for_partitioned_write = table_path_;

    setStorageMetadata(args);
}

StorageFile::StorageFile(const std::string & relative_table_dir_path, CommonArguments args)
    : StorageFile(args)
{
    if (relative_table_dir_path.empty())
        throw Exception(ErrorCodes::INCORRECT_FILE_NAME, "Storage {} requires data path", getName());
    if (args.format_name == "Distributed")
        throw Exception(ErrorCodes::INCORRECT_FILE_NAME, "Distributed format is allowed only with explicit file path");

    String table_dir_path = fs::path(base_path) / relative_table_dir_path / "";
    fs::create_directories(table_dir_path);
    paths = {getTablePath(table_dir_path, format_name)};

    std::error_code error;
    size_t size = fs::file_size(paths[0], error);
    if (!error)
        total_bytes_to_read = size;

    setStorageMetadata(args);
}

StorageFile::StorageFile(CommonArguments args)
    : IStorage(args.table_id)
    , format_name(args.format_name)
    , format_settings(args.format_settings)
    , compression_method(args.compression_method)
    , base_path(args.getContext()->getPath())
{
    if (format_name != "Distributed")
        FormatFactory::instance().checkFormatName(format_name);
}

void StorageFile::setStorageMetadata(CommonArguments args)
{
    StorageInMemoryMetadata storage_metadata;

    if (args.format_name == "Distributed" || args.columns.empty())
    {
        ColumnsDescription columns;
        if (use_table_fd)
            columns = getTableStructureFromFileDescriptor(args.getContext());
        else
        {
            columns = getTableStructureFromFile(format_name, paths, compression_method, format_settings, args.getContext());
            if (!args.columns.empty() && args.columns != columns)
                throw Exception(ErrorCodes::INCOMPATIBLE_COLUMNS, "Table structure and file structure are different");
        }
        storage_metadata.setColumns(columns);
    }
    else
        storage_metadata.setColumns(args.columns);

    storage_metadata.setConstraints(args.constraints);
    storage_metadata.setComment(args.comment);
    setInMemoryMetadata(storage_metadata);
}


static std::chrono::seconds getLockTimeout(ContextPtr context)
{
    const Settings & settings = context->getSettingsRef();
    Int64 lock_timeout = settings.lock_acquire_timeout.totalSeconds();
    if (settings.max_execution_time.totalSeconds() != 0 && settings.max_execution_time.totalSeconds() < lock_timeout)
        lock_timeout = settings.max_execution_time.totalSeconds();
    return std::chrono::seconds{lock_timeout};
}

using StorageFilePtr = std::shared_ptr<StorageFile>;


class StorageFileSource : public ISource
{
public:
    struct FilesInfo
    {
        std::vector<std::string> files;

        std::atomic<size_t> next_file_to_read = 0;

        bool need_path_column = false;
        bool need_file_column = false;

        size_t total_bytes_to_read = 0;
    };

    using FilesInfoPtr = std::shared_ptr<FilesInfo>;

    static Block getBlockForSource(const Block & block_for_format, const FilesInfoPtr & files_info)
    {
        auto res = block_for_format;
        if (files_info->need_path_column)
        {
            res.insert(
                {DataTypeLowCardinality{std::make_shared<DataTypeString>()}.createColumn(),
                 std::make_shared<DataTypeLowCardinality>(std::make_shared<DataTypeString>()),
                 "_path"});
        }
        if (files_info->need_file_column)
        {
            res.insert(
                {DataTypeLowCardinality{std::make_shared<DataTypeString>()}.createColumn(),
                 std::make_shared<DataTypeLowCardinality>(std::make_shared<DataTypeString>()),
                 "_file"});
        }
        return res;
    }

    StorageFileSource(
        std::shared_ptr<StorageFile> storage_,
        const StorageSnapshotPtr & storage_snapshot_,
        ContextPtr context_,
        UInt64 max_block_size_,
        FilesInfoPtr files_info_,
        ColumnsDescription columns_description_,
        const Block & block_for_format_,
        std::unique_ptr<ReadBuffer> read_buf_)
        : ISource(getBlockForSource(block_for_format_, files_info_))
        , storage(std::move(storage_))
        , storage_snapshot(storage_snapshot_)
        , files_info(std::move(files_info_))
        , read_buf(std::move(read_buf_))
        , columns_description(std::move(columns_description_))
        , block_for_format(block_for_format_)
        , context(context_)
        , max_block_size(max_block_size_)
    {
        if (!storage->use_table_fd)
        {
            shared_lock = std::shared_lock(storage->rwlock, getLockTimeout(context));
            if (!shared_lock)
                throw Exception(ErrorCodes::TIMEOUT_EXCEEDED, "Lock timeout exceeded");
        }
    }

    String getName() const override
    {
        return storage->getName();
    }

    Chunk generate() override
    {
        while (!finished_generate)
        {
            /// Open file lazily on first read. This is needed to avoid too many open files from different streams.
            if (!reader)
            {
                if (!storage->use_table_fd)
                {
                    auto current_file = files_info->next_file_to_read.fetch_add(1);
                    if (current_file >= files_info->files.size())
                        return {};

                    current_path = files_info->files[current_file];

                    /// Special case for distributed format. Defaults are not needed here.
                    if (storage->format_name == "Distributed")
                    {
                        pipeline = std::make_unique<QueryPipeline>(std::make_shared<DistributedAsyncInsertSource>(current_path));
                        reader = std::make_unique<PullingPipelineExecutor>(*pipeline);
                        continue;
                    }
                }

                if (!read_buf)
                    read_buf = createReadBuffer(current_path, storage->use_table_fd, storage->getName(), storage->table_fd, storage->compression_method, context);

<<<<<<< HEAD
                size_t file_size = tryGetFileSizeFromReadBuffer(*read_buf).value_or(0);
                /// Adjust total_rows_approx_accumulated with new total size.
                if (total_files_size)
                    total_rows_approx_accumulated = static_cast<size_t>(std::ceil(static_cast<double>(total_files_size + file_size) / total_files_size * total_rows_approx_accumulated));
                total_files_size += file_size;

                const Settings & settings = context->getSettingsRef();
                chassert(!storage->paths.empty());
                const auto max_parsing_threads = std::max<size_t>(settings.max_threads/ storage->paths.size(), 1UL);
                input_format = context->getInputFormat(storage->format_name, *read_buf, block_for_format, max_block_size, storage->format_settings, max_parsing_threads);
=======
                auto format
                    = context->getInputFormat(storage->format_name, *read_buf, block_for_format, max_block_size, storage->format_settings);
>>>>>>> 45f5e15a

                QueryPipelineBuilder builder;
                builder.init(Pipe(input_format));

                if (columns_description.hasDefaults())
                {
                    builder.addSimpleTransform([&](const Block & header)
                    {
                        return std::make_shared<AddingDefaultsTransform>(header, columns_description, *input_format, context);
                    });
                }

                pipeline = std::make_unique<QueryPipeline>(QueryPipelineBuilder::getPipeline(std::move(builder)));

                reader = std::make_unique<PullingPipelineExecutor>(*pipeline);
            }

            Chunk chunk;
            if (reader->pull(chunk))
            {
                UInt64 num_rows = chunk.getNumRows();

                /// Enrich with virtual columns.
                if (files_info->need_path_column)
                {
                    auto column = DataTypeLowCardinality{std::make_shared<DataTypeString>()}.createColumnConst(num_rows, current_path);
                    chunk.addColumn(column->convertToFullColumnIfConst());
                }

                if (files_info->need_file_column)
                {
                    size_t last_slash_pos = current_path.find_last_of('/');
                    auto file_name = current_path.substr(last_slash_pos + 1);

                    auto column = DataTypeLowCardinality{std::make_shared<DataTypeString>()}.createColumnConst(num_rows, std::move(file_name));
                    chunk.addColumn(column->convertToFullColumnIfConst());
                }

                if (num_rows && total_files_size)
                {
                    size_t chunk_size = input_format->getApproxBytesReadForChunk();
                    if (!chunk_size)
                        chunk_size = chunk.bytes();
                    updateRowsProgressApprox(
                        *this, num_rows, chunk_size, total_files_size, total_rows_approx_accumulated, total_rows_count_times, total_rows_approx_max);
                }
                return chunk;
            }

            /// Read only once for file descriptor.
            if (storage->use_table_fd)
                finished_generate = true;

            /// Close file prematurely if stream was ended.
            reader.reset();
            pipeline.reset();
            input_format.reset();
            read_buf.reset();
        }

        return {};
    }


private:
    std::shared_ptr<StorageFile> storage;
    StorageSnapshotPtr storage_snapshot;
    FilesInfoPtr files_info;
    String current_path;
    Block sample_block;
    std::unique_ptr<ReadBuffer> read_buf;
    InputFormatPtr input_format;
    std::unique_ptr<QueryPipeline> pipeline;
    std::unique_ptr<PullingPipelineExecutor> reader;

    ColumnsDescription columns_description;
    Block block_for_format;

    ContextPtr context;    /// TODO Untangle potential issues with context lifetime.
    UInt64 max_block_size;

    bool finished_generate = false;

    std::shared_lock<std::shared_timed_mutex> shared_lock;

    UInt64 total_rows_approx_accumulated = 0;
    size_t total_rows_count_times = 0;
    UInt64 total_rows_approx_max = 0;

    size_t total_files_size = 0;
};


Pipe StorageFile::read(
    const Names & column_names,
    const StorageSnapshotPtr & storage_snapshot,
    SelectQueryInfo & /*query_info*/,
    ContextPtr context,
    QueryProcessingStage::Enum /*processed_stage*/,
    size_t max_block_size,
    const size_t max_num_streams)
{
    if (use_table_fd)
    {
        paths = {""};   /// when use fd, paths are empty
    }
    else
    {
        if (paths.size() == 1 && !fs::exists(paths[0]))
        {
            if (context->getSettingsRef().engine_file_empty_if_not_exists)
                return Pipe(std::make_shared<NullSource>(storage_snapshot->getSampleBlockForColumns(column_names)));
            else
                throw Exception(ErrorCodes::FILE_DOESNT_EXIST, "File {} doesn't exist", paths[0]);
        }
    }

    auto files_info = std::make_shared<StorageFileSource::FilesInfo>();
    files_info->files = paths;
    files_info->total_bytes_to_read = total_bytes_to_read;

    for (const auto & column : column_names)
    {
        if (column == "_path")
            files_info->need_path_column = true;
        if (column == "_file")
            files_info->need_file_column = true;
    }

    auto this_ptr = std::static_pointer_cast<StorageFile>(shared_from_this());

    size_t num_streams = max_num_streams;
    if (max_num_streams > paths.size())
        num_streams = paths.size();

    Pipes pipes;
    pipes.reserve(num_streams);

    /// Set total number of bytes to process. For progress bar.
    auto progress_callback = context->getFileProgressCallback();

    if (progress_callback)
        progress_callback(FileProgress(0, total_bytes_to_read));

    for (size_t i = 0; i < num_streams; ++i)
    {
        ColumnsDescription columns_description;
        Block block_for_format;
        if (supportsSubsetOfColumns())
        {
            auto fetch_columns = column_names;
            const auto & virtuals = getVirtuals();
            std::erase_if(
                fetch_columns,
                [&](const String & col)
                {
                    return std::any_of(
                        virtuals.begin(), virtuals.end(), [&](const NameAndTypePair & virtual_col) { return col == virtual_col.name; });
                });

            if (fetch_columns.empty())
                fetch_columns.push_back(ExpressionActions::getSmallestColumn(storage_snapshot->metadata->getColumns().getAllPhysical()).name);
            columns_description = storage_snapshot->getDescriptionForColumns(fetch_columns);
        }
        else
        {
            columns_description = storage_snapshot->metadata->getColumns();
        }

        block_for_format = storage_snapshot->getSampleBlockForColumns(columns_description.getNamesOfPhysical());

        /// In case of reading from fd we have to check whether we have already created
        /// the read buffer from it in Storage constructor (for schema inference) or not.
        /// If yes, then we should use it in StorageFileSource. Atomic bool flag is needed
        /// to prevent data race in case of parallel reads.
        std::unique_ptr<ReadBuffer> read_buffer;
        if (has_peekable_read_buffer_from_fd.exchange(false))
            read_buffer = std::move(peekable_read_buffer_from_fd);

        pipes.emplace_back(std::make_shared<StorageFileSource>(
            this_ptr,
            storage_snapshot,
            context,
            max_block_size,
            files_info,
            columns_description,
            block_for_format,
            std::move(read_buffer)));
    }

    return Pipe::unitePipes(std::move(pipes));
}


class StorageFileSink final : public SinkToStorage
{
public:
    StorageFileSink(
        const StorageMetadataPtr & metadata_snapshot_,
        const String & table_name_for_log_,
        int table_fd_,
        bool use_table_fd_,
        std::string base_path_,
        std::string path_,
        const CompressionMethod compression_method_,
        const std::optional<FormatSettings> & format_settings_,
        const String format_name_,
        ContextPtr context_,
        int flags_)
        : SinkToStorage(metadata_snapshot_->getSampleBlock())
        , metadata_snapshot(metadata_snapshot_)
        , table_name_for_log(table_name_for_log_)
        , table_fd(table_fd_)
        , use_table_fd(use_table_fd_)
        , base_path(base_path_)
        , path(path_)
        , compression_method(compression_method_)
        , format_name(format_name_)
        , format_settings(format_settings_)
        , context(context_)
        , flags(flags_)
    {
        initialize();
    }

    StorageFileSink(
        const StorageMetadataPtr & metadata_snapshot_,
        const String & table_name_for_log_,
        std::unique_lock<std::shared_timed_mutex> && lock_,
        int table_fd_,
        bool use_table_fd_,
        std::string base_path_,
        const std::string & path_,
        const CompressionMethod compression_method_,
        const std::optional<FormatSettings> & format_settings_,
        const String format_name_,
        ContextPtr context_,
        int flags_)
        : SinkToStorage(metadata_snapshot_->getSampleBlock())
        , metadata_snapshot(metadata_snapshot_)
        , table_name_for_log(table_name_for_log_)
        , table_fd(table_fd_)
        , use_table_fd(use_table_fd_)
        , base_path(base_path_)
        , path(path_)
        , compression_method(compression_method_)
        , format_name(format_name_)
        , format_settings(format_settings_)
        , context(context_)
        , flags(flags_)
        , lock(std::move(lock_))
    {
        if (!lock)
            throw Exception(ErrorCodes::TIMEOUT_EXCEEDED, "Lock timeout exceeded");
        initialize();
    }

    void initialize()
    {
        std::unique_ptr<WriteBufferFromFileDescriptor> naked_buffer = nullptr;
        if (use_table_fd)
        {
            naked_buffer = std::make_unique<WriteBufferFromFileDescriptor>(table_fd, DBMS_DEFAULT_BUFFER_SIZE);
        }
        else
        {
            flags |= O_WRONLY | O_APPEND | O_CREAT;
            naked_buffer = std::make_unique<WriteBufferFromFile>(path, DBMS_DEFAULT_BUFFER_SIZE, flags);
        }

        /// In case of formats with prefixes if file is not empty we have already written prefix.
        bool do_not_write_prefix = naked_buffer->size();

        write_buf = wrapWriteBufferWithCompressionMethod(std::move(naked_buffer), compression_method, 3);

        writer = FormatFactory::instance().getOutputFormatParallelIfPossible(format_name,
            *write_buf, metadata_snapshot->getSampleBlock(), context, format_settings);

        if (do_not_write_prefix)
            writer->doNotWritePrefix();
    }

    String getName() const override { return "StorageFileSink"; }

    void consume(Chunk chunk) override
    {
        std::lock_guard cancel_lock(cancel_mutex);
        if (cancelled)
            return;
        writer->write(getHeader().cloneWithColumns(chunk.detachColumns()));
    }

    void onCancel() override
    {
        std::lock_guard cancel_lock(cancel_mutex);
        finalize();
        cancelled = true;
    }

    void onException() override
    {
        std::lock_guard cancel_lock(cancel_mutex);
        finalize();
    }

    void onFinish() override
    {
        std::lock_guard cancel_lock(cancel_mutex);
        finalize();
    }

private:
    void finalize()
    {
        if (!writer)
            return;

        try
        {
            writer->finalize();
            writer->flush();
            write_buf->finalize();
        }
        catch (...)
        {
            /// Stop ParallelFormattingOutputFormat correctly.
            writer.reset();
            throw;
        }
    }

    StorageMetadataPtr metadata_snapshot;
    String table_name_for_log;

    std::unique_ptr<WriteBuffer> write_buf;
    OutputFormatPtr writer;

    int table_fd;
    bool use_table_fd;
    std::string base_path;
    std::string path;
    CompressionMethod compression_method;
    std::string format_name;
    std::optional<FormatSettings> format_settings;

    ContextPtr context;
    int flags;
    std::unique_lock<std::shared_timed_mutex> lock;

    std::mutex cancel_mutex;
    bool cancelled = false;
};

class PartitionedStorageFileSink : public PartitionedSink
{
public:
    PartitionedStorageFileSink(
        const ASTPtr & partition_by,
        const StorageMetadataPtr & metadata_snapshot_,
        const String & table_name_for_log_,
        std::unique_lock<std::shared_timed_mutex> && lock_,
        String base_path_,
        String path_,
        const CompressionMethod compression_method_,
        const std::optional<FormatSettings> & format_settings_,
        const String format_name_,
        ContextPtr context_,
        int flags_)
        : PartitionedSink(partition_by, context_, metadata_snapshot_->getSampleBlock())
        , path(path_)
        , metadata_snapshot(metadata_snapshot_)
        , table_name_for_log(table_name_for_log_)
        , base_path(base_path_)
        , compression_method(compression_method_)
        , format_name(format_name_)
        , format_settings(format_settings_)
        , context(context_)
        , flags(flags_)
        , lock(std::move(lock_))
    {
    }

    SinkPtr createSinkForPartition(const String & partition_id) override
    {
        auto partition_path = PartitionedSink::replaceWildcards(path, partition_id);
        PartitionedSink::validatePartitionKey(partition_path, true);
        checkCreationIsAllowed(context, context->getUserFilesPath(), partition_path, /*can_be_directory=*/ true);
        return std::make_shared<StorageFileSink>(
            metadata_snapshot,
            table_name_for_log,
            -1,
            /* use_table_fd */false,
            base_path,
            partition_path,
            compression_method,
            format_settings,
            format_name,
            context,
            flags);
    }

private:
    const String path;
    StorageMetadataPtr metadata_snapshot;
    String table_name_for_log;

    std::string base_path;
    CompressionMethod compression_method;
    std::string format_name;
    std::optional<FormatSettings> format_settings;

    ContextPtr context;
    int flags;
    std::unique_lock<std::shared_timed_mutex> lock;
};


SinkToStoragePtr StorageFile::write(
    const ASTPtr & query,
    const StorageMetadataPtr & metadata_snapshot,
    ContextPtr context)
{
    if (format_name == "Distributed")
        throw Exception(ErrorCodes::NOT_IMPLEMENTED, "Method write is not implemented for Distributed format");

    int flags = 0;

    if (context->getSettingsRef().engine_file_truncate_on_insert)
        flags |= O_TRUNC;

    bool has_wildcards = path_for_partitioned_write.find(PartitionedSink::PARTITION_ID_WILDCARD) != String::npos;
    const auto * insert_query = dynamic_cast<const ASTInsertQuery *>(query.get());
    bool is_partitioned_implementation = insert_query && insert_query->partition_by && has_wildcards;

    if (is_partitioned_implementation)
    {
        if (path_for_partitioned_write.empty())
            throw Exception(ErrorCodes::LOGICAL_ERROR, "Empty path for partitioned write");

        fs::create_directories(fs::path(path_for_partitioned_write).parent_path());

        return std::make_shared<PartitionedStorageFileSink>(
            insert_query->partition_by,
            metadata_snapshot,
            getStorageID().getNameForLogs(),
            std::unique_lock{rwlock, getLockTimeout(context)},
            base_path,
            path_for_partitioned_write,
            chooseCompressionMethod(path_for_partitioned_write, compression_method),
            format_settings,
            format_name,
            context,
            flags);
    }
    else
    {
        String path;
        if (!paths.empty())
        {
            if (is_path_with_globs)
                throw Exception(ErrorCodes::DATABASE_ACCESS_DENIED,
                                "Table '{}' is in readonly mode because of globs in filepath",
                                getStorageID().getNameForLogs());

            path = paths.back();
            fs::create_directories(fs::path(path).parent_path());

            std::error_code error_code;
            if (!context->getSettingsRef().engine_file_truncate_on_insert && !is_path_with_globs
                && !FormatFactory::instance().checkIfFormatSupportAppend(format_name, context, format_settings)
                && fs::file_size(paths.back(), error_code) != 0 && !error_code)
            {
                if (context->getSettingsRef().engine_file_allow_create_multiple_files)
                {
                    auto pos = paths[0].find_first_of('.', paths[0].find_last_of('/'));
                    size_t index = paths.size();
                    String new_path;
                    do
                    {
                        new_path = paths[0].substr(0, pos) + "." + std::to_string(index) + (pos == std::string::npos ? "" : paths[0].substr(pos));
                        ++index;
                    }
                    while (fs::exists(new_path));
                    paths.push_back(new_path);
                    path = new_path;
                }
                else
                    throw Exception(
                        ErrorCodes::CANNOT_APPEND_TO_FILE,
                        "Cannot append data in format {} to file, because this format doesn't support appends."
                        " You can allow to create a new file "
                        "on each insert by enabling setting engine_file_allow_create_multiple_files",
                        format_name);
            }
        }

        return std::make_shared<StorageFileSink>(
            metadata_snapshot,
            getStorageID().getNameForLogs(),
            std::unique_lock{rwlock, getLockTimeout(context)},
            table_fd,
            use_table_fd,
            base_path,
            path,
            chooseCompressionMethod(path, compression_method),
            format_settings,
            format_name,
            context,
            flags);
    }
}

bool StorageFile::storesDataOnDisk() const
{
    return is_db_table;
}

Strings StorageFile::getDataPaths() const
{
    if (paths.empty())
        throw Exception(ErrorCodes::DATABASE_ACCESS_DENIED, "Table '{}' is in readonly mode", getStorageID().getNameForLogs());
    return paths;
}

void StorageFile::rename(const String & new_path_to_table_data, const StorageID & new_table_id)
{
    if (!is_db_table)
        throw Exception(ErrorCodes::DATABASE_ACCESS_DENIED,
                        "Can't rename table {} bounded to user-defined file (or FD)", getStorageID().getNameForLogs());

    if (paths.size() != 1)
        throw Exception(ErrorCodes::DATABASE_ACCESS_DENIED, "Can't rename table {} in readonly mode", getStorageID().getNameForLogs());

    std::string path_new = getTablePath(base_path + new_path_to_table_data, format_name);
    if (path_new == paths[0])
        return;

    fs::create_directories(fs::path(path_new).parent_path());
    fs::rename(paths[0], path_new);

    paths[0] = std::move(path_new);
    renameInMemory(new_table_id);
}

void StorageFile::truncate(
    const ASTPtr & /*query*/,
    const StorageMetadataPtr & /* metadata_snapshot */,
    ContextPtr /* context */,
    TableExclusiveLockHolder &)
{
    if (is_path_with_globs)
        throw Exception(ErrorCodes::DATABASE_ACCESS_DENIED, "Can't truncate table '{}' in readonly mode", getStorageID().getNameForLogs());

    if (use_table_fd)
    {
        if (0 != ::ftruncate(table_fd, 0))
            throwFromErrno("Cannot truncate file at fd " + toString(table_fd), ErrorCodes::CANNOT_TRUNCATE_FILE);
    }
    else
    {
        for (const auto & path : paths)
        {
            if (!fs::exists(path))
                continue;

            if (0 != ::truncate(path.c_str(), 0))
                throwFromErrnoWithPath("Cannot truncate file " + path, path, ErrorCodes::CANNOT_TRUNCATE_FILE);
        }
    }
}


void registerStorageFile(StorageFactory & factory)
{
    StorageFactory::StorageFeatures storage_features{
        .supports_settings = true,
        .supports_schema_inference = true,
        .source_access_type = AccessType::FILE,
    };

    factory.registerStorage(
        "File",
        [](const StorageFactory::Arguments & factory_args)
        {
            StorageFile::CommonArguments storage_args
            {
                WithContext(factory_args.getContext()),
                factory_args.table_id,
                {},
                {},
                {},
                factory_args.columns,
                factory_args.constraints,
                factory_args.comment,
            };

            ASTs & engine_args_ast = factory_args.engine_args;

            if (!(engine_args_ast.size() >= 1 && engine_args_ast.size() <= 3)) // NOLINT
                throw Exception(ErrorCodes::NUMBER_OF_ARGUMENTS_DOESNT_MATCH,
                                "Storage File requires from 1 to 3 arguments: "
                                "name of used format, source and compression_method.");

            engine_args_ast[0] = evaluateConstantExpressionOrIdentifierAsLiteral(engine_args_ast[0], factory_args.getLocalContext());
            storage_args.format_name = checkAndGetLiteralArgument<String>(engine_args_ast[0], "format_name");

            // Use format settings from global server context + settings from
            // the SETTINGS clause of the create query. Settings from current
            // session and user are ignored.
            if (factory_args.storage_def->settings)
            {
                FormatFactorySettings user_format_settings;

                // Apply changed settings from global context, but ignore the
                // unknown ones, because we only have the format settings here.
                const auto & changes = factory_args.getContext()->getSettingsRef().changes();
                for (const auto & change : changes)
                {
                    if (user_format_settings.has(change.name))
                    {
                        user_format_settings.set(change.name, change.value);
                    }
                }

                // Apply changes from SETTINGS clause, with validation.
                user_format_settings.applyChanges(
                    factory_args.storage_def->settings->changes);

                storage_args.format_settings = getFormatSettings(
                    factory_args.getContext(), user_format_settings);
            }
            else
            {
                storage_args.format_settings = getFormatSettings(
                    factory_args.getContext());
            }

            if (engine_args_ast.size() == 1) /// Table in database
                return std::make_shared<StorageFile>(factory_args.relative_data_path, storage_args);

            /// Will use FD if engine_args[1] is int literal or identifier with std* name
            int source_fd = -1;
            String source_path;

            if (auto opt_name = tryGetIdentifierName(engine_args_ast[1]))
            {
                if (*opt_name == "stdin")
                    source_fd = STDIN_FILENO;
                else if (*opt_name == "stdout")
                    source_fd = STDOUT_FILENO;
                else if (*opt_name == "stderr")
                    source_fd = STDERR_FILENO;
                else
                    throw Exception(ErrorCodes::UNKNOWN_IDENTIFIER, "Unknown identifier '{}' in second arg of File storage constructor",
                        *opt_name);
            }
            else if (const auto * literal = engine_args_ast[1]->as<ASTLiteral>())
            {
                auto type = literal->value.getType();
                if (type == Field::Types::Int64)
                    source_fd = static_cast<int>(literal->value.get<Int64>());
                else if (type == Field::Types::UInt64)
                    source_fd = static_cast<int>(literal->value.get<UInt64>());
                else if (type == Field::Types::String)
                    source_path = literal->value.get<String>();
                else
                    throw Exception(ErrorCodes::BAD_ARGUMENTS, "Second argument must be path or file descriptor");
            }

            if (engine_args_ast.size() == 3)
            {
                engine_args_ast[2] = evaluateConstantExpressionOrIdentifierAsLiteral(engine_args_ast[2], factory_args.getLocalContext());
                storage_args.compression_method = checkAndGetLiteralArgument<String>(engine_args_ast[2], "compression_method");
            }
            else
                storage_args.compression_method = "auto";

            if (0 <= source_fd) /// File descriptor
                return std::make_shared<StorageFile>(source_fd, storage_args);
            else /// User's file
                return std::make_shared<StorageFile>(source_path, factory_args.getContext()->getUserFilesPath(), storage_args);
        },
        storage_features);
}


NamesAndTypesList StorageFile::getVirtuals() const
{
    return NamesAndTypesList{
        {"_path", std::make_shared<DataTypeLowCardinality>(std::make_shared<DataTypeString>())},
        {"_file", std::make_shared<DataTypeLowCardinality>(std::make_shared<DataTypeString>())}};
}

SchemaCache & StorageFile::getSchemaCache(const ContextPtr & context)
{
    static SchemaCache schema_cache(context->getConfigRef().getUInt("schema_inference_cache_max_elements_for_file", DEFAULT_SCHEMA_CACHE_ELEMENTS));
    return schema_cache;
}

std::optional<ColumnsDescription> StorageFile::tryGetColumnsFromCache(
    const Strings & paths, const String & format_name, const std::optional<FormatSettings> & format_settings, ContextPtr context)
{
    /// Check if the cache contains one of the paths.
    auto & schema_cache = getSchemaCache(context);
    struct stat file_stat{};
    for (const auto & path : paths)
    {
        auto get_last_mod_time = [&]() -> std::optional<time_t>
        {
            if (0 != stat(path.c_str(), &file_stat))
                return std::nullopt;

            return file_stat.st_mtime;
        };

        auto cache_key = getKeyForSchemaCache(path, format_name, format_settings, context);
        auto columns = schema_cache.tryGet(cache_key, get_last_mod_time);
        if (columns)
            return columns;
    }

    return std::nullopt;
}

void StorageFile::addColumnsToCache(
    const Strings & paths,
    const ColumnsDescription & columns,
    const String & format_name,
    const std::optional<FormatSettings> & format_settings,
    const ContextPtr & context)
{
    auto & schema_cache = getSchemaCache(context);
    auto cache_keys = getKeysForSchemaCache(paths, format_name, format_settings, context);
    schema_cache.addMany(cache_keys, columns);
}

}<|MERGE_RESOLUTION|>--- conflicted
+++ resolved
@@ -606,7 +606,6 @@
                 if (!read_buf)
                     read_buf = createReadBuffer(current_path, storage->use_table_fd, storage->getName(), storage->table_fd, storage->compression_method, context);
 
-<<<<<<< HEAD
                 size_t file_size = tryGetFileSizeFromReadBuffer(*read_buf).value_or(0);
                 /// Adjust total_rows_approx_accumulated with new total size.
                 if (total_files_size)
@@ -616,11 +615,7 @@
                 const Settings & settings = context->getSettingsRef();
                 chassert(!storage->paths.empty());
                 const auto max_parsing_threads = std::max<size_t>(settings.max_threads/ storage->paths.size(), 1UL);
-                input_format = context->getInputFormat(storage->format_name, *read_buf, block_for_format, max_block_size, storage->format_settings, max_parsing_threads);
-=======
-                auto format
-                    = context->getInputFormat(storage->format_name, *read_buf, block_for_format, max_block_size, storage->format_settings);
->>>>>>> 45f5e15a
+                input_format = context->getInputFormat(storage->format_name, *read_buf, block_for_format, max_block_size, storage->format_settings);
 
                 QueryPipelineBuilder builder;
                 builder.init(Pipe(input_format));
