#include <Storages/StorageFile.h>
#include <Storages/StorageFactory.h>
#include <Storages/ColumnsDescription.h>
#include <Storages/StorageInMemoryMetadata.h>
#include <Storages/PartitionedSink.h>
#include <Storages/Distributed/DistributedAsyncInsertSource.h>
#include <Storages/checkAndGetLiteralArgument.h>
#include <Storages/prepareReadingFromFormat.h>
#include <Storages/VirtualColumnUtils.h>

#include <Interpreters/Context.h>
#include <Interpreters/evaluateConstantExpression.h>

#include <Parsers/ASTCreateQuery.h>
#include <Parsers/ASTSelectQuery.h>
#include <Parsers/ASTIdentifier_fwd.h>
#include <Parsers/ASTInsertQuery.h>
#include <Parsers/ASTLiteral.h>

#include <IO/MMapReadBufferFromFile.h>
#include <IO/MMapReadBufferFromFileDescriptor.h>
#include <IO/ReadBufferFromFile.h>
#include <IO/ReadBufferFromFileDescriptor.h>
#include <IO/ReadHelpers.h>
#include <IO/WriteBufferFromFile.h>
#include <IO/WriteHelpers.h>
#include <IO/Archives/createArchiveReader.h>
#include <IO/Archives/IArchiveReader.h>

#include <DataTypes/DataTypeLowCardinality.h>
#include <DataTypes/DataTypeString.h>
#include <Formats/FormatFactory.h>
#include <Formats/ReadSchemaUtils.h>
#include <Processors/Sinks/SinkToStorage.h>
#include <Processors/Transforms/AddingDefaultsTransform.h>
#include <Processors/Transforms/ExtractColumnsTransform.h>
#include <Processors/SourceWithKeyCondition.h>
#include <Processors/Formats/IOutputFormat.h>
#include <Processors/Formats/IInputFormat.h>
#include <Processors/Formats/ISchemaReader.h>
#include <Processors/Sources/NullSource.h>
#include <Processors/Sources/ConstChunkGenerator.h>
#include <Processors/Executors/PullingPipelineExecutor.h>
#include <Processors/ResizeProcessor.h>

#include <Common/escapeForFileName.h>
#include <Common/typeid_cast.h>
#include <Common/parseGlobs.h>
#include <Common/filesystemHelpers.h>
#include <Common/logger_useful.h>
#include <Common/ProfileEvents.h>

#include <QueryPipeline/Pipe.h>
#include <QueryPipeline/QueryPipelineBuilder.h>

#include <sys/stat.h>
#include <fcntl.h>
#include <unistd.h>
#include <filesystem>
#include <shared_mutex>
#include <cmath>
#include <algorithm>

#ifdef __clang__
#  pragma clang diagnostic push
#  pragma clang diagnostic ignored "-Wzero-as-null-pointer-constant"
#endif
#include <re2/re2.h>
#ifdef __clang__
#  pragma clang diagnostic pop
#endif

namespace ProfileEvents
{
    extern const Event CreatedReadBufferOrdinary;
    extern const Event CreatedReadBufferMMap;
    extern const Event CreatedReadBufferMMapFailed;
    extern const Event EngineFileLikeReadFiles;
}

namespace fs = std::filesystem;

namespace DB
{

namespace ErrorCodes
{
    extern const int BAD_ARGUMENTS;
    extern const int NOT_IMPLEMENTED;
    extern const int CANNOT_FSTAT;
    extern const int CANNOT_TRUNCATE_FILE;
    extern const int DATABASE_ACCESS_DENIED;
    extern const int NUMBER_OF_ARGUMENTS_DOESNT_MATCH;
    extern const int UNKNOWN_IDENTIFIER;
    extern const int INCORRECT_FILE_NAME;
    extern const int FILE_DOESNT_EXIST;
    extern const int FILE_ALREADY_EXISTS;
    extern const int TIMEOUT_EXCEEDED;
    extern const int INCOMPATIBLE_COLUMNS;
    extern const int CANNOT_STAT;
    extern const int LOGICAL_ERROR;
    extern const int CANNOT_APPEND_TO_FILE;
    extern const int CANNOT_EXTRACT_TABLE_STRUCTURE;
    extern const int CANNOT_COMPILE_REGEXP;
}

namespace
{
/// Forward-declare to use in expandSelector()
void listFilesWithRegexpMatchingImpl(
    const std::string & path_for_ls,
    const std::string & for_match,
    size_t & total_bytes_to_read,
    std::vector<std::string> & result,
    bool recursive = false);

/// Process {a,b,c...} globs separately: don't match it against regex, but generate a,b,c strings instead.
void expandSelector(const std::string & path_for_ls,
                    const std::string & for_match,
                    size_t & total_bytes_to_read,
                    std::vector<std::string> & result,
                    bool recursive)
{
    std::vector<size_t> anchor_positions = {};
    bool opened = false, closed = false;

    for (std::string::const_iterator it = for_match.begin(); it != for_match.end(); it++)
    {
        if (*it == '{')
        {
            anchor_positions.push_back(std::distance(for_match.begin(), it));
            opened = true;
        }
        else if (*it == '}')
        {
            anchor_positions.push_back(std::distance(for_match.begin(), it));
            closed = true;
            break;
        }
        else if (*it == ',')
        {
            if (!opened)
                throw Exception(ErrorCodes::BAD_ARGUMENTS,
                                "Unexpected ''' found in path '{}' at position {}.", for_match, std::distance(for_match.begin(), it));
            anchor_positions.push_back(std::distance(for_match.begin(), it));
        }
    }
    if (!opened || !closed)
        throw Exception(ErrorCodes::BAD_ARGUMENTS,
                        "Invalid {{}} glob in path {}.", for_match);

    std::string common_prefix = for_match.substr(0, anchor_positions[0]);
    std::string common_suffix = for_match.substr(anchor_positions[anchor_positions.size()-1] + 1);
    for (size_t i = 1; i < anchor_positions.size(); ++i)
    {
        std::string expanded_matcher = common_prefix
            + for_match.substr(anchor_positions[i-1] + 1, (anchor_positions[i] - anchor_positions[i-1] - 1))
            + common_suffix;
        listFilesWithRegexpMatchingImpl(path_for_ls, expanded_matcher, total_bytes_to_read, result, recursive);
    }
}

/* Recursive directory listing with matched paths as a result.
 * Have the same method in StorageHDFS.
 */
void listFilesWithRegexpMatchingImpl(
    const std::string & path_for_ls,
    const std::string & for_match,
    size_t & total_bytes_to_read,
    std::vector<std::string> & result,
    bool recursive)
{
    /// regexp for {expr1,expr2,expr3} or {M..N}, where M and N - non-negative integers, expr's should be without "{", "}", "*" and ","
    static const re2::RE2 enum_or_range(R"({([\d]+\.\.[\d]+|[^{}*,]+,[^{}*]*[^{}*,])})");

    std::string_view for_match_view(for_match);
    std::string_view matched;
    if (RE2::FindAndConsume(&for_match_view, enum_or_range, &matched))
    {
        std::string buffer(matched);
        if (buffer.find(',') != std::string::npos)
        {
            expandSelector(path_for_ls, for_match, total_bytes_to_read, result, recursive);
            return;
        }
    }

    const size_t first_glob_pos = for_match.find_first_of("*?{");

    const size_t end_of_path_without_globs = for_match.substr(0, first_glob_pos).rfind('/');
    const std::string suffix_with_globs = for_match.substr(end_of_path_without_globs);   /// begin with '/'

    const size_t next_slash_after_glob_pos = suffix_with_globs.find('/', 1);

    const std::string current_glob = suffix_with_globs.substr(0, next_slash_after_glob_pos);

    auto regexp = makeRegexpPatternFromGlobs(current_glob);

    re2::RE2 matcher(regexp);
    if (!matcher.ok())
        throw Exception(ErrorCodes::CANNOT_COMPILE_REGEXP,
            "Cannot compile regex from glob ({}): {}", for_match, matcher.error());

    bool skip_regex = current_glob == "/*" ? true : false;
    if (!recursive)
        recursive = current_glob == "/**" ;

    const std::string prefix_without_globs = path_for_ls + for_match.substr(1, end_of_path_without_globs);

    if (!fs::exists(prefix_without_globs))
        return;

    const bool looking_for_directory = next_slash_after_glob_pos != std::string::npos;

    const fs::directory_iterator end;
    for (fs::directory_iterator it(prefix_without_globs); it != end; ++it)
    {
        const std::string full_path = it->path().string();
        const size_t last_slash = full_path.rfind('/');
        const String file_name = full_path.substr(last_slash);

        /// Condition is_directory means what kind of path is it in current iteration of ls
        if (!it->is_directory() && !looking_for_directory)
        {
            if (skip_regex || re2::RE2::FullMatch(file_name, matcher))
            {
                total_bytes_to_read += it->file_size();
                result.push_back(it->path().string());
            }
        }
        else if (it->is_directory())
        {
            if (recursive)
            {
                listFilesWithRegexpMatchingImpl(fs::path(full_path).append(it->path().string()) / "",
                                                looking_for_directory ? suffix_with_globs.substr(next_slash_after_glob_pos) : current_glob,
                                                total_bytes_to_read, result, recursive);
            }
            else if (looking_for_directory && re2::RE2::FullMatch(file_name, matcher))
                /// Recursion depth is limited by pattern. '*' works only for depth = 1, for depth = 2 pattern path is '*/*'. So we do not need additional check.
                listFilesWithRegexpMatchingImpl(fs::path(full_path) / "", suffix_with_globs.substr(next_slash_after_glob_pos),
                                                total_bytes_to_read, result);
        }
    }
}

std::vector<std::string> listFilesWithRegexpMatching(
    const std::string & path_for_ls,
    const std::string & for_match,
    size_t & total_bytes_to_read)
{
    std::vector<std::string> result;
    listFilesWithRegexpMatchingImpl(path_for_ls, for_match, total_bytes_to_read, result);
    return result;
}

std::string getTablePath(const std::string & table_dir_path, const std::string & format_name)
{
    return table_dir_path + "/data." + escapeForFileName(format_name);
}

/// Both db_dir_path and table_path must be converted to absolute paths (in particular, path cannot contain '..').
void checkCreationIsAllowed(
    ContextPtr context_global,
    const std::string & db_dir_path,
    const std::string & table_path,
    bool can_be_directory)
{
    if (context_global->getApplicationType() != Context::ApplicationType::SERVER)
        return;

    /// "/dev/null" is allowed for perf testing
    if (!fileOrSymlinkPathStartsWith(table_path, db_dir_path) && table_path != "/dev/null")
        throw Exception(ErrorCodes::DATABASE_ACCESS_DENIED, "File `{}` is not inside `{}`", table_path, db_dir_path);

    if (can_be_directory)
    {
        auto table_path_stat = fs::status(table_path);
        if (fs::exists(table_path_stat) && fs::is_directory(table_path_stat))
            throw Exception(ErrorCodes::INCORRECT_FILE_NAME, "File must not be a directory");
    }
}

std::unique_ptr<ReadBuffer> selectReadBuffer(
    const String & current_path,
    bool use_table_fd,
    int table_fd,
    const struct stat & file_stat,
    ContextPtr context)
{
    auto read_method = context->getSettingsRef().storage_file_read_method;

    /** Using mmap on server-side is unsafe for the following reasons:
      * - concurrent modifications of a file will result in SIGBUS;
      * - IO error from the device will result in SIGBUS;
      * - recovery from this signal is not feasible even with the usage of siglongjmp,
      *   as it might require stack unwinding from arbitrary place;
      * - arbitrary slowdown due to page fault in arbitrary place in the code is difficult to debug.
      *
      * But we keep this mode for clickhouse-local as it is not so bad for a command line tool.
      */
    if (context->getApplicationType() == Context::ApplicationType::SERVER && read_method == LocalFSReadMethod::mmap)
        throw Exception(ErrorCodes::BAD_ARGUMENTS, "Using storage_file_read_method=mmap is not safe in server mode. Consider using pread.");

    if (S_ISREG(file_stat.st_mode) && read_method == LocalFSReadMethod::mmap)
    {
        try
        {
            std::unique_ptr<ReadBufferFromFileBase> res;
            if (use_table_fd)
                res = std::make_unique<MMapReadBufferFromFileDescriptor>(table_fd, 0);
            else
                res = std::make_unique<MMapReadBufferFromFile>(current_path, 0);

            ProfileEvents::increment(ProfileEvents::CreatedReadBufferMMap);
            return res;
        }
        catch (const ErrnoException &)
        {
            /// Fallback if mmap is not supported.
            ProfileEvents::increment(ProfileEvents::CreatedReadBufferMMapFailed);
        }
    }

    std::unique_ptr<ReadBufferFromFileBase> res;
    if (S_ISREG(file_stat.st_mode) && (read_method == LocalFSReadMethod::pread || read_method == LocalFSReadMethod::mmap))
    {
        if (use_table_fd)
            res = std::make_unique<ReadBufferFromFileDescriptorPRead>(table_fd);
        else
            res = std::make_unique<ReadBufferFromFilePRead>(current_path, context->getSettingsRef().max_read_buffer_size);

        ProfileEvents::increment(ProfileEvents::CreatedReadBufferOrdinary);
    }
    else
    {
        if (use_table_fd)
            res = std::make_unique<ReadBufferFromFileDescriptor>(table_fd);
        else
            res = std::make_unique<ReadBufferFromFile>(current_path, context->getSettingsRef().max_read_buffer_size);

        ProfileEvents::increment(ProfileEvents::CreatedReadBufferOrdinary);
    }
    return res;
}

struct stat getFileStat(const String & current_path, bool use_table_fd, int table_fd, const String & storage_name)
{
    struct stat file_stat{};
    if (use_table_fd)
    {
        /// Check if file descriptor allows random reads (and reading it twice).
        if (0 != fstat(table_fd, &file_stat))
            throwFromErrno("Cannot stat table file descriptor, inside " + storage_name, ErrorCodes::CANNOT_STAT);
    }
    else
    {
        /// Check if file descriptor allows random reads (and reading it twice).
        if (0 != stat(current_path.c_str(), &file_stat))
            throwFromErrno("Cannot stat file " + current_path, ErrorCodes::CANNOT_STAT);
    }

    return file_stat;
}

std::unique_ptr<ReadBuffer> createReadBuffer(
    const String & current_path,
    const struct stat & file_stat,
    bool use_table_fd,
    int table_fd,
    const String & compression_method,
    ContextPtr context)
{
    CompressionMethod method;
    if (use_table_fd)
        method = chooseCompressionMethod("", compression_method);
    else
        method = chooseCompressionMethod(current_path, compression_method);

    std::unique_ptr<ReadBuffer> nested_buffer = selectReadBuffer(current_path, use_table_fd, table_fd, file_stat, context);

    int zstd_window_log_max = static_cast<int>(context->getSettingsRef().zstd_window_log_max);
    return wrapReadBufferWithCompressionMethod(std::move(nested_buffer), method, zstd_window_log_max);
}

}

Strings StorageFile::getPathsList(const String & table_path, const String & user_files_path, ContextPtr context, size_t & total_bytes_to_read)
{
    fs::path user_files_absolute_path = fs::weakly_canonical(user_files_path);
    fs::path fs_table_path(table_path);
    if (fs_table_path.is_relative())
        fs_table_path = user_files_absolute_path / fs_table_path;

    Strings paths;

    /// Do not use fs::canonical or fs::weakly_canonical.
    /// Otherwise it will not allow to work with symlinks in `user_files_path` directory.
    String path = fs::absolute(fs_table_path).lexically_normal(); /// Normalize path.
    bool can_be_directory = true;

    if (path.find(PartitionedSink::PARTITION_ID_WILDCARD) != std::string::npos)
    {
        paths.push_back(path);
    }
    else if (path.find_first_of("*?{") == std::string::npos)
    {
        std::error_code error;
        size_t size = fs::file_size(path, error);
        if (!error)
            total_bytes_to_read += size;

        paths.push_back(path);
    }
    else
    {
        /// We list only non-directory files.
        paths = listFilesWithRegexpMatching("/", path, total_bytes_to_read);
        can_be_directory = false;
    }

    for (const auto & cur_path : paths)
        checkCreationIsAllowed(context, user_files_absolute_path, cur_path, can_be_directory);

    return paths;
}

namespace
{
    struct ReadBufferFromFileIterator : public IReadBufferIterator, WithContext
    {
    public:
        ReadBufferFromFileIterator(
            const std::vector<String> & paths_,
            const String & format_,
            const String & compression_method_,
            const std::optional<FormatSettings> & format_settings_,
            ContextPtr context_)
            : WithContext(context_)
            , paths(paths_)
            , format(format_)
            , compression_method(compression_method_)
            , format_settings(format_settings_)
        {
        }

        std::unique_ptr<ReadBuffer> next() override
        {
            String path;
            struct stat file_stat;
            bool is_first = current_index == 0;

            do
            {
                if (current_index == paths.size())
                {
                    if (is_first)
                        throw Exception(
                            ErrorCodes::CANNOT_EXTRACT_TABLE_STRUCTURE,
                            "Cannot extract table structure from {} format file, because all files are empty. You must specify table structure manually",
                            format);
                    return nullptr;
                }

                path = paths[current_index++];
                file_stat = getFileStat(path, false, -1, "File");
            } while (getContext()->getSettingsRef().engine_file_skip_empty_files && file_stat.st_size == 0);

            return createReadBuffer(path, file_stat, false, -1, compression_method, getContext());
        }

        void setNumRowsToLastFile(size_t num_rows) override
        {
            if (!getContext()->getSettingsRef().use_cache_for_count_from_files)
                return;

            auto key = getKeyForSchemaCache(paths[current_index - 1], format, format_settings, getContext());
            StorageFile::getSchemaCache(getContext()).addNumRows(key, num_rows);
        }

    private:
        const std::vector<String> & paths;

        size_t current_index = 0;
        String format;
        String compression_method;
        const std::optional<FormatSettings> & format_settings;
    };

    struct ReadBufferFromArchiveIterator : public IReadBufferIterator, WithContext
    {
    public:
        ReadBufferFromArchiveIterator(
            const StorageFile::ArchiveInfo & archive_info_,
            const String & format_,
            const std::optional<FormatSettings> & format_settings_,
            ContextPtr context_)
            : WithContext(context_)
            , archive_info(archive_info_)
            , format(format_)
            , format_settings(format_settings_)
        {
        }

        std::unique_ptr<ReadBuffer> next() override
        {
            std::unique_ptr<ReadBuffer> read_buf;
            while (true)
            {
                if (current_archive_index == archive_info.paths_to_archives.size())
                {
                    if (is_first)
                        throw Exception(
                            ErrorCodes::CANNOT_EXTRACT_TABLE_STRUCTURE,
                            "Cannot extract table structure from {} format file, because all files are empty. You must specify table structure manually",
                            format);

                    return nullptr;
                }

                const auto & archive = archive_info.paths_to_archives[current_archive_index];
                struct stat file_stat;
                file_stat = getFileStat(archive, false, -1, "File");
                if (file_stat.st_size == 0)
                {
                    if (getContext()->getSettingsRef().engine_file_skip_empty_files)
                    {
                        ++current_archive_index;
                        continue;
                    }

                    throw Exception(
                        ErrorCodes::CANNOT_EXTRACT_TABLE_STRUCTURE,
                        "Cannot extract table structure from {} format file, because the archive {} is empty. "
                        "You must specify table structure manually",
                        format,
                        archive);
                }

                auto archive_reader = createArchiveReader(archive);

                if (archive_info.isSingleFileRead())
                {
                    read_buf = archive_reader->readFile(archive_info.path_in_archive, false);
                    ++current_archive_index;
                    if (!read_buf)
                        continue;

                    last_read_file_path = processed_files.emplace_back(fmt::format("{}::{}", archive_reader->getPath(), archive_info.path_in_archive));
                    columns_from_cache = tryGetColumnsFromSchemaCache(archive, last_read_file_path);

                    if (columns_from_cache)
                        return nullptr;
                }
                else
                {
                    if (last_read_buffer)
                        file_enumerator = archive_reader->nextFile(std::move(last_read_buffer));
                    else
                        file_enumerator = archive_reader->firstFile();

                    if (!file_enumerator)
                    {
                        ++current_archive_index;
                        continue;
                    }

                    const auto * filename = &file_enumerator->getFileName();
                    while (!archive_info.filter(*filename))
                    {
                        if (!file_enumerator->nextFile())
                        {
                            archive_reader = nullptr;
                            break;
                        }

                        filename = &file_enumerator->getFileName();
                    }

                    if (!archive_reader)
                    {
                        ++current_archive_index;
                        continue;
                    }

                    last_read_file_path = processed_files.emplace_back(fmt::format("{}::{}", archive_reader->getPath(), *filename));
                    columns_from_cache = tryGetColumnsFromSchemaCache(archive, last_read_file_path);

                    if (columns_from_cache)
                        return nullptr;

                    read_buf = archive_reader->readFile(std::move(file_enumerator));
                }

                break;
            }

            is_first = false;
            return read_buf;
        }

        std::optional<ColumnsDescription> getCachedColumns() override
        {
            return columns_from_cache;
        }

        void setPreviousReadBuffer(std::unique_ptr<ReadBuffer> buffer) override
        {
            last_read_buffer = std::move(buffer);
        }

        void setNumRowsToLastFile(size_t num_rows) override
        {
            if (!getContext()->getSettingsRef().use_cache_for_count_from_files)
                return;

            auto key = getKeyForSchemaCache(last_read_file_path, format, format_settings, getContext());
            StorageFile::getSchemaCache(getContext()).addNumRows(key, num_rows);
        }

        std::vector<std::string> processed_files;
    private:

        std::optional<ColumnsDescription> tryGetColumnsFromSchemaCache(const std::string & archive_path, const std::string & full_path)
        {
            auto context = getContext();
            if (!getContext()->getSettingsRef().schema_inference_use_cache_for_file)
                return std::nullopt;

            struct stat file_stat;
            auto & schema_cache = StorageFile::getSchemaCache(context);
            auto get_last_mod_time = [&]() -> std::optional<time_t>
            {
                if (0 != stat(archive_path.c_str(), &file_stat))
                    return std::nullopt;

                return file_stat.st_mtime;
            };

            auto cache_key = getKeyForSchemaCache(full_path, format, format_settings, context);
            auto columns = schema_cache.tryGetColumns(cache_key, get_last_mod_time);

            if (columns)
                return columns;

            return std::nullopt;
        }

        const StorageFile::ArchiveInfo & archive_info;

        size_t current_archive_index = 0;

        bool is_first = true;

        std::string last_read_file_path;

        std::optional<ColumnsDescription> columns_from_cache;

        std::unique_ptr<IArchiveReader::FileEnumerator> file_enumerator;
        std::unique_ptr<ReadBuffer> last_read_buffer;

        String format;
        const std::optional<FormatSettings> & format_settings;
    };

    std::optional<ColumnsDescription> tryGetColumnsFromCacheForArchives(
        const StorageFile::ArchiveInfo & archive_info,
        std::vector<std::string> & paths_for_schema_cache,
        const String & format,
        const std::optional<FormatSettings> & format_settings,
        const ContextPtr & context)
    {
        struct stat file_stat{};
        std::optional<ColumnsDescription> columns_from_cache;

        for (const auto & archive : archive_info.paths_to_archives)
        {
            const auto & full_path = paths_for_schema_cache.emplace_back(fmt::format("{}::{}", archive, archive_info.path_in_archive));

            auto & schema_cache = StorageFile::getSchemaCache(context);
            auto get_last_mod_time = [&]() -> std::optional<time_t>
            {
                if (0 != stat(archive.c_str(), &file_stat))
                    return std::nullopt;

                return file_stat.st_mtime;
            };

            auto cache_key = getKeyForSchemaCache(full_path, format, format_settings, context);
            columns_from_cache = schema_cache.tryGetColumns(cache_key, get_last_mod_time);
        }

        return columns_from_cache;
    }
}

ColumnsDescription StorageFile::getTableStructureFromFileDescriptor(ContextPtr context)
{
    /// If we want to read schema from file descriptor we should create
    /// a read buffer from fd, create a checkpoint, read some data required
    /// for schema inference, rollback to checkpoint and then use the created
    /// peekable read buffer on the first read from storage. It's needed because
    /// in case of file descriptor we have a stream of data and we cannot
    /// start reading data from the beginning after reading some data for
    /// schema inference.
    auto file_stat = getFileStat("", true, table_fd, getName());
    /// We will use PeekableReadBuffer to create a checkpoint, so we need a place
    /// where we can store the original read buffer.
    read_buffer_from_fd = createReadBuffer("", file_stat, true, table_fd, compression_method, context);
    auto read_buf = std::make_unique<PeekableReadBuffer>(*read_buffer_from_fd);
    read_buf->setCheckpoint();
    auto read_buffer_iterator = SingleReadBufferIterator(std::move(read_buf));

    auto columns = readSchemaFromFormat(format_name, format_settings, read_buffer_iterator, false, context, peekable_read_buffer_from_fd);
    if (peekable_read_buffer_from_fd)
    {
        /// If we have created read buffer in readSchemaFromFormat we should rollback to checkpoint.
        assert_cast<PeekableReadBuffer *>(peekable_read_buffer_from_fd.get())->rollbackToCheckpoint();
        has_peekable_read_buffer_from_fd = true;
    }
    return columns;
}

ColumnsDescription StorageFile::getTableStructureFromFile(
    const String & format,
    const std::vector<String> & paths,
    const String & compression_method,
    const std::optional<FormatSettings> & format_settings,
    ContextPtr context,
    const std::optional<ArchiveInfo> & archive_info)
{
    if (format == "Distributed")
    {
        if (paths.empty())
            throw Exception(ErrorCodes::INCORRECT_FILE_NAME, "Cannot get table structure from file, because no files match specified name");

        return ColumnsDescription(DistributedAsyncInsertSource(paths[0]).getOutputs().front().getHeader().getNamesAndTypesList());
    }

    if (((archive_info && archive_info->paths_to_archives.empty()) || (!archive_info && paths.empty()))
        && !FormatFactory::instance().checkIfFormatHasExternalSchemaReader(format))
        throw Exception(
            ErrorCodes::CANNOT_EXTRACT_TABLE_STRUCTURE,
            "Cannot extract table structure from {} format file, because there are no files with provided path. "
            "You must specify table structure manually", format);

    ColumnsDescription columns;
    std::vector<std::string> archive_paths_for_schema_cache;
    std::optional<ColumnsDescription> columns_from_cache;

    if (context->getSettingsRef().schema_inference_use_cache_for_file)
    {
        if (archive_info)
            columns_from_cache = tryGetColumnsFromCacheForArchives(*archive_info, archive_paths_for_schema_cache, format, format_settings, context);
        else
            columns_from_cache = tryGetColumnsFromCache(paths, format, format_settings, context);
    }

    if (columns_from_cache)
    {
        columns = std::move(*columns_from_cache);
    }
    else
    {
        if (archive_info)
        {
            ReadBufferFromArchiveIterator read_buffer_iterator(*archive_info, format, format_settings, context);
            columns = readSchemaFromFormat(
                format,
                format_settings,
                read_buffer_iterator,
                /*retry=*/archive_info->paths_to_archives.size() > 1 || !archive_info->isSingleFileRead(),
                context);

            for (auto & file : read_buffer_iterator.processed_files)
                archive_paths_for_schema_cache.push_back(std::move(file));
        }
        else
        {
            ReadBufferFromFileIterator read_buffer_iterator(paths, format, compression_method, format_settings, context);
            columns = readSchemaFromFormat(format, format_settings, read_buffer_iterator, paths.size() > 1, context);
        }
    }

    if (context->getSettingsRef().schema_inference_use_cache_for_file)
        addColumnsToCache(archive_info.has_value() ? archive_paths_for_schema_cache : paths, columns, format, format_settings, context);

    return columns;
}

bool StorageFile::supportsSubsetOfColumns(const ContextPtr & context) const
{
    return format_name != "Distributed" && FormatFactory::instance().checkIfFormatSupportsSubsetOfColumns(format_name, context, format_settings);
}

bool StorageFile::prefersLargeBlocks() const
{
    return FormatFactory::instance().checkIfOutputFormatPrefersLargeBlocks(format_name);
}

bool StorageFile::parallelizeOutputAfterReading(ContextPtr context) const
{
    return FormatFactory::instance().checkParallelizeOutputAfterReading(format_name, context);
}

StorageFile::StorageFile(int table_fd_, CommonArguments args)
    : StorageFile(args)
{
    struct stat buf;
    int res = fstat(table_fd_, &buf);
    if (-1 == res)
        throwFromErrno("Cannot execute fstat", res, ErrorCodes::CANNOT_FSTAT);
    total_bytes_to_read = buf.st_size;

    if (args.getContext()->getApplicationType() == Context::ApplicationType::SERVER)
        throw Exception(ErrorCodes::DATABASE_ACCESS_DENIED, "Using file descriptor as source of storage isn't allowed for server daemons");
    if (args.format_name == "Distributed")
        throw Exception(ErrorCodes::INCORRECT_FILE_NAME, "Distributed format is allowed only with explicit file path");

    is_db_table = false;
    use_table_fd = true;
    table_fd = table_fd_;
    setStorageMetadata(args);
}

StorageFile::StorageFile(const std::string & table_path_, const std::string & user_files_path, CommonArguments args)
    : StorageFile(args)
{
    if (!args.path_to_archive.empty())
        archive_info = getArchiveInfo(args.path_to_archive, table_path_, user_files_path, args.getContext(), total_bytes_to_read);
    else
        paths = getPathsList(table_path_, user_files_path, args.getContext(), total_bytes_to_read);

    is_db_table = false;
    is_path_with_globs = paths.size() > 1;
    if (!paths.empty())
        path_for_partitioned_write = paths.front();
    else
        path_for_partitioned_write = table_path_;

    file_renamer = FileRenamer(args.rename_after_processing);

    setStorageMetadata(args);
}

StorageFile::StorageFile(const std::string & relative_table_dir_path, CommonArguments args)
    : StorageFile(args)
{
    if (relative_table_dir_path.empty())
        throw Exception(ErrorCodes::INCORRECT_FILE_NAME, "Storage {} requires data path", getName());
    if (args.format_name == "Distributed")
        throw Exception(ErrorCodes::INCORRECT_FILE_NAME, "Distributed format is allowed only with explicit file path");

    String table_dir_path = fs::path(base_path) / relative_table_dir_path / "";
    fs::create_directories(table_dir_path);
    paths = {getTablePath(table_dir_path, format_name)};

    std::error_code error;
    size_t size = fs::file_size(paths[0], error);
    if (!error)
        total_bytes_to_read = size;

    setStorageMetadata(args);
}

StorageFile::StorageFile(CommonArguments args)
    : IStorage(args.table_id)
    , format_name(args.format_name)
    , format_settings(args.format_settings)
    , compression_method(args.compression_method)
    , base_path(args.getContext()->getPath())
{
    if (format_name != "Distributed")
        FormatFactory::instance().checkFormatName(format_name);
}

void StorageFile::setStorageMetadata(CommonArguments args)
{
    StorageInMemoryMetadata storage_metadata;

    if (args.format_name == "Distributed" || args.columns.empty())
    {
        ColumnsDescription columns;
        if (use_table_fd)
            columns = getTableStructureFromFileDescriptor(args.getContext());
        else
        {
            columns = getTableStructureFromFile(
                format_name,
                paths,
                compression_method,
                format_settings,
                args.getContext(),
                archive_info);
            if (!args.columns.empty() && args.columns != columns)
                throw Exception(ErrorCodes::INCOMPATIBLE_COLUMNS, "Table structure and file structure are different");
        }
        storage_metadata.setColumns(columns);
    }
    else
    {
        /// We don't allow special columns in File storage.
        if (!args.columns.hasOnlyOrdinary())
            throw Exception(ErrorCodes::BAD_ARGUMENTS, "Table engine File doesn't support special columns like MATERIALIZED, ALIAS or EPHEMERAL");
        storage_metadata.setColumns(args.columns);
    }

    storage_metadata.setConstraints(args.constraints);
    storage_metadata.setComment(args.comment);
    setInMemoryMetadata(storage_metadata);

    virtual_columns = VirtualColumnUtils::getPathAndFileVirtualsForStorage(storage_metadata.getSampleBlock().getNamesAndTypesList());
}


static std::chrono::seconds getLockTimeout(ContextPtr context)
{
    const Settings & settings = context->getSettingsRef();
    Int64 lock_timeout = settings.lock_acquire_timeout.totalSeconds();
    if (settings.max_execution_time.totalSeconds() != 0 && settings.max_execution_time.totalSeconds() < lock_timeout)
        lock_timeout = settings.max_execution_time.totalSeconds();
    return std::chrono::seconds{lock_timeout};
}

using StorageFilePtr = std::shared_ptr<StorageFile>;


class StorageFileSource : public SourceWithKeyCondition
{
public:
    class FilesIterator
    {
    public:
        explicit FilesIterator(
            const Strings & files_,
            std::optional<StorageFile::ArchiveInfo> archive_info_,
            ASTPtr query,
            const NamesAndTypesList & virtual_columns,
            ContextPtr context_)
            : files(files_), archive_info(std::move(archive_info_))
        {
            ASTPtr filter_ast;
            if (!archive_info && !files.empty() && !files[0].empty())
                filter_ast = VirtualColumnUtils::createPathAndFileFilterAst(query, virtual_columns, files[0], context_);

            if (filter_ast)
                VirtualColumnUtils::filterByPathOrFile(files, files, query, virtual_columns, context_, filter_ast);
        }

        String next()
        {
            const auto & fs = isReadFromArchive() ? archive_info->paths_to_archives : files;

            auto current_index = index.fetch_add(1, std::memory_order_relaxed);
            if (current_index >= fs.size())
                return "";

            return fs[current_index];
        }

        bool isReadFromArchive() const
        {
            return archive_info.has_value();
        }

        bool validFileInArchive(const std::string & path) const
        {
            return archive_info->filter(path);
        }

        bool isSingleFileReadFromArchive() const
        {
            return archive_info->isSingleFileRead();
        }

        const String & getFileNameInArchive()
        {
            if (archive_info->path_in_archive.empty())
                throw Exception(ErrorCodes::LOGICAL_ERROR, "Expected only 1 filename but it's empty");

            return archive_info->path_in_archive;
        }
    private:
        std::vector<std::string> files;

        std::optional<StorageFile::ArchiveInfo> archive_info;

        std::atomic<size_t> index = 0;
    };

    using FilesIteratorPtr = std::shared_ptr<FilesIterator>;

    StorageFileSource(
        const ReadFromFormatInfo & info,
        std::shared_ptr<StorageFile> storage_,
        const StorageSnapshotPtr & storage_snapshot_,
        ContextPtr context_,
        const SelectQueryInfo & query_info_,
        UInt64 max_block_size_,
        FilesIteratorPtr files_iterator_,
        std::unique_ptr<ReadBuffer> read_buf_,
        bool need_only_count_)
        : SourceWithKeyCondition(info.source_header, false)
        , storage(std::move(storage_))
        , storage_snapshot(storage_snapshot_)
        , files_iterator(std::move(files_iterator_))
        , read_buf(std::move(read_buf_))
        , columns_description(info.columns_description)
        , requested_columns(info.requested_columns)
        , requested_virtual_columns(info.requested_virtual_columns)
        , block_for_format(info.format_header)
        , context(context_)
        , query_info(query_info_)
        , max_block_size(max_block_size_)
        , need_only_count(need_only_count_)
    {
        if (!storage->use_table_fd)
        {
            shared_lock = std::shared_lock(storage->rwlock, getLockTimeout(context));
            if (!shared_lock)
                throw Exception(ErrorCodes::TIMEOUT_EXCEEDED, "Lock timeout exceeded");
            storage->readers_counter.fetch_add(1, std::memory_order_release);
        }
    }


    /**
      * If specified option --rename_files_after_processing and files created by TableFunctionFile
      * Last reader will rename files according to specified pattern if desctuctor of reader was called without uncaught exceptions
      */
    void beforeDestroy()
    {
        if (storage->file_renamer.isEmpty())
            return;

        int32_t cnt = storage->readers_counter.fetch_sub(1, std::memory_order_acq_rel);

        if (std::uncaught_exceptions() == 0 && cnt == 1 && !storage->was_renamed)
        {
            shared_lock.unlock();
            auto exclusive_lock = std::unique_lock{storage->rwlock, getLockTimeout(context)};

            if (!exclusive_lock)
                return;
            if (storage->readers_counter.load(std::memory_order_acquire) != 0 || storage->was_renamed)
                return;

            for (auto & file_path_ref : storage->paths)
            {
                try
                {
                    auto file_path = fs::path(file_path_ref);
                    String new_filename = storage->file_renamer.generateNewFilename(file_path.filename().string());
                    file_path.replace_filename(new_filename);

                    // Normalize new path
                    file_path = file_path.lexically_normal();

                    // Checking access rights
                    checkCreationIsAllowed(context, context->getUserFilesPath(), file_path, true);

                    // Checking an existing of new file
                    if (fs::exists(file_path))
                        throw Exception(ErrorCodes::FILE_ALREADY_EXISTS, "File {} already exists", file_path.string());

                    fs::rename(fs::path(file_path_ref), file_path);
                    file_path_ref = file_path.string();
                    storage->was_renamed = true;
                }
                catch (const std::exception & e)
                {
                    // Cannot throw exception from destructor, will write only error
                    LOG_ERROR(&Poco::Logger::get("~StorageFileSource"), "Failed to rename file {}: {}", file_path_ref, e.what());
                    continue;
                }
            }
        }
    }

    ~StorageFileSource() override
    {
        beforeDestroy();
    }

    String getName() const override
    {
        return storage->getName();
    }

    void setKeyCondition(const SelectQueryInfo & query_info_, ContextPtr context_) override
    {
        setKeyConditionImpl(query_info_, context_, block_for_format);
    }

    void setKeyCondition(const ActionsDAG::NodeRawConstPtrs & nodes, ContextPtr context_) override
    {
        setKeyConditionImpl(nodes, context_, block_for_format);
    }


    bool tryGetCountFromCache(const struct stat & file_stat)
    {
        if (!context->getSettingsRef().use_cache_for_count_from_files)
            return false;

        auto num_rows_from_cache = tryGetNumRowsFromCache(current_path, file_stat.st_mtime);
        if (!num_rows_from_cache)
            return false;

        /// We should not return single chunk with all number of rows,
        /// because there is a chance that this chunk will be materialized later
        /// (it can cause memory problems even with default values in columns or when virtual columns are requested).
        /// Instead, we use special ConstChunkGenerator that will generate chunks
        /// with max_block_size rows until total number of rows is reached.
        auto const_chunk_generator = std::make_shared<ConstChunkGenerator>(block_for_format, *num_rows_from_cache, max_block_size);
        QueryPipelineBuilder builder;
        builder.init(Pipe(const_chunk_generator));
        builder.addSimpleTransform([&](const Block & header)
        {
            return std::make_shared<ExtractColumnsTransform>(header, requested_columns);
        });
        pipeline = std::make_unique<QueryPipeline>(QueryPipelineBuilder::getPipeline(std::move(builder)));
        reader = std::make_unique<PullingPipelineExecutor>(*pipeline);
        return true;
    }

    Chunk generate() override
    {
        while (!finished_generate)
        {
            /// Open file lazily on first read. This is needed to avoid too many open files from different streams.
            if (!reader)
            {
                if (!storage->use_table_fd)
                {
                    if (files_iterator->isReadFromArchive())
                    {
                        if (files_iterator->isSingleFileReadFromArchive())
                        {
                            auto archive = files_iterator->next();
                            if (archive.empty())
                                return {};

                            auto file_stat = getFileStat(archive, storage->use_table_fd, storage->table_fd, storage->getName());
                            if (context->getSettingsRef().engine_file_skip_empty_files && file_stat.st_size == 0)
                                continue;

                            archive_reader = createArchiveReader(archive);
                            filename_override = files_iterator->getFileNameInArchive();

                            current_path = fmt::format("{}::{}", archive_reader->getPath(), *filename_override);
                            if (need_only_count && tryGetCountFromCache(file_stat))
                                continue;

                            read_buf = archive_reader->readFile(*filename_override, /*throw_on_not_found=*/false);
                            if (!read_buf)
                                continue;

                            if (auto progress_callback = context->getFileProgressCallback())
                                progress_callback(FileProgress(0, tryGetFileSizeFromReadBuffer(*read_buf).value_or(0)));
                        }
                        else
                        {
                            while (true)
                            {
                                if (file_enumerator == nullptr)
                                {
                                    auto archive = files_iterator->next();
                                    if (archive.empty())
                                        return {};

                                    current_archive_stat = getFileStat(archive, storage->use_table_fd, storage->table_fd, storage->getName());
                                    if (context->getSettingsRef().engine_file_skip_empty_files && current_archive_stat.st_size == 0)
                                        continue;

                                    archive_reader = createArchiveReader(archive);
                                    file_enumerator = archive_reader->firstFile();
                                    continue;
                                }

                                bool file_found = true;
                                while (!files_iterator->validFileInArchive(file_enumerator->getFileName()))
                                {
                                    if (!file_enumerator->nextFile())
                                    {
                                        file_found = false;
                                        break;
                                    }
                                }

                                if (file_found)
                                {
                                    filename_override = file_enumerator->getFileName();
                                    break;
                                }

                                file_enumerator = nullptr;
                            }

                            chassert(file_enumerator);
                            current_path = fmt::format("{}::{}", archive_reader->getPath(), *filename_override);
                            if (need_only_count && tryGetCountFromCache(current_archive_stat))
                                continue;

                            read_buf = archive_reader->readFile(std::move(file_enumerator));
                            if (auto progress_callback = context->getFileProgressCallback())
                                progress_callback(FileProgress(0, tryGetFileSizeFromReadBuffer(*read_buf).value_or(0)));
                        }
                    }
                    else
                    {
                        current_path = files_iterator->next();
                        if (current_path.empty())
                            return {};
                    }

                    /// Special case for distributed format. Defaults are not needed here.
                    if (storage->format_name == "Distributed")
                    {
                        pipeline = std::make_unique<QueryPipeline>(std::make_shared<DistributedAsyncInsertSource>(current_path));
                        reader = std::make_unique<PullingPipelineExecutor>(*pipeline);
                        continue;
                    }
                }

                if (!read_buf)
                {
                    struct stat file_stat;
                    file_stat = getFileStat(current_path, storage->use_table_fd, storage->table_fd, storage->getName());

                    if (context->getSettingsRef().engine_file_skip_empty_files && file_stat.st_size == 0)
                        continue;

                    if (need_only_count && tryGetCountFromCache(file_stat))
                        continue;

                    read_buf = createReadBuffer(current_path, file_stat, storage->use_table_fd, storage->table_fd, storage->compression_method, context);
                }

                const Settings & settings = context->getSettingsRef();

                size_t file_num = 0;
                if (storage->archive_info)
                    file_num = storage->archive_info->paths_to_archives.size();
                else
                    file_num = storage->paths.size();

                chassert(file_num > 0);

                const auto max_parsing_threads = std::max<size_t>(settings.max_threads / file_num, 1UL);
<<<<<<< HEAD
                input_format = context->getInputFormat(storage->format_name, *read_buf, block_for_format, max_block_size, storage->format_settings, need_only_count ? 1 : max_parsing_threads);

                if (key_condition)
                    input_format->setKeyCondition(key_condition);

=======
                input_format = FormatFactory::instance().getInput(
                    storage->format_name, *read_buf, block_for_format, context, max_block_size, storage->format_settings,
                    max_parsing_threads, std::nullopt, /*is_remote_fs*/ false, CompressionMethod::None, need_only_count);
                input_format->setQueryInfo(query_info, context);
>>>>>>> ce7eca06
                if (need_only_count)
                    input_format->needOnlyCount();

                QueryPipelineBuilder builder;
                builder.init(Pipe(input_format));

                if (columns_description.hasDefaults())
                {
                    builder.addSimpleTransform([&](const Block & header)
                    {
                        return std::make_shared<AddingDefaultsTransform>(header, columns_description, *input_format, context);
                    });
                }

                /// Add ExtractColumnsTransform to extract requested columns/subcolumns
                /// from chunk read by IInputFormat.
                builder.addSimpleTransform([&](const Block & header)
                {
                    return std::make_shared<ExtractColumnsTransform>(header, requested_columns);
                });

                pipeline = std::make_unique<QueryPipeline>(QueryPipelineBuilder::getPipeline(std::move(builder)));
                reader = std::make_unique<PullingPipelineExecutor>(*pipeline);

                ProfileEvents::increment(ProfileEvents::EngineFileLikeReadFiles);
            }

            Chunk chunk;
            if (reader->pull(chunk))
            {
                UInt64 num_rows = chunk.getNumRows();
                total_rows_in_file += num_rows;
                size_t chunk_size = 0;
                if (input_format && storage->format_name != "Distributed")
                    chunk_size = input_format->getApproxBytesReadForChunk();
                progress(num_rows, chunk_size ? chunk_size : chunk.bytes());

                /// Enrich with virtual columns.
                VirtualColumnUtils::addRequestedPathAndFileVirtualsToChunk(
                    chunk, requested_virtual_columns, current_path, filename_override.has_value() ? &filename_override.value() : nullptr);
                return chunk;
            }

            /// Read only once for file descriptor.
            if (storage->use_table_fd)
                finished_generate = true;

            if (input_format && storage->format_name != "Distributed" && context->getSettingsRef().use_cache_for_count_from_files)
                addNumRowsToCache(current_path, total_rows_in_file);

            total_rows_in_file = 0;

            /// Close file prematurely if stream was ended.
            reader.reset();
            pipeline.reset();
            input_format.reset();

            if (files_iterator->isReadFromArchive() && !files_iterator->isSingleFileReadFromArchive())
            {
                if (file_enumerator)
                {
                    if (!file_enumerator->nextFile())
                        file_enumerator = nullptr;
                }
                else
                {
                    file_enumerator = archive_reader->nextFile(std::move(read_buf));
                }
            }

            read_buf.reset();
        }

        return {};
    }


private:
    void addNumRowsToCache(const String & path, size_t num_rows)
    {
        auto key = getKeyForSchemaCache(path, storage->format_name, storage->format_settings, context);
        StorageFile::getSchemaCache(context).addNumRows(key, num_rows);
    }

    std::optional<size_t> tryGetNumRowsFromCache(const String & path, time_t last_mod_time)
    {
        auto & schema_cache = StorageFile::getSchemaCache(context);
        auto key = getKeyForSchemaCache(path, storage->format_name, storage->format_settings, context);
        auto get_last_mod_time = [&]() -> std::optional<time_t>
        {
            return last_mod_time;
        };

        return schema_cache.tryGetNumRows(key, get_last_mod_time);
    }

    std::shared_ptr<StorageFile> storage;
    StorageSnapshotPtr storage_snapshot;
    FilesIteratorPtr files_iterator;
    String current_path;
    struct stat current_archive_stat;
    std::optional<String> filename_override;
    Block sample_block;
    std::unique_ptr<ReadBuffer> read_buf;
    InputFormatPtr input_format;
    std::unique_ptr<QueryPipeline> pipeline;
    std::unique_ptr<PullingPipelineExecutor> reader;

    std::shared_ptr<IArchiveReader> archive_reader;
    std::unique_ptr<IArchiveReader::FileEnumerator> file_enumerator = nullptr;

    ColumnsDescription columns_description;
    NamesAndTypesList requested_columns;
    NamesAndTypesList requested_virtual_columns;
    Block block_for_format;

    ContextPtr context;    /// TODO Untangle potential issues with context lifetime.
    SelectQueryInfo query_info;
    UInt64 max_block_size;

    bool finished_generate = false;
    bool need_only_count = false;
    size_t total_rows_in_file = 0;

    std::shared_lock<std::shared_timed_mutex> shared_lock;
};


Pipe StorageFile::read(
    const Names & column_names,
    const StorageSnapshotPtr & storage_snapshot,
    SelectQueryInfo & query_info,
    ContextPtr context,
    QueryProcessingStage::Enum /*processed_stage*/,
    size_t max_block_size,
    const size_t max_num_streams)
{
    if (use_table_fd)
    {
        paths = {""};   /// when use fd, paths are empty
    }
    else
    {
        const std::vector<std::string> * p;

        if (archive_info.has_value())
            p = &archive_info->paths_to_archives;
        else
            p = &paths;

        if (p->size() == 1 && !fs::exists(p->at(0)))
        {
            if (context->getSettingsRef().engine_file_empty_if_not_exists)
                return Pipe(std::make_shared<NullSource>(storage_snapshot->getSampleBlockForColumns(column_names)));
            else
                throw Exception(ErrorCodes::FILE_DOESNT_EXIST, "File {} doesn't exist", p->at(0));
        }
    }

    auto files_iterator
        = std::make_shared<StorageFileSource::FilesIterator>(paths, archive_info, query_info.query, virtual_columns, context);

    auto this_ptr = std::static_pointer_cast<StorageFile>(shared_from_this());

    size_t num_streams = max_num_streams;

    size_t files_to_read = 0;
    if (archive_info)
        files_to_read = archive_info->paths_to_archives.size();
    else
        files_to_read = paths.size();

    if (max_num_streams > files_to_read)
        num_streams = files_to_read;

    Pipes pipes;
    pipes.reserve(num_streams);

    /// Set total number of bytes to process. For progress bar.
    auto progress_callback = context->getFileProgressCallback();

    if (progress_callback && !archive_info)
        progress_callback(FileProgress(0, total_bytes_to_read));

    auto read_from_format_info = prepareReadingFromFormat(column_names, storage_snapshot, supportsSubsetOfColumns(context), getVirtuals());
    bool need_only_count = (query_info.optimize_trivial_count || read_from_format_info.requested_columns.empty())
        && context->getSettingsRef().optimize_count_from_files;

    for (size_t i = 0; i < num_streams; ++i)
    {
        /// In case of reading from fd we have to check whether we have already created
        /// the read buffer from it in Storage constructor (for schema inference) or not.
        /// If yes, then we should use it in StorageFileSource. Atomic bool flag is needed
        /// to prevent data race in case of parallel reads.
        std::unique_ptr<ReadBuffer> read_buffer;
        if (has_peekable_read_buffer_from_fd.exchange(false))
            read_buffer = std::move(peekable_read_buffer_from_fd);

        pipes.emplace_back(std::make_shared<StorageFileSource>(
            read_from_format_info,
            this_ptr,
            storage_snapshot,
            context,
            query_info,
            max_block_size,
            files_iterator,
            std::move(read_buffer),
            need_only_count));
    }

    return Pipe::unitePipes(std::move(pipes));
}


class StorageFileSink final : public SinkToStorage
{
public:
    StorageFileSink(
        const StorageMetadataPtr & metadata_snapshot_,
        const String & table_name_for_log_,
        int table_fd_,
        bool use_table_fd_,
        std::string base_path_,
        std::string path_,
        const CompressionMethod compression_method_,
        const std::optional<FormatSettings> & format_settings_,
        const String format_name_,
        ContextPtr context_,
        int flags_)
        : SinkToStorage(metadata_snapshot_->getSampleBlock())
        , metadata_snapshot(metadata_snapshot_)
        , table_name_for_log(table_name_for_log_)
        , table_fd(table_fd_)
        , use_table_fd(use_table_fd_)
        , base_path(base_path_)
        , path(path_)
        , compression_method(compression_method_)
        , format_name(format_name_)
        , format_settings(format_settings_)
        , context(context_)
        , flags(flags_)
    {
        initialize();
    }

    StorageFileSink(
        const StorageMetadataPtr & metadata_snapshot_,
        const String & table_name_for_log_,
        std::unique_lock<std::shared_timed_mutex> && lock_,
        int table_fd_,
        bool use_table_fd_,
        std::string base_path_,
        const std::string & path_,
        const CompressionMethod compression_method_,
        const std::optional<FormatSettings> & format_settings_,
        const String format_name_,
        ContextPtr context_,
        int flags_)
        : SinkToStorage(metadata_snapshot_->getSampleBlock())
        , metadata_snapshot(metadata_snapshot_)
        , table_name_for_log(table_name_for_log_)
        , table_fd(table_fd_)
        , use_table_fd(use_table_fd_)
        , base_path(base_path_)
        , path(path_)
        , compression_method(compression_method_)
        , format_name(format_name_)
        , format_settings(format_settings_)
        , context(context_)
        , flags(flags_)
        , lock(std::move(lock_))
    {
        if (!lock)
            throw Exception(ErrorCodes::TIMEOUT_EXCEEDED, "Lock timeout exceeded");
        initialize();
    }

    void initialize()
    {
        std::unique_ptr<WriteBufferFromFileDescriptor> naked_buffer = nullptr;
        if (use_table_fd)
        {
            naked_buffer = std::make_unique<WriteBufferFromFileDescriptor>(table_fd, DBMS_DEFAULT_BUFFER_SIZE);
        }
        else
        {
            flags |= O_WRONLY | O_APPEND | O_CREAT;
            naked_buffer = std::make_unique<WriteBufferFromFile>(path, DBMS_DEFAULT_BUFFER_SIZE, flags);
        }

        /// In case of formats with prefixes if file is not empty we have already written prefix.
        bool do_not_write_prefix = naked_buffer->size();

        write_buf = wrapWriteBufferWithCompressionMethod(std::move(naked_buffer), compression_method, 3);

        writer = FormatFactory::instance().getOutputFormatParallelIfPossible(format_name,
            *write_buf, metadata_snapshot->getSampleBlock(), context, format_settings);

        if (do_not_write_prefix)
            writer->doNotWritePrefix();
    }

    String getName() const override { return "StorageFileSink"; }

    void consume(Chunk chunk) override
    {
        std::lock_guard cancel_lock(cancel_mutex);
        if (cancelled)
            return;
        writer->write(getHeader().cloneWithColumns(chunk.detachColumns()));
    }

    void onCancel() override
    {
        std::lock_guard cancel_lock(cancel_mutex);
        finalize();
        cancelled = true;
    }

    void onException(std::exception_ptr exception) override
    {
        std::lock_guard cancel_lock(cancel_mutex);
        try
        {
            std::rethrow_exception(exception);
        }
        catch (...)
        {
            /// An exception context is needed to proper delete write buffers without finalization
            release();
        }
    }

    void onFinish() override
    {
        std::lock_guard cancel_lock(cancel_mutex);
        finalize();
    }

private:
    void finalize()
    {
        if (!writer)
            return;

        try
        {
            writer->finalize();
            writer->flush();
            write_buf->finalize();
        }
        catch (...)
        {
            /// Stop ParallelFormattingOutputFormat correctly.
            release();
            throw;
        }
    }

    void release()
    {
        writer.reset();
        write_buf->finalize();
    }

    StorageMetadataPtr metadata_snapshot;
    String table_name_for_log;

    std::unique_ptr<WriteBuffer> write_buf;
    OutputFormatPtr writer;

    int table_fd;
    bool use_table_fd;
    std::string base_path;
    std::string path;
    CompressionMethod compression_method;
    std::string format_name;
    std::optional<FormatSettings> format_settings;

    ContextPtr context;
    int flags;
    std::unique_lock<std::shared_timed_mutex> lock;

    std::mutex cancel_mutex;
    bool cancelled = false;
};

class PartitionedStorageFileSink : public PartitionedSink
{
public:
    PartitionedStorageFileSink(
        const ASTPtr & partition_by,
        const StorageMetadataPtr & metadata_snapshot_,
        const String & table_name_for_log_,
        std::unique_lock<std::shared_timed_mutex> && lock_,
        String base_path_,
        String path_,
        const CompressionMethod compression_method_,
        const std::optional<FormatSettings> & format_settings_,
        const String format_name_,
        ContextPtr context_,
        int flags_)
        : PartitionedSink(partition_by, context_, metadata_snapshot_->getSampleBlock())
        , path(path_)
        , metadata_snapshot(metadata_snapshot_)
        , table_name_for_log(table_name_for_log_)
        , base_path(base_path_)
        , compression_method(compression_method_)
        , format_name(format_name_)
        , format_settings(format_settings_)
        , context(context_)
        , flags(flags_)
        , lock(std::move(lock_))
    {
    }

    SinkPtr createSinkForPartition(const String & partition_id) override
    {
        auto partition_path = PartitionedSink::replaceWildcards(path, partition_id);
        PartitionedSink::validatePartitionKey(partition_path, true);
        checkCreationIsAllowed(context, context->getUserFilesPath(), partition_path, /*can_be_directory=*/ true);
        return std::make_shared<StorageFileSink>(
            metadata_snapshot,
            table_name_for_log,
            -1,
            /* use_table_fd */false,
            base_path,
            partition_path,
            compression_method,
            format_settings,
            format_name,
            context,
            flags);
    }

private:
    const String path;
    StorageMetadataPtr metadata_snapshot;
    String table_name_for_log;

    std::string base_path;
    CompressionMethod compression_method;
    std::string format_name;
    std::optional<FormatSettings> format_settings;

    ContextPtr context;
    int flags;
    std::unique_lock<std::shared_timed_mutex> lock;
};


SinkToStoragePtr StorageFile::write(
    const ASTPtr & query,
    const StorageMetadataPtr & metadata_snapshot,
    ContextPtr context,
    bool /*async_insert*/)
{
    if (!use_table_fd && archive_info.has_value())
        throw Exception(ErrorCodes::NOT_IMPLEMENTED, "Writing to archives is not supported");

    if (format_name == "Distributed")
        throw Exception(ErrorCodes::NOT_IMPLEMENTED, "Method write is not implemented for Distributed format");

    int flags = 0;

    if (context->getSettingsRef().engine_file_truncate_on_insert)
        flags |= O_TRUNC;

    bool has_wildcards = path_for_partitioned_write.find(PartitionedSink::PARTITION_ID_WILDCARD) != String::npos;
    const auto * insert_query = dynamic_cast<const ASTInsertQuery *>(query.get());
    bool is_partitioned_implementation = insert_query && insert_query->partition_by && has_wildcards;

    if (is_partitioned_implementation)
    {
        if (path_for_partitioned_write.empty())
            throw Exception(ErrorCodes::LOGICAL_ERROR, "Empty path for partitioned write");

        fs::create_directories(fs::path(path_for_partitioned_write).parent_path());

        return std::make_shared<PartitionedStorageFileSink>(
            insert_query->partition_by,
            metadata_snapshot,
            getStorageID().getNameForLogs(),
            std::unique_lock{rwlock, getLockTimeout(context)},
            base_path,
            path_for_partitioned_write,
            chooseCompressionMethod(path_for_partitioned_write, compression_method),
            format_settings,
            format_name,
            context,
            flags);
    }
    else
    {
        String path;
        if (!paths.empty())
        {
            if (is_path_with_globs)
                throw Exception(ErrorCodes::DATABASE_ACCESS_DENIED,
                                "Table '{}' is in readonly mode because of globs in filepath",
                                getStorageID().getNameForLogs());

            path = paths.back();
            fs::create_directories(fs::path(path).parent_path());

            std::error_code error_code;
            if (!context->getSettingsRef().engine_file_truncate_on_insert && !is_path_with_globs
                && !FormatFactory::instance().checkIfFormatSupportAppend(format_name, context, format_settings)
                && fs::file_size(paths.back(), error_code) != 0 && !error_code)
            {
                if (context->getSettingsRef().engine_file_allow_create_multiple_files)
                {
                    auto pos = paths[0].find_first_of('.', paths[0].find_last_of('/'));
                    size_t index = paths.size();
                    String new_path;
                    do
                    {
                        new_path = paths[0].substr(0, pos) + "." + std::to_string(index) + (pos == std::string::npos ? "" : paths[0].substr(pos));
                        ++index;
                    }
                    while (fs::exists(new_path));
                    paths.push_back(new_path);
                    path = new_path;
                }
                else
                    throw Exception(
                        ErrorCodes::CANNOT_APPEND_TO_FILE,
                        "Cannot append data in format {} to file, because this format doesn't support appends."
                        " You can allow to create a new file "
                        "on each insert by enabling setting engine_file_allow_create_multiple_files",
                        format_name);
            }
        }

        return std::make_shared<StorageFileSink>(
            metadata_snapshot,
            getStorageID().getNameForLogs(),
            std::unique_lock{rwlock, getLockTimeout(context)},
            table_fd,
            use_table_fd,
            base_path,
            path,
            chooseCompressionMethod(path, compression_method),
            format_settings,
            format_name,
            context,
            flags);
    }
}

bool StorageFile::storesDataOnDisk() const
{
    return is_db_table;
}

Strings StorageFile::getDataPaths() const
{
    if (paths.empty())
        throw Exception(ErrorCodes::DATABASE_ACCESS_DENIED, "Table '{}' is in readonly mode", getStorageID().getNameForLogs());
    return paths;
}

void StorageFile::rename(const String & new_path_to_table_data, const StorageID & new_table_id)
{
    if (!is_db_table)
        throw Exception(ErrorCodes::DATABASE_ACCESS_DENIED,
                        "Can't rename table {} bounded to user-defined file (or FD)", getStorageID().getNameForLogs());

    if (paths.size() != 1)
        throw Exception(ErrorCodes::DATABASE_ACCESS_DENIED, "Can't rename table {} in readonly mode", getStorageID().getNameForLogs());

    std::string path_new = getTablePath(base_path + new_path_to_table_data, format_name);
    if (path_new == paths[0])
        return;

    fs::create_directories(fs::path(path_new).parent_path());
    fs::rename(paths[0], path_new);

    paths[0] = std::move(path_new);
    renameInMemory(new_table_id);
}

void StorageFile::truncate(
    const ASTPtr & /*query*/,
    const StorageMetadataPtr & /* metadata_snapshot */,
    ContextPtr /* context */,
    TableExclusiveLockHolder &)
{
    if (is_path_with_globs)
        throw Exception(ErrorCodes::DATABASE_ACCESS_DENIED, "Can't truncate table '{}' in readonly mode", getStorageID().getNameForLogs());

    if (use_table_fd)
    {
        if (0 != ::ftruncate(table_fd, 0))
            throwFromErrno("Cannot truncate file at fd " + toString(table_fd), ErrorCodes::CANNOT_TRUNCATE_FILE);
    }
    else
    {
        for (const auto & path : paths)
        {
            if (!fs::exists(path))
                continue;

            if (0 != ::truncate(path.c_str(), 0))
                throwFromErrnoWithPath("Cannot truncate file " + path, path, ErrorCodes::CANNOT_TRUNCATE_FILE);
        }
    }
}


void registerStorageFile(StorageFactory & factory)
{
    StorageFactory::StorageFeatures storage_features{
        .supports_settings = true,
        .supports_schema_inference = true,
        .source_access_type = AccessType::FILE,
    };

    factory.registerStorage(
        "File",
        [](const StorageFactory::Arguments & factory_args)
        {
            StorageFile::CommonArguments storage_args
            {
                WithContext(factory_args.getContext()),
                factory_args.table_id,
                {},
                {},
                {},
                factory_args.columns,
                factory_args.constraints,
                factory_args.comment,
                {},
                {},
            };

            ASTs & engine_args_ast = factory_args.engine_args;

            if (!(engine_args_ast.size() >= 1 && engine_args_ast.size() <= 3)) // NOLINT
                throw Exception(ErrorCodes::NUMBER_OF_ARGUMENTS_DOESNT_MATCH,
                                "Storage File requires from 1 to 3 arguments: "
                                "name of used format, source and compression_method.");

            engine_args_ast[0] = evaluateConstantExpressionOrIdentifierAsLiteral(engine_args_ast[0], factory_args.getLocalContext());
            storage_args.format_name = checkAndGetLiteralArgument<String>(engine_args_ast[0], "format_name");

            // Use format settings from global server context + settings from
            // the SETTINGS clause of the create query. Settings from current
            // session and user are ignored.
            if (factory_args.storage_def->settings)
            {
                FormatFactorySettings user_format_settings;

                // Apply changed settings from global context, but ignore the
                // unknown ones, because we only have the format settings here.
                const auto & changes = factory_args.getContext()->getSettingsRef().changes();
                for (const auto & change : changes)
                {
                    if (user_format_settings.has(change.name))
                    {
                        user_format_settings.set(change.name, change.value);
                    }
                }

                // Apply changes from SETTINGS clause, with validation.
                user_format_settings.applyChanges(
                    factory_args.storage_def->settings->changes);

                storage_args.format_settings = getFormatSettings(
                    factory_args.getContext(), user_format_settings);
            }
            else
            {
                storage_args.format_settings = getFormatSettings(
                    factory_args.getContext());
            }

            if (engine_args_ast.size() == 1) /// Table in database
                return std::make_shared<StorageFile>(factory_args.relative_data_path, storage_args);

            /// Will use FD if engine_args[1] is int literal or identifier with std* name
            int source_fd = -1;
            String source_path;

            if (auto opt_name = tryGetIdentifierName(engine_args_ast[1]))
            {
                if (*opt_name == "stdin")
                    source_fd = STDIN_FILENO;
                else if (*opt_name == "stdout")
                    source_fd = STDOUT_FILENO;
                else if (*opt_name == "stderr")
                    source_fd = STDERR_FILENO;
                else
                    throw Exception(ErrorCodes::UNKNOWN_IDENTIFIER, "Unknown identifier '{}' in second arg of File storage constructor",
                        *opt_name);
            }
            else if (const auto * literal = engine_args_ast[1]->as<ASTLiteral>())
            {
                auto type = literal->value.getType();
                if (type == Field::Types::Int64)
                    source_fd = static_cast<int>(literal->value.get<Int64>());
                else if (type == Field::Types::UInt64)
                    source_fd = static_cast<int>(literal->value.get<UInt64>());
                else if (type == Field::Types::String)
                    StorageFile::parseFileSource(literal->value.get<String>(), source_path, storage_args.path_to_archive);
                else
                    throw Exception(ErrorCodes::BAD_ARGUMENTS, "Second argument must be path or file descriptor");
            }

            if (engine_args_ast.size() == 3)
            {
                engine_args_ast[2] = evaluateConstantExpressionOrIdentifierAsLiteral(engine_args_ast[2], factory_args.getLocalContext());
                storage_args.compression_method = checkAndGetLiteralArgument<String>(engine_args_ast[2], "compression_method");
            }
            else
                storage_args.compression_method = "auto";

            if (0 <= source_fd) /// File descriptor
                return std::make_shared<StorageFile>(source_fd, storage_args);
            else /// User's file
                return std::make_shared<StorageFile>(source_path, factory_args.getContext()->getUserFilesPath(), storage_args);
        },
        storage_features);
}

SchemaCache & StorageFile::getSchemaCache(const ContextPtr & context)
{
    static SchemaCache schema_cache(context->getConfigRef().getUInt("schema_inference_cache_max_elements_for_file", DEFAULT_SCHEMA_CACHE_ELEMENTS));
    return schema_cache;
}

std::optional<ColumnsDescription> StorageFile::tryGetColumnsFromCache(
    const Strings & paths, const String & format_name, const std::optional<FormatSettings> & format_settings, ContextPtr context)
{
    /// Check if the cache contains one of the paths.
    auto & schema_cache = getSchemaCache(context);
    struct stat file_stat{};
    for (const auto & path : paths)
    {
        auto get_last_mod_time = [&]() -> std::optional<time_t>
        {
            if (0 != stat(path.c_str(), &file_stat))
                return std::nullopt;

            return file_stat.st_mtime;
        };

        auto cache_key = getKeyForSchemaCache(path, format_name, format_settings, context);
        auto columns = schema_cache.tryGetColumns(cache_key, get_last_mod_time);
        if (columns)
            return columns;
    }

    return std::nullopt;
}

void StorageFile::addColumnsToCache(
    const Strings & paths,
    const ColumnsDescription & columns,
    const String & format_name,
    const std::optional<FormatSettings> & format_settings,
    const ContextPtr & context)
{
    auto & schema_cache = getSchemaCache(context);
    auto cache_keys = getKeysForSchemaCache(paths, format_name, format_settings, context);
    schema_cache.addManyColumns(cache_keys, columns);
}

void StorageFile::parseFileSource(String source, String & filename, String & path_to_archive)
{
    size_t pos = source.find("::");
    if (pos == String::npos)
    {
        filename = std::move(source);
        return;
    }

    std::string_view path_to_archive_view = std::string_view{source}.substr(0, pos);
    while (path_to_archive_view.back() == ' ')
        path_to_archive_view.remove_suffix(1);

    if (path_to_archive_view.empty())
        throw Exception(ErrorCodes::BAD_ARGUMENTS, "Path to archive is empty");

    path_to_archive = path_to_archive_view;

    std::string_view filename_view = std::string_view{source}.substr(pos + 2);
    while (filename_view.front() == ' ')
        filename_view.remove_prefix(1);

    if (filename_view.empty())
        throw Exception(ErrorCodes::BAD_ARGUMENTS, "Filename is empty");

    filename = filename_view;
}

StorageFile::ArchiveInfo StorageFile::getArchiveInfo(
    const std::string & path_to_archive,
    const std::string & file_in_archive,
    const std::string & user_files_path,
    ContextPtr context,
    size_t & total_bytes_to_read
)
{
    ArchiveInfo archive_info;
    archive_info.path_in_archive = file_in_archive;

    if (file_in_archive.find_first_of("*?{") != std::string::npos)
    {
        auto matcher = std::make_shared<re2::RE2>(makeRegexpPatternFromGlobs(file_in_archive));
        if (!matcher->ok())
            throw Exception(ErrorCodes::CANNOT_COMPILE_REGEXP,
                "Cannot compile regex from glob ({}): {}", file_in_archive, matcher->error());

        archive_info.filter = [matcher, matcher_mutex = std::make_shared<std::mutex>()](const std::string & p) mutable
        {
            std::lock_guard lock(*matcher_mutex);
            return re2::RE2::FullMatch(p, *matcher);
        };
    }

    archive_info.paths_to_archives = getPathsList(path_to_archive, user_files_path, context, total_bytes_to_read);

    return archive_info;
}

}<|MERGE_RESOLUTION|>--- conflicted
+++ resolved
@@ -1248,18 +1248,13 @@
                 chassert(file_num > 0);
 
                 const auto max_parsing_threads = std::max<size_t>(settings.max_threads / file_num, 1UL);
-<<<<<<< HEAD
-                input_format = context->getInputFormat(storage->format_name, *read_buf, block_for_format, max_block_size, storage->format_settings, need_only_count ? 1 : max_parsing_threads);
-
-                if (key_condition)
-                    input_format->setKeyCondition(key_condition);
-
-=======
                 input_format = FormatFactory::instance().getInput(
                     storage->format_name, *read_buf, block_for_format, context, max_block_size, storage->format_settings,
                     max_parsing_threads, std::nullopt, /*is_remote_fs*/ false, CompressionMethod::None, need_only_count);
-                input_format->setQueryInfo(query_info, context);
->>>>>>> ce7eca06
+
+                if (key_condition)
+                    input_format->setKeyCondition(key_condition);
+
                 if (need_only_count)
                     input_format->needOnlyCount();
 
