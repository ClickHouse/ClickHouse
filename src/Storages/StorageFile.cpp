--- conflicted
+++ resolved
@@ -605,21 +605,13 @@
                 if (!read_buf)
                     read_buf = createReadBuffer(current_path, storage->use_table_fd, storage->getName(), storage->table_fd, storage->compression_method, context);
 
-<<<<<<< HEAD
                 size_t file_size = tryGetFileSizeFromReadBuffer(*read_buf).value_or(0);
                 /// Adjust total_rows_approx_accumulated with new total size.
                 if (total_files_size)
                     total_rows_approx_accumulated = static_cast<size_t>(std::ceil(static_cast<double>(total_files_size + file_size) / total_files_size * total_rows_approx_accumulated));
                 total_files_size += file_size;
 
-                const Settings & settings = context->getSettingsRef();
-                chassert(!storage->paths.empty());
-                const auto max_parsing_threads = std::max<size_t>(settings.max_threads/ storage->paths.size(), 1UL);
-                input_format = context->getInputFormat(storage->format_name, *read_buf, block_for_format, max_block_size, storage->format_settings, max_parsing_threads);
-=======
-                auto format
-                    = context->getInputFormat(storage->format_name, *read_buf, block_for_format, max_block_size, storage->format_settings);
->>>>>>> ebb663e2
+                input_format = context->getInputFormat(storage->format_name, *read_buf, block_for_format, max_block_size, storage->format_settings);
 
                 QueryPipelineBuilder builder;
                 builder.init(Pipe(input_format));
