#include <Storages/StorageFile.h>
#include <Storages/StorageFactory.h>
#include <Storages/ColumnsDescription.h>
#include <Storages/StorageInMemoryMetadata.h>
#include <Storages/PartitionedSink.h>
#include <Storages/Distributed/DistributedAsyncInsertSource.h>
#include <Storages/checkAndGetLiteralArgument.h>
#include <Storages/VirtualColumnUtils.h>

#include <Interpreters/Context.h>
#include <Interpreters/evaluateConstantExpression.h>

#include <Parsers/ASTCreateQuery.h>
#include <Parsers/ASTSelectQuery.h>
#include <Parsers/ASTIdentifier_fwd.h>
#include <Parsers/ASTInsertQuery.h>
#include <Parsers/ASTLiteral.h>

#include <IO/MMapReadBufferFromFile.h>
#include <IO/MMapReadBufferFromFileDescriptor.h>
#include <IO/ReadBufferFromFile.h>
#include <IO/ReadBufferFromFileDescriptor.h>
#include <IO/ReadHelpers.h>
#include <IO/WriteBufferFromFile.h>
#include <IO/WriteHelpers.h>
#include <IO/Archives/createArchiveReader.h>
#include <IO/Archives/IArchiveReader.h>

#include <DataTypes/DataTypeLowCardinality.h>
#include <DataTypes/DataTypeString.h>
#include <Formats/FormatFactory.h>
#include <Formats/ReadSchemaUtils.h>
#include <Processors/Formats/IInputFormat.h>
#include <Processors/Formats/IOutputFormat.h>
#include <Processors/Sinks/SinkToStorage.h>
#include <Processors/Transforms/AddingDefaultsTransform.h>
#include <Processors/Transforms/ExtractColumnsTransform.h>
#include <Processors/SourceWithKeyCondition.h>
#include <Processors/Formats/ISchemaReader.h>
#include <Processors/Sources/NullSource.h>
#include <Processors/Sources/ConstChunkGenerator.h>
#include <Processors/ResizeProcessor.h>
#include <Processors/Executors/PullingPipelineExecutor.h>

#include <Common/escapeForFileName.h>
#include <Common/typeid_cast.h>
#include <Common/parseGlobs.h>
#include <Common/filesystemHelpers.h>
#include <Common/logger_useful.h>
#include <Common/ProfileEvents.h>

#include <QueryPipeline/Pipe.h>
#include <QueryPipeline/QueryPipelineBuilder.h>

#include <fcntl.h>
#include <unistd.h>
#include <filesystem>
#include <shared_mutex>
#include <cmath>
#include <algorithm>

#ifdef __clang__
#  pragma clang diagnostic push
#  pragma clang diagnostic ignored "-Wzero-as-null-pointer-constant"
#endif
#include <re2/re2.h>
#ifdef __clang__
#  pragma clang diagnostic pop
#endif

namespace ProfileEvents
{
    extern const Event CreatedReadBufferOrdinary;
    extern const Event CreatedReadBufferMMap;
    extern const Event CreatedReadBufferMMapFailed;
    extern const Event EngineFileLikeReadFiles;
}

namespace fs = std::filesystem;

namespace DB
{

namespace ErrorCodes
{
    extern const int BAD_ARGUMENTS;
    extern const int NOT_IMPLEMENTED;
    extern const int CANNOT_FSTAT;
    extern const int CANNOT_TRUNCATE_FILE;
    extern const int DATABASE_ACCESS_DENIED;
    extern const int NUMBER_OF_ARGUMENTS_DOESNT_MATCH;
    extern const int UNKNOWN_IDENTIFIER;
    extern const int INCORRECT_FILE_NAME;
    extern const int FILE_DOESNT_EXIST;
    extern const int FILE_ALREADY_EXISTS;
    extern const int TIMEOUT_EXCEEDED;
    extern const int INCOMPATIBLE_COLUMNS;
    extern const int CANNOT_STAT;
    extern const int LOGICAL_ERROR;
    extern const int CANNOT_APPEND_TO_FILE;
    extern const int CANNOT_EXTRACT_TABLE_STRUCTURE;
    extern const int CANNOT_COMPILE_REGEXP;
}

namespace
{
/* Recursive directory listing with matched paths as a result.
 * Have the same method in StorageHDFS.
 */
void listFilesWithRegexpMatchingImpl(
    const std::string & path_for_ls,
    const std::string & for_match,
    size_t & total_bytes_to_read,
    std::vector<std::string> & result,
    bool recursive)
{
    const size_t first_glob_pos = for_match.find_first_of("*?{");

    if (first_glob_pos == std::string::npos)
    {
        try
        {
            fs::path path = fs::canonical(path_for_ls + for_match);
            result.push_back(path.string());
        }
        catch (const std::exception &) // NOLINT
        {
            /// There is no such file, but we just ignore this.
            /// throw Exception(ErrorCodes::FILE_DOESNT_EXIST, "File {} doesn't exist", for_match);
        }
        return;
    }

    const size_t end_of_path_without_globs = for_match.substr(0, first_glob_pos).rfind('/');
    const std::string suffix_with_globs = for_match.substr(end_of_path_without_globs);   /// begin with '/'

    const size_t next_slash_after_glob_pos = suffix_with_globs.find('/', 1);

    const std::string current_glob = suffix_with_globs.substr(0, next_slash_after_glob_pos);

    auto regexp = makeRegexpPatternFromGlobs(current_glob);

    re2::RE2 matcher(regexp);
    if (!matcher.ok())
        throw Exception(ErrorCodes::CANNOT_COMPILE_REGEXP,
            "Cannot compile regex from glob ({}): {}", for_match, matcher.error());

    bool skip_regex = current_glob == "/*";
    if (!recursive)
        recursive = current_glob == "/**" ;

    const std::string prefix_without_globs = path_for_ls + for_match.substr(1, end_of_path_without_globs);

    if (!fs::exists(prefix_without_globs))
        return;

    const bool looking_for_directory = next_slash_after_glob_pos != std::string::npos;

    const fs::directory_iterator end;
    for (fs::directory_iterator it(prefix_without_globs); it != end; ++it)
    {
        const std::string full_path = it->path().string();
        const size_t last_slash = full_path.rfind('/');
        const String file_name = full_path.substr(last_slash);

        /// Condition is_directory means what kind of path is it in current iteration of ls
        if (!it->is_directory() && !looking_for_directory)
        {
            if (skip_regex || re2::RE2::FullMatch(file_name, matcher))
            {
                total_bytes_to_read += it->file_size();
                result.push_back(it->path().string());
            }
        }
        else if (it->is_directory())
        {
            if (recursive)
            {
                listFilesWithRegexpMatchingImpl(fs::path(full_path).append(it->path().string()) / "",
                                                looking_for_directory ? suffix_with_globs.substr(next_slash_after_glob_pos) : current_glob,
                                                total_bytes_to_read, result, recursive);
            }
            else if (looking_for_directory && re2::RE2::FullMatch(file_name, matcher))
                /// Recursion depth is limited by pattern. '*' works only for depth = 1, for depth = 2 pattern path is '*/*'. So we do not need additional check.
                listFilesWithRegexpMatchingImpl(fs::path(full_path) / "", suffix_with_globs.substr(next_slash_after_glob_pos),
                                                total_bytes_to_read, result, false);
        }
    }
}

std::vector<std::string> listFilesWithRegexpMatching(
    const std::string & for_match,
    size_t & total_bytes_to_read)
{
    std::vector<std::string> result;

    Strings for_match_paths_expanded = expandSelectionGlob(for_match);

    for (const auto & for_match_expanded : for_match_paths_expanded)
        listFilesWithRegexpMatchingImpl("/", for_match_expanded, total_bytes_to_read, result, false);

    return result;
}

std::string getTablePath(const std::string & table_dir_path, const std::string & format_name)
{
    return table_dir_path + "/data." + escapeForFileName(format_name);
}

/// Both db_dir_path and table_path must be converted to absolute paths (in particular, path cannot contain '..').
void checkCreationIsAllowed(
    ContextPtr context_global,
    const std::string & db_dir_path,
    const std::string & table_path,
    bool can_be_directory)
{
    if (context_global->getApplicationType() != Context::ApplicationType::SERVER)
        return;

    /// "/dev/null" is allowed for perf testing
    if (!fileOrSymlinkPathStartsWith(table_path, db_dir_path) && table_path != "/dev/null")
        throw Exception(ErrorCodes::DATABASE_ACCESS_DENIED, "File `{}` is not inside `{}`", table_path, db_dir_path);

    if (can_be_directory)
    {
        auto table_path_stat = fs::status(table_path);
        if (fs::exists(table_path_stat) && fs::is_directory(table_path_stat))
            throw Exception(ErrorCodes::INCORRECT_FILE_NAME, "File must not be a directory");
    }
}

std::unique_ptr<ReadBuffer> selectReadBuffer(
    const String & current_path,
    bool use_table_fd,
    int table_fd,
    const struct stat & file_stat,
    ContextPtr context)
{
    auto read_method = context->getSettingsRef().storage_file_read_method;

    /** Using mmap on server-side is unsafe for the following reasons:
      * - concurrent modifications of a file will result in SIGBUS;
      * - IO error from the device will result in SIGBUS;
      * - recovery from this signal is not feasible even with the usage of siglongjmp,
      *   as it might require stack unwinding from arbitrary place;
      * - arbitrary slowdown due to page fault in arbitrary place in the code is difficult to debug.
      *
      * But we keep this mode for clickhouse-local as it is not so bad for a command line tool.
      */
    if (context->getApplicationType() == Context::ApplicationType::SERVER && read_method == LocalFSReadMethod::mmap)
        throw Exception(ErrorCodes::BAD_ARGUMENTS, "Using storage_file_read_method=mmap is not safe in server mode. Consider using pread.");

    if (S_ISREG(file_stat.st_mode) && read_method == LocalFSReadMethod::mmap)
    {
        try
        {
            std::unique_ptr<ReadBufferFromFileBase> res;
            if (use_table_fd)
                res = std::make_unique<MMapReadBufferFromFileDescriptor>(table_fd, 0);
            else
                res = std::make_unique<MMapReadBufferFromFile>(current_path, 0);

            ProfileEvents::increment(ProfileEvents::CreatedReadBufferMMap);
            return res;
        }
        catch (const ErrnoException &)
        {
            /// Fallback if mmap is not supported.
            ProfileEvents::increment(ProfileEvents::CreatedReadBufferMMapFailed);
        }
    }

    std::unique_ptr<ReadBufferFromFileBase> res;
    if (S_ISREG(file_stat.st_mode) && (read_method == LocalFSReadMethod::pread || read_method == LocalFSReadMethod::mmap))
    {
        if (use_table_fd)
            res = std::make_unique<ReadBufferFromFileDescriptorPRead>(table_fd);
        else
            res = std::make_unique<ReadBufferFromFilePRead>(current_path, context->getSettingsRef().max_read_buffer_size);

        ProfileEvents::increment(ProfileEvents::CreatedReadBufferOrdinary);
    }
    else
    {
        if (use_table_fd)
            res = std::make_unique<ReadBufferFromFileDescriptor>(table_fd);
        else
            res = std::make_unique<ReadBufferFromFile>(current_path, context->getSettingsRef().max_read_buffer_size);

        ProfileEvents::increment(ProfileEvents::CreatedReadBufferOrdinary);
    }
    return res;
}

struct stat getFileStat(const String & current_path, bool use_table_fd, int table_fd, const String & storage_name)
{
    struct stat file_stat{};
    if (use_table_fd)
    {
        /// Check if file descriptor allows random reads (and reading it twice).
        if (0 != fstat(table_fd, &file_stat))
            throwFromErrno("Cannot stat table file descriptor, inside " + storage_name, ErrorCodes::CANNOT_STAT);
    }
    else
    {
        /// Check if file descriptor allows random reads (and reading it twice).
        if (0 != stat(current_path.c_str(), &file_stat))
            throwFromErrno("Cannot stat file " + current_path, ErrorCodes::CANNOT_STAT);
    }

    return file_stat;
}

std::unique_ptr<ReadBuffer> createReadBuffer(
    const String & current_path,
    const struct stat & file_stat,
    bool use_table_fd,
    int table_fd,
    const String & compression_method,
    ContextPtr context)
{
    CompressionMethod method;
    if (use_table_fd)
        method = chooseCompressionMethod("", compression_method);
    else
        method = chooseCompressionMethod(current_path, compression_method);

    std::unique_ptr<ReadBuffer> nested_buffer = selectReadBuffer(current_path, use_table_fd, table_fd, file_stat, context);

    int zstd_window_log_max = static_cast<int>(context->getSettingsRef().zstd_window_log_max);
    return wrapReadBufferWithCompressionMethod(std::move(nested_buffer), method, zstd_window_log_max);
}

}

Strings StorageFile::getPathsList(const String & table_path, const String & user_files_path, ContextPtr context, size_t & total_bytes_to_read)
{
    fs::path user_files_absolute_path = fs::weakly_canonical(user_files_path);
    fs::path fs_table_path(table_path);
    if (fs_table_path.is_relative())
        fs_table_path = user_files_absolute_path / fs_table_path;

    Strings paths;

    /// Do not use fs::canonical or fs::weakly_canonical.
    /// Otherwise it will not allow to work with symlinks in `user_files_path` directory.
    String path = fs::absolute(fs_table_path).lexically_normal(); /// Normalize path.
    bool can_be_directory = true;

    if (path.find(PartitionedSink::PARTITION_ID_WILDCARD) != std::string::npos)
    {
        paths.push_back(path);
    }
    else if (path.find_first_of("*?{") == std::string::npos)
    {
        std::error_code error;
        size_t size = fs::file_size(path, error);
        if (!error)
            total_bytes_to_read += size;

        paths.push_back(path);
    }
    else
    {
        /// We list only non-directory files.
        paths = listFilesWithRegexpMatching(path, total_bytes_to_read);
        can_be_directory = false;
    }

    for (const auto & cur_path : paths)
        checkCreationIsAllowed(context, user_files_absolute_path, cur_path, can_be_directory);

    return paths;
}

Strings StorageFile::getPathsList(
    const std::vector<String> & table_paths, const String & user_files_path, ContextPtr context, size_t & total_bytes_to_read)
{
    Strings paths;
    for (const auto & table_path : table_paths)
    {
        Strings sub_paths = getPathsList(table_path, user_files_path, context, total_bytes_to_read);
        paths.insert(paths.end(), sub_paths.begin(), sub_paths.end());
    }

    return paths;
}

namespace
{
    struct ReadBufferFromFileIterator : public IReadBufferIterator, WithContext
    {
    public:
        ReadBufferFromFileIterator(
            const std::vector<String> & paths_,
            const String & format_,
            const String & compression_method_,
            const std::optional<FormatSettings> & format_settings_,
            ContextPtr context_)
            : WithContext(context_)
            , paths(paths_)
            , format(format_)
            , compression_method(compression_method_)
            , format_settings(format_settings_)
        {
        }

        std::unique_ptr<ReadBuffer> next() override
        {
            String path;
            struct stat file_stat;
            bool is_first = current_index == 0;

            do
            {
                if (current_index == paths.size())
                {
                    if (is_first)
                        throw Exception(
                            ErrorCodes::CANNOT_EXTRACT_TABLE_STRUCTURE,
                            "Cannot extract table structure from {} format file, because all files are empty. You must specify table structure manually",
                            format);
                    return nullptr;
                }

                path = paths[current_index++];
                file_stat = getFileStat(path, false, -1, "File");
            } while (getContext()->getSettingsRef().engine_file_skip_empty_files && file_stat.st_size == 0);

            return createReadBuffer(path, file_stat, false, -1, compression_method, getContext());
        }

        void setNumRowsToLastFile(size_t num_rows) override
        {
            if (!getContext()->getSettingsRef().use_cache_for_count_from_files)
                return;

            auto key = getKeyForSchemaCache(paths[current_index - 1], format, format_settings, getContext());
            StorageFile::getSchemaCache(getContext()).addNumRows(key, num_rows);
        }

    private:
        const std::vector<String> & paths;

        size_t current_index = 0;
        String format;
        String compression_method;
        const std::optional<FormatSettings> & format_settings;
    };

    struct ReadBufferFromArchiveIterator : public IReadBufferIterator, WithContext
    {
    public:
        ReadBufferFromArchiveIterator(
            const StorageFile::ArchiveInfo & archive_info_,
            const String & format_,
            const std::optional<FormatSettings> & format_settings_,
            ContextPtr context_)
            : WithContext(context_)
            , archive_info(archive_info_)
            , format(format_)
            , format_settings(format_settings_)
        {
        }

        std::unique_ptr<ReadBuffer> next() override
        {
            std::unique_ptr<ReadBuffer> read_buf;
            while (true)
            {
                if (current_archive_index == archive_info.paths_to_archives.size())
                {
                    if (is_first)
                        throw Exception(
                            ErrorCodes::CANNOT_EXTRACT_TABLE_STRUCTURE,
                            "Cannot extract table structure from {} format file, because all files are empty. You must specify table structure manually",
                            format);

                    return nullptr;
                }

                const auto & archive = archive_info.paths_to_archives[current_archive_index];
                struct stat file_stat;
                file_stat = getFileStat(archive, false, -1, "File");
                if (file_stat.st_size == 0)
                {
                    if (getContext()->getSettingsRef().engine_file_skip_empty_files)
                    {
                        ++current_archive_index;
                        continue;
                    }

                    throw Exception(
                        ErrorCodes::CANNOT_EXTRACT_TABLE_STRUCTURE,
                        "Cannot extract table structure from {} format file, because the archive {} is empty. "
                        "You must specify table structure manually",
                        format,
                        archive);
                }

                auto archive_reader = createArchiveReader(archive);

                if (archive_info.isSingleFileRead())
                {
                    read_buf = archive_reader->readFile(archive_info.path_in_archive, false);
                    ++current_archive_index;
                    if (!read_buf)
                        continue;

                    last_read_file_path = processed_files.emplace_back(fmt::format("{}::{}", archive_reader->getPath(), archive_info.path_in_archive));
                    columns_from_cache = tryGetColumnsFromSchemaCache(archive, last_read_file_path);

                    if (columns_from_cache)
                        return nullptr;
                }
                else
                {
                    if (last_read_buffer)
                        file_enumerator = archive_reader->nextFile(std::move(last_read_buffer));
                    else
                        file_enumerator = archive_reader->firstFile();

                    if (!file_enumerator)
                    {
                        ++current_archive_index;
                        continue;
                    }

                    const auto * filename = &file_enumerator->getFileName();
                    while (!archive_info.filter(*filename))
                    {
                        if (!file_enumerator->nextFile())
                        {
                            archive_reader = nullptr;
                            break;
                        }

                        filename = &file_enumerator->getFileName();
                    }

                    if (!archive_reader)
                    {
                        ++current_archive_index;
                        continue;
                    }

                    last_read_file_path = processed_files.emplace_back(fmt::format("{}::{}", archive_reader->getPath(), *filename));
                    columns_from_cache = tryGetColumnsFromSchemaCache(archive, last_read_file_path);

                    if (columns_from_cache)
                        return nullptr;

                    read_buf = archive_reader->readFile(std::move(file_enumerator));
                }

                break;
            }

            is_first = false;
            return read_buf;
        }

        std::optional<ColumnsDescription> getCachedColumns() override
        {
            return columns_from_cache;
        }

        void setPreviousReadBuffer(std::unique_ptr<ReadBuffer> buffer) override
        {
            last_read_buffer = std::move(buffer);
        }

        void setNumRowsToLastFile(size_t num_rows) override
        {
            if (!getContext()->getSettingsRef().use_cache_for_count_from_files)
                return;

            auto key = getKeyForSchemaCache(last_read_file_path, format, format_settings, getContext());
            StorageFile::getSchemaCache(getContext()).addNumRows(key, num_rows);
        }

        std::vector<std::string> processed_files;
    private:

        std::optional<ColumnsDescription> tryGetColumnsFromSchemaCache(const std::string & archive_path, const std::string & full_path)
        {
            auto context = getContext();
            if (!getContext()->getSettingsRef().schema_inference_use_cache_for_file)
                return std::nullopt;

            struct stat file_stat;
            auto & schema_cache = StorageFile::getSchemaCache(context);
            auto get_last_mod_time = [&]() -> std::optional<time_t>
            {
                if (0 != stat(archive_path.c_str(), &file_stat))
                    return std::nullopt;

                return file_stat.st_mtime;
            };

            auto cache_key = getKeyForSchemaCache(full_path, format, format_settings, context);
            auto columns = schema_cache.tryGetColumns(cache_key, get_last_mod_time);

            if (columns)
                return columns;

            return std::nullopt;
        }

        const StorageFile::ArchiveInfo & archive_info;

        size_t current_archive_index = 0;

        bool is_first = true;

        std::string last_read_file_path;

        std::optional<ColumnsDescription> columns_from_cache;

        std::unique_ptr<IArchiveReader::FileEnumerator> file_enumerator;
        std::unique_ptr<ReadBuffer> last_read_buffer;

        String format;
        const std::optional<FormatSettings> & format_settings;
    };

    std::optional<ColumnsDescription> tryGetColumnsFromCacheForArchives(
        const StorageFile::ArchiveInfo & archive_info,
        std::vector<std::string> & paths_for_schema_cache,
        const String & format,
        const std::optional<FormatSettings> & format_settings,
        const ContextPtr & context)
    {
        struct stat file_stat{};
        std::optional<ColumnsDescription> columns_from_cache;

        for (const auto & archive : archive_info.paths_to_archives)
        {
            const auto & full_path = paths_for_schema_cache.emplace_back(fmt::format("{}::{}", archive, archive_info.path_in_archive));

            auto & schema_cache = StorageFile::getSchemaCache(context);
            auto get_last_mod_time = [&]() -> std::optional<time_t>
            {
                if (0 != stat(archive.c_str(), &file_stat))
                    return std::nullopt;

                return file_stat.st_mtime;
            };

            auto cache_key = getKeyForSchemaCache(full_path, format, format_settings, context);
            columns_from_cache = schema_cache.tryGetColumns(cache_key, get_last_mod_time);
        }

        return columns_from_cache;
    }
}

ColumnsDescription StorageFile::getTableStructureFromFileDescriptor(ContextPtr context)
{
    /// If we want to read schema from file descriptor we should create
    /// a read buffer from fd, create a checkpoint, read some data required
    /// for schema inference, rollback to checkpoint and then use the created
    /// peekable read buffer on the first read from storage. It's needed because
    /// in case of file descriptor we have a stream of data and we cannot
    /// start reading data from the beginning after reading some data for
    /// schema inference.
    auto file_stat = getFileStat("", true, table_fd, getName());
    /// We will use PeekableReadBuffer to create a checkpoint, so we need a place
    /// where we can store the original read buffer.
    read_buffer_from_fd = createReadBuffer("", file_stat, true, table_fd, compression_method, context);
    auto read_buf = std::make_unique<PeekableReadBuffer>(*read_buffer_from_fd);
    read_buf->setCheckpoint();
    auto read_buffer_iterator = SingleReadBufferIterator(std::move(read_buf));

    auto columns = readSchemaFromFormat(format_name, format_settings, read_buffer_iterator, false, context, peekable_read_buffer_from_fd);
    if (peekable_read_buffer_from_fd)
    {
        /// If we have created read buffer in readSchemaFromFormat we should rollback to checkpoint.
        assert_cast<PeekableReadBuffer *>(peekable_read_buffer_from_fd.get())->rollbackToCheckpoint();
        has_peekable_read_buffer_from_fd = true;
    }
    return columns;
}

ColumnsDescription StorageFile::getTableStructureFromFile(
    const String & format,
    const std::vector<String> & paths,
    const String & compression_method,
    const std::optional<FormatSettings> & format_settings,
    ContextPtr context,
    const std::optional<ArchiveInfo> & archive_info)
{
    if (format == "Distributed")
    {
        if (paths.empty())
            throw Exception(ErrorCodes::INCORRECT_FILE_NAME, "Cannot get table structure from file, because no files match specified name");

        return ColumnsDescription(DistributedAsyncInsertSource(paths[0]).getOutputs().front().getHeader().getNamesAndTypesList());
    }

    if (((archive_info && archive_info->paths_to_archives.empty()) || (!archive_info && paths.empty()))
        && !FormatFactory::instance().checkIfFormatHasExternalSchemaReader(format))
        throw Exception(
            ErrorCodes::CANNOT_EXTRACT_TABLE_STRUCTURE,
            "Cannot extract table structure from {} format file, because there are no files with provided path. "
            "You must specify table structure manually", format);

    ColumnsDescription columns;
    std::vector<std::string> archive_paths_for_schema_cache;
    std::optional<ColumnsDescription> columns_from_cache;

    if (context->getSettingsRef().schema_inference_use_cache_for_file)
    {
        if (archive_info)
            columns_from_cache = tryGetColumnsFromCacheForArchives(*archive_info, archive_paths_for_schema_cache, format, format_settings, context);
        else
            columns_from_cache = tryGetColumnsFromCache(paths, format, format_settings, context);
    }

    if (columns_from_cache)
    {
        columns = std::move(*columns_from_cache);
    }
    else
    {
        if (archive_info)
        {
            ReadBufferFromArchiveIterator read_buffer_iterator(*archive_info, format, format_settings, context);
            columns = readSchemaFromFormat(
                format,
                format_settings,
                read_buffer_iterator,
                /*retry=*/archive_info->paths_to_archives.size() > 1 || !archive_info->isSingleFileRead(),
                context);

            for (auto & file : read_buffer_iterator.processed_files)
                archive_paths_for_schema_cache.push_back(std::move(file));
        }
        else
        {
            ReadBufferFromFileIterator read_buffer_iterator(paths, format, compression_method, format_settings, context);
            columns = readSchemaFromFormat(format, format_settings, read_buffer_iterator, paths.size() > 1, context);
        }
    }

    if (context->getSettingsRef().schema_inference_use_cache_for_file)
        addColumnsToCache(archive_info.has_value() ? archive_paths_for_schema_cache : paths, columns, format, format_settings, context);

    return columns;
}

bool StorageFile::supportsSubsetOfColumns(const ContextPtr & context) const
{
    return format_name != "Distributed" && FormatFactory::instance().checkIfFormatSupportsSubsetOfColumns(format_name, context, format_settings);
}

bool StorageFile::prefersLargeBlocks() const
{
    return FormatFactory::instance().checkIfOutputFormatPrefersLargeBlocks(format_name);
}

bool StorageFile::parallelizeOutputAfterReading(ContextPtr context) const
{
    return FormatFactory::instance().checkParallelizeOutputAfterReading(format_name, context);
}

StorageFile::StorageFile(int table_fd_, CommonArguments args)
    : StorageFile(args)
{
    struct stat buf;
    int res = fstat(table_fd_, &buf);
    if (-1 == res)
        throwFromErrno("Cannot execute fstat", res, ErrorCodes::CANNOT_FSTAT);
    total_bytes_to_read = buf.st_size;

    if (args.getContext()->getApplicationType() == Context::ApplicationType::SERVER)
        throw Exception(ErrorCodes::DATABASE_ACCESS_DENIED, "Using file descriptor as source of storage isn't allowed for server daemons");
    if (args.format_name == "Distributed")
        throw Exception(ErrorCodes::INCORRECT_FILE_NAME, "Distributed format is allowed only with explicit file path");

    is_db_table = false;
    use_table_fd = true;
    table_fd = table_fd_;
    setStorageMetadata(args);
}

StorageFile::StorageFile(const std::string & table_path_, const std::string & user_files_path, CommonArguments args)
    : StorageFile(args)
{
    if (!args.path_to_archive.empty())
        archive_info = getArchiveInfo(args.path_to_archive, table_path_, user_files_path, args.getContext(), total_bytes_to_read);
    else
        paths = getPathsList(table_path_, user_files_path, args.getContext(), total_bytes_to_read);

    is_db_table = false;
    is_path_with_globs = paths.size() > 1;
    if (!paths.empty())
        path_for_partitioned_write = paths.front();
    else
        path_for_partitioned_write = table_path_;

    file_renamer = FileRenamer(args.rename_after_processing);

    setStorageMetadata(args);
}

<<<<<<< HEAD
StorageFile::StorageFile(
    const std::vector<std::string> & table_paths,
    const std::vector<std::string> & paths_to_archive,
    const std::string & user_files_path,
    CommonArguments args)
    : StorageFile(args)
{
    if (!paths_to_archive.empty())
        archive_info = getArchiveInfo(paths_to_archive, table_paths, user_files_path, args.getContext(), total_bytes_to_read);
    else
        paths = getPathsList(table_paths, user_files_path, args.getContext(), total_bytes_to_read);

    is_db_table = false;
    is_path_with_globs = paths.size() > 1;
    if (!paths.empty())
        path_for_partitioned_write = paths.front();
    else
        path_for_partitioned_write = table_paths.empty() ? "" : table_paths.front();

    file_renamer = FileRenamer(args.rename_after_processing);

    setStorageMetadata(args);
=======
StorageFile::StorageFile(const std::string & table_path_, const std::string & user_files_path, bool distributed_processing_, CommonArguments args)
    : StorageFile(table_path_, user_files_path, args)
{
    distributed_processing = distributed_processing_;
>>>>>>> c073d03a
}

StorageFile::StorageFile(const std::string & relative_table_dir_path, CommonArguments args)
    : StorageFile(args)
{
    if (relative_table_dir_path.empty())
        throw Exception(ErrorCodes::INCORRECT_FILE_NAME, "Storage {} requires data path", getName());
    if (args.format_name == "Distributed")
        throw Exception(ErrorCodes::INCORRECT_FILE_NAME, "Distributed format is allowed only with explicit file path");

    String table_dir_path = fs::path(base_path) / relative_table_dir_path / "";
    fs::create_directories(table_dir_path);
    paths = {getTablePath(table_dir_path, format_name)};

    std::error_code error;
    size_t size = fs::file_size(paths[0], error);
    if (!error)
        total_bytes_to_read = size;

    setStorageMetadata(args);
}

StorageFile::StorageFile(CommonArguments args)
    : IStorage(args.table_id)
    , format_name(args.format_name)
    , format_settings(args.format_settings)
    , compression_method(args.compression_method)
    , base_path(args.getContext()->getPath())
{
    if (format_name != "Distributed")
        FormatFactory::instance().checkFormatName(format_name);
}

void StorageFile::setStorageMetadata(CommonArguments args)
{
    StorageInMemoryMetadata storage_metadata;

    if (args.format_name == "Distributed" || args.columns.empty())
    {
        ColumnsDescription columns;
        if (use_table_fd)
            columns = getTableStructureFromFileDescriptor(args.getContext());
        else
        {
            columns = getTableStructureFromFile(
                format_name,
                paths,
                compression_method,
                format_settings,
                args.getContext(),
                archive_info);
            if (!args.columns.empty() && args.columns != columns)
                throw Exception(ErrorCodes::INCOMPATIBLE_COLUMNS, "Table structure and file structure are different");
        }
        storage_metadata.setColumns(columns);
    }
    else
    {
        /// We don't allow special columns in File storage.
        if (!args.columns.hasOnlyOrdinary())
            throw Exception(ErrorCodes::BAD_ARGUMENTS, "Table engine File doesn't support special columns like MATERIALIZED, ALIAS or EPHEMERAL");
        storage_metadata.setColumns(args.columns);
    }

    storage_metadata.setConstraints(args.constraints);
    storage_metadata.setComment(args.comment);
    setInMemoryMetadata(storage_metadata);

    virtual_columns = VirtualColumnUtils::getPathFileAndSizeVirtualsForStorage(storage_metadata.getSampleBlock().getNamesAndTypesList());
}


static std::chrono::seconds getLockTimeout(ContextPtr context)
{
    const Settings & settings = context->getSettingsRef();
    Int64 lock_timeout = settings.lock_acquire_timeout.totalSeconds();
    if (settings.max_execution_time.totalSeconds() != 0 && settings.max_execution_time.totalSeconds() < lock_timeout)
        lock_timeout = settings.max_execution_time.totalSeconds();
    return std::chrono::seconds{lock_timeout};
}

using StorageFilePtr = std::shared_ptr<StorageFile>;


StorageFileSource::FilesIterator::FilesIterator(
    const Strings & files_,
    std::optional<StorageFile::ArchiveInfo> archive_info_,
    ASTPtr query,
    const NamesAndTypesList & virtual_columns,
    ContextPtr context_,
    bool distributed_processing_)
    : files(files_), archive_info(std::move(archive_info_)), distributed_processing(distributed_processing_), context(context_)
{
    ASTPtr filter_ast;
    if (!distributed_processing && !archive_info && !files.empty() && !files[0].empty())
        filter_ast = VirtualColumnUtils::createPathAndFileFilterAst(query, virtual_columns, files[0], context_);

    if (filter_ast)
        VirtualColumnUtils::filterByPathOrFile(files, files, query, virtual_columns, context_, filter_ast);
}

String StorageFileSource::FilesIterator::next()
{
    if (distributed_processing)
        return context->getReadTaskCallback()();
    else
    {
        const auto & fs = isReadFromArchive() ? archive_info->paths_to_archives : files;

        auto current_index = index.fetch_add(1, std::memory_order_relaxed);
        if (current_index >= fs.size())
            return {};

        return fs[current_index];
    }
}

const String & StorageFileSource::FilesIterator::getFileNameInArchive()
{
    if (archive_info->path_in_archive.empty())
        throw Exception(ErrorCodes::LOGICAL_ERROR, "Expected only 1 filename but it's empty");

    return archive_info->path_in_archive;
}

StorageFileSource::StorageFileSource(
    const ReadFromFormatInfo & info,
    std::shared_ptr<StorageFile> storage_,
    const StorageSnapshotPtr & storage_snapshot_,
    ContextPtr context_,
    const SelectQueryInfo & query_info_,
    UInt64 max_block_size_,
    FilesIteratorPtr files_iterator_,
    std::unique_ptr<ReadBuffer> read_buf_,
    bool need_only_count_)
    : SourceWithKeyCondition(info.source_header, false)
    , storage(std::move(storage_))
    , storage_snapshot(storage_snapshot_)
    , files_iterator(std::move(files_iterator_))
    , read_buf(std::move(read_buf_))
    , columns_description(info.columns_description)
    , requested_columns(info.requested_columns)
    , requested_virtual_columns(info.requested_virtual_columns)
    , block_for_format(info.format_header)
    , context(context_)
    , query_info(query_info_)
    , max_block_size(max_block_size_)
    , need_only_count(need_only_count_)
{
    if (!storage->use_table_fd)
    {
        shared_lock = std::shared_lock(storage->rwlock, getLockTimeout(context));
        if (!shared_lock)
            throw Exception(ErrorCodes::TIMEOUT_EXCEEDED, "Lock timeout exceeded");
        storage->readers_counter.fetch_add(1, std::memory_order_release);
    }
}

void StorageFileSource::beforeDestroy()
{
    if (storage->file_renamer.isEmpty())
        return;

    int32_t cnt = storage->readers_counter.fetch_sub(1, std::memory_order_acq_rel);

    if (std::uncaught_exceptions() == 0 && cnt == 1 && !storage->was_renamed)
    {
        shared_lock.unlock();
        auto exclusive_lock = std::unique_lock{storage->rwlock, getLockTimeout(context)};

        if (!exclusive_lock)
            return;
        if (storage->readers_counter.load(std::memory_order_acquire) != 0 || storage->was_renamed)
            return;

        for (auto & file_path_ref : storage->paths)
        {
            try
            {
                auto file_path = fs::path(file_path_ref);
                String new_filename = storage->file_renamer.generateNewFilename(file_path.filename().string());
                file_path.replace_filename(new_filename);

                // Normalize new path
                file_path = file_path.lexically_normal();

                // Checking access rights
                checkCreationIsAllowed(context, context->getUserFilesPath(), file_path, true);

                // Checking an existing of new file
                if (fs::exists(file_path))
                    throw Exception(ErrorCodes::FILE_ALREADY_EXISTS, "File {} already exists", file_path.string());

                fs::rename(fs::path(file_path_ref), file_path);
                file_path_ref = file_path.string();
                storage->was_renamed = true;
            }
            catch (const std::exception & e)
            {
                // Cannot throw exception from destructor, will write only error
                LOG_ERROR(&Poco::Logger::get("~StorageFileSource"), "Failed to rename file {}: {}", file_path_ref, e.what());
                continue;
            }
        }
    }
}

StorageFileSource::~StorageFileSource()
{
    beforeDestroy();
}

void StorageFileSource::setKeyCondition(const SelectQueryInfo & query_info_, ContextPtr context_)
{
    setKeyConditionImpl(query_info_, context_, block_for_format);
}

void StorageFileSource::setKeyCondition(const ActionsDAG::NodeRawConstPtrs & nodes, ContextPtr context_)
{
    setKeyConditionImpl(nodes, context_, block_for_format);
}


bool StorageFileSource::tryGetCountFromCache(const struct stat & file_stat)
{
    if (!context->getSettingsRef().use_cache_for_count_from_files)
        return false;

    auto num_rows_from_cache = tryGetNumRowsFromCache(current_path, file_stat.st_mtime);
    if (!num_rows_from_cache)
        return false;

    /// We should not return single chunk with all number of rows,
    /// because there is a chance that this chunk will be materialized later
    /// (it can cause memory problems even with default values in columns or when virtual columns are requested).
    /// Instead, we use special ConstChunkGenerator that will generate chunks
    /// with max_block_size rows until total number of rows is reached.
    auto const_chunk_generator = std::make_shared<ConstChunkGenerator>(block_for_format, *num_rows_from_cache, max_block_size);
    QueryPipelineBuilder builder;
    builder.init(Pipe(const_chunk_generator));
    builder.addSimpleTransform([&](const Block & header)
    {
        return std::make_shared<ExtractColumnsTransform>(header, requested_columns);
    });
    pipeline = std::make_unique<QueryPipeline>(QueryPipelineBuilder::getPipeline(std::move(builder)));
    reader = std::make_unique<PullingPipelineExecutor>(*pipeline);
    return true;
}

Chunk StorageFileSource::generate()
{
    while (!finished_generate)
    {
        /// Open file lazily on first read. This is needed to avoid too many open files from different streams.
        if (!reader)
        {
            if (!storage->use_table_fd)
            {
                if (files_iterator->isReadFromArchive())
                {
                    if (files_iterator->isSingleFileReadFromArchive())
                    {
                        auto archive = files_iterator->next();
                        if (archive.empty())
                            return {};

                        auto file_stat = getFileStat(archive, storage->use_table_fd, storage->table_fd, storage->getName());
                        if (context->getSettingsRef().engine_file_skip_empty_files && file_stat.st_size == 0)
                            continue;

                        archive_reader = createArchiveReader(archive);
                        filename_override = files_iterator->getFileNameInArchive();

                        current_path = fmt::format("{}::{}", archive_reader->getPath(), *filename_override);
                        if (need_only_count && tryGetCountFromCache(file_stat))
                            continue;

                        read_buf = archive_reader->readFile(*filename_override, /*throw_on_not_found=*/false);
                        if (!read_buf)
                            continue;

                        if (auto progress_callback = context->getFileProgressCallback())
                            progress_callback(FileProgress(0, tryGetFileSizeFromReadBuffer(*read_buf).value_or(0)));
                    }
                    else
                    {
                        while (true)
                        {
                            if (file_enumerator == nullptr)
                            {
                                auto archive = files_iterator->next();
                                if (archive.empty())
                                    return {};

                                current_archive_stat = getFileStat(archive, storage->use_table_fd, storage->table_fd, storage->getName());
                                if (context->getSettingsRef().engine_file_skip_empty_files && current_archive_stat.st_size == 0)
                                    continue;

                                archive_reader = createArchiveReader(archive);
                                file_enumerator = archive_reader->firstFile();
                                continue;
                            }

                            bool file_found = true;
                            while (!files_iterator->validFileInArchive(file_enumerator->getFileName()))
                            {
                                if (!file_enumerator->nextFile())
                                {
                                    file_found = false;
                                    break;
                                }
                            }

                            if (file_found)
                            {
                                filename_override = file_enumerator->getFileName();
                                break;
                            }

                            file_enumerator = nullptr;
                        }

                        chassert(file_enumerator);
                        current_path = fmt::format("{}::{}", archive_reader->getPath(), *filename_override);
                        current_file_size = file_enumerator->getFileInfo().uncompressed_size;
                        if (need_only_count && tryGetCountFromCache(current_archive_stat))
                            continue;

                        read_buf = archive_reader->readFile(std::move(file_enumerator));
                        if (auto progress_callback = context->getFileProgressCallback())
                            progress_callback(FileProgress(0, tryGetFileSizeFromReadBuffer(*read_buf).value_or(0)));
                    }
                }
                else
                {
                    current_path = files_iterator->next();
                    if (current_path.empty())
                        return {};
                }

                /// Special case for distributed format. Defaults are not needed here.
                if (storage->format_name == "Distributed")
                {
                    pipeline = std::make_unique<QueryPipeline>(std::make_shared<DistributedAsyncInsertSource>(current_path));
                    reader = std::make_unique<PullingPipelineExecutor>(*pipeline);
                    continue;
                }
            }

            if (!read_buf)
            {
                struct stat file_stat;
                file_stat = getFileStat(current_path, storage->use_table_fd, storage->table_fd, storage->getName());
                current_file_size = file_stat.st_size;

                if (context->getSettingsRef().engine_file_skip_empty_files && file_stat.st_size == 0)
                    continue;

                if (need_only_count && tryGetCountFromCache(file_stat))
                    continue;

                read_buf = createReadBuffer(current_path, file_stat, storage->use_table_fd, storage->table_fd, storage->compression_method, context);
            }

            const Settings & settings = context->getSettingsRef();

            size_t file_num = 0;
            if (storage->archive_info)
                file_num = storage->archive_info->paths_to_archives.size();
            else
                file_num = storage->paths.size();

            chassert(file_num > 0);

            const auto max_parsing_threads = std::max<size_t>(settings.max_threads / file_num, 1UL);
            input_format = FormatFactory::instance().getInput(
                storage->format_name, *read_buf, block_for_format, context, max_block_size, storage->format_settings,
                max_parsing_threads, std::nullopt, /*is_remote_fs*/ false, CompressionMethod::None, need_only_count);

            if (key_condition)
                input_format->setKeyCondition(key_condition);

            if (need_only_count)
                input_format->needOnlyCount();

            QueryPipelineBuilder builder;
            builder.init(Pipe(input_format));

            if (columns_description.hasDefaults())
            {
                builder.addSimpleTransform([&](const Block & header)
                {
                    return std::make_shared<AddingDefaultsTransform>(header, columns_description, *input_format, context);
                });
            }

            /// Add ExtractColumnsTransform to extract requested columns/subcolumns
            /// from chunk read by IInputFormat.
            builder.addSimpleTransform([&](const Block & header)
            {
                return std::make_shared<ExtractColumnsTransform>(header, requested_columns);
            });

            pipeline = std::make_unique<QueryPipeline>(QueryPipelineBuilder::getPipeline(std::move(builder)));
            reader = std::make_unique<PullingPipelineExecutor>(*pipeline);

            ProfileEvents::increment(ProfileEvents::EngineFileLikeReadFiles);
        }

        Chunk chunk;
        if (reader->pull(chunk))
        {
            UInt64 num_rows = chunk.getNumRows();
            total_rows_in_file += num_rows;
            size_t chunk_size = 0;
            if (input_format && storage->format_name != "Distributed")
                chunk_size = input_format->getApproxBytesReadForChunk();
            progress(num_rows, chunk_size ? chunk_size : chunk.bytes());

            /// Enrich with virtual columns.
            VirtualColumnUtils::addRequestedPathFileAndSizeVirtualsToChunk(
                chunk, requested_virtual_columns, current_path, current_file_size, filename_override.has_value() ? &filename_override.value() : nullptr);
            return chunk;
        }

        /// Read only once for file descriptor.
        if (storage->use_table_fd)
            finished_generate = true;

        if (input_format && storage->format_name != "Distributed" && context->getSettingsRef().use_cache_for_count_from_files)
            addNumRowsToCache(current_path, total_rows_in_file);

        total_rows_in_file = 0;

        /// Close file prematurely if stream was ended.
        reader.reset();
        pipeline.reset();
        input_format.reset();

        if (files_iterator->isReadFromArchive() && !files_iterator->isSingleFileReadFromArchive())
        {
            if (file_enumerator)
            {
                if (!file_enumerator->nextFile())
                    file_enumerator = nullptr;
            }
            else
            {
                file_enumerator = archive_reader->nextFile(std::move(read_buf));
            }
        }

        read_buf.reset();
    }

    return {};
}

void StorageFileSource::addNumRowsToCache(const String & path, size_t num_rows) const
{
    auto key = getKeyForSchemaCache(path, storage->format_name, storage->format_settings, context);
    StorageFile::getSchemaCache(context).addNumRows(key, num_rows);
}

std::optional<size_t> StorageFileSource::tryGetNumRowsFromCache(const String & path, time_t last_mod_time) const
{
    auto & schema_cache = StorageFile::getSchemaCache(context);
    auto key = getKeyForSchemaCache(path, storage->format_name, storage->format_settings, context);
    auto get_last_mod_time = [&]() -> std::optional<time_t>
    {
        return last_mod_time;
    };

    return schema_cache.tryGetNumRows(key, get_last_mod_time);
}

Pipe StorageFile::read(
    const Names & column_names,
    const StorageSnapshotPtr & storage_snapshot,
    SelectQueryInfo & query_info,
    ContextPtr context,
    QueryProcessingStage::Enum /*processed_stage*/,
    size_t max_block_size,
    const size_t max_num_streams)
{
    if (use_table_fd)
    {
        paths = {""};   /// when use fd, paths are empty
    }
    else
    {
        const std::vector<std::string> * p;

        if (archive_info.has_value())
            p = &archive_info->paths_to_archives;
        else
            p = &paths;

        if (p->size() == 1 && !fs::exists(p->at(0)))
        {
            if (context->getSettingsRef().engine_file_empty_if_not_exists)
                return Pipe(std::make_shared<NullSource>(storage_snapshot->getSampleBlockForColumns(column_names)));
            else
                throw Exception(ErrorCodes::FILE_DOESNT_EXIST, "File {} doesn't exist", p->at(0));
        }
    }

    auto files_iterator = std::make_shared<StorageFileSource::FilesIterator>(paths, archive_info, query_info.query, virtual_columns, context, distributed_processing);

    auto this_ptr = std::static_pointer_cast<StorageFile>(shared_from_this());

    size_t num_streams = max_num_streams;

    size_t files_to_read = 0;
    if (archive_info)
        files_to_read = archive_info->paths_to_archives.size();
    else
        files_to_read = paths.size();

    if (max_num_streams > files_to_read)
        num_streams = files_to_read;

    Pipes pipes;
    pipes.reserve(num_streams);

    /// Set total number of bytes to process. For progress bar.
    auto progress_callback = context->getFileProgressCallback();

    if (progress_callback && !archive_info)
        progress_callback(FileProgress(0, total_bytes_to_read));

    auto read_from_format_info = prepareReadingFromFormat(column_names, storage_snapshot, supportsSubsetOfColumns(context), getVirtuals());
    bool need_only_count = (query_info.optimize_trivial_count || read_from_format_info.requested_columns.empty())
        && context->getSettingsRef().optimize_count_from_files;

    for (size_t i = 0; i < num_streams; ++i)
    {
        /// In case of reading from fd we have to check whether we have already created
        /// the read buffer from it in Storage constructor (for schema inference) or not.
        /// If yes, then we should use it in StorageFileSource. Atomic bool flag is needed
        /// to prevent data race in case of parallel reads.
        std::unique_ptr<ReadBuffer> read_buffer;
        if (has_peekable_read_buffer_from_fd.exchange(false))
            read_buffer = std::move(peekable_read_buffer_from_fd);

        pipes.emplace_back(std::make_shared<StorageFileSource>(
            read_from_format_info,
            this_ptr,
            storage_snapshot,
            context,
            query_info,
            max_block_size,
            files_iterator,
            std::move(read_buffer),
            need_only_count));
    }

    return Pipe::unitePipes(std::move(pipes));
}


class StorageFileSink final : public SinkToStorage
{
public:
    StorageFileSink(
        const StorageMetadataPtr & metadata_snapshot_,
        const String & table_name_for_log_,
        int table_fd_,
        bool use_table_fd_,
        std::string base_path_,
        std::string path_,
        const CompressionMethod compression_method_,
        const std::optional<FormatSettings> & format_settings_,
        const String format_name_,
        ContextPtr context_,
        int flags_)
        : SinkToStorage(metadata_snapshot_->getSampleBlock())
        , metadata_snapshot(metadata_snapshot_)
        , table_name_for_log(table_name_for_log_)
        , table_fd(table_fd_)
        , use_table_fd(use_table_fd_)
        , base_path(base_path_)
        , path(path_)
        , compression_method(compression_method_)
        , format_name(format_name_)
        , format_settings(format_settings_)
        , context(context_)
        , flags(flags_)
    {
        initialize();
    }

    StorageFileSink(
        const StorageMetadataPtr & metadata_snapshot_,
        const String & table_name_for_log_,
        std::unique_lock<std::shared_timed_mutex> && lock_,
        int table_fd_,
        bool use_table_fd_,
        std::string base_path_,
        const std::string & path_,
        const CompressionMethod compression_method_,
        const std::optional<FormatSettings> & format_settings_,
        const String format_name_,
        ContextPtr context_,
        int flags_)
        : SinkToStorage(metadata_snapshot_->getSampleBlock())
        , metadata_snapshot(metadata_snapshot_)
        , table_name_for_log(table_name_for_log_)
        , table_fd(table_fd_)
        , use_table_fd(use_table_fd_)
        , base_path(base_path_)
        , path(path_)
        , compression_method(compression_method_)
        , format_name(format_name_)
        , format_settings(format_settings_)
        , context(context_)
        , flags(flags_)
        , lock(std::move(lock_))
    {
        if (!lock)
            throw Exception(ErrorCodes::TIMEOUT_EXCEEDED, "Lock timeout exceeded");
        initialize();
    }

    void initialize()
    {
        std::unique_ptr<WriteBufferFromFileDescriptor> naked_buffer = nullptr;
        if (use_table_fd)
        {
            naked_buffer = std::make_unique<WriteBufferFromFileDescriptor>(table_fd, DBMS_DEFAULT_BUFFER_SIZE);
        }
        else
        {
            flags |= O_WRONLY | O_APPEND | O_CREAT;
            naked_buffer = std::make_unique<WriteBufferFromFile>(path, DBMS_DEFAULT_BUFFER_SIZE, flags);
        }

        /// In case of formats with prefixes if file is not empty we have already written prefix.
        bool do_not_write_prefix = naked_buffer->size();

        write_buf = wrapWriteBufferWithCompressionMethod(std::move(naked_buffer), compression_method, 3);

        writer = FormatFactory::instance().getOutputFormatParallelIfPossible(format_name,
                                                                             *write_buf, metadata_snapshot->getSampleBlock(), context, format_settings);

        if (do_not_write_prefix)
            writer->doNotWritePrefix();
    }

    String getName() const override { return "StorageFileSink"; }

    void consume(Chunk chunk) override
    {
        std::lock_guard cancel_lock(cancel_mutex);
        if (cancelled)
            return;
        writer->write(getHeader().cloneWithColumns(chunk.detachColumns()));
    }

    void onCancel() override
    {
        std::lock_guard cancel_lock(cancel_mutex);
        finalize();
        cancelled = true;
    }

    void onException(std::exception_ptr exception) override
    {
        std::lock_guard cancel_lock(cancel_mutex);
        try
        {
            std::rethrow_exception(exception);
        }
        catch (...)
        {
            /// An exception context is needed to proper delete write buffers without finalization
            release();
        }
    }

    void onFinish() override
    {
        std::lock_guard cancel_lock(cancel_mutex);
        finalize();
    }

private:
    void finalize()
    {
        if (!writer)
            return;

        try
        {
            writer->finalize();
            writer->flush();
            write_buf->finalize();
        }
        catch (...)
        {
            /// Stop ParallelFormattingOutputFormat correctly.
            release();
            throw;
        }
    }

    void release()
    {
        writer.reset();
        write_buf->finalize();
    }

    StorageMetadataPtr metadata_snapshot;
    String table_name_for_log;

    std::unique_ptr<WriteBuffer> write_buf;
    OutputFormatPtr writer;

    int table_fd;
    bool use_table_fd;
    std::string base_path;
    std::string path;
    CompressionMethod compression_method;
    std::string format_name;
    std::optional<FormatSettings> format_settings;

    ContextPtr context;
    int flags;
    std::unique_lock<std::shared_timed_mutex> lock;

    std::mutex cancel_mutex;
    bool cancelled = false;
};

class PartitionedStorageFileSink : public PartitionedSink
{
public:
    PartitionedStorageFileSink(
        const ASTPtr & partition_by,
        const StorageMetadataPtr & metadata_snapshot_,
        const String & table_name_for_log_,
        std::unique_lock<std::shared_timed_mutex> && lock_,
        String base_path_,
        String path_,
        const CompressionMethod compression_method_,
        const std::optional<FormatSettings> & format_settings_,
        const String format_name_,
        ContextPtr context_,
        int flags_)
        : PartitionedSink(partition_by, context_, metadata_snapshot_->getSampleBlock())
        , path(path_)
        , metadata_snapshot(metadata_snapshot_)
        , table_name_for_log(table_name_for_log_)
        , base_path(base_path_)
        , compression_method(compression_method_)
        , format_name(format_name_)
        , format_settings(format_settings_)
        , context(context_)
        , flags(flags_)
        , lock(std::move(lock_))
    {
    }

    SinkPtr createSinkForPartition(const String & partition_id) override
    {
        auto partition_path = PartitionedSink::replaceWildcards(path, partition_id);

        fs::create_directories(fs::path(partition_path).parent_path());

        PartitionedSink::validatePartitionKey(partition_path, true);
        checkCreationIsAllowed(context, context->getUserFilesPath(), partition_path, /*can_be_directory=*/ true);
        return std::make_shared<StorageFileSink>(
            metadata_snapshot,
            table_name_for_log,
            -1,
            /* use_table_fd */false,
            base_path,
            partition_path,
            compression_method,
            format_settings,
            format_name,
            context,
            flags);
    }

private:
    const String path;
    StorageMetadataPtr metadata_snapshot;
    String table_name_for_log;

    std::string base_path;
    CompressionMethod compression_method;
    std::string format_name;
    std::optional<FormatSettings> format_settings;

    ContextPtr context;
    int flags;
    std::unique_lock<std::shared_timed_mutex> lock;
};


SinkToStoragePtr StorageFile::write(
    const ASTPtr & query,
    const StorageMetadataPtr & metadata_snapshot,
    ContextPtr context,
    bool /*async_insert*/)
{
    if (!use_table_fd && archive_info.has_value())
        throw Exception(ErrorCodes::NOT_IMPLEMENTED, "Writing to archives is not supported");

    if (format_name == "Distributed")
        throw Exception(ErrorCodes::NOT_IMPLEMENTED, "Method write is not implemented for Distributed format");

    int flags = 0;

    if (context->getSettingsRef().engine_file_truncate_on_insert)
        flags |= O_TRUNC;

    bool has_wildcards = path_for_partitioned_write.find(PartitionedSink::PARTITION_ID_WILDCARD) != String::npos;
    const auto * insert_query = dynamic_cast<const ASTInsertQuery *>(query.get());
    bool is_partitioned_implementation = insert_query && insert_query->partition_by && has_wildcards;

    if (is_partitioned_implementation)
    {
        if (path_for_partitioned_write.empty())
            throw Exception(ErrorCodes::LOGICAL_ERROR, "Empty path for partitioned write");

        return std::make_shared<PartitionedStorageFileSink>(
            insert_query->partition_by,
            metadata_snapshot,
            getStorageID().getNameForLogs(),
            std::unique_lock{rwlock, getLockTimeout(context)},
            base_path,
            path_for_partitioned_write,
            chooseCompressionMethod(path_for_partitioned_write, compression_method),
            format_settings,
            format_name,
            context,
            flags);
    }
    else
    {
        String path;
        if (!paths.empty())
        {
            if (is_path_with_globs)
                throw Exception(ErrorCodes::DATABASE_ACCESS_DENIED,
                                "Table '{}' is in readonly mode because of globs in filepath",
                                getStorageID().getNameForLogs());

            path = paths.back();
            fs::create_directories(fs::path(path).parent_path());

            std::error_code error_code;
            if (!context->getSettingsRef().engine_file_truncate_on_insert && !is_path_with_globs
                && !FormatFactory::instance().checkIfFormatSupportAppend(format_name, context, format_settings)
                && fs::file_size(paths.back(), error_code) != 0 && !error_code)
            {
                if (context->getSettingsRef().engine_file_allow_create_multiple_files)
                {
                    auto pos = paths[0].find_first_of('.', paths[0].find_last_of('/'));
                    size_t index = paths.size();
                    String new_path;
                    do
                    {
                        new_path = paths[0].substr(0, pos) + "." + std::to_string(index) + (pos == std::string::npos ? "" : paths[0].substr(pos));
                        ++index;
                    }
                    while (fs::exists(new_path));
                    paths.push_back(new_path);
                    path = new_path;
                }
                else
                    throw Exception(
                        ErrorCodes::CANNOT_APPEND_TO_FILE,
                        "Cannot append data in format {} to file, because this format doesn't support appends."
                        " You can allow to create a new file "
                        "on each insert by enabling setting engine_file_allow_create_multiple_files",
                        format_name);
            }
        }

        return std::make_shared<StorageFileSink>(
            metadata_snapshot,
            getStorageID().getNameForLogs(),
            std::unique_lock{rwlock, getLockTimeout(context)},
            table_fd,
            use_table_fd,
            base_path,
            path,
            chooseCompressionMethod(path, compression_method),
            format_settings,
            format_name,
            context,
            flags);
    }
}

bool StorageFile::storesDataOnDisk() const
{
    return is_db_table;
}

Strings StorageFile::getDataPaths() const
{
    if (paths.empty())
        throw Exception(ErrorCodes::DATABASE_ACCESS_DENIED, "Table '{}' is in readonly mode", getStorageID().getNameForLogs());
    return paths;
}

void StorageFile::rename(const String & new_path_to_table_data, const StorageID & new_table_id)
{
    if (!is_db_table)
        throw Exception(ErrorCodes::DATABASE_ACCESS_DENIED,
                        "Can't rename table {} bounded to user-defined file (or FD)", getStorageID().getNameForLogs());

    if (paths.size() != 1)
        throw Exception(ErrorCodes::DATABASE_ACCESS_DENIED, "Can't rename table {} in readonly mode", getStorageID().getNameForLogs());

    std::string path_new = getTablePath(base_path + new_path_to_table_data, format_name);
    if (path_new == paths[0])
        return;

    fs::create_directories(fs::path(path_new).parent_path());
    fs::rename(paths[0], path_new);

    paths[0] = std::move(path_new);
    renameInMemory(new_table_id);
}

void StorageFile::truncate(
    const ASTPtr & /*query*/,
    const StorageMetadataPtr & /* metadata_snapshot */,
    ContextPtr /* context */,
    TableExclusiveLockHolder &)
{
    if (is_path_with_globs)
        throw Exception(ErrorCodes::DATABASE_ACCESS_DENIED, "Can't truncate table '{}' in readonly mode", getStorageID().getNameForLogs());

    if (use_table_fd)
    {
        if (0 != ::ftruncate(table_fd, 0))
            throwFromErrno("Cannot truncate file at fd " + toString(table_fd), ErrorCodes::CANNOT_TRUNCATE_FILE);
    }
    else
    {
        for (const auto & path : paths)
        {
            if (!fs::exists(path))
                continue;

            if (0 != ::truncate(path.c_str(), 0))
                throwFromErrnoWithPath("Cannot truncate file " + path, path, ErrorCodes::CANNOT_TRUNCATE_FILE);
        }
    }
}


void registerStorageFile(StorageFactory & factory)
{
    StorageFactory::StorageFeatures storage_features{
        .supports_settings = true,
        .supports_schema_inference = true,
        .source_access_type = AccessType::FILE,
    };

    factory.registerStorage(
        "File",
        [](const StorageFactory::Arguments & factory_args)
        {
            StorageFile::CommonArguments storage_args
            {
                WithContext(factory_args.getContext()),
                factory_args.table_id,
                {},
                {},
                {},
                factory_args.columns,
                factory_args.constraints,
                factory_args.comment,
                {},
                {},
            };

            ASTs & engine_args_ast = factory_args.engine_args;

            if (!(engine_args_ast.size() >= 1 && engine_args_ast.size() <= 3)) // NOLINT
                throw Exception(ErrorCodes::NUMBER_OF_ARGUMENTS_DOESNT_MATCH,
                                "Storage File requires from 1 to 3 arguments: "
                                "name of used format, source and compression_method.");

            engine_args_ast[0] = evaluateConstantExpressionOrIdentifierAsLiteral(engine_args_ast[0], factory_args.getLocalContext());
            storage_args.format_name = checkAndGetLiteralArgument<String>(engine_args_ast[0], "format_name");

            // Use format settings from global server context + settings from
            // the SETTINGS clause of the create query. Settings from current
            // session and user are ignored.
            if (factory_args.storage_def->settings)
            {
                FormatFactorySettings user_format_settings;

                // Apply changed settings from global context, but ignore the
                // unknown ones, because we only have the format settings here.
                const auto & changes = factory_args.getContext()->getSettingsRef().changes();
                for (const auto & change : changes)
                {
                    if (user_format_settings.has(change.name))
                    {
                        user_format_settings.set(change.name, change.value);
                    }
                }

                // Apply changes from SETTINGS clause, with validation.
                user_format_settings.applyChanges(
                    factory_args.storage_def->settings->changes);

                storage_args.format_settings = getFormatSettings(
                    factory_args.getContext(), user_format_settings);
            }
            else
            {
                storage_args.format_settings = getFormatSettings(
                    factory_args.getContext());
            }

            if (engine_args_ast.size() == 1) /// Table in database
                return std::make_shared<StorageFile>(factory_args.relative_data_path, storage_args);

            /// Will use FD if engine_args[1] is int literal or identifier with std* name
            int source_fd = -1;
            String source_path;

            if (auto opt_name = tryGetIdentifierName(engine_args_ast[1]))
            {
                if (*opt_name == "stdin")
                    source_fd = STDIN_FILENO;
                else if (*opt_name == "stdout")
                    source_fd = STDOUT_FILENO;
                else if (*opt_name == "stderr")
                    source_fd = STDERR_FILENO;
                else
                    throw Exception(ErrorCodes::UNKNOWN_IDENTIFIER, "Unknown identifier '{}' in second arg of File storage constructor",
                        *opt_name);
            }
            else if (const auto * literal = engine_args_ast[1]->as<ASTLiteral>())
            {
                auto type = literal->value.getType();
                if (type == Field::Types::Int64)
                    source_fd = static_cast<int>(literal->value.get<Int64>());
                else if (type == Field::Types::UInt64)
                    source_fd = static_cast<int>(literal->value.get<UInt64>());
                else if (type == Field::Types::String)
                    StorageFile::parseFileSource(literal->value.get<String>(), source_path, storage_args.path_to_archive);
                else
                    throw Exception(ErrorCodes::BAD_ARGUMENTS, "Second argument must be path or file descriptor");
            }

            if (engine_args_ast.size() == 3)
            {
                engine_args_ast[2] = evaluateConstantExpressionOrIdentifierAsLiteral(engine_args_ast[2], factory_args.getLocalContext());
                storage_args.compression_method = checkAndGetLiteralArgument<String>(engine_args_ast[2], "compression_method");
            }
            else
                storage_args.compression_method = "auto";

            if (0 <= source_fd) /// File descriptor
                return std::make_shared<StorageFile>(source_fd, storage_args);
            else /// User's file
                return std::make_shared<StorageFile>(source_path, factory_args.getContext()->getUserFilesPath(), false, storage_args);
        },
        storage_features);
}

SchemaCache & StorageFile::getSchemaCache(const ContextPtr & context)
{
    static SchemaCache schema_cache(context->getConfigRef().getUInt("schema_inference_cache_max_elements_for_file", DEFAULT_SCHEMA_CACHE_ELEMENTS));
    return schema_cache;
}

std::optional<ColumnsDescription> StorageFile::tryGetColumnsFromCache(
    const Strings & paths, const String & format_name, const std::optional<FormatSettings> & format_settings, ContextPtr context)
{
    /// Check if the cache contains one of the paths.
    auto & schema_cache = getSchemaCache(context);
    struct stat file_stat{};
    for (const auto & path : paths)
    {
        auto get_last_mod_time = [&]() -> std::optional<time_t>
        {
            if (0 != stat(path.c_str(), &file_stat))
                return std::nullopt;

            return file_stat.st_mtime;
        };

        auto cache_key = getKeyForSchemaCache(path, format_name, format_settings, context);
        auto columns = schema_cache.tryGetColumns(cache_key, get_last_mod_time);
        if (columns)
            return columns;
    }

    return std::nullopt;
}

void StorageFile::addColumnsToCache(
    const Strings & paths,
    const ColumnsDescription & columns,
    const String & format_name,
    const std::optional<FormatSettings> & format_settings,
    const ContextPtr & context)
{
    auto & schema_cache = getSchemaCache(context);
    auto cache_keys = getKeysForSchemaCache(paths, format_name, format_settings, context);
    schema_cache.addManyColumns(cache_keys, columns);
}

void StorageFile::parseFileSource(String source, String & filename, String & path_to_archive)
{
    size_t pos = source.find("::");
    if (pos == String::npos)
    {
        filename = std::move(source);
        return;
    }

    std::string_view path_to_archive_view = std::string_view{source}.substr(0, pos);
    while (path_to_archive_view.back() == ' ')
        path_to_archive_view.remove_suffix(1);

    if (path_to_archive_view.empty())
        throw Exception(ErrorCodes::BAD_ARGUMENTS, "Path to archive is empty");

    path_to_archive = path_to_archive_view;

    std::string_view filename_view = std::string_view{source}.substr(pos + 2);
    while (filename_view.front() == ' ')
        filename_view.remove_prefix(1);

    if (filename_view.empty())
        throw Exception(ErrorCodes::BAD_ARGUMENTS, "Filename is empty");

    filename = filename_view;
}

StorageFile::ArchiveInfo StorageFile::getArchiveInfo(
    const std::string & path_to_archive,
    const std::string & file_in_archive,
    const std::string & user_files_path,
    ContextPtr context,
    size_t & total_bytes_to_read
)
{
    ArchiveInfo archive_info;
    archive_info.path_in_archive = file_in_archive;

    if (file_in_archive.find_first_of("*?{") != std::string::npos)
    {
        auto matcher = std::make_shared<re2::RE2>(makeRegexpPatternFromGlobs(file_in_archive));
        if (!matcher->ok())
            throw Exception(ErrorCodes::CANNOT_COMPILE_REGEXP,
                "Cannot compile regex from glob ({}): {}", file_in_archive, matcher->error());

        archive_info.filter = [matcher, matcher_mutex = std::make_shared<std::mutex>()](const std::string & p) mutable
        {
            std::lock_guard lock(*matcher_mutex);
            return re2::RE2::FullMatch(p, *matcher);
        };
    }

    archive_info.paths_to_archives = getPathsList(path_to_archive, user_files_path, context, total_bytes_to_read);

    return archive_info;
}

<<<<<<< HEAD
StorageFile::ArchiveInfo StorageFile::getArchiveInfo(
    const std::vector<std::string> & paths_to_archive,
    const std::vector<std::string> & files_in_archive,
    const std::string & user_files_path,
    ContextPtr context,
    size_t & total_bytes_to_read)
{
    ArchiveInfo archive_info;
    archive_info.paths_to_archives = getPathsList(paths_to_archive, user_files_path, context, total_bytes_to_read);
    if (!files_in_archive.empty())
    {
        std::unordered_set<std::string> paths_in_archive;
        paths_in_archive.insert(files_in_archive.begin(), files_in_archive.end());

        archive_info.filter
            = [paths_in_archive](const std::string & p) mutable { return paths_in_archive.find(p) != paths_in_archive.end(); };
    }

    return archive_info;
}
=======
Names StorageFile::getVirtualColumnNames()
{
    return VirtualColumnUtils::getPathFileAndSizeVirtualsForStorage({}).getNames();
}

>>>>>>> c073d03a
}<|MERGE_RESOLUTION|>--- conflicted
+++ resolved
@@ -804,7 +804,6 @@
     setStorageMetadata(args);
 }
 
-<<<<<<< HEAD
 StorageFile::StorageFile(
     const std::vector<std::string> & table_paths,
     const std::vector<std::string> & paths_to_archive,
@@ -827,12 +826,12 @@
     file_renamer = FileRenamer(args.rename_after_processing);
 
     setStorageMetadata(args);
-=======
+}
+
 StorageFile::StorageFile(const std::string & table_path_, const std::string & user_files_path, bool distributed_processing_, CommonArguments args)
     : StorageFile(table_path_, user_files_path, args)
 {
     distributed_processing = distributed_processing_;
->>>>>>> c073d03a
 }
 
 StorageFile::StorageFile(const std::string & relative_table_dir_path, CommonArguments args)
@@ -2007,7 +2006,6 @@
     return archive_info;
 }
 
-<<<<<<< HEAD
 StorageFile::ArchiveInfo StorageFile::getArchiveInfo(
     const std::vector<std::string> & paths_to_archive,
     const std::vector<std::string> & files_in_archive,
@@ -2028,11 +2026,10 @@
 
     return archive_info;
 }
-=======
+
 Names StorageFile::getVirtualColumnNames()
 {
     return VirtualColumnUtils::getPathFileAndSizeVirtualsForStorage({}).getNames();
 }
 
->>>>>>> c073d03a
 }