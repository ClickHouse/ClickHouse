#include "PostgreSQLReplicationHandler.h"

#include <base/sort.h>

#include <Common/setThreadName.h>
#include <Parsers/ASTTableOverrides.h>
#include <Processors/Sources/PostgreSQLSource.h>
#include <Processors/Executors/CompletedPipelineExecutor.h>
#include <QueryPipeline/QueryPipeline.h>
#include <QueryPipeline/Pipe.h>
#include <Databases/PostgreSQL/fetchPostgreSQLTableStructure.h>
#include <Storages/PostgreSQL/StorageMaterializedPostgreSQL.h>
#include <Interpreters/getTableOverride.h>
#include <Interpreters/InterpreterDropQuery.h>
#include <Interpreters/InterpreterInsertQuery.h>
#include <Interpreters/InterpreterRenameQuery.h>
#include <Interpreters/Context.h>
#include <Databases/DatabaseOnDisk.h>
#include <boost/algorithm/string/trim.hpp>
#include <Poco/String.h>


namespace DB
{

static const auto CLEANUP_RESCHEDULE_MS = 600000 * 3; /// 30 min
static constexpr size_t replication_slot_name_max_size = 64;

namespace ErrorCodes
{
    extern const int LOGICAL_ERROR;
    extern const int BAD_ARGUMENTS;
    extern const int POSTGRESQL_REPLICATION_INTERNAL_ERROR;
    extern const int QUERY_NOT_ALLOWED;
}

class TemporaryReplicationSlot
{
public:
    TemporaryReplicationSlot(
        PostgreSQLReplicationHandler * handler_,
        std::shared_ptr<pqxx::nontransaction> tx_,
        String & start_lsn,
        String & snapshot_name)
        : handler(handler_), tx(tx_)
    {
        handler->createReplicationSlot(*tx, start_lsn, snapshot_name, /* temporary */true);
    }

    ~TemporaryReplicationSlot()
    {
        handler->dropReplicationSlot(*tx, /* temporary */true);
    }

private:
    PostgreSQLReplicationHandler * handler;
    std::shared_ptr<pqxx::nontransaction> tx;
};


namespace
{
    /// There can be several replication slots per publication, but one publication per table/database replication.
    /// Replication slot might be unique (contain uuid) to allow have multiple replicas for the same PostgreSQL table/database.

    String getPublicationName(const String & postgres_database, const String & postgres_table)
    {
        return fmt::format(
            "{}_ch_publication",
            postgres_table.empty() ? postgres_database : fmt::format("{}_{}", postgres_database, postgres_table));
    }

    void checkReplicationSlot(String name)
    {
        for (const auto & c : name)
        {
            const bool ok = (std::isalpha(c) && std::islower(c)) || std::isdigit(c) || c == '_';
            if (!ok)
            {
                throw Exception(
                    ErrorCodes::BAD_ARGUMENTS,
                    "Replication slot can contain lower-case letters, numbers, and the underscore character. "
                    "Got: {}", name);
            }
        }

        if (name.size() > replication_slot_name_max_size)
            throw Exception(ErrorCodes::LOGICAL_ERROR, "Too big replication slot size: {}", name);
    }

    String normalizeReplicationSlot(String name)
    {
        name = Poco::toLower(name);
        for (auto & c : name)
            if (c == '-')
                c = '_';
        return name;
    }

    String getReplicationSlotName(
        const String & postgres_database,
        const String & postgres_table,
        const String & clickhouse_uuid,
        const MaterializedPostgreSQLSettings & replication_settings)
    {
        String slot_name = replication_settings.materialized_postgresql_replication_slot;
        if (slot_name.empty())
        {
            if (replication_settings.materialized_postgresql_use_unique_replication_consumer_identifier)
                slot_name = clickhouse_uuid;
            else
                slot_name = postgres_table.empty() ? postgres_database : fmt::format("{}_{}_ch_replication_slot", postgres_database, postgres_table);

            slot_name = normalizeReplicationSlot(slot_name);
        }
        return slot_name;
    }
}

PostgreSQLReplicationHandler::PostgreSQLReplicationHandler(
    const String & postgres_database_,
    const String & postgres_table_,
    const String & clickhouse_database_,
    const String & clickhouse_uuid_,
    const postgres::ConnectionInfo & connection_info_,
    ContextPtr context_,
    bool is_attach_,
    const MaterializedPostgreSQLSettings & replication_settings,
    bool is_materialized_postgresql_database_)
    : WithContext(context_->getGlobalContext())
    , log(getLogger("PostgreSQLReplicationHandler"))
    , is_attach(is_attach_)
    , postgres_database(postgres_database_)
    , postgres_schema(replication_settings.materialized_postgresql_schema)
    , current_database_name(clickhouse_database_)
    , connection_info(connection_info_)
    , max_block_size(replication_settings.materialized_postgresql_max_block_size)
    , is_materialized_postgresql_database(is_materialized_postgresql_database_)
    , tables_list(replication_settings.materialized_postgresql_tables_list)
    , schema_list(replication_settings.materialized_postgresql_schema_list)
    , schema_as_a_part_of_table_name(!schema_list.empty() || replication_settings.materialized_postgresql_tables_list_with_schema)
    , user_managed_slot(!replication_settings.materialized_postgresql_replication_slot.value.empty())
    , user_provided_snapshot(replication_settings.materialized_postgresql_snapshot)
    , replication_slot(getReplicationSlotName(postgres_database_, postgres_table_, clickhouse_uuid_, replication_settings))
    , tmp_replication_slot(replication_slot + "_tmp")
    , publication_name(getPublicationName(postgres_database_, postgres_table_))
    , reschedule_backoff_min_ms(replication_settings.materialized_postgresql_backoff_min_ms)
    , reschedule_backoff_max_ms(replication_settings.materialized_postgresql_backoff_max_ms)
    , reschedule_backoff_factor(replication_settings.materialized_postgresql_backoff_factor)
    , milliseconds_to_wait(reschedule_backoff_min_ms)
{
    if (!schema_list.empty() && !tables_list.empty())
        throw Exception(ErrorCodes::BAD_ARGUMENTS, "Cannot have schema list and tables list at the same time");

    if (!schema_list.empty() && !postgres_schema.empty())
        throw Exception(ErrorCodes::BAD_ARGUMENTS, "Cannot have schema list and common schema at the same time");

    checkReplicationSlot(replication_slot);

    LOG_INFO(log, "Using replication slot {} and publication {}", replication_slot, doubleQuoteString(publication_name));

    startup_task = getContext()->getSchedulePool().createTask("PostgreSQLReplicaStartup", [this]{ checkConnectionAndStart(); });
    consumer_task = getContext()->getSchedulePool().createTask("PostgreSQLReplicaStartup", [this]{ consumerFunc(); });
    cleanup_task = getContext()->getSchedulePool().createTask("PostgreSQLReplicaStartup", [this]{ cleanupFunc(); });
}


void PostgreSQLReplicationHandler::addStorage(const std::string & table_name, StorageMaterializedPostgreSQL * storage)
{
    materialized_storages[table_name] = storage;
}


void PostgreSQLReplicationHandler::startup(bool delayed)
{
    if (delayed)
    {
        startup_task->activateAndSchedule();
    }
    else
    {
        startSynchronization(/* throw_on_error */ true);
    }
}


std::pair<String, String> PostgreSQLReplicationHandler::getSchemaAndTableName(const String & table_name) const
{
    /// !schema_list.empty() -- We replicate all tables from specifies schemas.
    /// In this case when tables list is fetched, we append schema with dot. But without quotes.

    /// If there is a setting `tables_list`, then table names can be put there along with schema,
    /// separated by dot and with no quotes. We add double quotes in this case.

    if (!postgres_schema.empty())
        return std::make_pair(postgres_schema, table_name);

    if (auto pos = table_name.find('.'); schema_as_a_part_of_table_name && pos != std::string::npos)
        return std::make_pair(table_name.substr(0, pos), table_name.substr(pos + 1));

    return std::make_pair("", table_name);
}


String PostgreSQLReplicationHandler::doubleQuoteWithSchema(const String & table_name) const
{
    auto [schema, table] = getSchemaAndTableName(table_name);

    if (schema.empty())
        return doubleQuoteString(table);

    return doubleQuoteString(schema) + '.' + doubleQuoteString(table);
}


void PostgreSQLReplicationHandler::checkConnectionAndStart()
{
    try
    {
        postgres::Connection connection(connection_info);
        connection.connect(); /// Will throw pqxx::broken_connection if no connection at the moment
        startSynchronization(is_attach);
    }
    catch (const pqxx::broken_connection & pqxx_error)
    {
        tryLogCurrentException(log);

        if (!is_attach)
            throw;

        LOG_ERROR(log, "Unable to set up connection. Reconnection attempt will continue. Error message: {}", pqxx_error.what());
        startup_task->scheduleAfter(milliseconds_to_wait);
    }
    catch (...)
    {
        tryLogCurrentException(log);

        if (!is_attach)
            throw;
    }
}


void PostgreSQLReplicationHandler::shutdown()
{
    stop_synchronization.store(true);
    startup_task->deactivate();
    consumer_task->deactivate();
    cleanup_task->deactivate();
    consumer.reset(); /// Clear shared pointers to inner storages.
}


void PostgreSQLReplicationHandler::assertInitialized() const
{
    if (!replication_handler_initialized)
    {
        throw Exception(
            ErrorCodes::QUERY_NOT_ALLOWED,
            "PostgreSQL replication initialization did not finish successfully. Please check logs for error messages");
    }
}


void PostgreSQLReplicationHandler::startSynchronization(bool throw_on_error)
{
    postgres::Connection replication_connection(connection_info, /* replication */true);
    pqxx::nontransaction tx(replication_connection.getRef());
    createPublicationIfNeeded(tx);

    /// List of nested tables (table_name -> nested_storage), which is passed to replication consumer.
    std::unordered_map<String, StorageInfo> nested_storages;

    /// snapshot_name is initialized only if a new replication slot is created.
    /// start_lsn is initialized in two places:
    /// 1. if replication slot does not exist, start_lsn will be returned with its creation return parameters;
    /// 2. if replication slot already exist, start_lsn is read from pg_replication_slots as
    ///    `confirmed_flush_lsn` - the address (LSN) up to which the logical slot's consumer has confirmed receiving data.
    ///    Data older than this is not available anymore.
    String snapshot_name, start_lsn;

    /// Also lets have a separate non-replication connection, because we need two parallel transactions and
    /// one connection can have one transaction at a time.
    auto tmp_connection = std::make_shared<postgres::Connection>(connection_info);

    auto initial_sync = [&]()
    {
        LOG_DEBUG(log, "Starting tables sync load");

        if (user_managed_slot)
        {
            if (user_provided_snapshot.empty())
                throw Exception(ErrorCodes::BAD_ARGUMENTS,
                                "Using a user-defined replication slot must "
                                "be provided with a snapshot from EXPORT SNAPSHOT when the slot is created."
                                "Pass it to `materialized_postgresql_snapshot` setting");
            snapshot_name = user_provided_snapshot;
        }
        else
        {
            createReplicationSlot(tx, start_lsn, snapshot_name);
        }

        for (const auto & [table_name, storage] : materialized_storages)
        {
            try
            {
                nested_storages.emplace(table_name, loadFromSnapshot(*tmp_connection, snapshot_name, table_name, storage->as<StorageMaterializedPostgreSQL>()));
            }
            catch (Exception & e)
            {
                e.addMessage("while loading table `{}`.`{}`", postgres_database, table_name);
                tryLogCurrentException(log);

                /// Throw in case of single MaterializedPostgreSQL storage, because initial setup is done immediately
                /// (unlike database engine where it is done in a separate thread).
                if (throw_on_error && !is_materialized_postgresql_database)
                    throw;
            }
        }
    };

    /// There is one replication slot for each replication handler. In case of MaterializedPostgreSQL database engine,
    /// there is one replication slot per database. Its lifetime must be equal to the lifetime of replication handler.
    /// Recreation of a replication slot imposes reloading of all tables.
    if (!isReplicationSlotExist(tx, start_lsn, /* temporary */false))
    {
        if (user_managed_slot)
            throw Exception(ErrorCodes::BAD_ARGUMENTS, "Having replication slot `{}` from settings, but it does not exist", replication_slot);

        initial_sync();
    }
    /// Always drop replication slot if it is CREATE query and not ATTACH.
    else if (!is_attach)
    {
        if (!user_managed_slot)
            dropReplicationSlot(tx);

        initial_sync();
        LOG_DEBUG(log, "Loaded {} tables", nested_storages.size());
    }
    /// Synchronization and initial load already took place - do not create any new tables, just fetch StoragePtr's
    /// and pass them to replication consumer.
    else
    {
        for (const auto & [table_name, storage] : materialized_storages)
        {
            auto * materialized_storage = storage->as <StorageMaterializedPostgreSQL>();
            try
            {
                auto [postgres_table_schema, postgres_table_name] = getSchemaAndTableName(table_name);
                auto table_structure = fetchPostgreSQLTableStructure(tx, postgres_table_name, postgres_table_schema, true, true, true);
                if (!table_structure.physical_columns)
                    throw Exception(ErrorCodes::LOGICAL_ERROR, "No columns");
                auto storage_info = StorageInfo(materialized_storage->getNested(), table_structure.physical_columns->attributes);
                nested_storages.emplace(table_name, std::move(storage_info));
            }
            catch (Exception & e)
            {
                e.addMessage("while loading table {}.{}", postgres_database, table_name);
                tryLogCurrentException(log);

                if (throw_on_error)
                    throw;
            }
        }
        LOG_DEBUG(log, "Loaded {} tables", nested_storages.size());
    }

    tx.commit();

    /// Pass current connection to consumer. It is not std::moved implicitly, but a shared_ptr is passed.
    /// Consumer and replication handler are always executed one after another (not concurrently) and share the same connection.
    /// (Apart from the case, when shutdownFinal is called).
    /// Handler uses it only for loadFromSnapshot and shutdown methods.
    consumer = std::make_shared<MaterializedPostgreSQLConsumer>(
            getContext(),
            std::move(tmp_connection),
            replication_slot,
            publication_name,
            start_lsn,
            max_block_size,
            schema_as_a_part_of_table_name,
            nested_storages,
            (is_materialized_postgresql_database ? postgres_database : postgres_database + '.' + tables_list));

    replication_handler_initialized = true;

    consumer_task->activateAndSchedule();
    cleanup_task->activateAndSchedule();

    /// Do not rely anymore on saved storage pointers.
    materialized_storages.clear();
}


ASTPtr PostgreSQLReplicationHandler::getCreateNestedTableQuery(StorageMaterializedPostgreSQL * storage, const String & table_name)
{
    postgres::Connection connection(connection_info);
    pqxx::nontransaction tx(connection.getRef());

    auto [postgres_table_schema, postgres_table_name] = getSchemaAndTableName(table_name);
    auto table_structure = std::make_unique<PostgreSQLTableStructure>(fetchPostgreSQLTableStructure(tx, postgres_table_name, postgres_table_schema, true, true, true));

    auto table_override = tryGetTableOverride(current_database_name, table_name);
    return storage->getCreateNestedTableQuery(std::move(table_structure), table_override ? table_override->as<ASTTableOverride>() : nullptr);
}


StorageInfo PostgreSQLReplicationHandler::loadFromSnapshot(postgres::Connection & connection, String & snapshot_name, const String & table_name,
                                                          StorageMaterializedPostgreSQL * materialized_storage)
{
    auto tx = std::make_shared<pqxx::ReplicationTransaction>(connection.getRef());

    std::string query_str = fmt::format("SET TRANSACTION SNAPSHOT '{}'", snapshot_name);
    tx->exec(query_str);

<<<<<<< HEAD
    PostgreSQLTableStructurePtr table_structure;
    try
    {
        table_structure = fetchTableStructure(*tx, table_name);
    }
    catch (...)
    {
        tryLogCurrentException(log);
        table_structure = std::make_unique<PostgreSQLTableStructure>();
    }
=======
    auto table_structure = fetchTableStructure(*tx, table_name);
>>>>>>> 045927bc
    if (!table_structure->physical_columns)
        throw Exception(ErrorCodes::LOGICAL_ERROR, "No table attributes");

    auto table_attributes = table_structure->physical_columns->attributes;

    /// Load from snapshot, which will show table state before creation of replication slot.
    /// Already connected to needed database, no need to add it to query.
    auto quoted_name = doubleQuoteWithSchema(table_name);
    query_str = fmt::format("SELECT * FROM ONLY {}", quoted_name);

    LOG_DEBUG(log, "Loading PostgreSQL table {}.{}", postgres_database, quoted_name);

    auto table_override = tryGetTableOverride(current_database_name, table_name);
    materialized_storage->createNestedIfNeeded(std::move(table_structure), table_override ? table_override->as<ASTTableOverride>() : nullptr);
    auto nested_storage = materialized_storage->getNested();

    auto insert = std::make_shared<ASTInsertQuery>();
    insert->table_id = nested_storage->getStorageID();

    auto insert_context = materialized_storage->getNestedTableContext();

    InterpreterInsertQuery interpreter(insert, insert_context);
    auto block_io = interpreter.execute();

    const StorageInMemoryMetadata & storage_metadata = nested_storage->getInMemoryMetadata();
    auto sample_block = storage_metadata.getSampleBlockNonMaterialized();

    auto input = std::make_unique<PostgreSQLTransactionSource<pqxx::ReplicationTransaction>>(tx, query_str, sample_block, DEFAULT_BLOCK_SIZE);
    assertBlocksHaveEqualStructure(input->getPort().getHeader(), block_io.pipeline.getHeader(), "postgresql replica load from snapshot");
    block_io.pipeline.complete(Pipe(std::move(input)));

    CompletedPipelineExecutor executor(block_io.pipeline);
    executor.execute();

    materialized_storage->set(nested_storage);
    auto nested_table_id = nested_storage->getStorageID();

    LOG_DEBUG(log, "Loaded table {}.{} (uuid: {})",
              nested_table_id.database_name, nested_table_id.table_name, toString(nested_table_id.uuid));

    return StorageInfo(nested_storage, std::move(table_attributes));
}


void PostgreSQLReplicationHandler::cleanupFunc()
{
    try
    {
<<<<<<< HEAD
        /// It is very important to make sure temporary replication slots are removed!
        /// So just in case every 30 minutes check if one still exists.
        postgres::Connection connection(connection_info);
        String last_committed_lsn;
        connection.execWithRetry([&](pqxx::nontransaction & tx)
        {
            if (isReplicationSlotExist(tx, last_committed_lsn, /* temporary */true))
                dropReplicationSlot(tx, /* temporary */true);
        });
    }
    catch (...)
    {
        tryLogCurrentException(log);
    }

    if (!stop_synchronization)
        cleanup_task->scheduleAfter(CLEANUP_RESCHEDULE_MS);
=======
        if (isReplicationSlotExist(tx, last_committed_lsn, /* temporary */true))
            dropReplicationSlot(tx, /* temporary */true);
    });
    cleanup_task->scheduleAfter(CLEANUP_RESCHEDULE_MS);
>>>>>>> 045927bc
}

PostgreSQLReplicationHandler::ConsumerPtr PostgreSQLReplicationHandler::getConsumer()
{
    if (!consumer)
        throw Exception(ErrorCodes::LOGICAL_ERROR, "Consumer not initialized");
    return consumer;
}

void PostgreSQLReplicationHandler::consumerFunc()
{
    assertInitialized();

    bool schedule_now = true;
    try
    {
        schedule_now = getConsumer()->consume();
    }
    catch (...)
    {
        tryLogCurrentException(log);
    }

    if (stop_synchronization)
    {
        LOG_DEBUG(log, "Replication thread is stopped");
        return;
    }

    if (schedule_now)
    {
        milliseconds_to_wait = reschedule_backoff_min_ms;
        consumer_task->schedule();

        LOG_DEBUG(log, "Scheduling replication thread: now");
    }
    else
    {
        if (milliseconds_to_wait < reschedule_backoff_max_ms)
            milliseconds_to_wait = std::min(milliseconds_to_wait * reschedule_backoff_factor, reschedule_backoff_max_ms);

        LOG_DEBUG(log, "Scheduling replication thread: after {} ms", milliseconds_to_wait);
        consumer_task->scheduleAfter(milliseconds_to_wait);
    }
}


bool PostgreSQLReplicationHandler::isPublicationExist(pqxx::nontransaction & tx)
{
    std::string query_str = fmt::format("SELECT exists (SELECT 1 FROM pg_publication WHERE pubname = '{}')", publication_name);
    pqxx::result result{tx.exec(query_str)};
    assert(!result.empty());
    return result[0][0].as<std::string>() == "t";
}


void PostgreSQLReplicationHandler::createPublicationIfNeeded(pqxx::nontransaction & tx)
{
    auto publication_exists = isPublicationExist(tx);

    if (!is_attach && publication_exists)
    {
        /// This is a case for single Materialized storage. In case of database engine this check is done in advance.
        LOG_WARNING(log,
                    "Publication {} already exists, but it is a CREATE query, not ATTACH. Publication will be dropped",
                    doubleQuoteString(publication_name));

        dropPublication(tx);
    }

    if (!is_attach || !publication_exists)
    {
        if (tables_list.empty())
        {
            if (materialized_storages.empty())
                throw Exception(ErrorCodes::BAD_ARGUMENTS, "No tables to replicate");

            WriteBufferFromOwnString buf;
            for (const auto & storage_data : materialized_storages)
            {
                buf << doubleQuoteWithSchema(storage_data.first);
                buf << ",";
            }
            tables_list = buf.str();
            tables_list.resize(tables_list.size() - 1);
        }

        if (tables_list.empty())
            throw Exception(ErrorCodes::LOGICAL_ERROR, "No table found to be replicated");

        /// 'ONLY' means just a table, without descendants.
        std::string query_str = fmt::format("CREATE PUBLICATION {} FOR TABLE ONLY {}", doubleQuoteString(publication_name), tables_list);
        try
        {
            tx.exec(query_str);
            LOG_DEBUG(log, "Created publication {} with tables list: {}", doubleQuoteString(publication_name), tables_list);
        }
        catch (Exception & e)
        {
            e.addMessage("while creating pg_publication");
            throw;
        }
    }
    else
    {
        LOG_DEBUG(log, "Using existing publication ({}) version", doubleQuoteString(publication_name));
    }
}


bool PostgreSQLReplicationHandler::isReplicationSlotExist(pqxx::nontransaction & tx, String & start_lsn, bool temporary)
{
    String slot_name;
    if (temporary)
        slot_name = tmp_replication_slot;
    else
        slot_name = replication_slot;

    String query_str = fmt::format("SELECT active, restart_lsn, confirmed_flush_lsn FROM pg_replication_slots WHERE slot_name = '{}'", slot_name);
    pqxx::result result{tx.exec(query_str)};

    /// Replication slot does not exist
    if (result.empty())
        return false;

    start_lsn = result[0][2].as<std::string>();

    LOG_DEBUG(log, "Replication slot {} already exists (active: {}). Restart lsn position: {}, confirmed flush lsn: {}",
            slot_name, result[0][0].as<bool>(), result[0][1].as<std::string>(), start_lsn);

    return true;
}


void PostgreSQLReplicationHandler::createReplicationSlot(
        pqxx::nontransaction & tx, String & start_lsn, String & snapshot_name, bool temporary)
{
    assert(temporary || !user_managed_slot);

    String query_str, slot_name;
    if (temporary)
        slot_name = tmp_replication_slot;
    else
        slot_name = replication_slot;

    query_str = fmt::format("CREATE_REPLICATION_SLOT {} LOGICAL pgoutput EXPORT_SNAPSHOT", doubleQuoteString(slot_name));

    try
    {
        pqxx::result result{tx.exec(query_str)};
        start_lsn = result[0][1].as<std::string>();
        snapshot_name = result[0][2].as<std::string>();
        LOG_TRACE(log, "Created replication slot: {}, start lsn: {}, snapshot: {}", replication_slot, start_lsn, snapshot_name);
    }
    catch (Exception & e)
    {
        e.addMessage("while creating PostgreSQL replication slot {}", slot_name);
        throw;
    }
}


void PostgreSQLReplicationHandler::dropReplicationSlot(pqxx::nontransaction & tx, bool temporary)
{
    assert(temporary || !user_managed_slot);

    std::string slot_name;
    if (temporary)
        slot_name = tmp_replication_slot;
    else
        slot_name = replication_slot;

    std::string query_str = fmt::format("SELECT pg_drop_replication_slot('{}')", slot_name);

    tx.exec(query_str);
    LOG_DEBUG(log, "Dropped replication slot: {}", slot_name);
}


void PostgreSQLReplicationHandler::dropPublication(pqxx::nontransaction & tx)
{
    std::string query_str = fmt::format("DROP PUBLICATION IF EXISTS {}", publication_name);
    tx.exec(query_str);
    LOG_DEBUG(log, "Dropped publication: {}", doubleQuoteString(publication_name));
}


void PostgreSQLReplicationHandler::addTableToPublication(pqxx::nontransaction & ntx, const String & table_name)
{
    std::string query_str = fmt::format("ALTER PUBLICATION {} ADD TABLE ONLY {}", publication_name, doubleQuoteWithSchema(table_name));
    ntx.exec(query_str);
    LOG_TRACE(log, "Added table {} to publication `{}`", doubleQuoteWithSchema(table_name), publication_name);
}


void PostgreSQLReplicationHandler::removeTableFromPublication(pqxx::nontransaction & ntx, const String & table_name)
{
    try
    {
        std::string query_str = fmt::format("ALTER PUBLICATION {} DROP TABLE ONLY {}", doubleQuoteString(publication_name), doubleQuoteWithSchema(table_name));
        ntx.exec(query_str);
        LOG_TRACE(log, "Removed table `{}` from publication `{}`", doubleQuoteWithSchema(table_name), publication_name);
    }
    catch (const pqxx::undefined_table &)
    {
        /// Removing table from replication must succeed even if table does not exist in PostgreSQL.
        LOG_WARNING(log, "Did not remove table {} from publication, because table does not exist in PostgreSQL (publication: {})",
                    doubleQuoteWithSchema(table_name), publication_name);
    }
}


void PostgreSQLReplicationHandler::setSetting(const SettingChange & setting)
{
    assertInitialized();

    consumer_task->deactivate();
    getConsumer()->setSetting(setting);
    consumer_task->activateAndSchedule();
}


void PostgreSQLReplicationHandler::shutdownFinal()
{
    try
    {
        shutdown();

        postgres::Connection connection(connection_info);
        connection.execWithRetry([&](pqxx::nontransaction & tx){ dropPublication(tx); });
        String last_committed_lsn;

        connection.execWithRetry([&](pqxx::nontransaction & tx)
        {
            if (isReplicationSlotExist(tx, last_committed_lsn, /* temporary */true))
                dropReplicationSlot(tx, /* temporary */true);
        });

        if (user_managed_slot)
            return;

        connection.execWithRetry([&](pqxx::nontransaction & tx)
        {
            if (isReplicationSlotExist(tx, last_committed_lsn, /* temporary */false))
                dropReplicationSlot(tx, /* temporary */false);
        });
    }
    catch (...)
    {
        LOG_ERROR(log, "Failed to drop replication slot: {}. It must be dropped manually. Error: {}", replication_slot, getCurrentExceptionMessage(true));
    }
}


/// Used by MaterializedPostgreSQL database engine.
std::set<String> PostgreSQLReplicationHandler::fetchRequiredTables()
{
    postgres::Connection connection(connection_info);
    std::set<String> result_tables;
    bool publication_exists_before_startup;

    {
        pqxx::nontransaction tx(connection.getRef());
        publication_exists_before_startup = isPublicationExist(tx);
    }

    LOG_DEBUG(log, "Publication exists: {}, is attach: {}", publication_exists_before_startup, is_attach);

    Strings expected_tables;
    if (!tables_list.empty())
    {
         splitInto<','>(expected_tables, tables_list);
         if (expected_tables.empty())
             throw Exception(ErrorCodes::BAD_ARGUMENTS, "Cannot parse tables list: {}", tables_list);
         for (auto & table_name : expected_tables)
             boost::trim(table_name);
    }

    /// Try to fetch tables list from publication if there is not tables list.
    /// If there is a tables list -- check that lists are consistent and if not -- remove publication, it will be recreated.
    if (publication_exists_before_startup)
    {
        if (!is_attach)
        {
            LOG_WARNING(log,
                        "Publication {} already exists, but it is a CREATE query, not ATTACH. Publication will be dropped",
                        doubleQuoteString(publication_name));

            connection.execWithRetry([&](pqxx::nontransaction & tx_){ dropPublication(tx_); });
        }
        else
        {
            if (tables_list.empty())
            {
                LOG_WARNING(log,
                            "Publication {} already exists and tables list is empty. Assuming publication is correct.",
                            doubleQuoteString(publication_name));

                {
                    pqxx::nontransaction tx(connection.getRef());
                    result_tables = fetchPostgreSQLTablesList(tx, schema_list.empty() ? postgres_schema : schema_list);
                }
            }
            /// Check tables list from publication is the same as expected tables list.
            /// If not - drop publication and return expected tables list.
            else
            {
                {
                    pqxx::work tx(connection.getRef());
                    result_tables = fetchTablesFromPublication(tx);
                }

                NameSet diff;
                ::sort(expected_tables.begin(), expected_tables.end());
                std::set_symmetric_difference(expected_tables.begin(), expected_tables.end(),
                                              result_tables.begin(), result_tables.end(),
                                              std::inserter(diff, diff.begin()));
                if (!diff.empty())
                {
                    String diff_tables;
                    for (const auto & table_name : diff)
                    {
                        if (!diff_tables.empty())
                            diff_tables += ", ";
                        diff_tables += table_name;
                    }
                    String publication_tables;
                    for (const auto & table_name : result_tables)
                    {
                        if (!publication_tables.empty())
                            publication_tables += ", ";
                        publication_tables += table_name;
                    }
                    String listed_tables;
                    for (const auto & table_name : expected_tables)
                    {
                        if (!listed_tables.empty())
                            listed_tables += ", ";
                        listed_tables += table_name;
                    }

                    LOG_ERROR(log,
                              "Publication {} already exists, but specified tables list differs from publication tables list in tables: {}. "
                              "Will use tables list from setting. "
                              "To avoid redundant work, you can try ALTER PUBLICATION query to remove redundant tables. "
                              "Or you can you ALTER SETTING. "
                              "\nPublication tables: {}.\nTables list: {}",
                              doubleQuoteString(publication_name), diff_tables, publication_tables, listed_tables);

                    return std::set(expected_tables.begin(), expected_tables.end());
                }
            }
        }
    }

    if (result_tables.empty())
    {
        if (!tables_list.empty())
        {
            result_tables = std::set(expected_tables.begin(), expected_tables.end());
        }
        else
        {
            /// Fetch all tables list from database. Publication does not exist yet, which means
            /// that no replication took place. Publication will be created in
            /// startSynchronization method.
            {
                pqxx::nontransaction tx(connection.getRef());
                result_tables = fetchPostgreSQLTablesList(tx, schema_list.empty() ? postgres_schema : schema_list);

                std::string tables_string;
                for (const auto & table : result_tables)
                {
                    if (!tables_string.empty())
                        tables_string += ", ";
                    tables_string += table;
                }
                LOG_DEBUG(log, "Tables list was fetched from PostgreSQL directly: {}", tables_string);
            }
        }
    }


    /// `schema1.table1, schema2.table2, ...` -> `"schema1"."table1", "schema2"."table2", ...`
    /// or
    /// `table1, table2, ...` + setting `schema` -> `"schema"."table1", "schema"."table2", ...`
    if (!tables_list.empty())
    {
        Strings tables_names;
        splitInto<','>(tables_names, tables_list);
        if (tables_names.empty())
            throw Exception(ErrorCodes::BAD_ARGUMENTS, "Empty list of tables");

        WriteBufferFromOwnString buf;
        for (auto & table_name : tables_names)
        {
            boost::trim(table_name);
            buf << doubleQuoteWithSchema(table_name);
            buf << ",";
        }
        tables_list = buf.str();
        tables_list.resize(tables_list.size() - 1);
    }
    /// Also we make sure that queries in postgres always use quoted version "table_schema"."table_name".
    /// But tables in ClickHouse in case of multi-schame database are never double-quoted.
    /// It is ok, because they are accessed with backticks: postgres_database.`table_schema.table_name`.
    /// We do quote tables_list table AFTER collected expected_tables, because expected_tables are future clickhouse tables.

    return result_tables;
}


std::set<String> PostgreSQLReplicationHandler::fetchTablesFromPublication(pqxx::work & tx)
{
    std::string query = fmt::format("SELECT schemaname, tablename FROM pg_publication_tables WHERE pubname = '{}'", publication_name);
    std::set<String> tables;

    for (const auto & [schema, table] : tx.stream<std::string, std::string>(query))
        tables.insert(schema_as_a_part_of_table_name ? schema + '.' + table : table);

    return tables;
}


PostgreSQLTableStructurePtr PostgreSQLReplicationHandler::fetchTableStructure(
        pqxx::ReplicationTransaction & tx, const std::string & table_name) const
{
    PostgreSQLTableStructure structure;
    try
    {
        auto [schema, table] = getSchemaAndTableName(table_name);
        structure = fetchPostgreSQLTableStructure(tx, table, schema, true, true, true);
    }
    catch (...)
    {
        tryLogCurrentException(__PRETTY_FUNCTION__);
    }

    return std::make_unique<PostgreSQLTableStructure>(std::move(structure));
}


void PostgreSQLReplicationHandler::addTableToReplication(StorageMaterializedPostgreSQL * materialized_storage, const String & postgres_table_name)
{
    assertInitialized();

    /// Note: we have to ensure that replication consumer task is stopped when we reload table, because otherwise
    /// it can read wal beyond start lsn position (from which this table is being loaded), which will result in losing data.
    consumer_task->deactivate();
    try
    {
        LOG_TRACE(log, "Adding table `{}` to replication", postgres_table_name);
        postgres::Connection replication_connection(connection_info, /* replication */true);
        String snapshot_name, start_lsn;
        StorageInfo nested_storage_info{ nullptr, {} };

        {
            auto tx = std::make_shared<pqxx::nontransaction>(replication_connection.getRef());

            if (isReplicationSlotExist(*tx, start_lsn, /* temporary */true))
                dropReplicationSlot(*tx, /* temporary */true);

            TemporaryReplicationSlot temporary_slot(this, tx, start_lsn, snapshot_name);

            /// Protect against deadlock.
            auto nested = DatabaseCatalog::instance().tryGetTable(materialized_storage->getNestedStorageID(), materialized_storage->getNestedTableContext());
            if (!nested)
                throw Exception(ErrorCodes::LOGICAL_ERROR, "Internal table was not created");

            postgres::Connection tmp_connection(connection_info);
            nested_storage_info = loadFromSnapshot(tmp_connection, snapshot_name, postgres_table_name, materialized_storage);
            materialized_storage->set(nested_storage_info.storage);
        }

        {
            pqxx::nontransaction tx(replication_connection.getRef());
            addTableToPublication(tx, postgres_table_name);
        }

        /// Pass storage to consumer and lsn position, from which to start receiving replication messages for this table.
        getConsumer()->addNested(postgres_table_name, nested_storage_info, start_lsn);
        LOG_TRACE(log, "Table `{}` successfully added to replication", postgres_table_name);
    }
    catch (...)
    {
        consumer_task->activate();
        consumer_task->scheduleAfter(milliseconds_to_wait);

        auto error_message = getCurrentExceptionMessage(false);
        throw Exception(ErrorCodes::POSTGRESQL_REPLICATION_INTERNAL_ERROR,
                        "Failed to add table `{}` to replication. Info: {}", postgres_table_name, error_message);
    }
    consumer_task->activateAndSchedule();
}


void PostgreSQLReplicationHandler::removeTableFromReplication(const String & postgres_table_name)
{
    assertInitialized();

    consumer_task->deactivate();
    try
    {
        postgres::Connection replication_connection(connection_info, /* replication */true);

        {
            pqxx::nontransaction tx(replication_connection.getRef());
            removeTableFromPublication(tx, postgres_table_name);
        }

        /// Pass storage to consumer and lsn position, from which to start receiving replication messages for this table.
        getConsumer()->removeNested(postgres_table_name);
    }
    catch (...)
    {
        consumer_task->activate();
        consumer_task->scheduleAfter(milliseconds_to_wait);

        auto error_message = getCurrentExceptionMessage(false);
        throw Exception(ErrorCodes::POSTGRESQL_REPLICATION_INTERNAL_ERROR,
                        "Failed to remove table `{}` from replication. Info: {}", postgres_table_name, error_message);
    }
    consumer_task->activateAndSchedule();
}


}<|MERGE_RESOLUTION|>--- conflicted
+++ resolved
@@ -415,20 +415,7 @@
     std::string query_str = fmt::format("SET TRANSACTION SNAPSHOT '{}'", snapshot_name);
     tx->exec(query_str);
 
-<<<<<<< HEAD
-    PostgreSQLTableStructurePtr table_structure;
-    try
-    {
-        table_structure = fetchTableStructure(*tx, table_name);
-    }
-    catch (...)
-    {
-        tryLogCurrentException(log);
-        table_structure = std::make_unique<PostgreSQLTableStructure>();
-    }
-=======
     auto table_structure = fetchTableStructure(*tx, table_name);
->>>>>>> 045927bc
     if (!table_structure->physical_columns)
         throw Exception(ErrorCodes::LOGICAL_ERROR, "No table attributes");
 
@@ -477,7 +464,6 @@
 {
     try
     {
-<<<<<<< HEAD
         /// It is very important to make sure temporary replication slots are removed!
         /// So just in case every 30 minutes check if one still exists.
         postgres::Connection connection(connection_info);
@@ -495,12 +481,6 @@
 
     if (!stop_synchronization)
         cleanup_task->scheduleAfter(CLEANUP_RESCHEDULE_MS);
-=======
-        if (isReplicationSlotExist(tx, last_committed_lsn, /* temporary */true))
-            dropReplicationSlot(tx, /* temporary */true);
-    });
-    cleanup_task->scheduleAfter(CLEANUP_RESCHEDULE_MS);
->>>>>>> 045927bc
 }
 
 PostgreSQLReplicationHandler::ConsumerPtr PostgreSQLReplicationHandler::getConsumer()
