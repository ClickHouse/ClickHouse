#include "StorageMaterializedPostgreSQL.h"

#if USE_LIBPQXX
#include <Common/Macros.h>
#include <Core/Settings.h>
#include <Common/parseAddress.h>
#include <Common/assert_cast.h>
#include <DataTypes/DataTypeString.h>
#include <DataTypes/DataTypeNullable.h>
#include <DataTypes/DataTypeArray.h>
#include <DataTypes/DataTypesDecimal.h>
#include <DataStreams/ConvertingBlockInputStream.h>
#include <Formats/FormatFactory.h>
#include <Formats/FormatSettings.h>
#include <Processors/Transforms/FilterTransform.h>
#include <Parsers/ASTTablesInSelectQuery.h>
#include <Processors/Sources/SourceFromInputStream.h>
#include <Processors/Pipe.h>
#include <Interpreters/executeQuery.h>
#include <Interpreters/InterpreterSelectQuery.h>
#include <Interpreters/InterpreterDropQuery.h>
#include <Storages/StorageFactory.h>
#include <common/logger_useful.h>
#include <Storages/ReadFinalForExternalReplicaStorage.h>
#include <Core/PostgreSQL/Connection.h>


namespace DB
{

namespace ErrorCodes
{
    extern const int NUMBER_OF_ARGUMENTS_DOESNT_MATCH;
    extern const int LOGICAL_ERROR;
    extern const int BAD_ARGUMENTS;
}

static const auto NESTED_TABLE_SUFFIX = "_nested";
static const auto TMP_SUFFIX = "_tmp";


/// For the case of single storage.
StorageMaterializedPostgreSQL::StorageMaterializedPostgreSQL(
    const StorageID & table_id_,
    bool is_attach_,
    const String & remote_database_name,
    const String & remote_table_name_,
    const postgres::ConnectionInfo & connection_info,
    const StorageInMemoryMetadata & storage_metadata,
    ContextPtr context_,
    std::unique_ptr<MaterializedPostgreSQLSettings> replication_settings)
    : IStorage(table_id_)
    , WithContext(context_->getGlobalContext())
    , is_materialized_postgresql_database(false)
    , has_nested(false)
    , nested_context(makeNestedTableContext(context_->getGlobalContext()))
    , nested_table_id(StorageID(table_id_.database_name, getNestedTableName()))
    , remote_table_name(remote_table_name_)
    , is_attach(is_attach_)
{
    if (table_id_.uuid == UUIDHelpers::Nil)
        throw Exception(ErrorCodes::BAD_ARGUMENTS, "Storage MaterializedPostgreSQL is allowed only for Atomic database");

    setInMemoryMetadata(storage_metadata);

    String replication_identifier = remote_database_name + "_" + remote_table_name_;
    replication_handler = std::make_unique<PostgreSQLReplicationHandler>(
            replication_identifier,
            remote_database_name,
            table_id_.database_name,
            connection_info,
            getContext(),
            is_attach,
            replication_settings->materialized_postgresql_max_block_size.value,
            /* allow_automatic_update */ false, /* is_materialized_postgresql_database */false);
}


/// For the case of MaterializePosgreSQL database engine.
/// It is used when nested ReplacingMergeeTree table has not yet be created by replication thread.
/// In this case this storage can't be used for read queries.
StorageMaterializedPostgreSQL::StorageMaterializedPostgreSQL(const StorageID & table_id_, ContextPtr context_)
    : IStorage(table_id_)
    , WithContext(context_->getGlobalContext())
    , is_materialized_postgresql_database(true)
    , has_nested(false)
    , nested_context(makeNestedTableContext(context_->getGlobalContext()))
{
}


/// Constructor for MaterializedPostgreSQL table engine - for the case of MaterializePosgreSQL database engine.
/// It is used when nested ReplacingMergeeTree table has already been created by replication thread.
/// This storage is ready to handle read queries.
StorageMaterializedPostgreSQL::StorageMaterializedPostgreSQL(StoragePtr nested_storage_, ContextPtr context_)
    : IStorage(nested_storage_->getStorageID())
    , WithContext(context_->getGlobalContext())
    , is_materialized_postgresql_database(true)
    , has_nested(true)
    , nested_context(makeNestedTableContext(context_->getGlobalContext()))
    , nested_table_id(nested_storage_->getStorageID())
{
    setInMemoryMetadata(nested_storage_->getInMemoryMetadata());
}


/// A temporary clone table might be created for current table in order to update its schema and reload
/// all data in the background while current table will still handle read requests.
StoragePtr StorageMaterializedPostgreSQL::createTemporary() const
{
    auto table_id = getStorageID();
    auto tmp_table_id = StorageID(table_id.database_name, table_id.table_name + TMP_SUFFIX);

    /// If for some reason it already exists - drop it.
    auto tmp_storage = DatabaseCatalog::instance().tryGetTable(tmp_table_id, nested_context);
    if (tmp_storage)
    {
        LOG_TRACE(&Poco::Logger::get("MaterializedPostgreSQLStorage"), "Temporary table {} already exists, dropping", tmp_table_id.getNameForLogs());
        InterpreterDropQuery::executeDropQuery(ASTDropQuery::Kind::Drop, getContext(), getContext(), tmp_table_id, /* no delay */true);
    }

    auto new_context = Context::createCopy(context);
<<<<<<< HEAD
    return StorageMaterializedPostgreSQL::create(tmp_table_id, new_context, "temporary", table_id.table_name);
=======
    return StorageMaterializedPostgreSQL::create(tmp_table_id, new_context);
>>>>>>> 115ccb89
}


StoragePtr StorageMaterializedPostgreSQL::getNested() const
{
    return DatabaseCatalog::instance().getTable(getNestedStorageID(), nested_context);
}


StoragePtr StorageMaterializedPostgreSQL::tryGetNested() const
{
    return DatabaseCatalog::instance().tryGetTable(getNestedStorageID(), nested_context);
}


String StorageMaterializedPostgreSQL::getNestedTableName() const
{
    auto table_id = getStorageID();

    if (is_materialized_postgresql_database)
        return table_id.table_name;

    return toString(table_id.uuid) + NESTED_TABLE_SUFFIX;
}


StorageID StorageMaterializedPostgreSQL::getNestedStorageID() const
{
    if (nested_table_id.has_value())
        return nested_table_id.value();

    auto table_id = getStorageID();
    throw Exception(ErrorCodes::LOGICAL_ERROR,
            "No storageID found for inner table. ({})", table_id.getNameForLogs());
}


void StorageMaterializedPostgreSQL::createNestedIfNeeded(PostgreSQLTableStructurePtr table_structure)
{
    const auto ast_create = getCreateNestedTableQuery(std::move(table_structure));
    auto table_id = getStorageID();
    auto tmp_nested_table_id = StorageID(table_id.database_name, getNestedTableName());

    try
    {
        InterpreterCreateQuery interpreter(ast_create, nested_context);
        interpreter.execute();

        auto nested_storage = DatabaseCatalog::instance().getTable(tmp_nested_table_id, nested_context);
        /// Save storage_id with correct uuid.
        nested_table_id = nested_storage->getStorageID();
    }
    catch (Exception & e)
    {
        e.addMessage("while creating nested table: {}", tmp_nested_table_id.getNameForLogs());
        tryLogCurrentException(__PRETTY_FUNCTION__);
    }
}


std::shared_ptr<Context> StorageMaterializedPostgreSQL::makeNestedTableContext(ContextPtr from_context)
{
    auto new_context = Context::createCopy(from_context);
    new_context->setInternalQuery(true);
    return new_context;
}


StoragePtr StorageMaterializedPostgreSQL::prepare()
{
    auto nested_table = getNested();
    setInMemoryMetadata(nested_table->getInMemoryMetadata());
    has_nested.store(true);
    return nested_table;
}


void StorageMaterializedPostgreSQL::startup()
{
    /// replication_handler != nullptr only in case of single table engine MaterializedPostgreSQL.
    if (replication_handler)
    {
        replication_handler->addStorage(remote_table_name, this);

        if (is_attach)
        {
            /// In case of attach table use background startup in a separate thread. First wait until connection is reachable,
            /// then check for nested table -- it should already be created.
            replication_handler->startup();
        }
        else
        {
            /// Start synchronization preliminary setup immediately and throw in case of failure.
            /// It should be guaranteed that if MaterializedPostgreSQL table was created successfully, then
            /// its nested table was also created.
            replication_handler->startSynchronization(/* throw_on_error */ true);
        }
    }
}


void StorageMaterializedPostgreSQL::shutdown()
{
    if (replication_handler)
        replication_handler->shutdown();
    auto nested = tryGetNested();
    if (nested)
        nested->shutdown();
}


void StorageMaterializedPostgreSQL::dropInnerTableIfAny(bool no_delay, ContextPtr local_context)
{
    /// If it is a table with database engine MaterializedPostgreSQL - return, because delition of
    /// internal tables is managed there.
    if (is_materialized_postgresql_database)
        return;

    replication_handler->shutdownFinal();

    auto nested_table = getNested();
    if (nested_table)
        InterpreterDropQuery::executeDropQuery(ASTDropQuery::Kind::Drop, getContext(), local_context, getNestedStorageID(), no_delay);
}


NamesAndTypesList StorageMaterializedPostgreSQL::getVirtuals() const
{
    return NamesAndTypesList{
            {"_sign", std::make_shared<DataTypeInt8>()},
            {"_version", std::make_shared<DataTypeUInt64>()}
    };
}


bool StorageMaterializedPostgreSQL::needRewriteQueryWithFinal(const Names & column_names) const
{
    return needRewriteQueryWithFinalForStorage(column_names, getNested());
}


Pipe StorageMaterializedPostgreSQL::read(
        const Names & column_names,
        const StorageMetadataPtr & metadata_snapshot,
        SelectQueryInfo & query_info,
        ContextPtr context_,
        QueryProcessingStage::Enum processed_stage,
        size_t max_block_size,
        unsigned num_streams)
{
    auto materialized_table_lock = lockForShare(String(), context_->getSettingsRef().lock_acquire_timeout);
    auto nested_table = getNested();
    return readFinalFromNestedStorage(nested_table, column_names, metadata_snapshot,
            query_info, context_, processed_stage, max_block_size, num_streams);
}


std::shared_ptr<ASTColumnDeclaration> StorageMaterializedPostgreSQL::getMaterializedColumnsDeclaration(
        const String name, const String type, UInt64 default_value)
{
    auto column_declaration = std::make_shared<ASTColumnDeclaration>();

    column_declaration->name = name;
    column_declaration->type = makeASTFunction(type);

    column_declaration->default_specifier = "MATERIALIZED";
    column_declaration->default_expression = std::make_shared<ASTLiteral>(default_value);

    column_declaration->children.emplace_back(column_declaration->type);
    column_declaration->children.emplace_back(column_declaration->default_expression);

    return column_declaration;
}


ASTPtr StorageMaterializedPostgreSQL::getColumnDeclaration(const DataTypePtr & data_type) const
{
    WhichDataType which(data_type);

    if (which.isNullable())
        return makeASTFunction("Nullable", getColumnDeclaration(typeid_cast<const DataTypeNullable *>(data_type.get())->getNestedType()));

    if (which.isArray())
        return makeASTFunction("Array", getColumnDeclaration(typeid_cast<const DataTypeArray *>(data_type.get())->getNestedType()));

    /// getName() for decimal returns 'Decimal(precision, scale)', will get an error with it
    if (which.isDecimal())
    {
        auto make_decimal_expression = [&](std::string type_name)
        {
            auto ast_expression = std::make_shared<ASTFunction>();

            ast_expression->name = type_name;
            ast_expression->arguments = std::make_shared<ASTExpressionList>();
            ast_expression->arguments->children.emplace_back(std::make_shared<ASTLiteral>(getDecimalScale(*data_type)));

            return ast_expression;
        };

        if (which.isDecimal32())
            return make_decimal_expression("Decimal32");

        if (which.isDecimal64())
            return make_decimal_expression("Decimal64");

        if (which.isDecimal128())
            return make_decimal_expression("Decimal128");

        if (which.isDecimal256())
            return make_decimal_expression("Decimal256");
    }

    if (which.isDateTime64())
    {
        auto ast_expression = std::make_shared<ASTFunction>();

        ast_expression->name = "DateTime64";
        ast_expression->arguments = std::make_shared<ASTExpressionList>();
        ast_expression->arguments->children.emplace_back(std::make_shared<ASTLiteral>(UInt32(6)));
        return ast_expression;
    }

    return std::make_shared<ASTIdentifier>(data_type->getName());
}


/// For single storage MaterializedPostgreSQL get columns and primary key columns from storage definition.
/// For database engine MaterializedPostgreSQL get columns and primary key columns by fetching from PostgreSQL, also using the same
/// transaction with snapshot, which is used for initial tables dump.
ASTPtr StorageMaterializedPostgreSQL::getCreateNestedTableQuery(PostgreSQLTableStructurePtr table_structure)
{
    auto create_table_query = std::make_shared<ASTCreateQuery>();

    auto table_id = getStorageID();
    create_table_query->table = getNestedTableName();
    create_table_query->database = table_id.database_name;
    if (is_materialized_postgresql_database)
        create_table_query->uuid = table_id.uuid;

    auto columns_declare_list = std::make_shared<ASTColumns>();
    auto columns_expression_list = std::make_shared<ASTExpressionList>();
    auto order_by_expression = std::make_shared<ASTFunction>();

    auto metadata_snapshot = getInMemoryMetadataPtr();
    const auto & columns = metadata_snapshot->getColumns();
    NamesAndTypesList ordinary_columns_and_types;

    if (!is_materialized_postgresql_database)
    {
        ordinary_columns_and_types = columns.getOrdinary();
    }
    else
    {
        if (!table_structure)
        {
            throw Exception(ErrorCodes::LOGICAL_ERROR,
                    "No table structure returned for table {}.{}", table_id.database_name, table_id.table_name);
        }

        if (!table_structure->columns)
        {
            throw Exception(ErrorCodes::LOGICAL_ERROR,
                    "No columns returned for table {}.{}", table_id.database_name, table_id.table_name);
        }

        ordinary_columns_and_types = *table_structure->columns;

        if (!table_structure->primary_key_columns && !table_structure->replica_identity_columns)
        {
            throw Exception(ErrorCodes::BAD_ARGUMENTS,
                    "Table {}.{} has no primary key and no replica identity index", table_id.database_name, table_id.table_name);
        }

        NamesAndTypesList merging_columns;
        if (table_structure->primary_key_columns)
            merging_columns = *table_structure->primary_key_columns;
        else
            merging_columns = *table_structure->replica_identity_columns;

        order_by_expression->name = "tuple";
        order_by_expression->arguments = std::make_shared<ASTExpressionList>();

        for (const auto & column : merging_columns)
            order_by_expression->arguments->children.emplace_back(std::make_shared<ASTIdentifier>(column.name));
    }

    for (const auto & [name, type] : ordinary_columns_and_types)
    {
        const auto & column_declaration = std::make_shared<ASTColumnDeclaration>();

        column_declaration->name = name;
        column_declaration->type = getColumnDeclaration(type);

        columns_expression_list->children.emplace_back(column_declaration);
    }

    columns_declare_list->set(columns_declare_list->columns, columns_expression_list);

    columns_declare_list->columns->children.emplace_back(getMaterializedColumnsDeclaration("_sign", "Int8", 1));
    columns_declare_list->columns->children.emplace_back(getMaterializedColumnsDeclaration("_version", "UInt64", 1));

    create_table_query->set(create_table_query->columns_list, columns_declare_list);

    /// Not nullptr for single storage (because throws exception if not specified), nullptr otherwise.
    auto primary_key_ast = getInMemoryMetadataPtr()->getPrimaryKeyAST();

    auto storage = std::make_shared<ASTStorage>();
    storage->set(storage->engine, makeASTFunction("ReplacingMergeTree", std::make_shared<ASTIdentifier>("_version")));

    if (primary_key_ast)
        storage->set(storage->order_by, primary_key_ast);
    else
        storage->set(storage->order_by, order_by_expression);

    create_table_query->set(create_table_query->storage, storage);

    /// Add columns _sign and _version, so that they can be accessed from nested ReplacingMergeTree table if needed.
    ordinary_columns_and_types.push_back({"_sign", std::make_shared<DataTypeInt8>()});
    ordinary_columns_and_types.push_back({"_version", std::make_shared<DataTypeUInt64>()});

    StorageInMemoryMetadata storage_metadata;
    storage_metadata.setColumns(ColumnsDescription(ordinary_columns_and_types));
    storage_metadata.setConstraints(metadata_snapshot->getConstraints());

    setInMemoryMetadata(storage_metadata);

    return create_table_query;
}


void registerStorageMaterializedPostgreSQL(StorageFactory & factory)
{
    auto creator_fn = [](const StorageFactory::Arguments & args)
    {
        ASTs & engine_args = args.engine_args;
        bool has_settings = args.storage_def->settings;
        auto postgresql_replication_settings = std::make_unique<MaterializedPostgreSQLSettings>();

        if (has_settings)
            postgresql_replication_settings->loadFromQuery(*args.storage_def);

        if (engine_args.size() != 5)
            throw Exception("Storage MaterializedPostgreSQL requires 5 parameters: "
                            "PostgreSQL('host:port', 'database', 'table', 'username', 'password'",
                ErrorCodes::NUMBER_OF_ARGUMENTS_DOESNT_MATCH);

        for (auto & engine_arg : engine_args)
            engine_arg = evaluateConstantExpressionOrIdentifierAsLiteral(engine_arg, args.getContext());

        StorageInMemoryMetadata metadata;
        metadata.setColumns(args.columns);
        metadata.setConstraints(args.constraints);

        if (!args.storage_def->order_by && args.storage_def->primary_key)
            args.storage_def->set(args.storage_def->order_by, args.storage_def->primary_key->clone());

        if (!args.storage_def->order_by)
            throw Exception("Storage MaterializedPostgreSQL needs order by key or primary key", ErrorCodes::BAD_ARGUMENTS);

        if (args.storage_def->primary_key)
            metadata.primary_key = KeyDescription::getKeyFromAST(args.storage_def->primary_key->ptr(), metadata.columns, args.getContext());
        else
            metadata.primary_key = KeyDescription::getKeyFromAST(args.storage_def->order_by->ptr(), metadata.columns, args.getContext());

        auto parsed_host_port = parseAddress(engine_args[0]->as<ASTLiteral &>().value.safeGet<String>(), 5432);
        const String & remote_table = engine_args[2]->as<ASTLiteral &>().value.safeGet<String>();
        const String & remote_database = engine_args[1]->as<ASTLiteral &>().value.safeGet<String>();

        /// No connection is made here, see Storages/PostgreSQL/PostgreSQLConnection.cpp
        auto connection_info = postgres::formatConnectionString(
            remote_database,
            parsed_host_port.first,
            parsed_host_port.second,
            engine_args[3]->as<ASTLiteral &>().value.safeGet<String>(),
            engine_args[4]->as<ASTLiteral &>().value.safeGet<String>());

        return StorageMaterializedPostgreSQL::create(
                args.table_id, args.attach, remote_database, remote_table, connection_info,
                metadata, args.getContext(),
                std::move(postgresql_replication_settings));
    };

    factory.registerStorage(
            "MaterializedPostgreSQL",
            creator_fn,
            StorageFactory::StorageFeatures{
                .supports_settings = true,
                .supports_sort_order = true,
                .source_access_type = AccessType::POSTGRES,
    });
}

}

#endif<|MERGE_RESOLUTION|>--- conflicted
+++ resolved
@@ -120,11 +120,7 @@
     }
 
     auto new_context = Context::createCopy(context);
-<<<<<<< HEAD
-    return StorageMaterializedPostgreSQL::create(tmp_table_id, new_context, "temporary", table_id.table_name);
-=======
     return StorageMaterializedPostgreSQL::create(tmp_table_id, new_context);
->>>>>>> 115ccb89
 }
 
 
