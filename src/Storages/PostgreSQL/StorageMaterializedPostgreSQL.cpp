--- conflicted
+++ resolved
@@ -131,11 +131,7 @@
     }
 
     auto new_context = Context::createCopy(context);
-<<<<<<< HEAD
-    return StorageMaterializedPostgreSQL::create(tmp_table_id, new_context, "temporary", table_id.table_name);
-=======
     return StorageMaterializedPostgreSQL::create(tmp_table_id, new_context);
->>>>>>> 4235a832
 }
 
 
