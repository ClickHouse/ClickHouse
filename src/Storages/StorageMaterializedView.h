#pragma once

#include <ext/shared_ptr_helper.h>

#include <Parsers/IAST_fwd.h>
#include <Parsers/ASTSelectWithUnionQuery.h>

#include <Storages/IStorage.h>
#include <Storages/StorageInMemoryMetadata.h>


namespace DB
{

class StorageMaterializedView final : public ext::shared_ptr_helper<StorageMaterializedView>, public IStorage
{
    friend struct ext::shared_ptr_helper<StorageMaterializedView>;
public:
    std::string getName() const override { return "MaterializedView"; }
    bool isView() const override { return true; }

    bool hasInnerTable() const { return has_inner_table; }

<<<<<<< HEAD
    NameAndTypePair getColumn(const String & column_name) const override;
    bool hasColumn(const String & column_name) const override;

    StorageInMemoryMetadata getInMemoryMetadata() const override;

=======
>>>>>>> 811d124a
    bool supportsSampling() const override { return getTargetTable()->supportsSampling(); }
    bool supportsPrewhere() const override { return getTargetTable()->supportsPrewhere(); }
    bool supportsFinal() const override { return getTargetTable()->supportsFinal(); }
    bool supportsIndexForIn() const override { return getTargetTable()->supportsIndexForIn(); }
    bool supportsParallelInsert() const override { return getTargetTable()->supportsParallelInsert(); }
    bool mayBenefitFromIndexForIn(const ASTPtr & left_in_operand, const Context & query_context, const StorageMetadataPtr & /* metadata_snapshot */) const override
    {
        auto target_table = getTargetTable();
        auto metadata_snapshot = target_table->getInMemoryMetadataPtr();
        return target_table->mayBenefitFromIndexForIn(left_in_operand, query_context, metadata_snapshot);
    }

    BlockOutputStreamPtr write(const ASTPtr & query, const StorageMetadataPtr & /*metadata_snapshot*/, const Context & context) override;

    void drop() override;

    void truncate(const ASTPtr &, const StorageMetadataPtr &, const Context &, TableExclusiveLockHolder &) override;

    bool optimize(
        const ASTPtr & query,
        const StorageMetadataPtr & metadata_snapshot,
        const ASTPtr & partition,
        bool final,
        bool deduplicate,
        const Context & context) override;

    void alter(const AlterCommands & params, const Context & context, TableLockHolder & table_lock_holder) override;

    void checkAlterIsPossible(const AlterCommands & commands, const Settings & settings) const override;

    void alterPartition(const ASTPtr & query, const StorageMetadataPtr & metadata_snapshot, const PartitionCommands & commands, const Context & context) override;

    void mutate(const MutationCommands & commands, const Context & context) override;

    void renameInMemory(const StorageID & new_table_id) override;

    void shutdown() override;

    void checkTableCanBeDropped() const override;
    void checkPartitionCanBeDropped(const ASTPtr & partition) override;

    QueryProcessingStage::Enum getQueryProcessingStage(const Context &, QueryProcessingStage::Enum /*to_stage*/, const ASTPtr &) const override;

    StoragePtr getTargetTable() const;
    StoragePtr tryGetTargetTable() const;

    ActionLock getActionLock(StorageActionBlockType type) override;

    Pipes read(
        const Names & column_names,
        const StorageMetadataPtr & /*metadata_snapshot*/,
        const SelectQueryInfo & query_info,
        const Context & context,
        QueryProcessingStage::Enum processed_stage,
        size_t max_block_size,
        unsigned num_streams) override;

    Strings getDataPaths() const override;

private:
    /// Will be initialized in constructor
    StorageID target_table_id = StorageID::createEmpty();

    Context & global_context;
    bool has_inner_table = false;

    void checkStatementCanBeForwarded() const;

protected:
    StorageMaterializedView(
        const StorageID & table_id_,
        Context & local_context,
        const ASTCreateQuery & query,
        const ColumnsDescription & columns_,
        bool attach_);
};

}<|MERGE_RESOLUTION|>--- conflicted
+++ resolved
@@ -21,14 +21,6 @@
 
     bool hasInnerTable() const { return has_inner_table; }
 
-<<<<<<< HEAD
-    NameAndTypePair getColumn(const String & column_name) const override;
-    bool hasColumn(const String & column_name) const override;
-
-    StorageInMemoryMetadata getInMemoryMetadata() const override;
-
-=======
->>>>>>> 811d124a
     bool supportsSampling() const override { return getTargetTable()->supportsSampling(); }
     bool supportsPrewhere() const override { return getTargetTable()->supportsPrewhere(); }
     bool supportsFinal() const override { return getTargetTable()->supportsFinal(); }
