--- conflicted
+++ resolved
@@ -202,16 +202,13 @@
     return configuration;
 }
 
-<<<<<<< HEAD
 MongoDBConfiguration StorageMongoDB::getConfiguration(ASTs engine_args, ContextPtr context)
 {
     return getConfigurationImpl(nullptr, std::move(engine_args), context, false);
 }
 
 static std::string mongoFuncName(const std::string & func)
-=======
-std::string mongoFuncName(const std::string & func)
->>>>>>> ee43df19
+
 {
     if (func == "equals")
         return "$eq";
