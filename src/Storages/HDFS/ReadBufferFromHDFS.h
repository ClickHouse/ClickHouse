#pragma once

#include <Common/config.h>

#if USE_HDFS
#include <IO/ReadBuffer.h>
#include <IO/BufferWithOwnMemory.h>
#include <string>
#include <memory>
#include <hdfs/hdfs.h>
#include <common/types.h>
#include <Interpreters/Context.h>


namespace DB
{
/** Accepts HDFS path to file and opens it.
 * Closes file by himself (thus "owns" a file descriptor).
 */
<<<<<<< HEAD
class ReadBufferFromHDFS : public SeekableReadBuffer
=======
class ReadBufferFromHDFS : public BufferWithOwnMemory<ReadBuffer>
>>>>>>> 39a83929
{
struct ReadBufferFromHDFSImpl;

public:
    ReadBufferFromHDFS(const String & hdfs_uri_, const String & hdfs_file_path_,
        const Poco::Util::AbstractConfiguration &, size_t buf_size_ = DBMS_DEFAULT_BUFFER_SIZE);

    ~ReadBufferFromHDFS() override;

    bool nextImpl() override;

private:
    std::unique_ptr<ReadBufferFromHDFSImpl> impl;
};
}

#endif<|MERGE_RESOLUTION|>--- conflicted
+++ resolved
@@ -17,11 +17,7 @@
 /** Accepts HDFS path to file and opens it.
  * Closes file by himself (thus "owns" a file descriptor).
  */
-<<<<<<< HEAD
-class ReadBufferFromHDFS : public SeekableReadBuffer
-=======
 class ReadBufferFromHDFS : public BufferWithOwnMemory<ReadBuffer>
->>>>>>> 39a83929
 {
 struct ReadBufferFromHDFSImpl;
 
