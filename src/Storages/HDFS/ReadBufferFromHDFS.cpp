--- conflicted
+++ resolved
@@ -17,7 +17,7 @@
 
 ReadBufferFromHDFS::~ReadBufferFromHDFS() = default;
 
-struct ReadBufferFromHDFS::ReadBufferFromHDFSImpl : public BufferWithOwnMemory<SeekableReadBuffer>
+struct ReadBufferFromHDFS::ReadBufferFromHDFSImpl
 {
     /// HDFS create/open functions are not thread safe
     static std::mutex hdfs_init_mutex;
@@ -32,10 +32,8 @@
     explicit ReadBufferFromHDFSImpl(
         const std::string & hdfs_uri_,
         const std::string & hdfs_file_path_,
-        const Poco::Util::AbstractConfiguration & config_,
-        size_t buf_size_)
-        : BufferWithOwnMemory<SeekableReadBuffer>(buf_size_)
-        , hdfs_uri(hdfs_uri_)
+        const Poco::Util::AbstractConfiguration & config_)
+        : hdfs_uri(hdfs_uri_)
         , hdfs_file_path(hdfs_file_path_)
         , builder(createHDFSBuilder(hdfs_uri_, config_))
     {
@@ -50,69 +48,17 @@
                 hdfs_uri + hdfs_file_path, std::string(hdfsGetLastError()));
     }
 
-<<<<<<< HEAD
-    ~ReadBufferFromHDFSImpl() override
-    {
-        std::lock_guard lock(hdfs_init_mutex);
-        hdfsCloseFile(fs.get(), fin);
-    }
-
-    void initialize() const
-    {
-        if (!offset)
-            return;
-
-        int seek_status = hdfsSeek(fs.get(), fin, offset);
-        if (seek_status != 0)
-            throw Exception(ErrorCodes::CANNOT_SEEK_THROUGH_FILE, "Fail to seek HDFS file: {}, error: {}", hdfs_uri, std::string(hdfsGetLastError()));
-    }
-
-    bool nextImpl() override
-    {
-        if (!initialized)
-        {
-            initialize();
-            initialized = true;
-        }
-
-        int bytes_read = hdfsRead(fs.get(), fin, internal_buffer.begin(), internal_buffer.size());
-=======
     int read(char * start, size_t size) const
     {
         int bytes_read = hdfsRead(fs.get(), fin, start, size);
->>>>>>> 39a83929
         if (bytes_read < 0)
             throw Exception(ErrorCodes::NETWORK_ERROR,
                 "Fail to read from HDFS: {}, file path: {}. Error: {}",
                 hdfs_uri, hdfs_file_path, std::string(hdfsGetLastError()));
-
-        working_buffer.resize(bytes_read);
-        offset += bytes_read;
-
         return bytes_read;
     }
 
-<<<<<<< HEAD
-    off_t seek(off_t offset_, int whence) override
-    {
-        if (initialized)
-            throw Exception("Seek is allowed only before first read attempt from the buffer.", ErrorCodes::CANNOT_SEEK_THROUGH_FILE);
-
-        if (whence != SEEK_SET)
-            throw Exception("Only SEEK_SET mode is allowed.", ErrorCodes::CANNOT_SEEK_THROUGH_FILE);
-
-        if (offset_ < 0)
-            throw Exception(ErrorCodes::SEEK_POSITION_OUT_OF_BOUND, "Seek position is out of bounds. Offset: {}", std::to_string(offset_));
-
-        offset = offset_;
-
-        return offset;
-    }
-
-    off_t getPosition() override
-=======
     ~ReadBufferFromHDFSImpl()
->>>>>>> 39a83929
     {
         std::lock_guard lock(hdfs_init_mutex);
         hdfsCloseFile(fs.get(), fin);
@@ -127,46 +73,23 @@
         const String & hdfs_file_path_,
         const Poco::Util::AbstractConfiguration & config_,
         size_t buf_size_)
-<<<<<<< HEAD
-    : SeekableReadBuffer(nullptr, 0)
-    , impl(std::make_unique<ReadBufferFromHDFSImpl>(hdfs_uri_, hdfs_file_path_, config_, buf_size_))
-=======
     : BufferWithOwnMemory<ReadBuffer>(buf_size_)
     , impl(std::make_unique<ReadBufferFromHDFSImpl>(hdfs_uri_, hdfs_file_path_, config_))
->>>>>>> 39a83929
 {
 }
 
 
 bool ReadBufferFromHDFS::nextImpl()
 {
-    auto result = impl->next();
+    int bytes_read = impl->read(internal_buffer.begin(), internal_buffer.size());
 
-    if (result)
-    {
-        working_buffer = internal_buffer = impl->buffer();
-        pos = working_buffer.begin();
-    }
+    if (bytes_read)
+        working_buffer.resize(bytes_read);
     else
         return false;
     return true;
 }
 
-<<<<<<< HEAD
-
-off_t ReadBufferFromHDFS::seek(off_t off, int whence)
-{
-    return impl->seek(off, whence);
-}
-
-
-off_t ReadBufferFromHDFS::getPosition()
-{
-    return impl->getPosition() - available();
-}
-
-=======
->>>>>>> 39a83929
 }
 
 #endif