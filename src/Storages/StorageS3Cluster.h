--- conflicted
+++ resolved
@@ -20,25 +20,6 @@
 class StorageS3Cluster : public IStorage
 {
 public:
-<<<<<<< HEAD
-    std::string getName() const override { return "S3Cluster"; }
-
-    Pipe read(const Names &, const StorageSnapshotPtr &, SelectQueryInfo &,
-        ContextPtr, QueryProcessingStage::Enum, size_t /*max_block_size*/, unsigned /*num_streams*/) override;
-
-    QueryProcessingStage::Enum
-    getQueryProcessingStage(ContextPtr, QueryProcessingStage::Enum, const StorageSnapshotPtr &, SelectQueryInfo &) const override;
-
-    NamesAndTypesList getVirtuals() const override;
-
-    struct Configuration : StorageS3::Configuration
-    {
-        String cluster_name;
-    };
-
-protected:
-=======
->>>>>>> bd5fab97
     StorageS3Cluster(
         const Configuration & s3_configuration_,
         const StorageID & table_id_,
