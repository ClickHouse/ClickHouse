--- conflicted
+++ resolved
@@ -171,8 +171,6 @@
     void set(const URLBasedDataSourceConfiguration & conf);
 };
 
-<<<<<<< HEAD
-=======
 struct StorageS3Configuration : URLBasedDataSourceConfiguration
 {
     S3Settings::AuthSettings auth_settings;
@@ -185,7 +183,6 @@
     String cluster_name;
 };
 
->>>>>>> 59f0e83c
 struct URLBasedDataSourceConfig
 {
     URLBasedDataSourceConfiguration configuration;
