#include <Storages/StorageSet.h>
#include <Storages/StorageFactory.h>
#include <IO/ReadBufferFromFile.h>
#include <Compression/CompressedReadBuffer.h>
#include <IO/WriteBufferFromFile.h>
#include <Compression/CompressedWriteBuffer.h>
#include <Formats/NativeWriter.h>
#include <Formats/NativeReader.h>
#include <QueryPipeline/ProfileInfo.h>
#include <Disks/IDisk.h>
#include <Common/formatReadable.h>
#include <Common/StringUtils/StringUtils.h>
#include <Interpreters/Set.h>
#include <Interpreters/Context.h>
#include <Processors/Sinks/SinkToStorage.h>
#include <Parsers/ASTCreateQuery.h>
#include <filesystem>

namespace fs = std::filesystem;


namespace DB
{

namespace ErrorCodes
{
    extern const int NUMBER_OF_ARGUMENTS_DOESNT_MATCH;
}


namespace ErrorCodes
{
    extern const int INCORRECT_FILE_NAME;
}


class SetOrJoinSink : public SinkToStorage, WithContext
{
public:
    SetOrJoinSink(
        ContextPtr ctx, StorageSetOrJoinBase & table_, const StorageMetadataPtr & metadata_snapshot_,
        const String & backup_path_, const String & backup_tmp_path_,
        const String & backup_file_name_, bool persistent_);

    String getName() const override { return "SetOrJoinSink"; }
    void consume(Chunk chunk) override;
    void onFinish() override;

private:
    StorageSetOrJoinBase & table;
    StorageMetadataPtr metadata_snapshot;
    String backup_path;
    String backup_tmp_path;
    String backup_file_name;
    std::unique_ptr<WriteBufferFromFileBase> backup_buf;
    CompressedWriteBuffer compressed_backup_buf;
    NativeWriter backup_stream;
    bool persistent;
};


SetOrJoinSink::SetOrJoinSink(
    ContextPtr ctx,
    StorageSetOrJoinBase & table_,
    const StorageMetadataPtr & metadata_snapshot_,
    const String & backup_path_,
    const String & backup_tmp_path_,
    const String & backup_file_name_,
    bool persistent_)
    : SinkToStorage(metadata_snapshot_->getSampleBlock())
    , WithContext(ctx)
    , table(table_)
    , metadata_snapshot(metadata_snapshot_)
    , backup_path(backup_path_)
    , backup_tmp_path(backup_tmp_path_)
    , backup_file_name(backup_file_name_)
    , backup_buf(table_.disk->writeFile(fs::path(backup_tmp_path) / backup_file_name))
    , compressed_backup_buf(*backup_buf)
    , backup_stream(compressed_backup_buf, 0, metadata_snapshot->getSampleBlock())
    , persistent(persistent_)
{
}

void SetOrJoinSink::consume(Chunk chunk)
{
    /// Sort columns in the block. This is necessary, since Set and Join count on the same column order in different blocks.
    Block sorted_block = getHeader().cloneWithColumns(chunk.detachColumns()).sortColumns();

    table.insertBlock(sorted_block, getContext());
    if (persistent)
        backup_stream.write(sorted_block);
}

void SetOrJoinSink::onFinish()
{
    table.finishInsert();
    if (persistent)
    {
        backup_stream.flush();
        compressed_backup_buf.next();
        backup_buf->next();
        backup_buf->finalize();

        table.disk->replaceFile(fs::path(backup_tmp_path) / backup_file_name, fs::path(backup_path) / backup_file_name);
    }
}


SinkToStoragePtr StorageSetOrJoinBase::write(const ASTPtr & /*query*/, const StorageMetadataPtr & metadata_snapshot, ContextPtr context)
{
    UInt64 id = ++increment;
<<<<<<< HEAD
    return std::make_shared<SetOrJoinSink>(context, *this, metadata_snapshot, path, path + "tmp/", toString(id) + ".bin", persistent);
=======
    return std::make_shared<SetOrJoinSink>(
        context, *this, metadata_snapshot, path, fs::path(path) / "tmp/", toString(id) + ".bin", persistent);
>>>>>>> df57f8e3
}


StorageSetOrJoinBase::StorageSetOrJoinBase(
    DiskPtr disk_,
    const String & relative_path_,
    const StorageID & table_id_,
    const ColumnsDescription & columns_,
    const ConstraintsDescription & constraints_,
    const String & comment,
    bool persistent_)
    : IStorage(table_id_), disk(disk_), persistent(persistent_)
{
    StorageInMemoryMetadata storage_metadata;
    storage_metadata.setColumns(columns_);
    storage_metadata.setConstraints(constraints_);
    storage_metadata.setComment(comment);
    setInMemoryMetadata(storage_metadata);


    if (relative_path_.empty())
        throw Exception("Join and Set storages require data path", ErrorCodes::INCORRECT_FILE_NAME);

    path = relative_path_;
}


StorageSet::StorageSet(
    DiskPtr disk_,
    const String & relative_path_,
    const StorageID & table_id_,
    const ColumnsDescription & columns_,
    const ConstraintsDescription & constraints_,
    const String & comment,
    bool persistent_)
    : StorageSetOrJoinBase{disk_, relative_path_, table_id_, columns_, constraints_, comment, persistent_}
    , set(std::make_shared<Set>(SizeLimits(), false, true))
{

    Block header = getInMemoryMetadataPtr()->getSampleBlock();
    header = header.sortColumns();
    set->setHeader(header.getColumnsWithTypeAndName());

    restore();
}


void StorageSet::insertBlock(const Block & block, ContextPtr) { set->insertFromBlock(block.getColumnsWithTypeAndName()); }
void StorageSet::finishInsert() { set->finishInsert(); }

size_t StorageSet::getSize(ContextPtr) const { return set->getTotalRowCount(); }
std::optional<UInt64> StorageSet::totalRows(const Settings &) const { return set->getTotalRowCount(); }
std::optional<UInt64> StorageSet::totalBytes(const Settings &) const { return set->getTotalByteCount(); }

void StorageSet::truncate(const ASTPtr &, const StorageMetadataPtr & metadata_snapshot, ContextPtr, TableExclusiveLockHolder &)
{
    disk->removeRecursive(path);
    disk->createDirectories(path);
    disk->createDirectories(fs::path(path) / "tmp/");

    Block header = metadata_snapshot->getSampleBlock();
    header = header.sortColumns();

    increment = 0;
    set = std::make_shared<Set>(SizeLimits(), false, true);
    set->setHeader(header.getColumnsWithTypeAndName());
}


void StorageSetOrJoinBase::restore()
{
    if (!disk->exists(fs::path(path) / "tmp/"))
    {
        disk->createDirectories(fs::path(path) / "tmp/");
        return;
    }

    static const char * file_suffix = ".bin";
    static const auto file_suffix_size = strlen(".bin");

    for (auto dir_it{disk->iterateDirectory(path)}; dir_it->isValid(); dir_it->next())
    {
        const auto & name = dir_it->name();
        const auto & file_path = dir_it->path();

        if (disk->isFile(file_path)
            && endsWith(name, file_suffix)
            && disk->getFileSize(file_path) > 0)
        {
            /// Calculate the maximum number of available files with a backup to add the following files with large numbers.
            UInt64 file_num = parse<UInt64>(name.substr(0, name.size() - file_suffix_size));
            if (file_num > increment)
                increment = file_num;

            restoreFromFile(dir_it->path());
        }
    }
}


void StorageSetOrJoinBase::restoreFromFile(const String & file_path)
{
    ContextPtr ctx = nullptr;
    auto backup_buf = disk->readFile(file_path);
    CompressedReadBuffer compressed_backup_buf(*backup_buf);
    NativeReader backup_stream(compressed_backup_buf, 0);

    ProfileInfo info;
    while (Block block = backup_stream.read())
<<<<<<< HEAD
        insertBlock(block, ctx);
=======
    {
        info.update(block);
        insertBlock(block, ctx);
    }
>>>>>>> df57f8e3

    finishInsert();

    /// TODO Add speed, compressed bytes, data volume in memory, compression ratio ... Generalize all statistics logging in project.
    LOG_INFO(&Poco::Logger::get("StorageSetOrJoinBase"), "Loaded from backup file {}. {} rows, {}. State has {} unique rows.",
<<<<<<< HEAD
        file_path, backup_stream.getProfileInfo().rows, ReadableSize(backup_stream.getProfileInfo().bytes), getSize(ctx));
=======
        file_path, info.rows, ReadableSize(info.bytes), getSize(ctx));
>>>>>>> df57f8e3
}


void StorageSetOrJoinBase::rename(const String & new_path_to_table_data, const StorageID & new_table_id)
{
    /// Rename directory with data.
    disk->replaceFile(path, new_path_to_table_data);

    path = new_path_to_table_data;
    renameInMemory(new_table_id);
}


void registerStorageSet(StorageFactory & factory)
{
    factory.registerStorage("Set", [](const StorageFactory::Arguments & args)
    {
        if (!args.engine_args.empty())
            throw Exception(
                "Engine " + args.engine_name + " doesn't support any arguments (" + toString(args.engine_args.size()) + " given)",
                ErrorCodes::NUMBER_OF_ARGUMENTS_DOESNT_MATCH);

        bool has_settings = args.storage_def->settings;
        SetSettings set_settings;
        if (has_settings)
            set_settings.loadFromQuery(*args.storage_def);

        DiskPtr disk = args.getContext()->getDisk(set_settings.disk);
        return StorageSet::create(
            disk, args.relative_data_path, args.table_id, args.columns, args.constraints, args.comment, set_settings.persistent);
    }, StorageFactory::StorageFeatures{ .supports_settings = true, });
}


}<|MERGE_RESOLUTION|>--- conflicted
+++ resolved
@@ -109,12 +109,8 @@
 SinkToStoragePtr StorageSetOrJoinBase::write(const ASTPtr & /*query*/, const StorageMetadataPtr & metadata_snapshot, ContextPtr context)
 {
     UInt64 id = ++increment;
-<<<<<<< HEAD
-    return std::make_shared<SetOrJoinSink>(context, *this, metadata_snapshot, path, path + "tmp/", toString(id) + ".bin", persistent);
-=======
     return std::make_shared<SetOrJoinSink>(
         context, *this, metadata_snapshot, path, fs::path(path) / "tmp/", toString(id) + ".bin", persistent);
->>>>>>> df57f8e3
 }
 
 
@@ -224,24 +220,16 @@
 
     ProfileInfo info;
     while (Block block = backup_stream.read())
-<<<<<<< HEAD
-        insertBlock(block, ctx);
-=======
     {
         info.update(block);
         insertBlock(block, ctx);
     }
->>>>>>> df57f8e3
 
     finishInsert();
 
     /// TODO Add speed, compressed bytes, data volume in memory, compression ratio ... Generalize all statistics logging in project.
     LOG_INFO(&Poco::Logger::get("StorageSetOrJoinBase"), "Loaded from backup file {}. {} rows, {}. State has {} unique rows.",
-<<<<<<< HEAD
-        file_path, backup_stream.getProfileInfo().rows, ReadableSize(backup_stream.getProfileInfo().bytes), getSize(ctx));
-=======
         file_path, info.rows, ReadableSize(info.bytes), getSize(ctx));
->>>>>>> df57f8e3
 }
 
 
