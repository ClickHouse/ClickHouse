--- conflicted
+++ resolved
@@ -88,15 +88,11 @@
 
 void SetOrJoinSink::consume(Chunk chunk)
 {
-<<<<<<< HEAD
     std::lock_guard lock(cancel_mutex);
     if (cancelled)
         return;
-    /// Sort columns in the block. This is necessary, since Set and Join count on the same column order in different blocks.
-    Block sorted_block = getHeader().cloneWithColumns(chunk.detachColumns()).sortColumns();
-=======
+
     Block block = getHeader().cloneWithColumns(chunk.detachColumns());
->>>>>>> 89eb9e8c
 
     table.insertBlock(block, getContext());
     if (persistent)
