#include <Storages/MutationCommands.h>
#include <IO/WriteHelpers.h>
#include <IO/ReadHelpers.h>
#include <Parsers/formatAST.h>
#include <Parsers/ExpressionListParsers.h>
#include <Parsers/ASTColumnDeclaration.h>
#include <Parsers/ParserAlterQuery.h>
#include <Parsers/parseQuery.h>
#include <Parsers/ASTAssignment.h>
#include <Parsers/ASTIdentifier.h>
#include <Common/typeid_cast.h>
#include <Common/quoteString.h>
#include <Core/Defines.h>
#include <DataTypes/DataTypeFactory.h>
#include <Parsers/queryToString.h>
#include <common/logger_useful.h>


namespace DB
{

namespace ErrorCodes
{
    extern const int UNKNOWN_MUTATION_COMMAND;
    extern const int MULTIPLE_ASSIGNMENTS_TO_COLUMN;
}

std::optional<MutationCommand> MutationCommand::parse(ASTAlterCommand * command, bool parse_alter_commands)
{
    if (command->type == ASTAlterCommand::DELETE)
    {
        MutationCommand res;
        res.ast = command->ptr();
        res.type = DELETE;
        res.predicate = command->predicate;
        return res;
    }
    else if (command->type == ASTAlterCommand::UPDATE)
    {
        MutationCommand res;
        res.ast = command->ptr();
        res.type = UPDATE;
        res.predicate = command->predicate;
        for (const ASTPtr & assignment_ast : command->update_assignments->children)
        {
            const auto & assignment = assignment_ast->as<ASTAssignment &>();
            auto insertion = res.column_to_update_expression.emplace(assignment.column_name, assignment.expression);
            if (!insertion.second)
                throw Exception("Multiple assignments in the single statement to column " + backQuote(assignment.column_name),
                    ErrorCodes::MULTIPLE_ASSIGNMENTS_TO_COLUMN);
        }
        return res;
    }
    else if (command->type == ASTAlterCommand::MATERIALIZE_INDEX)
    {
        MutationCommand res;
        res.ast = command->ptr();
        res.type = MATERIALIZE_INDEX;
        res.partition = command->partition;
        res.predicate = nullptr;
        res.index_name = command->index->as<ASTIdentifier &>().name;
        return res;
    }
    else if (parse_alter_commands && command->type == ASTAlterCommand::MODIFY_COLUMN)
    {
        MutationCommand res;
        res.ast = command->ptr();
        res.type = MutationCommand::Type::READ_COLUMN;
        const auto & ast_col_decl = command->col_decl->as<ASTColumnDeclaration &>();
        res.column_name = ast_col_decl.name;
        res.data_type = DataTypeFactory::instance().get(ast_col_decl.type);
        return res;
    }
    else if (parse_alter_commands && command->type == ASTAlterCommand::DROP_COLUMN)
    {
        MutationCommand res;
        res.ast = command->ptr();
        res.type = MutationCommand::Type::DROP_COLUMN;
        res.column_name = getIdentifierName(command->column);
        if (command->partition)
            res.partition = command->partition;
        if (command->clear_column)
            res.clear = true;

        return res;
    }
    else if (parse_alter_commands && command->type == ASTAlterCommand::DROP_INDEX)
    {
        MutationCommand res;
        res.ast = command->ptr();
        res.type = MutationCommand::Type::DROP_INDEX;
        res.column_name = command->index->as<ASTIdentifier &>().name;
        if (command->partition)
            res.partition = command->partition;
        if (command->clear_index)
            res.clear = true;
        return res;
    }
    else if (parse_alter_commands && command->type == ASTAlterCommand::RENAME_COLUMN)
    {
        MutationCommand res;
        res.ast = command->ptr();
        res.type = MutationCommand::Type::RENAME_COLUMN;
        res.column_name = command->column->as<ASTIdentifier &>().name;
        res.rename_to = command->rename_to->as<ASTIdentifier &>().name;
        return res;
    }
    else if (command->type == ASTAlterCommand::MATERIALIZE_TTL)
    {
        MutationCommand res;
        res.ast = command->ptr();
        res.type = MATERIALIZE_TTL;
        res.partition = command->partition;
        return res;
    }
    return {};
}


std::shared_ptr<ASTAlterCommandList> MutationCommands::ast() const
{
    auto res = std::make_shared<ASTAlterCommandList>();
    for (const MutationCommand & command : *this)
        res->add(command.ast->clone());
    return res;
}

void MutationCommands::writeText(WriteBuffer & out) const
{
<<<<<<< HEAD
    WriteBufferFromOwnString commands_buf;
    formatAST(*ast(), commands_buf, /* hilite = */ false, /* one_line = */ true);
    writeEscapedString(commands_buf.str(), out);
=======
    std::stringstream commands_ss;
    formatAST(*ast(), commands_ss, /* hilite = */ false, /* one_line = */ true);
    out << escape << commands_ss.str();
>>>>>>> c8a0782c
}

void MutationCommands::readText(ReadBuffer & in)
{
    String commands_str;
    readEscapedString(commands_str, in);

    ParserAlterCommandList p_alter_commands;
    auto commands_ast = parseQuery(
        p_alter_commands, commands_str.data(), commands_str.data() + commands_str.length(), "mutation commands list", 0, DBMS_DEFAULT_MAX_PARSER_DEPTH);
    for (ASTAlterCommand * command_ast : commands_ast->as<ASTAlterCommandList &>().commands)
    {
        auto command = MutationCommand::parse(command_ast, true);
        if (!command)
            throw Exception("Unknown mutation command type: " + DB::toString<int>(command_ast->type), ErrorCodes::UNKNOWN_MUTATION_COMMAND);
        push_back(std::move(*command));
    }
}

}<|MERGE_RESOLUTION|>--- conflicted
+++ resolved
@@ -127,15 +127,9 @@
 
 void MutationCommands::writeText(WriteBuffer & out) const
 {
-<<<<<<< HEAD
-    WriteBufferFromOwnString commands_buf;
+    std::stringstream commands_ss;
     formatAST(*ast(), commands_buf, /* hilite = */ false, /* one_line = */ true);
     writeEscapedString(commands_buf.str(), out);
-=======
-    std::stringstream commands_ss;
-    formatAST(*ast(), commands_ss, /* hilite = */ false, /* one_line = */ true);
-    out << escape << commands_ss.str();
->>>>>>> c8a0782c
 }
 
 void MutationCommands::readText(ReadBuffer & in)
