--- conflicted
+++ resolved
@@ -59,15 +59,7 @@
 /// The predicate will be `_partition_id = '0' AND rowNumberInBlock() = 1`, and `rowNumberInBlock()` is
 /// non-deterministic. If we still extract the part `_partition_id = '0'` for filtering parts, then trivial
 /// count optimization will be mistakenly applied to the query.
-<<<<<<< HEAD
-std::optional<ActionsDAG> splitFilterDagForAllowedInputs(
-    const ActionsDAG::Node * predicate,
-    const Block * allowed_inputs,
-    const ContextPtr & context,
-    bool allow_partial_result = true);
-=======
 std::optional<ActionsDAG> splitFilterDagForAllowedInputs(const ActionsDAG::Node * predicate, const Block * allowed_inputs, bool allow_partial_result = true);
->>>>>>> d5b14664
 
 /// Extract from the input stream a set of `name` column values
 template <typename T>
@@ -82,7 +74,7 @@
 }
 
 NameSet getVirtualNamesForFileLikeStorage();
-<<<<<<< HEAD
+
 VirtualColumnsDescription getVirtualsForFileLikeStorage(
     ColumnsDescription & storage_columns,
     ContextPtr context,
@@ -90,25 +82,9 @@
     std::optional<PartitionStrategyFactory::StrategyType> partition_strategy = std::nullopt,
     const std::string & path = "");
 
-std::optional<ActionsDAG> createPathAndFileFilterDAG(
-    const ActionsDAG::Node * predicate,
-    const NamesAndTypesList & virtual_columns,
-    const ContextPtr & context,
-    const NamesAndTypesList & hive_columns = {});
-
-ColumnPtr getFilterByPathAndFileIndexes(
-    const std::vector<String> & paths,
-    const ExpressionActionsPtr & actions,
-    const NamesAndTypesList & virtual_columns,
-    const NamesAndTypesList & hive_columns,
-    const ContextPtr & context);
-=======
-VirtualColumnsDescription getVirtualsForFileLikeStorage(ColumnsDescription & storage_columns);
-
 std::optional<ActionsDAG> createPathAndFileFilterDAG(const ActionsDAG::Node * predicate, const NamesAndTypesList & virtual_columns, const NamesAndTypesList & hive_columns = {});
 
 ColumnPtr getFilterByPathAndFileIndexes(const std::vector<String> & paths, const ExpressionActionsPtr & actions, const NamesAndTypesList & virtual_columns, const NamesAndTypesList & hive_columns, const ContextPtr & context);
->>>>>>> d5b14664
 
 template <typename T>
 void filterByPathOrFile(
