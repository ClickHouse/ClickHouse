--- conflicted
+++ resolved
@@ -292,137 +292,11 @@
 
                 setCredentials(connection_params->credentials, request_uri);
 
-<<<<<<< HEAD
                 try
                 {
                     auto impl = IStorageURLBase::createHTTPReadBuffer(
                         request_uri, connection_params, object_infos, download_threads, cache_result, context);
-                    return wrapReadBufferWithCompressionMethod(std::move(impl), compression_method, settings.zstd_window_log_max);
-=======
-                const auto settings = context->getSettings();
-                int zstd_window_log_max = static_cast<int>(settings.zstd_window_log_max);
-                try
-                {
-                    if (download_threads > 1)
-                    {
-                        try
-                        {
-                            ReadWriteBufferFromHTTP buffer(
-                                request_uri,
-                                Poco::Net::HTTPRequest::HTTP_HEAD,
-                                callback,
-                                timeouts,
-                                credentials,
-                                settings.max_http_get_redirects,
-                                DBMS_DEFAULT_BUFFER_SIZE,
-                                read_settings,
-                                headers,
-                                ReadWriteBufferFromHTTP::Range{0, std::nullopt},
-                                &context->getRemoteHostFilter(),
-                                true,
-                                /* use_external_buffer */ false,
-                                /* skip_url_not_found_error */ skip_url_not_found_error);
-
-                            Poco::Net::HTTPResponse res;
-
-                            for (size_t i = 0; i < settings.http_max_tries; ++i)
-                            {
-                                try
-                                {
-                                    buffer.callWithRedirects(res, Poco::Net::HTTPRequest::HTTP_HEAD, true);
-                                    break;
-                                }
-                                catch (const Poco::Exception & e)
-                                {
-                                    LOG_TRACE(
-                                        &Poco::Logger::get("StorageURLSource"),
-                                        "HTTP HEAD request to `{}` failed at try {}/{}. "
-                                        "Error: {}.",
-                                        request_uri.toString(),
-                                        i + 1,
-                                        settings.http_max_tries,
-                                        e.displayText());
-                                    if (!ReadWriteBufferFromHTTP::isRetriableError(res.getStatus()))
-                                    {
-                                        throw;
-                                    }
-                                }
-                            }
-
-                            // to check if Range header is supported, we need to send a request with it set
-                            const bool supports_ranges = (res.has("Accept-Ranges") && res.get("Accept-Ranges") == "bytes")
-                                || (res.has("Content-Range") && res.get("Content-Range").starts_with("bytes"));
-                            LOG_TRACE(
-                                &Poco::Logger::get("StorageURLSource"),
-                                fmt::runtime(supports_ranges ? "HTTP Range is supported" : "HTTP Range is not supported"));
-
-
-                            if (supports_ranges && res.getStatus() == Poco::Net::HTTPResponse::HTTP_PARTIAL_CONTENT
-                                && res.hasContentLength())
-                            {
-                                LOG_TRACE(
-                                    &Poco::Logger::get("StorageURLSource"),
-                                    "Using ParallelReadBuffer with {} workers with chunks of {} bytes",
-                                    download_threads,
-                                    settings.max_download_buffer_size);
-
-                                auto read_buffer_factory = std::make_unique<RangedReadWriteBufferFromHTTPFactory>(
-                                    res.getContentLength(),
-                                    settings.max_download_buffer_size,
-                                    request_uri,
-                                    http_method,
-                                    callback,
-                                    timeouts,
-                                    credentials,
-                                    settings.max_http_get_redirects,
-                                    DBMS_DEFAULT_BUFFER_SIZE,
-                                    read_settings,
-                                    headers,
-                                    &context->getRemoteHostFilter(),
-                                    delay_initialization,
-                                    /* use_external_buffer */ false,
-                                    /* skip_url_not_found_error */ skip_url_not_found_error);
-
-                                return wrapReadBufferWithCompressionMethod(
-                                    std::make_unique<ParallelReadBuffer>(
-                                        std::move(read_buffer_factory),
-                                        threadPoolCallbackRunner<void>(IOThreadPool::get(), "URLParallelRead"),
-                                        download_threads),
-                                    compression_method,
-                                    zstd_window_log_max);
-                            }
-                        }
-                        catch (const Poco::Exception & e)
-                        {
-                            LOG_TRACE(
-                                &Poco::Logger::get("StorageURLSource"),
-                                "Failed to setup ParallelReadBuffer because of an exception:\n{}.\nFalling back to the single-threaded "
-                                "buffer",
-                                e.displayText());
-                        }
-                    }
-
-                    LOG_TRACE(&Poco::Logger::get("StorageURLSource"), "Using single-threaded read buffer");
-
-                    return wrapReadBufferWithCompressionMethod(
-                        std::make_unique<ReadWriteBufferFromHTTP>(
-                            request_uri,
-                            http_method,
-                            callback,
-                            timeouts,
-                            credentials,
-                            settings.max_http_get_redirects,
-                            DBMS_DEFAULT_BUFFER_SIZE,
-                            read_settings,
-                            headers,
-                            ReadWriteBufferFromHTTP::Range{},
-                            &context->getRemoteHostFilter(),
-                            delay_initialization,
-                            /* use_external_buffer */ false,
-                            /* skip_url_not_found_error */ skip_url_not_found_error),
-                            compression_method,
-                        zstd_window_log_max);
->>>>>>> 38124b65
+                    return wrapReadBufferWithCompressionMethod(std::move(impl), compression_method, static_cast<int>(settings.zstd_window_log_max));
                 }
                 catch (...)
                 {
