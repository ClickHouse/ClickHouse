#include <Compression/CompressionFactory.h>
#include <DataTypes/DataTypeArray.h>
#include <DataTypes/DataTypeDate.h>
#include <DataTypes/DataTypeDateTime.h>
#include <DataTypes/DataTypeEnum.h>
#include <DataTypes/DataTypeFactory.h>
#include <DataTypes/DataTypeNullable.h>
#include <DataTypes/DataTypesNumber.h>
#include <DataTypes/NestedUtils.h>
#include <Interpreters/Context.h>
#include <Interpreters/ExpressionActions.h>
#include <Interpreters/addTypeConversionToAST.h>
#include <Interpreters/ExpressionAnalyzer.h>
#include <Interpreters/SyntaxAnalyzer.h>
#include <Interpreters/RenameColumnVisitor.h>
#include <Parsers/ASTAlterQuery.h>
#include <Parsers/ASTColumnDeclaration.h>
#include <Parsers/ASTConstraintDeclaration.h>
#include <Parsers/ASTExpressionList.h>
#include <Parsers/ASTFunction.h>
#include <Parsers/ASTIdentifier.h>
#include <Parsers/ASTIndexDeclaration.h>
#include <Parsers/ASTLiteral.h>
#include <Parsers/ASTSetQuery.h>
#include <Storages/AlterCommands.h>
#include <Storages/IStorage.h>
#include <Common/typeid_cast.h>


#include <Parsers/queryToString.h>


namespace DB
{

namespace ErrorCodes
{
    extern const int ILLEGAL_COLUMN;
    extern const int BAD_ARGUMENTS;
    extern const int NOT_FOUND_COLUMN_IN_BLOCK;
    extern const int LOGICAL_ERROR;
    extern const int DUPLICATE_COLUMN;
    extern const int NOT_IMPLEMENTED;
}


std::optional<AlterCommand> AlterCommand::parse(const ASTAlterCommand * command_ast)
{
    const DataTypeFactory & data_type_factory = DataTypeFactory::instance();
    const CompressionCodecFactory & compression_codec_factory = CompressionCodecFactory::instance();

    if (command_ast->type == ASTAlterCommand::ADD_COLUMN)
    {
        AlterCommand command;
        command.ast = command_ast->clone();
        command.type = AlterCommand::ADD_COLUMN;

        const auto & ast_col_decl = command_ast->col_decl->as<ASTColumnDeclaration &>();

        command.column_name = ast_col_decl.name;
        if (ast_col_decl.type)
        {
            command.data_type = data_type_factory.get(ast_col_decl.type);
        }
        if (ast_col_decl.default_expression)
        {
            command.default_kind = columnDefaultKindFromString(ast_col_decl.default_specifier);
            command.default_expression = ast_col_decl.default_expression;
        }

        if (ast_col_decl.comment)
        {
            const auto & ast_comment = typeid_cast<ASTLiteral &>(*ast_col_decl.comment);
            command.comment = ast_comment.value.get<String>();
        }

        if (ast_col_decl.codec)
            command.codec = compression_codec_factory.get(ast_col_decl.codec, command.data_type);

        if (command_ast->column)
            command.after_column = getIdentifierName(command_ast->column);

        if (ast_col_decl.ttl)
            command.ttl = ast_col_decl.ttl;

        command.if_not_exists = command_ast->if_not_exists;

        return command;
    }
    else if (command_ast->type == ASTAlterCommand::DROP_COLUMN)
    {
        AlterCommand command;
        command.ast = command_ast->clone();
        command.type = AlterCommand::DROP_COLUMN;
        command.column_name = getIdentifierName(command_ast->column);
        command.if_exists = command_ast->if_exists;
        if (command_ast->clear_column)
            command.clear = true;

        if (command_ast->partition)
            command.partition = command_ast->partition;
        return command;
    }
    else if (command_ast->type == ASTAlterCommand::MODIFY_COLUMN)
    {
        AlterCommand command;
        command.ast = command_ast->clone();
        command.type = AlterCommand::MODIFY_COLUMN;

        const auto & ast_col_decl = command_ast->col_decl->as<ASTColumnDeclaration &>();

        command.column_name = ast_col_decl.name;
        if (ast_col_decl.type)
        {
            command.data_type = data_type_factory.get(ast_col_decl.type);
        }

        if (ast_col_decl.default_expression)
        {
            command.default_kind = columnDefaultKindFromString(ast_col_decl.default_specifier);
            command.default_expression = ast_col_decl.default_expression;
        }

        if (ast_col_decl.comment)
        {
            const auto & ast_comment = ast_col_decl.comment->as<ASTLiteral &>();
            command.comment.emplace(ast_comment.value.get<String>());
        }

        if (ast_col_decl.ttl)
            command.ttl = ast_col_decl.ttl;

        if (ast_col_decl.codec)
            command.codec = compression_codec_factory.get(ast_col_decl.codec, command.data_type);

        command.if_exists = command_ast->if_exists;

        return command;
    }
    else if (command_ast->type == ASTAlterCommand::COMMENT_COLUMN)
    {
        AlterCommand command;
        command.ast = command_ast->clone();
        command.type = COMMENT_COLUMN;
        command.column_name = getIdentifierName(command_ast->column);
        const auto & ast_comment = command_ast->comment->as<ASTLiteral &>();
        command.comment = ast_comment.value.get<String>();
        command.if_exists = command_ast->if_exists;
        return command;
    }
    else if (command_ast->type == ASTAlterCommand::MODIFY_ORDER_BY)
    {
        AlterCommand command;
        command.ast = command_ast->clone();
        command.type = AlterCommand::MODIFY_ORDER_BY;
        command.order_by = command_ast->order_by;
        return command;
    }
    else if (command_ast->type == ASTAlterCommand::ADD_INDEX)
    {
        AlterCommand command;
        command.ast = command_ast->clone();
        command.index_decl = command_ast->index_decl;
        command.type = AlterCommand::ADD_INDEX;

        const auto & ast_index_decl = command_ast->index_decl->as<ASTIndexDeclaration &>();

        command.index_name = ast_index_decl.name;

        if (command_ast->index)
            command.after_index_name = command_ast->index->as<ASTIdentifier &>().name;

        command.if_not_exists = command_ast->if_not_exists;

        return command;
    }
    else if (command_ast->type == ASTAlterCommand::ADD_CONSTRAINT)
    {
        AlterCommand command;
        command.ast = command_ast->clone();
        command.constraint_decl = command_ast->constraint_decl;
        command.type = AlterCommand::ADD_CONSTRAINT;

        const auto & ast_constraint_decl = command_ast->constraint_decl->as<ASTConstraintDeclaration &>();

        command.constraint_name = ast_constraint_decl.name;

        command.if_not_exists = command_ast->if_not_exists;

        return command;
    }
    else if (command_ast->type == ASTAlterCommand::DROP_CONSTRAINT)
    {
        AlterCommand command;
        command.ast = command_ast->clone();
        command.if_exists = command_ast->if_exists;
        command.type = AlterCommand::DROP_CONSTRAINT;
        command.constraint_name = command_ast->constraint->as<ASTIdentifier &>().name;

        return command;
    }
    else if (command_ast->type == ASTAlterCommand::DROP_INDEX)
    {
        AlterCommand command;
        command.ast = command_ast->clone();
        command.type = AlterCommand::DROP_INDEX;
        command.index_name = command_ast->index->as<ASTIdentifier &>().name;
        command.if_exists = command_ast->if_exists;
        if (command_ast->clear_index)
            command.clear = true;

        if (command_ast->partition)
            command.partition = command_ast->partition;

        return command;
    }
    else if (command_ast->type == ASTAlterCommand::MODIFY_TTL)
    {
        AlterCommand command;
        command.ast = command_ast->clone();
        command.type = AlterCommand::MODIFY_TTL;
        command.ttl = command_ast->ttl;
        return command;
    }
    else if (command_ast->type == ASTAlterCommand::MODIFY_SETTING)
    {
        AlterCommand command;
        command.ast = command_ast->clone();
        command.type = AlterCommand::MODIFY_SETTING;
        command.settings_changes = command_ast->settings_changes->as<ASTSetQuery &>().changes;
        return command;
    }
    else if (command_ast->type == ASTAlterCommand::MODIFY_QUERY)
    {
        AlterCommand command;
        command.ast = command_ast->clone();
        command.type = AlterCommand::MODIFY_QUERY;
        command.select = command_ast->select;
        return command;
    }
    else if (command_ast->type == ASTAlterCommand::RENAME_COLUMN)
    {
        AlterCommand command;
        command.ast = command_ast->clone();
        command.type = AlterCommand::RENAME_COLUMN;
        command.column_name = command_ast->column->as<ASTIdentifier &>().name;
        command.rename_to = command_ast->rename_to->as<ASTIdentifier &>().name;
        command.if_exists = command_ast->if_exists;
        return command;
    }
    else
        return {};
}


void AlterCommand::apply(StorageInMemoryMetadata & metadata, const Context & context) const
{
    if (type == ADD_COLUMN)
    {
        ColumnDescription column(column_name, data_type, false);
        if (default_expression)
        {
            column.default_desc.kind = default_kind;
            column.default_desc.expression = default_expression;
        }
        if (comment)
            column.comment = *comment;

        column.codec = codec;
        column.ttl = ttl;

        metadata.columns.add(column, after_column);

        /// Slow, because each time a list is copied
        metadata.columns.flattenNested();
    }
    else if (type == DROP_COLUMN)
    {
        /// Otherwise just clear data on disk
        if (!clear && !partition)
            metadata.columns.remove(column_name);
    }
    else if (type == MODIFY_COLUMN)
    {
        metadata.columns.modify(column_name, [&](ColumnDescription & column)
        {
            if (codec)
            {
                /// User doesn't specify data type, it means that datatype doesn't change
                /// let's use info about old type
                if (data_type == nullptr)
                    codec->useInfoAboutType(column.type);
                else /// use info about new DataType
                    codec->useInfoAboutType(data_type);

                column.codec = codec;
            }

            if (comment)
                column.comment = *comment;

            if (ttl)
                column.ttl = ttl;

            if (data_type)
                column.type = data_type;

            /// User specified default expression or changed
            /// datatype. We have to replace default.
            if (default_expression || data_type)
            {
                column.default_desc.kind = default_kind;
                column.default_desc.expression = default_expression;
            }
        });

    }
    else if (type == MODIFY_ORDER_BY)
    {
        auto & sorting_key = metadata.sorting_key;
        auto & primary_key = metadata.primary_key;
        if (primary_key.definition_ast == nullptr && sorting_key.definition_ast != nullptr)
        {
            /// Primary and sorting key become independent after this ALTER so
            /// we have to save the old ORDER BY expression as the new primary
            /// key.
            primary_key = KeyDescription::getKeyFromAST(sorting_key.definition_ast, metadata.columns, context);
        }

        /// Recalculate key with new order_by expression.
        sorting_key.recalculateWithNewAST(order_by, metadata.columns, context);
    }
    else if (type == COMMENT_COLUMN)
    {
        metadata.columns.modify(column_name,
            [&](ColumnDescription & column) { column.comment = *comment; });
    }
    else if (type == ADD_INDEX)
    {
        if (std::any_of(
                metadata.secondary_indices.cbegin(),
                metadata.secondary_indices.cend(),
                [this](const auto & index)
                {
                    return index.name == index_name;
                }))
        {
            if (if_not_exists)
                return;
            else
                throw Exception{"Cannot add index " + index_name + ": index with this name already exists",
                                ErrorCodes::ILLEGAL_COLUMN};
        }

        auto insert_it = metadata.secondary_indices.end();

        if (!after_index_name.empty())
        {
            insert_it = std::find_if(
                    metadata.secondary_indices.begin(),
                    metadata.secondary_indices.end(),
                    [this](const auto & index)
                    {
                        return index.name == after_index_name;
                    });

            if (insert_it == metadata.secondary_indices.end())
                throw Exception("Wrong index name. Cannot find index " + backQuote(after_index_name) + " to insert after.",
                        ErrorCodes::BAD_ARGUMENTS);

            ++insert_it;
        }

        metadata.secondary_indices.emplace(insert_it, IndexDescription::getIndexFromAST(index_decl, metadata.columns, context));
    }
    else if (type == DROP_INDEX)
    {
        if (!partition && !clear)
        {
            auto erase_it = std::find_if(
                    metadata.secondary_indices.begin(),
                    metadata.secondary_indices.end(),
                    [this](const auto & index)
                    {
                        return index.name == index_name;
                    });

            if (erase_it == metadata.secondary_indices.end())
            {
                if (if_exists)
                    return;
                throw Exception("Wrong index name. Cannot find index " + backQuote(index_name) + " to drop.", ErrorCodes::BAD_ARGUMENTS);
            }

            metadata.secondary_indices.erase(erase_it);
        }
    }
    else if (type == ADD_CONSTRAINT)
    {
        if (std::any_of(
                metadata.constraints.constraints.cbegin(),
                metadata.constraints.constraints.cend(),
                [this](const ASTPtr & constraint_ast)
                {
                    return constraint_ast->as<ASTConstraintDeclaration &>().name == constraint_name;
                }))
        {
            if (if_not_exists)
                return;
            throw Exception("Cannot add constraint " + constraint_name + ": constraint with this name already exists",
                        ErrorCodes::ILLEGAL_COLUMN);
        }

        auto insert_it = metadata.constraints.constraints.end();

        metadata.constraints.constraints.emplace(insert_it, std::dynamic_pointer_cast<ASTConstraintDeclaration>(constraint_decl));
    }
    else if (type == DROP_CONSTRAINT)
    {
        auto erase_it = std::find_if(
                metadata.constraints.constraints.begin(),
                metadata.constraints.constraints.end(),
                [this](const ASTPtr & constraint_ast)
                {
                    return constraint_ast->as<ASTConstraintDeclaration &>().name == constraint_name;
                });

        if (erase_it == metadata.constraints.constraints.end())
        {
            if (if_exists)
                return;
            throw Exception("Wrong constraint name. Cannot find constraint `" + constraint_name + "` to drop.",
                    ErrorCodes::BAD_ARGUMENTS);
        }
        metadata.constraints.constraints.erase(erase_it);
    }
    else if (type == MODIFY_TTL)
    {
        metadata.table_ttl = TTLTableDescription::getTTLForTableFromAST(ttl, metadata.columns, context, metadata.primary_key);
    }
    else if (type == MODIFY_QUERY)
    {
        metadata.select = SelectQueryDescription::getSelectQueryFromASTForMatView(select, context);
    }
    else if (type == MODIFY_SETTING)
    {
        auto & settings_from_storage = metadata.settings_changes->as<ASTSetQuery &>().changes;
        for (const auto & change : settings_changes)
        {
            auto finder = [&change](const SettingChange & c) { return c.name == change.name; };
            auto it = std::find_if(settings_from_storage.begin(), settings_from_storage.end(), finder);

            if (it != settings_from_storage.end())
                it->value = change.value;
            else
                settings_from_storage.push_back(change);
        }
    }
    else if (type == RENAME_COLUMN)
    {
        metadata.columns.rename(column_name, rename_to);
        RenameColumnData rename_data{column_name, rename_to};
        RenameColumnVisitor rename_visitor(rename_data);
        for (const auto & column : metadata.columns)
        {
            metadata.columns.modify(column.name, [&](ColumnDescription & column_to_modify)
            {
                if (column_to_modify.default_desc.expression)
                    rename_visitor.visit(column_to_modify.default_desc.expression);
                if (column_to_modify.ttl)
                    rename_visitor.visit(column_to_modify.ttl);
            });
        }
<<<<<<< HEAD
        if (metadata.ttl_for_table_ast)
            rename_visitor.visit(metadata.ttl_for_table_ast);
=======
        if (metadata.table_ttl.definition_ast)
            rename_visitor.visit(metadata.table_ttl.definition_ast);

        metadata.table_ttl = TTLTableDescription::getTTLForTableFromAST(
            metadata.table_ttl.definition_ast, metadata.columns, context, metadata.primary_key);

        for (auto & constraint : metadata.constraints.constraints)
            rename_visitor.visit(constraint);
>>>>>>> 811d124a
    }
    else
        throw Exception("Wrong parameter type in ALTER query", ErrorCodes::LOGICAL_ERROR);
}

bool AlterCommand::isModifyingData(const StorageInMemoryMetadata & metadata) const
{
    /// Possible change data representation on disk
    if (type == MODIFY_COLUMN)
    {
        if (data_type == nullptr)
            return false;

        /// It is allowed to ALTER data type to the same type as before.
        for (const auto & column : metadata.columns.getAllPhysical())
            if (column.name == column_name)
                return !column.type->equals(*data_type);

        return true;
    }

    return type == ADD_COLUMN  /// We need to change columns.txt in each part for MergeTree
        || type == DROP_COLUMN /// We need to change columns.txt in each part for MergeTree
        || type == DROP_INDEX; /// We need to remove file from filesystem for MergeTree
}

bool AlterCommand::isSettingsAlter() const
{
    return type == MODIFY_SETTING;
}

namespace
{

/// If true, then in order to ALTER the type of the column from the type from to the type to
/// we don't need to rewrite the data, we only need to update metadata and columns.txt in part directories.
/// The function works for Arrays and Nullables of the same structure.
bool isMetadataOnlyConversion(const IDataType * from, const IDataType * to)
{
    if (from->equals(*to))
        return true;

    static const std::unordered_multimap<std::type_index, const std::type_info &> ALLOWED_CONVERSIONS =
        {
            { typeid(DataTypeEnum8),    typeid(DataTypeEnum8)    },
            { typeid(DataTypeEnum8),    typeid(DataTypeInt8)     },
            { typeid(DataTypeEnum16),   typeid(DataTypeEnum16)   },
            { typeid(DataTypeEnum16),   typeid(DataTypeInt16)    },
            { typeid(DataTypeDateTime), typeid(DataTypeUInt32)   },
            { typeid(DataTypeUInt32),   typeid(DataTypeDateTime) },
            { typeid(DataTypeDate),     typeid(DataTypeUInt16)   },
            { typeid(DataTypeUInt16),   typeid(DataTypeDate)     },
        };

    while (true)
    {
        auto it_range = ALLOWED_CONVERSIONS.equal_range(typeid(*from));
        for (auto it = it_range.first; it != it_range.second; ++it)
        {
            if (it->second == typeid(*to))
                return true;
        }

        const auto * arr_from = typeid_cast<const DataTypeArray *>(from);
        const auto * arr_to = typeid_cast<const DataTypeArray *>(to);
        if (arr_from && arr_to)
        {
            from = arr_from->getNestedType().get();
            to = arr_to->getNestedType().get();
            continue;
        }

        const auto * nullable_from = typeid_cast<const DataTypeNullable *>(from);
        const auto * nullable_to = typeid_cast<const DataTypeNullable *>(to);
        if (nullable_from && nullable_to)
        {
            from = nullable_from->getNestedType().get();
            to = nullable_to->getNestedType().get();
            continue;
        }

        return false;
    }
}

}


bool AlterCommand::isRequireMutationStage(const StorageInMemoryMetadata & metadata) const
{
    if (ignore)
        return false;

    if (type == DROP_COLUMN || type == DROP_INDEX || type == RENAME_COLUMN)
        return true;

    if (type != MODIFY_COLUMN || data_type == nullptr)
        return false;

    for (const auto & column : metadata.columns.getAllPhysical())
    {
        if (column.name == column_name && !isMetadataOnlyConversion(column.type.get(), data_type.get()))
            return true;
    }
    return false;
}

bool AlterCommand::isCommentAlter() const
{
    if (type == COMMENT_COLUMN)
    {
        return true;
    }
    else if (type == MODIFY_COLUMN)
    {
        return comment.has_value()
            && codec == nullptr
            && data_type == nullptr
            && default_expression == nullptr
            && ttl == nullptr;
    }
    return false;
}

bool AlterCommand::isTTLAlter(const StorageInMemoryMetadata & metadata) const
{
    if (type == MODIFY_TTL)
        return true;

    if (!ttl || type != MODIFY_COLUMN)
        return false;

    bool ttl_changed = true;
    for (const auto & [name, ttl_ast] : metadata.columns.getColumnTTLs())
    {
        if (name == column_name && queryToString(*ttl) == queryToString(*ttl_ast))
        {
            ttl_changed = false;
            break;
        }
    }

    return ttl_changed;
}

std::optional<MutationCommand> AlterCommand::tryConvertToMutationCommand(StorageInMemoryMetadata & metadata, const Context & context) const
{
    if (!isRequireMutationStage(metadata))
        return {};

    MutationCommand result;

    if (type == MODIFY_COLUMN)
    {
        result.type = MutationCommand::Type::READ_COLUMN;
        result.column_name = column_name;
        result.data_type = data_type;
        result.predicate = nullptr;
    }
    else if (type == DROP_COLUMN)
    {
        result.type = MutationCommand::Type::DROP_COLUMN;
        result.column_name = column_name;
        if (clear)
            result.clear = true;
        if (partition)
            result.partition = partition;
        result.predicate = nullptr;
    }
    else if (type == DROP_INDEX)
    {
        result.type = MutationCommand::Type::DROP_INDEX;
        result.column_name = index_name;
        if (clear)
            result.clear = true;
        if (partition)
            result.partition = partition;

        result.predicate = nullptr;
    }
    else if (type == RENAME_COLUMN)
    {
        result.type = MutationCommand::Type::RENAME_COLUMN;
        result.column_name = column_name;
        result.rename_to = rename_to;
    }

    result.ast = ast->clone();
    apply(metadata, context);
    return result;
}


String alterTypeToString(const AlterCommand::Type type)
{
    switch (type)
    {
    case AlterCommand::Type::ADD_COLUMN:
        return "ADD COLUMN";
    case AlterCommand::Type::ADD_CONSTRAINT:
        return "ADD CONSTRAINT";
    case AlterCommand::Type::ADD_INDEX:
        return "ADD INDEX";
    case AlterCommand::Type::COMMENT_COLUMN:
        return "COMMENT COLUMN";
    case AlterCommand::Type::DROP_COLUMN:
        return "DROP COLUMN";
    case AlterCommand::Type::DROP_CONSTRAINT:
        return "DROP CONSTRAINT";
    case AlterCommand::Type::DROP_INDEX:
        return "DROP INDEX";
    case AlterCommand::Type::MODIFY_COLUMN:
        return "MODIFY COLUMN";
    case AlterCommand::Type::MODIFY_ORDER_BY:
        return "MODIFY ORDER BY";
    case AlterCommand::Type::MODIFY_TTL:
        return "MODIFY TTL";
    case AlterCommand::Type::MODIFY_SETTING:
        return "MODIFY SETTING";
    case AlterCommand::Type::MODIFY_QUERY:
        return "MODIFY QUERY";
    case AlterCommand::Type::RENAME_COLUMN:
        return "RENAME COLUMN";
    }
    __builtin_unreachable();
}

void AlterCommands::apply(StorageInMemoryMetadata & metadata, const Context & context) const
{
    if (!prepared)
        throw DB::Exception("Alter commands is not prepared. Cannot apply. It's a bug", ErrorCodes::LOGICAL_ERROR);

    auto metadata_copy = metadata;
    for (const AlterCommand & command : *this)
        if (!command.ignore)
            command.apply(metadata_copy, context);

    /// Changes in columns may lead to changes in keys expression.
    metadata_copy.sorting_key.recalculateWithNewColumns(metadata_copy.columns, context);
    if (metadata_copy.primary_key.definition_ast != nullptr)
    {
        metadata_copy.primary_key.recalculateWithNewColumns(metadata_copy.columns, context);
    }
    else
    {
        metadata_copy.primary_key = KeyDescription::getKeyFromAST(metadata_copy.sorting_key.definition_ast, metadata_copy.columns, context);
        metadata_copy.primary_key.definition_ast = nullptr;
    }

    /// And in partition key expression
    if (metadata_copy.partition_key.definition_ast != nullptr)
        metadata_copy.partition_key.recalculateWithNewColumns(metadata_copy.columns, context);

    /// Changes in columns may lead to changes in secondary indices
    for (auto & index : metadata_copy.secondary_indices)
        index.recalculateWithNewColumns(metadata_copy.columns, context);

    /// Changes in columns may lead to changes in TTL expressions.
    auto column_ttl_asts = metadata_copy.columns.getColumnTTLs();
    for (const auto & [name, ast] : column_ttl_asts)
    {
        auto new_ttl_entry = TTLDescription::getTTLFromAST(ast, metadata_copy.columns, context, metadata_copy.primary_key);
        metadata_copy.column_ttls_by_name[name] = new_ttl_entry;
    }

    if (metadata_copy.table_ttl.definition_ast != nullptr)
        metadata.table_ttl = TTLTableDescription::getTTLForTableFromAST(
            metadata_copy.table_ttl.definition_ast, metadata_copy.columns, context, metadata_copy.primary_key);

    metadata = std::move(metadata_copy);
}


void AlterCommands::prepare(const StorageInMemoryMetadata & metadata)
{
    auto columns = metadata.columns;

    for (size_t i = 0; i < size(); ++i)
    {
        auto & command = (*this)[i];
        bool has_column = columns.has(command.column_name) || columns.hasNested(command.column_name);
        if (command.type == AlterCommand::MODIFY_COLUMN)
        {
            if (!has_column && command.if_exists)
                command.ignore = true;

            if (has_column && command.data_type)
            {
                auto column_from_table = columns.get(command.column_name);
                if (!command.default_expression && column_from_table.default_desc.expression)
                {
                    command.default_kind = column_from_table.default_desc.kind;
                    command.default_expression = column_from_table.default_desc.expression;
                }
            }
        }
        else if (command.type == AlterCommand::ADD_COLUMN)
        {
            if (has_column && command.if_not_exists)
                command.ignore = true;
        }
        else if (command.type == AlterCommand::DROP_COLUMN
                || command.type == AlterCommand::COMMENT_COLUMN
                || command.type == AlterCommand::RENAME_COLUMN)
        {
            if (!has_column && command.if_exists)
                command.ignore = true;
        }
    }
    prepared = true;
}

void AlterCommands::validate(const StorageInMemoryMetadata & metadata, const Context & context) const
{
    auto all_columns = metadata.columns;
    /// Default expression for all added/modified columns
    ASTPtr default_expr_list = std::make_shared<ASTExpressionList>();
    NameSet modified_columns, renamed_columns;
    for (size_t i = 0; i < size(); ++i)
    {
        const auto & command = (*this)[i];

        const auto & column_name = command.column_name;
        if (command.type == AlterCommand::ADD_COLUMN)
        {
            if (all_columns.has(column_name) || all_columns.hasNested(column_name))
            {
                if (!command.if_not_exists)
                    throw Exception{"Cannot add column " + backQuote(column_name) + ": column with this name already exists",
                                    ErrorCodes::DUPLICATE_COLUMN};
                else
                    continue;
            }

            if (!command.data_type)
                throw Exception{"Data type have to be specified for column " + backQuote(column_name) + " to add",
                                ErrorCodes::BAD_ARGUMENTS};

            all_columns.add(ColumnDescription(column_name, command.data_type, false));
        }
        else if (command.type == AlterCommand::MODIFY_COLUMN)
        {
            if (!all_columns.has(column_name))
            {
                if (!command.if_exists)
                    throw Exception{"Wrong column name. Cannot find column " + backQuote(column_name) + " to modify",
                                    ErrorCodes::NOT_FOUND_COLUMN_IN_BLOCK};
                else
                    continue;
            }

            if (renamed_columns.count(column_name))
                throw Exception{"Cannot rename and modify the same column " + backQuote(column_name) + " in a single ALTER query",
                                ErrorCodes::NOT_IMPLEMENTED};
            modified_columns.emplace(column_name);
        }
        else if (command.type == AlterCommand::DROP_COLUMN)
        {
            if (all_columns.has(command.column_name) || all_columns.hasNested(command.column_name))
            {
                for (const ColumnDescription & column : all_columns)
                {
                    const auto & default_expression = column.default_desc.expression;
                    if (default_expression)
                    {
                        ASTPtr query = default_expression->clone();
                        auto syntax_result = SyntaxAnalyzer(context).analyze(query, all_columns.getAll());
                        const auto actions = ExpressionAnalyzer(query, syntax_result, context).getActions(true);
                        const auto required_columns = actions->getRequiredColumns();

                        if (required_columns.end() != std::find(required_columns.begin(), required_columns.end(), command.column_name))
                            throw Exception(
                                "Cannot drop column " + backQuote(command.column_name) + ", because column " + backQuote(column.name) + " depends on it",
                                ErrorCodes::ILLEGAL_COLUMN);
                    }
                }
                all_columns.remove(command.column_name);
            }
            else if (!command.if_exists)
                throw Exception(
                    "Wrong column name. Cannot find column " + backQuote(command.column_name) + " to drop",
                    ErrorCodes::NOT_FOUND_COLUMN_IN_BLOCK);
        }
        else if (command.type == AlterCommand::COMMENT_COLUMN)
        {
            if (!all_columns.has(command.column_name))
            {
                if (!command.if_exists)
                    throw Exception{"Wrong column name. Cannot find column " + backQuote(command.column_name) + " to comment",
                                    ErrorCodes::NOT_FOUND_COLUMN_IN_BLOCK};
            }
        }
        else if (command.type == AlterCommand::MODIFY_SETTING)
        {
            if (metadata.settings_changes == nullptr)
                throw Exception{"Cannot alter settings, because table engine doesn't support settings changes", ErrorCodes::BAD_ARGUMENTS};
        }
        else if (command.type == AlterCommand::RENAME_COLUMN)
        {
           for (size_t j = i + 1; j < size(); ++j)
           {
               auto next_command = (*this)[j];
               if (next_command.type == AlterCommand::RENAME_COLUMN)
               {
                   if (next_command.column_name == command.rename_to)
                       throw Exception{"Transitive renames in a single ALTER query are not allowed (don't make sense)",
                                                            ErrorCodes::NOT_IMPLEMENTED};
                   else if (next_command.column_name == command.column_name)
                       throw Exception{"Cannot rename column '" + backQuote(command.column_name)
                                           + "' to two different names in a single ALTER query",
                                       ErrorCodes::BAD_ARGUMENTS};
               }
           }

            /// TODO Implement nested rename
            if (all_columns.hasNested(command.column_name))
            {
                throw Exception{"Cannot rename whole Nested struct", ErrorCodes::NOT_IMPLEMENTED};
            }

            if (!all_columns.has(command.column_name))
            {
                if (!command.if_exists)
                    throw Exception{"Wrong column name. Cannot find column " + backQuote(command.column_name) + " to rename",
                                    ErrorCodes::NOT_FOUND_COLUMN_IN_BLOCK};
                else
                    continue;
            }

            if (all_columns.has(command.rename_to))
                throw Exception{"Cannot rename to " + backQuote(command.rename_to) + ": column with this name already exists",
                                ErrorCodes::DUPLICATE_COLUMN};

            if (modified_columns.count(column_name))
                throw Exception{"Cannot rename and modify the same column " + backQuote(column_name) + " in a single ALTER query",
                                ErrorCodes::NOT_IMPLEMENTED};

            String from_nested_table_name = Nested::extractTableName(command.column_name);
            String to_nested_table_name = Nested::extractTableName(command.rename_to);
            bool from_nested = from_nested_table_name != command.column_name;
            bool to_nested = to_nested_table_name != command.rename_to;

            if (from_nested && to_nested)
            {
                if (from_nested_table_name != to_nested_table_name)
                    throw Exception{"Cannot rename column from one nested name to another", ErrorCodes::BAD_ARGUMENTS};
            }
            else if (!from_nested && !to_nested)
            {
                all_columns.rename(command.column_name, command.rename_to);
                renamed_columns.emplace(command.column_name);
                renamed_columns.emplace(command.rename_to);
            }
            else
            {
                throw Exception{"Cannot rename column from nested struct to normal column and vice versa", ErrorCodes::BAD_ARGUMENTS};
            }
        }

        /// Collect default expressions for MODIFY and ADD comands
        if (command.type == AlterCommand::MODIFY_COLUMN || command.type == AlterCommand::ADD_COLUMN)
        {
            if (command.default_expression)
            {
                /// If we modify default, but not type
                if (!command.data_type)
                {
                    default_expr_list->children.emplace_back(setAlias(command.default_expression->clone(), column_name));
                }
                else
                {
                    const auto & final_column_name = column_name;
                    const auto tmp_column_name = final_column_name + "_tmp";
                    const auto data_type_ptr = command.data_type;


                    default_expr_list->children.emplace_back(setAlias(
                        addTypeConversionToAST(std::make_shared<ASTIdentifier>(tmp_column_name), data_type_ptr->getName()),
                        final_column_name));

                    default_expr_list->children.emplace_back(setAlias(command.default_expression->clone(), tmp_column_name));
                }
            } /// if we change data type for column with default
            else if (all_columns.has(column_name) && command.data_type)
            {
                auto column_in_table = all_columns.get(column_name);
                /// Column doesn't have a default, nothing to check
                if (!column_in_table.default_desc.expression)
                    continue;

                const auto & final_column_name = column_name;
                const auto tmp_column_name = final_column_name + "_tmp";
                const auto data_type_ptr = command.data_type;


                default_expr_list->children.emplace_back(setAlias(
                    addTypeConversionToAST(std::make_shared<ASTIdentifier>(tmp_column_name), data_type_ptr->getName()), final_column_name));

                default_expr_list->children.emplace_back(setAlias(column_in_table.default_desc.expression->clone(), tmp_column_name));
            }
        }
    }

    validateColumnsDefaultsAndGetSampleBlock(default_expr_list, all_columns.getAll(), context);
}

bool AlterCommands::isModifyingData(const StorageInMemoryMetadata & metadata) const
{
    for (const auto & param : *this)
    {
        if (param.isModifyingData(metadata))
            return true;
    }

    return false;
}

bool AlterCommands::isSettingsAlter() const
{
    return std::all_of(begin(), end(), [](const AlterCommand & c) { return c.isSettingsAlter(); });
}

bool AlterCommands::isCommentAlter() const
{
    return std::all_of(begin(), end(), [](const AlterCommand & c) { return c.isCommentAlter(); });
}

static MutationCommand createMaterializeTTLCommand()
{
    MutationCommand command;
    auto ast = std::make_shared<ASTAlterCommand>();
    ast->type = ASTAlterCommand::MATERIALIZE_TTL;
    command.type = MutationCommand::MATERIALIZE_TTL;
    command.ast = std::move(ast);
    return command;
}

MutationCommands AlterCommands::getMutationCommands(StorageInMemoryMetadata metadata, bool materialize_ttl, const Context & context) const
{
    MutationCommands result;
    for (const auto & alter_cmd : *this)
        if (auto mutation_cmd = alter_cmd.tryConvertToMutationCommand(metadata, context); mutation_cmd)
            result.push_back(*mutation_cmd);

    if (materialize_ttl)
    {
        for (const auto & alter_cmd : *this)
        {
            if (alter_cmd.isTTLAlter(metadata))
            {
                result.push_back(createMaterializeTTLCommand());
                break;
            }
        }
    }

    return result;
}

}<|MERGE_RESOLUTION|>--- conflicted
+++ resolved
@@ -44,7 +44,7 @@
 }
 
 
-std::optional<AlterCommand> AlterCommand::parse(const ASTAlterCommand * command_ast)
+std::optional<AlterCommand> AlterCommand::parse(const ASTAlterCommand * command_ast, bool sanity_check_compression_codecs)
 {
     const DataTypeFactory & data_type_factory = DataTypeFactory::instance();
     const CompressionCodecFactory & compression_codec_factory = CompressionCodecFactory::instance();
@@ -75,7 +75,7 @@
         }
 
         if (ast_col_decl.codec)
-            command.codec = compression_codec_factory.get(ast_col_decl.codec, command.data_type);
+            command.codec = compression_codec_factory.get(ast_col_decl.codec, command.data_type, sanity_check_compression_codecs);
 
         if (command_ast->column)
             command.after_column = getIdentifierName(command_ast->column);
@@ -131,7 +131,7 @@
             command.ttl = ast_col_decl.ttl;
 
         if (ast_col_decl.codec)
-            command.codec = compression_codec_factory.get(ast_col_decl.codec, command.data_type);
+            command.codec = compression_codec_factory.get(ast_col_decl.codec, command.data_type, sanity_check_compression_codecs);
 
         command.if_exists = command_ast->if_exists;
 
@@ -257,7 +257,7 @@
 {
     if (type == ADD_COLUMN)
     {
-        ColumnDescription column(column_name, data_type, false);
+        ColumnDescription column(column_name, data_type);
         if (default_expression)
         {
             column.default_desc.kind = default_kind;
@@ -471,10 +471,6 @@
                     rename_visitor.visit(column_to_modify.ttl);
             });
         }
-<<<<<<< HEAD
-        if (metadata.ttl_for_table_ast)
-            rename_visitor.visit(metadata.ttl_for_table_ast);
-=======
         if (metadata.table_ttl.definition_ast)
             rename_visitor.visit(metadata.table_ttl.definition_ast);
 
@@ -483,7 +479,6 @@
 
         for (auto & constraint : metadata.constraints.constraints)
             rename_visitor.visit(constraint);
->>>>>>> 811d124a
     }
     else
         throw Exception("Wrong parameter type in ALTER query", ErrorCodes::LOGICAL_ERROR);
@@ -822,7 +817,7 @@
                 throw Exception{"Data type have to be specified for column " + backQuote(column_name) + " to add",
                                 ErrorCodes::BAD_ARGUMENTS};
 
-            all_columns.add(ColumnDescription(column_name, command.data_type, false));
+            all_columns.add(ColumnDescription(column_name, command.data_type));
         }
         else if (command.type == AlterCommand::MODIFY_COLUMN)
         {
