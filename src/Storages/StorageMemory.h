--- conflicted
+++ resolved
@@ -44,12 +44,6 @@
 
     void drop() override;
 
-<<<<<<< HEAD
-    void checkMutationIsPossible(const MutationCommands & commands, const Settings & settings) const override;
-    void mutate(const MutationCommands & commands, const Context & context) override;
-
-=======
->>>>>>> b73a2e21
     void truncate(const ASTPtr &, const StorageMetadataPtr &, const Context &, TableExclusiveLockHolder &) override;
 
     std::optional<UInt64> totalRows(const Settings &) const override;
