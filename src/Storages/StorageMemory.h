#pragma once

#include <mutex>

#include <ext/shared_ptr_helper.h>

#include <Core/NamesAndTypes.h>
#include <Storages/IStorage.h>
#include <DataStreams/IBlockOutputStream.h>


namespace DB
{

/** Implements storage in the RAM.
  * Suitable for temporary data.
  * It does not support keys.
  * Data is stored as a set of blocks and is not stored anywhere else.
  */
class StorageMemory final : public ext::shared_ptr_helper<StorageMemory>, public IStorage
{
friend class MemoryBlockInputStream;
friend class MemoryBlockOutputStream;
friend struct ext::shared_ptr_helper<StorageMemory>;

public:
    String getName() const override { return "Memory"; }

    size_t getSize() const { return data.size(); }

    Pipe read(
        const Names & column_names,
        const StorageMetadataPtr & /*metadata_snapshot*/,
        const SelectQueryInfo & query_info,
        const Context & context,
        QueryProcessingStage::Enum processed_stage,
        size_t max_block_size,
        unsigned num_streams) override;

    bool supportsParallelInsert() const override { return true; }

    BlockOutputStreamPtr write(const ASTPtr & query, const StorageMetadataPtr & metadata_snapshot, const Context & context) override;

    void drop() override;

<<<<<<< HEAD
    void checkMutationIsPossible(const MutationCommands & commands, const Settings & settings) const override;
    void mutate(const MutationCommands & commands, const Context & context) override;

=======
>>>>>>> 40672a18
    void truncate(const ASTPtr &, const StorageMetadataPtr &, const Context &, TableExclusiveLockHolder &) override;

    std::optional<UInt64> totalRows() const override;
    std::optional<UInt64> totalBytes() const override;

private:
    /// The data itself. `list` - so that when inserted to the end, the existing iterators are not invalidated.
    BlocksList data;

    mutable std::mutex mutex;

protected:
    StorageMemory(const StorageID & table_id_, ColumnsDescription columns_description_, ConstraintsDescription constraints_);
};

}<|MERGE_RESOLUTION|>--- conflicted
+++ resolved
@@ -43,12 +43,6 @@
 
     void drop() override;
 
-<<<<<<< HEAD
-    void checkMutationIsPossible(const MutationCommands & commands, const Settings & settings) const override;
-    void mutate(const MutationCommands & commands, const Context & context) override;
-
-=======
->>>>>>> 40672a18
     void truncate(const ASTPtr &, const StorageMetadataPtr &, const Context &, TableExclusiveLockHolder &) override;
 
     std::optional<UInt64> totalRows() const override;
