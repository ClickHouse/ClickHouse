--- conflicted
+++ resolved
@@ -145,7 +145,7 @@
     struct Configuration : public StorageConfiguration
     {
         std::optional<S3::URI> uri;
-        std::shared_ptr<Aws::S3::S3Client> client;
+        std::shared_ptr<const Aws::S3::S3Client> client;
         S3Settings::AuthSettings auth_settings;
         S3Settings::ReadWriteSettings rw_settings;
     };
@@ -196,7 +196,6 @@
 
     static NamedConfiguration getConfigKeys()
     {
-<<<<<<< HEAD
         static const NamedConfiguration config_keys =
         {
             {"url", ConfigKeyInfo{ .type = Field::Types::String }},
@@ -216,15 +215,6 @@
         };
         return config_keys;
     }
-=======
-        const S3::URI uri;
-        const String access_key_id;
-        const String secret_access_key;
-        std::shared_ptr<const Aws::S3::S3Client> client;
-        S3Settings::AuthSettings auth_settings;
-        S3Settings::ReadWriteSettings rw_settings;
-    };
->>>>>>> 85a1204e
 
 private:
     friend class StorageS3Cluster;
