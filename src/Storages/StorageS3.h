--- conflicted
+++ resolved
@@ -169,7 +169,6 @@
         const std::optional<FormatSettings> & format_settings,
         ContextPtr ctx);
 
-<<<<<<< HEAD
     struct Configuration : StorageConfiguration
     {
         String access_key_id;
@@ -198,9 +197,6 @@
 private:
     friend class StorageS3Cluster;
     friend class TableFunctionS3Cluster;
-=======
-    static void processNamedCollectionResult(StorageS3Configuration & configuration, const std::vector<std::pair<String, ASTPtr>> & key_value_args);
->>>>>>> 59f0e83c
 
     struct S3Configuration
     {
