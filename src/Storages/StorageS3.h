--- conflicted
+++ resolved
@@ -224,23 +224,19 @@
     ASTPtr partition_by;
     bool is_key_with_globs = false;
 
-<<<<<<< HEAD
     static void updateConfiguration(ContextPtr, Configuration &);
 
-    static std::shared_ptr<StorageS3Source::IteratorWrapper> createFileIterator(const Configuration & configuration, const std::vector<String> & keys, bool is_key_with_globs, bool distributed_processing, ContextPtr local_context);
-=======
     std::vector<String> read_tasks_used_in_schema_inference;
 
-    static void updateS3Configuration(ContextPtr, S3Configuration &);
+    static void updateS3Configuration(ContextPtr, Configuration &);
 
     static std::shared_ptr<StorageS3Source::IteratorWrapper> createFileIterator(
-        const S3Configuration & s3_configuration,
+        const Configuration & s3_configuration,
         const std::vector<String> & keys,
         bool is_key_with_globs,
         bool distributed_processing,
         ContextPtr local_context,
         const std::vector<String> & read_tasks = {});
->>>>>>> bd5fab97
 
     static ColumnsDescription getTableStructureFromDataImpl(
         const Configuration & configuration,
