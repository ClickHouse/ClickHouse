--- conflicted
+++ resolved
@@ -152,23 +152,13 @@
     , client_id(
           kafka_settings->kafka_client_id.value.empty()
               ? StorageKafkaUtils::getDefaultClientId(table_id_)
-<<<<<<< HEAD
-              : getContext()->getMacros()->expand((*kafka_settings)[KafkaSetting::kafka_client_id].value, macros_info))
-    , format_name(getContext()->getMacros()->expand((*kafka_settings)[KafkaSetting::kafka_format].value))
-    , max_rows_per_message((*kafka_settings)[KafkaSetting::kafka_max_rows_per_message].value)
-    , schema_name(getContext()->getMacros()->expand((*kafka_settings)[KafkaSetting::kafka_schema].value, macros_info))
-    , num_consumers((*kafka_settings)[KafkaSetting::kafka_num_consumers].value)
-    , log(getLogger("StorageKafka (" + table_id_.getFullTableName() + ")"))
-    , intermediate_commit((*kafka_settings)[KafkaSetting::kafka_commit_every_batch].value)
-=======
               : getContext()->getMacros()->expand(kafka_settings->kafka_client_id.value, macros_info))
     , format_name(getContext()->getMacros()->expand(kafka_settings->kafka_format.value))
     , max_rows_per_message(kafka_settings->kafka_max_rows_per_message.value)
     , schema_name(getContext()->getMacros()->expand(kafka_settings->kafka_schema.value, macros_info))
     , num_consumers(kafka_settings->kafka_num_consumers.value)
-    , log(getLogger("StorageKafka (" + table_id_.table_name + ")"))
+    , log(getLogger("StorageKafka (" + table_id_.getFullTableName() + ")"))
     , intermediate_commit(kafka_settings->kafka_commit_every_batch.value)
->>>>>>> f445f60c
     , settings_adjustments(StorageKafkaUtils::createSettingsAdjustments(*kafka_settings, schema_name))
     , thread_per_consumer(kafka_settings->kafka_thread_per_consumer.value)
     , collection_name(collection_name_)
