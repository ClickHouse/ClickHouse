#include <Storages/Kafka/StorageKafka.h>
#include <Storages/Kafka/parseSyslogLevel.h>

#include <DataTypes/DataTypeArray.h>
#include <DataTypes/DataTypeDateTime.h>
#include <DataTypes/DataTypeDateTime64.h>
#include <DataTypes/DataTypeLowCardinality.h>
#include <DataTypes/DataTypeNullable.h>
#include <DataTypes/DataTypeString.h>
#include <DataTypes/DataTypesNumber.h>
#include <Formats/FormatFactory.h>
#include <Interpreters/Context.h>
#include <Interpreters/InterpreterInsertQuery.h>
#include <Interpreters/InterpreterSelectQuery.h>
#include <Interpreters/evaluateConstantExpression.h>
#include <Parsers/ASTCreateQuery.h>
#include <Parsers/ASTExpressionList.h>
#include <Parsers/ASTIdentifier.h>
#include <Parsers/ASTInsertQuery.h>
#include <Parsers/ASTLiteral.h>
#include <Processors/Executors/CompletedPipelineExecutor.h>
#include <Processors/QueryPlan/ISourceStep.h>
#include <Processors/QueryPlan/QueryPlan.h>
#include <QueryPipeline/Pipe.h>
#include <QueryPipeline/QueryPipeline.h>
#include <QueryPipeline/QueryPipelineBuilder.h>
#include <Storages/Kafka/KafkaProducer.h>
#include <Storages/Kafka/KafkaSettings.h>
#include <Storages/Kafka/KafkaSource.h>
#include <Storages/MessageQueueSink.h>
#include <Storages/NamedCollectionsHelpers.h>
#include <Storages/StorageFactory.h>
#include <Storages/StorageMaterializedView.h>
#include <base/getFQDNOrHostName.h>
<<<<<<< HEAD
=======
#include <Common/logger_useful.h>
>>>>>>> af1cc0a6
#include <boost/algorithm/string/replace.hpp>
#include <boost/algorithm/string/split.hpp>
#include <boost/algorithm/string/trim.hpp>
#include <librdkafka/rdkafka.h>
#include <Poco/Util/AbstractConfiguration.h>
#include <Common/Exception.h>
#include <Common/Macros.h>
#include <Common/Stopwatch.h>
#include <Common/formatReadable.h>
#include <Common/getNumberOfPhysicalCPUCores.h>
#include <Common/logger_useful.h>
#include <Common/quoteString.h>
#include <Common/setThreadName.h>

#include <Storages/ColumnDefault.h>
#include <Common/config_version.h>
#include <Common/CurrentMetrics.h>
#include <Common/ProfileEvents.h>

#if USE_KRB5
#include <Access/KerberosInit.h>
#endif // USE_KRB5

namespace CurrentMetrics
{
    extern const Metric KafkaLibrdkafkaThreads;
    extern const Metric KafkaBackgroundReads;
    extern const Metric KafkaConsumersInUse;
    extern const Metric KafkaWrites;
}

namespace ProfileEvents
{
    extern const Event KafkaDirectReads;
    extern const Event KafkaBackgroundReads;
    extern const Event KafkaWrites;
}


namespace DB
{

namespace ErrorCodes
{
    extern const int NOT_IMPLEMENTED;
    extern const int LOGICAL_ERROR;
    extern const int BAD_ARGUMENTS;
    extern const int NUMBER_OF_ARGUMENTS_DOESNT_MATCH;
    extern const int QUERY_NOT_ALLOWED;
}

struct StorageKafkaInterceptors
{
    static rd_kafka_resp_err_t rdKafkaOnThreadStart(rd_kafka_t *, rd_kafka_thread_type_t thread_type, const char *, void * ctx)
    {
        StorageKafka * self = reinterpret_cast<StorageKafka *>(ctx);
        CurrentMetrics::add(CurrentMetrics::KafkaLibrdkafkaThreads, 1);

        const auto & storage_id = self->getStorageID();
        const auto & table = storage_id.getTableName();

        switch (thread_type)
        {
            case RD_KAFKA_THREAD_MAIN:
                setThreadName(("rdk:m/" + table.substr(0, 9)).c_str());
                break;
            case RD_KAFKA_THREAD_BACKGROUND:
                setThreadName(("rdk:bg/" + table.substr(0, 8)).c_str());
                break;
            case RD_KAFKA_THREAD_BROKER:
                setThreadName(("rdk:b/" + table.substr(0, 9)).c_str());
                break;
        }

        /// Create ThreadStatus to track memory allocations from librdkafka threads.
        //
        /// And store them in a separate list (thread_statuses) to make sure that they will be destroyed,
        /// regardless how librdkafka calls the hooks.
        /// But this can trigger use-after-free if librdkafka will not destroy threads after rd_kafka_wait_destroyed()
        auto thread_status = std::make_shared<ThreadStatus>();
        std::lock_guard lock(self->thread_statuses_mutex);
        self->thread_statuses.emplace_back(std::move(thread_status));

        return RD_KAFKA_RESP_ERR_NO_ERROR;
    }
    static rd_kafka_resp_err_t rdKafkaOnThreadExit(rd_kafka_t *, rd_kafka_thread_type_t, const char *, void * ctx)
    {
        StorageKafka * self = reinterpret_cast<StorageKafka *>(ctx);
        CurrentMetrics::sub(CurrentMetrics::KafkaLibrdkafkaThreads, 1);

        std::lock_guard lock(self->thread_statuses_mutex);
        const auto it = std::find_if(self->thread_statuses.begin(), self->thread_statuses.end(), [](const auto & thread_status_ptr)
        {
            return thread_status_ptr.get() == current_thread;
        });
        if (it == self->thread_statuses.end())
            throw Exception(ErrorCodes::LOGICAL_ERROR, "No thread status for this librdkafka thread.");

        self->thread_statuses.erase(it);

        return RD_KAFKA_RESP_ERR_NO_ERROR;
    }

    static rd_kafka_resp_err_t rdKafkaOnNew(rd_kafka_t * rk, const rd_kafka_conf_t *, void * ctx, char * /*errstr*/, size_t /*errstr_size*/)
    {
        StorageKafka * self = reinterpret_cast<StorageKafka *>(ctx);
        rd_kafka_resp_err_t status;

        status = rd_kafka_interceptor_add_on_thread_start(rk, "init-thread", rdKafkaOnThreadStart, ctx);
        if (status != RD_KAFKA_RESP_ERR_NO_ERROR)
        {
            LOG_ERROR(self->log, "Cannot set on thread start interceptor due to {} error", status);
            return status;
        }

        status = rd_kafka_interceptor_add_on_thread_exit(rk, "exit-thread", rdKafkaOnThreadExit, ctx);
        if (status != RD_KAFKA_RESP_ERR_NO_ERROR)
            LOG_ERROR(self->log, "Cannot set on thread exit interceptor due to {} error", status);

        return status;
    }

    static rd_kafka_resp_err_t rdKafkaOnConfDup(rd_kafka_conf_t * new_conf, const rd_kafka_conf_t * /*old_conf*/, size_t /*filter_cnt*/, const char ** /*filter*/, void * ctx)
    {
        StorageKafka * self = reinterpret_cast<StorageKafka *>(ctx);
        rd_kafka_resp_err_t status;

        // cppkafka copies configuration multiple times
        status = rd_kafka_conf_interceptor_add_on_conf_dup(new_conf, "init", rdKafkaOnConfDup, ctx);
        if (status != RD_KAFKA_RESP_ERR_NO_ERROR)
        {
            LOG_ERROR(self->log, "Cannot set on conf dup interceptor due to {} error", status);
            return status;
        }

        status = rd_kafka_conf_interceptor_add_on_new(new_conf, "init", rdKafkaOnNew, ctx);
        if (status != RD_KAFKA_RESP_ERR_NO_ERROR)
            LOG_ERROR(self->log, "Cannot set on conf new interceptor due to {} error", status);

        return status;
    }
};

class ReadFromStorageKafkaStep final : public ISourceStep
{
public:
    ReadFromStorageKafkaStep(
        const Names & column_names_,
        StoragePtr storage_,
        const StorageSnapshotPtr & storage_snapshot_,
        SelectQueryInfo & query_info,
        ContextPtr context_)
        : ISourceStep{DataStream{.header = storage_snapshot_->getSampleBlockForColumns(column_names_)}}
        , column_names{column_names_}
        , storage{storage_}
        , storage_snapshot{storage_snapshot_}
        , storage_limits{query_info.storage_limits}
        , context{context_}
    {
    }

    String getName() const override { return "ReadFromStorageKafka"; }

    void initializePipeline(QueryPipelineBuilder & pipeline, const BuildQueryPipelineSettings &) override
    {
        auto pipe = makePipe();

        /// Add storage limits.
        for (const auto & processor : pipe.getProcessors())
            processor->setStorageLimits(storage_limits);

        /// Add to processors to get processor info through explain pipeline statement.
        for (const auto & processor : pipe.getProcessors())
            processors.emplace_back(processor);

        pipeline.init(std::move(pipe));
    }

private:
    Pipe makePipe()
    {
        auto & kafka_storage = storage->as<StorageKafka &>();
        if (kafka_storage.shutdown_called)
            throw Exception(ErrorCodes::ABORTED, "Table is detached");

        if (!context->getSettingsRef().stream_like_engine_allow_direct_select)
            throw Exception(
                ErrorCodes::QUERY_NOT_ALLOWED,
                "Direct select is not allowed. To enable use setting `stream_like_engine_allow_direct_select`");

        if (kafka_storage.mv_attached)
            throw Exception(ErrorCodes::QUERY_NOT_ALLOWED, "Cannot read from StorageKafka with attached materialized views");

        ProfileEvents::increment(ProfileEvents::KafkaDirectReads);

        /// Always use all consumers at once, otherwise SELECT may not read messages from all partitions.
        Pipes pipes;
        pipes.reserve(kafka_storage.num_consumers);
        auto modified_context = Context::createCopy(context);
        modified_context->applySettingsChanges(kafka_storage.settings_adjustments);

        // Claim as many consumers as requested, but don't block
        for (size_t i = 0; i < kafka_storage.num_consumers; ++i)
        {
            /// Use block size of 1, otherwise LIMIT won't work properly as it will buffer excess messages in the last block
            /// TODO: probably that leads to awful performance.
            /// FIXME: seems that doesn't help with extra reading and committing unprocessed messages.
            pipes.emplace_back(std::make_shared<KafkaSource>(
                kafka_storage,
                storage_snapshot,
                modified_context,
                column_names,
                kafka_storage.log,
                1,
                kafka_storage.kafka_settings->kafka_commit_on_select));
        }

        LOG_DEBUG(kafka_storage.log, "Starting reading {} streams", pipes.size());
        return Pipe::unitePipes(std::move(pipes));
    }
    ActionsDAGPtr buildFilterDAG();

    const Names column_names;
    StoragePtr storage;
    StorageSnapshotPtr storage_snapshot;
    std::shared_ptr<const StorageLimitsList> storage_limits;
    ContextPtr context;
};

namespace
{
    const auto RESCHEDULE_MS = 500;
    const auto CLEANUP_TIMEOUT_MS = 3000;
    const auto MAX_THREAD_WORK_DURATION_MS = 60000;  // once per minute leave do reschedule (we can't lock threads in pool forever)

    const String CONFIG_KAFKA_TAG = "kafka";
    const String CONFIG_KAFKA_TOPIC_TAG = "kafka_topic";
    const String CONFIG_NAME_TAG = "name";

    /// Read server configuration into cppkafka configuration, used by global configuration and by legacy per-topic configuration
    void loadFromConfig(cppkafka::Configuration & kafka_config, const Poco::Util::AbstractConfiguration & config, const String & config_prefix)
    {
        /// Read all tags one level below <kafka>
        Poco::Util::AbstractConfiguration::Keys tags;
        config.keys(config_prefix, tags);

        for (const auto & tag : tags)
        {
            if (tag.starts_with(CONFIG_KAFKA_TOPIC_TAG)) /// multiple occurrences given as "kafka_topic", "kafka_topic[1]", etc.
                continue; /// used by new per-topic configuration, ignore

            const String setting_path = config_prefix + "." + tag;
            const String setting_value = config.getString(setting_path);

            /// "log_level" has valid underscore, the remaining librdkafka setting use dot.separated.format which isn't acceptable for XML.
            /// See https://github.com/edenhill/librdkafka/blob/master/CONFIGURATION.md
            const String setting_name_in_kafka_config = (tag == "log_level") ? tag : boost::replace_all_copy(tag, "_", ".");
            kafka_config.set(setting_name_in_kafka_config, setting_value);
        }
    }

    /// Read server configuration into cppkafa configuration, used by new per-topic configuration
    void loadTopicConfig(cppkafka::Configuration & kafka_config, const Poco::Util::AbstractConfiguration & config, const String & config_prefix, const String & topic)
    {
        /// Read all tags one level below <kafka>
        Poco::Util::AbstractConfiguration::Keys tags;
        config.keys(config_prefix, tags);

        for (const auto & tag : tags)
        {
            /// Only consider tag <kafka_topic>. Multiple occurrences given as "kafka_topic", "kafka_topic[1]", etc.
            if (!tag.starts_with(CONFIG_KAFKA_TOPIC_TAG))
                continue;

            /// Read topic name between <name>...</name>
            const String kafka_topic_path = config_prefix + "." + tag;
            const String kafpa_topic_name_path = kafka_topic_path + "." + CONFIG_NAME_TAG;

            const String topic_name = config.getString(kafpa_topic_name_path);
            if (topic_name == topic)
            {
                /// Found it! Now read the per-topic configuration into cppkafka.
                Poco::Util::AbstractConfiguration::Keys inner_tags;
                config.keys(kafka_topic_path, inner_tags);
                for (const auto & inner_tag : inner_tags)
                {
                    if (inner_tag == CONFIG_NAME_TAG)
                        continue; // ignore <name>

                    /// "log_level" has valid underscore, the remaining librdkafka setting use dot.separated.format which isn't acceptable for XML.
                    /// See https://github.com/edenhill/librdkafka/blob/master/CONFIGURATION.md
                    const String setting_path = kafka_topic_path + "." + inner_tag;
                    const String setting_value = config.getString(setting_path);

                    const String setting_name_in_kafka_config = (inner_tag == "log_level") ? inner_tag : boost::replace_all_copy(inner_tag, "_", ".");
                    kafka_config.set(setting_name_in_kafka_config, setting_value);
                }
            }
        }
    }
}

StorageKafka::StorageKafka(
    const StorageID & table_id_, ContextPtr context_,
    const ColumnsDescription & columns_, std::unique_ptr<KafkaSettings> kafka_settings_,
    const String & collection_name_)
    : IStorage(table_id_)
    , WithContext(context_->getGlobalContext())
    , kafka_settings(std::move(kafka_settings_))
    , macros_info{.table_id = table_id_}
    , topics(parseTopics(getContext()->getMacros()->expand(kafka_settings->kafka_topic_list.value, macros_info)))
    , brokers(getContext()->getMacros()->expand(kafka_settings->kafka_broker_list.value, macros_info))
    , group(getContext()->getMacros()->expand(kafka_settings->kafka_group_name.value, macros_info))
    , client_id(
          kafka_settings->kafka_client_id.value.empty() ? getDefaultClientId(table_id_)
                                                        : getContext()->getMacros()->expand(kafka_settings->kafka_client_id.value, macros_info))
    , format_name(getContext()->getMacros()->expand(kafka_settings->kafka_format.value))
    , max_rows_per_message(kafka_settings->kafka_max_rows_per_message.value)
    , schema_name(getContext()->getMacros()->expand(kafka_settings->kafka_schema.value, macros_info))
    , num_consumers(kafka_settings->kafka_num_consumers.value)
    , log(&Poco::Logger::get("StorageKafka (" + table_id_.table_name + ")"))
    , semaphore(0, static_cast<int>(num_consumers))
    , intermediate_commit(kafka_settings->kafka_commit_every_batch.value)
    , settings_adjustments(createSettingsAdjustments())
    , thread_per_consumer(kafka_settings->kafka_thread_per_consumer.value)
    , collection_name(collection_name_)
{
    if (kafka_settings->kafka_handle_error_mode == StreamingHandleErrorMode::STREAM)
    {
        kafka_settings->input_format_allow_errors_num = 0;
        kafka_settings->input_format_allow_errors_ratio = 0;
    }
    StorageInMemoryMetadata storage_metadata;
    storage_metadata.setColumns(columns_);
    setInMemoryMetadata(storage_metadata);
    auto task_count = thread_per_consumer ? num_consumers : 1;
    for (size_t i = 0; i < task_count; ++i)
    {
        auto task = getContext()->getMessageBrokerSchedulePool().createTask(log->name(), [this, i]{ threadFunc(i); });
        task->deactivate();
        tasks.emplace_back(std::make_shared<TaskContext>(std::move(task)));
    }
}

SettingsChanges StorageKafka::createSettingsAdjustments()
{
    SettingsChanges result;
    // Needed for backward compatibility
    if (!kafka_settings->input_format_skip_unknown_fields.changed)
    {
        // Always skip unknown fields regardless of the context (JSON or TSKV)
        kafka_settings->input_format_skip_unknown_fields = true;
    }

    if (!kafka_settings->input_format_allow_errors_ratio.changed)
    {
        kafka_settings->input_format_allow_errors_ratio = 0.;
    }

    if (!kafka_settings->input_format_allow_errors_num.changed)
    {
        kafka_settings->input_format_allow_errors_num = kafka_settings->kafka_skip_broken_messages.value;
    }

    if (!schema_name.empty())
        result.emplace_back("format_schema", schema_name);

    for (const auto & setting : *kafka_settings)
    {
        const auto & name = setting.getName();
        if (name.find("kafka_") == std::string::npos)
            result.emplace_back(name, setting.getValue());
    }
    return result;
}

Names StorageKafka::parseTopics(String topic_list)
{
    Names result;
    boost::split(result,topic_list,[](char c){ return c == ','; });
    for (String & topic : result)
    {
        boost::trim(topic);
    }
    return result;
}

String StorageKafka::getDefaultClientId(const StorageID & table_id_)
{
    return fmt::format("{}-{}-{}-{}", VERSION_NAME, getFQDNOrHostName(), table_id_.database_name, table_id_.table_name);
}

void StorageKafka::read(
    QueryPlan & query_plan,
    const Names & column_names,
    const StorageSnapshotPtr & storage_snapshot,
    SelectQueryInfo & query_info,
    ContextPtr query_context,
    QueryProcessingStage::Enum /* processed_stage */,
    size_t /* max_block_size */,
    size_t /* num_streams */)
{
<<<<<<< HEAD
    query_plan.addStep(std::make_unique<ReadFromStorageKafkaStep>(
        column_names, shared_from_this(), storage_snapshot, query_info, std::move(query_context)));
=======
    if (num_created_consumers == 0)
        return {};

    if (!local_context->getSettingsRef().stream_like_engine_allow_direct_select)
        throw Exception(ErrorCodes::QUERY_NOT_ALLOWED,
                        "Direct select is not allowed. To enable use setting `stream_like_engine_allow_direct_select`");

    if (mv_attached)
        throw Exception(ErrorCodes::QUERY_NOT_ALLOWED, "Cannot read from StorageKafka with attached materialized views");

    ProfileEvents::increment(ProfileEvents::KafkaDirectReads);

    /// Always use all consumers at once, otherwise SELECT may not read messages from all partitions.
    Pipes pipes;
    pipes.reserve(num_created_consumers);
    auto modified_context = Context::createCopy(local_context);
    modified_context->applySettingsChanges(settings_adjustments);

    // Claim as many consumers as requested, but don't block
    for (size_t i = 0; i < num_created_consumers; ++i)
    {
        /// Use block size of 1, otherwise LIMIT won't work properly as it will buffer excess messages in the last block
        /// TODO: probably that leads to awful performance.
        /// FIXME: seems that doesn't help with extra reading and committing unprocessed messages.
        pipes.emplace_back(std::make_shared<KafkaSource>(*this, storage_snapshot, modified_context, column_names, log, 1, kafka_settings->kafka_commit_on_select));
    }

    LOG_DEBUG(log, "Starting reading {} streams", pipes.size());
    return Pipe::unitePipes(std::move(pipes));
>>>>>>> af1cc0a6
}


SinkToStoragePtr StorageKafka::write(const ASTPtr &, const StorageMetadataPtr & metadata_snapshot, ContextPtr local_context, bool /*async_insert*/)
{
    auto modified_context = Context::createCopy(local_context);
    modified_context->applySettingsChanges(settings_adjustments);

    CurrentMetrics::Increment metric_increment{CurrentMetrics::KafkaWrites};
    ProfileEvents::increment(ProfileEvents::KafkaWrites);

    if (topics.size() > 1)
        throw Exception(ErrorCodes::NOT_IMPLEMENTED, "Can't write to Kafka table with multiple topics!");

    cppkafka::Configuration conf;
    conf.set("metadata.broker.list", brokers);
    conf.set("client.id", client_id);
    conf.set("client.software.name", VERSION_NAME);
    conf.set("client.software.version", VERSION_DESCRIBE);
    // TODO: fill required settings
    updateConfiguration(conf);

    const Settings & settings = getContext()->getSettingsRef();
    size_t poll_timeout = settings.stream_poll_timeout_ms.totalMilliseconds();
    const auto & header = metadata_snapshot->getSampleBlockNonMaterialized();

    auto producer = std::make_unique<KafkaProducer>(
        std::make_shared<cppkafka::Producer>(conf), topics[0], std::chrono::milliseconds(poll_timeout), shutdown_called, header);

    size_t max_rows = max_rows_per_message;
    /// Need for backward compatibility.
    if (format_name == "Avro" && local_context->getSettingsRef().output_format_avro_rows_in_file.changed)
        max_rows = local_context->getSettingsRef().output_format_avro_rows_in_file.value;
    return std::make_shared<MessageQueueSink>(
        header, getFormatName(), max_rows, std::move(producer), getName(), modified_context);
}


void StorageKafka::startup()
{
    for (size_t i = 0; i < num_consumers; ++i)
    {
        try
        {
            auto consumer = createConsumer(i);
            pushConsumer(consumer);
            all_consumers.push_back(consumer);
            ++num_created_consumers;
        }
        catch (const cppkafka::Exception &)
        {
            tryLogCurrentException(log);
        }
    }

    // Start the reader thread
    for (auto & task : tasks)
    {
        task->holder->activateAndSchedule();
    }
}


void StorageKafka::shutdown(bool)
{
    for (auto & task : tasks)
    {
        // Interrupt streaming thread
        task->stream_cancelled = true;

        LOG_TRACE(log, "Waiting for cleanup");
        task->holder->deactivate();
    }

    LOG_TRACE(log, "Closing consumers");
    for (size_t i = 0; i < num_created_consumers; ++i)
        auto consumer = popConsumer();
    LOG_TRACE(log, "Consumers closed");

    rd_kafka_wait_destroyed(CLEANUP_TIMEOUT_MS);
}


void StorageKafka::pushConsumer(KafkaConsumerPtr consumer)
{
    std::lock_guard lock(mutex);
    consumer->notInUse();
    consumers.push_back(consumer);
    semaphore.set();
    CurrentMetrics::sub(CurrentMetrics::KafkaConsumersInUse, 1);
}


KafkaConsumerPtr StorageKafka::popConsumer()
{
    return popConsumer(std::chrono::milliseconds::zero());
}


KafkaConsumerPtr StorageKafka::popConsumer(std::chrono::milliseconds timeout)
{
    // Wait for the first free buffer
    if (timeout == std::chrono::milliseconds::zero())
        semaphore.wait();
    else
    {
        if (!semaphore.tryWait(timeout.count()))
            return nullptr;
    }

    // Take the first available buffer from the list
    std::lock_guard lock(mutex);
    auto consumer = consumers.back();
    consumers.pop_back();
    CurrentMetrics::add(CurrentMetrics::KafkaConsumersInUse, 1);
    consumer->inUse();
    return consumer;
}


KafkaConsumerPtr StorageKafka::createConsumer(size_t consumer_number)
{
    cppkafka::Configuration conf;

    conf.set("metadata.broker.list", brokers);
    conf.set("group.id", group);
    if (num_consumers > 1)
    {
        conf.set("client.id", fmt::format("{}-{}", client_id, consumer_number));
    }
    else
    {
        conf.set("client.id", client_id);
    }
    conf.set("client.software.name", VERSION_NAME);
    conf.set("client.software.version", VERSION_DESCRIBE);
    conf.set("auto.offset.reset", "earliest");     // If no offset stored for this group, read all messages from the start

    // that allows to prevent fast draining of the librdkafka queue
    // during building of single insert block. Improves performance
    // significantly, but may lead to bigger memory consumption.
    size_t default_queued_min_messages = 100000; // must be greater than or equal to default
    size_t max_allowed_queued_min_messages = 10000000; // must be less than or equal to max allowed value
    conf.set("queued.min.messages", std::min(std::max(getMaxBlockSize(), default_queued_min_messages), max_allowed_queued_min_messages));

    /// a reference to the consumer is needed in statistic callback
    /// although the consumer does not exist when callback is being registered
    /// shared_ptr<weak_ptr<KafkaConsumer>> comes to the rescue
    auto consumer_weak_ptr_ptr = std::make_shared<KafkaConsumerWeakPtr>();
    updateConfiguration(conf, consumer_weak_ptr_ptr);

    // those settings should not be changed by users.
    conf.set("enable.auto.commit", "false");       // We manually commit offsets after a stream successfully finished
    conf.set("enable.auto.offset.store", "false"); // Update offset automatically - to commit them all at once.
    conf.set("enable.partition.eof", "false");     // Ignore EOF messages

    // Create a consumer and subscribe to topics
    auto consumer_impl = std::make_shared<cppkafka::Consumer>(conf);
    consumer_impl->set_destroy_flags(RD_KAFKA_DESTROY_F_NO_CONSUMER_CLOSE);

    KafkaConsumerPtr kafka_consumer_ptr;

    /// NOTE: we pass |stream_cancelled| by reference here, so the buffers should not outlive the storage.
    if (thread_per_consumer)
    {
        auto& stream_cancelled = tasks[consumer_number]->stream_cancelled;
        kafka_consumer_ptr = std::make_shared<KafkaConsumer>(consumer_impl, log, getPollMaxBatchSize(), getPollTimeoutMillisecond(), intermediate_commit, stream_cancelled, topics);
    }
    else
    {
        kafka_consumer_ptr = std::make_shared<KafkaConsumer>(consumer_impl, log, getPollMaxBatchSize(), getPollTimeoutMillisecond(), intermediate_commit, tasks.back()->stream_cancelled, topics);
    }
    *consumer_weak_ptr_ptr = kafka_consumer_ptr;
    return kafka_consumer_ptr;
}

size_t StorageKafka::getMaxBlockSize() const
{
    return kafka_settings->kafka_max_block_size.changed
        ? kafka_settings->kafka_max_block_size.value
        : (getContext()->getSettingsRef().max_insert_block_size.value / num_consumers);
}

size_t StorageKafka::getPollMaxBatchSize() const
{
    size_t batch_size = kafka_settings->kafka_poll_max_batch_size.changed
                        ? kafka_settings->kafka_poll_max_batch_size.value
                        : getContext()->getSettingsRef().max_block_size.value;

    return std::min(batch_size,getMaxBlockSize());
}

size_t StorageKafka::getPollTimeoutMillisecond() const
{
    return kafka_settings->kafka_poll_timeout_ms.changed
        ? kafka_settings->kafka_poll_timeout_ms.totalMilliseconds()
        : getContext()->getSettingsRef().stream_poll_timeout_ms.totalMilliseconds();
}

String StorageKafka::getConfigPrefix() const
{
    if (!collection_name.empty())
        return "named_collections." + collection_name + "." + CONFIG_KAFKA_TAG; /// Add one more level to separate librdkafka configuration.
    return CONFIG_KAFKA_TAG;
}

void StorageKafka::updateConfiguration(cppkafka::Configuration & kafka_config,
    std::shared_ptr<KafkaConsumerWeakPtr>  kafka_consumer_weak_ptr_ptr)
{
    // Update consumer configuration from the configuration. Example:
    //     <kafka>
    //         <retry_backoff_ms>250</retry_backoff_ms>
    //         <fetch_min_bytes>100000</fetch_min_bytes>
    //     </kafka>
    const auto & config = getContext()->getConfigRef();
    auto config_prefix = getConfigPrefix();
    if (config.has(config_prefix))
        loadFromConfig(kafka_config, config, config_prefix);

#if USE_KRB5
    if (kafka_config.has_property("sasl.kerberos.kinit.cmd"))
        LOG_WARNING(log, "sasl.kerberos.kinit.cmd configuration parameter is ignored.");

    kafka_config.set("sasl.kerberos.kinit.cmd","");
    kafka_config.set("sasl.kerberos.min.time.before.relogin","0");

    if (kafka_config.has_property("sasl.kerberos.keytab") && kafka_config.has_property("sasl.kerberos.principal"))
    {
        String keytab = kafka_config.get("sasl.kerberos.keytab");
        String principal = kafka_config.get("sasl.kerberos.principal");
        LOG_DEBUG(log, "Running KerberosInit");
        try
        {
            kerberosInit(keytab,principal);
        }
        catch (const Exception & e)
        {
            LOG_ERROR(log, "KerberosInit failure: {}", getExceptionMessage(e, false));
        }
        LOG_DEBUG(log, "Finished KerberosInit");
    }
#else // USE_KRB5
    if (kafka_config.has_property("sasl.kerberos.keytab") || kafka_config.has_property("sasl.kerberos.principal"))
        LOG_WARNING(log, "Ignoring Kerberos-related parameters because ClickHouse was built without krb5 library support.");
#endif // USE_KRB5

    // Update consumer topic-specific configuration (legacy syntax, retained for compatibility). Example with topic "football":
    //     <kafka_football>
    //         <retry_backoff_ms>250</retry_backoff_ms>
    //         <fetch_min_bytes>100000</fetch_min_bytes>
    //     </kafka_football>
    // The legacy syntax has the problem that periods in topic names (e.g. "sports.football") are not supported because the Poco
    // configuration framework hierarchy is based on periods as level separators. Besides that, per-topic tags at the same level
    // as <kafka> are ugly.
    for (const auto & topic : topics)
    {
        const auto topic_config_key = config_prefix + "_" + topic;
        if (config.has(topic_config_key))
            loadFromConfig(kafka_config, config, topic_config_key);
    }

    // Update consumer topic-specific configuration (new syntax). Example with topics "football" and "baseball":
    //     <kafka>
    //         <kafka_topic>
    //             <name>football</name>
    //             <retry_backoff_ms>250</retry_backoff_ms>
    //             <fetch_min_bytes>5000</fetch_min_bytes>
    //         </kafka_topic>
    //         <kafka_topic>
    //             <name>baseball</name>
    //             <retry_backoff_ms>300</retry_backoff_ms>
    //             <fetch_min_bytes>2000</fetch_min_bytes>
    //         </kafka_topic>
    //     </kafka>
    // Advantages: The period restriction no longer applies (e.g. <name>sports.football</name> will work), everything
    // Kafka-related is below <kafka>.
    for (const auto & topic : topics)
        if (config.has(config_prefix))
            loadTopicConfig(kafka_config, config, config_prefix, topic);

    // No need to add any prefix, messages can be distinguished
    kafka_config.set_log_callback([this](cppkafka::KafkaHandleBase &, int level, const std::string & facility, const std::string & message)
    {
        auto [poco_level, client_logs_level] = parseSyslogLevel(level);
        LOG_IMPL(log, client_logs_level, poco_level, "[rdk:{}] {}", facility, message);
    });

    if (kafka_consumer_weak_ptr_ptr)
    {
        /// NOTE: statistics should be consumed, otherwise it creates too much
        /// entries in the queue, that leads to memory leak and slow shutdown.
        ///
        /// This is the case when you have kafka table but no SELECT from it or
        /// materialized view attached.
        ///
        /// So for now it is disabled by default, until properly fixed.
#if 0
        if (!config.has(config_prefix + "." + "statistics_interval_ms"))
        {
            kafka_config.set("statistics.interval.ms", "3000"); // every 3 seconds by default. set to 0 to disable.
        }
#endif

        if (kafka_config.get("statistics.interval.ms") != "0")
        {
            kafka_config.set_stats_callback([kafka_consumer_weak_ptr_ptr](cppkafka::KafkaHandleBase &, const std::string & stat_json_string)
            {
                auto kafka_consumer_ptr = kafka_consumer_weak_ptr_ptr->lock();
                if (kafka_consumer_ptr)
                {
                    kafka_consumer_ptr->setRDKafkaStat(stat_json_string);
                }
            });
        }
    }

    // Configure interceptor to change thread name
    //
    // TODO: add interceptors support into the cppkafka.
    // XXX:  rdkafka uses pthread_set_name_np(), but glibc-compatibliity overrides it to noop.
    {
        // This should be safe, since we wait the rdkafka object anyway.
        void * self = static_cast<void *>(this);

        int status;

        status = rd_kafka_conf_interceptor_add_on_new(kafka_config.get_handle(),
            "init", StorageKafkaInterceptors::rdKafkaOnNew, self);
        if (status != RD_KAFKA_RESP_ERR_NO_ERROR)
            LOG_ERROR(log, "Cannot set new interceptor due to {} error", status);

        // cppkafka always copy the configuration
        status = rd_kafka_conf_interceptor_add_on_conf_dup(kafka_config.get_handle(),
            "init", StorageKafkaInterceptors::rdKafkaOnConfDup, self);
        if (status != RD_KAFKA_RESP_ERR_NO_ERROR)
            LOG_ERROR(log, "Cannot set dup conf interceptor due to {} error", status);
    }
}

bool StorageKafka::checkDependencies(const StorageID & table_id)
{
    // Check if all dependencies are attached
    auto view_ids = DatabaseCatalog::instance().getDependentViews(table_id);
    if (view_ids.empty())
        return true;

    // Check the dependencies are ready?
    for (const auto & view_id : view_ids)
    {
        auto view = DatabaseCatalog::instance().tryGetTable(view_id, getContext());
        if (!view)
            return false;

        // If it materialized view, check it's target table
        auto * materialized_view = dynamic_cast<StorageMaterializedView *>(view.get());
        if (materialized_view && !materialized_view->tryGetTargetTable())
            return false;

        // Check all its dependencies
        if (!checkDependencies(view_id))
            return false;
    }

    return true;
}

void StorageKafka::threadFunc(size_t idx)
{
    assert(idx < tasks.size());
    auto task = tasks[idx];
    std::string exception_str;

    try
    {
        auto table_id = getStorageID();
        // Check if at least one direct dependency is attached
        size_t num_views = DatabaseCatalog::instance().getDependentViews(table_id).size();
        if (num_views)
        {
            auto start_time = std::chrono::steady_clock::now();

            mv_attached.store(true);

            // Keep streaming as long as there are attached views and streaming is not cancelled
            while (!task->stream_cancelled && num_created_consumers > 0)
            {
                if (!checkDependencies(table_id))
                    break;

                LOG_DEBUG(log, "Started streaming to {} attached views", num_views);

                // Exit the loop & reschedule if some stream stalled
                auto some_stream_is_stalled = streamToViews();
                if (some_stream_is_stalled)
                {
                    LOG_TRACE(log, "Stream(s) stalled. Reschedule.");
                    break;
                }

                auto ts = std::chrono::steady_clock::now();
                auto duration = std::chrono::duration_cast<std::chrono::milliseconds>(ts-start_time);
                if (duration.count() > MAX_THREAD_WORK_DURATION_MS)
                {
                    LOG_TRACE(log, "Thread work duration limit exceeded. Reschedule.");
                    break;
                }
            }
        }
    }
    catch (...)
    {
        /// do bare minimum in catch block
        LockMemoryExceptionInThread lock_memory_tracker(VariableContext::Global);
        exception_str = getCurrentExceptionMessage(true /* with_stacktrace */);
    }

    if (!exception_str.empty())
    {
        LOG_ERROR(log, "{} {}", __PRETTY_FUNCTION__, exception_str);

        auto safe_consumers = getSafeConsumers();
        for (auto const & consumer_ptr_weak : safe_consumers.consumers)
        {
            /// propagate materialized view exception to all consumers
            if (auto consumer_ptr = consumer_ptr_weak.lock())
            {
                consumer_ptr->setExceptionInfo(exception_str, false /* no stacktrace, reuse passed one */);
            }
        }
    }

    mv_attached.store(false);

    // Wait for attached views
    if (!task->stream_cancelled)
        task->holder->scheduleAfter(RESCHEDULE_MS);
}


bool StorageKafka::streamToViews()
{
    Stopwatch watch;

    auto table_id = getStorageID();
    auto table = DatabaseCatalog::instance().getTable(table_id, getContext());
    if (!table)
        throw Exception(ErrorCodes::LOGICAL_ERROR, "Engine table {} doesn't exist.", table_id.getNameForLogs());

    CurrentMetrics::Increment metric_increment{CurrentMetrics::KafkaBackgroundReads};
    ProfileEvents::increment(ProfileEvents::KafkaBackgroundReads);

    auto storage_snapshot = getStorageSnapshot(getInMemoryMetadataPtr(), getContext());

    // Create an INSERT query for streaming data
    auto insert = std::make_shared<ASTInsertQuery>();
    insert->table_id = table_id;

    size_t block_size = getMaxBlockSize();

    auto kafka_context = Context::createCopy(getContext());
    kafka_context->makeQueryContext();
    kafka_context->applySettingsChanges(settings_adjustments);

    // Create a stream for each consumer and join them in a union stream
    // Only insert into dependent views and expect that input blocks contain virtual columns
    InterpreterInsertQuery interpreter(insert, kafka_context, false, true, true);
    auto block_io = interpreter.execute();

    // Create a stream for each consumer and join them in a union stream
    std::vector<std::shared_ptr<KafkaSource>> sources;
    Pipes pipes;

    auto stream_count = thread_per_consumer ? 1 : num_created_consumers;
    sources.reserve(stream_count);
    pipes.reserve(stream_count);
    for (size_t i = 0; i < stream_count; ++i)
    {
        auto source = std::make_shared<KafkaSource>(*this, storage_snapshot, kafka_context, block_io.pipeline.getHeader().getNames(), log, block_size, false);
        sources.emplace_back(source);
        pipes.emplace_back(source);

        // Limit read batch to maximum block size to allow DDL
        StreamLocalLimits limits;

        Poco::Timespan max_execution_time = kafka_settings->kafka_flush_interval_ms.changed
                                          ? kafka_settings->kafka_flush_interval_ms
                                          : getContext()->getSettingsRef().stream_flush_interval_ms;

        source->setTimeLimit(max_execution_time);
    }

    auto pipe = Pipe::unitePipes(std::move(pipes));

    // We can't cancel during copyData, as it's not aware of commits and other kafka-related stuff.
    // It will be cancelled on underlying layer (kafka buffer)

    std::atomic_size_t rows = 0;
    {
        block_io.pipeline.complete(std::move(pipe));

        // we need to read all consumers in parallel (sequential read may lead to situation
        // when some of consumers are not used, and will break some Kafka consumer invariants)
        block_io.pipeline.setNumThreads(stream_count);
        block_io.pipeline.setConcurrencyControl(kafka_context->getSettingsRef().use_concurrency_control);

        block_io.pipeline.setProgressCallback([&](const Progress & progress) { rows += progress.read_rows.load(); });
        CompletedPipelineExecutor executor(block_io.pipeline);
        executor.execute();
    }

    bool some_stream_is_stalled = false;
    for (auto & source : sources)
    {
        some_stream_is_stalled = some_stream_is_stalled || source->isStalled();
        source->commit();
    }

    UInt64 milliseconds = watch.elapsedMilliseconds();
    LOG_DEBUG(log, "Pushing {} rows to {} took {} ms.",
        formatReadableQuantity(rows), table_id.getNameForLogs(), milliseconds);

    return some_stream_is_stalled;
}

void registerStorageKafka(StorageFactory & factory)
{
    auto creator_fn = [](const StorageFactory::Arguments & args)
    {
        ASTs & engine_args = args.engine_args;
        size_t args_count = engine_args.size();
        const bool has_settings = args.storage_def->settings;

        auto kafka_settings = std::make_unique<KafkaSettings>();
        String collection_name;
        if (auto named_collection = tryGetNamedCollectionWithOverrides(args.engine_args, args.getLocalContext()))
        {
            for (const auto & setting : kafka_settings->all())
            {
                const auto & setting_name = setting.getName();
                if (named_collection->has(setting_name))
                    kafka_settings->set(setting_name, named_collection->get<String>(setting_name));
            }
            collection_name = assert_cast<const ASTIdentifier *>(args.engine_args[0].get())->name();
        }

        if (has_settings)
        {
            kafka_settings->loadFromQuery(*args.storage_def);
        }

        // Check arguments and settings
        #define CHECK_KAFKA_STORAGE_ARGUMENT(ARG_NUM, PAR_NAME, EVAL)       \
            /* One of the four required arguments is not specified */       \
            if (args_count < (ARG_NUM) && (ARG_NUM) <= 4 &&                 \
                !kafka_settings->PAR_NAME.changed)                          \
            {                                                               \
                throw Exception(ErrorCodes::NUMBER_OF_ARGUMENTS_DOESNT_MATCH,\
                    "Required parameter '{}' "                              \
                    "for storage Kafka not specified",                      \
                    #PAR_NAME);                                             \
            }                                                               \
            if (args_count >= (ARG_NUM))                                    \
            {                                                               \
                /* The same argument is given in two places */              \
                if (has_settings &&                                         \
                    kafka_settings->PAR_NAME.changed)                       \
                {                                                           \
                    throw Exception(ErrorCodes::BAD_ARGUMENTS,              \
                        "The argument №{} of storage Kafka "                \
                        "and the parameter '{}' "                           \
                        "in SETTINGS cannot be specified at the same time", \
                        #ARG_NUM, #PAR_NAME);                               \
                }                                                           \
                /* move engine args to settings */                          \
                else                                                        \
                {                                                           \
                    if ((EVAL) == 1)                                        \
                    {                                                       \
                        engine_args[(ARG_NUM)-1] =                          \
                            evaluateConstantExpressionAsLiteral(            \
                                engine_args[(ARG_NUM)-1],                   \
                                args.getLocalContext());                    \
                    }                                                       \
                    if ((EVAL) == 2)                                        \
                    {                                                       \
                        engine_args[(ARG_NUM)-1] =                          \
                           evaluateConstantExpressionOrIdentifierAsLiteral( \
                                engine_args[(ARG_NUM)-1],                   \
                                args.getLocalContext());                    \
                    }                                                       \
                    kafka_settings->PAR_NAME =                              \
                        engine_args[(ARG_NUM)-1]->as<ASTLiteral &>().value; \
                }                                                           \
            }

        /** Arguments of engine is following:
          * - Kafka broker list
          * - List of topics
          * - Group ID (may be a constant expression with a string result)
          * - Message format (string)
          * - Row delimiter
          * - Schema (optional, if the format supports it)
          * - Number of consumers
          * - Max block size for background consumption
          * - Skip (at least) unreadable messages number
          * - Do intermediate commits when the batch consumed and handled
          */

        /* 0 = raw, 1 = evaluateConstantExpressionAsLiteral, 2=evaluateConstantExpressionOrIdentifierAsLiteral */
        /// In case of named collection we already validated the arguments.
        if (collection_name.empty())
        {
            CHECK_KAFKA_STORAGE_ARGUMENT(1, kafka_broker_list, 0)
            CHECK_KAFKA_STORAGE_ARGUMENT(2, kafka_topic_list, 1)
            CHECK_KAFKA_STORAGE_ARGUMENT(3, kafka_group_name, 2)
            CHECK_KAFKA_STORAGE_ARGUMENT(4, kafka_format, 2)
            CHECK_KAFKA_STORAGE_ARGUMENT(5, kafka_row_delimiter, 2)
            CHECK_KAFKA_STORAGE_ARGUMENT(6, kafka_schema, 2)
            CHECK_KAFKA_STORAGE_ARGUMENT(7, kafka_num_consumers, 0)
            CHECK_KAFKA_STORAGE_ARGUMENT(8, kafka_max_block_size, 0)
            CHECK_KAFKA_STORAGE_ARGUMENT(9, kafka_skip_broken_messages, 0)
            CHECK_KAFKA_STORAGE_ARGUMENT(10, kafka_commit_every_batch, 0)
            CHECK_KAFKA_STORAGE_ARGUMENT(11, kafka_client_id, 2)
            CHECK_KAFKA_STORAGE_ARGUMENT(12, kafka_poll_timeout_ms, 0)
            CHECK_KAFKA_STORAGE_ARGUMENT(13, kafka_flush_interval_ms, 0)
            CHECK_KAFKA_STORAGE_ARGUMENT(14, kafka_thread_per_consumer, 0)
            CHECK_KAFKA_STORAGE_ARGUMENT(15, kafka_handle_error_mode, 0)
            CHECK_KAFKA_STORAGE_ARGUMENT(16, kafka_commit_on_select, 0)
            CHECK_KAFKA_STORAGE_ARGUMENT(17, kafka_max_rows_per_message, 0)
        }

        #undef CHECK_KAFKA_STORAGE_ARGUMENT

        auto num_consumers = kafka_settings->kafka_num_consumers.value;
        auto max_consumers = std::max<uint32_t>(getNumberOfPhysicalCPUCores(), 16);

        if (!args.getLocalContext()->getSettingsRef().kafka_disable_num_consumers_limit && num_consumers > max_consumers)
        {
            throw Exception(ErrorCodes::BAD_ARGUMENTS, "The number of consumers can not be bigger than {}. "
                            "A single consumer can read any number of partitions. "
                            "Extra consumers are relatively expensive, "
                            "and using a lot of them can lead to high memory and CPU usage. "
                            "To achieve better performance "
                            "of getting data from Kafka, consider using a setting kafka_thread_per_consumer=1, "
                            "and ensure you have enough threads "
                            "in MessageBrokerSchedulePool (background_message_broker_schedule_pool_size). "
                            "See also https://clickhouse.com/docs/en/integrations/kafka#tuning-performance", max_consumers);
        }
        else if (num_consumers < 1)
        {
            throw Exception(ErrorCodes::BAD_ARGUMENTS, "Number of consumers can not be lower than 1");
        }

        if (kafka_settings->kafka_max_block_size.changed && kafka_settings->kafka_max_block_size.value < 1)
        {
            throw Exception(ErrorCodes::BAD_ARGUMENTS, "kafka_max_block_size can not be lower than 1");
        }

        if (kafka_settings->kafka_poll_max_batch_size.changed && kafka_settings->kafka_poll_max_batch_size.value < 1)
        {
            throw Exception(ErrorCodes::BAD_ARGUMENTS, "kafka_poll_max_batch_size can not be lower than 1");
        }
        NamesAndTypesList supported_columns;
        for (const auto & column : args.columns)
        {
            if (column.default_desc.kind == ColumnDefaultKind::Alias)
                supported_columns.emplace_back(column.name, column.type);
            if (column.default_desc.kind == ColumnDefaultKind::Default && !column.default_desc.expression)
                supported_columns.emplace_back(column.name, column.type);
        }
        // Kafka engine allows only ordinary columns without default expression or alias columns.
        if (args.columns.getAll() != supported_columns)
        {
            throw Exception(ErrorCodes::BAD_ARGUMENTS, "KafkaEngine doesn't support DEFAULT/MATERIALIZED/EPHEMERAL expressions for columns. "
                                                       "See https://clickhouse.com/docs/en/engines/table-engines/integrations/kafka/#configuration");
        }

        return std::make_shared<StorageKafka>(args.table_id, args.getContext(), args.columns, std::move(kafka_settings), collection_name);
    };

    factory.registerStorage("Kafka", creator_fn, StorageFactory::StorageFeatures{ .supports_settings = true, });
}

NamesAndTypesList StorageKafka::getVirtuals() const
{
    auto result = NamesAndTypesList{
        {"_topic", std::make_shared<DataTypeLowCardinality>(std::make_shared<DataTypeString>())},
        {"_key", std::make_shared<DataTypeString>()},
        {"_offset", std::make_shared<DataTypeUInt64>()},
        {"_partition", std::make_shared<DataTypeUInt64>()},
        {"_timestamp", std::make_shared<DataTypeNullable>(std::make_shared<DataTypeDateTime>())},
        {"_timestamp_ms", std::make_shared<DataTypeNullable>(std::make_shared<DataTypeDateTime64>(3))},
        {"_headers.name", std::make_shared<DataTypeArray>(std::make_shared<DataTypeString>())},
        {"_headers.value", std::make_shared<DataTypeArray>(std::make_shared<DataTypeString>())}};
    if (kafka_settings->kafka_handle_error_mode == StreamingHandleErrorMode::STREAM)
    {
        result.push_back({"_raw_message", std::make_shared<DataTypeString>()});
        result.push_back({"_error", std::make_shared<DataTypeString>()});
    }
    return result;
}

Names StorageKafka::getVirtualColumnNames() const
{
    auto result = Names {
        "_topic",
        "_key",
        "_offset",
        "_partition",
        "_timestamp",
        "_timestamp_ms",
        "_headers.name",
        "_headers.value",
    };
    if (kafka_settings->kafka_handle_error_mode == StreamingHandleErrorMode::STREAM)
    {
        result.push_back({"_raw_message"});
        result.push_back({"_error"});
    }
    return result;
}

}<|MERGE_RESOLUTION|>--- conflicted
+++ resolved
@@ -32,10 +32,6 @@
 #include <Storages/StorageFactory.h>
 #include <Storages/StorageMaterializedView.h>
 #include <base/getFQDNOrHostName.h>
-<<<<<<< HEAD
-=======
-#include <Common/logger_useful.h>
->>>>>>> af1cc0a6
 #include <boost/algorithm/string/replace.hpp>
 #include <boost/algorithm/string/split.hpp>
 #include <boost/algorithm/string/trim.hpp>
@@ -218,8 +214,8 @@
     Pipe makePipe()
     {
         auto & kafka_storage = storage->as<StorageKafka &>();
-        if (kafka_storage.shutdown_called)
-            throw Exception(ErrorCodes::ABORTED, "Table is detached");
+        if (kafka_storage.num_created_consumers == 0)
+            return {};
 
         if (!context->getSettingsRef().stream_like_engine_allow_direct_select)
             throw Exception(
@@ -233,12 +229,12 @@
 
         /// Always use all consumers at once, otherwise SELECT may not read messages from all partitions.
         Pipes pipes;
-        pipes.reserve(kafka_storage.num_consumers);
+        pipes.reserve(kafka_storage.num_created_consumers);
         auto modified_context = Context::createCopy(context);
         modified_context->applySettingsChanges(kafka_storage.settings_adjustments);
 
         // Claim as many consumers as requested, but don't block
-        for (size_t i = 0; i < kafka_storage.num_consumers; ++i)
+        for (size_t i = 0; i < kafka_storage.num_created_consumers; ++i)
         {
             /// Use block size of 1, otherwise LIMIT won't work properly as it will buffer excess messages in the last block
             /// TODO: probably that leads to awful performance.
@@ -438,40 +434,8 @@
     size_t /* max_block_size */,
     size_t /* num_streams */)
 {
-<<<<<<< HEAD
     query_plan.addStep(std::make_unique<ReadFromStorageKafkaStep>(
         column_names, shared_from_this(), storage_snapshot, query_info, std::move(query_context)));
-=======
-    if (num_created_consumers == 0)
-        return {};
-
-    if (!local_context->getSettingsRef().stream_like_engine_allow_direct_select)
-        throw Exception(ErrorCodes::QUERY_NOT_ALLOWED,
-                        "Direct select is not allowed. To enable use setting `stream_like_engine_allow_direct_select`");
-
-    if (mv_attached)
-        throw Exception(ErrorCodes::QUERY_NOT_ALLOWED, "Cannot read from StorageKafka with attached materialized views");
-
-    ProfileEvents::increment(ProfileEvents::KafkaDirectReads);
-
-    /// Always use all consumers at once, otherwise SELECT may not read messages from all partitions.
-    Pipes pipes;
-    pipes.reserve(num_created_consumers);
-    auto modified_context = Context::createCopy(local_context);
-    modified_context->applySettingsChanges(settings_adjustments);
-
-    // Claim as many consumers as requested, but don't block
-    for (size_t i = 0; i < num_created_consumers; ++i)
-    {
-        /// Use block size of 1, otherwise LIMIT won't work properly as it will buffer excess messages in the last block
-        /// TODO: probably that leads to awful performance.
-        /// FIXME: seems that doesn't help with extra reading and committing unprocessed messages.
-        pipes.emplace_back(std::make_shared<KafkaSource>(*this, storage_snapshot, modified_context, column_names, log, 1, kafka_settings->kafka_commit_on_select));
-    }
-
-    LOG_DEBUG(log, "Starting reading {} streams", pipes.size());
-    return Pipe::unitePipes(std::move(pipes));
->>>>>>> af1cc0a6
 }
 
 
