--- conflicted
+++ resolved
@@ -122,27 +122,8 @@
     const StorageID & table_id_,
     Context & context_,
     const ColumnsDescription & columns_,
-<<<<<<< HEAD
-    const String & brokers_,
-    const String & group_,
-    const Names & topics_,
-    const String & format_name_,
-    char row_delimiter_,
-    const String & schema_name_,
-    size_t num_consumers_,
-    UInt64 max_block_size_,
-    size_t skip_broken_,
-    bool intermediate_commit_)
-    : IStorage(table_id_,
-        ColumnsDescription({{"_topic", std::make_shared<DataTypeString>()},
-                            {"_key", std::make_shared<DataTypeString>()},
-                            {"_offset", std::make_shared<DataTypeUInt64>()},
-                            {"_partition", std::make_shared<DataTypeUInt64>()},
-                            {"_timestamp", std::make_shared<DataTypeNullable>(std::make_shared<DataTypeDateTime>())}}, true))
-=======
     std::unique_ptr<KafkaSettings> kafka_settings_)
     : IStorage(table_id_)
->>>>>>> 811d124a
     , global_context(context_.getGlobalContext())
     , kafka_context(std::make_shared<Context>(global_context))
     , kafka_settings(std::move(kafka_settings_))
@@ -290,17 +271,14 @@
     // Interrupt streaming thread
     stream_cancelled = true;
 
+    LOG_TRACE(log, "Waiting for cleanup");
+    task->deactivate();
+
     // Close all consumers
     for (size_t i = 0; i < num_created_consumers; ++i)
-    {
         auto buffer = popReadBuffer();
-        // FIXME: not sure if we really close consumers here, and if we really need to close them here.
-    }
-
-    LOG_TRACE(log, "Waiting for cleanup");
+
     rd_kafka_wait_destroyed(CLEANUP_TIMEOUT_MS);
-
-    task->deactivate();
 }
 
 
@@ -584,17 +562,12 @@
     else
         in = streams[0];
 
-<<<<<<< HEAD
-    std::atomic<bool> stub = {false};
-    copyData(*in, *block_io.out, &stub);
-=======
     // We can't cancel during copyData, as it's not aware of commits and other kafka-related stuff.
     // It will be cancelled on underlying layer (kafka buffer)
     std::atomic<bool> stub = {false};
     copyData(*in, *block_io.out, &stub);
 
     bool some_stream_is_stalled = false;
->>>>>>> 811d124a
     for (auto & stream : streams)
     {
         some_stream_is_stalled = some_stream_is_stalled || stream->as<KafkaBlockInputStream>()->isStalled();
@@ -717,8 +690,6 @@
     factory.registerStorage("Kafka", creator_fn, StorageFactory::StorageFeatures{ .supports_settings = true, });
 }
 
-<<<<<<< HEAD
-=======
 NamesAndTypesList StorageKafka::getVirtuals() const
 {
     return NamesAndTypesList{
@@ -732,6 +703,5 @@
         {"_headers.value", std::make_shared<DataTypeArray>(std::make_shared<DataTypeString>())}
     };
 }
->>>>>>> 811d124a
 
 }