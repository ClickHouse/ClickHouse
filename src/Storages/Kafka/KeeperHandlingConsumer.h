#pragma once

#include <expected>
#include <filesystem>
#include <Core/Block_fwd.h>
#include <IO/ReadBuffer.h>
#include <Storages/Kafka/KafkaConsumer2.h>
#include <Storages/Kafka/StorageKafkaUtils.h>
#include <cppkafka/topic.h>
#include <Common/ZooKeeper/ZooKeeper.h>

namespace DB
{

/// Wrapper around KafkaConsumer2 that manages locks, committed offsets and intent sizes in Keeper.
///
/// It assigns a specific list of topic partitions to KafkaConsumer2 without relying on the rebalance logic of Kafka.
/// The general workflow how to use this class is quite error-prone, but a lot of this boils down to the quirks of librdkafka:
///  1. If `isInUse()` returns false, `startUsing` must be called before calling `prepareToPoll` or `poll`. This will create the librdkafka consumer inside KafkaConsumer2 if necessary
///  2. If `needsKeeper()` returns true, then `setKeeper` must be called to set the new Keeper session.
///  3. If `prepareToPoll` returns an empty optional, then it is possible to call `poll` to start to consume some messages.
///  4. If the consumed messages are processed successfully, then the the batch must be committed using  the returned `OffsetGuard`.
///
/// From thread-safety perspective the functions of this class falls into three categories:
///  a) Functions `startUsing`, `stopUsing` and `moveConsumer`: they need exclusive access to the object, so they cannot be called simultaneously with other functions. No exceptions.
///  b) Function `getStat`: it can be called simultaneously with any other functions (including itself), except for the functions of category a).
///  c) All other functions: they can be called simultaneously with `getStat`, but nothing else, not even each other or themselves.
class KeeperHandlingConsumer
{
public:
    enum class CannotPollReason : uint8_t
    {
        NoMetadata,
        KeeperSessionEnded,
        NoPartitions,
    };

    class MessageInfo
    {
    public:
        explicit MessageInfo(const KafkaConsumer2 & kafka_consumer_)
            : kafka_consumer(kafka_consumer_)
        {
        }

        String currentTopic() const { return kafka_consumer.currentTopic(); }
        int32_t currentPartition() const { return kafka_consumer.currentPartition(); }
        int64_t currentOffset() const { return kafka_consumer.currentOffset(); }
        String currentKey() const { return kafka_consumer.currentKey(); }
        String currentPayload() const { return kafka_consumer.currentPayload(); }
        boost::optional<cppkafka::MessageTimestamp> currentTimestamp() const { return kafka_consumer.currentTimestamp(); }
        const cppkafka::Message::HeaderListType & currentHeaderList() const { return kafka_consumer.currentHeaderList(); }

    private:
        const KafkaConsumer2 & kafka_consumer;
    };

    class OffsetGuard
    {
    public:
        OffsetGuard(KeeperHandlingConsumer & consumer_, int64_t new_offset_);
        OffsetGuard(OffsetGuard && other) noexcept;
        ~OffsetGuard();

        void commit();
    private:
        bool needs_rollback{true};
        KeeperHandlingConsumer * consumer;
        int64_t new_offset;
    };

    using MessageSinkFunction
        = std::function<bool(ReadBufferPtr, const MessageInfo &, bool /*has_more_polled_messages*/, bool /*stalled*/)>;

    KeeperHandlingConsumer(
        const KafkaConsumer2Ptr & kafka_consumer_,
        const std::shared_ptr<zkutil::ZooKeeper> & keeper_,
        const std::filesystem::path & keeper_path_,
        const String & replica_name_,
        const KafkaConsumer2::TopicPartitionOffsets & sticky_topic_partitions_,
        size_t idx_,
        const LoggerPtr & log_);

    /// It is important that the consumer is using the same Keeper session as the storage to make sure all ephemeral
    /// nodes are handled at the same time, e.g.: if a replica is deactivated because of session loss, all of its
    /// consumers should lose connection to keeper.
    bool needsNewKeeper() const;
    void setKeeper(const std::shared_ptr<zkutil::ZooKeeper> & keeper_);

    /// The concept of `prepareToPoll` and `poll` is quite a bit quirky, but I didn't find a better way to:
    ///   1. Separate the logic of converting messages to rows with virtual columns and everything else
    ///   2. Do not expose KafkaConsumer2, so KeeperHandlingConsumer has some kind of control over the offsets
    ///   3. Only do the heavy initialization once the consumer can actually poll messages
    /// 1: KeeperHandlingConsumer shouldn't be aware of the logic how a single message is turned into rows. It doesn't need to know about virtual columns, error streams, etc.
    /// 2: By polling `KafkaConsumer2` directly the user (StorageKafka2) should report back the intent size in order to be able to save it before pushing the block. Yes, the
    ///    the current solution does not solve this (in MessageSinkFunction KeeperHandlingConsumer has no control over the blocks) completely, but I think it is a good compromise.
    ///    In the future we might add a similar class than `KafkaSource` to handle the conversion of messages to rows, but right now this is not the priority.
    /// 3: There are several reasons why KeeperHandlingConsumer might not be able to poll messages:
    ///      - Keeper session has ended
    ///      - Couldn't get the list of topic partitions from Kafka
    ///      - Couldn't lock any topic partitions
    ///    In case of these reasons it doesn't make sense to set up the whole pipeline, which not the lightest operation.
    /// As a result we have the the MessageSink callback. In the end I think the extra complexity does worth it.
    std::optional<CannotPollReason> prepareToPoll();

    /// Returns empty optional if polling it not possible or no messages were polled.
    /// Returns an OffsetGuard that rollbacks the offsets unless it is committed or deactivated.
    std::optional<OffsetGuard> poll(MessageSinkFunction & message_sink);

    using ConfigCreator = std::function<cppkafka::Configuration(IKafkaExceptionInfoSinkPtr)>;
    /// Returns true if a new consumer was created
    bool startUsing(const ConfigCreator & config_creator);
    void stopUsing();
    bool isInUse() const { return in_use; }
    UInt64 getLastUsedUsec() const { return last_used_usec; }
    bool hasConsumer() const { return kafka_consumer->hasConsumer(); }
    CppKafkaConsumerPtr moveConsumer() const;

    /// Can be called simultaneously with most of the functions, see the class comment for details.
    StorageKafkaUtils::ConsumerStatistics getStat() const;
    IKafkaExceptionInfoSinkPtr getExceptionInfoSink() const;
private:
    using TopicPartition = KafkaConsumer2::TopicPartition;
    using TopicPartitions = KafkaConsumer2::TopicPartitions;
    using TopicPartitionOffset = KafkaConsumer2::TopicPartitionOffset;
    using TopicPartitionOffsets = KafkaConsumer2::TopicPartitionOffsets;

    struct LockedTopicPartitionInfo
    {
        zkutil::EphemeralNodeHolderPtr lock;
        std::optional<int64_t> committed_offset;
        std::optional<uint64_t> intent_size;
    };

    using TopicPartitionLocks = std::
        unordered_map<TopicPartition, LockedTopicPartitionInfo, KafkaConsumer2::TopicPartitionHash, KafkaConsumer2::TopicPartitionEquality>;

    using TopicPartitionSet
        = std::unordered_set<TopicPartition, KafkaConsumer2::TopicPartitionHash, KafkaConsumer2::TopicPartitionEquality>;

    struct ActiveReplicasInfo
    {
        UInt64 active_replica_count{0};
        bool has_replica_without_locks{false};
    };

    std::filesystem::path keeper_path;
    const String replica_name;
    size_t idx;

    KafkaConsumer2Ptr kafka_consumer;
    zkutil::ZooKeeperPtr keeper;
    size_t topic_partition_index_to_consume_from{0};
    // TODO: handle KafkaAssignedPartitions and KafkaConsumersWithAssignment metric when assigned_topic_partitions is modified
    TopicPartitions assigned_topic_partitions{};
    size_t poll_count = 0;

    /// Protects access to the locks, because they are accessed simultaneously when statistics are collected
<<<<<<< HEAD
    std::mutex mutex;
    TopicPartitionLocks TSA_GUARDED_BY(mutex) sticky_locks{};
    TopicPartitionLocks TSA_GUARDED_BY(mutex) permanent_locks{};
    TopicPartitionLocks TSA_GUARDED_BY(mutex) tmp_locks{};
=======
    mutable std::mutex topic_partition_locks_mutex;
    TopicPartitionLocks TSA_GUARDED_BY(topic_partition_locks_mutex) permanent_locks{};
    TopicPartitionLocks TSA_GUARDED_BY(topic_partition_locks_mutex) tmp_locks{};
>>>>>>> 4cb3328a
    LoggerPtr log;

    // Quota, how many temporary locks can be taken in current round
    size_t tmp_locks_quota{};

    std::atomic<UInt64> last_poll_timestamp = 0;
    std::atomic<UInt64> last_commit_timestamp = 0;
    std::atomic<UInt64> num_commits = 0;
    std::atomic<bool> in_use = false;
    /// Last used time (for TTL)
    std::atomic<UInt64> last_used_usec = 0;


    std::pair<TopicPartitionSet, ActiveReplicasInfo> getLockedTopicPartitions();
    std::pair<TopicPartitions, ActiveReplicasInfo> getAvailableTopicPartitions(const TopicPartitionOffsets & all_topic_partitions);
    std::optional<LockedTopicPartitionInfo> createLocksInfoIfFree(const TopicPartition & partition_to_lock);

<<<<<<< HEAD
    using MutexLock = std::lock_guard<decltype(mutex)>;

    LockedTopicPartitionInfo & getTopicPartitionLockLocked(const TopicPartition & topic_partition) TSA_REQUIRES(mutex);
    void updatePermanentLocksLocked(const TopicPartitions & available_topic_partitions, size_t topic_partitions_count, size_t active_replica_count) TSA_REQUIRES(mutex);
    void lockTemporaryLocksLocked(const TopicPartitions & available_topic_partitions, bool has_replica_without_locks) TSA_REQUIRES(mutex);
    void initializeStickyLocks(const TopicPartitionOffsets & all_topic_partitions, const TopicPartitionOffsets & sticky_topic_partitions) TSA_REQUIRES(mutex);
=======
    LockedTopicPartitionInfo & getTopicPartitionLockLocked(const TopicPartition & topic_partition) TSA_REQUIRES(topic_partition_locks_mutex);
    void updatePermanentLocksLocked(const TopicPartitions & available_topic_partitions, size_t topic_partitions_count, size_t active_replica_count) TSA_REQUIRES(topic_partition_locks_mutex);
    void lockTemporaryLocksLocked(const TopicPartitions & available_topic_partitions, bool has_replica_without_locks) TSA_REQUIRES(topic_partition_locks_mutex);
>>>>>>> 4cb3328a

    void rollbackToCommittedOffsets();

    void saveCommittedOffset(int64_t new_offset);
    void saveIntentSize(const KafkaConsumer2::TopicPartition & topic_partition, const std::optional<int64_t> & offset, uint64_t intent);
    // To save commit and intent nodes
    void writeTopicPartitionInfoToKeeper(const std::filesystem::path & keeper_path_to_data, const String & data);
    // Searches first in permanent_locks, then in tmp_locks.


    std::filesystem::path getTopicPartitionPath(const TopicPartition & topic_partition);
    std::filesystem::path getTopicPartitionLockPath(const TopicPartition & topic_partition);

    void appendToAssignedTopicPartitions(const TopicPartitionLocks & locks);
};
}<|MERGE_RESOLUTION|>--- conflicted
+++ resolved
@@ -156,16 +156,10 @@
     size_t poll_count = 0;
 
     /// Protects access to the locks, because they are accessed simultaneously when statistics are collected
-<<<<<<< HEAD
-    std::mutex mutex;
-    TopicPartitionLocks TSA_GUARDED_BY(mutex) sticky_locks{};
-    TopicPartitionLocks TSA_GUARDED_BY(mutex) permanent_locks{};
-    TopicPartitionLocks TSA_GUARDED_BY(mutex) tmp_locks{};
-=======
     mutable std::mutex topic_partition_locks_mutex;
+    TopicPartitionLocks TSA_GUARDED_BY(topic_partition_locks_mutex) sticky_locks{};
     TopicPartitionLocks TSA_GUARDED_BY(topic_partition_locks_mutex) permanent_locks{};
     TopicPartitionLocks TSA_GUARDED_BY(topic_partition_locks_mutex) tmp_locks{};
->>>>>>> 4cb3328a
     LoggerPtr log;
 
     // Quota, how many temporary locks can be taken in current round
@@ -183,18 +177,10 @@
     std::pair<TopicPartitions, ActiveReplicasInfo> getAvailableTopicPartitions(const TopicPartitionOffsets & all_topic_partitions);
     std::optional<LockedTopicPartitionInfo> createLocksInfoIfFree(const TopicPartition & partition_to_lock);
 
-<<<<<<< HEAD
-    using MutexLock = std::lock_guard<decltype(mutex)>;
-
-    LockedTopicPartitionInfo & getTopicPartitionLockLocked(const TopicPartition & topic_partition) TSA_REQUIRES(mutex);
-    void updatePermanentLocksLocked(const TopicPartitions & available_topic_partitions, size_t topic_partitions_count, size_t active_replica_count) TSA_REQUIRES(mutex);
-    void lockTemporaryLocksLocked(const TopicPartitions & available_topic_partitions, bool has_replica_without_locks) TSA_REQUIRES(mutex);
-    void initializeStickyLocks(const TopicPartitionOffsets & all_topic_partitions, const TopicPartitionOffsets & sticky_topic_partitions) TSA_REQUIRES(mutex);
-=======
     LockedTopicPartitionInfo & getTopicPartitionLockLocked(const TopicPartition & topic_partition) TSA_REQUIRES(topic_partition_locks_mutex);
     void updatePermanentLocksLocked(const TopicPartitions & available_topic_partitions, size_t topic_partitions_count, size_t active_replica_count) TSA_REQUIRES(topic_partition_locks_mutex);
     void lockTemporaryLocksLocked(const TopicPartitions & available_topic_partitions, bool has_replica_without_locks) TSA_REQUIRES(topic_partition_locks_mutex);
->>>>>>> 4cb3328a
+    void initializeStickyLocks(const TopicPartitionOffsets & all_topic_partitions, const TopicPartitionOffsets & sticky_topic_partitions) TSA_REQUIRES(topic_partition_locks_mutex);
 
     void rollbackToCommittedOffsets();
 
