--- conflicted
+++ resolved
@@ -416,15 +416,7 @@
     {
         try
         {
-<<<<<<< HEAD
-            ConsumerAndAssignmentInfo consumer_info;
-            consumer_info.consumer = createConsumer(i);
-            consumer_info.keeper =  getZooKeeper();
-            consumer_info.sticky_locks = initializeStickyLocks(*consumer_info.keeper, consumer_info.consumer->getAllTopicPartitions(true));
-            consumers.push_back(std::move(consumer_info));
-=======
             consumers.push_back(std::make_shared<KeeperHandlingConsumer>(createKafkaConsumer(i), getZooKeeper(), fs_keeper_path, replica_name, i, log));
->>>>>>> 0fd4920f
             LOG_DEBUG(log, "Created #{} consumer", num_created_consumers);
             ++num_created_consumers;
         }
@@ -746,282 +738,9 @@
     }
 }
 
-<<<<<<< HEAD
-
-// We go through all the topic partitions, count the number of live replicas,
-// and see which partitions are already locked by other replicas
-std::pair<StorageKafka2::TopicPartitionSet, StorageKafka2::ActiveReplicasInfo> StorageKafka2::getLockedTopicPartitions(zkutil::ZooKeeper & keeper_to_use)
-{
-    LOG_TRACE(log, "Starting to lookup replica's state");
-    StorageKafka2::TopicPartitionSet locked_partitions;
-    auto lock_nodes = keeper_to_use.getChildren(keeper_path + "/topic_partition_locks");
-    std::unordered_set<String> replicas_with_lock;
-
-    for (const auto & lock_name : lock_nodes)
-    {
-        replicas_with_lock.insert(keeper_to_use.get(keeper_path + "/topic_partition_locks/" + lock_name));
-        auto base = lock_name.substr(0, lock_name.size() - 5); // drop ".lock"
-        auto sep  = base.rfind('_');
-        if (sep == String::npos)
-            throw Exception(ErrorCodes::LOGICAL_ERROR, "Topic partition lock path {} is not in correct format.", lock_name);
-
-        String topic = base.substr(0, sep);
-        Int32  partition = parse<Int32>(base.substr(sep + 1));
-        TopicPartition topic_partition
-        {
-            .topic = topic,
-            .partition_id = partition,
-            .offset = KafkaConsumer2::INVALID_OFFSET
-        };
-
-        locked_partitions.insert(topic_partition);
-    }
-
-    Strings already_locked_partitions_str;
-    already_locked_partitions_str.reserve(locked_partitions.size());
-    for (const auto & already_locks : locked_partitions)
-        already_locked_partitions_str.push_back(fmt::format("[{}:{}]", already_locks.topic, already_locks.partition_id));
-    LOG_INFO(
-        log,
-        "Already locked topic partitions are [{}]",
-        boost::algorithm::join(already_locked_partitions_str, ", ")
-    );
-
-    const auto replicas_count = keeper_to_use.getChildren(keeper_path + "/replicas").size();
-    LOG_TEST(log, "There are {} replicas with lock and there are {} replicas in total", replicas_with_lock.size(), replicas_count);
-    const auto has_replica_without_locks = replicas_with_lock.size() < replicas_count;
-    return {locked_partitions, ActiveReplicasInfo{replicas_count, has_replica_without_locks}};
-}
-
-std::pair<StorageKafka2::TopicPartitions, StorageKafka2::ActiveReplicasInfo> StorageKafka2::getAvailableTopicPartitions(zkutil::ZooKeeper & keeper_to_use, const TopicPartitions & all_topic_partitions)
-{
-    const auto get_locked_partitions_res = getLockedTopicPartitions(keeper_to_use);
-    const auto & already_locked_partitions = get_locked_partitions_res.first;
-    TopicPartitions available_topic_partitions;
-    available_topic_partitions.reserve(all_topic_partitions.size());
-    for (const auto & partition : all_topic_partitions)
-    {
-        if (!already_locked_partitions.contains(partition))
-            available_topic_partitions.push_back(partition);
-    }
-    Strings available_topic_partitions_str;
-    available_topic_partitions_str.reserve(available_topic_partitions.size());
-    for (const auto & available_partition : available_topic_partitions)
-        available_topic_partitions_str.push_back(fmt::format("[{}:{}]", available_partition.topic, available_partition.partition_id));
-    LOG_INFO(
-        log,
-        "Topic partitions [{}] are available to lock",
-        boost::algorithm::join(available_topic_partitions_str, ", ")
-    );
-
-    return {available_topic_partitions, get_locked_partitions_res.second};
-}
-
-std::optional<StorageKafka2::LockedTopicPartitionInfo> StorageKafka2::createLocksInfoIfFree(zkutil::ZooKeeper & keeper_to_use, const TopicPartition& partition_to_lock)
-{
-    const auto topic_partition_path = getTopicPartitionPath(partition_to_lock);
-    const auto lock_file_path = getTopicPartitionLockPath(partition_to_lock);
-    keeper_to_use.createAncestors(lock_file_path);
-    try
-    {
-        using zkutil::EphemeralNodeHolder;
-        LockedTopicPartitionInfo lock_info{
-            EphemeralNodeHolder::create(lock_file_path, keeper_to_use, (*kafka_settings)[KafkaSetting::kafka_replica_name].value),
-            getNumber(keeper_to_use, topic_partition_path / commit_file_name),
-            getNumber(keeper_to_use, topic_partition_path / intent_file_name)};
-
-        LOG_TRACE(
-            log,
-            "Locked topic partition: {}:{} at offset {} with intent size {}",
-            partition_to_lock.topic,
-            partition_to_lock.partition_id,
-            lock_info.committed_offset.value_or(0),
-            lock_info.intent_size.value_or(0));
-
-        return lock_info;
-    }
-    catch (const Coordination::Exception & e)
-    {
-        if (e.code == Coordination::Error::ZNODEEXISTS)
-        {
-            LOG_TRACE(
-                log,
-                "Skipping lock for topic partition {}:{} because it already exists",
-                partition_to_lock.topic, partition_to_lock.partition_id);
-            return std::nullopt;
-        }
-        throw;
-    }
-}
-
-StorageKafka2::TopicPartitionLocks StorageKafka2::initializeStickyLocks(zkutil::ZooKeeper & keeper_to_use, const TopicPartitions & all_topic_partitions)
-{
-    TopicPartitions sticky_locks_result;
-    std::set_intersection(
-        all_topic_partitions.begin(),  all_topic_partitions.end(),
-        sticky_topic_partitions.begin(), sticky_topic_partitions.end(),
-        std::back_inserter(sticky_locks_result)
-    );
-
-    TopicPartitionLocks sticky_locks;
-    for (const auto & tp : sticky_locks_result)
-    {
-        auto maybe_lock = createLocksInfoIfFree(keeper_to_use, tp);
-        if (!maybe_lock.has_value())
-            continue;
-        sticky_locks.emplace(TopicPartition(tp), std::move(*maybe_lock));
-    }
-
-    return sticky_locks;
-}
-
-void StorageKafka2::lockTemporaryLocks(zkutil::ZooKeeper & keeper_to_use, const TopicPartitions & available_topic_partitions, TopicPartitionLocks & tmp_locks, size_t & tmp_locks_quota, const bool has_replica_without_locks)
-{
-    /// There are no available topic partitions, so drop the quota to 0
-    if (available_topic_partitions.empty())
-    {
-        LOG_TRACE(log, "There are no available topic partitions to lock");
-        tmp_locks_quota = 0;
-        return;
-    }
-    LOG_TRACE(log, "Starting to lock temporary locks");
-
-    /// We have some temporary lock quota, but there is at least one replica without locks, let's drop the quote to give the other replica a chance to lock some partitions
-    if (tmp_locks_quota > 0 && has_replica_without_locks)
-    {
-        LOG_TRACE(log, "There is at least one consumer without locks, won't lock any temporary locks this round");
-        tmp_locks_quota = 0;
-        return;
-    }
-
-    /// We have some temporary lock quota, but it is greater than the number of available topic partitions,
-    /// so we will reduce the quota to give other replicas a chance to lock some partitions
-    if (tmp_locks_quota > 0 && tmp_locks_quota <= available_topic_partitions.size())
-    {
-
-        LOG_TRACE(log, "Reducing temporary locks to give other replicas a chance to lock some partitions");
-        tmp_locks_quota = std::min(tmp_locks_quota - 1, available_topic_partitions.size() - 1);
-    }
-    else
-    {
-        tmp_locks_quota = std::min(available_topic_partitions.size(), tmp_locks_quota + 1);
-    }
-    LOG_INFO(log, "The replica can take {} temporary locks in the current round", tmp_locks_quota);
-
-    if (tmp_locks_quota == 0)
-        return;
-
-    auto available_topic_partitions_copy = available_topic_partitions;
-    pcg64 generator(randomSeed());
-    std::shuffle(available_topic_partitions_copy.begin(), available_topic_partitions_copy.end(), generator);
-
-    for (const auto & tp : available_topic_partitions)
-    {
-        if (tmp_locks.size() >= tmp_locks_quota)
-            break;
-        auto maybe_lock = createLocksInfoIfFree(keeper_to_use, tp);
-        if (!maybe_lock.has_value())
-            continue;
-        tmp_locks.emplace(TopicPartition(tp), std::move(*maybe_lock));
-    }
-}
-
-// If the number of locks on a replica is greater than it can hold, then we first release the partitions that we can no longer hold.
-// Otherwise, we try to lock free partitions one by one.
-void StorageKafka2::updatePermanentLocks(zkutil::ZooKeeper & keeper_to_use, const TopicPartitions & available_topic_partitions, TopicPartitionLocks & permanent_locks, const size_t topic_partitions_count, const size_t active_replica_count)
-{
-    LOG_TRACE(log, "Starting to update permanent locks");
-    chassert(active_replica_count > 0 && "There should be at least one active replica, because we are active");
-    size_t can_lock_partitions = std::max<size_t>(topic_partitions_count / static_cast<size_t>(active_replica_count), 1);
-
-    LOG_TRACE(log, "The replica can have {} permanent locks after the current round", can_lock_partitions);
-
-    if (can_lock_partitions == permanent_locks.size())
-    {
-        LOG_TRACE(log, "The number of permanent locks is equal to the number of locks that can be taken, will not update them");
-        return;
-    }
-
-    if (can_lock_partitions < permanent_locks.size())
-    {
-        LOG_TRACE(log, "Will release the extra {} topic partition locks", permanent_locks.size() - can_lock_partitions);
-        size_t need_to_unlock = permanent_locks.size() - can_lock_partitions;
-        auto permanent_locks_it = permanent_locks.begin();
-        for (size_t i = 0; i < need_to_unlock && permanent_locks_it != permanent_locks.end(); ++i)
-        {
-            LOG_TEST(log, "Releasing topic partition lock for [{}:{}] at offset",
-                permanent_locks_it->first.topic, permanent_locks_it->first.partition_id);
-            permanent_locks_it = permanent_locks.erase(permanent_locks_it);
-        }
-    }
-    else
-    {
-        size_t need_to_lock = can_lock_partitions - permanent_locks.size();
-        LOG_TRACE(log, "Will try to lock {} topic partitions", need_to_lock);
-        auto tp_it = available_topic_partitions.begin();
-        for (size_t i = 0; i < need_to_lock && tp_it != available_topic_partitions.end();)
-        {
-            const auto &tp = *tp_it;
-            ++tp_it;
-            auto maybe_lock = createLocksInfoIfFree(keeper_to_use, tp);
-            if (!maybe_lock.has_value())
-                continue;
-            permanent_locks.emplace(TopicPartition(tp), std::move(*maybe_lock));
-            ++i;
-        }
-    }
-}
-
-void StorageKafka2::saveTopicPartitionInfo(zkutil::ZooKeeper & keeper_to_use, const std::filesystem::path & keeper_path_to_data, const String & data)
-{
-    Coordination::Requests ops;
-    keeper_to_use.checkExistsAndGetCreateAncestorsOps(keeper_path_to_data, ops);
-    if (keeper_to_use.exists(keeper_path_to_data))
-        ops.emplace_back(zkutil::makeSetRequest(keeper_path_to_data, data, -1));
-    else
-        ops.emplace_back(zkutil::makeCreateRequest(keeper_path_to_data, data, zkutil::CreateMode::Persistent));
-
-    Coordination::Responses responses;
-    const auto code = keeper_to_use.tryMulti(ops, responses);
-    if (code != Coordination::Error::ZOK)
-        zkutil::KeeperMultiException::check(code, ops, responses);
-}
-
-void StorageKafka2::saveCommittedOffset(zkutil::ZooKeeper & keeper_to_use, const TopicPartition & topic_partition)
-{
-    const auto partition_prefix = getTopicPartitionPath(topic_partition);
-    saveTopicPartitionInfo(keeper_to_use, partition_prefix / commit_file_name, toString(topic_partition.offset));
-    // This is best effort, if it fails we will try to remove in the next round
-    keeper_to_use.tryRemove(partition_prefix / intent_file_name, -1);
-    LOG_TEST(
-        log, "Saved offset {} for topic-partition [{}:{}]", topic_partition.offset, topic_partition.topic, topic_partition.partition_id);
-}
-
-void StorageKafka2::saveIntent(zkutil::ZooKeeper & keeper_to_use, const TopicPartition & topic_partition, int64_t intent)
-{
-    LOG_TEST(
-        log,
-        "Saving intent of {} for topic-partition [{}:{}] at offset {}",
-        intent,
-        topic_partition.topic,
-        topic_partition.partition_id,
-        topic_partition.offset);
-
-    const auto partition_prefix = getTopicPartitionPath(topic_partition);
-    saveTopicPartitionInfo(keeper_to_use, partition_prefix / intent_file_name, toString(intent));
-}
-
-
-StorageKafka2::PolledBatchInfo StorageKafka2::pollConsumer(
-    KafkaConsumer2 & consumer,
-    const TopicPartition & topic_partition,
-    std::optional<int64_t> message_count,
-    Stopwatch & total_stopwatch,
-=======
 std::optional<StorageKafka2::BlocksAndGuard> StorageKafka2::pollConsumer(
     KeeperHandlingConsumer & consumer,
     const Stopwatch & watch,
->>>>>>> 0fd4920f
     const ContextPtr & modified_context)
 {
     LOG_TEST(log, "Polling consumer");
