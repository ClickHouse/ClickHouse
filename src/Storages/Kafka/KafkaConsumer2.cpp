#include <Storages/Kafka/KafkaConsumer2.h>

#include <iterator>
#include <IO/ReadBufferFromMemory.h>
#include <Storages/Kafka/StorageKafkaUtils.h>
#include <cppkafka/cppkafka.h>
#include <cppkafka/exceptions.h>
#include <cppkafka/topic_partition.h>
#include <cppkafka/topic_partition_list.h>
#include <fmt/ostream.h>
#include <fmt/ranges.h>
#include <Common/CurrentMetrics.h>
#include <Common/ProfileEvents.h>
#include <Common/SipHash.h>
#include <Common/logger_useful.h>


namespace ProfileEvents
{
extern const Event KafkaMessagesPolled;
extern const Event KafkaCommitFailures;
extern const Event KafkaCommits;
}

namespace DB
{

using namespace std::chrono_literals;
static constexpr auto EVENT_POLL_TIMEOUT = 50ms;
static constexpr auto DRAIN_TIMEOUT_MS = 5000ms;
static constexpr auto GET_KAFKA_METADATA_TIMEOUT_MS = 1000ms;

bool KafkaConsumer2::TopicPartition::operator<(const TopicPartition & other) const
{
    return std::tie(topic, partition_id) < std::tie(other.topic, other.partition_id);
}

// BROKER-SIDE REBALANCE REMOVED
//
// We no longer rely on Kafka’s group rebalance callbacks
// (assignment/revocation).  All partition assignment
// is now driven explicitly by StorageKafka2 via ZooKeeper locks.
KafkaConsumer2::KafkaConsumer2(
    ConsumerPtr consumer_,
    LoggerPtr log_,
    size_t max_batch_size,
    size_t poll_timeout_,
    const std::atomic<bool> & stopped_,
    const Names & topics_)
    : consumer(consumer_)
    , log(log_)
    , batch_size(max_batch_size)
    , poll_timeout(poll_timeout_)
    , stopped(stopped_)
    , current(messages.begin())
    , topics(topics_)
{
}

KafkaConsumer2::~KafkaConsumer2()
{
    StorageKafkaUtils::consumerStopWithoutRebalance(*consumer, DRAIN_TIMEOUT_MS, log);
}

void KafkaConsumer2::pollEvents()
{
    static constexpr auto max_tries = 5;
    for (auto i = 0; i < max_tries; ++i)
    {
        auto msg = consumer->poll(EVENT_POLL_TIMEOUT);
        if (!msg)
            return;
        // All the partition queues are detached, so the consumer shouldn't be able to poll any real messages
        const auto err = msg.get_error();
        chassert(RD_KAFKA_RESP_ERR_NO_ERROR != err.get_error() && "Consumer returned a message when it was not expected");
        LOG_ERROR(log, "Consumer received error while polling events, code {}, error '{}'", err.get_error(), err.to_string());
    }
};

bool KafkaConsumer2::polledDataUnusable(const TopicPartition & topic_partition) const
{
    const auto different_topic_partition = current == messages.end()
        ? false
        : (current->get_topic() != topic_partition.topic || current->get_partition() != topic_partition.partition_id);
    return different_topic_partition;
}

void KafkaConsumer2::updateOffsets(TopicPartitionOffsets && topic_partition_offsets)
{
    cppkafka::TopicPartitionList original_topic_partitions;
    original_topic_partitions.reserve(topic_partition_offsets.size());
    std::transform(
        std::move_iterator(topic_partition_offsets.begin()),
        std::move_iterator(topic_partition_offsets.end()),
        std::back_inserter(original_topic_partitions),
        [](TopicPartitionOffset && tp) { return cppkafka::TopicPartition{std::move(tp.topic), tp.partition_id, tp.offset}; });
    initializeQueues(original_topic_partitions);
    stalled_status = StalledStatus::NOT_STALLED;
}

void KafkaConsumer2::initializeQueues(const cppkafka::TopicPartitionList & topic_partitions)
{
    queues.clear();
    messages.clear();
    current = messages.end();
    // cppkafka itself calls assign(), but in order to detach the queues here we have to do the assignment manually. Later on we have to reassign the topic partitions with correct offsets.
    consumer->assign(topic_partitions);
    for (const auto & topic_partition : topic_partitions)
        // This will also detach the partition queues from the consumer, thus the messages won't be forwarded without attaching them manually
        queues.emplace(
            TopicPartition{topic_partition.get_topic(), topic_partition.get_partition()}, consumer->get_partition_queue(topic_partition));
}

// it does the poll when needed
ReadBufferPtr KafkaConsumer2::consume(const TopicPartition & topic_partition, const std::optional<int64_t> & message_count)
{
    resetIfStopped();

    if (polledDataUnusable(topic_partition))
        return nullptr;

    if (hasMorePolledMessages())
    {
        if (auto next_message = getNextMessage(); next_message)
            return next_message;
    }

    while (true)
    {
        stalled_status = StalledStatus::NO_MESSAGES_RETURNED;

        auto & queue_to_poll_from = queues.at(topic_partition);
        LOG_TRACE(log, "Batch size {}", batch_size);
        const auto messages_to_pull = message_count.value_or(batch_size);
        /// Don't drop old messages immediately, since we may need them for virtual columns.
        auto new_messages = queue_to_poll_from.consume_batch(messages_to_pull, std::chrono::milliseconds(poll_timeout));

        resetIfStopped();
        if (stalled_status == StalledStatus::CONSUMER_STOPPED)
        {
            return nullptr;
        }

        if (new_messages.empty())
        {
            LOG_TRACE(log, "Stalled");
            return nullptr;
        }

        messages = std::move(new_messages);
        current = messages.begin();
        LOG_TRACE(
            log,
            "Polled batch of {} messages. Offsets position: {}",
            messages.size(),
            consumer->get_offsets_position(consumer->get_assignment()));
        break;
    }

    filterMessageErrors();
    if (current == messages.end())
    {
        LOG_ERROR(log, "Only errors left");
        stalled_status = StalledStatus::ERRORS_RETURNED;
        return nullptr;
    }

    ProfileEvents::increment(ProfileEvents::KafkaMessagesPolled, messages.size());

    stalled_status = StalledStatus::NOT_STALLED;
    return getNextMessage();
}

void KafkaConsumer2::commit(const TopicPartitionOffset & topic_partition_offset)
{
    static constexpr auto max_retries = 5;
    bool committed = false;

    LOG_TEST(
        log,
        "Trying to commit offset {} to Kafka for topic-partition [{}:{}]",
        topic_partition_offset.offset,
        topic_partition_offset.topic,
        topic_partition_offset.partition_id);

    const auto topic_partition_list = std::vector{cppkafka::TopicPartition{
        topic_partition_offset.topic,
        topic_partition_offset.partition_id,
        topic_partition_offset.offset,
    }};
    for (auto try_count = 0; try_count < max_retries && !committed; ++try_count)
    {
        try
        {
            // See https://github.com/edenhill/librdkafka/issues/1470
            // broker may reject commit if during offsets.commit.timeout.ms (5000 by default),
            // there were not enough replicas available for the __consumer_offsets topic.
            // also some other temporary issues like client-server connectivity problems are possible

            consumer->commit(topic_partition_list);
            committed = true;
            LOG_INFO(
                log,
                "Committed offset {} to Kafka for topic-partition [{}:{}]",
                topic_partition_offset.offset,
                topic_partition_offset.topic,
                topic_partition_offset.partition_id);
        }
        catch (const cppkafka::HandleException & e)
        {
            // If there were actually no offsets to commit, return. Retrying won't solve
            // anything here
            if (e.get_error() == RD_KAFKA_RESP_ERR__NO_OFFSET)
                committed = true;
            else
                LOG_ERROR(log, "Exception during attempt to commit to Kafka: {}", e.what());
        }
    }

    if (!committed)
    {
        // The failure is not the biggest issue, it only counts when a table is dropped and recreated, otherwise the offsets are taken from keeper.
        ProfileEvents::increment(ProfileEvents::KafkaCommitFailures);
        LOG_ERROR(log, "All commit attempts failed");
    }
    else
    {
        ProfileEvents::increment(ProfileEvents::KafkaCommits);
    }
}

<<<<<<< HEAD
KafkaConsumer2::TopicPartitions KafkaConsumer2::getAllTopicPartitions(bool need_sort) const
=======
KafkaConsumer2::TopicPartitionOffsets KafkaConsumer2::getAllTopicPartitionOffsets() const
>>>>>>> 0fd4920f
{
    std::unordered_set<String> topics_set;
    topics_set.insert(topics.begin(), topics.end());
    TopicPartitionOffsets topic_partition_offsets;

    try
    {
        auto metadata = consumer->get_metadata(true, GET_KAFKA_METADATA_TIMEOUT_MS);
        for (const auto & topic_metadata : metadata.get_topics())
        {
            if (!topics_set.contains(topic_metadata.get_name()))
                continue;

            for (const auto & partition_metadata : topic_metadata.get_partitions())
            {
                topic_partition_offsets.emplace_back(
                    TopicPartitionOffset{{topic_metadata.get_name(), static_cast<int32_t>(partition_metadata.get_id())}, INVALID_OFFSET});
            }
        }
    } catch (const cppkafka::HandleException & e)
    {
        LOG_ERROR(log, "Exception during get topic partitions from Kafka: {}", e.what());
    }

<<<<<<< HEAD
    if (need_sort)
    {
        std::sort(topic_partitions.begin(), topic_partitions.end());
    }
    return topic_partitions;
=======
    return topic_partition_offsets;
>>>>>>> 0fd4920f
}

ReadBufferPtr KafkaConsumer2::getNextMessage()
{
    while (current != messages.end())
    {
        const auto * data = current->get_payload().get_data();
        size_t size = current->get_payload().get_size();
        ++current;

        // `data` can be nullptr on case of the Kafka message has empty payload
        if (data)
            return std::make_shared<ReadBufferFromMemory>(data, size);
    }

    return nullptr;
}

void KafkaConsumer2::filterMessageErrors()
{
    assert(current == messages.begin());

    StorageKafkaUtils::eraseMessageErrors(messages, log);
    current = messages.begin();
}

void KafkaConsumer2::resetIfStopped()
{
    if (stopped)
    {
        stalled_status = StalledStatus::CONSUMER_STOPPED;
    }
}

std::size_t KafkaConsumer2::TopicPartitionHash::operator()(const TopicPartition & tp) const
{
    SipHash s;
    s.update(tp.topic);
    s.update(tp.partition_id);
    return s.get64();
}

}<|MERGE_RESOLUTION|>--- conflicted
+++ resolved
@@ -229,11 +229,7 @@
     }
 }
 
-<<<<<<< HEAD
-KafkaConsumer2::TopicPartitions KafkaConsumer2::getAllTopicPartitions(bool need_sort) const
-=======
-KafkaConsumer2::TopicPartitionOffsets KafkaConsumer2::getAllTopicPartitionOffsets() const
->>>>>>> 0fd4920f
+KafkaConsumer2::TopicPartitionOffsets KafkaConsumer2::getAllTopicPartitionOffsets(bool need_sort) const
 {
     std::unordered_set<String> topics_set;
     topics_set.insert(topics.begin(), topics.end());
@@ -258,15 +254,11 @@
         LOG_ERROR(log, "Exception during get topic partitions from Kafka: {}", e.what());
     }
 
-<<<<<<< HEAD
     if (need_sort)
     {
-        std::sort(topic_partitions.begin(), topic_partitions.end());
-    }
-    return topic_partitions;
-=======
+        std::sort(topic_partition_offsets.begin(), topic_partition_offsets.end());
+    }
     return topic_partition_offsets;
->>>>>>> 0fd4920f
 }
 
 ReadBufferPtr KafkaConsumer2::getNextMessage()
