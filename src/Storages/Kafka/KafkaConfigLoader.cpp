--- conflicted
+++ resolved
@@ -33,9 +33,9 @@
     extern const KafkaSettingsString kafka_sasl_mechanism;
     extern const KafkaSettingsString kafka_sasl_username;
     extern const KafkaSettingsString kafka_sasl_password;
-    extern const KafkaSettingsString kafka_autodetect_client_rack;
     extern const KafkaSettingsString kafka_compression_codec;
     extern const KafkaSettingsInt64 kafka_compression_level;
+    extern const KafkaSettingsString kafka_autodetect_client_rack;
 }
 
 namespace ErrorCodes
@@ -371,7 +371,11 @@
         kafka_config.set("sasl.username", kafka_settings[KafkaSetting::kafka_sasl_username]);
     if (!kafka_settings[KafkaSetting::kafka_sasl_password].value.empty())
         kafka_config.set("sasl.password", kafka_settings[KafkaSetting::kafka_sasl_password]);
-<<<<<<< HEAD
+    if (!kafka_settings[KafkaSetting::kafka_compression_codec].value.empty())
+        kafka_config.set("compression.codec", kafka_settings[KafkaSetting::kafka_compression_codec]);
+
+    if (kafka_settings[KafkaSetting::kafka_compression_level].changed)
+        kafka_config.set("compression.level", kafka_settings[KafkaSetting::kafka_compression_level].toString());
 
     auto autodetect_rack = kafka_settings[KafkaSetting::kafka_autodetect_client_rack].value;
     if (!autodetect_rack.empty())
@@ -407,15 +411,6 @@
         else
             LOG_ERROR(params.log, "Unknown kafka_autodetect_client_rack facility.");
     }
-    specific_config_updater(kafka_config, params);
-
-=======
->>>>>>> fc70889e
-    if (!kafka_settings[KafkaSetting::kafka_compression_codec].value.empty())
-        kafka_config.set("compression.codec", kafka_settings[KafkaSetting::kafka_compression_codec]);
-
-    if (kafka_settings[KafkaSetting::kafka_compression_level].changed)
-        kafka_config.set("compression.level", kafka_settings[KafkaSetting::kafka_compression_level].toString());
 
 #if USE_KRB5
     if (kafka_config.has_property("sasl.kerberos.kinit.cmd"))
@@ -499,6 +494,7 @@
             LOG_ERROR(params.log, "Cannot set dup conf interceptor due to {} error", status);
     }
 }
+
 }
 
 template <typename TKafkaStorage>
