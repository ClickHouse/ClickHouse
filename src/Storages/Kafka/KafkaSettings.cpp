--- conflicted
+++ resolved
@@ -47,12 +47,9 @@
     DECLARE(String, kafka_sasl_mechanism, "", "SASL mechanism to use for authentication. Supported: GSSAPI, PLAIN, SCRAM-SHA-256, SCRAM-SHA-512, OAUTHBEARER.", 0) \
     DECLARE(String, kafka_sasl_username, "", "SASL username for use with the PLAIN and SASL-SCRAM-.. mechanisms", 0) \
     DECLARE(String, kafka_sasl_password, "", "SASL password for use with the PLAIN and SASL-SCRAM-.. mechanisms", 0) \
-<<<<<<< HEAD
     DECLARE(String, kafka_autodetect_client_rack, "", "Use cloud facilities to set client.rack to communicate with the nearest kafka replica. Supported: 'MSK' (for AWS)", 0) \
-=======
     DECLARE(String, kafka_compression_codec, "", "Compression codec used for producing messages. Supported: empty string, none, gzip, snappy, lz4, zstd. In case of empty string the compression codec is not set by the table, thus values from the config files or default value from `librdkafka` will be used.", 0) \
     DECLARE(Int64, kafka_compression_level, -1, "Compression level parameter for algorithm selected by kafka_compression_codec. Higher values will result in better compression at the cost of more CPU usage. Usable range is algorithm-dependent: [0-9] for gzip; [0-12] for lz4; only 0 for snappy; [0-12] for zstd; -1 = codec-dependent default compression level.", 0) \
->>>>>>> 4e9c7613
 
 #define OBSOLETE_KAFKA_SETTINGS(M, ALIAS) \
     MAKE_OBSOLETE(M, Char, kafka_row_delimiter, '\0') \
