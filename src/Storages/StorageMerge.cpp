#include <DataStreams/narrowBlockInputStreams.h>
#include <DataStreams/OneBlockInputStream.h>
#include <Storages/StorageMerge.h>
#include <Storages/StorageFactory.h>
#include <Storages/VirtualColumnUtils.h>
#include <Storages/AlterCommands.h>
#include <Interpreters/Context.h>
#include <Interpreters/TreeRewriter.h>
#include <Interpreters/ExpressionActions.h>
#include <Interpreters/evaluateConstantExpression.h>
#include <Interpreters/InterpreterSelectQuery.h>
#include <Interpreters/IdentifierSemantic.h>
#include <Interpreters/getHeaderForProcessingStage.h>
#include <Parsers/ASTSelectQuery.h>
#include <Parsers/ASTLiteral.h>
#include <Parsers/ASTIdentifier.h>
#include <Parsers/ASTExpressionList.h>
#include <DataTypes/DataTypeString.h>
#include <Columns/ColumnString.h>
#include <Common/typeid_cast.h>
#include <Common/checkStackSize.h>
#include <Databases/IDatabase.h>
#include <ext/range.h>
#include <algorithm>
#include <Parsers/queryToString.h>
#include <Processors/Transforms/MaterializingTransform.h>
#include <Processors/ConcatProcessor.h>
#include <Processors/Transforms/ExpressionTransform.h>


namespace DB
{

namespace ErrorCodes
{
    extern const int LOGICAL_ERROR;
    extern const int NOT_IMPLEMENTED;
    extern const int ILLEGAL_PREWHERE;
    extern const int NUMBER_OF_ARGUMENTS_DOESNT_MATCH;
    extern const int SAMPLING_NOT_SUPPORTED;
    extern const int ALTER_OF_COLUMN_IS_FORBIDDEN;
}

namespace
{

TreeRewriterResult modifySelect(ASTSelectQuery & select, const TreeRewriterResult & rewriter_result, const Context & context)
{

    TreeRewriterResult new_rewriter_result = rewriter_result;
    if (removeJoin(select))
    {
        /// Also remove GROUP BY cause ExpressionAnalyzer would check if it has all aggregate columns but joined columns would be missed.
        select.setExpression(ASTSelectQuery::Expression::GROUP_BY, {});
        new_rewriter_result.aggregates.clear();

        /// Replace select list to remove joined columns
        auto select_list = std::make_shared<ASTExpressionList>();
        for (const auto & column : rewriter_result.required_source_columns)
            select_list->children.emplace_back(std::make_shared<ASTIdentifier>(column.name));

        select.setExpression(ASTSelectQuery::Expression::SELECT, select_list);

        const DB::IdentifierMembershipCollector membership_collector{select, context};

        /// Remove unknown identifiers from where, leave only ones from left table
        auto replace_where = [&membership_collector](ASTSelectQuery & query, ASTSelectQuery::Expression expr)
        {
            auto where = query.getExpression(expr, false);
            if (!where)
                return;

            const size_t left_table_pos = 0;
            /// Test each argument of `and` function and select ones related to only left table
            std::shared_ptr<ASTFunction> new_conj = makeASTFunction("and");
            for (const auto & node : collectConjunctions(where))
            {
                if (membership_collector.getIdentsMembership(node) == left_table_pos)
                    new_conj->arguments->children.push_back(std::move(node));
            }

            if (new_conj->arguments->children.empty())
                /// No identifiers from left table
                query.setExpression(expr, {});
            else if (new_conj->arguments->children.size() == 1)
                /// Only one expression, lift from `and`
                query.setExpression(expr, std::move(new_conj->arguments->children[0]));
            else
                /// Set new expression
                query.setExpression(expr, std::move(new_conj));
        };
        replace_where(select,ASTSelectQuery::Expression::WHERE);
        replace_where(select,ASTSelectQuery::Expression::PREWHERE);
        select.setExpression(ASTSelectQuery::Expression::HAVING, {});
        select.setExpression(ASTSelectQuery::Expression::ORDER_BY, {});
    }
    return new_rewriter_result;
}

}

StorageMerge::StorageMerge(
    const StorageID & table_id_,
    const ColumnsDescription & columns_,
    const String & source_database_,
    const Strings & source_tables_,
    ContextPtr context_)
    : IStorage(table_id_)
    , WithContext(context_->getGlobalContext())
    , source_database(source_database_)
    , source_tables(std::in_place, source_tables_.begin(), source_tables_.end())
{
    StorageInMemoryMetadata storage_metadata;
    storage_metadata.setColumns(columns_);
    setInMemoryMetadata(storage_metadata);
}

StorageMerge::StorageMerge(
    const StorageID & table_id_,
    const ColumnsDescription & columns_,
    const String & source_database_,
    const String & source_table_regexp_,
    ContextPtr context_)
    : IStorage(table_id_)
    , WithContext(context_->getGlobalContext())
    , source_database(source_database_)
    , source_table_regexp(source_table_regexp_)
{
    StorageInMemoryMetadata storage_metadata;
    storage_metadata.setColumns(columns_);
    setInMemoryMetadata(storage_metadata);
}

template <typename F>
StoragePtr StorageMerge::getFirstTable(F && predicate) const
{
    auto iterator = getDatabaseIterator(getContext());

    while (iterator->isValid())
    {
        const auto & table = iterator->table();
        if (table.get() != this && predicate(table))
            return table;

        iterator->next();
    }

    return {};
}


bool StorageMerge::isRemote() const
{
    auto first_remote_table = getFirstTable([](const StoragePtr & table) { return table && table->isRemote(); });
    return first_remote_table != nullptr;
}


bool StorageMerge::mayBenefitFromIndexForIn(const ASTPtr & left_in_operand, ContextPtr query_context, const StorageMetadataPtr & /*metadata_snapshot*/) const
{
    /// It's beneficial if it is true for at least one table.
    StorageListWithLocks selected_tables = getSelectedTables(
            query_context->getCurrentQueryId(), query_context->getSettingsRef());

    size_t i = 0;
    for (const auto & table : selected_tables)
    {
        const auto & storage_ptr = std::get<0>(table);
        auto metadata_snapshot = storage_ptr->getInMemoryMetadataPtr();
        if (storage_ptr->mayBenefitFromIndexForIn(left_in_operand, query_context, metadata_snapshot))
            return true;

        ++i;
        /// For simplicity reasons, check only first ten tables.
        if (i > 10)
            break;
    }

    return false;
}


QueryProcessingStage::Enum
StorageMerge::getQueryProcessingStage(ContextPtr local_context, QueryProcessingStage::Enum to_stage, SelectQueryInfo & query_info) const
{
    /// In case of JOIN the first stage (which includes JOIN)
    /// should be done on the initiator always.
    ///
    /// Since in case of JOIN query on shards will receive query w/o JOIN (and their columns).
    /// (see modifySelect()/removeJoin())
    ///
    /// And for this we need to return FetchColumns.
    if (const auto * select = query_info.query->as<ASTSelectQuery>(); select && hasJoin(*select))
        return QueryProcessingStage::FetchColumns;

    auto stage_in_source_tables = QueryProcessingStage::FetchColumns;

    DatabaseTablesIteratorPtr iterator = getDatabaseIterator(local_context);

    size_t selected_table_size = 0;

    while (iterator->isValid())
    {
        const auto & table = iterator->table();
        if (table && table.get() != this)
        {
            ++selected_table_size;
            stage_in_source_tables = std::max(stage_in_source_tables, table->getQueryProcessingStage(local_context, to_stage, query_info));
        }

        iterator->next();
    }

    return selected_table_size == 1 ? stage_in_source_tables : std::min(stage_in_source_tables, QueryProcessingStage::WithMergeableState);
}


Pipe StorageMerge::read(
    const Names & column_names,
    const StorageMetadataPtr & metadata_snapshot,
    SelectQueryInfo & query_info,
    ContextPtr local_context,
    QueryProcessingStage::Enum processed_stage,
    const size_t max_block_size,
    unsigned num_streams)
{
    Pipes pipes;

    bool has_table_virtual_column = false;
    Names real_column_names;
    real_column_names.reserve(column_names.size());

    for (const auto & column_name : column_names)
    {
        if (column_name == "_table" && isVirtualColumn(column_name, metadata_snapshot))
            has_table_virtual_column = true;
        else
            real_column_names.push_back(column_name);
    }

    /** Just in case, turn off optimization "transfer to PREWHERE",
      * since there is no certainty that it works when one of table is MergeTree and other is not.
      */
    auto modified_context = Context::createCopy(local_context);
    modified_context->setSetting("optimize_move_to_prewhere", false);

    /// What will be result structure depending on query processed stage in source tables?
    Block header = getHeaderForProcessingStage(*this, column_names, metadata_snapshot, query_info, local_context, processed_stage);

    /** First we make list of selected tables to find out its size.
      * This is necessary to correctly pass the recommended number of threads to each table.
      */
    StorageListWithLocks selected_tables
        = getSelectedTables(query_info, has_table_virtual_column, local_context->getCurrentQueryId(), local_context->getSettingsRef());

    if (selected_tables.empty())
        /// FIXME: do we support sampling in this case?
        return createSources(
            {}, query_info, processed_stage, max_block_size, header, {}, real_column_names, modified_context, 0, has_table_virtual_column);

    size_t tables_count = selected_tables.size();
    Float64 num_streams_multiplier
        = std::min(unsigned(tables_count), std::max(1U, unsigned(local_context->getSettingsRef().max_streams_multiplier_for_merge_tables)));
    num_streams *= num_streams_multiplier;
    size_t remaining_streams = num_streams;

    InputOrderInfoPtr input_sorting_info;
    if (query_info.order_optimizer)
    {
        for (auto it = selected_tables.begin(); it != selected_tables.end(); ++it)
        {
            auto storage_ptr = std::get<0>(*it);
            auto storage_metadata_snapshot = storage_ptr->getInMemoryMetadataPtr();
            auto current_info = query_info.order_optimizer->getInputOrder(storage_metadata_snapshot, local_context);
            if (it == selected_tables.begin())
                input_sorting_info = current_info;
            else if (!current_info || (input_sorting_info && *current_info != *input_sorting_info))
                input_sorting_info.reset();

            if (!input_sorting_info)
                break;
        }

        query_info.input_order_info = input_sorting_info;
    }

    for (const auto & table : selected_tables)
    {
        size_t current_need_streams = tables_count >= num_streams ? 1 : (num_streams / tables_count);
        size_t current_streams = std::min(current_need_streams, remaining_streams);
        remaining_streams -= current_streams;
        current_streams = std::max(size_t(1), current_streams);

        const auto & storage = std::get<0>(table);

        /// If sampling requested, then check that table supports it.
        if (query_info.query->as<ASTSelectQuery>()->sampleSize() && !storage->supportsSampling())
            throw Exception("Illegal SAMPLE: table doesn't support sampling", ErrorCodes::SAMPLING_NOT_SUPPORTED);

        auto storage_metadata_snapshot = storage->getInMemoryMetadataPtr();

        auto source_pipe = createSources(
            storage_metadata_snapshot, query_info, processed_stage,
            max_block_size, header, table, real_column_names, modified_context,
            current_streams, has_table_virtual_column);

        pipes.emplace_back(std::move(source_pipe));
    }

    auto pipe = Pipe::unitePipes(std::move(pipes));

    if (!pipe.empty())
        // It's possible to have many tables read from merge, resize(num_streams) might open too many files at the same time.
        // Using narrowPipe instead.
        narrowPipe(pipe, num_streams);

    return pipe;
}

Pipe StorageMerge::createSources(
    const StorageMetadataPtr & metadata_snapshot,
    SelectQueryInfo & query_info,
    const QueryProcessingStage::Enum & processed_stage,
    const UInt64 max_block_size,
    const Block & header,
    const StorageWithLockAndName & storage_with_lock,
    Names & real_column_names,
    ContextPtr modified_context,
    size_t streams_num,
    bool has_table_virtual_column,
    bool concat_streams)
{
    const auto & [storage, struct_lock, table_name] = storage_with_lock;
    SelectQueryInfo modified_query_info = query_info;
    modified_query_info.query = query_info.query->clone();

    /// Original query could contain JOIN but we need only the first joined table and its columns.
    auto & modified_select = modified_query_info.query->as<ASTSelectQuery &>();
    auto new_analyzer_res = modifySelect(modified_select, *query_info.syntax_analyzer_result, *modified_context);
    modified_query_info.syntax_analyzer_result = std::make_shared<TreeRewriterResult>(std::move(new_analyzer_res));

    VirtualColumnUtils::rewriteEntityInAst(modified_query_info.query, "_table", table_name);

    Pipe pipe;

    if (!storage)
    {
        pipe = QueryPipeline::getPipe(InterpreterSelectQuery(
            modified_query_info.query, modified_context,
            std::make_shared<OneBlockInputStream>(header),
            SelectQueryOptions(processed_stage).analyze()).execute().pipeline);

        pipe.addInterpreterContext(modified_context);
        return pipe;
    }

    auto storage_stage = storage->getQueryProcessingStage(modified_context, QueryProcessingStage::Complete, modified_query_info);
    if (processed_stage <= storage_stage)
    {
        /// If there are only virtual columns in query, you must request at least one other column.
        if (real_column_names.empty())
            real_column_names.push_back(ExpressionActions::getSmallestColumn(metadata_snapshot->getColumns().getAllPhysical()));

<<<<<<< HEAD

        pipe = storage->read(
            real_column_names,
            metadata_snapshot,
            modified_query_info,
            modified_context,
            processed_stage,
            max_block_size,
            UInt32(streams_num));
=======
        pipe = storage->read(real_column_names, metadata_snapshot, modified_query_info, *modified_context, processed_stage, max_block_size, UInt32(streams_num));
>>>>>>> 48af7a89
    }
    else if (processed_stage > storage_stage)
    {
        modified_select.replaceDatabaseAndTable(source_database, table_name);

        /// Maximum permissible parallelism is streams_num
        modified_context->setSetting("max_threads", streams_num);
        modified_context->setSetting("max_streams_to_max_threads_ratio", 1);

        InterpreterSelectQuery interpreter{modified_query_info.query, modified_context, SelectQueryOptions(processed_stage)};


        pipe = QueryPipeline::getPipe(interpreter.execute().pipeline);

        /** Materialization is needed, since from distributed storage the constants come materialized.
          * If you do not do this, different types (Const and non-Const) columns will be produced in different threads,
          * And this is not allowed, since all code is based on the assumption that in the block stream all types are the same.
          */
        pipe.addSimpleTransform([](const Block & stream_header) { return std::make_shared<MaterializingTransform>(stream_header); });
    }

    if (!pipe.empty())
    {
        if (concat_streams && pipe.numOutputPorts() > 1)
            // It's possible to have many tables read from merge, resize(1) might open too many files at the same time.
            // Using concat instead.
            pipe.addTransform(std::make_shared<ConcatProcessor>(pipe.getHeader(), pipe.numOutputPorts()));

        if (has_table_virtual_column)
        {
            ColumnWithTypeAndName column;
            column.name = "_table";
            column.type = std::make_shared<DataTypeString>();
            column.column = column.type->createColumnConst(0, Field(table_name));

            auto adding_column_dag = ActionsDAG::makeAddingColumnActions(std::move(column));
            auto adding_column_actions = std::make_shared<ExpressionActions>(
                std::move(adding_column_dag),
                ExpressionActionsSettings::fromContext(modified_context));

            pipe.addSimpleTransform([&](const Block & stream_header)
            {
                return std::make_shared<ExpressionTransform>(stream_header, adding_column_actions);
            });
        }

        /// Subordinary tables could have different but convertible types, like numeric types of different width.
        /// We must return streams with structure equals to structure of Merge table.
        convertingSourceStream(header, metadata_snapshot, modified_context, modified_query_info.query, pipe, processed_stage);

        pipe.addTableLock(struct_lock);
        pipe.addStorageHolder(storage);
        pipe.addInterpreterContext(modified_context);
    }

    return pipe;
}


StorageMerge::StorageListWithLocks StorageMerge::getSelectedTables(const String & query_id, const Settings & settings) const
{
    StorageListWithLocks selected_tables;
    auto iterator = getDatabaseIterator(getContext());

    while (iterator->isValid())
    {
        const auto & table = iterator->table();
        if (table && table.get() != this)
            selected_tables.emplace_back(
                    table, table->lockForShare(query_id, settings.lock_acquire_timeout), iterator->name());

        iterator->next();
    }

    return selected_tables;
}


StorageMerge::StorageListWithLocks StorageMerge::getSelectedTables(
        const SelectQueryInfo & query_info, bool has_virtual_column, const String & query_id, const Settings & settings) const
{
    const ASTPtr & query = query_info.query;
    StorageListWithLocks selected_tables;
    DatabaseTablesIteratorPtr iterator = getDatabaseIterator(getContext());

    auto virtual_column = ColumnString::create();

    while (iterator->isValid())
    {
        StoragePtr storage = iterator->table();
        if (!storage)
            continue;

        if (query && query->as<ASTSelectQuery>()->prewhere() && !storage->supportsPrewhere())
            throw Exception("Storage " + storage->getName() + " doesn't support PREWHERE.", ErrorCodes::ILLEGAL_PREWHERE);

        if (storage.get() != this)
        {
            selected_tables.emplace_back(
                    storage, storage->lockForShare(query_id, settings.lock_acquire_timeout), iterator->name());
            virtual_column->insert(iterator->name());
        }

        iterator->next();
    }

    if (has_virtual_column)
    {
        Block virtual_columns_block = Block{ColumnWithTypeAndName(std::move(virtual_column), std::make_shared<DataTypeString>(), "_table")};
        VirtualColumnUtils::filterBlockWithQuery(query_info.query, virtual_columns_block, getContext());
        auto values = VirtualColumnUtils::extractSingleValueFromBlock<String>(virtual_columns_block, "_table");

        /// Remove unused tables from the list
        selected_tables.remove_if([&] (const auto & elem) { return values.find(std::get<2>(elem)) == values.end(); });
    }

    return selected_tables;
}


DatabaseTablesIteratorPtr StorageMerge::getDatabaseIterator(ContextPtr local_context) const
{
    try
    {
        checkStackSize();
    }
    catch (Exception & e)
    {
        e.addMessage("while getting table iterator of Merge table. Maybe caused by two Merge tables that will endlessly try to read each other's data");
        throw;
    }

    auto database = DatabaseCatalog::instance().getDatabase(source_database);

    auto table_name_match = [this](const String & table_name_) -> bool
    {
        if (source_tables)
            return source_tables->count(table_name_);
        else
            return source_table_regexp->match(table_name_);
    };

    return database->getTablesIterator(local_context, table_name_match);
}


void StorageMerge::checkAlterIsPossible(const AlterCommands & commands, ContextPtr local_context) const
{
    auto name_deps = getDependentViewsByColumn(local_context);
    for (const auto & command : commands)
    {
        if (command.type != AlterCommand::Type::ADD_COLUMN && command.type != AlterCommand::Type::MODIFY_COLUMN
            && command.type != AlterCommand::Type::DROP_COLUMN && command.type != AlterCommand::Type::COMMENT_COLUMN)
            throw Exception(
                "Alter of type '" + alterTypeToString(command.type) + "' is not supported by storage " + getName(),
                ErrorCodes::NOT_IMPLEMENTED);
        if (command.type == AlterCommand::Type::DROP_COLUMN)
        {
            const auto & deps_mv = name_deps[command.column_name];
            if (!deps_mv.empty())
            {
                throw Exception(
                    "Trying to ALTER DROP column " + backQuoteIfNeed(command.column_name) + " which is referenced by materialized view "
                        + toString(deps_mv),
                    ErrorCodes::ALTER_OF_COLUMN_IS_FORBIDDEN);
            }
        }
    }
}

void StorageMerge::alter(
    const AlterCommands & params, ContextPtr local_context, TableLockHolder &)
{
    auto table_id = getStorageID();

    StorageInMemoryMetadata storage_metadata = getInMemoryMetadata();
    params.apply(storage_metadata, local_context);
    DatabaseCatalog::instance().getDatabase(table_id.database_name)->alterTable(local_context, table_id, storage_metadata);
    setInMemoryMetadata(storage_metadata);
}

void StorageMerge::convertingSourceStream(
    const Block & header,
    const StorageMetadataPtr & metadata_snapshot,
    ContextPtr local_context,
    ASTPtr & query,
    Pipe & pipe,
    QueryProcessingStage::Enum processed_stage)
{
    Block before_block_header = pipe.getHeader();

    auto convert_actions_dag = ActionsDAG::makeConvertingActions(
            pipe.getHeader().getColumnsWithTypeAndName(),
            header.getColumnsWithTypeAndName(),
            ActionsDAG::MatchColumnsMode::Name);
    auto convert_actions = std::make_shared<ExpressionActions>(convert_actions_dag, ExpressionActionsSettings::fromContext(local_context));

    pipe.addSimpleTransform([&](const Block & stream_header)
    {
        return std::make_shared<ExpressionTransform>(stream_header, convert_actions);
    });

    auto where_expression = query->as<ASTSelectQuery>()->where();

    if (!where_expression)
        return;

    for (size_t column_index : ext::range(0, header.columns()))
    {
        ColumnWithTypeAndName header_column = header.getByPosition(column_index);
        ColumnWithTypeAndName before_column = before_block_header.getByName(header_column.name);
        /// If the processed_stage greater than FetchColumns and the block structure between streams is different.
        /// the where expression maybe invalid because of convertingBlockInputStream.
        /// So we need to throw exception.
        if (!header_column.type->equals(*before_column.type.get()) && processed_stage > QueryProcessingStage::FetchColumns)
        {
            NamesAndTypesList source_columns = metadata_snapshot->getSampleBlock().getNamesAndTypesList();
            auto virtual_column = *getVirtuals().tryGetByName("_table");
            source_columns.emplace_back(NameAndTypePair{virtual_column.name, virtual_column.type});
            auto syntax_result = TreeRewriter(local_context).analyze(where_expression, source_columns);
            ExpressionActionsPtr actions = ExpressionAnalyzer{where_expression, syntax_result, local_context}.getActions(false, false);
            Names required_columns = actions->getRequiredColumns();

            for (const auto & required_column : required_columns)
            {
                if (required_column == header_column.name)
                    throw Exception("Block structure mismatch in Merge Storage: different types:\n" + before_block_header.dumpStructure()
                                    + "\n" + header.dumpStructure(), ErrorCodes::LOGICAL_ERROR);
            }
        }
    }
}

IStorage::ColumnSizeByName StorageMerge::getColumnSizes() const
{

    auto first_materialize_mysql = getFirstTable([](const StoragePtr & table) { return table && table->getName() == "MaterializeMySQL"; });
    if (!first_materialize_mysql)
        return {};
    return first_materialize_mysql->getColumnSizes();
}

void registerStorageMerge(StorageFactory & factory)
{
    factory.registerStorage("Merge", [](const StorageFactory::Arguments & args)
    {
        /** In query, the name of database is specified as table engine argument which contains source tables,
          *  as well as regex for source-table names.
          */

        ASTs & engine_args = args.engine_args;

        if (engine_args.size() != 2)
            throw Exception("Storage Merge requires exactly 2 parameters"
                " - name of source database and regexp for table names.",
                ErrorCodes::NUMBER_OF_ARGUMENTS_DOESNT_MATCH);

        engine_args[0] = evaluateConstantExpressionForDatabaseName(engine_args[0], args.getLocalContext());
        engine_args[1] = evaluateConstantExpressionAsLiteral(engine_args[1], args.getLocalContext());

        String source_database = engine_args[0]->as<ASTLiteral &>().value.safeGet<String>();
        String table_name_regexp = engine_args[1]->as<ASTLiteral &>().value.safeGet<String>();

        return StorageMerge::create(
            args.table_id, args.columns,
            source_database, table_name_regexp, args.getContext());
    });
}

NamesAndTypesList StorageMerge::getVirtuals() const
{
    NamesAndTypesList virtuals{{"_table", std::make_shared<DataTypeString>()}};

    auto first_table = getFirstTable([](auto && table) { return table; });
    if (first_table)
    {
        auto table_virtuals = first_table->getVirtuals();
        virtuals.insert(virtuals.end(), table_virtuals.begin(), table_virtuals.end());
    }

    return virtuals;
}
}<|MERGE_RESOLUTION|>--- conflicted
+++ resolved
@@ -44,7 +44,7 @@
 namespace
 {
 
-TreeRewriterResult modifySelect(ASTSelectQuery & select, const TreeRewriterResult & rewriter_result, const Context & context)
+TreeRewriterResult modifySelect(ASTSelectQuery & select, const TreeRewriterResult & rewriter_result, ContextPtr context)
 {
 
     TreeRewriterResult new_rewriter_result = rewriter_result;
@@ -336,7 +336,7 @@
 
     /// Original query could contain JOIN but we need only the first joined table and its columns.
     auto & modified_select = modified_query_info.query->as<ASTSelectQuery &>();
-    auto new_analyzer_res = modifySelect(modified_select, *query_info.syntax_analyzer_result, *modified_context);
+    auto new_analyzer_res = modifySelect(modified_select, *query_info.syntax_analyzer_result, modified_context);
     modified_query_info.syntax_analyzer_result = std::make_shared<TreeRewriterResult>(std::move(new_analyzer_res));
 
     VirtualColumnUtils::rewriteEntityInAst(modified_query_info.query, "_table", table_name);
@@ -360,8 +360,6 @@
         /// If there are only virtual columns in query, you must request at least one other column.
         if (real_column_names.empty())
             real_column_names.push_back(ExpressionActions::getSmallestColumn(metadata_snapshot->getColumns().getAllPhysical()));
-
-<<<<<<< HEAD
 
         pipe = storage->read(
             real_column_names,
@@ -371,9 +369,6 @@
             processed_stage,
             max_block_size,
             UInt32(streams_num));
-=======
-        pipe = storage->read(real_column_names, metadata_snapshot, modified_query_info, *modified_context, processed_stage, max_block_size, UInt32(streams_num));
->>>>>>> 48af7a89
     }
     else if (processed_stage > storage_stage)
     {
