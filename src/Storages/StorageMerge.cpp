--- conflicted
+++ resolved
@@ -1567,14 +1567,10 @@
 
 void ReadFromMerge::applyFilters(ActionDAGNodes added_filter_nodes)
 {
-<<<<<<< HEAD
     for (const auto & filter_info : pushed_down_filters)
         added_filter_nodes.nodes.push_back(&filter_info.actions->findInOutputs(filter_info.column_name));
 
     SourceStepWithFilter::applyFilters(added_filter_nodes);
-=======
-    filter_actions_dag = ActionsDAG::buildFilterActionsDAG(added_filter_nodes.nodes);
->>>>>>> cb3cb0f6
 
     filterTablesAndCreateChildrenPlans();
 }
