#include <functional>
#include <iterator>
#include <Access/ContextAccess.h>
#include <Analyzer/ConstantNode.h>
#include <Analyzer/ColumnNode.h>
#include <Analyzer/FunctionNode.h>
#include <Analyzer/IdentifierNode.h>
#include <Analyzer/InDepthQueryTreeVisitor.h>
#include <Analyzer/Passes/QueryAnalysisPass.h>
#include <Analyzer/QueryTreeBuilder.h>
#include <Analyzer/TableNode.h>
#include <Analyzer/Utils.h>
#include <Common/quoteString.h>
#include <Columns/ColumnSet.h>
#include <Columns/ColumnString.h>
#include <Core/Settings.h>
#include <DataTypes/DataTypeString.h>
#include <DataTypes/getLeastSupertype.h>
#include <DataTypes/IDataType.h>
#include <Interpreters/Context.h>
#include <Interpreters/ExpressionActions.h>
#include <Interpreters/IdentifierSemantic.h>
#include <Interpreters/InterpreterSelectQuery.h>
#include <Interpreters/InterpreterSelectQueryAnalyzer.h>
#include <Interpreters/TreeRewriter.h>
#include <Interpreters/addTypeConversionToAST.h>
#include <Interpreters/evaluateConstantExpression.h>
#include <Interpreters/getHeaderForProcessingStage.h>
#include <Interpreters/replaceAliasColumnsInQuery.h>
#include <Interpreters/addMissingDefaults.h>
#include <Parsers/ASTExpressionList.h>
#include <Parsers/ASTFunction.h>
#include <Parsers/ASTIdentifier.h>
#include <Parsers/ASTLiteral.h>
#include <Parsers/ASTSelectQuery.h>
#include <Parsers/queryToString.h>
#include <Planner/PlannerActionsVisitor.h>
#include <Planner/Utils.h>
#include <Processors/QueryPlan/BuildQueryPipelineSettings.h>
#include <Processors/QueryPlan/Optimizations/QueryPlanOptimizationSettings.h>
#include <Processors/QueryPlan/FilterStep.h>
#include <Processors/QueryPlan/ExpressionStep.h>
#include <Processors/QueryPlan/QueryPlan.h>
#include <Processors/QueryPlan/ReadFromMergeTree.h>
#include <Processors/Sources/NullSource.h>
#include <Processors/Transforms/FilterTransform.h>
#include <Processors/Transforms/MaterializingTransform.h>
#include <QueryPipeline/QueryPipelineBuilder.h>
#include <QueryPipeline/narrowPipe.h>
#include <Storages/AlterCommands.h>
#include <Storages/SelectQueryInfo.h>
#include <Storages/StorageDistributed.h>
#include <Storages/StorageFactory.h>
#include <Storages/StorageMerge.h>
#include <Storages/StorageView.h>
#include <Storages/VirtualColumnUtils.h>
#include <Storages/checkAndGetLiteralArgument.h>
#include <Common/Exception.h>
#include <Common/assert_cast.h>
#include <Common/checkStackSize.h>
#include <Common/typeid_cast.h>
#include <Core/NamesAndTypes.h>
#include <Functions/FunctionFactory.h>


namespace DB
{
namespace Setting
{
    extern const SettingsBool allow_experimental_analyzer;
    extern const SettingsSeconds lock_acquire_timeout;
    extern const SettingsFloat max_streams_multiplier_for_merge_tables;
    extern const SettingsUInt64 merge_table_max_tables_to_look_for_schema_inference;
}

namespace ErrorCodes
{
extern const int LOGICAL_ERROR;
extern const int BAD_ARGUMENTS;
extern const int NOT_IMPLEMENTED;
extern const int NUMBER_OF_ARGUMENTS_DOESNT_MATCH;
extern const int SAMPLING_NOT_SUPPORTED;
extern const int ALTER_OF_COLUMN_IS_FORBIDDEN;
extern const int CANNOT_EXTRACT_TABLE_STRUCTURE;
extern const int STORAGE_REQUIRES_PARAMETER;
}

namespace
{

bool columnIsPhysical(ColumnDefaultKind kind)
{
    return kind == ColumnDefaultKind::Default || kind == ColumnDefaultKind::Materialized;
}

bool columnDefaultKindHasSameType(ColumnDefaultKind lhs, ColumnDefaultKind rhs)
{
    if (lhs == rhs)
        return true;

    if (columnIsPhysical(lhs) == columnIsPhysical(rhs))
        return true;

    return false;
}

/// Adds to the select query section `WITH value AS column_name`
///
/// For example:
/// - `WITH 9000 as _port`.
void rewriteEntityInAst(ASTPtr ast, const String & column_name, const Field & value)
{
    auto & select = ast->as<ASTSelectQuery &>();
    if (!select.with())
        select.setExpression(ASTSelectQuery::Expression::WITH, std::make_shared<ASTExpressionList>());

    auto literal = std::make_shared<ASTLiteral>(value);
    literal->alias = column_name;
    literal->prefer_alias_to_column_name = true;
    select.with()->children.push_back(literal);
}

}

<<<<<<< HEAD
=======
namespace ErrorCodes
{
    extern const int LOGICAL_ERROR;
    extern const int BAD_ARGUMENTS;
    extern const int NOT_IMPLEMENTED;
    extern const int NUMBER_OF_ARGUMENTS_DOESNT_MATCH;
    extern const int SAMPLING_NOT_SUPPORTED;
    extern const int ALTER_OF_COLUMN_IS_FORBIDDEN;
    extern const int CANNOT_EXTRACT_TABLE_STRUCTURE;
}

>>>>>>> 8ba8be75
StorageMerge::DatabaseNameOrRegexp::DatabaseNameOrRegexp(
    const String & source_database_name_or_regexp_,
    bool database_is_regexp_,
    std::optional<OptimizedRegularExpression> source_database_regexp_,
    std::optional<OptimizedRegularExpression> source_table_regexp_,
    std::optional<DBToTableSetMap> source_databases_and_tables_)
    : source_database_name_or_regexp(source_database_name_or_regexp_)
    , database_is_regexp(database_is_regexp_)
    , source_database_regexp(std::move(source_database_regexp_))
    , source_table_regexp(std::move(source_table_regexp_))
    , source_databases_and_tables(std::move(source_databases_and_tables_))
{
}

StorageMerge::StorageMerge(
    const StorageID & table_id_,
    const ColumnsDescription & columns_,
    const String & comment,
    const String & source_database_name_or_regexp_,
    bool database_is_regexp_,
    const DBToTableSetMap & source_databases_and_tables_,
    ContextPtr context_)
    : IStorage(table_id_)
    , WithContext(context_->getGlobalContext())
    , database_name_or_regexp(
        source_database_name_or_regexp_,
        database_is_regexp_,
        source_database_name_or_regexp_, {},
        source_databases_and_tables_)
{
    StorageInMemoryMetadata storage_metadata;
    storage_metadata.setColumns(columns_.empty()
        ? getColumnsDescriptionFromSourceTables(context_)
        : columns_);
    storage_metadata.setComment(comment);
    setInMemoryMetadata(storage_metadata);
    setVirtuals(createVirtuals());
}

StorageMerge::StorageMerge(
    const StorageID & table_id_,
    const ColumnsDescription & columns_,
    const String & comment,
    const String & source_database_name_or_regexp_,
    bool database_is_regexp_,
    const String & source_table_regexp_,
    ContextPtr context_)
    : IStorage(table_id_)
    , WithContext(context_->getGlobalContext())
    , database_name_or_regexp(
        source_database_name_or_regexp_,
        database_is_regexp_,
        source_database_name_or_regexp_,
        source_table_regexp_, {})
{
    StorageInMemoryMetadata storage_metadata;
    storage_metadata.setColumns(columns_.empty()
        ? getColumnsDescriptionFromSourceTables(context_)
        : columns_);
    storage_metadata.setComment(comment);
    setInMemoryMetadata(storage_metadata);
    setVirtuals(createVirtuals());
}

StorageMerge::DatabaseTablesIterators StorageMerge::getDatabaseIterators(ContextPtr context_) const
{
    return database_name_or_regexp.getDatabaseIterators(context_);
}

ColumnsDescription StorageMerge::getColumnsDescriptionFromSourceTables(
    const ContextPtr & query_context,
    const String & source_database_name_or_regexp,
    bool database_is_regexp,
    const String & source_table_regexp,
    size_t max_tables_to_look)
{
    DatabaseNameOrRegexp database_name_or_regexp(source_database_name_or_regexp, database_is_regexp, source_database_name_or_regexp, source_table_regexp, {});
    return getColumnsDescriptionFromSourceTablesImpl(query_context, database_name_or_regexp, max_tables_to_look, nullptr);
}

ColumnsDescription StorageMerge::getColumnsDescriptionFromSourceTables(const ContextPtr & query_context) const
{
    auto max_tables_to_look = query_context->getSettingsRef()[Setting::merge_table_max_tables_to_look_for_schema_inference];
    auto res = getColumnsDescriptionFromSourceTablesImpl(query_context, database_name_or_regexp, max_tables_to_look, this);
    if (res.empty())
        throw Exception{DB::ErrorCodes::CANNOT_EXTRACT_TABLE_STRUCTURE, "There are no tables satisfied provided regexp, you must specify table structure manually"};
    return res;
}

ColumnsDescription StorageMerge::getColumnsDescriptionFromSourceTablesImpl(
    const ContextPtr & query_context,
    const DatabaseNameOrRegexp & database_name_or_regexp,
    size_t max_tables_to_look,
    const IStorage * ignore_self)
{
    auto access = query_context->getAccess();
    size_t table_num = 0;
    ColumnsDescription res;

    traverseTablesUntilImpl(query_context, ignore_self, database_name_or_regexp, [&table_num, &access, &res, max_tables_to_look](auto && t)
    {
        if (!t)
            return false;

        if (auto id = t->getStorageID(); !access->isGranted(AccessType::SHOW_TABLES, id.database_name, id.table_name))
            return false;

        auto structure = t->getInMemoryMetadataPtr()->getColumns();
        String prev_column_name;
        for (const ColumnDescription & column : structure)
        {
            if (!res.has(column.name))
            {
                res.add(column, prev_column_name);
            }
            else if (column != res.get(column.name))
            {
                res.modify(column.name, [&column](ColumnDescription & what)
                {
                    what.type = getLeastSupertypeOrVariant(DataTypes{what.type, column.type});
                    if (what.default_desc != column.default_desc)
                        what.default_desc = {};
                });
            }
            prev_column_name = column.name;
        }

        ++table_num;
        return table_num >= max_tables_to_look;
    });

    return res;
}

template <typename F>
StoragePtr StorageMerge::traverseTablesUntil(F && predicate) const
{
    return traverseTablesUntilImpl(getContext(), this, database_name_or_regexp, std::forward<F>(predicate));
}

template <typename F>
StoragePtr StorageMerge::traverseTablesUntilImpl(const ContextPtr & query_context, const IStorage * ignore_self, const DatabaseNameOrRegexp & database_name_or_regexp, F && predicate)
{
    auto database_table_iterators = database_name_or_regexp.getDatabaseIterators(query_context);

    for (auto & iterator : database_table_iterators)
    {
        while (iterator->isValid())
        {
            const auto & table = iterator->table();
            if (table.get() != ignore_self && predicate(table))
                return table;

            iterator->next();
        }
    }

    return {};
}

template <typename F>
void StorageMerge::forEachTable(F && func) const
{
    traverseTablesUntil([&func](const auto & table)
    {
        func(table);
        /// Always continue to the next table.
        return false;
    });
}

bool StorageMerge::isRemote() const
{
    auto first_remote_table = traverseTablesUntil([](const StoragePtr & table) { return table && table->isRemote(); });
    return first_remote_table != nullptr;
}

bool StorageMerge::supportsPrewhere() const
{
    return traverseTablesUntil([](const auto & table) { return !table->supportsPrewhere(); }) == nullptr;
}

bool StorageMerge::canMoveConditionsToPrewhere() const
{
    /// NOTE: This check and the above check are used during query analysis as condition for applying
    /// "move to PREWHERE" optimization. However, it contains a logical race:
    /// If new table that matches regexp for current storage and doesn't support PREWHERE
    /// will appear after this check and before calling "read" method, the optimized query may fail.
    /// Since it's quite rare case, we just ignore this possibility.
    /// TODO: Store tables inside StorageSnapshot
    ///
    /// NOTE: Type can be different, and in this case, PREWHERE cannot be
    /// applied for those columns, but there a separate method to return
    /// supported columns for PREWHERE - supportedPrewhereColumns().
    return traverseTablesUntil([](const auto & table) { return !table->canMoveConditionsToPrewhere(); }) == nullptr;
}

std::optional<NameSet> StorageMerge::supportedPrewhereColumns() const
{
    bool supports_prewhere = true;

    const auto & metadata = getInMemoryMetadata();
    const auto & columns = metadata.getColumns();

    NameSet supported_columns;

    std::unordered_map<std::string, std::pair<const IDataType *, ColumnDefaultKind>> column_info;
    for (const auto & name_type : columns.getAll())
    {
        const auto & column_default = columns.getDefault(name_type.name).value_or(ColumnDefault{});
        column_info.emplace(name_type.name, std::make_pair(
            name_type.type.get(),
            column_default.kind));
        supported_columns.emplace(name_type.name);
    }

    forEachTable([&](const StoragePtr & table)
    {
        const auto & table_metadata_ptr = table->getInMemoryMetadataPtr();
        if (!table_metadata_ptr)
            supports_prewhere = false;
        if (!supports_prewhere)
            return;

        const auto & table_columns = table_metadata_ptr->getColumns();
        for (const auto & column : table_columns.getAll())
        {
            const auto & column_default = table_columns.getDefault(column.name).value_or(ColumnDefault{});
            const auto & [root_type, src_default_kind] = column_info[column.name];
            if ((root_type && !root_type->equals(*column.type)) ||
                !columnDefaultKindHasSameType(src_default_kind, column_default.kind))
            {
                supported_columns.erase(column.name);
            }
        }
    });

    return supported_columns;
}

QueryProcessingStage::Enum StorageMerge::getQueryProcessingStage(
    ContextPtr local_context,
    QueryProcessingStage::Enum to_stage,
    const StorageSnapshotPtr &,
    SelectQueryInfo & query_info) const
{
    /// In case of JOIN the first stage (which includes JOIN)
    /// should be done on the initiator always.
    ///
    /// Since in case of JOIN query on shards will receive query without JOIN (and their columns).
    /// (see removeJoin())
    ///
    /// And for this we need to return FetchColumns.
    if (const auto * select = query_info.query->as<ASTSelectQuery>(); select && hasJoin(*select))
        return QueryProcessingStage::FetchColumns;

    auto stage_in_source_tables = QueryProcessingStage::FetchColumns;

    DatabaseTablesIterators database_table_iterators = database_name_or_regexp.getDatabaseIterators(local_context);

    size_t selected_table_size = 0;

    for (const auto & iterator : database_table_iterators)
    {
        while (iterator->isValid())
        {
            const auto & table = iterator->table();
            if (table && table.get() != this)
            {
                ++selected_table_size;
                stage_in_source_tables = std::max(
                    stage_in_source_tables,
                    table->getQueryProcessingStage(local_context, to_stage,
                        table->getStorageSnapshot(table->getInMemoryMetadataPtr(), local_context), query_info));
            }

            iterator->next();
        }
    }

    return selected_table_size == 1 ? stage_in_source_tables : std::min(stage_in_source_tables, QueryProcessingStage::WithMergeableState);
}

VirtualColumnsDescription StorageMerge::createVirtuals()
{
    VirtualColumnsDescription desc;

    desc.addEphemeral("_database", std::make_shared<DataTypeLowCardinality>(std::make_shared<DataTypeString>()), "");
    desc.addEphemeral("_table", std::make_shared<DataTypeLowCardinality>(std::make_shared<DataTypeString>()), "");

    return desc;
}

StorageSnapshotPtr StorageMerge::getStorageSnapshot(const StorageMetadataPtr & metadata_snapshot, ContextPtr query_context) const
{
    static const auto common_virtuals = createVirtuals();
    const auto & access = query_context->getAccess();

    auto virtuals = common_virtuals;
    if (auto first_table = traverseTablesUntil([access](auto && table)
    {
        if (!table)
            return false;

        auto id = table->getStorageID();
        return access->isGranted(AccessType::SHOW_TABLES, id.database_name, id.table_name);
    }))
    {
        auto table_virtuals = first_table->getVirtualsPtr();
        for (const auto & column : *table_virtuals)
        {
            if (virtuals.has(column.name))
                continue;

            virtuals.add(column);
        }
    }

    auto virtuals_ptr = std::make_shared<VirtualColumnsDescription>(std::move(virtuals));
    return std::make_shared<StorageSnapshot>(*this, metadata_snapshot, std::move(virtuals_ptr));
}

void StorageMerge::read(
    QueryPlan & query_plan,
    const Names & column_names,
    const StorageSnapshotPtr & storage_snapshot,
    SelectQueryInfo & query_info,
    ContextPtr local_context,
    QueryProcessingStage::Enum processed_stage,
    const size_t max_block_size,
    size_t num_streams)
{
    /// What will be result structure depending on query processed stage in source tables?
    Block common_header = getHeaderForProcessingStage(column_names, storage_snapshot, query_info, local_context, processed_stage);

    if (local_context->getSettingsRef()[Setting::allow_experimental_analyzer] && processed_stage == QueryProcessingStage::Complete)
    {
        /// Remove constants.
        /// For StorageDistributed some functions like `hostName` that are constants only for local queries.
        for (auto & column : common_header)
            column.column = column.column->convertToFullColumnIfConst();
    }

    auto step = std::make_unique<ReadFromMerge>(
        column_names,
        query_info,
        storage_snapshot,
        local_context,
        common_header,
        max_block_size,
        num_streams,
        shared_from_this(),
        processed_stage);

    query_plan.addStep(std::move(step));
}

ReadFromMerge::ReadFromMerge(
    const Names & column_names_,
    const SelectQueryInfo & query_info_,
    const StorageSnapshotPtr & storage_snapshot_,
    const ContextPtr & context_,
    Block common_header_,
    size_t max_block_size,
    size_t num_streams,
    StoragePtr storage,
    QueryProcessingStage::Enum processed_stage)
    : SourceStepWithFilter(common_header_, column_names_, query_info_, storage_snapshot_, context_)
    , required_max_block_size(max_block_size)
    , requested_num_streams(num_streams)
    , common_header(std::move(common_header_))
    , all_column_names(column_names_)
    , storage_merge(std::move(storage))
    , merge_storage_snapshot(storage_snapshot)
    , common_processed_stage(processed_stage)
{
}

void ReadFromMerge::addFilter(FilterDAGInfo filter)
{
    output_header = FilterTransform::transformHeader(
            *output_header,
            &filter.actions,
            filter.column_name,
            filter.do_remove_column);
    pushed_down_filters.push_back(std::move(filter));
}

void ReadFromMerge::initializePipeline(QueryPipelineBuilder & pipeline, const BuildQueryPipelineSettings &)
{
    filterTablesAndCreateChildrenPlans();

    if (selected_tables.empty())
    {
        pipeline.init(Pipe(std::make_shared<NullSource>(*output_header)));
        return;
    }

    QueryPlanResourceHolder resources;
    std::vector<std::unique_ptr<QueryPipelineBuilder>> pipelines;

    auto table_it = selected_tables.begin();
    auto modified_context = Context::createCopy(context);
    for (size_t i = 0; i < selected_tables.size(); ++i, ++table_it)
    {
        auto & child_plan = child_plans->at(i);
        const auto & table = *table_it;

        const auto storage = std::get<1>(table);
        const auto storage_metadata_snapshot = storage->getInMemoryMetadataPtr();
        const auto nested_storage_snapshot = storage->getStorageSnapshot(storage_metadata_snapshot, context);

        Names column_names_as_aliases;
        Aliases aliases;

        auto source_pipeline = buildPipeline(child_plan, common_processed_stage);

        if (source_pipeline && source_pipeline->initialized())
        {
            resources.storage_holders.push_back(std::get<1>(table));
            resources.table_locks.push_back(std::get<2>(table));

            pipelines.emplace_back(std::move(source_pipeline));
        }
    }

    if (pipelines.empty())
    {
        pipeline.init(Pipe(std::make_shared<NullSource>(*output_header)));
        return;
    }

    pipeline = QueryPipelineBuilder::unitePipelines(std::move(pipelines));

    if (!query_info.input_order_info)
    {
        size_t tables_count = selected_tables.size();
        Float64 num_streams_multiplier = std::min(
            tables_count, std::max(1UL, static_cast<size_t>(context->getSettingsRef()[Setting::max_streams_multiplier_for_merge_tables])));
        size_t num_streams = static_cast<size_t>(requested_num_streams * num_streams_multiplier);

        // It's possible to have many tables read from merge, resize(num_streams) might open too many files at the same time.
        // Using narrowPipe instead. But in case of reading in order of primary key, we cannot do it,
        // because narrowPipe doesn't preserve order.
        pipeline.narrow(num_streams);
    }

    pipeline.addResources(std::move(resources));
}

void ReadFromMerge::filterTablesAndCreateChildrenPlans()
{
    if (child_plans)
        return;

    has_database_virtual_column = false;
    has_table_virtual_column = false;
    column_names.clear();
    column_names.reserve(column_names.size());

    for (const auto & column_name : all_column_names)
    {
        if (column_name == "_database" && storage_merge->isVirtualColumn(column_name, merge_storage_snapshot->metadata))
            has_database_virtual_column = true;
        else if (column_name == "_table" && storage_merge->isVirtualColumn(column_name, merge_storage_snapshot->metadata))
            has_table_virtual_column = true;
        else
            column_names.push_back(column_name);
    }

    selected_tables = getSelectedTables(context, has_database_virtual_column, has_table_virtual_column);
    child_plans = createChildrenPlans(query_info);
}

std::vector<ReadFromMerge::ChildPlan> ReadFromMerge::createChildrenPlans(SelectQueryInfo & query_info_) const
{
    if (selected_tables.empty())
        return {};

    std::vector<ChildPlan> res;

    size_t tables_count = selected_tables.size();
    Float64 num_streams_multiplier
        = std::min(tables_count, std::max(1UL, static_cast<size_t>(context->getSettingsRef()[Setting::max_streams_multiplier_for_merge_tables])));
    size_t num_streams = static_cast<size_t>(requested_num_streams * num_streams_multiplier);
    size_t remaining_streams = num_streams;

    if (order_info)
    {
        query_info_.input_order_info = order_info;
    }
    else if (query_info.order_optimizer)
    {
        InputOrderInfoPtr input_sorting_info;
        for (auto it = selected_tables.begin(); it != selected_tables.end(); ++it)
        {
            auto storage_ptr = std::get<1>(*it);
            auto storage_metadata_snapshot = storage_ptr->getInMemoryMetadataPtr();
            auto current_info = query_info.order_optimizer->getInputOrder(storage_metadata_snapshot, context);
            if (it == selected_tables.begin())
                input_sorting_info = current_info;
            else if (!current_info || (input_sorting_info && *current_info != *input_sorting_info))
                input_sorting_info.reset();

            if (!input_sorting_info)
                break;
        }

        query_info_.input_order_info = input_sorting_info;
    }

    /// Settings will be modified when planning children tables.
    for (const auto & table : selected_tables)
    {
        auto modified_context = Context::createCopy(context);

        size_t current_need_streams = tables_count >= num_streams ? 1 : (num_streams / tables_count);
        size_t current_streams = std::min(current_need_streams, remaining_streams);
        remaining_streams -= current_streams;
        current_streams = std::max(1uz, current_streams);

        const auto & storage = std::get<1>(table);

        bool sampling_requested = query_info.query->as<ASTSelectQuery>()->sampleSize() != nullptr;
        if (query_info.table_expression_modifiers)
            sampling_requested = query_info.table_expression_modifiers->hasSampleSizeRatio();

        /// If sampling requested, then check that table supports it.
        if (sampling_requested && !storage->supportsSampling())
            throw Exception(ErrorCodes::SAMPLING_NOT_SUPPORTED, "Illegal SAMPLE: table {} doesn't support sampling", storage->getStorageID().getNameForLogs());

        Aliases aliases;
        RowPolicyDataOpt row_policy_data_opt;
        auto storage_metadata_snapshot = storage->getInMemoryMetadataPtr();
        auto nested_storage_snapshot = storage->getStorageSnapshot(storage_metadata_snapshot, modified_context);

        Names column_names_as_aliases;
        Names real_column_names = column_names;

        const auto & database_name = std::get<0>(table);
        const auto & table_name = std::get<3>(table);
        auto row_policy_filter_ptr = modified_context->getRowPolicyFilter(
            database_name,
            table_name,
            RowPolicyFilterType::SELECT_FILTER);
        if (row_policy_filter_ptr && !row_policy_filter_ptr->empty())
        {
            row_policy_data_opt = RowPolicyData(row_policy_filter_ptr, storage, modified_context);
            row_policy_data_opt->extendNames(real_column_names);
        }

        auto modified_query_info
            = getModifiedQueryInfo(modified_context, table, nested_storage_snapshot, real_column_names, column_names_as_aliases, aliases);

        if (!context->getSettingsRef()[Setting::allow_experimental_analyzer])
        {
            auto storage_columns = storage_metadata_snapshot->getColumns();
            auto syntax_result = TreeRewriter(context).analyzeSelect(
                modified_query_info.query, TreeRewriterResult({}, storage, nested_storage_snapshot));

            bool with_aliases = common_processed_stage == QueryProcessingStage::FetchColumns && !storage_columns.getAliases().empty();
            if (with_aliases)
            {
                ASTPtr required_columns_expr_list = std::make_shared<ASTExpressionList>();
                ASTPtr column_expr;

                auto sample_block = merge_storage_snapshot->metadata->getSampleBlock();

                for (const auto & column : real_column_names)
                {
                    const auto column_default = storage_columns.getDefault(column);
                    bool is_alias = column_default && column_default->kind == ColumnDefaultKind::Alias;

                    if (is_alias)
                    {
                        column_expr = column_default->expression->clone();
                        replaceAliasColumnsInQuery(column_expr, storage_metadata_snapshot->getColumns(),
                                                syntax_result->array_join_result_to_source, context);

                        const auto & column_description = storage_columns.get(column);
                        column_expr = addTypeConversionToAST(std::move(column_expr), column_description.type->getName(),
                                                            storage_metadata_snapshot->getColumns().getAll(), context);
                        column_expr = setAlias(column_expr, column);

                        /// use storage type for transient columns that are not represented in result
                        ///  e.g. for columns that needed to evaluate row policy
                        auto type = sample_block.has(column) ? sample_block.getByName(column).type : column_description.type;

                        aliases.push_back({ .name = column, .type = type, .expression = column_expr->clone() });
                    }
                    else
                        column_expr = std::make_shared<ASTIdentifier>(column);

                    required_columns_expr_list->children.emplace_back(std::move(column_expr));
                }

                syntax_result = TreeRewriter(context).analyze(
                    required_columns_expr_list, storage_columns.getAllPhysical(), storage, storage->getStorageSnapshot(storage_metadata_snapshot, context));

                auto alias_actions = ExpressionAnalyzer(required_columns_expr_list, syntax_result, context).getActionsDAG(true);

                column_names_as_aliases = alias_actions.getRequiredColumns().getNames();
                if (column_names_as_aliases.empty())
                    column_names_as_aliases.push_back(ExpressionActions::getSmallestColumn(storage_metadata_snapshot->getColumns().getAllPhysical()).name);
            }
        }

        Names column_names_to_read = column_names_as_aliases.empty() ? std::move(real_column_names) : std::move(column_names_as_aliases);

        std::erase_if(column_names_to_read, [existing_columns = nested_storage_snapshot->getAllColumnsDescription()](const auto & column_name){ return !existing_columns.has(column_name); });

        auto child = createPlanForTable(
            nested_storage_snapshot,
            modified_query_info,
            common_processed_stage,
            required_max_block_size,
            table,
            column_names_to_read,
            row_policy_data_opt,
            modified_context,
            current_streams);

        child.plan.addInterpreterContext(modified_context);

        if (child.plan.isInitialized())
        {
            addVirtualColumns(child, modified_query_info, common_processed_stage, table);

            /// Source tables could have different but convertible types, like numeric types of different width.
            /// We must return streams with structure equals to structure of Merge table.
            convertAndFilterSourceStream(common_header, modified_query_info, nested_storage_snapshot, aliases, row_policy_data_opt, context, child);

            for (const auto & filter_info : pushed_down_filters)
            {
                auto filter_step = std::make_unique<FilterStep>(
                    child.plan.getCurrentHeader(),
                    filter_info.actions.clone(),
                    filter_info.column_name,
                    filter_info.do_remove_column);

                child.plan.addStep(std::move(filter_step));
            }

            child.plan.optimize(QueryPlanOptimizationSettings(modified_context));
        }

        res.emplace_back(std::move(child));
    }

    return res;
}

namespace
{

class ApplyAliasColumnExpressionsVisitor : public InDepthQueryTreeVisitor<ApplyAliasColumnExpressionsVisitor>
{
public:
    explicit ApplyAliasColumnExpressionsVisitor(QueryTreeNodePtr replacement_table_expression_)
        : replacement_table_expression(replacement_table_expression_)
    {}

    void visitImpl(QueryTreeNodePtr & node)
    {
        if (auto * column = node->as<ColumnNode>())
        {
            if (column->hasExpression())
            {
                QueryTreeNodePtr column_expression = column->getExpressionOrThrow();
                column_expression->setAlias(column->getColumnName());
                node = std::move(column_expression);
            }
            else
                column->setColumnSource(replacement_table_expression);
        }
    }
private:
    QueryTreeNodePtr replacement_table_expression;
};

bool hasUnknownColumn(const QueryTreeNodePtr & node, QueryTreeNodePtr replacement_table_expression)
{
    QueryTreeNodes stack = { node };
    while (!stack.empty())
    {
        auto current = stack.back();
        stack.pop_back();

        switch (current->getNodeType())
        {
            case QueryTreeNodeType::CONSTANT:
                break;
            case QueryTreeNodeType::COLUMN:
            {
                auto * column_node = current->as<ColumnNode>();
                auto source = column_node->getColumnSourceOrNull();
                if (source != replacement_table_expression)
                    return true;
                break;
            }
            default:
            {
                for (const auto & child : current->getChildren())
                {
                    if (child)
                        stack.push_back(child);
                }
            }
        }
    }
    return false;
}

void replaceFilterExpression(
    QueryTreeNodePtr & expression,
    const QueryTreeNodePtr & replacement_table_expression,
    const ContextPtr & context)
{
    auto * function = expression->as<FunctionNode>();
    if (!function)
        return;

    if (function->getFunctionName() != "and")
    {
        if (hasUnknownColumn(expression, replacement_table_expression))
            expression = nullptr;
        return;
    }

    QueryTreeNodes conjunctions;
    QueryTreeNodes processing{ expression };

    while (!processing.empty())
    {
        auto node = std::move(processing.back());
        processing.pop_back();

        if (auto * function_node = node->as<FunctionNode>())
        {
            if (function_node->getFunctionName() == "and")
                std::copy(
                    function_node->getArguments().begin(),
                    function_node->getArguments().end(),
                    std::back_inserter(processing)
                );
            else
                conjunctions.push_back(node);
        }
        else
        {
            conjunctions.push_back(node);
        }
    }

    std::swap(processing, conjunctions);

    for (const auto & node : processing)
    {
        if (!hasUnknownColumn(node, replacement_table_expression))
            conjunctions.push_back(node);
    }

    if (conjunctions.empty())
    {
        expression = {};
        return;
    }
    if (conjunctions.size() == 1)
    {
        expression = conjunctions[0];
        return;
    }

    function->getArguments().getNodes() = std::move(conjunctions);

    const auto function_impl = FunctionFactory::instance().get("and", context);
    function->resolveAsFunction(function_impl->build(function->getArgumentColumns()));
}

QueryTreeNodePtr replaceTableExpressionAndRemoveJoin(
    QueryTreeNodePtr query,
    QueryTreeNodePtr original_table_expression,
    QueryTreeNodePtr replacement_table_expression,
    const ContextPtr & context,
    const Names & required_column_names)
{
    auto * query_node = query->as<QueryNode>();
    auto join_tree_type = query_node->getJoinTree()->getNodeType();
    auto modified_query = query_node->cloneAndReplace(original_table_expression, replacement_table_expression);

    // For the case when join tree is just a table or a table function we don't need to do anything more.
    if (join_tree_type == QueryTreeNodeType::TABLE || join_tree_type == QueryTreeNodeType::TABLE_FUNCTION)
        return modified_query;

    // JOIN needs to be removed because StorageMerge should produce not joined data.
    // GROUP BY should be removed as well.

    auto * modified_query_node = modified_query->as<QueryNode>();

    // Remove the JOIN statement. As a result query will have a form like: SELECT * FROM <table> ...
    modified_query = modified_query->cloneAndReplace(modified_query_node->getJoinTree(), replacement_table_expression);
    modified_query_node = modified_query->as<QueryNode>();

    query_node = modified_query->as<QueryNode>();

    // For backward compatibility we need to leave all filters related to this table.
    // It may lead to some incorrect result.
    if (query_node->hasPrewhere())
        replaceFilterExpression(query_node->getPrewhere(), replacement_table_expression, context);
    if (query_node->hasWhere())
        replaceFilterExpression(query_node->getWhere(), replacement_table_expression, context);

    query_node->getGroupBy().getNodes().clear();
    query_node->getHaving() = {};
    query_node->getOrderBy().getNodes().clear();

    auto & projection = modified_query_node->getProjection().getNodes();
    projection.clear();
    NamesAndTypes projection_columns;

    // Select only required columns from the table, because projection list may contain:
    // 1. aggregate functions
    // 2. expressions referencing other tables of JOIN
    for (auto const & column_name : required_column_names)
    {
        QueryTreeNodePtr fake_node = std::make_shared<IdentifierNode>(Identifier{column_name});

        QueryAnalysisPass query_analysis_pass(original_table_expression);
        query_analysis_pass.run(fake_node, context);

        auto * resolved_column = fake_node->as<ColumnNode>();
        if (!resolved_column)
            throw Exception(ErrorCodes::LOGICAL_ERROR, "Required column '{}' is not resolved", column_name);
        auto fake_column = resolved_column->getColumn();

        // Identifier is resolved to ColumnNode, but we need to get rid of ALIAS columns
        // and also fix references to source expression (now column is referencing original table expression).
        ApplyAliasColumnExpressionsVisitor visitor(replacement_table_expression);
        visitor.visit(fake_node);

        projection.push_back(fake_node);
        projection_columns.push_back(fake_column);
    }

    query_node->resolveProjectionColumns(std::move(projection_columns));

    return modified_query;
}

}

SelectQueryInfo ReadFromMerge::getModifiedQueryInfo(const ContextMutablePtr & modified_context,
    const StorageWithLockAndName & storage_with_lock_and_name,
    const StorageSnapshotPtr & storage_snapshot_,
    Names required_column_names,
    Names & column_names_as_aliases,
    Aliases & aliases) const
{
    const auto & [database_name, storage, storage_lock, table_name] = storage_with_lock_and_name;
    const StorageID current_storage_id = storage->getStorageID();

    SelectQueryInfo modified_query_info = query_info;

    modified_query_info.merge_storage_snapshot = merge_storage_snapshot;

    if (modified_query_info.planner_context)
        modified_query_info.planner_context = std::make_shared<PlannerContext>(modified_context, modified_query_info.planner_context);

    if (modified_query_info.table_expression)
    {
        auto replacement_table_expression = std::make_shared<TableNode>(storage, storage_lock, storage_snapshot_);
        replacement_table_expression->setAlias(modified_query_info.table_expression->getAlias());
        if (query_info.table_expression_modifiers)
            replacement_table_expression->setTableExpressionModifiers(*query_info.table_expression_modifiers);

        modified_query_info.query_tree = replaceTableExpressionAndRemoveJoin(modified_query_info.query_tree, modified_query_info.table_expression, replacement_table_expression, modified_context, required_column_names);
        modified_query_info.table_expression = replacement_table_expression;
        modified_query_info.planner_context->getOrCreateTableExpressionData(replacement_table_expression);

        auto get_column_options = GetColumnsOptions(GetColumnsOptions::All)
            .withExtendedObjects()
            .withSubcolumns(storage_snapshot_->storage.supportsSubcolumns());

        std::unordered_map<std::string, QueryTreeNodePtr> column_name_to_node;

        /// Consider only non-virtual columns of storage while checking for _table and _database columns.
        /// I.e. always override virtual columns with these names from underlying table (if any).
        if (!storage_snapshot_->tryGetColumn(get_column_options, "_table"))
        {
            auto table_name_node = std::make_shared<ConstantNode>(current_storage_id.table_name);
            auto table_name_alias = std::make_shared<ConstantNode>("__table1._table");

            auto function_node = std::make_shared<FunctionNode>("__actionName");
            function_node->getArguments().getNodes().push_back(std::move(table_name_node));
            function_node->getArguments().getNodes().push_back(std::move(table_name_alias));
            function_node->resolveAsFunction(FunctionFactory::instance().get("__actionName", context));

            column_name_to_node.emplace("_table", function_node);
        }

        if (!storage_snapshot_->tryGetColumn(get_column_options, "_database"))
        {
            auto database_name_node = std::make_shared<ConstantNode>(current_storage_id.database_name);
            auto database_name_alias = std::make_shared<ConstantNode>("__table1._database");

            auto function_node = std::make_shared<FunctionNode>("__actionName");
            function_node->getArguments().getNodes().push_back(std::move(database_name_node));
            function_node->getArguments().getNodes().push_back(std::move(database_name_alias));
            function_node->resolveAsFunction(FunctionFactory::instance().get("__actionName", context));

            column_name_to_node.emplace("_database", function_node);
        }

        get_column_options.withVirtuals();
        auto storage_columns = storage_snapshot_->metadata->getColumns();

        bool with_aliases = /* common_processed_stage == QueryProcessingStage::FetchColumns && */ !storage_columns.getAliases().empty();
        if (with_aliases)
        {
            auto filter_actions_dag = std::make_shared<ActionsDAG>();
            for (const auto & column : required_column_names)
            {
                const auto column_default = storage_columns.getDefault(column);
                bool is_alias = column_default && column_default->kind == ColumnDefaultKind::Alias;

                QueryTreeNodePtr column_node;

                // Replace all references to ALIAS columns in the query by expressions.
                if (is_alias)
                {
                    QueryTreeNodePtr fake_node = std::make_shared<IdentifierNode>(Identifier{column});

                    QueryAnalysisPass query_analysis_pass(modified_query_info.table_expression);
                    query_analysis_pass.run(fake_node, modified_context);

                    auto * resolved_column = fake_node->as<ColumnNode>();

                    column_node = fake_node;
                    ApplyAliasColumnExpressionsVisitor visitor(replacement_table_expression);
                    visitor.visit(column_node);

                    if (!resolved_column || !resolved_column->getExpression())
                        throw Exception(ErrorCodes::LOGICAL_ERROR, "Alias column is not resolved");

                    column_name_to_node.emplace(column, column_node);
                    aliases.push_back({ .name = column, .type = resolved_column->getResultType(), .expression = column_node->toAST() });
                }
                else
                {
                    column_node = std::make_shared<ColumnNode>(NameAndTypePair{column, storage_columns.getColumn(get_column_options, column).type }, modified_query_info.table_expression);
                }

                PlannerActionsVisitor actions_visitor(modified_query_info.planner_context, false /*use_column_identifier_as_action_node_name*/);
                actions_visitor.visit(*filter_actions_dag, column_node);
            }
            column_names_as_aliases = filter_actions_dag->getRequiredColumnsNames();
            if (column_names_as_aliases.empty())
                column_names_as_aliases.push_back(ExpressionActions::getSmallestColumn(storage_snapshot_->metadata->getColumns().getAllPhysical()).name);
        }

        if (!column_name_to_node.empty())
        {
            replaceColumns(modified_query_info.query_tree,
                replacement_table_expression,
                column_name_to_node);
        }

        modified_query_info.query = queryNodeToSelectQuery(modified_query_info.query_tree);
    }
    else
    {
        bool is_storage_merge_engine = storage->as<StorageMerge>();
        modified_query_info.query = query_info.query->clone();

        /// Original query could contain JOIN but we need only the first joined table and its columns.
        auto & modified_select = modified_query_info.query->as<ASTSelectQuery &>();
        TreeRewriterResult new_analyzer_res = *modified_query_info.syntax_analyzer_result;
        removeJoin(modified_select, new_analyzer_res, modified_context);
        modified_query_info.syntax_analyzer_result = std::make_shared<TreeRewriterResult>(std::move(new_analyzer_res));

        if (!is_storage_merge_engine)
        {
            rewriteEntityInAst(modified_query_info.query, "_table", current_storage_id.table_name);
            rewriteEntityInAst(modified_query_info.query, "_database", current_storage_id.database_name);
        }
    }

    return modified_query_info;
}

bool recursivelyApplyToReadingSteps(QueryPlan::Node * node, const std::function<bool(ReadFromMergeTree &)> & func)
{
    bool ok = true;
    for (auto * child : node->children)
        ok &= recursivelyApplyToReadingSteps(child, func);

    // This code is mainly meant to be used to call `requestReadingInOrder` on child steps.
    // In this case it is ok if one child will read in order and other will not (though I don't know when it is possible),
    // the only important part is to acknowledge this at the parent and don't rely on any particular ordering of input data.
    if (!ok)
        return false;

    if (auto * read_from_merge_tree = typeid_cast<ReadFromMergeTree *>(node->step.get()))
        ok &= func(*read_from_merge_tree);

    return ok;
}

void ReadFromMerge::addVirtualColumns(
    ChildPlan & child,
    SelectQueryInfo & modified_query_info,
    QueryProcessingStage::Enum processed_stage,
    const StorageWithLockAndName & storage_with_lock) const
{
    const auto & [database_name, _, storage, table_name] = storage_with_lock;

    /// Add virtual columns if we don't already have them.

    Block plan_header = child.plan.getCurrentHeader();

    if (context->getSettingsRef()[Setting::allow_experimental_analyzer])
    {
        String table_alias = modified_query_info.query_tree->as<QueryNode>()->getJoinTree()->as<TableNode>()->getAlias();

        String database_column = table_alias.empty() || processed_stage == QueryProcessingStage::FetchColumns ? "_database" : table_alias + "._database";
        String table_column = table_alias.empty() || processed_stage == QueryProcessingStage::FetchColumns ? "_table" : table_alias + "._table";

        if (has_database_virtual_column && common_header.has(database_column)
            && child.stage == QueryProcessingStage::FetchColumns && !plan_header.has(database_column))
        {
            ColumnWithTypeAndName column;
            column.name = database_column;
            column.type = std::make_shared<DataTypeLowCardinality>(std::make_shared<DataTypeString>());
            column.column = column.type->createColumnConst(0, Field(database_name));

            auto adding_column_dag = ActionsDAG::makeAddingColumnActions(std::move(column));
            auto expression_step = std::make_unique<ExpressionStep>(child.plan.getCurrentHeader(), std::move(adding_column_dag));
            child.plan.addStep(std::move(expression_step));
            plan_header = child.plan.getCurrentHeader();
        }

        if (has_table_virtual_column && common_header.has(table_column)
            && child.stage == QueryProcessingStage::FetchColumns && !plan_header.has(table_column))
        {
            ColumnWithTypeAndName column;
            column.name = table_column;
            column.type = std::make_shared<DataTypeLowCardinality>(std::make_shared<DataTypeString>());
            column.column = column.type->createColumnConst(0, Field(table_name));

            auto adding_column_dag = ActionsDAG::makeAddingColumnActions(std::move(column));
            auto expression_step = std::make_unique<ExpressionStep>(child.plan.getCurrentHeader(), std::move(adding_column_dag));
            child.plan.addStep(std::move(expression_step));
            plan_header = child.plan.getCurrentHeader();
        }
    }
    else
    {
        if (has_database_virtual_column && common_header.has("_database") && !plan_header.has("_database"))
        {
            ColumnWithTypeAndName column;
            column.name = "_database";
            column.type = std::make_shared<DataTypeLowCardinality>(std::make_shared<DataTypeString>());
            column.column = column.type->createColumnConst(0, Field(database_name));

            auto adding_column_dag = ActionsDAG::makeAddingColumnActions(std::move(column));
            auto expression_step = std::make_unique<ExpressionStep>(child.plan.getCurrentHeader(), std::move(adding_column_dag));
            child.plan.addStep(std::move(expression_step));
            plan_header = child.plan.getCurrentHeader();
        }

        if (has_table_virtual_column && common_header.has("_table") && !plan_header.has("_table"))
        {
            ColumnWithTypeAndName column;
            column.name = "_table";
            column.type = std::make_shared<DataTypeLowCardinality>(std::make_shared<DataTypeString>());
            column.column = column.type->createColumnConst(0, Field(table_name));

            auto adding_column_dag = ActionsDAG::makeAddingColumnActions(std::move(column));
            auto expression_step = std::make_unique<ExpressionStep>(child.plan.getCurrentHeader(), std::move(adding_column_dag));
            child.plan.addStep(std::move(expression_step));
            plan_header = child.plan.getCurrentHeader();
        }
    }
}

QueryPipelineBuilderPtr ReadFromMerge::buildPipeline(
    ChildPlan & child,
    QueryProcessingStage::Enum processed_stage) const
{
    if (!child.plan.isInitialized())
        return nullptr;

    QueryPlanOptimizationSettings optimization_settings(context);
    /// All optimisations will be done at plans creation
    optimization_settings.optimize_plan = false;
    auto builder = child.plan.buildQueryPipeline(optimization_settings, BuildQueryPipelineSettings(context));

    if (!builder->initialized())
        return builder;

    if (processed_stage > child.stage
        || (context->getSettingsRef()[Setting::allow_experimental_analyzer] && processed_stage != QueryProcessingStage::FetchColumns))
    {
        /** Materialization is needed, since from distributed storage the constants come materialized.
          * If you do not do this, different types (Const and non-Const) columns will be produced in different threads,
          * And this is not allowed, since all code is based on the assumption that in the block stream all types are the same.
          */
        builder->addSimpleTransform([](const Block & stream_header) { return std::make_shared<MaterializingTransform>(stream_header); });
    }

    return builder;
}

ReadFromMerge::ChildPlan ReadFromMerge::createPlanForTable(
    const StorageSnapshotPtr & storage_snapshot_,
    SelectQueryInfo & modified_query_info,
    QueryProcessingStage::Enum processed_stage,
    UInt64 max_block_size,
    const StorageWithLockAndName & storage_with_lock,
    const Names & real_column_names_read_from_the_source_table,
    const RowPolicyDataOpt & row_policy_data_opt,
    ContextMutablePtr modified_context,
    size_t streams_num) const
{
    const auto & [database_name, storage, _, table_name] = storage_with_lock;

    auto & modified_select = modified_query_info.query->as<ASTSelectQuery &>();

    if (!InterpreterSelectQuery::isQueryWithFinal(modified_query_info) && storage->needRewriteQueryWithFinal(real_column_names_read_from_the_source_table))
    {
        /// NOTE: It may not work correctly in some cases, because query was analyzed without final.
        /// However, it's needed for Materialized...SQL and it's unlikely that someone will use it with Merge tables.
        modified_select.setFinal();
    }

    bool use_analyzer = modified_context->getSettingsRef()[Setting::allow_experimental_analyzer];

    auto storage_stage = storage->getQueryProcessingStage(modified_context,
        processed_stage,
        storage_snapshot_,
        modified_query_info);

    QueryPlan plan;

    if (processed_stage <= storage_stage)
    {
        /// If there are only virtual columns in query, we must request at least one other column.
        Names real_column_names = real_column_names_read_from_the_source_table;
        if (real_column_names.empty())
            real_column_names.push_back(ExpressionActions::getSmallestColumn(storage_snapshot_->metadata->getColumns().getAllPhysical()).name);

        storage->read(plan,
            real_column_names,
            storage_snapshot_,
            modified_query_info,
            modified_context,
            processed_stage,
            max_block_size,
            UInt32(streams_num));

        if (!plan.isInitialized())
            return {};

        if (row_policy_data_opt)
        {
            if (auto * source_step_with_filter = dynamic_cast<SourceStepWithFilter *>((plan.getRootNode()->step.get())))
                row_policy_data_opt->addStorageFilter(source_step_with_filter);
        }
    }
    else if (processed_stage > storage_stage || use_analyzer)
    {
        /// Maximum permissible parallelism is streams_num
        modified_context->setSetting("max_threads", streams_num);
        modified_context->setSetting("max_streams_to_max_threads_ratio", 1);

        if (use_analyzer)
        {
            /// Converting query to AST because types might be different in the source table.
            /// Need to resolve types again.
            auto ast = modified_query_info.query_tree->toAST();
            InterpreterSelectQueryAnalyzer interpreter(ast,
                modified_context,
                SelectQueryOptions(processed_stage));

            auto & planner = interpreter.getPlanner();
            planner.buildQueryPlanIfNeeded();
            plan = std::move(planner).extractQueryPlan();
        }
        else
        {
            modified_select.replaceDatabaseAndTable(database_name, table_name);
            /// TODO: Find a way to support projections for StorageMerge
            InterpreterSelectQuery interpreter{modified_query_info.query,
                modified_context,
                SelectQueryOptions(processed_stage)};

            interpreter.buildQueryPlan(plan);
        }
    }

    return ChildPlan{std::move(plan), storage_stage};
}

ReadFromMerge::RowPolicyData::RowPolicyData(RowPolicyFilterPtr row_policy_filter_ptr,
    std::shared_ptr<DB::IStorage> storage,
    ContextPtr local_context)
{
    storage_metadata_snapshot = storage->getInMemoryMetadataPtr();
    auto storage_columns = storage_metadata_snapshot->getColumns();
    auto needed_columns = storage_columns.getAll();

    ASTPtr expr = row_policy_filter_ptr->expression;

    auto syntax_result = TreeRewriter(local_context).analyze(expr, needed_columns);
    auto expression_analyzer = ExpressionAnalyzer{expr, syntax_result, local_context};

    actions_dag = expression_analyzer.getActionsDAG(false /* add_aliases */, false /* project_result */);
    filter_actions = std::make_shared<ExpressionActions>(actions_dag.clone(), ExpressionActionsSettings(local_context, CompileExpressions::yes));
    const auto & required_columns = filter_actions->getRequiredColumnsWithTypes();
    const auto & sample_block_columns = filter_actions->getSampleBlock().getNamesAndTypesList();

    NamesAndTypesList added;
    NamesAndTypesList deleted;
    sample_block_columns.getDifference(required_columns, added, deleted);
    if (!deleted.empty() || added.size() != 1)
    {
        throw Exception(ErrorCodes::LOGICAL_ERROR,
            "Cannot determine row level filter; {} columns deleted, {} columns added",
            deleted.size(), added.size());
    }

    filter_column_name = added.getNames().front();
}

void ReadFromMerge::RowPolicyData::extendNames(Names & names) const
{
    boost::container::flat_set<std::string_view> names_set(names.begin(), names.end());
    NameSet added_names;

    for (const auto & req_column : filter_actions->getRequiredColumns())
    {
        if (!names_set.contains(req_column))
        {
            added_names.emplace(req_column);
        }
    }

    if (!added_names.empty())
    {
        std::copy(added_names.begin(), added_names.end(), std::back_inserter(names));
    }
}

void ReadFromMerge::RowPolicyData::addStorageFilter(SourceStepWithFilter * step) const
{
    step->addFilter(actions_dag.clone(), filter_column_name);
}

void ReadFromMerge::RowPolicyData::addFilterTransform(QueryPlan & plan) const
{
    auto filter_step = std::make_unique<FilterStep>(plan.getCurrentHeader(), actions_dag.clone(), filter_column_name, true /* remove filter column */);
    plan.addStep(std::move(filter_step));
}

StorageMerge::StorageListWithLocks ReadFromMerge::getSelectedTables(
    ContextPtr query_context,
    bool filter_by_database_virtual_column,
    bool filter_by_table_virtual_column) const
{
    const Settings & settings = query_context->getSettingsRef();
    StorageListWithLocks res;
    DatabaseTablesIterators database_table_iterators = assert_cast<StorageMerge &>(*storage_merge).getDatabaseIterators(query_context);

    std::function<bool(const String&,const String&)> table_filter;
    if (filter_actions_dag && (filter_by_database_virtual_column || filter_by_table_virtual_column))
    {
        Block sample_block = {
            ColumnWithTypeAndName(std::make_shared<DataTypeString>(), "_database"),
            ColumnWithTypeAndName(std::make_shared<DataTypeString>(), "_table")
        };
        // Extract predicate part, that could be evaluated only with _database and _table columns
        auto table_filter_dag = VirtualColumnUtils::splitFilterDagForAllowedInputs(filter_actions_dag->getOutputs().at(0), &sample_block);
        if (table_filter_dag)
        {
            auto filter_expression = VirtualColumnUtils::buildFilterExpression(std::move(*table_filter_dag), query_context);
            auto filter_column_name = filter_expression->getActionsDAG().getOutputs().at(0)->result_name;
            table_filter = [filter=std::move(filter_expression), column_name=std::move(filter_column_name)] (const auto& database_name, const auto& table_name)
            {
                MutableColumnPtr database_column = ColumnString::create();
                MutableColumnPtr table_column = ColumnString::create();
                database_column->insert(database_name);
                table_column->insert(table_name);
                Block block{
                    ColumnWithTypeAndName(std::move(database_column), std::make_shared<DataTypeString>(), "_database"),
                    ColumnWithTypeAndName(std::move(table_column), std::make_shared<DataTypeString>(), "_table")
                };
                filter->execute(block);
                // Valid only when block has exactly one row.
                return block.getByName(column_name).column->getBool(0);
            };
        }
    }

    auto access = query_context->getAccess();
    for (const auto & iterator : database_table_iterators)
    {
        auto granted_show_on_all_tables = access->isGranted(AccessType::SHOW_TABLES, iterator->databaseName());
        auto granted_select_on_all_tables = access->isGranted(AccessType::SELECT, iterator->databaseName());
        while (iterator->isValid())
        {
            StoragePtr storage = iterator->table();
            if (!storage)
                continue;

            if (storage.get() != storage_merge.get())
                if (!table_filter || table_filter(iterator->databaseName(), iterator->name()))
                    if (granted_show_on_all_tables || access->isGranted(AccessType::SHOW_TABLES, iterator->databaseName(), iterator->name()))
                    {

                        if  (!granted_select_on_all_tables)
                            access->checkAccess(AccessType::SELECT, iterator->databaseName(), iterator->name(), column_names);

                        auto table_lock = storage->lockForShare(query_context->getCurrentQueryId(), settings[Setting::lock_acquire_timeout]);
                        res.emplace_back(iterator->databaseName(), storage, std::move(table_lock), iterator->name());
                    }
            iterator->next();
        }
    }

    return res;
}

DatabaseTablesIteratorPtr StorageMerge::DatabaseNameOrRegexp::getDatabaseIterator(const String & database_name, ContextPtr local_context) const
{
    auto database = DatabaseCatalog::instance().getDatabase(database_name);

    auto table_name_match = [this, database_name](const String & table_name_) -> bool
    {
        if (source_databases_and_tables)
        {
            if (auto it = source_databases_and_tables->find(database_name); it != source_databases_and_tables->end())
                return it->second.contains(table_name_);
            return false;
        }
        return source_table_regexp->match(table_name_);
    };

    return database->getTablesIterator(local_context, table_name_match);
}

StorageMerge::DatabaseTablesIterators StorageMerge::DatabaseNameOrRegexp::getDatabaseIterators(ContextPtr local_context) const
{
    try
    {
        checkStackSize();
    }
    catch (Exception & e)
    {
        e.addMessage("while getting table iterator of Merge table. Maybe caused by two Merge tables that will endlessly try to read each other's data");
        throw;
    }

    DatabaseTablesIterators database_table_iterators;

    /// database_name argument is not a regexp
    if (!database_is_regexp)
        database_table_iterators.emplace_back(getDatabaseIterator(source_database_name_or_regexp, local_context));

    /// database_name argument is a regexp
    else
    {
        auto databases = DatabaseCatalog::instance().getDatabases();

        for (const auto & db : databases)
        {
            if (source_database_regexp->match(db.first))
                database_table_iterators.emplace_back(getDatabaseIterator(db.first, local_context));
        }
    }

    return database_table_iterators;
}


void StorageMerge::checkAlterIsPossible(const AlterCommands & commands, ContextPtr local_context) const
{
    std::optional<NameDependencies> name_deps{};
    for (const auto & command : commands)
    {
        if (command.type != AlterCommand::Type::ADD_COLUMN && command.type != AlterCommand::Type::MODIFY_COLUMN
            && command.type != AlterCommand::Type::DROP_COLUMN && command.type != AlterCommand::Type::COMMENT_COLUMN
            && command.type != AlterCommand::Type::COMMENT_TABLE)
            throw Exception(ErrorCodes::NOT_IMPLEMENTED, "Alter of type '{}' is not supported by storage {}",
                command.type, getName());

        if (command.type == AlterCommand::Type::DROP_COLUMN && !command.clear)
        {
            if (!name_deps)
                name_deps = getDependentViewsByColumn(local_context);
            const auto & deps_mv = name_deps.value()[command.column_name];
            if (!deps_mv.empty())
            {
                throw Exception(ErrorCodes::ALTER_OF_COLUMN_IS_FORBIDDEN,
                    "Trying to ALTER DROP column {} which is referenced by materialized view {}",
                    backQuoteIfNeed(command.column_name), toString(deps_mv));
            }
        }
    }
}

void StorageMerge::alter(
    const AlterCommands & params, ContextPtr local_context, AlterLockHolder &)
{
    auto table_id = getStorageID();

    StorageInMemoryMetadata storage_metadata = getInMemoryMetadata();
    params.apply(storage_metadata, local_context);
    DatabaseCatalog::instance().getDatabase(table_id.database_name)->alterTable(local_context, table_id, storage_metadata);
    setInMemoryMetadata(storage_metadata);
    setVirtuals(createVirtuals());
}

void ReadFromMerge::convertAndFilterSourceStream(
    const Block & header,
    SelectQueryInfo & modified_query_info,
    const StorageSnapshotPtr & snapshot,
    const Aliases & aliases,
    const RowPolicyDataOpt & row_policy_data_opt,
    ContextPtr local_context,
    ChildPlan & child)
{
    Block before_block_header = child.plan.getCurrentHeader();

    auto pipe_columns = before_block_header.getNamesAndTypesList();

    if (local_context->getSettingsRef()[Setting::allow_experimental_analyzer])
    {
        for (const auto & alias : aliases)
        {
            pipe_columns.emplace_back(NameAndTypePair(alias.name, alias.type));

            ActionsDAG actions_dag(pipe_columns);

            QueryTreeNodePtr query_tree = buildQueryTree(alias.expression, local_context);
            query_tree->setAlias(alias.name);

            QueryAnalysisPass query_analysis_pass(modified_query_info.table_expression);
            query_analysis_pass.run(query_tree, local_context);

            PlannerActionsVisitor actions_visitor(modified_query_info.planner_context, false /*use_column_identifier_as_action_node_name*/);
            const auto & nodes = actions_visitor.visit(actions_dag, query_tree);

            if (nodes.size() != 1)
                throw Exception(ErrorCodes::LOGICAL_ERROR, "Expected to have 1 output but got {}", nodes.size());

            actions_dag.addOrReplaceInOutputs(actions_dag.addAlias(*nodes.front(), alias.name));
            auto expression_step = std::make_unique<ExpressionStep>(child.plan.getCurrentHeader(), std::move(actions_dag));
            child.plan.addStep(std::move(expression_step));
        }
    }
    else
    {
        for (const auto & alias : aliases)
        {
            pipe_columns.emplace_back(NameAndTypePair(alias.name, alias.type));
            ASTPtr expr = alias.expression;
            auto syntax_result = TreeRewriter(local_context).analyze(expr, pipe_columns);
            auto expression_analyzer = ExpressionAnalyzer{alias.expression, syntax_result, local_context};

            auto dag = std::make_shared<ActionsDAG>(pipe_columns);
            auto actions_dag = expression_analyzer.getActionsDAG(true, false);
            auto expression_step = std::make_unique<ExpressionStep>(child.plan.getCurrentHeader(), std::move(actions_dag));
            child.plan.addStep(std::move(expression_step));
        }
    }

    /// This is the filter for the individual source table, that's why filtering has to be done before all structure adaptations.
    if (row_policy_data_opt)
        row_policy_data_opt->addFilterTransform(child.plan);

    /** Output headers may differ from what StorageMerge expects in some cases.
      * When the child table engine produces a query plan for the stage after FetchColumns,
      * execution names in the output header may be different.
      * The same happens with StorageDistributed, even in the case of FetchColumns.
      */

    /** Convert types of columns according to the resulting Merge table.
      * And convert column names to the expected ones.
       */
    ColumnsWithTypeAndName current_step_columns = child.plan.getCurrentHeader().getColumnsWithTypeAndName();
    ColumnsWithTypeAndName converted_columns;
    size_t size = current_step_columns.size();
    converted_columns.reserve(current_step_columns.size());
    for (size_t i = 0; i < size; ++i)
    {
        const auto & source_elem = current_step_columns[i];
        if (header.has(source_elem.name))
        {
            converted_columns.push_back(header.getByName(source_elem.name));
        }
        else if (header.columns() == current_step_columns.size())
        {
            /// Virtual columns and columns read from Distributed tables (having different name but matched by position).
            converted_columns.push_back(header.getByPosition(i));
        }
        else
        {
            /// Matching by name, but some columns are unneeded.
            converted_columns.push_back(source_elem);
        }
    }

    auto convert_actions_dag = ActionsDAG::makeConvertingActions(
        current_step_columns,
        converted_columns,
        ActionsDAG::MatchColumnsMode::Position);

    auto expression_step = std::make_unique<ExpressionStep>(child.plan.getCurrentHeader(), std::move(convert_actions_dag));
    child.plan.addStep(std::move(expression_step));

    /// Add missing columns for the resulting Merge table.
    {
        auto adding_missing_defaults_dag = addMissingDefaults(
            child.plan.getCurrentHeader(),
            header.getNamesAndTypesList(),
            snapshot->getAllColumnsDescription(),
            local_context,
            false);

        auto adding_missing_defaults_step = std::make_unique<ExpressionStep>(child.plan.getCurrentHeader(), std::move(adding_missing_defaults_dag));
        child.plan.addStep(std::move(adding_missing_defaults_step));
    }
}

const ReadFromMerge::StorageListWithLocks & ReadFromMerge::getSelectedTables()
{
    filterTablesAndCreateChildrenPlans();
    return selected_tables;
}

bool ReadFromMerge::requestReadingInOrder(InputOrderInfoPtr order_info_)
{
    filterTablesAndCreateChildrenPlans();

    /// Disable read-in-order optimization for reverse order with final.
    /// Otherwise, it can lead to incorrect final behavior because the implementation may rely on the reading in direct order).
    if (order_info_->direction != 1 && InterpreterSelectQuery::isQueryWithFinal(query_info))
        return false;

    auto request_read_in_order = [order_info_](ReadFromMergeTree & read_from_merge_tree)
    {
        return read_from_merge_tree.requestReadingInOrder(
            order_info_->used_prefix_of_sorting_key_size, order_info_->direction, order_info_->limit, {});
    };

    bool ok = true;
    for (const auto & child_plan : *child_plans)
        if (child_plan.plan.isInitialized())
            ok &= recursivelyApplyToReadingSteps(child_plan.plan.getRootNode(), request_read_in_order);

    if (!ok)
        return false;

    order_info = order_info_;
    query_info.input_order_info = order_info;
    return true;
}

void ReadFromMerge::applyFilters(ActionDAGNodes added_filter_nodes)
{
    for (const auto & filter_info : pushed_down_filters)
        added_filter_nodes.nodes.push_back(&filter_info.actions.findInOutputs(filter_info.column_name));

    SourceStepWithFilter::applyFilters(added_filter_nodes);

    filterTablesAndCreateChildrenPlans();
}

QueryPlanRawPtrs ReadFromMerge::getChildPlans()
{
    filterTablesAndCreateChildrenPlans();

    QueryPlanRawPtrs plans;
    for (auto & child_plan : *child_plans)
        if (child_plan.plan.isInitialized())
            plans.push_back(&child_plan.plan);

    return plans;
}

IStorage::ColumnSizeByName StorageMerge::getColumnSizes() const
{
    ColumnSizeByName column_sizes;

    forEachTable([&](const auto & table)
    {
        for (const auto & [name, size] : table->getColumnSizes())
            column_sizes[name].add(size);
    });

    return column_sizes;
}


std::tuple<bool /* is_regexp */, ASTPtr> StorageMerge::evaluateDatabaseName(const ASTPtr & node, ContextPtr context_)
{
    if (const auto * func = node->as<ASTFunction>(); func && func->name == "REGEXP")
    {
        if (func->arguments->children.size() != 1)
            throw Exception(ErrorCodes::BAD_ARGUMENTS, "REGEXP in Merge ENGINE takes only one argument");

        auto * literal = func->arguments->children[0]->as<ASTLiteral>();
        if (!literal || literal->value.getType() != Field::Types::Which::String || literal->value.safeGet<String>().empty())
            throw Exception(ErrorCodes::BAD_ARGUMENTS, "Argument for REGEXP in Merge ENGINE should be a non empty String Literal");

        return {true, func->arguments->children[0]};
    }

    auto ast = evaluateConstantExpressionForDatabaseName(node, context_);
    return {false, ast};
}

bool StorageMerge::supportsTrivialCountOptimization(const StorageSnapshotPtr &, ContextPtr ctx) const
{
    /// Here we actually need storage snapshot of all nested tables.
    /// But to avoid complexity pass nullptr to make more lightweight check in MergeTreeData.
    return traverseTablesUntil([&](const auto & table) { return !table->supportsTrivialCountOptimization(nullptr, ctx); }) == nullptr;
}

std::optional<UInt64> StorageMerge::totalRows(const Settings & settings) const
{
    return totalRowsOrBytes([&](const auto & table) { return table->totalRows(settings); });
}

std::optional<UInt64> StorageMerge::totalBytes(const Settings & settings) const
{
    return totalRowsOrBytes([&](const auto & table) { return table->totalBytes(settings); });
}

template <typename F>
std::optional<UInt64> StorageMerge::totalRowsOrBytes(F && func) const
{
    UInt64 total_rows_or_bytes = 0;
    auto first_table = traverseTablesUntil([&](const auto & table)
    {
        if (auto rows_or_bytes = func(table))
        {
            total_rows_or_bytes += *rows_or_bytes;
            return false;
        }
        return true;
    });

    return first_table ? std::nullopt : std::make_optional(total_rows_or_bytes);
}

void registerStorageMerge(StorageFactory & factory)
{
    factory.registerStorage("Merge", [](const StorageFactory::Arguments & args)
    {
        /** In query, the name of database is specified as table engine argument which contains source tables,
          *  as well as regex for source-table names.
          */

        ASTs & engine_args = args.engine_args;

        if (engine_args.size() != 2)
            throw Exception(ErrorCodes::NUMBER_OF_ARGUMENTS_DOESNT_MATCH,
                            "Storage Merge requires exactly 2 parameters - name "
                            "of source database and regexp for table names.");

        auto [is_regexp, database_ast] = StorageMerge::evaluateDatabaseName(engine_args[0], args.getLocalContext());

        if (!is_regexp)
            engine_args[0] = database_ast;

        String source_database_name_or_regexp = checkAndGetLiteralArgument<String>(database_ast, "database_name");

        engine_args[1] = evaluateConstantExpressionAsLiteral(engine_args[1], args.getLocalContext());
        String table_name_regexp = checkAndGetLiteralArgument<String>(engine_args[1], "table_name_regexp");

        return std::make_shared<StorageMerge>(
            args.table_id, args.columns, args.comment, source_database_name_or_regexp, is_regexp, table_name_regexp, args.getLocalContext());
    },
    {
        .supports_schema_inference = true
    });
}

}<|MERGE_RESOLUTION|>--- conflicted
+++ resolved
@@ -122,20 +122,6 @@
 
 }
 
-<<<<<<< HEAD
-=======
-namespace ErrorCodes
-{
-    extern const int LOGICAL_ERROR;
-    extern const int BAD_ARGUMENTS;
-    extern const int NOT_IMPLEMENTED;
-    extern const int NUMBER_OF_ARGUMENTS_DOESNT_MATCH;
-    extern const int SAMPLING_NOT_SUPPORTED;
-    extern const int ALTER_OF_COLUMN_IS_FORBIDDEN;
-    extern const int CANNOT_EXTRACT_TABLE_STRUCTURE;
-}
-
->>>>>>> 8ba8be75
 StorageMerge::DatabaseNameOrRegexp::DatabaseNameOrRegexp(
     const String & source_database_name_or_regexp_,
     bool database_is_regexp_,
