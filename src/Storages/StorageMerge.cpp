--- conflicted
+++ resolved
@@ -46,7 +46,7 @@
     const String & source_database_,
     const String & table_name_regexp_,
     const Context & context_)
-    : IStorage(table_id_, ColumnsDescription({{"_table", std::make_shared<DataTypeString>()}}, true))
+    : IStorage(table_id_)
     , source_database(source_database_)
     , table_name_regexp(table_name_regexp_)
     , global_context(context_)
@@ -55,36 +55,6 @@
     storage_metadata.setColumns(columns_);
     setInMemoryMetadata(storage_metadata);
 }
-
-
-/// NOTE: structure of underlying tables as well as their set are not constant,
-///       so the results of these methods may become obsolete after the call.
-
-NameAndTypePair StorageMerge::getColumn(const String & column_name) const
-{
-    if (!IStorage::hasColumn(column_name))
-    {
-        auto first_table = getFirstTable([](auto &&) { return true; });
-        if (first_table)
-            return first_table->getColumn(column_name);
-    }
-
-    return IStorage::getColumn(column_name);
-}
-
-
-bool StorageMerge::hasColumn(const String & column_name) const
-{
-    if (!IStorage::hasColumn(column_name))
-    {
-        auto first_table = getFirstTable([](auto &&) { return true; });
-        if (first_table)
-            return first_table->hasColumn(column_name);
-    }
-
-    return true;
-}
-
 
 template <typename F>
 StoragePtr StorageMerge::getFirstTable(F && predicate) const
@@ -499,15 +469,9 @@
         /// So we need to throw exception.
         if (!header_column.type->equals(*before_column.type.get()) && processed_stage > QueryProcessingStage::FetchColumns)
         {
-<<<<<<< HEAD
-            NamesAndTypesList source_columns = getSampleBlock().getNamesAndTypesList();
-            NameAndTypePair virtual_column = getColumn("_table");
-            source_columns.insert(source_columns.end(), virtual_column);
-=======
             NamesAndTypesList source_columns = metadata_snapshot->getSampleBlock().getNamesAndTypesList();
             auto virtual_column = *getVirtuals().tryGetByName("_table");
             source_columns.emplace_back(NameAndTypePair{virtual_column.name, virtual_column.type});
->>>>>>> 811d124a
             auto syntax_result = SyntaxAnalyzer(context).analyze(where_expression, source_columns);
             ExpressionActionsPtr actions = ExpressionAnalyzer{where_expression, syntax_result, context}.getActions(false, false);
             Names required_columns = actions->getRequiredColumns();
@@ -551,8 +515,6 @@
     });
 }
 
-<<<<<<< HEAD
-=======
 NamesAndTypesList StorageMerge::getVirtuals() const
 {
     NamesAndTypesList virtuals{{"_table", std::make_shared<DataTypeString>()}};
@@ -566,5 +528,4 @@
 
     return virtuals;
 }
->>>>>>> 811d124a
 }