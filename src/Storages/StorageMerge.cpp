--- conflicted
+++ resolved
@@ -223,21 +223,18 @@
     if (selected_tables.empty())
         /// FIXME: do we support sampling in this case?
         return createSources(
-<<<<<<< HEAD
             {},
             query_info,
             processed_stage,
             max_block_size,
             header,
             {},
+            {},
             real_column_names,
             modified_context,
             0,
             has_database_virtual_column,
             has_table_virtual_column);
-=======
-            {}, query_info, processed_stage, max_block_size, header, {}, {}, real_column_names, modified_context, 0, has_table_virtual_column);
->>>>>>> 0b032e85
 
     size_t tables_count = selected_tables.size();
     Float64 num_streams_multiplier
@@ -323,23 +320,18 @@
         }
 
         auto source_pipe = createSources(
-<<<<<<< HEAD
             storage_metadata_snapshot,
             query_info,
             processed_stage,
             max_block_size,
             header,
+            aliases,
             table,
-            real_column_names,
+            required_columns.empty() ? real_column_names : required_columns,
             modified_context,
             current_streams,
             has_database_virtual_column,
             has_table_virtual_column);
-=======
-            storage_metadata_snapshot, query_info, processed_stage,
-            max_block_size, header, aliases, table, required_columns.empty() ? real_column_names : required_columns,
-            modified_context, current_streams, has_table_virtual_column);
->>>>>>> 0b032e85
 
         pipes.emplace_back(std::move(source_pipe));
     }
@@ -478,7 +470,7 @@
 
         /// Subordinary tables could have different but convertible types, like numeric types of different width.
         /// We must return streams with structure equals to structure of Merge table.
-        convertingSourceStream(header, metadata_snapshot, aliases, modified_context, modified_query_info.query, pipe, processed_stage);
+		convertingSourceStream(header, metadata_snapshot, aliases, modified_context, modified_query_info.query, pipe, processed_stage);
 
         pipe.addTableLock(struct_lock);
         pipe.addStorageHolder(storage);
