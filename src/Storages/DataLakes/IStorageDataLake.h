#pragma once

#include "config.h"

#if USE_AWS_S3

#include <Storages/IStorage.h>
#include <Common/logger_useful.h>
#include <Storages/StorageFactory.h>
#include <Formats/FormatFactory.h>
#include <filesystem>


namespace DB
{

template <typename Storage, typename Name, typename MetadataParser>
class IStorageDataLake : public Storage
{
public:
    static constexpr auto name = Name::name;
    using Configuration = typename Storage::Configuration;

    template <class ...Args>
    explicit IStorageDataLake(const Configuration & configuration_, ContextPtr context_, bool allow_delayed_initialization, Args && ...args)
        : Storage(getConfigurationForDataRead(configuration_, context_, {}, !allow_delayed_initialization), context_, std::forward<Args>(args)...)
        , base_configuration(configuration_)
        , log(getLogger(getName())) {} // NOLINT(clang-analyzer-optin.cplusplus.VirtualCall)

    template <class ...Args>
    static StoragePtr create(const Configuration & configuration_, ContextPtr context_, bool allow_delayed_initialization, Args && ...args)
    {
        return std::make_shared<IStorageDataLake<Storage, Name, MetadataParser>>(configuration_, context_, allow_delayed_initialization, std::forward<Args>(args)...);
    }

    String getName() const override { return name; }

    static ColumnsDescription getTableStructureFromData(
        Configuration & base_configuration,
        const std::optional<FormatSettings> & format_settings,
        const ContextPtr & local_context)
    {
        auto configuration = getConfigurationForDataRead(base_configuration, local_context);
        return Storage::getTableStructureFromData(configuration, format_settings, local_context);
    }

    static Configuration getConfiguration(ASTs & engine_args, const ContextPtr & local_context)
    {
        return Storage::getConfiguration(engine_args, local_context, /* get_format_from_file */false);
    }

    Configuration updateConfigurationAndGetCopy(const ContextPtr & local_context) override
    {
        std::lock_guard lock(configuration_update_mutex);
        updateConfigurationImpl(local_context);
        return Storage::getConfiguration();
    }

    void updateConfiguration(const ContextPtr & local_context) override
    {
        std::lock_guard lock(configuration_update_mutex);
        updateConfigurationImpl(local_context);
    }

private:
    static Configuration getConfigurationForDataRead(
<<<<<<< HEAD
        const Configuration & base_configuration, ContextPtr local_context, const Strings & keys = {}, bool throw_on_error = true)
=======
        const Configuration & base_configuration, const ContextPtr & local_context, const Strings & keys = {}, bool attach = false)
>>>>>>> 39208125
    {
        auto configuration{base_configuration};
        configuration.update(local_context);
        configuration.static_configuration = true;

        try
        {
            if (keys.empty())
                configuration.keys = getDataFiles(configuration, local_context);
            else
                configuration.keys = keys;

            LOG_TRACE(
                getLogger("DataLake"),
                "New configuration path: {}, keys: {}",
                configuration.getPath(), fmt::join(configuration.keys, ", "));

            configuration.connect(local_context);
            return configuration;
        }
        catch (...)
        {
            if (throw_on_error)
                throw;
            tryLogCurrentException(__PRETTY_FUNCTION__);
            return configuration;
        }
    }

    static Strings getDataFiles(const Configuration & configuration, const ContextPtr & local_context)
    {
        return MetadataParser().getFiles(configuration, local_context);
    }

    void updateConfigurationImpl(const ContextPtr & local_context)
    {
        const bool updated = base_configuration.update(local_context);
        auto new_keys = getDataFiles(base_configuration, local_context);

        if (!updated && new_keys == Storage::getConfiguration().keys)
            return;

        Storage::useConfiguration(getConfigurationForDataRead(base_configuration, local_context, new_keys));
    }

    Configuration base_configuration;
    std::mutex configuration_update_mutex;
    LoggerPtr log;
};


template <typename DataLake>
static StoragePtr createDataLakeStorage(const StorageFactory::Arguments & args)
{
    auto configuration = DataLake::getConfiguration(args.engine_args, args.getLocalContext());

    /// Data lakes use parquet format, no need for schema inference.
    if (configuration.format == "auto")
        configuration.format = "Parquet";

    return DataLake::create(configuration, args.getContext(), args.attach || args.replicated_create, args.table_id, args.columns, args.constraints,
        args.comment, getFormatSettings(args.getContext()));
}

}

#endif<|MERGE_RESOLUTION|>--- conflicted
+++ resolved
@@ -64,11 +64,7 @@
 
 private:
     static Configuration getConfigurationForDataRead(
-<<<<<<< HEAD
-        const Configuration & base_configuration, ContextPtr local_context, const Strings & keys = {}, bool throw_on_error = true)
-=======
-        const Configuration & base_configuration, const ContextPtr & local_context, const Strings & keys = {}, bool attach = false)
->>>>>>> 39208125
+        const Configuration & base_configuration, const ContextPtr & local_context, const Strings & keys = {}, bool throw_on_error = true)
     {
         auto configuration{base_configuration};
         configuration.update(local_context);
