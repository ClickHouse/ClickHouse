#include <string_view>
#include <Storages/MergeTree/DataPartStorageOnDiskBase.h>
#include <Storages/MergeTree/GinIndexStore.h>
#include <Storages/MergeTree/MergeTreeDataPartChecksum.h>
#include <Disks/IDiskTransaction.h>
#include <Disks/TemporaryFileOnDisk.h>
#include <IO/WriteBufferFromFileBase.h>
#include <IO/ReadBufferFromString.h>
#include <IO/ReadHelpers.h>
#include <Common/logger_useful.h>
#include <Common/formatReadable.h>
#include <Interpreters/Context.h>
#include <Storages/MergeTree/Backup.h>
#include <Backups/BackupEntryFromImmutableFile.h>
#include <Backups/BackupEntryWrappedWith.h>
#include <Backups/BackupSettings.h>
#include <Disks/SingleDiskVolume.h>
#include <Storages/MergeTree/MergeTreeData.h>
#include <Storages/MergeTree/IMergeTreeDataPart.h>

#include <fmt/ranges.h>

namespace DB
{

namespace ErrorCodes
{
    extern const int DIRECTORY_ALREADY_EXISTS;
    extern const int NOT_ENOUGH_SPACE;
    extern const int LOGICAL_ERROR;
    extern const int FILE_DOESNT_EXIST;
    extern const int CORRUPTED_DATA;
}

DataPartStorageOnDiskBase::DataPartStorageOnDiskBase(VolumePtr volume_, std::string root_path_, std::string part_dir_)
    : volume(std::move(volume_)), root_path(std::move(root_path_)), part_dir(std::move(part_dir_))
{
}

DataPartStorageOnDiskBase::DataPartStorageOnDiskBase(
    VolumePtr volume_, std::string root_path_, std::string part_dir_, DiskTransactionPtr transaction_)
    : volume(std::move(volume_))
    , root_path(std::move(root_path_))
    , part_dir(std::move(part_dir_))
    , transaction(std::move(transaction_))
    , has_shared_transaction(transaction != nullptr)
{
}

DiskPtr DataPartStorageOnDiskBase::getDisk() const
{
    return volume->getDisk();
}

std::string DataPartStorageOnDiskBase::getFullPath() const
{
    return fs::path(volume->getDisk()->getPath()) / root_path / part_dir / "";
}

std::string DataPartStorageOnDiskBase::getRelativePath() const
{
    return fs::path(root_path) / part_dir / "";
}

std::string DataPartStorageOnDiskBase::getParentDirectory() const
{
    /// Cut last "/" if it exists (it shouldn't). Otherwise fs::path behave differently.
    fs::path part_dir_without_slash = part_dir.ends_with("/") ? part_dir.substr(0, part_dir.size() - 1) : part_dir;

    if (part_dir_without_slash.has_parent_path())
        return part_dir_without_slash.parent_path();
    return "";
}

std::optional<String> DataPartStorageOnDiskBase::getRelativePathForPrefix(LoggerPtr log, const String & prefix, bool detached, bool broken) const
{
    assert(!broken || detached);
    String res;

    auto full_relative_path = fs::path(root_path);
    if (detached)
        full_relative_path /= MergeTreeData::DETACHED_DIR_NAME;

    std::optional<String> original_checksums_content;
    std::optional<Strings> original_files_list;

    for (int try_no = 0; try_no < 10; ++try_no)
    {
        res = getPartDirForPrefix(prefix, detached, try_no);

        if (!volume->getDisk()->existsDirectory(full_relative_path / res))
            return res;

        /// If part with compacted storage is broken then we probably
        /// cannot read the single file with data and check its content.
        if (broken
            && isFullPartStorage(*this)
            && looksLikeBrokenDetachedPartHasTheSameContent(res, original_checksums_content, original_files_list))
        {
            LOG_WARNING(log, "Directory {} (to detach to) already exists, "
                        "but its content looks similar to content of the broken part which we are going to detach. "
                        "Assuming it was already cloned to detached, will not do it again to avoid redundant copies of broken part.", res);
            return {};
        }

        LOG_WARNING(log, "Directory {} (to detach to) already exists. Will detach to directory with '_tryN' suffix.", res);
    }

    return res;
}

String DataPartStorageOnDiskBase::getPartDirForPrefix(const String & prefix, bool detached, int try_no) const
{
    /// This function joins `prefix` and the part name and an attempt number returning something like "<prefix>_<part_name>_<tryN>".
    String res = prefix;
    if (!prefix.empty() && !prefix.ends_with("_"))
        res += "_";

    /// During RESTORE temporary part directories are created with names like "tmp_restore_all_2_2_0-XXXXXXXX".
    /// To detach such a directory we need to rename it replacing "tmp_restore_" with a specified prefix,
    /// and a random suffix with an attempt number.
    String part_name;
    if (detached && part_dir.starts_with("tmp_restore_"))
    {
        part_name = part_dir.substr(strlen("tmp_restore_"));
        size_t endpos = part_name.find('-');
        if (endpos != String::npos)
            part_name.erase(endpos, String::npos);
    }

    if (!part_name.empty())
        res += part_name;
    else
        res += part_dir;

    if (try_no)
        res += "_try" + DB::toString(try_no);

    return res;
}

bool DataPartStorageOnDiskBase::looksLikeBrokenDetachedPartHasTheSameContent(const String & detached_part_path,
                                                                         std::optional<String> & original_checksums_content,
                                                                         std::optional<Strings> & original_files_list) const
{
    /// We cannot know for sure that content of detached part is the same,
    /// but in most cases it's enough to compare checksums.txt and list of files.

    if (!existsFile("checksums.txt"))
        return false;

    auto storage_from_detached = create(volume, fs::path(root_path) / MergeTreeData::DETACHED_DIR_NAME, detached_part_path, /*initialize=*/ true);
    if (!storage_from_detached->existsFile("checksums.txt"))
        return false;

    if (!original_checksums_content)
    {
        auto in = storage_from_detached->readFile("checksums.txt", /* settings */ {}, /* read_hint */ {}, /* file_size */ {});
        original_checksums_content.emplace();
        readStringUntilEOF(*original_checksums_content, *in);
    }

    if (original_checksums_content->empty())
        return false;

    String detached_checksums_content;
    {
        auto in = readFile("checksums.txt", /* settings */ {}, /* read_hint */ {}, /* file_size */ {});
        readStringUntilEOF(detached_checksums_content, *in);
    }

    if (original_checksums_content != detached_checksums_content)
        return false;

    if (!original_files_list)
    {
        original_files_list.emplace();
        for (auto it = iterate(); it->isValid(); it->next())
            original_files_list->emplace_back(it->name());
        std::sort(original_files_list->begin(), original_files_list->end());
    }

    Strings detached_files_list;
    for (auto it = storage_from_detached->iterate(); it->isValid(); it->next())
        detached_files_list.emplace_back(it->name());
    std::sort(detached_files_list.begin(), detached_files_list.end());

    return original_files_list == detached_files_list;
}

void DataPartStorageOnDiskBase::setRelativePath(const std::string & path)
{
    part_dir = path;
}

std::string DataPartStorageOnDiskBase::getPartDirectory() const
{
    return part_dir;
}

std::string DataPartStorageOnDiskBase::getFullRootPath() const
{
    return fs::path(volume->getDisk()->getPath()) / root_path / "";
}

Poco::Timestamp DataPartStorageOnDiskBase::getLastModified() const
{
    return volume->getDisk()->getLastModified(fs::path(root_path) / part_dir);
}

static UInt64 calculateTotalSizeOnDiskImpl(const DiskPtr & disk, const String & from)
{
    if (disk->existsFile(from))
        return disk->getFileSize(from);

    std::vector<std::string> files;
    disk->listFiles(from, files);

    UInt64 res = 0;
    for (const auto & file : files)
        res += calculateTotalSizeOnDiskImpl(disk, fs::path(from) / file);

    return res;
}

UInt64 DataPartStorageOnDiskBase::calculateTotalSizeOnDisk() const
{
    return calculateTotalSizeOnDiskImpl(volume->getDisk(), fs::path(root_path) / part_dir);
}

std::string DataPartStorageOnDiskBase::getDiskName() const
{
    return volume->getDisk()->getName();
}

std::string DataPartStorageOnDiskBase::getDiskType() const
{
    return volume->getDisk()->getDataSourceDescription().toString();
}

bool DataPartStorageOnDiskBase::isStoredOnRemoteDisk() const
{
    return volume->getDisk()->isRemote();
}

std::optional<String> DataPartStorageOnDiskBase::getCacheName() const
{
    if (volume->getDisk()->supportsCache())
        return volume->getDisk()->getCacheName();
    return std::nullopt;
}

bool DataPartStorageOnDiskBase::supportZeroCopyReplication() const
{
    return volume->getDisk()->supportZeroCopyReplication();
}

bool DataPartStorageOnDiskBase::supportParallelWrite() const
{
    return volume->getDisk()->supportParallelWrite();
}

bool DataPartStorageOnDiskBase::isBroken() const
{
    return volume->getDisk()->isBroken();
}

bool DataPartStorageOnDiskBase::isReadonly() const
{
    return volume->getDisk()->isReadOnly() || volume->getDisk()->isWriteOnce();
}

std::string DataPartStorageOnDiskBase::getDiskPath() const
{
    return volume->getDisk()->getPath();
}

ReservationPtr DataPartStorageOnDiskBase::reserve(UInt64 bytes) const
{
    auto res = volume->reserve(bytes);
    if (!res)
        throw Exception(ErrorCodes::NOT_ENOUGH_SPACE, "Cannot reserve {}, not enough space", ReadableSize(bytes));

    return res;
}

ReservationPtr DataPartStorageOnDiskBase::tryReserve(UInt64 bytes) const
{
    return volume->reserve(bytes);
}

IDataPartStorage::ReplicatedFilesDescription
DataPartStorageOnDiskBase::getReplicatedFilesDescription(const NameSet & file_names) const
{
    ReplicatedFilesDescription description;
    auto relative_path = fs::path(root_path) / part_dir;
    auto disk = volume->getDisk();
    auto read_settings = getReadSettings();

    auto actual_file_names = getActualFileNamesOnDisk(file_names);
    for (const auto & name : actual_file_names)
    {
        auto path = relative_path / name;
        size_t file_size = disk->getFileSize(path);

        auto & file_desc = description.files[name];

        file_desc.file_size = file_size;
        file_desc.input_buffer_getter = [disk, path, file_size, read_settings]
        {
            return disk->readFile(path, read_settings.adjustBufferSize(file_size), file_size, file_size);
        };
    }

    return description;
}

IDataPartStorage::ReplicatedFilesDescription
DataPartStorageOnDiskBase::getReplicatedFilesDescriptionForRemoteDisk(const NameSet & file_names) const
{
    ReplicatedFilesDescription description;
    auto relative_path = fs::path(root_path) / part_dir;

    auto disk = volume->getDisk();
    if (!disk->supportZeroCopyReplication())
        throw Exception(ErrorCodes::LOGICAL_ERROR, "Disk {} doesn't support zero-copy replication", disk->getName());

    description.unique_id = getUniqueId();

    Names paths;
    auto actual_file_names = getActualFileNamesOnDisk(file_names);

    for (const auto & name : actual_file_names)
    {
        /// Just some additional checks
        auto metadata_full_file_path = fs::path(getFullPath()) / name;
        if (!fs::exists(metadata_full_file_path))
            throw Exception(ErrorCodes::CORRUPTED_DATA, "Remote metadata '{}' is not exists", name);
        if (!fs::is_regular_file(metadata_full_file_path))
            throw Exception(ErrorCodes::CORRUPTED_DATA, "Remote metadata '{}' is not a file", name);

        paths.emplace_back(relative_path / name);
    }

    auto serialized_metadata = disk->getSerializedMetadata(paths);
    for (const auto & name : actual_file_names)
    {
        auto & file_desc = description.files[name];
        const auto & metadata_str = serialized_metadata.at(relative_path / name);

        file_desc.file_size = metadata_str.size();
        file_desc.input_buffer_getter = [metadata_str]
        {
            return std::make_unique<ReadBufferFromString>(metadata_str);
        };
    }

    return description;
}

void DataPartStorageOnDiskBase::backup(
    const MergeTreeDataPartChecksums & checksums,
    const NameSet & files_without_checksums,
    const String & path_in_backup,
    const BackupSettings & backup_settings,
    bool make_temporary_hard_links,
    BackupEntries & backup_entries,
    TemporaryFilesOnDisks * temp_dirs,
    bool is_projection_part,
    bool allow_backup_broken_projection) const
{
    fs::path part_path_on_disk = fs::path{root_path} / part_dir;
    fs::path part_path_in_backup = fs::path{path_in_backup} / part_dir;

    auto disk = volume->getDisk();

    fs::path temp_part_dir;
    std::shared_ptr<TemporaryFileOnDisk> temp_dir_owner;
    if (make_temporary_hard_links)
    {
        assert(temp_dirs);
        auto temp_dir_it = temp_dirs->find(disk);
        if (temp_dir_it == temp_dirs->end())
            temp_dir_it = temp_dirs->emplace(disk, std::make_shared<TemporaryFileOnDisk>(disk, "tmp/")).first;

        temp_dir_owner = temp_dir_it->second;
        fs::path temp_dir = temp_dir_owner->getRelativePath();
        temp_part_dir = temp_dir / part_path_in_backup.relative_path();
        disk->createDirectories(temp_part_dir);
    }

    /// For example,
    /// part_path_in_backup = /data/test/table/0_1_1_0
    /// part_path_on_disk = store/f57/f5728353-44bb-4575-85e8-28deb893657a/0_1_1_0
    /// tmp_part_dir = tmp/1aaaaaa/data/test/table/0_1_1_0
    /// Or, for projections:
    /// part_path_in_backup = /data/test/table/0_1_1_0/prjmax.proj
    /// part_path_on_disk = store/f57/f5728353-44bb-4575-85e8-28deb893657a/0_1_1_0/prjmax.proj
    /// tmp_part_dir = tmp/1aaaaaa/data/test/table/0_1_1_0/prjmax.proj

    auto files_to_backup = files_without_checksums;
    for (const auto & [name, _] : checksums.files)
    {
        if (!name.ends_with(".proj"))
            files_to_backup.insert(name);
    }

    files_to_backup = getActualFileNamesOnDisk(files_to_backup);

    bool copy_encrypted = !backup_settings.decrypt_files_from_encrypted_disks;
    bool allow_checksums_from_remote_paths = backup_settings.allow_checksums_from_remote_paths;

    auto backup_file = [&](const String & filepath)
    {
        auto filepath_on_disk = part_path_on_disk / filepath;
        auto filepath_in_backup = part_path_in_backup / filepath;

        if (is_projection_part && allow_backup_broken_projection && !disk->existsFile(filepath_on_disk))
            return;

        if (make_temporary_hard_links)
        {
            String hardlink_filepath = temp_part_dir / filepath;
            disk->createHardLink(filepath_on_disk, hardlink_filepath);
            filepath_on_disk = hardlink_filepath;
        }

        std::optional<UInt64> file_size;
        std::optional<UInt128> file_hash;

        auto it = checksums.files.find(filepath);
        if (it != checksums.files.end())
        {
            file_size = it->second.file_size;
            file_hash = it->second.file_hash;
        }

        BackupEntryPtr backup_entry = std::make_unique<BackupEntryFromImmutableFile>(
            disk, filepath_on_disk, copy_encrypted, file_size, file_hash, allow_checksums_from_remote_paths);

        if (temp_dir_owner)
            backup_entry = wrapBackupEntryWith(std::move(backup_entry), temp_dir_owner);

        backup_entries.emplace_back(filepath_in_backup, std::move(backup_entry));
    };

    auto * log = &Poco::Logger::get("DataPartStorageOnDiskBase::backup");

    for (const auto & filepath : files_to_backup)
    {
        if (is_projection_part && allow_backup_broken_projection)
        {
            try
            {
                backup_file(filepath);
            }
            catch (Exception & e)
            {
                if (e.code() != ErrorCodes::FILE_DOESNT_EXIST)
                    throw;

                LOG_ERROR(log, "Cannot backup file {} of projection part {}. Will try to ignore it", filepath, part_dir);
                continue;
            }
        }
        else
        {
            backup_file(filepath);
        }
    }
}

MutableDataPartStoragePtr DataPartStorageOnDiskBase::freeze(
    const std::string & to,
    const std::string & dir_path,
    const ReadSettings & read_settings,
    const WriteSettings & write_settings,
    std::function<void(const DiskPtr &)> save_metadata_callback,
    const ClonePartParams & params) const
{
    auto disk = volume->getDisk();
    if (params.external_transaction)
        params.external_transaction->createDirectories(to);
    else
        disk->createDirectories(to);

    Backup(
        disk,
        disk,
        getRelativePath(),
        fs::path(to) / dir_path,
        read_settings,
        write_settings,
        params.make_source_readonly,
        /* max_level= */ {},
        params.copy_instead_of_hardlink,
        params.files_to_copy_instead_of_hardlinks,
        params.external_transaction);

    if (save_metadata_callback)
        save_metadata_callback(disk);

    if (params.external_transaction)
    {
        params.external_transaction->removeFileIfExists(fs::path(to) / dir_path / "delete-on-destroy.txt");
        params.external_transaction->removeFileIfExists(fs::path(to) / dir_path / IMergeTreeDataPart::TXN_VERSION_METADATA_FILE_NAME);
        if (!params.keep_metadata_version)
            params.external_transaction->removeFileIfExists(fs::path(to) / dir_path / IMergeTreeDataPart::METADATA_VERSION_FILE_NAME);
    }
    else
    {
        disk->removeFileIfExists(fs::path(to) / dir_path / "delete-on-destroy.txt");
        disk->removeFileIfExists(fs::path(to) / dir_path / IMergeTreeDataPart::TXN_VERSION_METADATA_FILE_NAME);
        if (!params.keep_metadata_version)
            disk->removeFileIfExists(fs::path(to) / dir_path / IMergeTreeDataPart::METADATA_VERSION_FILE_NAME);
    }

    auto single_disk_volume = std::make_shared<SingleDiskVolume>(disk->getName(), disk, 0);

    /// Do not initialize storage in case of DETACH because part may be broken.
    bool to_detached = dir_path.starts_with(std::string_view((fs::path(MergeTreeData::DETACHED_DIR_NAME) / "").string()));
    return create(single_disk_volume, to, dir_path, /*initialize=*/ !to_detached && !params.external_transaction);
}

MutableDataPartStoragePtr DataPartStorageOnDiskBase::freezeRemote(
    const std::string & to,
    const std::string & dir_path,
    const DiskPtr & dst_disk,
    const ReadSettings & read_settings,
    const WriteSettings & write_settings,
    std::function<void(const DiskPtr &)> save_metadata_callback,
    const ClonePartParams & params) const
{
    auto src_disk = volume->getDisk();
    if (params.external_transaction)
        params.external_transaction->createDirectories(to);
    else
        dst_disk->createDirectories(to);

    /// freezeRemote() using copy instead of hardlinks for all files
    /// In this case, files_to_copy_intead_of_hardlinks is set by empty
    Backup(
        src_disk,
        dst_disk,
        getRelativePath(),
        fs::path(to) / dir_path,
        read_settings,
        write_settings,
        params.make_source_readonly,
        /* max_level= */ {},
        true,
        /* files_to_copy_intead_of_hardlinks= */ {},
        params.external_transaction);

    /// The save_metadata_callback function acts on the target dist.
    if (save_metadata_callback)
        save_metadata_callback(dst_disk);

    if (params.external_transaction)
    {
        params.external_transaction->removeFileIfExists(fs::path(to) / dir_path / "delete-on-destroy.txt");
        params.external_transaction->removeFileIfExists(fs::path(to) / dir_path / IMergeTreeDataPart::TXN_VERSION_METADATA_FILE_NAME);
        if (!params.keep_metadata_version)
            params.external_transaction->removeFileIfExists(fs::path(to) / dir_path / IMergeTreeDataPart::METADATA_VERSION_FILE_NAME);
    }
    else
    {
        dst_disk->removeFileIfExists(fs::path(to) / dir_path / "delete-on-destroy.txt");
        dst_disk->removeFileIfExists(fs::path(to) / dir_path / IMergeTreeDataPart::TXN_VERSION_METADATA_FILE_NAME);
        if (!params.keep_metadata_version)
            dst_disk->removeFileIfExists(fs::path(to) / dir_path / IMergeTreeDataPart::METADATA_VERSION_FILE_NAME);
    }

    auto single_disk_volume = std::make_shared<SingleDiskVolume>(dst_disk->getName(), dst_disk, 0);

    /// Do not initialize storage in case of DETACH because part may be broken.
    bool to_detached = dir_path.starts_with(std::string_view((fs::path(MergeTreeData::DETACHED_DIR_NAME) / "").string()));
    return create(single_disk_volume, to, dir_path, /*initialize=*/ !to_detached && !params.external_transaction);
}

MutableDataPartStoragePtr DataPartStorageOnDiskBase::clonePart(
    const std::string & to,
    const std::string & dir_path,
    const DiskPtr & dst_disk,
    const ReadSettings & read_settings,
    const WriteSettings & write_settings,
    LoggerPtr log,
    const std::function<void()> & cancellation_hook) const
{
    String path_to_clone = fs::path(to) / dir_path / "";
    auto src_disk = volume->getDisk();

    if (dst_disk->existsDirectory(path_to_clone))
    {
        throw Exception(ErrorCodes::DIRECTORY_ALREADY_EXISTS,
                        "Cannot clone part {} from '{}' to '{}': path '{}' already exists",
                        dir_path, getRelativePath(), path_to_clone, fullPath(dst_disk, path_to_clone));
    }

    try
    {
        dst_disk->createDirectories(to);
        src_disk->copyDirectoryContent(getRelativePath(), dst_disk, path_to_clone, read_settings, write_settings, cancellation_hook);
    }
    catch (...)
    {
        /// It's safe to remove it recursively (even with zero-copy-replication)
        /// because we've just did full copy through copyDirectoryContent
        LOG_WARNING(log, "Removing directory {} after failed attempt to move a data part", path_to_clone);
        dst_disk->removeRecursive(path_to_clone);
        throw;
    }

    auto single_disk_volume = std::make_shared<SingleDiskVolume>(dst_disk->getName(), dst_disk, 0);
    return create(single_disk_volume, to, dir_path, /*initialize=*/ true);
}

void DataPartStorageOnDiskBase::rename(
    std::string new_root_path,
    std::string new_part_dir,
    LoggerPtr log,
    bool remove_new_dir_if_exists,
    bool fsync_part_dir)
{
    if (new_root_path.ends_with('/'))
        new_root_path.pop_back();
    if (new_part_dir.ends_with('/'))
        new_part_dir.pop_back();

    String to = fs::path(new_root_path) / new_part_dir / "";

    if (volume->getDisk()->existsDirectory(to))
    {
        /// FIXME it should be logical error
        if (remove_new_dir_if_exists)
        {
            Names files;
            volume->getDisk()->listFiles(to, files);

            if (log)
                LOG_WARNING(log,
                    "Part directory {} already exists and contains {} files. Removing it.",
                    fullPath(volume->getDisk(), to), files.size());

            /// Do not remove blobs if they exist
            executeWriteOperation([&](auto & disk) { disk.removeSharedRecursive(to, true, {}); });
        }
        else
        {
            throw Exception(
                ErrorCodes::DIRECTORY_ALREADY_EXISTS,
                "Part directory {} already exists",
                fullPath(volume->getDisk(), to));
        }
    }

    String from = getRelativePath();

    /// Why?
    executeWriteOperation([&](auto & disk)
    {
        disk.setLastModified(from, Poco::Timestamp::fromEpochTime(time(nullptr)));
        disk.moveDirectory(from, to);

        /// Only after moveDirectory() since before the directory does not exist.
        SyncGuardPtr to_sync_guard;
        if (fsync_part_dir)
            to_sync_guard = volume->getDisk()->getDirectorySyncGuard(to);
    });

    part_dir = new_part_dir;
    root_path = new_root_path;
}

void DataPartStorageOnDiskBase::remove(
    CanRemoveCallback && can_remove_callback,
    const MergeTreeDataPartChecksums & checksums,
    std::list<ProjectionChecksums> projections,
    bool is_temp,
    LoggerPtr log)
{
    /// NOTE We rename part to delete_tmp_<relative_path> instead of delete_tmp_<name> to avoid race condition
    /// when we try to remove two parts with the same name, but different relative paths,
    /// for example all_1_2_1 (in Deleting state) and tmp_merge_all_1_2_1 (in Temporary state).
    fs::path from = fs::path(root_path) / part_dir;
    // TODO directory delete_tmp_<name> is never removed if server crashes before returning from this function

    /// Cut last "/" if it exists (it shouldn't). Otherwise fs::path behave differently.
    fs::path part_dir_without_slash = part_dir.ends_with("/") ? part_dir.substr(0, part_dir.size() - 1) : part_dir;

    /// NOTE relative_path can contain not only part name itself, but also some prefix like
    /// "moving/all_1_1_1" or "detached/all_2_3_5". We should handle this case more properly.

    /// File might be already renamed on previous try
    bool has_delete_prefix = part_dir_without_slash.filename().string().starts_with("delete_tmp_");
    std::optional<CanRemoveDescription> can_remove_description;
    auto disk = volume->getDisk();
    fs::path to = fs::path(root_path) / part_dir_without_slash;

    if (!has_delete_prefix)
    {
        auto parent_path = getParentDirectory();
        if (!parent_path.empty())
        {
            if (parent_path == MergeTreeData::DETACHED_DIR_NAME)
                throw Exception(
                    ErrorCodes::LOGICAL_ERROR,
                    "Trying to remove detached part {} with path {} in remove function. It shouldn't happen",
                    part_dir,
                    root_path);

            part_dir_without_slash = fs::path(parent_path) / ("delete_tmp_" + std::string{part_dir_without_slash.filename()});
        }
        else
        {
            part_dir_without_slash = ("delete_tmp_" + std::string{part_dir_without_slash.filename()});
        }

        to = fs::path(root_path) / part_dir_without_slash;

        if (disk->existsDirectory(to))
        {
            LOG_WARNING(log, "Directory {} (to which part must be renamed before removing) already exists. "
                        "Most likely this is due to unclean restart or race condition. Removing it.", fullPath(disk, to));
            try
            {
                can_remove_description.emplace(can_remove_callback());
                disk->removeSharedRecursive(
                    fs::path(to) / "", !can_remove_description->can_remove_anything, can_remove_description->files_not_to_remove);
            }
            catch (...)
            {
                LOG_ERROR(
                    log, "Cannot recursively remove directory {}. Exception: {}", fullPath(disk, to), getCurrentExceptionMessage(false));
                throw;
            }
        }

        if (!disk->existsDirectory(from))
        {
            LOG_ERROR(log, "Directory {} (part to remove) doesn't exist or one of nested files has gone. Most likely this is due to manual removing. This should be discouraged. Ignoring.", fullPath(disk, from));
            /// We will never touch this part again, so unlocking it from zero-copy
            if (!can_remove_description)
                can_remove_description.emplace(can_remove_callback());
            return;
        }

        try
        {
            disk->moveDirectory(from, to);
            part_dir = part_dir_without_slash;
        }
        catch (const Exception & e)
        {
            if (e.code() == ErrorCodes::FILE_DOESNT_EXIST)
            {
                LOG_ERROR(log, "Directory {} (part to remove) doesn't exist or one of nested files has gone. Most likely this is due to manual removing. This should be discouraged. Ignoring.", fullPath(disk, from));
                /// We will never touch this part again, so unlocking it from zero-copy
                if (!can_remove_description)
                    can_remove_description.emplace(can_remove_callback());
                return;
            }
            throw;
        }
        catch (const fs::filesystem_error & e)
        {
            if (e.code() == std::errc::no_such_file_or_directory)
            {
                LOG_ERROR(log, "Directory {} (part to remove) doesn't exist or one of nested files has gone. "
                          "Most likely this is due to manual removing. This should be discouraged. Ignoring.", fullPath(disk, from));
                /// We will never touch this part again, so unlocking it from zero-copy
                if (!can_remove_description)
                    can_remove_description.emplace(can_remove_callback());

                return;
            }
            throw;
        }
    }

    if (!can_remove_description)
        can_remove_description.emplace(can_remove_callback());

    // Record existing projection directories so we don't remove them twice
    std::unordered_set<String> projection_directories;
    std::string proj_suffix = ".proj";
    for (const auto & projection : projections)
    {
        std::string proj_dir_name = projection.name + proj_suffix;
        projection_directories.emplace(proj_dir_name);

        NameSet files_not_to_remove_for_projection;
        for (const auto & file_name : can_remove_description->files_not_to_remove)
            if (file_name.starts_with(proj_dir_name))
                files_not_to_remove_for_projection.emplace(fs::path(file_name).filename());

        if (!files_not_to_remove_for_projection.empty())
            LOG_DEBUG(
                log, "Will not remove files [{}] for projection {}", fmt::join(files_not_to_remove_for_projection, ", "), projection.name);

        CanRemoveDescription proj_description
        {
            can_remove_description->can_remove_anything,
            std::move(files_not_to_remove_for_projection),
        };

        clearDirectory(fs::path(to) / proj_dir_name, proj_description, projection.checksums, is_temp, log);
    }

    /// It is possible that we are removing the part which have a written but not loaded projection.
    /// Such a part can appear server was restarted after DROP PROJECTION but before old part was removed.
    /// In this case, the old part will load only projections from metadata.
    /// See test 01701_clear_projection_and_part.
    for (const auto & [name, _] : checksums.files)
    {
        if (endsWith(name, proj_suffix) && !projection_directories.contains(name))
        {
            static constexpr auto checksums_name = "checksums.txt";
            auto projection_storage = create(volume, to, name, /*initialize=*/ true);

            /// If we have a directory with suffix '.proj' it is likely a projection.
            /// Try to load checksums for it (to avoid recursive removing fallback).
            if (projection_storage->existsFile(checksums_name))
            {
                try
                {
                    MergeTreeDataPartChecksums tmp_checksums;
                    auto in = projection_storage->readFile(checksums_name, {}, {}, {});
                    tmp_checksums.read(*in);

                    clearDirectory(fs::path(to) / name, *can_remove_description, tmp_checksums, is_temp, log);
                }
                catch (...)
                {
                    LOG_ERROR(log, "Cannot load checksums from {}", fs::path(projection_storage->getRelativePath()) / checksums_name);
                }
            }
        }
    }

    clearDirectory(to, *can_remove_description, checksums, is_temp, log);
}

void DataPartStorageOnDiskBase::clearDirectory(
    const std::string & dir,
    const CanRemoveDescription & can_remove_description,
    const MergeTreeDataPartChecksums & checksums,
    bool is_temp,
    LoggerPtr log)
{
    auto disk = volume->getDisk();
    auto [can_remove_shared_data, names_not_to_remove] = can_remove_description;
    names_not_to_remove = getActualFileNamesOnDisk(names_not_to_remove);

    /// It does not make sense to try fast path for incomplete temporary parts, because some files are probably absent.
    /// Sometimes we add something to checksums.files before actually writing checksums and columns on disk.
    /// Also sometimes we write checksums.txt and columns.txt in arbitrary order, so this check becomes complex...
    bool incomplete_temporary_part = is_temp && (!disk->existsFile(fs::path(dir) / "checksums.txt") || !disk->existsFile(fs::path(dir) / "columns.txt"));
    if (checksums.empty() || incomplete_temporary_part)
    {
        /// If the part is not completely written, we cannot use fast path by listing files.
        disk->removeSharedRecursive(fs::path(dir) / "", !can_remove_shared_data, names_not_to_remove);
        return;
    }

    try
    {
        NameSet names_to_remove = {"checksums.txt", "columns.txt"};
        for (const auto & [file, _] : checksums.files)
            if (!endsWith(file, ".proj"))
                names_to_remove.emplace(file);

        names_to_remove = getActualFileNamesOnDisk(names_to_remove);

        /// Remove each expected file in directory, then remove directory itself.
        RemoveBatchRequest request;
        for (const auto & file : names_to_remove)
        {
            if (isGinFile(file) && (!disk->existsFile(fs::path(dir) / file)))
                continue;

            request.emplace_back(fs::path(dir) / file);
        }
        request.emplace_back(fs::path(dir) / "default_compression_codec.txt", true);
        request.emplace_back(fs::path(dir) / "delete-on-destroy.txt", true);
        request.emplace_back(fs::path(dir) / IMergeTreeDataPart::TXN_VERSION_METADATA_FILE_NAME, true);
        request.emplace_back(fs::path(dir) / "metadata_version.txt", true);
<<<<<<< HEAD
        request.emplace_back(fs::path(dir) / IMergeTreeDataPart::MIN_MAX_TIME_OF_DATA_INSERT_FILE, true);
=======
        request.emplace_back(fs::path(dir) / IMergeTreeDataPart::COLUMNS_SUBSTREAMS_FILE_NAME, true);
>>>>>>> 8496a3c6

        disk->removeSharedFiles(request, !can_remove_shared_data, names_not_to_remove);
        disk->removeDirectory(dir);
    }
    catch (...)
    {
        /// Recursive directory removal does many excessive "stat" syscalls under the hood.

        LOG_ERROR(log, "Cannot quickly remove directory {} by removing files; fallback to recursive removal. Reason: {}", fullPath(disk, dir), getCurrentExceptionMessage(false));
        disk->removeSharedRecursive(fs::path(dir) / "", !can_remove_shared_data, names_not_to_remove);
    }
}

void DataPartStorageOnDiskBase::changeRootPath(const std::string & from_root, const std::string & to_root)
{
    /// This is a very dumb implementation, here for root path like
    /// "some/current/path/to/part" and change like
    /// "some/current" -> "other/different", we just replace prefix to make new root like
    /// "other/different/path/to/part".
    /// Here we expect that actual move was done by somebody else.

    size_t prefix_size = from_root.size();
    if (prefix_size > 0 && from_root.back() == '/')
        --prefix_size;

    if (prefix_size > root_path.size()
        || std::string_view(from_root).substr(0, prefix_size) != std::string_view(root_path).substr(0, prefix_size))
        throw Exception(
            ErrorCodes::LOGICAL_ERROR,
            "Cannot change part root to {} because it is not a prefix of current root {}",
            from_root, root_path);

    size_t dst_size = to_root.size();
    if (dst_size > 0 && to_root.back() == '/')
        --dst_size;

    root_path = to_root.substr(0, dst_size) + root_path.substr(prefix_size);
}

SyncGuardPtr DataPartStorageOnDiskBase::getDirectorySyncGuard() const
{
    return volume->getDisk()->getDirectorySyncGuard(fs::path(root_path) / part_dir);
}

std::unique_ptr<WriteBufferFromFileBase> DataPartStorageOnDiskBase::writeTransactionFile(WriteMode mode) const
{
    return volume->getDisk()->writeFile(fs::path(root_path) / part_dir / IMergeTreeDataPart::TXN_VERSION_METADATA_FILE_NAME, 256, mode);
}

void DataPartStorageOnDiskBase::removeRecursive()
{
    executeWriteOperation([&](auto & disk) { disk.removeRecursive(fs::path(root_path) / part_dir); });
}

void DataPartStorageOnDiskBase::removeSharedRecursive(bool keep_in_remote_fs)
{
    executeWriteOperation([&](auto & disk) { disk.removeSharedRecursive(fs::path(root_path) / part_dir, keep_in_remote_fs, {}); });
}

void DataPartStorageOnDiskBase::createDirectories()
{
    executeWriteOperation([&](auto & disk) { disk.createDirectories(fs::path(root_path) / part_dir); });
}

bool DataPartStorageOnDiskBase::hasActiveTransaction() const
{
    return transaction != nullptr;
}

}<|MERGE_RESOLUTION|>--- conflicted
+++ resolved
@@ -885,11 +885,8 @@
         request.emplace_back(fs::path(dir) / "delete-on-destroy.txt", true);
         request.emplace_back(fs::path(dir) / IMergeTreeDataPart::TXN_VERSION_METADATA_FILE_NAME, true);
         request.emplace_back(fs::path(dir) / "metadata_version.txt", true);
-<<<<<<< HEAD
         request.emplace_back(fs::path(dir) / IMergeTreeDataPart::MIN_MAX_TIME_OF_DATA_INSERT_FILE, true);
-=======
         request.emplace_back(fs::path(dir) / IMergeTreeDataPart::COLUMNS_SUBSTREAMS_FILE_NAME, true);
->>>>>>> 8496a3c6
 
         disk->removeSharedFiles(request, !can_remove_shared_data, names_not_to_remove);
         disk->removeDirectory(dir);
