--- conflicted
+++ resolved
@@ -77,13 +77,8 @@
 ///  because between selecting parts to merge and doing merge, amount of free space could have decreased.
 static const double DISK_USAGE_COEFFICIENT_TO_RESERVE = 1.1;
 
-<<<<<<< HEAD
-MergeTreeDataMergerMutator::MergeTreeDataMergerMutator(MergeTreeData & data_, size_t background_pool_size_)
-    : data(data_), background_pool_size(background_pool_size_), log(&Poco::Logger::get(data.getLogName() + " (MergerMutator)"))
-=======
 MergeTreeDataMergerMutator::MergeTreeDataMergerMutator(MergeTreeData & data_, size_t max_tasks_count_)
     : data(data_), max_tasks_count(max_tasks_count_), log(&Poco::Logger::get(data.getLogName() + " (MergerMutator)"))
->>>>>>> 2fd9b3e6
 {
 }
 
@@ -98,14 +93,9 @@
 
 UInt64 MergeTreeDataMergerMutator::getMaxSourcePartsSizeForMerge(size_t max_count, size_t scheduled_tasks_count) const
 {
-<<<<<<< HEAD
-    if (pool_used > pool_size)
-        throw Exception(ErrorCodes::LOGICAL_ERROR, "Logical error: invalid arguments passed to getMaxSourcePartsSize: pool_used = {} > pool_size = {}", pool_used, pool_size);
-=======
     if (scheduled_tasks_count > max_count)
         throw Exception(ErrorCodes::LOGICAL_ERROR, "Logical error: invalid argument passed to \
             getMaxSourcePartsSize: scheduled_tasks_count = {} > max_count = {}", scheduled_tasks_count, max_count);
->>>>>>> 2fd9b3e6
 
     size_t free_entries = max_count - scheduled_tasks_count;
     const auto data_settings = data.getSettings();
