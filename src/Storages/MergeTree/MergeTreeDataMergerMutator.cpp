#include "MergeTreeDataMergerMutator.h"

#include <Storages/MergeTree/MergeTreeSequentialBlockInputStream.h>
#include <Storages/MergeTree/MergedBlockOutputStream.h>
#include <Storages/MergeTree/MergedColumnOnlyOutputStream.h>
#include <Disks/DiskSpaceMonitor.h>
#include <Storages/MergeTree/SimpleMergeSelector.h>
#include <Storages/MergeTree/AllMergeSelector.h>
#include <Storages/MergeTree/TTLMergeSelector.h>
#include <Storages/MergeTree/MergeList.h>
#include <Storages/MergeTree/StorageFromMergeTreeDataPart.h>
#include <DataStreams/TTLBlockInputStream.h>
#include <DataStreams/DistinctSortedBlockInputStream.h>
#include <DataStreams/ExpressionBlockInputStream.h>
#include <DataStreams/MergingSortedBlockInputStream.h>
#include <DataStreams/CollapsingSortedBlockInputStream.h>
#include <DataStreams/SummingSortedBlockInputStream.h>
#include <DataStreams/ReplacingSortedBlockInputStream.h>
#include <DataStreams/GraphiteRollupSortedBlockInputStream.h>
#include <DataStreams/AggregatingSortedBlockInputStream.h>
#include <DataStreams/VersionedCollapsingSortedBlockInputStream.h>
#include <DataStreams/MaterializingBlockInputStream.h>
#include <DataStreams/ConcatBlockInputStream.h>
#include <DataStreams/ColumnGathererStream.h>
#include <Interpreters/MutationsInterpreter.h>
#include <Common/SimpleIncrement.h>
#include <Common/interpolate.h>
#include <Common/typeid_cast.h>
<<<<<<< HEAD
#include <Common/escapeForFileName.h>

=======
#include <Common/createHardLink.h>
#include <Poco/File.h>
#include <Poco/DirectoryIterator.h>
>>>>>>> cee76ceb
#include <cmath>
#include <ctime>
#include <iomanip>
#include <numeric>

<<<<<<< HEAD
#include <boost/algorithm/string/replace.hpp>


=======
>>>>>>> cee76ceb
namespace ProfileEvents
{
    extern const Event MergedRows;
    extern const Event MergedUncompressedBytes;
    extern const Event MergesTimeMilliseconds;
    extern const Event Merge;
}

namespace CurrentMetrics
{
    extern const Metric BackgroundPoolTask;
    extern const Metric PartMutation;
}

namespace DB
{

namespace ErrorCodes
{
    extern const int DIRECTORY_ALREADY_EXISTS;
    extern const int LOGICAL_ERROR;
    extern const int ABORTED;
}


using MergeAlgorithm = MergeTreeDataMergerMutator::MergeAlgorithm;


/// Do not start to merge parts, if free space is less than sum size of parts times specified coefficient.
/// This value is chosen to not allow big merges to eat all free space. Thus allowing small merges to proceed.
static const double DISK_USAGE_COEFFICIENT_TO_SELECT = 2;

/// To do merge, reserve amount of space equals to sum size of parts times specified coefficient.
/// Must be strictly less than DISK_USAGE_COEFFICIENT_TO_SELECT,
///  because between selecting parts to merge and doing merge, amount of free space could have decreased.
static const double DISK_USAGE_COEFFICIENT_TO_RESERVE = 1.1;

void FutureMergedMutatedPart::assign(MergeTreeData::DataPartsVector parts_)
{
    if (parts_.empty())
        return;

    size_t sum_rows = 0;
    size_t sum_bytes_uncompressed = 0;
    for (const auto & part : parts_)
    {
        sum_rows += part->rows_count;
        sum_bytes_uncompressed += part->getTotalColumnsSize().data_uncompressed;
    }

    auto future_part_type = parts_.front()->storage.choosePartType(sum_bytes_uncompressed, sum_rows);
    assign(std::move(parts_), future_part_type);
}

void FutureMergedMutatedPart::assign(MergeTreeData::DataPartsVector parts_, MergeTreeDataPartType future_part_type)
{
    if (parts_.empty())
        return;

    for (const MergeTreeData::DataPartPtr & part : parts_)
    {
        const MergeTreeData::DataPartPtr & first_part = parts_.front();

        if (part->partition.value != first_part->partition.value)
            throw Exception(
                "Attempting to merge parts " + first_part->name + " and " + part->name + " that are in different partitions",
                ErrorCodes::LOGICAL_ERROR);
    }

    parts = std::move(parts_);

    UInt32 max_level = 0;
    Int64 max_mutation = 0;
    for (const auto & part : parts)
    {
        max_level = std::max(max_level, part->info.level);
        max_mutation = std::max(max_mutation, part->info.mutation);
    }

    type = future_part_type;
    part_info.partition_id = parts.front()->info.partition_id;
    part_info.min_block = parts.front()->info.min_block;
    part_info.max_block = parts.back()->info.max_block;
    part_info.level = max_level + 1;
    part_info.mutation = max_mutation;

    if (parts.front()->storage.format_version < MERGE_TREE_DATA_MIN_FORMAT_VERSION_WITH_CUSTOM_PARTITIONING)
    {
        DayNum min_date = DayNum(std::numeric_limits<UInt16>::max());
        DayNum max_date = DayNum(std::numeric_limits<UInt16>::min());
        for (const auto & part : parts)
        {
            /// NOTE: getting min and max dates from part names (instead of part data) because we want
            /// the merged part name be determined only by source part names.
            /// It is simpler this way when the real min and max dates for the block range can change
            /// (e.g. after an ALTER DELETE command).
            DayNum part_min_date;
            DayNum part_max_date;
            MergeTreePartInfo::parseMinMaxDatesFromPartName(part->name, part_min_date, part_max_date);
            min_date = std::min(min_date, part_min_date);
            max_date = std::max(max_date, part_max_date);
        }

        name = part_info.getPartNameV0(min_date, max_date);
    }
    else
        name = part_info.getPartName();
}

void FutureMergedMutatedPart::updatePath(const MergeTreeData & storage, const ReservationPtr & reservation)
{
    path = storage.getFullPathOnDisk(reservation->getDisk()) + name + "/";
}

MergeTreeDataMergerMutator::MergeTreeDataMergerMutator(MergeTreeData & data_, size_t background_pool_size_)
    : data(data_), background_pool_size(background_pool_size_), log(&Logger::get(data.getLogName() + " (MergerMutator)"))
{
}


UInt64 MergeTreeDataMergerMutator::getMaxSourcePartsSizeForMerge()
{
    size_t busy_threads_in_pool = CurrentMetrics::values[CurrentMetrics::BackgroundPoolTask].load(std::memory_order_relaxed);

    return getMaxSourcePartsSizeForMerge(background_pool_size, busy_threads_in_pool == 0 ? 0 : busy_threads_in_pool - 1); /// 1 is current thread
}


UInt64 MergeTreeDataMergerMutator::getMaxSourcePartsSizeForMerge(size_t pool_size, size_t pool_used)
{
    if (pool_used > pool_size)
        throw Exception("Logical error: invalid arguments passed to getMaxSourcePartsSize: pool_used > pool_size", ErrorCodes::LOGICAL_ERROR);

    size_t free_entries = pool_size - pool_used;
    const auto data_settings = data.getSettings();

    UInt64 max_size = 0;
    if (free_entries >= data_settings->number_of_free_entries_in_pool_to_lower_max_size_of_merge)
        max_size = data_settings->max_bytes_to_merge_at_max_space_in_pool;
    else
        max_size = interpolateExponential(
            data_settings->max_bytes_to_merge_at_min_space_in_pool,
            data_settings->max_bytes_to_merge_at_max_space_in_pool,
            static_cast<double>(free_entries) / data_settings->number_of_free_entries_in_pool_to_lower_max_size_of_merge);

    return std::min(max_size, static_cast<UInt64>(data.getStoragePolicy()->getMaxUnreservedFreeSpace() / DISK_USAGE_COEFFICIENT_TO_SELECT));
}


UInt64 MergeTreeDataMergerMutator::getMaxSourcePartSizeForMutation()
{
    const auto data_settings = data.getSettings();
    size_t busy_threads_in_pool = CurrentMetrics::values[CurrentMetrics::BackgroundPoolTask].load(std::memory_order_relaxed);

    /// DataPart can be store only at one disk. Get maximum reservable free space at all disks.
    UInt64 disk_space = data.getStoragePolicy()->getMaxUnreservedFreeSpace();

    /// Allow mutations only if there are enough threads, leave free threads for merges else
    if (background_pool_size - busy_threads_in_pool >= data_settings->number_of_free_entries_in_pool_to_execute_mutation)
        return static_cast<UInt64>(disk_space / DISK_USAGE_COEFFICIENT_TO_RESERVE);

    return 0;
}


bool MergeTreeDataMergerMutator::selectPartsToMerge(
    FutureMergedMutatedPart & future_part,
    bool aggressive,
    size_t max_total_size_to_merge,
    const AllowedMergingPredicate & can_merge_callback,
    String * out_disable_reason)
{
    MergeTreeData::DataPartsVector data_parts = data.getDataPartsVector();
    const auto data_settings = data.getSettings();

    if (data_parts.empty())
    {
        if (out_disable_reason)
            *out_disable_reason = "There are no parts in the table";
        return false;
    }

    time_t current_time = std::time(nullptr);

    IMergeSelector::Partitions partitions;

    const String * prev_partition_id = nullptr;
    /// Previous part only in boundaries of partition frame
    const MergeTreeData::DataPartPtr * prev_part = nullptr;
    for (const MergeTreeData::DataPartPtr & part : data_parts)
    {
        /// Check predicate only for first part in each partition.
        if (!prev_part)
            /* Parts can be merged with themselves for TTL needs for example.
            * So we have to check if this part is currently being inserted with quorum and so on and so forth.
            * Obviously we have to check it manually only for the first part
            * of each partition because it will be automatically checked for a pair of parts. */
            if (!can_merge_callback(nullptr, part, nullptr))
                continue;

        const String & partition_id = part->info.partition_id;
        if (!prev_partition_id || partition_id != *prev_partition_id || (prev_part && !can_merge_callback(*prev_part, part, nullptr)))
        {
            if (partitions.empty() || !partitions.back().empty())
                partitions.emplace_back();
            /// New partition frame.
            prev_partition_id = &partition_id;
            prev_part = nullptr;
        }

        IMergeSelector::Part part_info;
        part_info.size = part->bytes_on_disk;
        part_info.age = current_time - part->modification_time;
        part_info.level = part->info.level;
        part_info.data = &part;
        part_info.min_ttl = part->ttl_infos.part_min_ttl;
        part_info.max_ttl = part->ttl_infos.part_max_ttl;

        partitions.back().emplace_back(part_info);

        /// Check for consistency of data parts. If assertion is failed, it requires immediate investigation.
        if (prev_part && part->info.partition_id == (*prev_part)->info.partition_id
            && part->info.min_block <= (*prev_part)->info.max_block)
        {
            LOG_ERROR(log, "Part " << part->name << " intersects previous part " << (*prev_part)->name);
        }

        prev_part = &part;
    }

    IMergeSelector::PartsInPartition parts_to_merge;

    if (!ttl_merges_blocker.isCancelled())
    {
        TTLMergeSelector merge_selector(
                next_ttl_merge_times_by_partition,
                current_time,
                data_settings->merge_with_ttl_timeout,
                data_settings->ttl_only_drop_parts);
        parts_to_merge = merge_selector.select(partitions, max_total_size_to_merge);
    }

    if (parts_to_merge.empty())
    {
<<<<<<< HEAD
        SimpleMergeSelector::Settings merge_settings;
        if (aggressive)
            merge_settings.base = 1;

        parts_to_merge = SimpleMergeSelector(merge_settings)
                            .select(partitions, max_total_size_to_merge);
=======
        if (out_disable_reason)
            *out_disable_reason = "There are no need to merge parts according to merge selector algorithm";
        return false;
    }
>>>>>>> cee76ceb

        /// Do not allow to "merge" part with itself for regular merges, unless it is a TTL-merge where it is ok to remove some values with expired ttl
        if (parts_to_merge.size() == 1)
            throw Exception("Logical error: merge selector returned only one part to merge", ErrorCodes::LOGICAL_ERROR);

        if (parts_to_merge.empty())
        {
            if (out_disable_reason)
                *out_disable_reason = "There is no need to merge parts according to merge selector algorithm";
            return false;
        }
    }

    MergeTreeData::DataPartsVector parts;
    parts.reserve(parts_to_merge.size());
    for (IMergeSelector::Part & part_info : parts_to_merge)
    {
        const MergeTreeData::DataPartPtr & part = *static_cast<const MergeTreeData::DataPartPtr *>(part_info.data);
        parts.push_back(part);
    }

    LOG_DEBUG(log, "Selected " << parts.size() << " parts from " << parts.front()->name << " to " << parts.back()->name);
    future_part.assign(std::move(parts));
    return true;
}

bool MergeTreeDataMergerMutator::selectAllPartsToMergeWithinPartition(
    FutureMergedMutatedPart & future_part,
    UInt64 & available_disk_space,
    const AllowedMergingPredicate & can_merge,
    const String & partition_id,
    bool final,
    String * out_disable_reason)
{
    MergeTreeData::DataPartsVector parts = selectAllPartsFromPartition(partition_id);

    if (parts.empty())
        return false;

    if (!final && parts.size() == 1)
    {
        if (out_disable_reason)
            *out_disable_reason = "There is only one part inside partition";
        return false;
    }

    auto it = parts.begin();
    auto prev_it = it;

    UInt64 sum_bytes = 0;
    while (it != parts.end())
    {
        /// For the case of one part, we check that it can be merged "with itself".
        if ((it != parts.begin() || parts.size() == 1) && !can_merge(*prev_it, *it, out_disable_reason))
        {
            return false;
        }

        sum_bytes += (*it)->bytes_on_disk;

        prev_it = it;
        ++it;
    }

    /// Enough disk space to cover the new merge with a margin.
    auto required_disk_space = sum_bytes * DISK_USAGE_COEFFICIENT_TO_SELECT;
    if (available_disk_space <= required_disk_space)
    {
        time_t now = time(nullptr);
        if (now - disk_space_warning_time > 3600)
        {
            disk_space_warning_time = now;
            LOG_WARNING(log, "Won't merge parts from " << parts.front()->name << " to " << (*prev_it)->name
                << " because not enough free space: "
                << formatReadableSizeWithBinarySuffix(available_disk_space) << " free and unreserved, "
                << formatReadableSizeWithBinarySuffix(sum_bytes)
                << " required now (+" << static_cast<int>((DISK_USAGE_COEFFICIENT_TO_SELECT - 1.0) * 100)
                << "% on overhead); suppressing similar warnings for the next hour");
        }

        if (out_disable_reason)
            *out_disable_reason = "Insufficient available disk space, required " +
                formatReadableSizeWithDecimalSuffix(required_disk_space);

        return false;
    }

    LOG_DEBUG(log, "Selected " << parts.size() << " parts from " << parts.front()->name << " to " << parts.back()->name);
    future_part.assign(std::move(parts));
    available_disk_space -= required_disk_space;
    return true;
}


MergeTreeData::DataPartsVector MergeTreeDataMergerMutator::selectAllPartsFromPartition(const String & partition_id)
{
    MergeTreeData::DataPartsVector parts_from_partition;

    MergeTreeData::DataParts data_parts = data.getDataParts();

    for (const auto & current_part : data_parts)
    {
        if (current_part->info.partition_id != partition_id)
            continue;

        parts_from_partition.push_back(current_part);
    }

    return parts_from_partition;
}


/// PK columns are sorted and merged, ordinary columns are gathered using info from merge step
static void extractMergingAndGatheringColumns(
    const NamesAndTypesList & all_columns,
    const ExpressionActionsPtr & sorting_key_expr,
    const MergeTreeIndices & indexes,
    const MergeTreeData::MergingParams & merging_params,
    NamesAndTypesList & gathering_columns, Names & gathering_column_names,
    NamesAndTypesList & merging_columns, Names & merging_column_names)
{
    Names sort_key_columns_vec = sorting_key_expr->getRequiredColumns();
    std::set<String> key_columns(sort_key_columns_vec.cbegin(), sort_key_columns_vec.cend());
    for (const auto & index : indexes)
    {
        Names index_columns_vec = index->getColumnsRequiredForIndexCalc();
        std::copy(index_columns_vec.cbegin(), index_columns_vec.cend(),
                  std::inserter(key_columns, key_columns.end()));
    }

    /// Force sign column for Collapsing mode
    if (merging_params.mode == MergeTreeData::MergingParams::Collapsing)
        key_columns.emplace(merging_params.sign_column);

    /// Force version column for Replacing mode
    if (merging_params.mode == MergeTreeData::MergingParams::Replacing)
        key_columns.emplace(merging_params.version_column);

    /// Force sign column for VersionedCollapsing mode. Version is already in primary key.
    if (merging_params.mode == MergeTreeData::MergingParams::VersionedCollapsing)
        key_columns.emplace(merging_params.sign_column);

    /// Force to merge at least one column in case of empty key
    if (key_columns.empty())
        key_columns.emplace(all_columns.front().name);

    /// TODO: also force "summing" and "aggregating" columns to make Horizontal merge only for such columns

    for (const auto & column : all_columns)
    {
        if (key_columns.count(column.name))
        {
            merging_columns.emplace_back(column);
            merging_column_names.emplace_back(column.name);
        }
        else
        {
            gathering_columns.emplace_back(column);
            gathering_column_names.emplace_back(column.name);
        }
    }
}

/* Allow to compute more accurate progress statistics */
class ColumnSizeEstimator
{
    MergeTreeData::DataPart::ColumnToSize map;
public:

    /// Stores approximate size of columns in bytes
    /// Exact values are not required since it used for relative values estimation (progress).
    size_t sum_total = 0;
    size_t sum_index_columns = 0;
    size_t sum_ordinary_columns = 0;

    ColumnSizeEstimator(const MergeTreeData::DataPart::ColumnToSize & map_, const Names & key_columns, const Names & ordinary_columns)
        : map(map_)
    {
        for (const auto & name : key_columns)
            if (!map.count(name)) map[name] = 0;
        for (const auto & name : ordinary_columns)
            if (!map.count(name)) map[name] = 0;

        for (const auto & name : key_columns)
            sum_index_columns += map.at(name);

        for (const auto & name : ordinary_columns)
            sum_ordinary_columns += map.at(name);

        sum_total = std::max(static_cast<decltype(sum_index_columns)>(1), sum_index_columns + sum_ordinary_columns);
    }

    Float64 columnWeight(const String & column) const
    {
        return static_cast<Float64>(map.at(column)) / sum_total;
    }

    Float64 keyColumnsWeight() const
    {
        return static_cast<Float64>(sum_index_columns) / sum_total;
    }
};

/** Progress callback.
  * What it should update:
  * - approximate progress
  * - amount of read rows
  * - various metrics
  * - time elapsed for current merge.
  */

/// Auxilliary struct that for each merge stage stores its current progress.
/// A stage is: the horizontal stage + a stage for each gathered column (if we are doing a
/// Vertical merge) or a mutation of a single part. During a single stage all rows are read.
struct MergeStageProgress
{
    MergeStageProgress(Float64 weight_)
        : is_first(true) , weight(weight_)
    {
    }

    MergeStageProgress(Float64 initial_progress_, Float64 weight_)
        : initial_progress(initial_progress_), is_first(false), weight(weight_)
    {
    }

    Float64 initial_progress = 0.0;
    bool is_first;
    Float64 weight;

    UInt64 total_rows = 0;
    UInt64 rows_read = 0;
};

class MergeProgressCallback
{
public:
    MergeProgressCallback(
        MergeList::Entry & merge_entry_, UInt64 & watch_prev_elapsed_, MergeStageProgress & stage_)
        : merge_entry(merge_entry_)
        , watch_prev_elapsed(watch_prev_elapsed_)
        , stage(stage_)
    {
        updateWatch();
    }

    MergeList::Entry & merge_entry;
    UInt64 & watch_prev_elapsed;
    MergeStageProgress & stage;

    void updateWatch()
    {
        UInt64 watch_curr_elapsed = merge_entry->watch.elapsed();
        ProfileEvents::increment(ProfileEvents::MergesTimeMilliseconds, (watch_curr_elapsed - watch_prev_elapsed) / 1000000);
        watch_prev_elapsed = watch_curr_elapsed;
    }

    void operator() (const Progress & value)
    {
        ProfileEvents::increment(ProfileEvents::MergedUncompressedBytes, value.read_bytes);
        if (stage.is_first)
        {
            ProfileEvents::increment(ProfileEvents::MergedRows, value.read_rows);
            ProfileEvents::increment(ProfileEvents::Merge);
        }
        updateWatch();

        merge_entry->bytes_read_uncompressed += value.read_bytes;
        if (stage.is_first)
            merge_entry->rows_read += value.read_rows;

        stage.total_rows += value.total_rows_to_read;
        stage.rows_read += value.read_rows;
        if (stage.total_rows > 0)
        {
            merge_entry->progress.store(
                stage.initial_progress + stage.weight * stage.rows_read / stage.total_rows,
                std::memory_order_relaxed);
        }
    }
};

/// parts should be sorted.
MergeTreeData::MutableDataPartPtr MergeTreeDataMergerMutator::mergePartsToTemporaryPart(
    const FutureMergedMutatedPart & future_part, MergeList::Entry & merge_entry, TableStructureReadLockHolder &,
    time_t time_of_merge, const ReservationPtr & space_reservation, bool deduplicate, bool force_ttl)
{
    static const String TMP_PREFIX = "tmp_merge_";

    if (merges_blocker.isCancelled())
        throw Exception("Cancelled merging parts", ErrorCodes::ABORTED);

    const MergeTreeData::DataPartsVector & parts = future_part.parts;

    LOG_DEBUG(log, "Merging " << parts.size() << " parts: from "
              << parts.front()->name << " to " << parts.back()->name
              << " into " << TMP_PREFIX + future_part.name + " with type " + future_part.type.toString());

    String part_path = data.getFullPathOnDisk(space_reservation->getDisk());
    String new_part_tmp_path = part_path + TMP_PREFIX + future_part.name + "/";
    if (Poco::File(new_part_tmp_path).exists())
        throw Exception("Directory " + new_part_tmp_path + " already exists", ErrorCodes::DIRECTORY_ALREADY_EXISTS);

    MergeTreeData::DataPart::ColumnToSize merged_column_to_size;

    Names all_column_names = data.getColumns().getNamesOfPhysical();
    NamesAndTypesList all_columns = data.getColumns().getAllPhysical();
    const auto data_settings = data.getSettings();

    NamesAndTypesList gathering_columns;
    NamesAndTypesList merging_columns;
    Names gathering_column_names, merging_column_names;
    extractMergingAndGatheringColumns(
        all_columns, data.sorting_key_expr, data.skip_indices,
        data.merging_params, gathering_columns, gathering_column_names, merging_columns, merging_column_names);

    MergeTreeData::MutableDataPartPtr new_data_part = data.createPart(
        future_part.name,
        future_part.type,
        future_part.part_info,
        space_reservation->getDisk(),
        TMP_PREFIX + future_part.name);

    new_data_part->setColumns(all_columns);
    new_data_part->partition.assign(future_part.getPartition());
    new_data_part->is_temp = true;

    bool need_remove_expired_values = force_ttl;
    for (const auto & part : parts)
        new_data_part->ttl_infos.update(part->ttl_infos);

    const auto & part_min_ttl = new_data_part->ttl_infos.part_min_ttl;
    if (part_min_ttl && part_min_ttl <= time_of_merge)
        need_remove_expired_values = true;

    if (need_remove_expired_values && ttl_merges_blocker.isCancelled())
    {
        LOG_INFO(log, "Part " << new_data_part->name << " has values with expired TTL, but merges with TTL are cancelled.");
        need_remove_expired_values = false;
    }

    size_t sum_input_rows_upper_bound = merge_entry->total_rows_count;
    MergeAlgorithm merge_alg = chooseMergeAlgorithm(parts, sum_input_rows_upper_bound, gathering_columns, deduplicate, need_remove_expired_values);

    LOG_DEBUG(log, "Selected MergeAlgorithm: " << ((merge_alg == MergeAlgorithm::Vertical) ? "Vertical" : "Horizontal"));

    /// Note: this is done before creating input streams, because otherwise data.data_parts_mutex
    /// (which is locked in data.getTotalActiveSizeInBytes()) is locked after part->columns_lock
    /// (which is locked in shared mode when input streams are created) and when inserting new data
    /// the order is reverse. This annoys TSan even though one lock is locked in shared mode and thus
    /// deadlock is impossible.
    auto compression_codec = data.global_context.chooseCompressionCodec(
        merge_entry->total_size_bytes_compressed,
        static_cast<double> (merge_entry->total_size_bytes_compressed) / data.getTotalActiveSizeInBytes());

    String rows_sources_file_path;
    std::unique_ptr<WriteBuffer> rows_sources_uncompressed_write_buf;
    std::unique_ptr<WriteBuffer> rows_sources_write_buf;
    std::optional<ColumnSizeEstimator> column_sizes;

    if (merge_alg == MergeAlgorithm::Vertical)
    {
        Poco::File(new_part_tmp_path).createDirectories();
        rows_sources_file_path = new_part_tmp_path + "rows_sources";
        rows_sources_uncompressed_write_buf = std::make_unique<WriteBufferFromFile>(rows_sources_file_path);
        rows_sources_write_buf = std::make_unique<CompressedWriteBuffer>(*rows_sources_uncompressed_write_buf);

        for (const MergeTreeData::DataPartPtr & part : parts)
            part->accumulateColumnSizes(merged_column_to_size);

        column_sizes = ColumnSizeEstimator(merged_column_to_size, merging_column_names, gathering_column_names);
    }
    else
    {
        merging_columns = all_columns;
        merging_column_names = all_column_names;
        gathering_columns.clear();
        gathering_column_names.clear();
    }

    /** Read from all parts, merge and write into a new one.
      * In passing, we calculate expression for sorting.
      */
    BlockInputStreams src_streams;
    UInt64 watch_prev_elapsed = 0;

    /// We count total amount of bytes in parts
    /// and use direct_io + aio if there is more than min_merge_bytes_to_use_direct_io
    bool read_with_direct_io = false;
    if (data_settings->min_merge_bytes_to_use_direct_io != 0)
    {
        size_t total_size = 0;
        for (const auto & part : parts)
        {
            total_size += part->bytes_on_disk;
            if (total_size >= data_settings->min_merge_bytes_to_use_direct_io)
            {
                LOG_DEBUG(log, "Will merge parts reading files in O_DIRECT");
                read_with_direct_io = true;

                break;
            }
        }
    }

    MergeStageProgress horizontal_stage_progress(
        column_sizes ? column_sizes->keyColumnsWeight() : 1.0);

    for (const auto & part : parts)
    {
        auto input = std::make_unique<MergeTreeSequentialBlockInputStream>(
            data, part, merging_column_names, read_with_direct_io, true);

        input->setProgressCallback(
            MergeProgressCallback(merge_entry, watch_prev_elapsed, horizontal_stage_progress));

        BlockInputStreamPtr stream = std::move(input);
        if (data.hasPrimaryKey() || data.hasSkipIndices())
            stream = std::make_shared<MaterializingBlockInputStream>(
                    std::make_shared<ExpressionBlockInputStream>(stream, data.sorting_key_and_skip_indices_expr));

        src_streams.emplace_back(stream);
    }

    Names sort_columns = data.sorting_key_columns;
    SortDescription sort_description;
    size_t sort_columns_size = sort_columns.size();
    sort_description.reserve(sort_columns_size);

    Block header = src_streams.at(0)->getHeader();
    for (size_t i = 0; i < sort_columns_size; ++i)
        sort_description.emplace_back(header.getPositionByName(sort_columns[i]), 1, 1);

    /// The order of the streams is important: when the key is matched, the elements go in the order of the source stream number.
    /// In the merged part, the lines with the same key must be in the ascending order of the identifier of original part,
    ///  that is going in insertion order.
    std::shared_ptr<IBlockInputStream> merged_stream;

    /// If merge is vertical we cannot calculate it
    bool blocks_are_granules_size = (merge_alg == MergeAlgorithm::Vertical);

    UInt64 merge_block_size = data_settings->merge_max_block_size;
    switch (data.merging_params.mode)
    {
        case MergeTreeData::MergingParams::Ordinary:
            merged_stream = std::make_unique<MergingSortedBlockInputStream>(
                src_streams, sort_description, merge_block_size, 0, rows_sources_write_buf.get(), true, blocks_are_granules_size);
            break;

        case MergeTreeData::MergingParams::Collapsing:
            merged_stream = std::make_unique<CollapsingSortedBlockInputStream>(
                src_streams, sort_description, data.merging_params.sign_column,
                merge_block_size, rows_sources_write_buf.get(), blocks_are_granules_size);
            break;

        case MergeTreeData::MergingParams::Summing:
            merged_stream = std::make_unique<SummingSortedBlockInputStream>(
                src_streams, sort_description, data.merging_params.columns_to_sum, merge_block_size);
            break;

        case MergeTreeData::MergingParams::Aggregating:
            merged_stream = std::make_unique<AggregatingSortedBlockInputStream>(
                src_streams, sort_description, merge_block_size);
            break;

        case MergeTreeData::MergingParams::Replacing:
            merged_stream = std::make_unique<ReplacingSortedBlockInputStream>(
                src_streams, sort_description, data.merging_params.version_column,
                merge_block_size, rows_sources_write_buf.get(), blocks_are_granules_size);
            break;

        case MergeTreeData::MergingParams::Graphite:
            merged_stream = std::make_unique<GraphiteRollupSortedBlockInputStream>(
                src_streams, sort_description, merge_block_size,
                data.merging_params.graphite_params, time_of_merge);
            break;

        case MergeTreeData::MergingParams::VersionedCollapsing:
            merged_stream = std::make_unique<VersionedCollapsingSortedBlockInputStream>(
                src_streams, sort_description, data.merging_params.sign_column,
                merge_block_size, rows_sources_write_buf.get(), blocks_are_granules_size);
            break;
    }

    if (deduplicate)
        merged_stream = std::make_shared<DistinctSortedBlockInputStream>(merged_stream, sort_description, SizeLimits(), 0 /*limit_hint*/, Names());

    if (need_remove_expired_values)
        merged_stream = std::make_shared<TTLBlockInputStream>(merged_stream, data, new_data_part, time_of_merge, force_ttl);

    MergedBlockOutputStream to{
        new_data_part,
        merging_columns,
        data.skip_indices,
        compression_codec,
        merged_column_to_size,
        data_settings->min_merge_bytes_to_use_direct_io,
        blocks_are_granules_size};

    merged_stream->readPrefix();
    to.writePrefix();

    size_t rows_written = 0;
    const size_t initial_reservation = space_reservation ? space_reservation->getSize() : 0;

    auto is_cancelled = [&]() { return merges_blocker.isCancelled()
        || (need_remove_expired_values && ttl_merges_blocker.isCancelled()); };

    Block block;
    while (!is_cancelled() && (block = merged_stream->read()))
    {
        rows_written += block.rows();

        to.write(block);

        merge_entry->rows_written = merged_stream->getProfileInfo().rows;
        merge_entry->bytes_written_uncompressed = merged_stream->getProfileInfo().bytes;

        /// Reservation updates is not performed yet, during the merge it may lead to higher free space requirements
        if (space_reservation && sum_input_rows_upper_bound)
        {
            /// The same progress from merge_entry could be used for both algorithms (it should be more accurate)
            /// But now we are using inaccurate row-based estimation in Horizontal case for backward compatibility
            Float64 progress = (merge_alg == MergeAlgorithm::Horizontal)
                ? std::min(1., 1. * rows_written / sum_input_rows_upper_bound)
                : std::min(1., merge_entry->progress.load(std::memory_order_relaxed));

            space_reservation->update(static_cast<size_t>((1. - progress) * initial_reservation));
        }
    }

    merged_stream->readSuffix();
    merged_stream.reset();

    if (merges_blocker.isCancelled())
        throw Exception("Cancelled merging parts", ErrorCodes::ABORTED);

    if (need_remove_expired_values && ttl_merges_blocker.isCancelled())
        throw Exception("Cancelled merging parts with expired TTL", ErrorCodes::ABORTED);

    MergeTreeData::DataPart::Checksums checksums_gathered_columns;

    /// Gather ordinary columns
    if (merge_alg == MergeAlgorithm::Vertical)
    {
        size_t sum_input_rows_exact = merge_entry->rows_read;
        merge_entry->columns_written = merging_column_names.size();
        merge_entry->progress.store(column_sizes->keyColumnsWeight(), std::memory_order_relaxed);

        BlockInputStreams column_part_streams(parts.size());

        auto it_name_and_type = gathering_columns.cbegin();

        rows_sources_write_buf->next();
        rows_sources_uncompressed_write_buf->next();

        size_t rows_sources_count = rows_sources_write_buf->count();
        /// In special case, when there is only one source part, and no rows were skipped, we may have
        /// skipped writing rows_sources file. Otherwise rows_sources_count must be equal to the total
        /// number of input rows.
        if ((rows_sources_count > 0 || parts.size() > 1) && sum_input_rows_exact != rows_sources_count)
            throw Exception("Number of rows in source parts (" + toString(sum_input_rows_exact)
                + ") differs from number of bytes written to rows_sources file (" + toString(rows_sources_count)
                + "). It is a bug.", ErrorCodes::LOGICAL_ERROR);

        CompressedReadBufferFromFile rows_sources_read_buf(rows_sources_file_path, 0, 0, 0);
        IMergedBlockOutputStream::WrittenOffsetColumns written_offset_columns;

        for (size_t column_num = 0, gathering_column_names_size = gathering_column_names.size();
            column_num < gathering_column_names_size;
            ++column_num, ++it_name_and_type)
        {
            const String & column_name = it_name_and_type->name;
            Names column_names{column_name};
            Float64 progress_before = merge_entry->progress.load(std::memory_order_relaxed);

            MergeStageProgress column_progress(progress_before, column_sizes->columnWeight(column_name));
            for (size_t part_num = 0; part_num < parts.size(); ++part_num)
            {
                auto column_part_stream = std::make_shared<MergeTreeSequentialBlockInputStream>(
                    data, parts[part_num], column_names, read_with_direct_io, true);

                column_part_stream->setProgressCallback(
                    MergeProgressCallback(merge_entry, watch_prev_elapsed, column_progress));

                column_part_streams[part_num] = std::move(column_part_stream);
            }

            rows_sources_read_buf.seek(0, 0);
            ColumnGathererStream column_gathered_stream(column_name, column_part_streams, rows_sources_read_buf);

            MergedColumnOnlyOutputStream column_to(
                new_data_part,
                column_gathered_stream.getHeader(),
                false,
                compression_codec,
                false,
                /// we don't need to recalc indices here
                /// because all of them were already recalculated and written
                /// as key part of vertical merge
                std::vector<MergeTreeIndexPtr>{},
                &written_offset_columns,
                to.getIndexGranularity());

            size_t column_elems_written = 0;

            column_to.writePrefix();
            while (!merges_blocker.isCancelled() && (block = column_gathered_stream.read()))
            {
                column_elems_written += block.rows();
                column_to.write(block);
            }

            if (merges_blocker.isCancelled())
                throw Exception("Cancelled merging parts", ErrorCodes::ABORTED);

            column_gathered_stream.readSuffix();
            checksums_gathered_columns.add(column_to.writeSuffixAndGetChecksums());

            if (rows_written != column_elems_written)
            {
                throw Exception("Written " + toString(column_elems_written) + " elements of column " + column_name +
                                ", but " + toString(rows_written) + " rows of PK columns", ErrorCodes::LOGICAL_ERROR);
            }

            /// NOTE: 'progress' is modified by single thread, but it may be concurrently read from MergeListElement::getInfo() (StorageSystemMerges).

            merge_entry->columns_written += 1;
            merge_entry->bytes_written_uncompressed += column_gathered_stream.getProfileInfo().bytes;
            merge_entry->progress.store(progress_before + column_sizes->columnWeight(column_name), std::memory_order_relaxed);
        }

        Poco::File(rows_sources_file_path).remove();
    }

    for (const auto & part : parts)
        new_data_part->minmax_idx.merge(part->minmax_idx);

    /// Print overall profiling info. NOTE: it may duplicates previous messages
    {
        double elapsed_seconds = merge_entry->watch.elapsedSeconds();
        LOG_DEBUG(log, std::fixed << std::setprecision(2)
            << "Merge sorted " << merge_entry->rows_read << " rows"
            << ", containing " << all_column_names.size() << " columns"
            << " (" << merging_column_names.size() << " merged, " << gathering_column_names.size() << " gathered)"
            << " in " << elapsed_seconds << " sec., "
            << merge_entry->rows_read / elapsed_seconds << " rows/sec., "
            << merge_entry->bytes_read_uncompressed / 1000000.0 / elapsed_seconds << " MB/sec.");
    }

    if (merge_alg != MergeAlgorithm::Vertical)
        to.writeSuffixAndFinalizePart(new_data_part);
    else
        to.writeSuffixAndFinalizePart(new_data_part, &all_columns, &checksums_gathered_columns);

    return new_data_part;
}


MergeTreeData::MutableDataPartPtr MergeTreeDataMergerMutator::mutatePartToTemporaryPart(
    const FutureMergedMutatedPart & future_part,
    const MutationCommands & commands,
    MergeListEntry & merge_entry,
    time_t time_of_mutation,
    const Context & context,
    const ReservationPtr & space_reservation,
    TableStructureReadLockHolder & table_lock_holder)
{
    auto check_not_cancelled = [&]()
    {
        if (merges_blocker.isCancelled() || merge_entry->is_cancelled)
            throw Exception("Cancelled mutating parts", ErrorCodes::ABORTED);

        return true;
    };

    check_not_cancelled();

    if (future_part.parts.size() != 1)
        throw Exception("Trying to mutate " + toString(future_part.parts.size()) + " parts, not one. "
            "This is a bug.", ErrorCodes::LOGICAL_ERROR);

    CurrentMetrics::Increment num_mutations{CurrentMetrics::PartMutation};
    const auto & source_part = future_part.parts[0];
    auto storage_from_source_part = StorageFromMergeTreeDataPart::create(source_part);

    auto context_for_reading = context;
    context_for_reading.getSettingsRef().max_streams_to_max_threads_ratio = 1;
    context_for_reading.getSettingsRef().max_threads = 1;

    MutationCommands commands_for_part;
    for (const auto & command : commands)
    {
        if (command.partition == nullptr || future_part.parts[0]->info.partition_id == data.getPartitionIDFromQuery(
                command.partition, context_for_reading))
            commands_for_part.emplace_back(command);
    }

    if (!isStorageTouchedByMutations(storage_from_source_part, commands_for_part, context_for_reading))
    {
        LOG_TRACE(log, "Part " << source_part->name << " doesn't change up to mutation version " << future_part.part_info.mutation);
        return data.cloneAndLoadDataPartOnSameDisk(source_part, "tmp_clone_", future_part.part_info);
    }
    else
    {
        LOG_TRACE(log, "Mutating part " << source_part->name << " to mutation version " << future_part.part_info.mutation);
    }

    BlockInputStreamPtr in = nullptr;
    Block updated_header;
    std::optional<MutationsInterpreter> interpreter;

    const auto data_settings = data.getSettings();
    MutationCommands for_interpreter, for_file_renames;

    splitMutationCommands(source_part, commands_for_part, for_interpreter, for_file_renames);

    UInt64 watch_prev_elapsed = 0;
    MergeStageProgress stage_progress(1.0);

    NamesAndTypesList all_columns = data.getColumns().getAllPhysical();

    if (!for_interpreter.empty())
    {
        interpreter.emplace(storage_from_source_part, for_interpreter, context_for_reading, true);
        in = interpreter->execute(table_lock_holder);
        updated_header = interpreter->getUpdatedHeader();
        in->setProgressCallback(MergeProgressCallback(merge_entry, watch_prev_elapsed, stage_progress));
    }


    auto new_data_part = data.createPart(
        future_part.name, future_part.type, future_part.part_info, space_reservation->getDisk(), "tmp_mut_" + future_part.name);

    new_data_part->is_temp = true;
    new_data_part->ttl_infos = source_part->ttl_infos;

    /// It shouldn't be changed by mutation.
    new_data_part->index_granularity_info = source_part->index_granularity_info;
    new_data_part->setColumns(getColumnsForNewDataPart(source_part, updated_header, all_columns));

    String new_part_tmp_path = new_data_part->getFullPath();

    /// Note: this is done before creating input streams, because otherwise data.data_parts_mutex
    /// (which is locked in data.getTotalActiveSizeInBytes()) is locked after part->columns_lock
    /// (which is locked in shared mode when input streams are created) and when inserting new data
    /// the order is reverse. This annoys TSan even though one lock is locked in shared mode and thus
    /// deadlock is impossible.
    auto compression_codec = context.chooseCompressionCodec(
        source_part->bytes_on_disk, static_cast<double>(source_part->bytes_on_disk) / data.getTotalActiveSizeInBytes());


    Poco::File(new_part_tmp_path).createDirectories();

    /// Don't change granularity type while mutating subset of columns
    auto mrk_extension = source_part->index_granularity_info.is_adaptive ? getAdaptiveMrkExtension(new_data_part->getType())
                                                                         : getNonAdaptiveMrkExtension();

    bool need_remove_expired_values = false;

    if (in && shouldExecuteTTL(in->getHeader().getNamesAndTypesList().getNames(), commands_for_part))
        need_remove_expired_values = true;

    /// All columns from part are changed and may be some more that were missing before in part
    if (isCompactPart(source_part) || source_part->getColumns().isSubsetOf(updated_header.getNamesAndTypesList()))
    {
        /// All columns are modified, proceed to write a new part from scratch.
        if (data.hasPrimaryKey() || data.hasSkipIndices())
            in = std::make_shared<MaterializingBlockInputStream>(
                std::make_shared<ExpressionBlockInputStream>(in, data.primary_key_and_skip_indices_expr));

        if (need_remove_expired_values)
            in = std::make_shared<TTLBlockInputStream>(in, data, new_data_part, time_of_mutation, true);

        auto part_indices = getIndicesForNewDataPart(data.skip_indices, for_file_renames);
        IMergeTreeDataPart::MinMaxIndex minmax_idx;

        MergedBlockOutputStream out{
            new_data_part,
            all_columns,
            part_indices,
            compression_codec};

        in->readPrefix();
        out.writePrefix();

        Block block;
        while (check_not_cancelled() && (block = in->read()))
        {
            minmax_idx.update(block, data.minmax_idx_columns);
            out.write(block);

            merge_entry->rows_written += block.rows();
            merge_entry->bytes_written_uncompressed += block.bytes();
        }

        new_data_part->partition.assign(source_part->partition);
        new_data_part->minmax_idx = std::move(minmax_idx);

        in->readSuffix();
        out.writeSuffixAndFinalizePart(new_data_part);
    }
    else
    {
        /// We will modify only some of the columns. Other columns and key values can be copied as-is.
        /// TODO: check that we modify only non-key columns in this case.

        /// Checks if columns used in skipping indexes modified.
        std::set<MergeTreeIndexPtr> indices_to_recalc;
        ASTPtr indices_recalc_expr_list = std::make_shared<ASTExpressionList>();
        for (const auto & col : updated_header.getNames())
        {
            for (size_t i = 0; i < data.skip_indices.size(); ++i)
            {
                const auto & index = data.skip_indices[i];
                const auto & index_cols = index->getColumnsRequiredForIndexCalc();
                auto it = std::find(std::cbegin(index_cols), std::cend(index_cols), col);
                if (it != std::cend(index_cols) && indices_to_recalc.insert(index).second)
                {
                    ASTPtr expr_list = MergeTreeData::extractKeyExpressionList(
                            storage_from_source_part->getIndices().indices[i]->expr->clone());
                    for (const auto & expr : expr_list->children)
                        indices_recalc_expr_list->children.push_back(expr->clone());
                }
            }
        }

        if (!indices_to_recalc.empty())
        {
            auto indices_recalc_syntax =
                SyntaxAnalyzer(context).analyze(indices_recalc_expr_list, in->getHeader().getNamesAndTypesList());
            auto indices_recalc_expr = ExpressionAnalyzer(
                    indices_recalc_expr_list,
                    indices_recalc_syntax, context).getActions(false);

            /// We can update only one column, but some skip idx expression may depend on several
            /// columns (c1 + c2 * c3). It works because this stream was created with help of
            /// MutationsInterpreter which knows about skip indices and stream 'in' already has
            /// all required columns.
            /// TODO move this logic to single place.
            in = std::make_shared<MaterializingBlockInputStream>(
                    std::make_shared<ExpressionBlockInputStream>(in, indices_recalc_expr));
        }

        NameSet files_to_skip = collectFilesToSkip(updated_header, indices_to_recalc, mrk_extension);
        NameSet files_to_remove = collectFilesToRemove(source_part, for_file_renames, mrk_extension);

        if (need_remove_expired_values)
            files_to_skip.insert("ttl.txt");

        Poco::DirectoryIterator dir_end;
        /// Create hardlinks for unchanged files
        for (Poco::DirectoryIterator dir_it(source_part->getFullPath()); dir_it != dir_end; ++dir_it)
        {
            if (files_to_skip.count(dir_it.name()) || files_to_remove.count(dir_it.name()))
                continue;

            Poco::Path destination(new_part_tmp_path);
            destination.append(dir_it.name());

            createHardLink(dir_it.path().toString(), destination.toString());
        }

        merge_entry->columns_written = all_columns.size() - updated_header.columns();

        new_data_part->checksums = source_part->checksums;
        if (in)
        {
            if (need_remove_expired_values)
                in = std::make_shared<TTLBlockInputStream>(in, data, new_data_part, time_of_mutation, true);

            IMergedBlockOutputStream::WrittenOffsetColumns unused_written_offsets;
            MergedColumnOnlyOutputStream out(
                new_data_part,
                updated_header,
                /* sync = */ false,
                compression_codec,
                /* skip_offsets = */ false,
                std::vector<MergeTreeIndexPtr>(indices_to_recalc.begin(), indices_to_recalc.end()),
                nullptr,
                source_part->index_granularity,
                &source_part->index_granularity_info
            );

            in->readPrefix();
            out.writePrefix();

            Block block;
            while (check_not_cancelled() && (block = in->read()))
            {
                out.write(block);

                merge_entry->rows_written += block.rows();
                merge_entry->bytes_written_uncompressed += block.bytes();
            }

            in->readSuffix();

            auto changed_checksums = out.writeSuffixAndGetChecksums();

            new_data_part->checksums.add(std::move(changed_checksums));
        }

        if (need_remove_expired_values)
        {
            /// Write a file with ttl infos in json format.
            WriteBufferFromFile out_ttl(new_part_tmp_path + "ttl.txt", 4096);
            HashingWriteBuffer out_hashing(out_ttl);
            new_data_part->ttl_infos.write(out_hashing);
            new_data_part->checksums.files["ttl.txt"].file_size = out_hashing.count();
            new_data_part->checksums.files["ttl.txt"].file_hash = out_hashing.getHash();
        }

        for (const String & removed_file : files_to_remove)
            if (new_data_part->checksums.files.count(removed_file))
                new_data_part->checksums.files.erase(removed_file);
        {
            /// Write file with checksums.
            WriteBufferFromFile out_checksums(new_part_tmp_path + "checksums.txt", 4096);
            new_data_part->checksums.write(out_checksums);
        } /// close fd


        {
            /// Write a file with a description of columns.
            WriteBufferFromFile out_columns(new_part_tmp_path + "columns.txt", 4096);
            new_data_part->getColumns().writeText(out_columns);
        } /// close

        new_data_part->rows_count = source_part->rows_count;
        new_data_part->index_granularity = source_part->index_granularity;
        new_data_part->index = source_part->index;
        new_data_part->partition.assign(source_part->partition);
        new_data_part->minmax_idx = source_part->minmax_idx;
        new_data_part->modification_time = time(nullptr);
        new_data_part->bytes_on_disk = MergeTreeData::DataPart::calculateTotalSizeOnDisk(new_data_part->disk, new_data_part->getFullRelativePath());
    }

    return new_data_part;
}


MergeTreeDataMergerMutator::MergeAlgorithm MergeTreeDataMergerMutator::chooseMergeAlgorithm(
    const MergeTreeData::DataPartsVector & parts, size_t sum_rows_upper_bound,
    const NamesAndTypesList & gathering_columns, bool deduplicate, bool need_remove_expired_values) const
{
    const auto data_settings = data.getSettings();

    if (deduplicate)
        return MergeAlgorithm::Horizontal;
    if (data_settings->enable_vertical_merge_algorithm == 0)
        return MergeAlgorithm::Horizontal;
    if (need_remove_expired_values)
        return MergeAlgorithm::Horizontal;

    for (const auto & part : parts)
        if (!part->supportsVerticalMerge())
            return MergeAlgorithm::Horizontal;

    bool is_supported_storage =
        data.merging_params.mode == MergeTreeData::MergingParams::Ordinary ||
        data.merging_params.mode == MergeTreeData::MergingParams::Collapsing ||
        data.merging_params.mode == MergeTreeData::MergingParams::Replacing ||
        data.merging_params.mode == MergeTreeData::MergingParams::VersionedCollapsing;

    bool enough_ordinary_cols = gathering_columns.size() >= data_settings->vertical_merge_algorithm_min_columns_to_activate;

    bool enough_total_rows = sum_rows_upper_bound >= data_settings->vertical_merge_algorithm_min_rows_to_activate;

    bool no_parts_overflow = parts.size() <= RowSourcePart::MAX_PARTS;

    auto merge_alg = (is_supported_storage && enough_total_rows && enough_ordinary_cols && no_parts_overflow) ?
                        MergeAlgorithm::Vertical : MergeAlgorithm::Horizontal;

    return merge_alg;
}


MergeTreeData::DataPartPtr MergeTreeDataMergerMutator::renameMergedTemporaryPart(
    MergeTreeData::MutableDataPartPtr & new_data_part,
    const MergeTreeData::DataPartsVector & parts,
    MergeTreeData::Transaction * out_transaction)
{
    /// Rename new part, add to the set and remove original parts.
    auto replaced_parts = data.renameTempPartAndReplace(new_data_part, nullptr, out_transaction);

    /// Let's check that all original parts have been deleted and only them.
    if (replaced_parts.size() != parts.size())
    {
        /** This is normal, although this happens rarely.
         *
         * The situation - was replaced 0 parts instead of N can be, for example, in the following case
         * - we had A part, but there was no B and C parts;
         * - A, B -> AB was in the queue, but it has not been done, because there is no B part;
         * - AB, C -> ABC was in the queue, but it has not been done, because there are no AB and C parts;
         * - we have completed the task of downloading a B part;
         * - we started to make A, B -> AB merge, since all parts appeared;
         * - we decided to download ABC part from another replica, since it was impossible to make merge AB, C -> ABC;
         * - ABC part appeared. When it was added, old A, B, C parts were deleted;
         * - AB merge finished. AB part was added. But this is an obsolete part. The log will contain the message `Obsolete part added`,
         *   then we get here.
         *
         * When M > N parts could be replaced?
         * - new block was added in ReplicatedMergeTreeBlockOutputStream;
         * - it was added to working dataset in memory and renamed on filesystem;
         * - but ZooKeeper transaction that adds it to reference dataset in ZK failed;
         * - and it is failed due to connection loss, so we don't rollback working dataset in memory,
         *   because we don't know if the part was added to ZK or not
         *   (see ReplicatedMergeTreeBlockOutputStream)
         * - then method selectPartsToMerge selects a range and sees, that EphemeralLock for the block in this part is unlocked,
         *   and so it is possible to merge a range skipping this part.
         *   (NOTE: Merging with part that is not in ZK is not possible, see checks in 'createLogEntryToMergeParts'.)
         * - and after merge, this part will be removed in addition to parts that was merged.
         */
        LOG_WARNING(log, "Unexpected number of parts removed when adding " << new_data_part->name << ": " << replaced_parts.size()
            << " instead of " << parts.size());
    }
    else
    {
        for (size_t i = 0; i < parts.size(); ++i)
            if (parts[i]->name != replaced_parts[i]->name)
                throw Exception("Unexpected part removed when adding " + new_data_part->name + ": " + replaced_parts[i]->name
                    + " instead of " + parts[i]->name, ErrorCodes::LOGICAL_ERROR);
    }

    LOG_TRACE(log, "Merged " << parts.size() << " parts: from " << parts.front()->name << " to " << parts.back()->name);
    return new_data_part;
}


size_t MergeTreeDataMergerMutator::estimateNeededDiskSpace(const MergeTreeData::DataPartsVector & source_parts)
{
    size_t res = 0;
    for (const MergeTreeData::DataPartPtr & part : source_parts)
        res += part->bytes_on_disk;

    return static_cast<size_t>(res * DISK_USAGE_COEFFICIENT_TO_RESERVE);
}

void MergeTreeDataMergerMutator::splitMutationCommands(
    MergeTreeData::DataPartPtr part,
    const MutationCommands & commands,
    MutationCommands & for_interpreter,
    MutationCommands & for_file_renames) const
{
    NameSet removed_columns_from_compact_part;
    NameSet already_changed_columns;
    bool is_compact_part = isCompactPart(part);
    for (const auto & command : commands)
    {
        if (command.type == MutationCommand::Type::DELETE
            || command.type == MutationCommand::Type::UPDATE
            || command.type == MutationCommand::Type::MATERIALIZE_INDEX
            || command.type == MutationCommand::Type::MATERIALIZE_TTL)
        {
            for_interpreter.push_back(command);
            for (const auto & [column_name, expr] : command.column_to_update_expression)
                already_changed_columns.emplace(column_name);
        }
        else if (command.type == MutationCommand::Type::READ_COLUMN)
        {
            /// If we don't have this column in source part, than we don't
            /// need to materialize it
            if (part->getColumns().contains(command.column_name))
            {
                for_interpreter.push_back(command);
                if (!command.column_name.empty())
                    already_changed_columns.emplace(command.column_name);
            }
            else
                for_file_renames.push_back(command);

        }
        else if (is_compact_part && command.type == MutationCommand::Type::DROP_COLUMN)
        {
            removed_columns_from_compact_part.emplace(command.column_name);
            for_file_renames.push_back(command);
        }
        else
        {
            for_file_renames.push_back(command);
        }
    }

    if (is_compact_part)
    {
        /// If it's compact part than we don't need to actually remove files from disk
        /// we just don't read dropped columns
        for (const auto & column : part->getColumns())
        {
            if (!removed_columns_from_compact_part.count(column.name) && !already_changed_columns.count(column.name))
            {
                for_interpreter.emplace_back(MutationCommand
                {
                    .type = MutationCommand::Type::READ_COLUMN,
                    .column_name = column.name,
                    .data_type = column.type
                });
            }
        }
    }
}


NameSet MergeTreeDataMergerMutator::collectFilesToRemove(
    MergeTreeData::DataPartPtr source_part, const MutationCommands & commands_for_removes, const String & mrk_extension) const
{
    /// Collect counts for shared streams of different columns. As an example, Nested columns have shared stream with array sizes.
    std::map<String, size_t> stream_counts;
    for (const NameAndTypePair & column : source_part->getColumns())
    {
        column.type->enumerateStreams(
            [&](const IDataType::SubstreamPath & substream_path)
            {
                ++stream_counts[IDataType::getFileNameForStream(column.name, substream_path)];
            },
            {});
    }


    NameSet remove_files;
    /// Remove old indices
    for (const auto & command : commands_for_removes)
    {
        if (command.type == MutationCommand::Type::DROP_INDEX)
        {
            remove_files.emplace("skp_idx_" + command.column_name + ".idx");
            remove_files.emplace("skp_idx_" + command.column_name + mrk_extension);
        }
        else if (command.type == MutationCommand::Type::DROP_COLUMN)
        {
            IDataType::StreamCallback callback = [&](const IDataType::SubstreamPath & substream_path)
            {
                String stream_name = IDataType::getFileNameForStream(command.column_name, substream_path);
                /// Delete files if they are no longer shared with another column.
                if (--stream_counts[stream_name] == 0)
                {
                    remove_files.emplace(stream_name + ".bin");
                    remove_files.emplace(stream_name + mrk_extension);
                }
            };

            IDataType::SubstreamPath stream_path;
            auto column = source_part->getColumns().tryGetByName(command.column_name);
            if (column)
                column->type->enumerateStreams(callback, stream_path);
        }
    }
    return remove_files;
}

NameSet MergeTreeDataMergerMutator::collectFilesToSkip(
    const Block & updated_header, const std::set<MergeTreeIndexPtr> & indices_to_recalc, const String & mrk_extension) const
{
    NameSet files_to_skip = {"checksums.txt", "columns.txt"};

    /// Skip updated files
    for (const auto & entry : updated_header)
    {
        IDataType::StreamCallback callback = [&](const IDataType::SubstreamPath & substream_path)
        {
            String stream_name = IDataType::getFileNameForStream(entry.name, substream_path);
            files_to_skip.insert(stream_name + ".bin");
            files_to_skip.insert(stream_name + mrk_extension);
        };

        IDataType::SubstreamPath stream_path;
        entry.type->enumerateStreams(callback, stream_path);
    }
    for (const auto & index : indices_to_recalc)
    {
        files_to_skip.insert(index->getFileName() + ".idx");
        files_to_skip.insert(index->getFileName() + mrk_extension);
    }

    return files_to_skip;
}


NamesAndTypesList MergeTreeDataMergerMutator::getColumnsForNewDataPart(
    MergeTreeData::DataPartPtr source_part, const Block & updated_header, NamesAndTypesList all_columns) const
{
    Names source_column_names = source_part->getColumns().getNames();
    NameSet source_columns_name_set(source_column_names.begin(), source_column_names.end());
    for (auto it = all_columns.begin(); it != all_columns.end();)
    {
        if (updated_header.has(it->name))
        {
            auto updated_type = updated_header.getByName(it->name).type;
            if (updated_type != it->type)
                it->type = updated_type;
            ++it;
        }
        else if (source_columns_name_set.count(it->name))
        {
            ++it;
        }
        else
            it = all_columns.erase(it);
    }
    return all_columns;
}

MergeTreeIndices MergeTreeDataMergerMutator::getIndicesForNewDataPart(
    const MergeTreeIndices & all_indices,
    const MutationCommands & commands_for_removes)
{
    NameSet removed_indices;
    for (const auto & command : commands_for_removes)
        if (command.type == MutationCommand::DROP_INDEX)
            removed_indices.insert(command.column_name);

    MergeTreeIndices new_indices;
    for (const auto & index : all_indices)
        if (!removed_indices.count(index->name))
            new_indices.push_back(index);

    return new_indices;
}

bool MergeTreeDataMergerMutator::shouldExecuteTTL(const Names & columns, const MutationCommands & commands) const
{
    if (!data.hasAnyTTL())
        return false;

    for (const auto & command : commands)
        if (command.type == MutationCommand::MATERIALIZE_TTL)
            return true;

    auto dependencies = data.getColumnDependencies(NameSet(columns.begin(), columns.end()));
    for (const auto & dependency : dependencies)
        if (dependency.kind == ColumnDependency::TTL_EXPRESSION || dependency.kind == ColumnDependency::TTL_TARGET)
            return true;

    return false;
}
}<|MERGE_RESOLUTION|>--- conflicted
+++ resolved
@@ -26,25 +26,16 @@
 #include <Common/SimpleIncrement.h>
 #include <Common/interpolate.h>
 #include <Common/typeid_cast.h>
-<<<<<<< HEAD
-#include <Common/escapeForFileName.h>
-
-=======
 #include <Common/createHardLink.h>
 #include <Poco/File.h>
 #include <Poco/DirectoryIterator.h>
->>>>>>> cee76ceb
+
 #include <cmath>
 #include <ctime>
 #include <iomanip>
 #include <numeric>
 
-<<<<<<< HEAD
-#include <boost/algorithm/string/replace.hpp>
-
-
-=======
->>>>>>> cee76ceb
+
 namespace ProfileEvents
 {
     extern const Event MergedRows;
@@ -289,19 +280,12 @@
 
     if (parts_to_merge.empty())
     {
-<<<<<<< HEAD
         SimpleMergeSelector::Settings merge_settings;
         if (aggressive)
             merge_settings.base = 1;
 
         parts_to_merge = SimpleMergeSelector(merge_settings)
                             .select(partitions, max_total_size_to_merge);
-=======
-        if (out_disable_reason)
-            *out_disable_reason = "There are no need to merge parts according to merge selector algorithm";
-        return false;
-    }
->>>>>>> cee76ceb
 
         /// Do not allow to "merge" part with itself for regular merges, unless it is a TTL-merge where it is ok to remove some values with expired ttl
         if (parts_to_merge.size() == 1)
