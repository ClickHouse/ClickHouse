#include "MergeTreeDataMergerMutator.h"

#include <Storages/MergeTree/MergeTreeSequentialSource.h>
#include <Storages/MergeTree/MergedBlockOutputStream.h>
#include <Storages/MergeTree/MergedColumnOnlyOutputStream.h>
#include <Storages/MergeTree/SimpleMergeSelector.h>
#include <Storages/MergeTree/AllMergeSelector.h>
#include <Storages/MergeTree/TTLMergeSelector.h>
#include <Storages/MergeTree/MergeList.h>
#include <Storages/MergeTree/MergeTreeDataWriter.h>
#include <Storages/MergeTree/StorageFromMergeTreeDataPart.h>
#include <Storages/MergeTree/FutureMergedMutatedPart.h>
#include <Storages/MergeTree/IMergeTreeDataPart.h>
#include <Storages/MergeTree/MergeTreeData.h>
#include <Storages/MergeTree/MergeProgress.h>
#include <Storages/MergeTree/MergeTask.h>

#include <DataStreams/TTLBlockInputStream.h>
#include <DataStreams/TTLCalcInputStream.h>
#include <DataStreams/DistinctSortedBlockInputStream.h>
#include <DataStreams/ExpressionBlockInputStream.h>
#include <DataStreams/MaterializingBlockInputStream.h>
#include <DataStreams/ColumnGathererStream.h>
#include <DataStreams/SquashingBlockInputStream.h>
#include <Processors/Merges/MergingSortedTransform.h>
#include <Processors/Merges/CollapsingSortedTransform.h>
#include <Processors/Merges/SummingSortedTransform.h>
#include <Processors/Merges/ReplacingSortedTransform.h>
#include <Processors/Merges/GraphiteRollupSortedTransform.h>
#include <Processors/Merges/AggregatingSortedTransform.h>
#include <Processors/Merges/VersionedCollapsingTransform.h>
#include <Processors/Sources/SourceFromSingleChunk.h>
#include <Processors/Transforms/ExpressionTransform.h>
#include <Processors/Transforms/MaterializingTransform.h>
#include <Processors/Executors/PipelineExecutingBlockInputStream.h>
#include <Interpreters/MutationsInterpreter.h>
#include <Interpreters/Context.h>
#include <common/interpolate.h>
#include <Common/typeid_cast.h>
#include <Common/escapeForFileName.h>
#include <Parsers/queryToString.h>

#include <cmath>
#include <ctime>
#include <numeric>

#include <boost/algorithm/string/replace.hpp>

namespace ProfileEvents
{
    extern const Event MergedRows;
    extern const Event MergedUncompressedBytes;
    extern const Event MergesTimeMilliseconds;
    extern const Event Merge;
}

namespace CurrentMetrics
{
    extern const Metric BackgroundPoolTask;
    extern const Metric PartMutation;
}

namespace DB
{

namespace ErrorCodes
{
    extern const int LOGICAL_ERROR;
}

/// Do not start to merge parts, if free space is less than sum size of parts times specified coefficient.
/// This value is chosen to not allow big merges to eat all free space. Thus allowing small merges to proceed.
static const double DISK_USAGE_COEFFICIENT_TO_SELECT = 2;

/// To do merge, reserve amount of space equals to sum size of parts times specified coefficient.
/// Must be strictly less than DISK_USAGE_COEFFICIENT_TO_SELECT,
///  because between selecting parts to merge and doing merge, amount of free space could have decreased.
static const double DISK_USAGE_COEFFICIENT_TO_RESERVE = 1.1;

MergeTreeDataMergerMutator::MergeTreeDataMergerMutator(MergeTreeData & data_, size_t background_pool_size_)
    : data(data_), background_pool_size(background_pool_size_), log(&Poco::Logger::get(data.getLogName() + " (MergerMutator)"))
{
}


UInt64 MergeTreeDataMergerMutator::getMaxSourcePartsSizeForMerge() const
{
    size_t busy_threads_in_pool = CurrentMetrics::values[CurrentMetrics::BackgroundPoolTask].load(std::memory_order_relaxed);

    return getMaxSourcePartsSizeForMerge(background_pool_size, busy_threads_in_pool);
}


UInt64 MergeTreeDataMergerMutator::getMaxSourcePartsSizeForMerge(size_t pool_size, size_t pool_used) const
{
    if (pool_used > pool_size)
        throw Exception(ErrorCodes::LOGICAL_ERROR, "Logical error: invalid arguments passed to getMaxSourcePartsSize: pool_used = {} > pool_size = {}", pool_used, pool_size);

    size_t free_entries = pool_size - pool_used;
    const auto data_settings = data.getSettings();

    /// Always allow maximum size if one or less pool entries is busy.
    /// One entry is probably the entry where this function is executed.
    /// This will protect from bad settings.
    UInt64 max_size = 0;
    if (pool_used <= 1 || free_entries >= data_settings->number_of_free_entries_in_pool_to_lower_max_size_of_merge)
        max_size = data_settings->max_bytes_to_merge_at_max_space_in_pool;
    else
        max_size = interpolateExponential(
            data_settings->max_bytes_to_merge_at_min_space_in_pool,
            data_settings->max_bytes_to_merge_at_max_space_in_pool,
            static_cast<double>(free_entries) / data_settings->number_of_free_entries_in_pool_to_lower_max_size_of_merge);

    return std::min(max_size, static_cast<UInt64>(data.getStoragePolicy()->getMaxUnreservedFreeSpace() / DISK_USAGE_COEFFICIENT_TO_SELECT));
}


UInt64 MergeTreeDataMergerMutator::getMaxSourcePartSizeForMutation() const
{
    const auto data_settings = data.getSettings();
    size_t busy_threads_in_pool = CurrentMetrics::values[CurrentMetrics::BackgroundPoolTask].load(std::memory_order_relaxed);

    /// DataPart can be store only at one disk. Get maximum reservable free space at all disks.
    UInt64 disk_space = data.getStoragePolicy()->getMaxUnreservedFreeSpace();

    /// Allow mutations only if there are enough threads, leave free threads for merges else
    if (busy_threads_in_pool <= 1
        || background_pool_size - busy_threads_in_pool >= data_settings->number_of_free_entries_in_pool_to_execute_mutation)
        return static_cast<UInt64>(disk_space / DISK_USAGE_COEFFICIENT_TO_RESERVE);

    return 0;
}

SelectPartsDecision MergeTreeDataMergerMutator::selectPartsToMerge(
    FutureMergedMutatedPartPtr future_part,
    bool aggressive,
    size_t max_total_size_to_merge,
    const AllowedMergingPredicate & can_merge_callback,
    bool merge_with_ttl_allowed,
    String * out_disable_reason)
{
    MergeTreeData::DataPartsVector data_parts = data.getDataPartsVector();
    const auto data_settings = data.getSettings();
    auto metadata_snapshot = data.getInMemoryMetadataPtr();

    if (data_parts.empty())
    {
        if (out_disable_reason)
            *out_disable_reason = "There are no parts in the table";
        return SelectPartsDecision::CANNOT_SELECT;
    }

    time_t current_time = std::time(nullptr);

    IMergeSelector::PartsRanges parts_ranges;

    StoragePolicyPtr storage_policy = data.getStoragePolicy();
    /// Volumes with stopped merges are extremely rare situation.
    /// Check it once and don't check each part (this is bad for performance).
    bool has_volumes_with_disabled_merges = storage_policy->hasAnyVolumeWithDisabledMerges();

    const String * prev_partition_id = nullptr;
    /// Previous part only in boundaries of partition frame
    const MergeTreeData::DataPartPtr * prev_part = nullptr;

    size_t parts_selected_precondition = 0;
    for (const MergeTreeData::DataPartPtr & part : data_parts)
    {
        const String & partition_id = part->info.partition_id;

        if (!prev_partition_id || partition_id != *prev_partition_id)
        {
            if (parts_ranges.empty() || !parts_ranges.back().empty())
                parts_ranges.emplace_back();

            /// New partition frame.
            prev_partition_id = &partition_id;
            prev_part = nullptr;
        }

        /// Check predicate only for the first part in each range.
        if (!prev_part)
        {
            /* Parts can be merged with themselves for TTL needs for example.
            * So we have to check if this part is currently being inserted with quorum and so on and so forth.
            * Obviously we have to check it manually only for the first part
            * of each partition because it will be automatically checked for a pair of parts. */
            if (!can_merge_callback(nullptr, part, nullptr))
                continue;

            /// This part can be merged only with next parts (no prev part exists), so start
            /// new interval if previous was not empty.
            if (!parts_ranges.back().empty())
                parts_ranges.emplace_back();
        }
        else
        {
            /// If we cannot merge with previous part we had to start new parts
            /// interval (in the same partition)
            if (!can_merge_callback(*prev_part, part, nullptr))
            {
                /// Now we have no previous part
                prev_part = nullptr;

                /// Mustn't be empty
                assert(!parts_ranges.back().empty());

                /// Some parts cannot be merged with previous parts and also cannot be merged with themselves,
                /// for example, merge is already assigned for such parts, or they participate in quorum inserts
                /// and so on.
                /// Also we don't start new interval here (maybe all next parts cannot be merged and we don't want to have empty interval)
                if (!can_merge_callback(nullptr, part, nullptr))
                    continue;

                /// Starting new interval in the same partition
                parts_ranges.emplace_back();
            }
        }

        IMergeSelector::Part part_info;
        part_info.size = part->getBytesOnDisk();
        part_info.age = current_time - part->modification_time;
        part_info.level = part->info.level;
        part_info.data = &part;
        part_info.ttl_infos = &part->ttl_infos;
        part_info.compression_codec_desc = part->default_codec->getFullCodecDesc();
        part_info.shall_participate_in_merges = has_volumes_with_disabled_merges ? part->shallParticipateInMerges(storage_policy) : true;

        ++parts_selected_precondition;

        parts_ranges.back().emplace_back(part_info);

        /// Check for consistency of data parts. If assertion is failed, it requires immediate investigation.
        if (prev_part && part->info.partition_id == (*prev_part)->info.partition_id
            && part->info.min_block <= (*prev_part)->info.max_block)
        {
            throw Exception(ErrorCodes::LOGICAL_ERROR, "Part {} intersects previous part {}", part->name, (*prev_part)->name);
        }

        prev_part = &part;
    }

    if (parts_selected_precondition == 0)
    {
        if (out_disable_reason)
            *out_disable_reason = "No parts satisfy preconditions for merge";
        return SelectPartsDecision::CANNOT_SELECT;
    }

    IMergeSelector::PartsRange parts_to_merge;

    if (metadata_snapshot->hasAnyTTL() && merge_with_ttl_allowed && !ttl_merges_blocker.isCancelled())
    {
        /// TTL delete is preferred to recompression
        TTLDeleteMergeSelector delete_ttl_selector(
                next_delete_ttl_merge_times_by_partition,
                current_time,
                data_settings->merge_with_ttl_timeout,
                data_settings->ttl_only_drop_parts);

        parts_to_merge = delete_ttl_selector.select(parts_ranges, max_total_size_to_merge);
        if (!parts_to_merge.empty())
        {
            future_part->merge_type = MergeType::TTL_DELETE;
        }
        else if (metadata_snapshot->hasAnyRecompressionTTL())
        {
            TTLRecompressMergeSelector recompress_ttl_selector(
                    next_recompress_ttl_merge_times_by_partition,
                    current_time,
                    data_settings->merge_with_recompression_ttl_timeout,
                    metadata_snapshot->getRecompressionTTLs());

            parts_to_merge = recompress_ttl_selector.select(parts_ranges, max_total_size_to_merge);
            if (!parts_to_merge.empty())
                future_part->merge_type = MergeType::TTL_RECOMPRESS;
        }
    }

    if (parts_to_merge.empty())
    {
        SimpleMergeSelector::Settings merge_settings;
        /// Override value from table settings
        merge_settings.max_parts_to_merge_at_once = data_settings->max_parts_to_merge_at_once;

        if (aggressive)
            merge_settings.base = 1;

        parts_to_merge = SimpleMergeSelector(merge_settings)
                            .select(parts_ranges, max_total_size_to_merge);

        /// Do not allow to "merge" part with itself for regular merges, unless it is a TTL-merge where it is ok to remove some values with expired ttl
        if (parts_to_merge.size() == 1)
            throw Exception("Logical error: merge selector returned only one part to merge", ErrorCodes::LOGICAL_ERROR);

        if (parts_to_merge.empty())
        {
            if (out_disable_reason)
                *out_disable_reason = "There is no need to merge parts according to merge selector algorithm";
            return SelectPartsDecision::CANNOT_SELECT;
        }
    }

    MergeTreeData::DataPartsVector parts;
    parts.reserve(parts_to_merge.size());
    for (IMergeSelector::Part & part_info : parts_to_merge)
    {
        const MergeTreeData::DataPartPtr & part = *static_cast<const MergeTreeData::DataPartPtr *>(part_info.data);
        parts.push_back(part);
    }

    LOG_DEBUG(log, "Selected {} parts from {} to {}", parts.size(), parts.front()->name, parts.back()->name);
    future_part->assign(std::move(parts));
    return SelectPartsDecision::SELECTED;
}

SelectPartsDecision MergeTreeDataMergerMutator::selectAllPartsToMergeWithinPartition(
    FutureMergedMutatedPartPtr future_part,
    UInt64 & available_disk_space,
    const AllowedMergingPredicate & can_merge,
    const String & partition_id,
    bool final,
    const StorageMetadataPtr & metadata_snapshot,
    String * out_disable_reason,
    bool optimize_skip_merged_partitions)
{
    MergeTreeData::DataPartsVector parts = selectAllPartsFromPartition(partition_id);

    if (parts.empty())
        return SelectPartsDecision::CANNOT_SELECT;

    if (!final && parts.size() == 1)
    {
        if (out_disable_reason)
            *out_disable_reason = "There is only one part inside partition";
        return SelectPartsDecision::CANNOT_SELECT;
    }

    /// If final, optimize_skip_merged_partitions is true and we have only one part in partition with level > 0
    /// than we don't select it to merge. But if there are some expired TTL then merge is needed
    if (final && optimize_skip_merged_partitions && parts.size() == 1 && parts[0]->info.level > 0 &&
        (!metadata_snapshot->hasAnyTTL() || parts[0]->checkAllTTLCalculated(metadata_snapshot)))
    {
        return SelectPartsDecision::NOTHING_TO_MERGE;
    }

    auto it = parts.begin();
    auto prev_it = it;

    UInt64 sum_bytes = 0;
    while (it != parts.end())
    {
        /// For the case of one part, we check that it can be merged "with itself".
        if ((it != parts.begin() || parts.size() == 1) && !can_merge(*prev_it, *it, out_disable_reason))
        {
            return SelectPartsDecision::CANNOT_SELECT;
        }

        sum_bytes += (*it)->getBytesOnDisk();

        prev_it = it;
        ++it;
    }

    /// Enough disk space to cover the new merge with a margin.
    auto required_disk_space = sum_bytes * DISK_USAGE_COEFFICIENT_TO_SELECT;
    if (available_disk_space <= required_disk_space)
    {
        time_t now = time(nullptr);
        if (now - disk_space_warning_time > 3600)
        {
            disk_space_warning_time = now;
            LOG_WARNING(log,
                "Won't merge parts from {} to {} because not enough free space: {} free and unreserved"
                ", {} required now (+{}% on overhead); suppressing similar warnings for the next hour",
                parts.front()->name,
                (*prev_it)->name,
                ReadableSize(available_disk_space),
                ReadableSize(sum_bytes),
                static_cast<int>((DISK_USAGE_COEFFICIENT_TO_SELECT - 1.0) * 100));
        }

        if (out_disable_reason)
            *out_disable_reason = fmt::format("Insufficient available disk space, required {}", ReadableSize(required_disk_space));

        return SelectPartsDecision::CANNOT_SELECT;
    }

    LOG_DEBUG(log, "Selected {} parts from {} to {}", parts.size(), parts.front()->name, parts.back()->name);
    future_part->assign(std::move(parts));

    available_disk_space -= required_disk_space;
    return SelectPartsDecision::SELECTED;
}


MergeTreeData::DataPartsVector MergeTreeDataMergerMutator::selectAllPartsFromPartition(const String & partition_id)
{
    MergeTreeData::DataPartsVector parts_from_partition;

    MergeTreeData::DataParts data_parts = data.getDataParts();

    for (const auto & current_part : data_parts)
    {
        if (current_part->info.partition_id != partition_id)
            continue;

        parts_from_partition.push_back(current_part);
    }

    return parts_from_partition;
}

/// parts should be sorted.
MergeTaskPtr MergeTreeDataMergerMutator::mergePartsToTemporaryPart(
    FutureMergedMutatedPartPtr future_part,
    const StorageMetadataPtr & metadata_snapshot,
    MergeList::Entry * merge_entry,
    TableLockHolder holder,
    time_t time_of_merge,
    ContextPtr context,
    ReservationSharedPtr space_reservation,
    bool deduplicate,
    const Names & deduplicate_by_columns,
    const MergeTreeData::MergingParams & merging_params,
    const IMergeTreeDataPart * /*parent_part*/,
    const String & /*prefix*/)
{
    (void)holder;
    return std::make_shared<MergeTask>(
        future_part,
        const_cast<StorageMetadataPtr &>(metadata_snapshot),
        merge_entry,
        time_of_merge,
        context,
        space_reservation,
        deduplicate,
        deduplicate_by_columns,
        merging_params,
        nullptr,
        "",
        &data,
        &merges_blocker,
        &ttl_merges_blocker);
}


MutateTaskPtr MergeTreeDataMergerMutator::mutatePartToTemporaryPart(
    FutureMergedMutatedPartPtr future_part,
    StorageMetadataPtr metadata_snapshot,
    MutationCommandsConstPtr commands,
    MergeListEntry * merge_entry,
    time_t time_of_mutation,
    ContextPtr context,
    ReservationSharedPtr space_reservation,
    TableLockHolder & holder)
{
    return std::make_shared<MutateTask>(
        future_part,
        metadata_snapshot,
        commands,
        merge_entry,
        time_of_mutation,
        context,
        space_reservation,
        holder,
        data,
        *this,
        merges_blocker
    );
}


MergeAlgorithm MergeTreeDataMergerMutator::chooseMergeAlgorithm(
    const MergeTreeData::DataPartsVector & parts,
    size_t sum_rows_upper_bound,
    const NamesAndTypesList & gathering_columns,
    bool deduplicate,
    bool need_remove_expired_values,
    const MergeTreeData::MergingParams & merging_params) const
{
    const auto data_settings = data.getSettings();

    if (deduplicate)
        return MergeAlgorithm::Horizontal;
    if (data_settings->enable_vertical_merge_algorithm == 0)
        return MergeAlgorithm::Horizontal;
    if (need_remove_expired_values)
        return MergeAlgorithm::Horizontal;

    for (const auto & part : parts)
        if (!part->supportsVerticalMerge())
            return MergeAlgorithm::Horizontal;

    bool is_supported_storage =
        merging_params.mode == MergeTreeData::MergingParams::Ordinary ||
        merging_params.mode == MergeTreeData::MergingParams::Collapsing ||
        merging_params.mode == MergeTreeData::MergingParams::Replacing ||
        merging_params.mode == MergeTreeData::MergingParams::VersionedCollapsing;

    bool enough_ordinary_cols = gathering_columns.size() >= data_settings->vertical_merge_algorithm_min_columns_to_activate;

    bool enough_total_rows = sum_rows_upper_bound >= data_settings->vertical_merge_algorithm_min_rows_to_activate;

    bool no_parts_overflow = parts.size() <= RowSourcePart::MAX_PARTS;

    auto merge_alg = (is_supported_storage && enough_total_rows && enough_ordinary_cols && no_parts_overflow) ?
                        MergeAlgorithm::Vertical : MergeAlgorithm::Horizontal;

    return merge_alg;
}


MergeTreeData::DataPartPtr MergeTreeDataMergerMutator::renameMergedTemporaryPart(
    MergeTreeData::MutableDataPartPtr & new_data_part,
    const MergeTreeData::DataPartsVector & parts,
    MergeTreeData::Transaction * out_transaction)
{
    /// Rename new part, add to the set and remove original parts.
    auto replaced_parts = data.renameTempPartAndReplace(new_data_part, nullptr, out_transaction);

    /// Let's check that all original parts have been deleted and only them.
    if (replaced_parts.size() != parts.size())
    {
        /** This is normal, although this happens rarely.
         *
         * The situation - was replaced 0 parts instead of N can be, for example, in the following case
         * - we had A part, but there was no B and C parts;
         * - A, B -> AB was in the queue, but it has not been done, because there is no B part;
         * - AB, C -> ABC was in the queue, but it has not been done, because there are no AB and C parts;
         * - we have completed the task of downloading a B part;
         * - we started to make A, B -> AB merge, since all parts appeared;
         * - we decided to download ABC part from another replica, since it was impossible to make merge AB, C -> ABC;
         * - ABC part appeared. When it was added, old A, B, C parts were deleted;
         * - AB merge finished. AB part was added. But this is an obsolete part. The log will contain the message `Obsolete part added`,
         *   then we get here.
         *
         * When M > N parts could be replaced?
         * - new block was added in ReplicatedMergeTreeBlockOutputStream;
         * - it was added to working dataset in memory and renamed on filesystem;
         * - but ZooKeeper transaction that adds it to reference dataset in ZK failed;
         * - and it is failed due to connection loss, so we don't rollback working dataset in memory,
         *   because we don't know if the part was added to ZK or not
         *   (see ReplicatedMergeTreeBlockOutputStream)
         * - then method selectPartsToMerge selects a range and sees, that EphemeralLock for the block in this part is unlocked,
         *   and so it is possible to merge a range skipping this part.
         *   (NOTE: Merging with part that is not in ZK is not possible, see checks in 'createLogEntryToMergeParts'.)
         * - and after merge, this part will be removed in addition to parts that was merged.
         */
        LOG_WARNING(log, "Unexpected number of parts removed when adding {}: {} instead of {}", new_data_part->name, replaced_parts.size(), parts.size());
    }
    else
    {
        for (size_t i = 0; i < parts.size(); ++i)
            if (parts[i]->name != replaced_parts[i]->name)
                throw Exception("Unexpected part removed when adding " + new_data_part->name + ": " + replaced_parts[i]->name
                    + " instead of " + parts[i]->name, ErrorCodes::LOGICAL_ERROR);
    }

    LOG_TRACE(log, "Merged {} parts: from {} to {}", parts.size(), parts.front()->name, parts.back()->name);
    return new_data_part;
}


size_t MergeTreeDataMergerMutator::estimateNeededDiskSpace(const MergeTreeData::DataPartsVector & source_parts)
{
    size_t res = 0;
    for (const MergeTreeData::DataPartPtr & part : source_parts)
        res += part->getBytesOnDisk();

    return static_cast<size_t>(res * DISK_USAGE_COEFFICIENT_TO_RESERVE);
}

void MergeTreeDataMergerMutator::splitMutationCommands(
    MergeTreeData::DataPartPtr part,
    const MutationCommands & commands,
    MutationCommands & for_interpreter,
    MutationCommands & for_file_renames)
{
    ColumnsDescription part_columns(part->getColumns());

    if (!isWidePart(part))
    {
        NameSet mutated_columns;
        for (const auto & command : commands)
        {
            if (command.type == MutationCommand::Type::MATERIALIZE_INDEX
                || command.type == MutationCommand::Type::MATERIALIZE_COLUMN
                || command.type == MutationCommand::Type::MATERIALIZE_PROJECTION
                || command.type == MutationCommand::Type::MATERIALIZE_TTL
                || command.type == MutationCommand::Type::DELETE
                || command.type == MutationCommand::Type::UPDATE)
            {
                for_interpreter.push_back(command);
                for (const auto & [column_name, expr] : command.column_to_update_expression)
                    mutated_columns.emplace(column_name);

                if (command.type == MutationCommand::Type::MATERIALIZE_COLUMN)
                    mutated_columns.emplace(command.column_name);
            }
            else if (command.type == MutationCommand::Type::DROP_INDEX || command.type == MutationCommand::Type::DROP_PROJECTION)
            {
                for_file_renames.push_back(command);
            }
            else if (part_columns.has(command.column_name))
            {
                if (command.type == MutationCommand::Type::DROP_COLUMN)
                {
                    mutated_columns.emplace(command.column_name);
                }
                else if (command.type == MutationCommand::Type::RENAME_COLUMN)
                {
                    for_interpreter.push_back(
                    {
                        .type = MutationCommand::Type::READ_COLUMN,
                        .column_name = command.rename_to,
                    });
                    mutated_columns.emplace(command.column_name);
                    part_columns.rename(command.column_name, command.rename_to);
                }
            }
        }
        /// If it's compact part, then we don't need to actually remove files
        /// from disk we just don't read dropped columns
        for (const auto & column : part->getColumns())
        {
<<<<<<< HEAD
            new_data_part->ttl_infos.update(part->ttl_infos);
        }
    }

    const auto & part_min_ttl = new_data_part->ttl_infos.part_min_ttl;
    if (part_min_ttl && part_min_ttl <= time_of_merge)
        need_remove_expired_values = true;

    if (need_remove_expired_values && ttl_merges_blocker.isCancelled())
    {
        LOG_INFO(log, "Part {} has values with expired TTL, but merges with TTL are cancelled.", new_data_part->name);
        need_remove_expired_values = false;
    }

    size_t sum_input_rows_upper_bound = merge_entry->total_rows_count;
    size_t sum_compressed_bytes_upper_bound = merge_entry->total_size_bytes_compressed;
    MergeAlgorithm chosen_merge_algorithm = chooseMergeAlgorithm(
        parts, sum_input_rows_upper_bound, gathering_columns, deduplicate, need_remove_expired_values, merging_params);
    merge_entry->merge_algorithm.store(chosen_merge_algorithm, std::memory_order_relaxed);

    LOG_DEBUG(log, "Selected MergeAlgorithm: {}", toString(chosen_merge_algorithm));

    /// Note: this is done before creating input streams, because otherwise data.data_parts_mutex
    /// (which is locked in data.getTotalActiveSizeInBytes())
    /// (which is locked in shared mode when input streams are created) and when inserting new data
    /// the order is reverse. This annoys TSan even though one lock is locked in shared mode and thus
    /// deadlock is impossible.
    auto compression_codec = data.getCompressionCodecForPart(merge_entry->total_size_bytes_compressed, new_data_part->ttl_infos, time_of_merge);

    auto tmp_disk = context->getTemporaryVolume()->getDisk();
    std::unique_ptr<TemporaryFile> rows_sources_file;
    std::unique_ptr<WriteBufferFromFileBase> rows_sources_uncompressed_write_buf;
    std::unique_ptr<WriteBuffer> rows_sources_write_buf;
    std::optional<ColumnSizeEstimator> column_sizes;

    SyncGuardPtr sync_guard;

    if (chosen_merge_algorithm == MergeAlgorithm::Vertical)
    {
        rows_sources_file = createTemporaryFile(tmp_disk->getPath());
        rows_sources_uncompressed_write_buf = tmp_disk->writeFile(fileName(rows_sources_file->path()));
        rows_sources_write_buf = std::make_unique<CompressedWriteBuffer>(*rows_sources_uncompressed_write_buf);

        MergeTreeData::DataPart::ColumnToSize merged_column_to_size;
        for (const MergeTreeData::DataPartPtr & part : parts)
            part->accumulateColumnSizes(merged_column_to_size);

        column_sizes = ColumnSizeEstimator(merged_column_to_size, merging_column_names, gathering_column_names);

        if (data.getSettings()->fsync_part_directory)
            sync_guard = disk->getDirectorySyncGuard(new_part_tmp_path);
    }
    else
    {
        merging_columns = storage_columns;
        merging_column_names = all_column_names;
        gathering_columns.clear();
        gathering_column_names.clear();
    }

    /** Read from all parts, merge and write into a new one.
      * In passing, we calculate expression for sorting.
      */
    Pipes pipes;
    UInt64 watch_prev_elapsed = 0;

    /// We count total amount of bytes in parts
    /// and use direct_io if there is more than min_merge_bytes_to_use_direct_io
    bool read_with_direct_io = false;
    if (data_settings->min_merge_bytes_to_use_direct_io != 0)
    {
        size_t total_size = 0;
        for (const auto & part : parts)
        {
            total_size += part->getBytesOnDisk();
            if (total_size >= data_settings->min_merge_bytes_to_use_direct_io)
            {
                LOG_DEBUG(log, "Will merge parts reading files in O_DIRECT");
                read_with_direct_io = true;

                break;
            }
        }
    }

    MergeStageProgress horizontal_stage_progress(
        column_sizes ? column_sizes->keyColumnsWeight() : 1.0);

    for (const auto & part : parts)
    {
        auto input = std::make_unique<MergeTreeSequentialSource>(
            data, metadata_snapshot, part, merging_column_names, read_with_direct_io, true);

        input->setProgressCallback(
            MergeProgressCallback(merge_entry, watch_prev_elapsed, horizontal_stage_progress));

        Pipe pipe(std::move(input));

        if (metadata_snapshot->hasSortingKey())
        {
            pipe.addSimpleTransform([&metadata_snapshot](const Block & header)
            {
                return std::make_shared<ExpressionTransform>(header, metadata_snapshot->getSortingKey().expression);
            });
        }

        pipes.emplace_back(std::move(pipe));
    }

    Names sort_columns = metadata_snapshot->getSortingKeyColumns();
    SortDescription sort_description;
    size_t sort_columns_size = sort_columns.size();
    sort_description.reserve(sort_columns_size);

    Names partition_key_columns = metadata_snapshot->getPartitionKey().column_names;

    Block header = pipes.at(0).getHeader();
    for (size_t i = 0; i < sort_columns_size; ++i)
        sort_description.emplace_back(header.getPositionByName(sort_columns[i]), 1, 1);

    /// The order of the streams is important: when the key is matched, the elements go in the order of the source stream number.
    /// In the merged part, the lines with the same key must be in the ascending order of the identifier of original part,
    ///  that is going in insertion order.
    ProcessorPtr merged_transform;

    /// If merge is vertical we cannot calculate it
    bool blocks_are_granules_size = (chosen_merge_algorithm == MergeAlgorithm::Vertical);

    UInt64 merge_block_size = data_settings->merge_max_block_size;
    switch (merging_params.mode)
    {
        case MergeTreeData::MergingParams::Ordinary:
            merged_transform = std::make_unique<MergingSortedTransform>(
                header, pipes.size(), sort_description, merge_block_size, 0, false, rows_sources_write_buf.get(), true, blocks_are_granules_size);
            break;

        case MergeTreeData::MergingParams::Collapsing:
            merged_transform = std::make_unique<CollapsingSortedTransform>(
                header, pipes.size(), sort_description, merging_params.sign_column, false,
                merge_block_size, rows_sources_write_buf.get(), blocks_are_granules_size);
            break;

        case MergeTreeData::MergingParams::Summing:
            merged_transform = std::make_unique<SummingSortedTransform>(
                header, pipes.size(), sort_description, merging_params.columns_to_sum, partition_key_columns, merge_block_size);
            break;

        case MergeTreeData::MergingParams::Aggregating:
            merged_transform = std::make_unique<AggregatingSortedTransform>(
                header, pipes.size(), sort_description, merge_block_size);
            break;

        case MergeTreeData::MergingParams::Replacing:
            merged_transform = std::make_unique<ReplacingSortedTransform>(
                header, pipes.size(), sort_description, merging_params.version_column,
                merge_block_size, rows_sources_write_buf.get(), blocks_are_granules_size);
            break;

        case MergeTreeData::MergingParams::Graphite:
            merged_transform = std::make_unique<GraphiteRollupSortedTransform>(
                header, pipes.size(), sort_description, merge_block_size,
                merging_params.graphite_params, time_of_merge);
            break;

        case MergeTreeData::MergingParams::VersionedCollapsing:
            merged_transform = std::make_unique<VersionedCollapsingTransform>(
                header, pipes.size(), sort_description, merging_params.sign_column,
                merge_block_size, rows_sources_write_buf.get(), blocks_are_granules_size);
            break;
    }

    QueryPipeline pipeline;
    pipeline.init(Pipe::unitePipes(std::move(pipes)));
    pipeline.addTransform(std::move(merged_transform));
    pipeline.setMaxThreads(1);
    BlockInputStreamPtr merged_stream = std::make_shared<PipelineExecutingBlockInputStream>(std::move(pipeline));

    if (deduplicate)
        merged_stream = std::make_shared<DistinctSortedBlockInputStream>(merged_stream, sort_description, SizeLimits(), 0 /*limit_hint*/, deduplicate_by_columns);

    if (need_remove_expired_values)
    {
        LOG_DEBUG(log, "Outdated rows found in source parts, TTLs processing enabled for merge");
        merged_stream = std::make_shared<TTLBlockInputStream>(merged_stream, data, metadata_snapshot, new_data_part, time_of_merge, force_ttl);
    }

    if (metadata_snapshot->hasSecondaryIndices())
    {
        const auto & indices = metadata_snapshot->getSecondaryIndices();
        merged_stream = std::make_shared<ExpressionBlockInputStream>(
            merged_stream, indices.getSingleExpressionForIndices(metadata_snapshot->getColumns(), data.getContext()));
        merged_stream = std::make_shared<MaterializingBlockInputStream>(merged_stream);
    }

    const auto & index_factory = MergeTreeIndexFactory::instance();
    MergedBlockOutputStream to{
        new_data_part,
        metadata_snapshot,
        merging_columns,
        index_factory.getMany(metadata_snapshot->getSecondaryIndices()),
        compression_codec,
        blocks_are_granules_size};

    merged_stream->readPrefix();
    to.writePrefix();

    size_t rows_written = 0;
    const size_t initial_reservation = space_reservation ? space_reservation->getSize() : 0;

    auto is_cancelled = [&]()
    {
        return merges_blocker.isCancelled()
            || (need_remove_expired_values && ttl_merges_blocker.isCancelled())
            || merge_entry->is_cancelled.load(std::memory_order_relaxed);
    };

    Block block;
    while (!is_cancelled() && (block = merged_stream->read()))
    {
        rows_written += block.rows();

        to.write(block);

        merge_entry->rows_written = merged_stream->getProfileInfo().rows;
        merge_entry->bytes_written_uncompressed = merged_stream->getProfileInfo().bytes;

        /// Reservation updates is not performed yet, during the merge it may lead to higher free space requirements
        if (space_reservation && sum_input_rows_upper_bound)
        {
            /// The same progress from merge_entry could be used for both algorithms (it should be more accurate)
            /// But now we are using inaccurate row-based estimation in Horizontal case for backward compatibility
            Float64 progress = (chosen_merge_algorithm == MergeAlgorithm::Horizontal)
                ? std::min(1., 1. * rows_written / sum_input_rows_upper_bound)
                : std::min(1., merge_entry->progress.load(std::memory_order_relaxed));

            space_reservation->update(static_cast<size_t>((1. - progress) * initial_reservation));
        }
    }

    merged_stream->readSuffix();
    merged_stream.reset();

    if (merges_blocker.isCancelled())
        throw Exception("Cancelled merging parts", ErrorCodes::ABORTED);

    if (need_remove_expired_values && ttl_merges_blocker.isCancelled())
        throw Exception("Cancelled merging parts with expired TTL", ErrorCodes::ABORTED);

    bool need_sync = needSyncPart(sum_input_rows_upper_bound, sum_compressed_bytes_upper_bound, *data_settings);
    MergeTreeData::DataPart::Checksums checksums_gathered_columns;

    /// Gather ordinary columns
    if (chosen_merge_algorithm == MergeAlgorithm::Vertical)
    {
        size_t sum_input_rows_exact = merge_entry->rows_read;
        merge_entry->columns_written = merging_column_names.size();
        merge_entry->progress.store(column_sizes->keyColumnsWeight(), std::memory_order_relaxed);

        BlockInputStreams column_part_streams(parts.size());

        auto it_name_and_type = gathering_columns.cbegin();

        rows_sources_write_buf->next();
        rows_sources_uncompressed_write_buf->next();
        /// Ensure data has written to disk.
        rows_sources_uncompressed_write_buf->finalize();

        size_t rows_sources_count = rows_sources_write_buf->count();
        /// In special case, when there is only one source part, and no rows were skipped, we may have
        /// skipped writing rows_sources file. Otherwise rows_sources_count must be equal to the total
        /// number of input rows.
        if ((rows_sources_count > 0 || parts.size() > 1) && sum_input_rows_exact != rows_sources_count)
            throw Exception("Number of rows in source parts (" + toString(sum_input_rows_exact)
                + ") differs from number of bytes written to rows_sources file (" + toString(rows_sources_count)
                + "). It is a bug.", ErrorCodes::LOGICAL_ERROR);

        CompressedReadBufferFromFile rows_sources_read_buf(tmp_disk->readFile(fileName(rows_sources_file->path())));
        IMergedBlockOutputStream::WrittenOffsetColumns written_offset_columns;

        for (size_t column_num = 0, gathering_column_names_size = gathering_column_names.size();
            column_num < gathering_column_names_size;
            ++column_num, ++it_name_and_type)
        {
            const String & column_name = it_name_and_type->name;
            Names column_names{column_name};
            Float64 progress_before = merge_entry->progress.load(std::memory_order_relaxed);

            MergeStageProgress column_progress(progress_before, column_sizes->columnWeight(column_name));
            for (size_t part_num = 0; part_num < parts.size(); ++part_num)
            {
                auto column_part_source = std::make_shared<MergeTreeSequentialSource>(
                    data, metadata_snapshot, parts[part_num], column_names, read_with_direct_io, true);

                column_part_source->setProgressCallback(
                    MergeProgressCallback(merge_entry, watch_prev_elapsed, column_progress));

                QueryPipeline column_part_pipeline;
                column_part_pipeline.init(Pipe(std::move(column_part_source)));
                column_part_pipeline.setMaxThreads(1);

                column_part_streams[part_num] =
                        std::make_shared<PipelineExecutingBlockInputStream>(std::move(column_part_pipeline));
            }

            rows_sources_read_buf.seek(0, 0);
            ColumnGathererStream column_gathered_stream(column_name, column_part_streams, rows_sources_read_buf);

            MergedColumnOnlyOutputStream column_to(
                new_data_part,
                metadata_snapshot,
                column_gathered_stream.getHeader(),
                compression_codec,
                /// we don't need to recalc indices here
                /// because all of them were already recalculated and written
                /// as key part of vertical merge
                std::vector<MergeTreeIndexPtr>{},
                &written_offset_columns,
                to.getIndexGranularity());

            size_t column_elems_written = 0;

            column_to.writePrefix();
            while (!merges_blocker.isCancelled() && (block = column_gathered_stream.read()))
            {
                column_elems_written += block.rows();
                column_to.write(block);
            }

            if (merges_blocker.isCancelled())
                throw Exception("Cancelled merging parts", ErrorCodes::ABORTED);

            column_gathered_stream.readSuffix();
            auto changed_checksums = column_to.writeSuffixAndGetChecksums(new_data_part, checksums_gathered_columns, need_sync);
            checksums_gathered_columns.add(std::move(changed_checksums));

            if (rows_written != column_elems_written)
            {
                throw Exception("Written " + toString(column_elems_written) + " elements of column " + column_name +
                                ", but " + toString(rows_written) + " rows of PK columns", ErrorCodes::LOGICAL_ERROR);
            }

            /// NOTE: 'progress' is modified by single thread, but it may be concurrently read from MergeListElement::getInfo() (StorageSystemMerges).

            merge_entry->columns_written += 1;
            merge_entry->bytes_written_uncompressed += column_gathered_stream.getProfileInfo().bytes;
            merge_entry->progress.store(progress_before + column_sizes->columnWeight(column_name), std::memory_order_relaxed);
        }
    }

    for (const auto & part : parts)
        new_data_part->minmax_idx.merge(part->minmax_idx);

    /// Print overall profiling info. NOTE: it may duplicates previous messages
    {
        double elapsed_seconds = merge_entry->watch.elapsedSeconds();
        LOG_DEBUG(log,
            "Merge sorted {} rows, containing {} columns ({} merged, {} gathered) in {} sec., {} rows/sec., {}/sec.",
            merge_entry->rows_read,
            all_column_names.size(),
            merging_column_names.size(),
            gathering_column_names.size(),
            elapsed_seconds,
            merge_entry->rows_read / elapsed_seconds,
            ReadableSize(merge_entry->bytes_read_uncompressed / elapsed_seconds));
    }

    for (const auto & projection : metadata_snapshot->getProjections())
    {
        MergeTreeData::DataPartsVector projection_parts;
        for (const auto & part : parts)
        {
            auto it = part->getProjectionParts().find(projection.name);
            if (it != part->getProjectionParts().end())
                projection_parts.push_back(it->second);
        }
        if (projection_parts.size() < parts.size())
        {
            LOG_DEBUG(log, "Projection {} is not merged because some parts don't have it", projection.name);
            continue;
        }

        LOG_DEBUG(
            log,
            "Selected {} projection_parts from {} to {}",
            projection_parts.size(),
            projection_parts.front()->name,
            projection_parts.back()->name);

        FutureMergedMutatedPart projection_future_part;
        projection_future_part.assign(std::move(projection_parts));
        projection_future_part.name = projection.name;
        projection_future_part.path = future_part.path + "/" + projection.name + ".proj/";
        projection_future_part.part_info = {"all", 0, 0, 0};

        MergeTreeData::MergingParams projection_merging_params;
        projection_merging_params.mode = MergeTreeData::MergingParams::Ordinary;
        if (projection.type == ProjectionDescription::Type::Aggregate)
            projection_merging_params.mode = MergeTreeData::MergingParams::Aggregating;

        // TODO Should we use a new merge_entry for projection?
        auto merged_projection_part = mergePartsToTemporaryPart(
            projection_future_part,
            projection.metadata,
            merge_entry,
            holder,
            time_of_merge,
            context,
            space_reservation,
            deduplicate,
            deduplicate_by_columns,
            projection_merging_params,
            new_data_part.get());
        new_data_part->addProjectionPart(projection.name, std::move(merged_projection_part));
    }

    if (chosen_merge_algorithm != MergeAlgorithm::Vertical)
        to.writeSuffixAndFinalizePart(new_data_part, need_sync);
    else
        to.writeSuffixAndFinalizePart(new_data_part, need_sync, &storage_columns, &checksums_gathered_columns);

    return new_data_part;
}


MergeTreeData::MutableDataPartPtr MergeTreeDataMergerMutator::mutatePartToTemporaryPart(
    const FutureMergedMutatedPart & future_part,
    const StorageMetadataPtr & metadata_snapshot,
    const MutationCommands & commands,
    MergeListEntry & merge_entry,
    time_t time_of_mutation,
    ContextPtr context,
    const ReservationPtr & space_reservation,
    TableLockHolder & holder)
{
    checkOperationIsNotCanceled(merge_entry);

    if (future_part.parts.size() != 1)
        throw Exception(ErrorCodes::LOGICAL_ERROR,
            "Trying to mutate {} parts, not one", future_part.parts.size());

    CurrentMetrics::Increment num_mutations{CurrentMetrics::PartMutation};
    const auto & source_part = future_part.parts[0];
    auto storage_from_source_part = StorageFromMergeTreeDataPart::create(source_part);

    auto context_for_reading = Context::createCopy(context);
    context_for_reading->setSetting("max_streams_to_max_threads_ratio", 1);
    context_for_reading->setSetting("max_threads", 1);
    /// Allow mutations to work when force_index_by_date or force_primary_key is on.
    context_for_reading->setSetting("force_index_by_date", false);
    context_for_reading->setSetting("force_primary_key", false);

    MutationCommands commands_for_part;
    for (const auto & command : commands)
    {
        if (command.partition == nullptr || future_part.parts[0]->info.partition_id == data.getPartitionIDFromQuery(
                command.partition, context_for_reading))
            commands_for_part.emplace_back(command);
    }

    if (source_part->isStoredOnDisk() && !isStorageTouchedByMutations(
        storage_from_source_part, metadata_snapshot, commands_for_part, Context::createCopy(context_for_reading)))
    {
        LOG_TRACE(log, "Part {} doesn't change up to mutation version {}", source_part->name, future_part.part_info.mutation);
        return data.cloneAndLoadDataPartOnSameDisk(source_part, "tmp_clone_", future_part.part_info, metadata_snapshot);
    }
    else
    {
        LOG_TRACE(log, "Mutating part {} to mutation version {}", source_part->name, future_part.part_info.mutation);
    }

    BlockInputStreamPtr in = nullptr;
    Block updated_header;
    std::unique_ptr<MutationsInterpreter> interpreter;

    const auto data_settings = data.getSettings();
    MutationCommands for_interpreter;
    MutationCommands for_file_renames;

    splitMutationCommands(source_part, commands_for_part, for_interpreter, for_file_renames);

    UInt64 watch_prev_elapsed = 0;
    MergeStageProgress stage_progress(1.0);

    NamesAndTypesList storage_columns = metadata_snapshot->getColumns().getAllPhysical();
    NameSet materialized_indices;
    NameSet materialized_projections;
    MutationsInterpreter::MutationKind::MutationKindEnum mutation_kind
        = MutationsInterpreter::MutationKind::MutationKindEnum::MUTATE_UNKNOWN;

    if (!for_interpreter.empty())
    {
        interpreter = std::make_unique<MutationsInterpreter>(
           storage_from_source_part, metadata_snapshot, for_interpreter, context_for_reading, true);
        materialized_indices = interpreter->grabMaterializedIndices();
        materialized_projections = interpreter->grabMaterializedProjections();
        mutation_kind = interpreter->getMutationKind();
        in = interpreter->execute();
        updated_header = interpreter->getUpdatedHeader();
        in->setProgressCallback(MergeProgressCallback(merge_entry, watch_prev_elapsed, stage_progress));
    }

    auto single_disk_volume = std::make_shared<SingleDiskVolume>("volume_" + future_part.name, space_reservation->getDisk(), 0);
    auto new_data_part = data.createPart(
        future_part.name, future_part.type, future_part.part_info, single_disk_volume, "tmp_mut_" + future_part.name);

    new_data_part->uuid = future_part.uuid;
    new_data_part->is_temp = true;
    new_data_part->ttl_infos = source_part->ttl_infos;

    /// It shouldn't be changed by mutation.
    new_data_part->index_granularity_info = source_part->index_granularity_info;
    new_data_part->setColumns(getColumnsForNewDataPart(source_part, updated_header, storage_columns, for_file_renames));
    new_data_part->partition.assign(source_part->partition);

    auto disk = new_data_part->volume->getDisk();
    String new_part_tmp_path = new_data_part->getFullRelativePath();

    SyncGuardPtr sync_guard;
    if (data.getSettings()->fsync_part_directory)
        sync_guard = disk->getDirectorySyncGuard(new_part_tmp_path);

    /// Don't change granularity type while mutating subset of columns
    auto mrk_extension = source_part->index_granularity_info.is_adaptive ? getAdaptiveMrkExtension(new_data_part->getType())
                                                                         : getNonAdaptiveMrkExtension();
    bool need_sync = needSyncPart(source_part->rows_count, source_part->getBytesOnDisk(), *data_settings);
    auto execute_ttl_type = ExecuteTTLType::NONE;

    if (in)
        execute_ttl_type = shouldExecuteTTL(metadata_snapshot, interpreter->getColumnDependencies());

    /// All columns from part are changed and may be some more that were missing before in part
    /// TODO We can materialize compact part without copying data
    if (!isWidePart(source_part)
        || (mutation_kind == MutationsInterpreter::MutationKind::MUTATE_OTHER && interpreter && interpreter->isAffectingAllColumns()))
    {
        disk->createDirectories(new_part_tmp_path);

        /// Note: this is done before creating input streams, because otherwise data.data_parts_mutex
        /// (which is locked in data.getTotalActiveSizeInBytes())
        /// (which is locked in shared mode when input streams are created) and when inserting new data
        /// the order is reverse. This annoys TSan even though one lock is locked in shared mode and thus
        /// deadlock is impossible.
        auto compression_codec = data.getCompressionCodecForPart(source_part->getBytesOnDisk(), source_part->ttl_infos, time_of_mutation);

        auto part_indices = getIndicesForNewDataPart(metadata_snapshot->getSecondaryIndices(), for_file_renames);
        auto part_projections = getProjectionsForNewDataPart(metadata_snapshot->getProjections(), for_file_renames);

        mutateAllPartColumns(
            new_data_part,
            metadata_snapshot,
            part_indices,
            part_projections,
            in,
            time_of_mutation,
            compression_codec,
            merge_entry,
            execute_ttl_type,
            need_sync,
            space_reservation,
            holder,
            context);

        /// no finalization required, because mutateAllPartColumns use
        /// MergedBlockOutputStream which finilaze all part fields itself
    }
    else /// TODO: check that we modify only non-key columns in this case.
    {
        /// We will modify only some of the columns. Other columns and key values can be copied as-is.
        NameSet updated_columns;
        for (const auto & name_type : updated_header.getNamesAndTypesList())
            updated_columns.emplace(name_type.name);

        auto indices_to_recalc = getIndicesToRecalculate(
            in, updated_columns, metadata_snapshot, context, materialized_indices, source_part);
        auto projections_to_recalc = getProjectionsToRecalculate(
            updated_columns, metadata_snapshot, materialized_projections, source_part);

        NameSet files_to_skip = collectFilesToSkip(
            source_part,
            updated_header,
            indices_to_recalc,
            mrk_extension,
            projections_to_recalc);
        NameToNameVector files_to_rename = collectFilesForRenames(source_part, for_file_renames, mrk_extension);

        if (indices_to_recalc.empty() && projections_to_recalc.empty() && mutation_kind != MutationsInterpreter::MutationKind::MUTATE_OTHER
            && files_to_rename.empty())
        {
            LOG_TRACE(
                log, "Part {} doesn't change up to mutation version {} (optimized)", source_part->name, future_part.part_info.mutation);
            return data.cloneAndLoadDataPartOnSameDisk(source_part, "tmp_clone_", future_part.part_info, metadata_snapshot);
        }

        if (execute_ttl_type != ExecuteTTLType::NONE)
            files_to_skip.insert("ttl.txt");

        disk->createDirectories(new_part_tmp_path);

        /// Create hardlinks for unchanged files
        for (auto it = disk->iterateDirectory(source_part->getFullRelativePath()); it->isValid(); it->next())
        {
            if (files_to_skip.count(it->name()))
                continue;

            String destination = new_part_tmp_path;
            String file_name = it->name();
            auto rename_it = std::find_if(files_to_rename.begin(), files_to_rename.end(), [&file_name](const auto & rename_pair)
            {
                return rename_pair.first == file_name;
            });
            if (rename_it != files_to_rename.end())
            {
                if (rename_it->second.empty())
                    continue;
                destination += rename_it->second;
            }
            else
            {
                destination += it->name();
            }

            if (!disk->isDirectory(it->path()))
                disk->createHardLink(it->path(), destination);
            else if (!startsWith("tmp_", it->name())) // ignore projection tmp merge dir
            {
                // it's a projection part directory
                disk->createDirectories(destination);
                for (auto p_it = disk->iterateDirectory(it->path()); p_it->isValid(); p_it->next())
                {
                    String p_destination = destination + "/";
                    String p_file_name = p_it->name();
                    p_destination += p_it->name();
                    disk->createHardLink(p_it->path(), p_destination);
                }
            }
        }

        merge_entry->columns_written = storage_columns.size() - updated_header.columns();

        new_data_part->checksums = source_part->checksums;

        auto compression_codec = source_part->default_codec;

        if (in)
        {
            mutateSomePartColumns(
                source_part,
                metadata_snapshot,
                indices_to_recalc,
                projections_to_recalc,
                updated_header,
                new_data_part,
                in,
                time_of_mutation,
                compression_codec,
                merge_entry,
                execute_ttl_type,
                need_sync,
                space_reservation,
                holder,
                context);
        }

        for (const auto & [rename_from, rename_to] : files_to_rename)
        {
            if (rename_to.empty() && new_data_part->checksums.files.count(rename_from))
            {
                new_data_part->checksums.files.erase(rename_from);
            }
            else if (new_data_part->checksums.files.count(rename_from))
            {
                new_data_part->checksums.files[rename_to] = new_data_part->checksums.files[rename_from];

                new_data_part->checksums.files.erase(rename_from);
            }
        }

        finalizeMutatedPart(source_part, new_data_part, execute_ttl_type, compression_codec);
    }

    return new_data_part;
}


MergeAlgorithm MergeTreeDataMergerMutator::chooseMergeAlgorithm(
    const MergeTreeData::DataPartsVector & parts,
    size_t sum_rows_upper_bound,
    const NamesAndTypesList & gathering_columns,
    bool deduplicate,
    bool need_remove_expired_values,
    const MergeTreeData::MergingParams & merging_params) const
{
    const auto data_settings = data.getSettings();

    if (deduplicate)
        return MergeAlgorithm::Horizontal;
    if (data_settings->enable_vertical_merge_algorithm == 0)
        return MergeAlgorithm::Horizontal;
    if (need_remove_expired_values)
        return MergeAlgorithm::Horizontal;

    for (const auto & part : parts)
        if (!part->supportsVerticalMerge())
            return MergeAlgorithm::Horizontal;

    bool is_supported_storage =
        merging_params.mode == MergeTreeData::MergingParams::Ordinary ||
        merging_params.mode == MergeTreeData::MergingParams::Collapsing ||
        merging_params.mode == MergeTreeData::MergingParams::Replacing ||
        merging_params.mode == MergeTreeData::MergingParams::VersionedCollapsing;

    bool enough_ordinary_cols = gathering_columns.size() >= data_settings->vertical_merge_algorithm_min_columns_to_activate;

    bool enough_total_rows = sum_rows_upper_bound >= data_settings->vertical_merge_algorithm_min_rows_to_activate;

    bool no_parts_overflow = parts.size() <= RowSourcePart::MAX_PARTS;

    auto merge_alg = (is_supported_storage && enough_total_rows && enough_ordinary_cols && no_parts_overflow) ?
                        MergeAlgorithm::Vertical : MergeAlgorithm::Horizontal;

    return merge_alg;
}


MergeTreeData::DataPartPtr MergeTreeDataMergerMutator::renameMergedTemporaryPart(
    MergeTreeData::MutableDataPartPtr & new_data_part,
    const MergeTreeData::DataPartsVector & parts,
    MergeTreeData::Transaction * out_transaction)
{
    /// Rename new part, add to the set and remove original parts.
    auto replaced_parts = data.renameTempPartAndReplace(new_data_part, nullptr, out_transaction);

    /// Let's check that all original parts have been deleted and only them.
    if (replaced_parts.size() != parts.size())
    {
        /** This is normal, although this happens rarely.
         *
         * The situation - was replaced 0 parts instead of N can be, for example, in the following case
         * - we had A part, but there was no B and C parts;
         * - A, B -> AB was in the queue, but it has not been done, because there is no B part;
         * - AB, C -> ABC was in the queue, but it has not been done, because there are no AB and C parts;
         * - we have completed the task of downloading a B part;
         * - we started to make A, B -> AB merge, since all parts appeared;
         * - we decided to download ABC part from another replica, since it was impossible to make merge AB, C -> ABC;
         * - ABC part appeared. When it was added, old A, B, C parts were deleted;
         * - AB merge finished. AB part was added. But this is an obsolete part. The log will contain the message `Obsolete part added`,
         *   then we get here.
         *
         * When M > N parts could be replaced?
         * - new block was added in ReplicatedMergeTreeBlockOutputStream;
         * - it was added to working dataset in memory and renamed on filesystem;
         * - but ZooKeeper transaction that adds it to reference dataset in ZK failed;
         * - and it is failed due to connection loss, so we don't rollback working dataset in memory,
         *   because we don't know if the part was added to ZK or not
         *   (see ReplicatedMergeTreeBlockOutputStream)
         * - then method selectPartsToMerge selects a range and sees, that EphemeralLock for the block in this part is unlocked,
         *   and so it is possible to merge a range skipping this part.
         *   (NOTE: Merging with part that is not in ZK is not possible, see checks in 'createLogEntryToMergeParts'.)
         * - and after merge, this part will be removed in addition to parts that was merged.
         */
        LOG_WARNING(log, "Unexpected number of parts removed when adding {}: {} instead of {}", new_data_part->name, replaced_parts.size(), parts.size());
    }
    else
    {
        for (size_t i = 0; i < parts.size(); ++i)
            if (parts[i]->name != replaced_parts[i]->name)
                throw Exception("Unexpected part removed when adding " + new_data_part->name + ": " + replaced_parts[i]->name
                    + " instead of " + parts[i]->name, ErrorCodes::LOGICAL_ERROR);
    }

    LOG_TRACE(log, "Merged {} parts: from {} to {}", parts.size(), parts.front()->name, parts.back()->name);
    return new_data_part;
}


size_t MergeTreeDataMergerMutator::estimateNeededDiskSpace(const MergeTreeData::DataPartsVector & source_parts)
{
    size_t res = 0;
    for (const MergeTreeData::DataPartPtr & part : source_parts)
        res += part->getBytesOnDisk();

    return static_cast<size_t>(res * DISK_USAGE_COEFFICIENT_TO_RESERVE);
}

void MergeTreeDataMergerMutator::splitMutationCommands(
    MergeTreeData::DataPartPtr part,
    const MutationCommands & commands,
    MutationCommands & for_interpreter,
    MutationCommands & for_file_renames)
{
    ColumnsDescription part_columns(part->getColumns());

    if (!isWidePart(part))
    {
        NameSet mutated_columns;
        for (const auto & command : commands)
        {
            if (command.type == MutationCommand::Type::MATERIALIZE_INDEX
                || command.type == MutationCommand::Type::MATERIALIZE_COLUMN
                || command.type == MutationCommand::Type::MATERIALIZE_PROJECTION
                || command.type == MutationCommand::Type::MATERIALIZE_TTL
                || command.type == MutationCommand::Type::DELETE
                || command.type == MutationCommand::Type::UPDATE)
            {
                for_interpreter.push_back(command);
                for (const auto & [column_name, expr] : command.column_to_update_expression)
                    mutated_columns.emplace(column_name);

                if (command.type == MutationCommand::Type::MATERIALIZE_COLUMN)
                    mutated_columns.emplace(command.column_name);
            }
            else if (command.type == MutationCommand::Type::DROP_INDEX || command.type == MutationCommand::Type::DROP_PROJECTION)
            {
                for_file_renames.push_back(command);
            }
            else if (part_columns.has(command.column_name))
            {
                if (command.type == MutationCommand::Type::DROP_COLUMN)
                {
                    mutated_columns.emplace(command.column_name);
                }
                else if (command.type == MutationCommand::Type::RENAME_COLUMN)
                {
                    for_interpreter.push_back(
                    {
                        .type = MutationCommand::Type::READ_COLUMN,
                        .column_name = command.rename_to,
                    });
                    mutated_columns.emplace(command.column_name);
                    part_columns.rename(command.column_name, command.rename_to);
                }
            }
        }
        /// If it's compact part, then we don't need to actually remove files
        /// from disk we just don't read dropped columns
        for (const auto & column : part->getColumns())
        {
=======
>>>>>>> c65ae998
            if (!mutated_columns.count(column.name))
                for_interpreter.emplace_back(
                    MutationCommand{.type = MutationCommand::Type::READ_COLUMN, .column_name = column.name, .data_type = column.type});
        }
    }
    else
    {
        for (const auto & command : commands)
        {
            if (command.type == MutationCommand::Type::MATERIALIZE_INDEX
                || command.type == MutationCommand::Type::MATERIALIZE_COLUMN
                || command.type == MutationCommand::Type::MATERIALIZE_PROJECTION
                || command.type == MutationCommand::Type::MATERIALIZE_TTL
                || command.type == MutationCommand::Type::DELETE
                || command.type == MutationCommand::Type::UPDATE)
            {
                for_interpreter.push_back(command);
            }
            else if (command.type == MutationCommand::Type::DROP_INDEX || command.type == MutationCommand::Type::DROP_PROJECTION)
            {
                for_file_renames.push_back(command);
            }
            /// If we don't have this column in source part, than we don't need
            /// to materialize it
            else if (part_columns.has(command.column_name))
            {
                if (command.type == MutationCommand::Type::READ_COLUMN)
                {
                    for_interpreter.push_back(command);
                }
                else if (command.type == MutationCommand::Type::RENAME_COLUMN)
                {
                    part_columns.rename(command.column_name, command.rename_to);
                    for_file_renames.push_back(command);
                }
                else
                {
                    for_file_renames.push_back(command);
                }
            }
        }
    }
}


NamesAndTypesList MergeTreeDataMergerMutator::getColumnsForNewDataPart(
    MergeTreeData::DataPartPtr source_part,
    const Block & updated_header,
    NamesAndTypesList storage_columns,
    const MutationCommands & commands_for_removes)
{
    /// In compact parts we read all columns, because they all stored in a
    /// single file
    if (!isWidePart(source_part))
        return updated_header.getNamesAndTypesList();

    NameSet removed_columns;
    NameToNameMap renamed_columns_to_from;
    /// All commands are validated in AlterCommand so we don't care about order
    for (const auto & command : commands_for_removes)
    {
        if (command.type == MutationCommand::DROP_COLUMN)
            removed_columns.insert(command.column_name);
        if (command.type == MutationCommand::RENAME_COLUMN)
            renamed_columns_to_from.emplace(command.rename_to, command.column_name);
    }
    Names source_column_names = source_part->getColumns().getNames();
    NameSet source_columns_name_set(source_column_names.begin(), source_column_names.end());
    for (auto it = storage_columns.begin(); it != storage_columns.end();)
    {
        if (updated_header.has(it->name))
        {
            auto updated_type = updated_header.getByName(it->name).type;
            if (updated_type != it->type)
                it->type = updated_type;
            ++it;
        }
        else
        {
            if (!source_columns_name_set.count(it->name))
            {
                /// Source part doesn't have column but some other column
                /// was renamed to it's name.
                auto renamed_it = renamed_columns_to_from.find(it->name);
                if (renamed_it != renamed_columns_to_from.end()
                    && source_columns_name_set.count(renamed_it->second))
                    ++it;
                else
                    it = storage_columns.erase(it);
            }
            else
            {
                bool was_renamed = false;
                bool was_removed = removed_columns.count(it->name);

                /// Check that this column was renamed to some other name
                for (const auto & [rename_to, rename_from] : renamed_columns_to_from)
                {
                    if (rename_from == it->name)
                    {
                        was_renamed = true;
                        break;
                    }
                }

                /// If we want to rename this column to some other name, than it
                /// should it's previous version should be dropped or removed
                if (renamed_columns_to_from.count(it->name) && !was_renamed && !was_removed)
                    throw Exception(
                        ErrorCodes::LOGICAL_ERROR,
                        "Incorrect mutation commands, trying to rename column {} to {}, but part {} already has column {}", renamed_columns_to_from[it->name], it->name, source_part->name, it->name);


                /// Column was renamed and no other column renamed to it's name
                /// or column is dropped.
                if (!renamed_columns_to_from.count(it->name) && (was_renamed || was_removed))
                    it = storage_columns.erase(it);
                else
                    ++it;
            }
        }
    }

    return storage_columns;
}


ExecuteTTLType MergeTreeDataMergerMutator::shouldExecuteTTL(const StorageMetadataPtr & metadata_snapshot, const ColumnDependencies & dependencies)
{
    if (!metadata_snapshot->hasAnyTTL())
        return ExecuteTTLType::NONE;

    bool has_ttl_expression = false;

    for (const auto & dependency : dependencies)
    {
        if (dependency.kind == ColumnDependency::TTL_EXPRESSION)
            has_ttl_expression = true;

        if (dependency.kind == ColumnDependency::TTL_TARGET)
            return ExecuteTTLType::NORMAL;
    }
    return has_ttl_expression ? ExecuteTTLType::RECALCULATE : ExecuteTTLType::NONE;
}


}<|MERGE_RESOLUTION|>--- conflicted
+++ resolved
@@ -624,7 +624,6 @@
         /// from disk we just don't read dropped columns
         for (const auto & column : part->getColumns())
         {
-<<<<<<< HEAD
             new_data_part->ttl_infos.update(part->ttl_infos);
         }
     }
@@ -1462,8 +1461,6 @@
         /// from disk we just don't read dropped columns
         for (const auto & column : part->getColumns())
         {
-=======
->>>>>>> c65ae998
             if (!mutated_columns.count(column.name))
                 for_interpreter.emplace_back(
                     MutationCommand{.type = MutationCommand::Type::READ_COLUMN, .column_name = column.name, .data_type = column.type});
