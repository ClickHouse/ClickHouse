#include "MergeTreeDataMergerMutator.h"

#include <Storages/MergeTree/MergeTreeSequentialSource.h>
#include <Storages/MergeTree/MergedBlockOutputStream.h>
#include <Storages/MergeTree/MergedColumnOnlyOutputStream.h>
#include <Storages/MergeTree/SimpleMergeSelector.h>
#include <Storages/MergeTree/AllMergeSelector.h>
#include <Storages/MergeTree/TTLMergeSelector.h>
#include <Storages/MergeTree/MergeList.h>
#include <Storages/MergeTree/MergeTreeDataWriter.h>
#include <Storages/MergeTree/StorageFromMergeTreeDataPart.h>
#include <Storages/MergeTree/FutureMergedMutatedPart.h>
#include <Storages/MergeTree/IMergeTreeDataPart.h>
#include <Storages/MergeTree/MergeTreeData.h>
#include <Storages/MergeTree/MergeProgress.h>
#include <Storages/MergeTree/MergeTask.h>
#include <Storages/MergeTree/ActiveDataPartSet.h>

#include <Processors/Transforms/TTLTransform.h>
#include <Processors/Transforms/TTLCalcTransform.h>
#include <Processors/Transforms/DistinctSortedTransform.h>
#include <Processors/Merges/MergingSortedTransform.h>
#include <Processors/Merges/CollapsingSortedTransform.h>
#include <Processors/Merges/SummingSortedTransform.h>
#include <Processors/Merges/ReplacingSortedTransform.h>
#include <Processors/Merges/GraphiteRollupSortedTransform.h>
#include <Processors/Merges/AggregatingSortedTransform.h>
#include <Processors/Merges/VersionedCollapsingTransform.h>
#include <Processors/Sources/SourceFromSingleChunk.h>
#include <Processors/Transforms/ExpressionTransform.h>
#include <Processors/Transforms/MaterializingTransform.h>
#include <Interpreters/MutationsInterpreter.h>
#include <Interpreters/MergeTreeTransaction.h>
#include <Interpreters/Context.h>
#include <Common/interpolate.h>
#include <Common/typeid_cast.h>
#include <Common/escapeForFileName.h>
#include "Storages/MutationCommands.h"
#include <Parsers/queryToString.h>

#include <cmath>
#include <ctime>
#include <numeric>

#include <boost/algorithm/string/replace.hpp>

namespace CurrentMetrics
{
    extern const Metric BackgroundMergesAndMutationsPoolTask;
}

namespace DB
{

namespace ErrorCodes
{
    extern const int LOGICAL_ERROR;
    extern const int ABORTED;
}

/// Do not start to merge parts, if free space is less than sum size of parts times specified coefficient.
/// This value is chosen to not allow big merges to eat all free space. Thus allowing small merges to proceed.
static const double DISK_USAGE_COEFFICIENT_TO_SELECT = 2;

/// To do merge, reserve amount of space equals to sum size of parts times specified coefficient.
/// Must be strictly less than DISK_USAGE_COEFFICIENT_TO_SELECT,
///  because between selecting parts to merge and doing merge, amount of free space could have decreased.
static const double DISK_USAGE_COEFFICIENT_TO_RESERVE = 1.1;

MergeTreeDataMergerMutator::MergeTreeDataMergerMutator(MergeTreeData & data_, size_t max_tasks_count_)
    : data(data_), max_tasks_count(max_tasks_count_), log(&Poco::Logger::get(data.getLogName() + " (MergerMutator)"))
{
}


UInt64 MergeTreeDataMergerMutator::getMaxSourcePartsSizeForMerge() const
{
    size_t scheduled_tasks_count = CurrentMetrics::values[CurrentMetrics::BackgroundMergesAndMutationsPoolTask].load(std::memory_order_relaxed);

    return getMaxSourcePartsSizeForMerge(max_tasks_count, scheduled_tasks_count);
}


UInt64 MergeTreeDataMergerMutator::getMaxSourcePartsSizeForMerge(size_t max_count, size_t scheduled_tasks_count) const
{
    if (scheduled_tasks_count > max_count)
        throw Exception(ErrorCodes::LOGICAL_ERROR, "Logical error: invalid argument passed to \
            getMaxSourcePartsSize: scheduled_tasks_count = {} > max_count = {}", scheduled_tasks_count, max_count);

    size_t free_entries = max_count - scheduled_tasks_count;
    const auto data_settings = data.getSettings();

    /// Always allow maximum size if one or less pool entries is busy.
    /// One entry is probably the entry where this function is executed.
    /// This will protect from bad settings.
    UInt64 max_size = 0;
    if (scheduled_tasks_count <= 1 || free_entries >= data_settings->number_of_free_entries_in_pool_to_lower_max_size_of_merge)
        max_size = data_settings->max_bytes_to_merge_at_max_space_in_pool;
    else
        max_size = interpolateExponential(
            data_settings->max_bytes_to_merge_at_min_space_in_pool,
            data_settings->max_bytes_to_merge_at_max_space_in_pool,
            static_cast<double>(free_entries) / data_settings->number_of_free_entries_in_pool_to_lower_max_size_of_merge);

    return std::min(max_size, static_cast<UInt64>(data.getStoragePolicy()->getMaxUnreservedFreeSpace() / DISK_USAGE_COEFFICIENT_TO_SELECT));
}


UInt64 MergeTreeDataMergerMutator::getMaxSourcePartSizeForMutation() const
{
    const auto data_settings = data.getSettings();
    size_t occupied = CurrentMetrics::values[CurrentMetrics::BackgroundMergesAndMutationsPoolTask].load(std::memory_order_relaxed);

    /// DataPart can be store only at one disk. Get maximum reservable free space at all disks.
    UInt64 disk_space = data.getStoragePolicy()->getMaxUnreservedFreeSpace();

    /// Allow mutations only if there are enough threads, leave free threads for merges else
    if (occupied <= 1
        || max_tasks_count - occupied >= data_settings->number_of_free_entries_in_pool_to_execute_mutation)
        return static_cast<UInt64>(disk_space / DISK_USAGE_COEFFICIENT_TO_RESERVE);

    return 0;
}

SelectPartsDecision MergeTreeDataMergerMutator::selectPartsToMerge(
    FutureMergedMutatedPartPtr future_part,
    bool aggressive,
    size_t max_total_size_to_merge,
    const AllowedMergingPredicate & can_merge_callback,
    bool merge_with_ttl_allowed,
    const MergeTreeTransactionPtr & txn,
    String * out_disable_reason)
{
    MergeTreeData::DataPartsVector data_parts;
    if (txn)
    {
        /// Merge predicate (for simple MergeTree) allows to merge two parts only if both parts are visible for merge transaction.
        /// So at the first glance we could just get all active parts.
        /// Active parts include uncommitted parts, but it's ok and merge predicate handles it.
        /// However, it's possible that some transaction is trying to remove a part in the middle, for example, all_2_2_0.
        /// If parts all_1_1_0 and all_3_3_0 are active and visible for merge transaction, then we would try to merge them.
        /// But it's wrong, because all_2_2_0 may become active again if transaction will roll back.
        /// That's why we must include some outdated parts into `data_part`, more precisely, such parts that removal is not committed.
        MergeTreeData::DataPartsVector active_parts;
        MergeTreeData::DataPartsVector outdated_parts;

        {
            auto lock = data.lockParts();
            active_parts = data.getDataPartsVectorForInternalUsage({MergeTreeData::DataPartState::Active}, lock);
            outdated_parts = data.getDataPartsVectorForInternalUsage({MergeTreeData::DataPartState::Outdated}, lock);
        }

        ActiveDataPartSet active_parts_set{data.format_version};
        for (const auto & part : active_parts)
            active_parts_set.add(part->name);

        for (const auto & part : outdated_parts)
        {
            /// We don't need rolled back parts.
            /// NOTE When rolling back a transaction we set creation_csn to RolledBackCSN at first
            /// and then remove part from working set, so there's no race condition
            if (part->version.creation_csn == Tx::RolledBackCSN)
                continue;

            /// We don't need parts that are finally removed.
            /// NOTE There's a minor race condition: we may get UnknownCSN if a transaction has been just committed concurrently.
            /// But it's not a problem if we will add such part to `data_parts`.
            if (part->version.removal_csn != Tx::UnknownCSN)
                continue;

            active_parts_set.add(part->name);
        }

        /// Restore "active" parts set from selected active and outdated parts
        auto remove_pred = [&](const MergeTreeData::DataPartPtr & part) -> bool
        {
            return active_parts_set.getContainingPart(part->info) != part->name;
        };

        std::erase_if(active_parts, remove_pred);

        std::erase_if(outdated_parts, remove_pred);

        std::merge(active_parts.begin(), active_parts.end(),
                   outdated_parts.begin(), outdated_parts.end(),
                   std::back_inserter(data_parts), MergeTreeData::LessDataPart());
    }
    else
    {
        /// Simply get all active parts
        data_parts = data.getDataPartsVectorForInternalUsage();
    }
    const auto data_settings = data.getSettings();
    auto metadata_snapshot = data.getInMemoryMetadataPtr();

    if (data_parts.empty())
    {
        if (out_disable_reason)
            *out_disable_reason = "There are no parts in the table";
        return SelectPartsDecision::CANNOT_SELECT;
    }

    time_t current_time = std::time(nullptr);

    IMergeSelector::PartsRanges parts_ranges;

    StoragePolicyPtr storage_policy = data.getStoragePolicy();
    /// Volumes with stopped merges are extremely rare situation.
    /// Check it once and don't check each part (this is bad for performance).
    bool has_volumes_with_disabled_merges = storage_policy->hasAnyVolumeWithDisabledMerges();

    const String * prev_partition_id = nullptr;
    /// Previous part only in boundaries of partition frame
    const MergeTreeData::DataPartPtr * prev_part = nullptr;

    size_t parts_selected_precondition = 0;
    for (const MergeTreeData::DataPartPtr & part : data_parts)
    {
        const String & partition_id = part->info.partition_id;

        if (!prev_partition_id || partition_id != *prev_partition_id)
        {
            if (parts_ranges.empty() || !parts_ranges.back().empty())
                parts_ranges.emplace_back();

            /// New partition frame.
            prev_partition_id = &partition_id;
            prev_part = nullptr;
        }

        /// Check predicate only for the first part in each range.
        if (!prev_part)
        {
            /* Parts can be merged with themselves for TTL needs for example.
            * So we have to check if this part is currently being inserted with quorum and so on and so forth.
            * Obviously we have to check it manually only for the first part
            * of each partition because it will be automatically checked for a pair of parts. */
            if (!can_merge_callback(nullptr, part, txn.get(), nullptr))
                continue;

            /// This part can be merged only with next parts (no prev part exists), so start
            /// new interval if previous was not empty.
            if (!parts_ranges.back().empty())
                parts_ranges.emplace_back();
        }
        else
        {
            /// If we cannot merge with previous part we had to start new parts
            /// interval (in the same partition)
            if (!can_merge_callback(*prev_part, part, txn.get(), nullptr))
            {
                /// Now we have no previous part
                prev_part = nullptr;

                /// Mustn't be empty
                assert(!parts_ranges.back().empty());

                /// Some parts cannot be merged with previous parts and also cannot be merged with themselves,
                /// for example, merge is already assigned for such parts, or they participate in quorum inserts
                /// and so on.
                /// Also we don't start new interval here (maybe all next parts cannot be merged and we don't want to have empty interval)
                if (!can_merge_callback(nullptr, part, txn.get(), nullptr))
                    continue;

                /// Starting new interval in the same partition
                parts_ranges.emplace_back();
            }
        }

        IMergeSelector::Part part_info;
        part_info.size = part->getBytesOnDisk();
        part_info.age = current_time - part->modification_time;
        part_info.level = part->info.level;
        part_info.data = &part;
        part_info.ttl_infos = &part->ttl_infos;
        part_info.compression_codec_desc = part->default_codec->getFullCodecDesc();
        part_info.shall_participate_in_merges = has_volumes_with_disabled_merges ? part->shallParticipateInMerges(storage_policy) : true;

        ++parts_selected_precondition;

        parts_ranges.back().emplace_back(part_info);

        /// Check for consistency of data parts. If assertion is failed, it requires immediate investigation.
        if (prev_part && part->info.partition_id == (*prev_part)->info.partition_id
            && part->info.min_block <= (*prev_part)->info.max_block)
        {
            throw Exception(ErrorCodes::LOGICAL_ERROR, "Part {} intersects previous part {}", part->name, (*prev_part)->name);
        }

        prev_part = &part;
    }

    if (parts_selected_precondition == 0)
    {
        if (out_disable_reason)
            *out_disable_reason = "No parts satisfy preconditions for merge";
        return SelectPartsDecision::CANNOT_SELECT;
    }

    IMergeSelector::PartsRange parts_to_merge;

    if (metadata_snapshot->hasAnyTTL() && merge_with_ttl_allowed && !ttl_merges_blocker.isCancelled())
    {
        /// TTL delete is preferred to recompression
        TTLDeleteMergeSelector delete_ttl_selector(
                next_delete_ttl_merge_times_by_partition,
                current_time,
                data_settings->merge_with_ttl_timeout,
                data_settings->ttl_only_drop_parts);

        parts_to_merge = delete_ttl_selector.select(parts_ranges, max_total_size_to_merge);
        if (!parts_to_merge.empty())
        {
            future_part->merge_type = MergeType::TTLDelete;
        }
        else if (metadata_snapshot->hasAnyRecompressionTTL())
        {
            TTLRecompressMergeSelector recompress_ttl_selector(
                    next_recompress_ttl_merge_times_by_partition,
                    current_time,
                    data_settings->merge_with_recompression_ttl_timeout,
                    metadata_snapshot->getRecompressionTTLs());

            parts_to_merge = recompress_ttl_selector.select(parts_ranges, max_total_size_to_merge);
            if (!parts_to_merge.empty())
                future_part->merge_type = MergeType::TTLRecompress;
        }
    }

    if (parts_to_merge.empty())
    {
        SimpleMergeSelector::Settings merge_settings;
        /// Override value from table settings
        merge_settings.max_parts_to_merge_at_once = data_settings->max_parts_to_merge_at_once;

        if (aggressive)
            merge_settings.base = 1;

        parts_to_merge = SimpleMergeSelector(merge_settings)
                            .select(parts_ranges, max_total_size_to_merge);

        /// Do not allow to "merge" part with itself for regular merges, unless it is a TTL-merge where it is ok to remove some values with expired ttl
        if (parts_to_merge.size() == 1)
            throw Exception("Logical error: merge selector returned only one part to merge", ErrorCodes::LOGICAL_ERROR);

        if (parts_to_merge.empty())
        {
            if (out_disable_reason)
                *out_disable_reason = "There is no need to merge parts according to merge selector algorithm";
            return SelectPartsDecision::CANNOT_SELECT;
        }
    }

    MergeTreeData::DataPartsVector parts;
    parts.reserve(parts_to_merge.size());
    for (IMergeSelector::Part & part_info : parts_to_merge)
    {
        const MergeTreeData::DataPartPtr & part = *static_cast<const MergeTreeData::DataPartPtr *>(part_info.data);
        parts.push_back(part);
    }

    LOG_DEBUG(log, "Selected {} parts from {} to {}", parts.size(), parts.front()->name, parts.back()->name);
    future_part->assign(std::move(parts));
    return SelectPartsDecision::SELECTED;
}

SelectPartsDecision MergeTreeDataMergerMutator::selectAllPartsToMergeWithinPartition(
    FutureMergedMutatedPartPtr future_part,
    const AllowedMergingPredicate & can_merge,
    const String & partition_id,
    bool final,
    const StorageMetadataPtr & metadata_snapshot,
    const MergeTreeTransactionPtr & txn,
    String * out_disable_reason,
    bool optimize_skip_merged_partitions)
{
    MergeTreeData::DataPartsVector parts = selectAllPartsFromPartition(partition_id);

    if (parts.empty())
    {
        if (out_disable_reason)
            *out_disable_reason = "There are no parts inside partition";
        return SelectPartsDecision::CANNOT_SELECT;
    }

    if (!final && parts.size() == 1)
    {
        if (out_disable_reason)
            *out_disable_reason = "There is only one part inside partition";
        return SelectPartsDecision::CANNOT_SELECT;
    }

    /// If final, optimize_skip_merged_partitions is true and we have only one part in partition with level > 0
    /// than we don't select it to merge. But if there are some expired TTL then merge is needed
    if (final && optimize_skip_merged_partitions && parts.size() == 1 && parts[0]->info.level > 0 &&
        (!metadata_snapshot->hasAnyTTL() || parts[0]->checkAllTTLCalculated(metadata_snapshot)))
    {
        if (out_disable_reason)
            *out_disable_reason = "Partition skipped due to optimize_skip_merged_partitions";
        return SelectPartsDecision::NOTHING_TO_MERGE;
    }

    auto it = parts.begin();
    auto prev_it = it;

    UInt64 sum_bytes = 0;
    while (it != parts.end())
    {
        /// For the case of one part, we check that it can be merged "with itself".
        if ((it != parts.begin() || parts.size() == 1) && !can_merge(*prev_it, *it, txn.get(), out_disable_reason))
        {
            return SelectPartsDecision::CANNOT_SELECT;
        }

        sum_bytes += (*it)->getBytesOnDisk();

        prev_it = it;
        ++it;
    }

    auto available_disk_space = data.getStoragePolicy()->getMaxUnreservedFreeSpace();
    /// Enough disk space to cover the new merge with a margin.
    auto required_disk_space = sum_bytes * DISK_USAGE_COEFFICIENT_TO_SELECT;
    if (available_disk_space <= required_disk_space)
    {
        time_t now = time(nullptr);
        if (now - disk_space_warning_time > 3600)
        {
            disk_space_warning_time = now;
            LOG_WARNING(log,
                "Won't merge parts from {} to {} because not enough free space: {} free and unreserved"
                ", {} required now (+{}% on overhead); suppressing similar warnings for the next hour",
                parts.front()->name,
                (*prev_it)->name,
                ReadableSize(available_disk_space),
                ReadableSize(sum_bytes),
                static_cast<int>((DISK_USAGE_COEFFICIENT_TO_SELECT - 1.0) * 100));
        }

        if (out_disable_reason)
            *out_disable_reason = fmt::format("Insufficient available disk space, required {}", ReadableSize(required_disk_space));

        return SelectPartsDecision::CANNOT_SELECT;
    }

    LOG_DEBUG(log, "Selected {} parts from {} to {}", parts.size(), parts.front()->name, parts.back()->name);
    future_part->assign(std::move(parts));

    return SelectPartsDecision::SELECTED;
}


MergeTreeData::DataPartsVector MergeTreeDataMergerMutator::selectAllPartsFromPartition(const String & partition_id)
{
    MergeTreeData::DataPartsVector parts_from_partition;

    MergeTreeData::DataParts data_parts = data.getDataPartsForInternalUsage();

    for (const auto & current_part : data_parts)
    {
        if (current_part->info.partition_id != partition_id)
            continue;

        parts_from_partition.push_back(current_part);
    }

    return parts_from_partition;
}

/// parts should be sorted.
MergeTaskPtr MergeTreeDataMergerMutator::mergePartsToTemporaryPart(
    FutureMergedMutatedPartPtr future_part,
    const StorageMetadataPtr & metadata_snapshot,
    MergeList::Entry * merge_entry,
    std::unique_ptr<MergeListElement> projection_merge_list_element,
    TableLockHolder,
    time_t time_of_merge,
    ContextPtr context,
    ReservationSharedPtr space_reservation,
    bool deduplicate,
    const Names & deduplicate_by_columns,
    const MergeTreeData::MergingParams & merging_params,
    const MergeTreeTransactionPtr & txn,
    const IMergeTreeDataPart * parent_part,
    const String & suffix)
{
    return std::make_shared<MergeTask>(
        future_part,
        const_cast<StorageMetadataPtr &>(metadata_snapshot),
        merge_entry,
        std::move(projection_merge_list_element),
        time_of_merge,
        context,
        space_reservation,
        deduplicate,
        deduplicate_by_columns,
        merging_params,
        parent_part,
        suffix,
        txn,
        &data,
        this,
        &merges_blocker,
        &ttl_merges_blocker);
}


MutateTaskPtr MergeTreeDataMergerMutator::mutatePartToTemporaryPart(
    FutureMergedMutatedPartPtr future_part,
    StorageMetadataPtr metadata_snapshot,
    MutationCommandsConstPtr commands,
    MergeListEntry * merge_entry,
    time_t time_of_mutation,
    ContextPtr context,
    const MergeTreeTransactionPtr & txn,
    ReservationSharedPtr space_reservation,
    TableLockHolder & holder)
{
    return std::make_shared<MutateTask>(
        future_part,
        metadata_snapshot,
        commands,
        merge_entry,
        time_of_mutation,
        context,
        space_reservation,
        holder,
        txn,
        data,
        *this,
        merges_blocker
    );
}


MergeAlgorithm MergeTreeDataMergerMutator::chooseMergeAlgorithm(
    const MergeTreeData::DataPartsVector & parts,
    size_t sum_rows_upper_bound,
    const NamesAndTypesList & gathering_columns,
    bool deduplicate,
    bool need_remove_expired_values,
    const MergeTreeData::MergingParams & merging_params) const
{
    const auto data_settings = data.getSettings();

    if (deduplicate)
        return MergeAlgorithm::Horizontal;
    if (data_settings->enable_vertical_merge_algorithm == 0)
        return MergeAlgorithm::Horizontal;
    if (need_remove_expired_values)
        return MergeAlgorithm::Horizontal;

    for (const auto & part : parts)
        if (!part->supportsVerticalMerge())
            return MergeAlgorithm::Horizontal;

    bool is_supported_storage =
        merging_params.mode == MergeTreeData::MergingParams::Ordinary ||
        merging_params.mode == MergeTreeData::MergingParams::Collapsing ||
        merging_params.mode == MergeTreeData::MergingParams::Replacing ||
        merging_params.mode == MergeTreeData::MergingParams::VersionedCollapsing;

    bool enough_ordinary_cols = gathering_columns.size() >= data_settings->vertical_merge_algorithm_min_columns_to_activate;

    bool enough_total_rows = sum_rows_upper_bound >= data_settings->vertical_merge_algorithm_min_rows_to_activate;

    bool no_parts_overflow = parts.size() <= RowSourcePart::MAX_PARTS;

    auto merge_alg = (is_supported_storage && enough_total_rows && enough_ordinary_cols && no_parts_overflow) ?
                        MergeAlgorithm::Vertical : MergeAlgorithm::Horizontal;

    return merge_alg;
}


MergeTreeData::DataPartPtr MergeTreeDataMergerMutator::renameMergedTemporaryPart(
    MergeTreeData::MutableDataPartPtr & new_data_part,
    const MergeTreeData::DataPartsVector & parts,
    const MergeTreeTransactionPtr & txn,
    MergeTreeData::Transaction * out_transaction)
{
    /// Some of source parts was possibly created in transaction, so non-transactional merge may break isolation.
    if (data.transactions_enabled.load(std::memory_order_relaxed) && !txn)
        throw Exception(ErrorCodes::ABORTED, "Cancelling merge, because it was done without starting transaction,"
                                             "but transactions were enabled for this table");

    /// Rename new part, add to the set and remove original parts.
    auto replaced_parts = data.renameTempPartAndReplace(new_data_part, txn.get(), nullptr, out_transaction);

    /// Let's check that all original parts have been deleted and only them.
    if (replaced_parts.size() != parts.size())
    {
        /** This is normal, although this happens rarely.
         *
         * The situation - was replaced 0 parts instead of N can be, for example, in the following case
         * - we had A part, but there was no B and C parts;
         * - A, B -> AB was in the queue, but it has not been done, because there is no B part;
         * - AB, C -> ABC was in the queue, but it has not been done, because there are no AB and C parts;
         * - we have completed the task of downloading a B part;
         * - we started to make A, B -> AB merge, since all parts appeared;
         * - we decided to download ABC part from another replica, since it was impossible to make merge AB, C -> ABC;
         * - ABC part appeared. When it was added, old A, B, C parts were deleted;
         * - AB merge finished. AB part was added. But this is an obsolete part. The log will contain the message `Obsolete part added`,
         *   then we get here.
         *
         * When M > N parts could be replaced?
         * - new block was added in ReplicatedMergeTreeSink;
         * - it was added to working dataset in memory and renamed on filesystem;
         * - but ZooKeeper transaction that adds it to reference dataset in ZK failed;
         * - and it is failed due to connection loss, so we don't rollback working dataset in memory,
         *   because we don't know if the part was added to ZK or not
         *   (see ReplicatedMergeTreeSink)
         * - then method selectPartsToMerge selects a range and sees, that EphemeralLock for the block in this part is unlocked,
         *   and so it is possible to merge a range skipping this part.
         *   (NOTE: Merging with part that is not in ZK is not possible, see checks in 'createLogEntryToMergeParts'.)
         * - and after merge, this part will be removed in addition to parts that was merged.
         */
        LOG_WARNING(log, "Unexpected number of parts removed when adding {}: {} instead of {}", new_data_part->name, replaced_parts.size(), parts.size());
    }
    else
    {
        for (size_t i = 0; i < parts.size(); ++i)
            if (parts[i]->name != replaced_parts[i]->name)
                throw Exception("Unexpected part removed when adding " + new_data_part->name + ": " + replaced_parts[i]->name
                    + " instead of " + parts[i]->name, ErrorCodes::LOGICAL_ERROR);
    }

    LOG_TRACE(log, "Merged {} parts: from {} to {}", parts.size(), parts.front()->name, parts.back()->name);
    return new_data_part;
}


size_t MergeTreeDataMergerMutator::estimateNeededDiskSpace(const MergeTreeData::DataPartsVector & source_parts)
{
    size_t res = 0;
    for (const MergeTreeData::DataPartPtr & part : source_parts)
        res += part->getBytesOnDisk();

    return static_cast<size_t>(res * DISK_USAGE_COEFFICIENT_TO_RESERVE);
}

<<<<<<< HEAD
void MergeTreeDataMergerMutator::splitMutationCommands(
    MergeTreeData::DataPartPtr part,
    const MutationCommands & commands,
    MutationCommands & for_interpreter,
    MutationCommands & for_file_renames)
{
    ColumnsDescription part_columns(part->getColumns());

    if (!isWidePart(part))
    {
        NameSet mutated_columns;
        for (const auto & command : commands)
        {
            if (command.type == MutationCommand::Type::MATERIALIZE_INDEX
                || command.type == MutationCommand::Type::MATERIALIZE_STATISTIC
                || command.type == MutationCommand::Type::MATERIALIZE_COLUMN
                || command.type == MutationCommand::Type::MATERIALIZE_PROJECTION
                || command.type == MutationCommand::Type::MATERIALIZE_TTL
                || command.type == MutationCommand::Type::DELETE
                || command.type == MutationCommand::Type::UPDATE)
            {
                for_interpreter.push_back(command);
                for (const auto & [column_name, expr] : command.column_to_update_expression)
                    mutated_columns.emplace(column_name);

                if (command.type == MutationCommand::Type::MATERIALIZE_COLUMN)
                    mutated_columns.emplace(command.column_name);
            }
            else if (command.type == MutationCommand::Type::DROP_INDEX
                || command.type == MutationCommand::Type::DROP_STATISTIC
                || command.type == MutationCommand::Type::DROP_PROJECTION)
            {
                for_file_renames.push_back(command);
            }
            else if (part_columns.has(command.column_name))
            {
                if (command.type == MutationCommand::Type::DROP_COLUMN)
                {
                    mutated_columns.emplace(command.column_name);
                }
                else if (command.type == MutationCommand::Type::RENAME_COLUMN)
                {
                    for_interpreter.push_back(
                    {
                        .type = MutationCommand::Type::READ_COLUMN,
                        .column_name = command.rename_to,
                    });
                    mutated_columns.emplace(command.column_name);
                    part_columns.rename(command.column_name, command.rename_to);
                }
            }
        }
        /// If it's compact part, then we don't need to actually remove files
        /// from disk we just don't read dropped columns
        for (const auto & column : part->getColumns())
        {
            if (!mutated_columns.count(column.name))
                for_interpreter.emplace_back(
                    MutationCommand{.type = MutationCommand::Type::READ_COLUMN, .column_name = column.name, .data_type = column.type});
        }
    }
    else
    {
        for (const auto & command : commands)
        {
            if (command.type == MutationCommand::Type::MATERIALIZE_INDEX
                || command.type == MutationCommand::Type::MATERIALIZE_STATISTIC
                || command.type == MutationCommand::Type::MATERIALIZE_COLUMN
                || command.type == MutationCommand::Type::MATERIALIZE_PROJECTION
                || command.type == MutationCommand::Type::MATERIALIZE_TTL
                || command.type == MutationCommand::Type::DELETE
                || command.type == MutationCommand::Type::UPDATE)
            {
                for_interpreter.push_back(command);
            }
            else if (command.type == MutationCommand::Type::DROP_INDEX
                || command.type == MutationCommand::Type::DROP_STATISTIC
                || command.type == MutationCommand::Type::DROP_PROJECTION)
            {
                for_file_renames.push_back(command);
            }
            /// If we don't have this column in source part, than we don't need
            /// to materialize it
            else if (part_columns.has(command.column_name))
            {
                if (command.type == MutationCommand::Type::READ_COLUMN)
                {
                    for_interpreter.push_back(command);
                }
                else if (command.type == MutationCommand::Type::RENAME_COLUMN)
                {
                    part_columns.rename(command.column_name, command.rename_to);
                    for_file_renames.push_back(command);
                }
                else
                {
                    for_file_renames.push_back(command);
                }
            }
        }
    }
}


std::pair<NamesAndTypesList, SerializationInfoByName>
MergeTreeDataMergerMutator::getColumnsForNewDataPart(
    MergeTreeData::DataPartPtr source_part,
    const Block & updated_header,
    NamesAndTypesList storage_columns,
    const SerializationInfoByName & serialization_infos,
    const MutationCommands & commands_for_removes)
{
    NameSet removed_columns;
    NameToNameMap renamed_columns_to_from;
    NameToNameMap renamed_columns_from_to;
    ColumnsDescription part_columns(source_part->getColumns());

    /// All commands are validated in AlterCommand so we don't care about order
    for (const auto & command : commands_for_removes)
    {
        /// If we don't have this column in source part, than we don't need to materialize it
        if (!part_columns.has(command.column_name))
            continue;

        if (command.type == MutationCommand::DROP_COLUMN)
            removed_columns.insert(command.column_name);

        if (command.type == MutationCommand::RENAME_COLUMN)
        {
            renamed_columns_to_from.emplace(command.rename_to, command.column_name);
            renamed_columns_from_to.emplace(command.column_name, command.rename_to);
        }
    }

    bool is_wide_part = isWidePart(source_part);
    SerializationInfoByName new_serialization_infos;
    for (const auto & [name, info] : serialization_infos)
    {
        if (is_wide_part && removed_columns.count(name))
            continue;

        auto it = renamed_columns_from_to.find(name);
        if (it != renamed_columns_from_to.end())
            new_serialization_infos.emplace(it->second, info);
        else
            new_serialization_infos.emplace(name, info);
    }

    /// In compact parts we read all columns, because they all stored in a
    /// single file
    if (!is_wide_part)
        return {updated_header.getNamesAndTypesList(), new_serialization_infos};

    Names source_column_names = source_part->getColumns().getNames();
    NameSet source_columns_name_set(source_column_names.begin(), source_column_names.end());
    for (auto it = storage_columns.begin(); it != storage_columns.end();)
    {
        if (updated_header.has(it->name))
        {
            auto updated_type = updated_header.getByName(it->name).type;
            if (updated_type != it->type)
                it->type = updated_type;
            ++it;
        }
        else
        {
            if (!source_columns_name_set.count(it->name))
            {
                /// Source part doesn't have column but some other column
                /// was renamed to it's name.
                auto renamed_it = renamed_columns_to_from.find(it->name);
                if (renamed_it != renamed_columns_to_from.end()
                    && source_columns_name_set.count(renamed_it->second))
                    ++it;
                else
                    it = storage_columns.erase(it);
            }
            else
            {
                /// Check that this column was renamed to some other name
                bool was_renamed = renamed_columns_from_to.count(it->name);
                bool was_removed = removed_columns.count(it->name);

                /// If we want to rename this column to some other name, than it
                /// should it's previous version should be dropped or removed
                if (renamed_columns_to_from.count(it->name) && !was_renamed && !was_removed)
                    throw Exception(
                        ErrorCodes::LOGICAL_ERROR,
                        "Incorrect mutation commands, trying to rename column {} to {}, but part {} already has column {}", renamed_columns_to_from[it->name], it->name, source_part->name, it->name);

                /// Column was renamed and no other column renamed to it's name
                /// or column is dropped.
                if (!renamed_columns_to_from.count(it->name) && (was_renamed || was_removed))
                    it = storage_columns.erase(it);
                else
                    ++it;
            }
        }
    }

    return {storage_columns, new_serialization_infos};
}


ExecuteTTLType MergeTreeDataMergerMutator::shouldExecuteTTL(const StorageMetadataPtr & metadata_snapshot, const ColumnDependencies & dependencies)
{
    if (!metadata_snapshot->hasAnyTTL())
        return ExecuteTTLType::NONE;

    bool has_ttl_expression = false;

    for (const auto & dependency : dependencies)
    {
        if (dependency.kind == ColumnDependency::TTL_EXPRESSION)
            has_ttl_expression = true;

        if (dependency.kind == ColumnDependency::TTL_TARGET)
            return ExecuteTTLType::NORMAL;
    }
    return has_ttl_expression ? ExecuteTTLType::RECALCULATE : ExecuteTTLType::NONE;
}


bool MergeTreeDataMergerMutator::hasTemporaryPart(const std::string & basename) const
{
    std::lock_guard lock(tmp_parts_lock);
    return tmp_parts.contains(basename);
}

=======
>>>>>>> 692c19b8
}<|MERGE_RESOLUTION|>--- conflicted
+++ resolved
@@ -639,8 +639,7 @@
     return static_cast<size_t>(res * DISK_USAGE_COEFFICIENT_TO_RESERVE);
 }
 
-<<<<<<< HEAD
-void MergeTreeDataMergerMutator::splitMutationCommands(
+/*void MergeTreeDataMergerMutator::splitMutationCommands(
     MergeTreeData::DataPartPtr part,
     const MutationCommands & commands,
     MutationCommands & for_interpreter,
@@ -867,8 +866,6 @@
 {
     std::lock_guard lock(tmp_parts_lock);
     return tmp_parts.contains(basename);
-}
-
-=======
->>>>>>> 692c19b8
+}*/
+
 }