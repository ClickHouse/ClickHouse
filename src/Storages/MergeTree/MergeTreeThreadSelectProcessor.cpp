--- conflicted
+++ resolved
@@ -27,22 +27,12 @@
     const MergeTreeReaderSettings & reader_settings_,
     const Names & virt_column_names_,
     std::optional<ParallelReadingExtension> extension_)
-<<<<<<< HEAD
-    : MergeTreeBaseSelectProcessor(
-        pool_->getHeader(), storage_, storage_snapshot_, prewhere_info_, std::move(actions_settings),
-        max_block_size_rows_, preferred_block_size_bytes_, preferred_max_column_in_block_size_bytes_,
-        reader_settings_, use_uncompressed_cache_, virt_column_names_, extension_)
-    , thread{thread_}
-    , pool{pool_}
-=======
-    :
-    IMergeTreeSelectAlgorithm{
+    : IMergeTreeSelectAlgorithm{
         pool_->getHeader(), storage_, storage_snapshot_, prewhere_info_, std::move(actions_settings), max_block_size_rows_,
         preferred_block_size_bytes_, preferred_max_column_in_block_size_bytes_,
         reader_settings_, use_uncompressed_cache_, virt_column_names_, extension_},
     thread{thread_},
     pool{pool_}
->>>>>>> 52d3e547
 {
     /// round min_marks_to_read up to nearest multiple of block_size expressed in marks
     /// If granularity is adaptive it doesn't make sense
@@ -93,12 +83,6 @@
     {
         min_marks_to_read = min_marks_to_read_;
     }
-<<<<<<< HEAD
-=======
-
-
-    ordered_names = getHeader().getNames();
->>>>>>> 52d3e547
 }
 
 /// Requests read task from MergeTreeReadPool and signals whether it got one
