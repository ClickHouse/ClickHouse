#include <boost/rational.hpp>   /// For calculations related to sampling coefficients.
#include <optional>
#include <unordered_set>

#include <Storages/MergeTree/MergeTreeDataSelectExecutor.h>
#include <Storages/MergeTree/MergeTreeReadPool.h>
#include <Storages/MergeTree/MergeTreeIndices.h>
#include <Storages/MergeTree/MergeTreeIndexReader.h>
#include <Storages/MergeTree/MergeTreeSettings.h>
#include <Storages/MergeTree/KeyCondition.h>
#include <Storages/MergeTree/MergeTreeDataPartUUID.h>
#include <Storages/MergeTree/StorageFromMergeTreeDataPart.h>
#include <Storages/MergeTree/MergeTreeIndexFullText.h>
#include <Storages/ReadInOrderOptimizer.h>
#include <Storages/VirtualColumnUtils.h>
#include <Parsers/ASTIdentifier.h>
#include <Parsers/ASTLiteral.h>
#include <Parsers/ASTFunction.h>
#include <Parsers/ASTSampleRatio.h>
#include <Parsers/ExpressionListParsers.h>
#include <Parsers/parseIdentifierOrStringLiteral.h>
#include <Interpreters/ExpressionAnalyzer.h>
#include <Interpreters/InterpreterSelectQuery.h>
#include <Interpreters/Context.h>
#include <Interpreters/ProcessList.h>
#include <Processors/ConcatProcessor.h>
#include <Processors/QueryPlan/QueryPlan.h>
#include <Processors/QueryPlan/CreatingSetsStep.h>
#include <Processors/QueryPlan/FilterStep.h>
#include <Processors/QueryPlan/ExpressionStep.h>
#include <Processors/QueryPlan/ReadFromPreparedSource.h>
#include <Processors/QueryPlan/ReadFromMergeTree.h>
#include <Processors/QueryPlan/UnionStep.h>
#include <Processors/QueryPlan/QueryIdHolder.h>
#include <Processors/QueryPlan/AggregatingStep.h>
#include <Processors/QueryPlan/SortingStep.h>
#include <Processors/Sources/SourceFromSingleChunk.h>
#include <Processors/Transforms/AggregatingTransform.h>

#include <Core/UUID.h>
#include <Core/Settings.h>
#include <Common/CurrentMetrics.h>
#include <Common/FailPoint.h>
#include <Common/quoteString.h>
#include <base/sleep.h>
#include <DataTypes/DataTypeDate.h>
#include <DataTypes/DataTypeEnum.h>
#include <DataTypes/DataTypeUUID.h>
#include <DataTypes/DataTypeTuple.h>
#include <DataTypes/DataTypesNumber.h>
#include <DataTypes/DataTypeArray.h>
#include <Functions/IFunction.h>

#include <IO/WriteBufferFromOStream.h>

namespace CurrentMetrics
{
    extern const Metric MergeTreeDataSelectExecutorThreads;
    extern const Metric MergeTreeDataSelectExecutorThreadsActive;
    extern const Metric MergeTreeDataSelectExecutorThreadsScheduled;
    extern const Metric FilteringMarksWithPrimaryKey;
    extern const Metric FilteringMarksWithSecondaryKeys;
}

namespace DB
{
namespace Setting
{
    extern const SettingsBool allow_experimental_query_deduplication;
    extern const SettingsUInt64 allow_experimental_parallel_reading_from_replicas;
    extern const SettingsString force_data_skipping_indices;
    extern const SettingsBool force_index_by_date;
    extern const SettingsSeconds lock_acquire_timeout;
    extern const SettingsInt64 max_partitions_to_read;
    extern const SettingsUInt64 max_threads_for_indexes;
    extern const SettingsNonZeroUInt64 max_parallel_replicas;
    extern const SettingsUInt64 merge_tree_coarse_index_granularity;
    extern const SettingsUInt64 merge_tree_min_bytes_for_seek;
    extern const SettingsUInt64 merge_tree_min_rows_for_seek;
    extern const SettingsUInt64 parallel_replica_offset;
    extern const SettingsUInt64 parallel_replicas_count;
    extern const SettingsParallelReplicasMode parallel_replicas_mode;
<<<<<<< HEAD
    extern const SettingsBool use_skip_indexes_if_final_exact_mode;
=======
    extern const SettingsBool parallel_replicas_local_plan;
    extern const SettingsBool parallel_replicas_index_analysis_only_on_coordinator;
>>>>>>> 6b303014
}

namespace MergeTreeSetting
{
    extern const MergeTreeSettingsUInt64 max_concurrent_queries;
    extern const MergeTreeSettingsInt64 max_partitions_to_read;
    extern const MergeTreeSettingsUInt64 min_marks_to_honor_max_concurrent_queries;
}

namespace ErrorCodes
{
    extern const int LOGICAL_ERROR;
    extern const int INDEX_NOT_USED;
    extern const int ILLEGAL_TYPE_OF_COLUMN_FOR_FILTER;
    extern const int ILLEGAL_COLUMN;
    extern const int ARGUMENT_OUT_OF_BOUND;
    extern const int CANNOT_PARSE_TEXT;
    extern const int TOO_MANY_PARTITIONS;
    extern const int DUPLICATED_PART_UUIDS;
}

namespace FailPoints
{
    extern const char slowdown_index_analysis[];
}


MergeTreeDataSelectExecutor::MergeTreeDataSelectExecutor(const MergeTreeData & data_)
    : data(data_), log(getLogger(data.getLogName() + " (SelectExecutor)"))
{
}

size_t MergeTreeDataSelectExecutor::getApproximateTotalRowsToRead(
    const MergeTreeData::DataPartsVector & parts,
    const StorageMetadataPtr & metadata_snapshot,
    const KeyCondition & key_condition,
    const Settings & settings,
    LoggerPtr log)
{
    size_t rows_count = 0;

    /// We will find out how many rows we would have read without sampling.
    LOG_DEBUG(log, "Preliminary index scan with condition: {}", key_condition.toString());

    MarkRanges exact_ranges;
    for (const auto & part : parts)
    {
        MarkRanges part_ranges = markRangesFromPKRange(part, metadata_snapshot, key_condition, {}, &exact_ranges, settings, log);
        for (const auto & range : part_ranges)
            rows_count += part->index_granularity->getRowsCountInRange(range);
    }
    UNUSED(exact_ranges);

    return rows_count;
}


using RelativeSize = boost::rational<ASTSampleRatio::BigNum>;

static std::string toString(const RelativeSize & x)
{
    return ASTSampleRatio::toString(x.numerator()) + "/" + ASTSampleRatio::toString(x.denominator());
}

/// Converts sample size to an approximate number of rows (ex. `SAMPLE 1000000`) to relative value (ex. `SAMPLE 0.1`).
static RelativeSize convertAbsoluteSampleSizeToRelative(const ASTSampleRatio::Rational & ratio, size_t approx_total_rows)
{
    if (approx_total_rows == 0)
        return 1;

    auto absolute_sample_size = ratio.numerator / ratio.denominator;
    return std::min(RelativeSize(1), RelativeSize(absolute_sample_size) / RelativeSize(approx_total_rows));
}

QueryPlanPtr MergeTreeDataSelectExecutor::read(
    const Names & column_names_to_return,
    const StorageSnapshotPtr & storage_snapshot,
    const SelectQueryInfo & query_info,
    ContextPtr context,
    const UInt64 max_block_size,
    const size_t num_streams,
    std::shared_ptr<PartitionIdToMaxBlock> max_block_numbers_to_read,
    bool enable_parallel_reading) const
{
    const auto & snapshot_data = assert_cast<const MergeTreeData::SnapshotData &>(*storage_snapshot->data);

    auto step = readFromParts(
        snapshot_data.parts,
        snapshot_data.mutations_snapshot,
        column_names_to_return,
        storage_snapshot,
        query_info,
        context,
        max_block_size,
        num_streams,
        max_block_numbers_to_read,
        /*merge_tree_select_result_ptr=*/ nullptr,
        enable_parallel_reading);

    auto plan = std::make_unique<QueryPlan>();
    if (step)
        plan->addStep(std::move(step));
    return plan;
}

MergeTreeDataSelectSamplingData MergeTreeDataSelectExecutor::getSampling(
    const SelectQueryInfo & select_query_info,
    NamesAndTypesList available_real_columns,
    const MergeTreeData::DataPartsVector & parts,
    KeyCondition & key_condition,
    const MergeTreeData & data,
    const StorageMetadataPtr & metadata_snapshot,
    ContextPtr context,
    LoggerPtr log)
{
    const Settings & settings = context->getSettingsRef();
    /// Sampling.
    MergeTreeDataSelectSamplingData sampling;

    RelativeSize relative_sample_size = 0;
    RelativeSize relative_sample_offset = 0;

    std::optional<ASTSampleRatio::Rational> sample_size_ratio;
    std::optional<ASTSampleRatio::Rational> sample_offset_ratio;

    if (select_query_info.table_expression_modifiers)
    {
        const auto & table_expression_modifiers = *select_query_info.table_expression_modifiers;
        sample_size_ratio = table_expression_modifiers.getSampleSizeRatio();
        sample_offset_ratio = table_expression_modifiers.getSampleOffsetRatio();
    }
    else
    {
        auto & select = select_query_info.query->as<ASTSelectQuery &>();

        auto select_sample_size = select.sampleSize();
        auto select_sample_offset = select.sampleOffset();

        if (select_sample_size)
            sample_size_ratio = select_sample_size->as<ASTSampleRatio &>().ratio;

        if (select_sample_offset)
            sample_offset_ratio = select_sample_offset->as<ASTSampleRatio &>().ratio;
    }

    if (sample_size_ratio)
    {
        relative_sample_size.assign(sample_size_ratio->numerator, sample_size_ratio->denominator);

        if (relative_sample_size < 0)
            throw Exception(ErrorCodes::ARGUMENT_OUT_OF_BOUND, "Negative sample size");

        relative_sample_offset = 0;
        if (sample_offset_ratio)
            relative_sample_offset.assign(sample_offset_ratio->numerator, sample_offset_ratio->denominator);

        if (relative_sample_offset < 0)
            throw Exception(ErrorCodes::ARGUMENT_OUT_OF_BOUND, "Negative sample offset");

        /// Convert absolute value of the sampling (in form `SAMPLE 1000000` - how many rows to
        /// read) into the relative `SAMPLE 0.1` (how much data to read).
        size_t approx_total_rows = 0;
        if (relative_sample_size > 1 || relative_sample_offset > 1)
            approx_total_rows = getApproximateTotalRowsToRead(parts, metadata_snapshot, key_condition, settings, log);

        if (relative_sample_size > 1)
        {
            relative_sample_size = convertAbsoluteSampleSizeToRelative(*sample_size_ratio, approx_total_rows);
            LOG_DEBUG(log, "Selected relative sample size: {}", toString(relative_sample_size));
        }

        /// SAMPLE 1 is the same as the absence of SAMPLE.
        if (relative_sample_size == RelativeSize(1))
            relative_sample_size = 0;

        if (relative_sample_offset > 0 && RelativeSize(0) == relative_sample_size)
            throw Exception(ErrorCodes::ARGUMENT_OUT_OF_BOUND, "Sampling offset is incorrect because no sampling");

        if (relative_sample_offset > 1)
        {
            relative_sample_offset = convertAbsoluteSampleSizeToRelative(*sample_offset_ratio, approx_total_rows);
            LOG_DEBUG(log, "Selected relative sample offset: {}", toString(relative_sample_offset));
        }
    }

    /** Which range of sampling key values do I need to read?
        * First, in the whole range ("universe") we select the interval
        *  of relative `relative_sample_size` size, offset from the beginning by `relative_sample_offset`.
        *
        * Example: SAMPLE 0.4 OFFSET 0.3
        *
        * [------********------]
        *        ^ - offset
        *        <------> - size
        *
        * If the interval passes through the end of the universe, then cut its right side.
        *
        * Example: SAMPLE 0.4 OFFSET 0.8
        *
        * [----------------****]
        *                  ^ - offset
        *                  <------> - size
        *
        * Next, if the `parallel_replicas_count`, `parallel_replica_offset` settings are set,
        *  then it is necessary to break the received interval into pieces of the number `parallel_replicas_count`,
        *  and select a piece with the number `parallel_replica_offset` (from zero).
        *
        * Example: SAMPLE 0.4 OFFSET 0.3, parallel_replicas_count = 2, parallel_replica_offset = 1
        *
        * [----------****------]
        *        ^ - offset
        *        <------> - size
        *        <--><--> - pieces for different `parallel_replica_offset`, select the second one.
        *
        * It is very important that the intervals for different `parallel_replica_offset` cover the entire range without gaps and overlaps.
        * It is also important that the entire universe can be covered using SAMPLE 0.1 OFFSET 0, ... OFFSET 0.9 and similar decimals.
        */

    const bool can_use_sampling_key_parallel_replicas =
        settings[Setting::allow_experimental_parallel_reading_from_replicas] > 0
        && settings[Setting::max_parallel_replicas] > 1
        && settings[Setting::parallel_replicas_mode] == ParallelReplicasMode::SAMPLING_KEY;

    /// Parallel replicas has been requested but there is no way to sample data.
    /// Select all data from first replica and no data from other replicas.
    if (can_use_sampling_key_parallel_replicas && settings[Setting::parallel_replicas_count] > 1
        && !data.supportsSampling() && settings[Setting::parallel_replica_offset] > 0)
    {
        LOG_DEBUG(
            log,
            "Will use no data on this replica because parallel replicas processing has been requested"
            " (the setting 'max_parallel_replicas') but the table does not support sampling and this replica is not the first.");
        sampling.read_nothing = true;
        return sampling;
    }

    sampling.use_sampling = relative_sample_size > 0 || (can_use_sampling_key_parallel_replicas && settings[Setting::parallel_replicas_count] > 1 && data.supportsSampling());
    bool no_data = false; /// There is nothing left after sampling.

    if (sampling.use_sampling)
    {
        if (relative_sample_size != RelativeSize(0))
            sampling.used_sample_factor = 1.0 / boost::rational_cast<Float64>(relative_sample_size);

        RelativeSize size_of_universum = 0;
        const auto & sampling_key = metadata_snapshot->getSamplingKey();
        DataTypePtr sampling_column_type = sampling_key.data_types.at(0);

        if (sampling_key.data_types.size() == 1)
        {
            if (typeid_cast<const DataTypeUInt64 *>(sampling_column_type.get()))
                size_of_universum = RelativeSize(std::numeric_limits<UInt64>::max()) + RelativeSize(1);
            else if (typeid_cast<const DataTypeUInt32 *>(sampling_column_type.get()))
                size_of_universum = RelativeSize(std::numeric_limits<UInt32>::max()) + RelativeSize(1);
            else if (typeid_cast<const DataTypeUInt16 *>(sampling_column_type.get()))
                size_of_universum = RelativeSize(std::numeric_limits<UInt16>::max()) + RelativeSize(1);
            else if (typeid_cast<const DataTypeUInt8 *>(sampling_column_type.get()))
                size_of_universum = RelativeSize(std::numeric_limits<UInt8>::max()) + RelativeSize(1);
        }

        if (size_of_universum == RelativeSize(0))
            throw Exception(ErrorCodes::ILLEGAL_TYPE_OF_COLUMN_FOR_FILTER,
                "Invalid sampling column type in storage parameters: {}. Must be one unsigned integer type",
                sampling_column_type->getName());

        if (settings[Setting::parallel_replicas_count] > 1)
        {
            if (relative_sample_size == RelativeSize(0))
                relative_sample_size = 1;

            relative_sample_size /= settings[Setting::parallel_replicas_count].value;
            relative_sample_offset += relative_sample_size * RelativeSize(settings[Setting::parallel_replica_offset].value);
        }

        if (relative_sample_offset >= RelativeSize(1))
            no_data = true;

        /// Calculate the half-interval of `[lower, upper)` column values.
        bool has_lower_limit = false;
        bool has_upper_limit = false;

        RelativeSize lower_limit_rational = relative_sample_offset * size_of_universum;
        RelativeSize upper_limit_rational = (relative_sample_offset + relative_sample_size) * size_of_universum;

        UInt64 lower = boost::rational_cast<ASTSampleRatio::BigNum>(lower_limit_rational);
        UInt64 upper = boost::rational_cast<ASTSampleRatio::BigNum>(upper_limit_rational);

        if (lower > 0)
            has_lower_limit = true;

        if (upper_limit_rational < size_of_universum)
            has_upper_limit = true;

        /*std::cerr << std::fixed << std::setprecision(100)
            << "relative_sample_size: " << relative_sample_size << "\n"
            << "relative_sample_offset: " << relative_sample_offset << "\n"
            << "lower_limit_float: " << lower_limit_rational << "\n"
            << "upper_limit_float: " << upper_limit_rational << "\n"
            << "lower: " << lower << "\n"
            << "upper: " << upper << "\n";*/

        if ((has_upper_limit && upper == 0)
            || (has_lower_limit && has_upper_limit && lower == upper))
            no_data = true;

        if (no_data || (!has_lower_limit && !has_upper_limit))
        {
            sampling.use_sampling = false;
        }
        else
        {
            /// Let's add the conditions to cut off something else when the index is scanned again and when the request is processed.

            std::shared_ptr<ASTFunction> lower_function;
            std::shared_ptr<ASTFunction> upper_function;

            chassert(metadata_snapshot->getSamplingKeyAST() != nullptr);
            ASTPtr sampling_key_ast = metadata_snapshot->getSamplingKeyAST()->clone();

            if (has_lower_limit)
            {
                if (!key_condition.addCondition(
                        sampling_key.column_names[0],
                        Range::createLeftBounded(lower, true, isNullableOrLowCardinalityNullable(sampling_key.data_types[0]))))
                    throw Exception(ErrorCodes::ILLEGAL_COLUMN, "Sampling column not in primary key");

                ASTPtr args = std::make_shared<ASTExpressionList>();
                args->children.push_back(sampling_key_ast);
                args->children.push_back(std::make_shared<ASTLiteral>(lower));

                lower_function = std::make_shared<ASTFunction>();
                lower_function->name = "greaterOrEquals";
                lower_function->arguments = args;
                lower_function->children.push_back(lower_function->arguments);

                sampling.filter_function = lower_function;
            }

            if (has_upper_limit)
            {
                if (!key_condition.addCondition(
                        sampling_key.column_names[0],
                        Range::createRightBounded(upper, false, isNullableOrLowCardinalityNullable(sampling_key.data_types[0]))))
                    throw Exception(ErrorCodes::ILLEGAL_COLUMN, "Sampling column not in primary key");

                ASTPtr args = std::make_shared<ASTExpressionList>();
                args->children.push_back(sampling_key_ast);
                args->children.push_back(std::make_shared<ASTLiteral>(upper));

                upper_function = std::make_shared<ASTFunction>();
                upper_function->name = "less";
                upper_function->arguments = args;
                upper_function->children.push_back(upper_function->arguments);

                sampling.filter_function = upper_function;
            }

            if (has_lower_limit && has_upper_limit)
            {
                ASTPtr args = std::make_shared<ASTExpressionList>();
                args->children.push_back(lower_function);
                args->children.push_back(upper_function);

                sampling.filter_function = std::make_shared<ASTFunction>();
                sampling.filter_function->name = "and";
                sampling.filter_function->arguments = args;
                sampling.filter_function->children.push_back(sampling.filter_function->arguments);
            }

            ASTPtr query = sampling.filter_function;
            auto syntax_result = TreeRewriter(context).analyze(query, available_real_columns);
            sampling.filter_expression = std::make_shared<const ActionsDAG>(ExpressionAnalyzer(sampling.filter_function, syntax_result, context).getActionsDAG(false));
        }
    }

    if (no_data)
    {
        LOG_DEBUG(log, "Sampling yields no data.");
        sampling.read_nothing = true;
    }

    return sampling;
}

void MergeTreeDataSelectExecutor::buildKeyConditionFromPartOffset(
    std::optional<KeyCondition> & part_offset_condition, const ActionsDAG * filter_dag, ContextPtr context)
{
    if (!filter_dag)
        return;

    auto part_offset_type = std::make_shared<DataTypeUInt64>();
    auto part_type = std::make_shared<DataTypeLowCardinality>(std::make_shared<DataTypeString>());
    Block sample
        = {ColumnWithTypeAndName(part_offset_type->createColumn(), part_offset_type, "_part_offset"),
           ColumnWithTypeAndName(part_type->createColumn(), part_type, "_part")};

    auto dag = VirtualColumnUtils::splitFilterDagForAllowedInputs(filter_dag->getOutputs().at(0), &sample);
    if (!dag)
        return;

    /// The _part filter should only be effective in conjunction with the _part_offset filter.
    auto required_columns = dag->getRequiredColumnsNames();
    if (std::find(required_columns.begin(), required_columns.end(), "_part_offset") == required_columns.end())
        return;

    part_offset_condition.emplace(KeyCondition{
        &*dag,
        context,
        sample.getNames(),
        std::make_shared<ExpressionActions>(ActionsDAG(sample.getColumnsWithTypeAndName()), ExpressionActionsSettings{}),
        {}});
}

std::optional<std::unordered_set<String>> MergeTreeDataSelectExecutor::filterPartsByVirtualColumns(
    const StorageMetadataPtr & metadata_snapshot,
    const MergeTreeData & data,
    const MergeTreeData::DataPartsVector & parts,
    const ActionsDAG * filter_dag,
    ContextPtr context)
{
    if (!filter_dag)
        return {};

    auto sample = data.getHeaderWithVirtualsForFilter(metadata_snapshot);
    auto dag = VirtualColumnUtils::splitFilterDagForAllowedInputs(filter_dag->getOutputs().at(0), &sample);
    if (!dag)
        return {};

    auto virtual_columns_block = data.getBlockWithVirtualsForFilter(metadata_snapshot, parts);
    VirtualColumnUtils::filterBlockWithExpression(VirtualColumnUtils::buildFilterExpression(std::move(*dag), context), virtual_columns_block);
    return VirtualColumnUtils::extractSingleValueFromBlock<String>(virtual_columns_block, "_part");
}

void MergeTreeDataSelectExecutor::filterPartsByPartition(
    MergeTreeData::DataPartsVector & parts,
    const std::optional<PartitionPruner> & partition_pruner,
    const std::optional<KeyCondition> & minmax_idx_condition,
    const std::optional<std::unordered_set<String>> & part_values,
    const StorageMetadataPtr & metadata_snapshot,
    const MergeTreeData & data,
    const ContextPtr & context,
    const PartitionIdToMaxBlock * max_block_numbers_to_read,
    LoggerPtr log,
    ReadFromMergeTree::IndexStats & index_stats)
{
    const Settings & settings = context->getSettingsRef();
    DataTypes minmax_columns_types;

    if (metadata_snapshot->hasPartitionKey())
    {
        chassert(minmax_idx_condition && partition_pruner);
        const auto & partition_key = metadata_snapshot->getPartitionKey();
        minmax_columns_types = MergeTreeData::getMinMaxColumnsTypes(partition_key);

        if (settings[Setting::force_index_by_date] && (minmax_idx_condition->alwaysUnknownOrTrue() && partition_pruner->isUseless()))
        {
            auto minmax_columns_names = MergeTreeData::getMinMaxColumnsNames(partition_key);
            throw Exception(ErrorCodes::INDEX_NOT_USED,
                "Neither MinMax index by columns ({}) nor partition expr is used and setting 'force_index_by_date' is set",
                fmt::join(minmax_columns_names, ", "));
        }
    }

    auto query_context = context->hasQueryContext() ? context->getQueryContext() : context;
    QueryStatusPtr query_status = context->getProcessListElement();

    PartFilterCounters part_filter_counters;
    if (query_context->getSettingsRef()[Setting::allow_experimental_query_deduplication])
        selectPartsToReadWithUUIDFilter(
            parts,
            part_values,
            data.getPinnedPartUUIDs(),
            minmax_idx_condition,
            minmax_columns_types,
            partition_pruner,
            max_block_numbers_to_read,
            query_context,
            part_filter_counters,
            log);
    else
        selectPartsToRead(
            parts,
            part_values,
            minmax_idx_condition,
            minmax_columns_types,
            partition_pruner,
            max_block_numbers_to_read,
            part_filter_counters,
            query_status);

    index_stats.emplace_back(ReadFromMergeTree::IndexStat{
        .type = ReadFromMergeTree::IndexType::None,
        .num_parts_after = part_filter_counters.num_initial_selected_parts,
        .num_granules_after = part_filter_counters.num_initial_selected_granules});

    if (minmax_idx_condition)
    {
        auto description = minmax_idx_condition->getDescription();
        index_stats.emplace_back(ReadFromMergeTree::IndexStat{
            .type = ReadFromMergeTree::IndexType::MinMax,
            .condition = std::move(description.condition),
            .used_keys = std::move(description.used_keys),
            .num_parts_after = part_filter_counters.num_parts_after_minmax,
            .num_granules_after = part_filter_counters.num_granules_after_minmax});
        LOG_DEBUG(log, "MinMax index condition: {}", minmax_idx_condition->toString());
    }

    if (partition_pruner)
    {
        auto description = partition_pruner->getKeyCondition().getDescription();
        index_stats.emplace_back(ReadFromMergeTree::IndexStat{
            .type = ReadFromMergeTree::IndexType::Partition,
            .condition = std::move(description.condition),
            .used_keys = std::move(description.used_keys),
            .num_parts_after = part_filter_counters.num_parts_after_partition_pruner,
            .num_granules_after = part_filter_counters.num_granules_after_partition_pruner});
    }
}

RangesInDataParts MergeTreeDataSelectExecutor::filterPartsByPrimaryKeyAndSkipIndexes(
    MergeTreeData::DataPartsVector && parts,
    StorageMetadataPtr metadata_snapshot,
    const ContextPtr & context,
    const KeyCondition & key_condition,
    const std::optional<KeyCondition> & part_offset_condition,
    const UsefulSkipIndexes & skip_indexes,
    const MergeTreeReaderSettings & reader_settings,
    LoggerPtr log,
    size_t num_streams,
    ReadFromMergeTree::IndexStats & index_stats,
    bool use_skip_indexes,
    bool find_exact_ranges)
{
    const Settings & settings = context->getSettingsRef();

    if (context->canUseParallelReplicasOnFollower() && settings[Setting::parallel_replicas_local_plan]
        && settings[Setting::parallel_replicas_index_analysis_only_on_coordinator])
    {
        // Skip index analysis and return parts with all marks
        // The coordinator will chose ranges to read for workers based on index analysis on its side
        RangesInDataParts parts_with_ranges;
        parts_with_ranges.reserve(parts.size());
        for (size_t part_index = 0; part_index < parts.size(); ++part_index)
        {
            const auto & part = parts[part_index];
            parts_with_ranges.emplace_back(part, part_index, MarkRanges{{0, part->getMarksCount()}});
        }
        return parts_with_ranges;
    }

    if (use_skip_indexes && settings[Setting::force_data_skipping_indices].changed)
    {
        const auto & indices_str = settings[Setting::force_data_skipping_indices].toString();
        auto forced_indices = parseIdentifiersOrStringLiterals(indices_str, settings);

        if (forced_indices.empty())
            throw Exception(ErrorCodes::CANNOT_PARSE_TEXT, "No indices parsed from force_data_skipping_indices ('{}')", indices_str);

        std::unordered_set<std::string> useful_indices_names;
        for (const auto & useful_index : skip_indexes.useful_indices)
            useful_indices_names.insert(useful_index.index->index.name);

        for (const auto & index_name : forced_indices)
        {
            if (!useful_indices_names.contains(index_name))
            {
                throw Exception(
                    ErrorCodes::INDEX_NOT_USED,
                    "Index {} is not used and setting 'force_data_skipping_indices' contains it",
                    backQuote(index_name));
            }
        }
    }

    struct IndexStat
    {
        std::atomic<size_t> total_granules{0};
        std::atomic<size_t> granules_dropped{0};
        std::atomic<size_t> total_parts{0};
        std::atomic<size_t> parts_dropped{0};
    };

    std::vector<IndexStat> useful_indices_stat(skip_indexes.useful_indices.size());
    std::vector<IndexStat> merged_indices_stat(skip_indexes.merged_indices.size());

    std::atomic<size_t> sum_marks_pk = 0;
    std::atomic<size_t> sum_parts_pk = 0;

    RangesInDataParts parts_with_ranges(parts.size());

    /// Let's find what range to read from each part.
    {
        auto mark_cache = context->getIndexMarkCache();
        auto uncompressed_cache = context->getIndexUncompressedCache();

        auto query_status = context->getProcessListElement();

        auto process_part = [&](size_t part_index)
        {
            if (query_status)
                query_status->checkTimeLimit();

            auto & part = parts[part_index];

            RangesInDataPart ranges(part, part_index);
            size_t total_marks_count = part->index_granularity->getMarksCountWithoutFinal();

            if (metadata_snapshot->hasPrimaryKey() || part_offset_condition)
            {
                CurrentMetrics::Increment metric(CurrentMetrics::FilteringMarksWithPrimaryKey);
                ranges.ranges = markRangesFromPKRange(
                    part,
                    metadata_snapshot,
                    key_condition,
                    part_offset_condition,
                    find_exact_ranges ? &ranges.exact_ranges : nullptr,
                    settings,
                    log);
            }
            else if (total_marks_count)
            {
                ranges.ranges = MarkRanges{{MarkRange{0, total_marks_count}}};
            }

            sum_marks_pk.fetch_add(ranges.getMarksCount(), std::memory_order_relaxed);

            if (!ranges.ranges.empty())
                sum_parts_pk.fetch_add(1, std::memory_order_relaxed);

            CurrentMetrics::Increment metric(CurrentMetrics::FilteringMarksWithSecondaryKeys);

            for (size_t idx = 0; idx < skip_indexes.useful_indices.size(); ++idx)
            {
                if (ranges.ranges.empty())
                    break;

                const auto & index_and_condition = skip_indexes.useful_indices[idx];
                auto & stat = useful_indices_stat[idx];
                stat.total_parts.fetch_add(1, std::memory_order_relaxed);
                size_t total_granules = ranges.ranges.getNumberOfMarks();
                stat.total_granules.fetch_add(total_granules, std::memory_order_relaxed);

                ranges.ranges = filterMarksUsingIndex(
                    index_and_condition.index,
                    index_and_condition.condition,
                    part,
                    ranges.ranges,
                    settings,
                    reader_settings,
                    mark_cache.get(),
                    uncompressed_cache.get(),
                    log);

                stat.granules_dropped.fetch_add(total_granules - ranges.ranges.getNumberOfMarks(), std::memory_order_relaxed);
                if (ranges.ranges.empty())
                    stat.parts_dropped.fetch_add(1, std::memory_order_relaxed);
            }

            for (size_t idx = 0; idx < skip_indexes.merged_indices.size(); ++idx)
            {
                if (ranges.ranges.empty())
                    break;

                const auto & indices_and_condition = skip_indexes.merged_indices[idx];
                auto & stat = merged_indices_stat[idx];
                stat.total_parts.fetch_add(1, std::memory_order_relaxed);

                size_t total_granules = ranges.ranges.getNumberOfMarks();
                ranges.ranges = filterMarksUsingMergedIndex(
                    indices_and_condition.indices, indices_and_condition.condition,
                    part, ranges.ranges,
                    settings, reader_settings,
                    mark_cache.get(), uncompressed_cache.get(), log);

                stat.total_granules.fetch_add(total_granules, std::memory_order_relaxed);
                stat.granules_dropped.fetch_add(total_granules - ranges.ranges.getNumberOfMarks(), std::memory_order_relaxed);

                if (ranges.ranges.empty())
                    stat.parts_dropped.fetch_add(1, std::memory_order_relaxed);
            }

            parts_with_ranges[part_index] = std::move(ranges);
        };

        size_t num_threads = std::min<size_t>(num_streams, parts.size());
        if (settings[Setting::max_threads_for_indexes])
        {
            num_threads = std::min<size_t>(num_streams, settings[Setting::max_threads_for_indexes]);
        }

        LOG_TRACE(log, "Filtering marks by primary and secondary keys");

        if (num_threads <= 1)
        {
            for (size_t part_index = 0; part_index < parts.size(); ++part_index)
                process_part(part_index);
        }
        else
        {
            /// Parallel loading and filtering of data parts.
            ThreadPool pool(
                CurrentMetrics::MergeTreeDataSelectExecutorThreads,
                CurrentMetrics::MergeTreeDataSelectExecutorThreadsActive,
                CurrentMetrics::MergeTreeDataSelectExecutorThreadsScheduled,
                num_threads);


            /// Instances of ThreadPool "borrow" threads from the global thread pool.
            /// We intentionally use scheduleOrThrow here to avoid a deadlock.
            /// For example, queries can already be running with threads from the
            /// global pool, and if we saturate max_thread_pool_size whilst requesting
            /// more in this loop, queries will block infinitely.
            /// So we wait until lock_acquire_timeout, and then raise an exception.
            for (size_t part_index = 0; part_index < parts.size(); ++part_index)
            {
                pool.scheduleOrThrow(
                    [&, part_index, thread_group = CurrentThread::getGroup()]
                    {
                        setThreadName("MergeTreeIndex");

                        SCOPE_EXIT_SAFE(if (thread_group) CurrentThread::detachFromGroupIfNotDetached(););
                        if (thread_group)
                            CurrentThread::attachToGroupIfDetached(thread_group);

                        process_part(part_index);
                    },
                    Priority{},
                    context->getSettingsRef()[Setting::lock_acquire_timeout].totalMicroseconds());
            }

            pool.wait();
        }

        if (!settings[Setting::use_skip_indexes_if_final_exact_mode])
        {
            /// Skip empty ranges.
            size_t next_part = 0;
            for (size_t part_index = 0; part_index < parts.size(); ++part_index)
            {
                auto & part = parts_with_ranges[part_index];
                if (!part.data_part || part.ranges.empty())
                    continue;

                if (next_part != part_index)
                    std::swap(parts_with_ranges[next_part], part);

                ++next_part;
            }

            parts_with_ranges.resize(next_part);
        }
    }

    if (metadata_snapshot->hasPrimaryKey())
    {
        auto description = key_condition.getDescription();

        index_stats.emplace_back(ReadFromMergeTree::IndexStat{
            .type = ReadFromMergeTree::IndexType::PrimaryKey,
            .condition = std::move(description.condition),
            .used_keys = std::move(description.used_keys),
            .num_parts_after = sum_parts_pk.load(std::memory_order_relaxed),
            .num_granules_after = sum_marks_pk.load(std::memory_order_relaxed)});
    }

    for (size_t idx = 0; idx < skip_indexes.useful_indices.size(); ++idx)
    {
        const auto & index_and_condition = skip_indexes.useful_indices[idx];
        const auto & stat = useful_indices_stat[idx];
        const auto & index_name = index_and_condition.index->index.name;
        LOG_DEBUG(
            log,
            "Index {} has dropped {}/{} granules.",
            backQuote(index_name),
            stat.granules_dropped,
            stat.total_granules);

        std::string description
            = index_and_condition.index->index.type + " GRANULARITY " + std::to_string(index_and_condition.index->index.granularity);

        index_stats.emplace_back(ReadFromMergeTree::IndexStat{
            .type = ReadFromMergeTree::IndexType::Skip,
            .name = index_name,
            .description = std::move(description),
            .num_parts_after = stat.total_parts - stat.parts_dropped,
            .num_granules_after = stat.total_granules - stat.granules_dropped});
    }

    for (size_t idx = 0; idx < skip_indexes.merged_indices.size(); ++idx)
    {
        const auto & index_and_condition = skip_indexes.merged_indices[idx];
        const auto & stat = merged_indices_stat[idx];
        const auto & index_name = "Merged";
        LOG_DEBUG(log, "Index {} has dropped {}/{} granules.",
                    backQuote(index_name),
                    stat.granules_dropped, stat.total_granules);

        std::string description = "MERGED GRANULARITY " + std::to_string(index_and_condition.indices.at(0)->index.granularity);

        index_stats.emplace_back(ReadFromMergeTree::IndexStat{
            .type = ReadFromMergeTree::IndexType::Skip,
            .name = index_name,
            .description = std::move(description),
            .num_parts_after = stat.total_parts - stat.parts_dropped,
            .num_granules_after = stat.total_granules - stat.granules_dropped});
    }

    return parts_with_ranges;
}

std::shared_ptr<QueryIdHolder> MergeTreeDataSelectExecutor::checkLimits(
    const MergeTreeData & data,
    const ReadFromMergeTree::AnalysisResult & result,
    const ContextPtr & context)
{
    const auto & settings = context->getSettingsRef();
    const auto data_settings = data.getSettings();
    auto max_partitions_to_read
        = settings[Setting::max_partitions_to_read].changed ? settings[Setting::max_partitions_to_read] : (*data_settings)[MergeTreeSetting::max_partitions_to_read];
    if (max_partitions_to_read > 0)
    {
        std::set<String> partitions;
        for (const auto & part_with_ranges : result.parts_with_ranges)
            partitions.insert(part_with_ranges.data_part->info.partition_id);
        if (partitions.size() > static_cast<size_t>(max_partitions_to_read))
            throw Exception(
                ErrorCodes::TOO_MANY_PARTITIONS,
                "Too many partitions to read. Current {}, max {}",
                partitions.size(),
                max_partitions_to_read);
    }

    if ((*data_settings)[MergeTreeSetting::max_concurrent_queries] > 0 && (*data_settings)[MergeTreeSetting::min_marks_to_honor_max_concurrent_queries] > 0
        && result.selected_marks >= (*data_settings)[MergeTreeSetting::min_marks_to_honor_max_concurrent_queries])
    {
        auto query_id = context->getCurrentQueryId();
        if (!query_id.empty())
            return data.getQueryIdHolder(query_id, (*data_settings)[MergeTreeSetting::max_concurrent_queries]);
    }
    return nullptr;
}

ReadFromMergeTree::AnalysisResultPtr MergeTreeDataSelectExecutor::estimateNumMarksToRead(
    MergeTreeData::DataPartsVector parts,
    MergeTreeData::MutationsSnapshotPtr mutations_snapshot,
    const Names & column_names_to_return,
    const StorageMetadataPtr & metadata_snapshot,
    const SelectQueryInfo & query_info,
    ContextPtr context,
    size_t num_streams,
    std::shared_ptr<PartitionIdToMaxBlock> max_block_numbers_to_read) const
{
    size_t total_parts = parts.size();
    if (total_parts == 0)
        return std::make_shared<ReadFromMergeTree::AnalysisResult>();

    std::optional<ReadFromMergeTree::Indexes> indexes;
    return ReadFromMergeTree::selectRangesToRead(
        std::move(parts),
        mutations_snapshot,
        std::nullopt,
        metadata_snapshot,
        query_info,
        context,
        num_streams,
        max_block_numbers_to_read,
        data,
        column_names_to_return,
        log,
        indexes,
        /*find_exact_ranges*/false);
}

QueryPlanStepPtr MergeTreeDataSelectExecutor::readFromParts(
    MergeTreeData::DataPartsVector parts,
    MergeTreeData::MutationsSnapshotPtr mutations_snapshot,
    const Names & column_names_to_return,
    const StorageSnapshotPtr & storage_snapshot,
    const SelectQueryInfo & query_info,
    ContextPtr context,
    const UInt64 max_block_size,
    const size_t num_streams,
    std::shared_ptr<PartitionIdToMaxBlock> max_block_numbers_to_read,
    ReadFromMergeTree::AnalysisResultPtr merge_tree_select_result_ptr,
    bool enable_parallel_reading) const
{
    /// If merge_tree_select_result_ptr != nullptr, we use analyzed result so parts will always be empty.
    if (merge_tree_select_result_ptr)
    {
        if (merge_tree_select_result_ptr->selected_marks == 0)
            return {};
    }
    else if (parts.empty())
        return {};

    return std::make_unique<ReadFromMergeTree>(
        std::move(parts),
        std::move(mutations_snapshot),
        column_names_to_return,
        data,
        query_info,
        storage_snapshot,
        context,
        max_block_size,
        num_streams,
        max_block_numbers_to_read,
        log,
        merge_tree_select_result_ptr,
        enable_parallel_reading
    );
}


/// Marks are placed whenever threshold on rows or bytes is met.
/// So we have to return the number of marks on whatever estimate is higher - by rows or by bytes.
size_t MergeTreeDataSelectExecutor::roundRowsOrBytesToMarks(
    size_t rows_setting,
    size_t bytes_setting,
    size_t rows_granularity,
    size_t bytes_granularity)
{
    size_t res = (rows_setting + rows_granularity - 1) / rows_granularity;

    if (bytes_granularity == 0)
        return res;
    return std::max(res, (bytes_setting + bytes_granularity - 1) / bytes_granularity);
}

/// Same as roundRowsOrBytesToMarks() but do not return more then max_marks
size_t MergeTreeDataSelectExecutor::minMarksForConcurrentRead(
    size_t rows_setting, size_t bytes_setting, size_t rows_granularity, size_t bytes_granularity, size_t min_marks, size_t max_marks)
{
    size_t marks = 1;

    if (rows_setting + rows_granularity <= rows_setting) /// overflow
        marks = max_marks;
    else if (rows_setting)
        marks = (rows_setting + rows_granularity - 1) / rows_granularity;

    if (bytes_granularity)
    {
        /// Overflow
        if (bytes_setting + bytes_granularity <= bytes_setting) /// overflow
            marks = max_marks;
        else if (bytes_setting)
            marks = std::max(marks, (bytes_setting + bytes_granularity - 1) / bytes_granularity);
    }
    return std::max(marks, min_marks);
}

/// Calculates a set of mark ranges, that could possibly contain keys, required by condition.
/// In other words, it removes subranges from whole range, that definitely could not contain required keys.
/// If @exact_ranges is not null, fill it with ranges containing marks of fully matched records.
MarkRanges MergeTreeDataSelectExecutor::markRangesFromPKRange(
    const MergeTreeData::DataPartPtr & part,
    const StorageMetadataPtr & metadata_snapshot,
    const KeyCondition & key_condition,
    const std::optional<KeyCondition> & part_offset_condition,
    MarkRanges * exact_ranges,
    const Settings & settings,
    LoggerPtr log)
{
    MarkRanges res;

    size_t marks_count = part->index_granularity->getMarksCount();
    if (marks_count == 0)
        return res;

    bool has_final_mark = part->index_granularity->hasFinalMark();

    bool key_condition_useful = !key_condition.alwaysUnknownOrTrue();
    bool part_offset_condition_useful = part_offset_condition && !part_offset_condition->alwaysUnknownOrTrue();

    /// If index is not used.
    if (!key_condition_useful && !part_offset_condition_useful)
    {
        if (has_final_mark)
            res.push_back(MarkRange(0, marks_count - 1));
        else
            res.push_back(MarkRange(0, marks_count));

        return res;
    }

    /// If conditions are relaxed, don't fill exact ranges.
    if (key_condition.isRelaxed() || (part_offset_condition && part_offset_condition->isRelaxed()))
        exact_ranges = nullptr;

    const auto & primary_key = metadata_snapshot->getPrimaryKey();
    auto index_columns = std::make_shared<ColumnsWithTypeAndName>();
    std::vector<bool> reverse_flags;
    const auto & key_indices = key_condition.getKeyIndices();
    DataTypes key_types;
    if (!key_indices.empty())
    {
        const auto index = part->getIndex();

        for (size_t i : key_indices)
        {
            if (i < index->size())
            {
                index_columns->emplace_back(index->at(i), primary_key.data_types[i], primary_key.column_names[i]);
                reverse_flags.push_back(!primary_key.reverse_flags.empty() && primary_key.reverse_flags[i]);
            }
            else
            {
                index_columns->emplace_back(); /// The column of the primary key was not loaded in memory - we'll skip it.
                reverse_flags.push_back(false);
            }

            key_types.emplace_back(primary_key.data_types[i]);
        }
    }

    /// If there are no monotonic functions, there is no need to save block reference.
    /// Passing explicit field to FieldRef allows to optimize ranges and shows better performance.
    std::function<void(size_t, size_t, FieldRef &)> create_field_ref;
    if (key_condition.hasMonotonicFunctionsChain())
    {
        create_field_ref = [index_columns](size_t row, size_t column, FieldRef & field)
        {
            field = {index_columns.get(), row, column};
            // NULL_LAST
            if (field.isNull())
                field = POSITIVE_INFINITY;
        };
    }
    else
    {
        create_field_ref = [index_columns](size_t row, size_t column, FieldRef & field)
        {
            (*index_columns)[column].column->get(row, field);
            // NULL_LAST
            if (field.isNull())
                field = POSITIVE_INFINITY;
        };
    }

    /// NOTE Creating temporary Field objects to pass to KeyCondition.
    size_t used_key_size = key_indices.size();
    std::vector<FieldRef> index_left(used_key_size);
    std::vector<FieldRef> index_right(used_key_size);

    /// For _part_offset and _part virtual columns
    DataTypes part_offset_types
        = {std::make_shared<DataTypeUInt64>(), std::make_shared<DataTypeLowCardinality>(std::make_shared<DataTypeString>())};
    std::vector<FieldRef> part_offset_left(2);
    std::vector<FieldRef> part_offset_right(2);

    auto check_in_range = [&](const MarkRange & range, BoolMask initial_mask = {})
    {
        auto check_key_condition = [&]()
        {
            if (range.end == marks_count)
            {
                for (size_t i = 0; i < used_key_size; ++i)
                {
                    auto & left = reverse_flags[i] ? index_right[i] : index_left[i];
                    auto & right = reverse_flags[i] ? index_left[i] : index_right[i];
                    if ((*index_columns)[i].column)
                        create_field_ref(range.begin, i, left);
                    else
                        left = NEGATIVE_INFINITY;

                    right = POSITIVE_INFINITY;
                }
            }
            else
            {
                for (size_t i = 0; i < used_key_size; ++i)
                {
                    auto & left = reverse_flags[i] ? index_right[i] : index_left[i];
                    auto & right = reverse_flags[i] ? index_left[i] : index_right[i];
                    if ((*index_columns)[i].column)
                    {
                        create_field_ref(range.begin, i, left);
                        create_field_ref(range.end, i, right);
                    }
                    else
                    {
                        /// If the PK column was not loaded in memory - exclude it from the analysis.
                        left = NEGATIVE_INFINITY;
                        right = POSITIVE_INFINITY;
                    }
                }
            }
            return key_condition.checkInRange(used_key_size, index_left.data(), index_right.data(), key_types, initial_mask);
        };

        auto check_part_offset_condition = [&]()
        {
            auto begin = part->index_granularity->getMarkStartingRow(range.begin);
            auto end = part->index_granularity->getMarkStartingRow(range.end) - 1;
            if (begin > end)
            {
                /// Empty mark (final mark)
                return BoolMask(false, true);
            }

            part_offset_left[0] = part->index_granularity->getMarkStartingRow(range.begin);
            part_offset_right[0] = part->index_granularity->getMarkStartingRow(range.end) - 1;
            part_offset_left[1] = part->name;
            part_offset_right[1] = part->name;

            return part_offset_condition->checkInRange(
                2, part_offset_left.data(), part_offset_right.data(), part_offset_types, initial_mask);
        };

        if (key_condition_useful && part_offset_condition_useful)
            return check_key_condition() & check_part_offset_condition();
        if (key_condition_useful)
            return check_key_condition();
        if (part_offset_condition_useful)
            return check_part_offset_condition();
        throw Exception(ErrorCodes::LOGICAL_ERROR, "Condition is useless but check_in_range still gets called. It is a bug");
    };

    bool key_condition_exact_range = !key_condition_useful || key_condition.matchesExactContinuousRange();
    bool part_offset_condition_exact_range = !part_offset_condition_useful || part_offset_condition->matchesExactContinuousRange();
    const String & part_name = part->isProjectionPart() ? fmt::format("{}.{}", part->name, part->getParentPart()->name) : part->name;

    if (!key_condition_exact_range || !part_offset_condition_exact_range)
    {
        // Do exclusion search, where we drop ranges that do not match

        if (settings[Setting::merge_tree_coarse_index_granularity] <= 1)
            throw Exception(ErrorCodes::ARGUMENT_OUT_OF_BOUND, "Setting merge_tree_coarse_index_granularity should be greater than 1");

        size_t min_marks_for_seek = roundRowsOrBytesToMarks(
            settings[Setting::merge_tree_min_rows_for_seek],
            settings[Setting::merge_tree_min_bytes_for_seek],
            part->index_granularity_info.fixed_index_granularity,
            part->index_granularity_info.index_granularity_bytes);

        /// There will always be disjoint suspicious segments on the stack, the leftmost one at the top (back).
        /// At each step, take the left segment and check if it fits.
        /// If fits, split it into smaller ones and put them on the stack. If not, discard it.
        /// If the segment is already of one mark length, add it to response and discard it.
        std::vector<MarkRange> ranges_stack = { {0, marks_count - (has_final_mark ? 1 : 0)} };

        size_t steps = 0;

        while (!ranges_stack.empty())
        {
            MarkRange range = ranges_stack.back();
            ranges_stack.pop_back();

            ++steps;

            auto result
                = check_in_range(range, exact_ranges && range.end == range.begin + 1 ? BoolMask() : BoolMask::consider_only_can_be_true);
            if (!result.can_be_true)
                continue;

            if (range.end == range.begin + 1)
            {
                /// We saw a useful gap between neighboring marks. Either add it to the last range, or start a new range.
                if (res.empty() || range.begin - res.back().end > min_marks_for_seek)
                    res.push_back(range);
                else
                    res.back().end = range.end;

                if (exact_ranges && !result.can_be_false)
                {
                    if (exact_ranges->empty() || range.begin - exact_ranges->back().end > min_marks_for_seek)
                        exact_ranges->push_back(range);
                    else
                        exact_ranges->back().end = range.end;
                }
            }
            else
            {
                /// Break the segment and put the result on the stack from right to left.
                size_t step = (range.end - range.begin - 1) / settings[Setting::merge_tree_coarse_index_granularity] + 1;
                size_t end;

                for (end = range.end; end > range.begin + step; end -= step)
                    ranges_stack.emplace_back(end - step, end);

                ranges_stack.emplace_back(range.begin, end);
            }
        }

        LOG_TRACE(
            log,
            "Used generic exclusion search {}over index for part {} with {} steps",
            exact_ranges ? "with exact ranges " : "",
            part_name,
            steps);
    }
    else
    {
        /// In case when SELECT's predicate defines a single continuous interval of keys,
        /// we can use binary search algorithm to find the left and right endpoint key marks of such interval.
        /// The returned value is the minimum range of marks, containing all keys for which KeyCondition holds

        LOG_TRACE(log, "Running binary search on index range for part {} ({} marks)", part_name, marks_count);

        size_t steps = 0;

        MarkRange result_range;

        size_t last_mark = marks_count - (has_final_mark ? 1 : 0);
        size_t searched_left = 0;
        size_t searched_right = last_mark;

        bool check_left = false;
        bool check_right = false;
        while (searched_left + 1 < searched_right)
        {
            const size_t middle = (searched_left + searched_right) / 2;
            MarkRange range(0, middle);
            if (check_in_range(range, BoolMask::consider_only_can_be_true).can_be_true)
                searched_right = middle;
            else
                searched_left = middle;
            ++steps;
            check_left = true;
        }
        result_range.begin = searched_left;
        LOG_TRACE(log, "Found (LEFT) boundary mark: {}", searched_left);

        searched_right = last_mark;
        while (searched_left + 1 < searched_right)
        {
            const size_t middle = (searched_left + searched_right) / 2;
            MarkRange range(middle, last_mark);
            if (check_in_range(range, BoolMask::consider_only_can_be_true).can_be_true)
                searched_left = middle;
            else
                searched_right = middle;
            ++steps;
            check_right = true;
        }
        result_range.end = searched_right;
        LOG_TRACE(log, "Found (RIGHT) boundary mark: {}", searched_right);

        if (result_range.begin < result_range.end)
        {
            if (exact_ranges)
            {
                if (result_range.begin + 1 == result_range.end)
                {
                    auto check_result = check_in_range(result_range);
                    if (check_result.can_be_true)
                    {
                        if (!check_result.can_be_false)
                            exact_ranges->emplace_back(result_range);
                        res.emplace_back(std::move(result_range));
                    }
                }
                else
                {
                    /// Candidate range with size > 1 is already can_be_true
                    auto result_exact_range = result_range;
                    if (check_in_range({result_range.begin, result_range.begin + 1}, BoolMask::consider_only_can_be_false).can_be_false)
                        ++result_exact_range.begin;

                    if (check_in_range({result_range.end - 1, result_range.end}, BoolMask::consider_only_can_be_false).can_be_false)
                        --result_exact_range.end;

                    if (result_exact_range.begin < result_exact_range.end)
                    {
                        chassert(check_in_range(result_exact_range, BoolMask::consider_only_can_be_false) == BoolMask(true, false));
                        exact_ranges->emplace_back(std::move(result_exact_range));
                    }

                    res.emplace_back(std::move(result_range));
                }
            }
            else
            {
                /// Candidate range with both ends checked is already can_be_true
                if ((check_left && check_right) || check_in_range(result_range, BoolMask::consider_only_can_be_true).can_be_true)
                    res.emplace_back(std::move(result_range));
            }
        }

        LOG_TRACE(
            log, "Found {} range {}in {} steps", res.empty() ? "empty" : "continuous", exact_ranges ? "with exact range " : "", steps);
    }

    return res;
}


MarkRanges MergeTreeDataSelectExecutor::filterMarksUsingIndex(
    MergeTreeIndexPtr index_helper,
    MergeTreeIndexConditionPtr condition,
    MergeTreeData::DataPartPtr part,
    const MarkRanges & ranges,
    const Settings & settings,
    const MergeTreeReaderSettings & reader_settings,
    MarkCache * mark_cache,
    UncompressedCache * uncompressed_cache,
    LoggerPtr log)
{
    if (!index_helper->getDeserializedFormat(part->getDataPartStorage(), index_helper->getFileName()))
    {
        LOG_DEBUG(log, "File for index {} does not exist ({}.*). Skipping it.", backQuote(index_helper->index.name),
            (fs::path(part->getDataPartStorage().getFullPath()) / index_helper->getFileName()).string());
        return ranges;
    }

    auto index_granularity = index_helper->index.granularity;

    const size_t min_marks_for_seek = roundRowsOrBytesToMarks(
        settings[Setting::merge_tree_min_rows_for_seek],
        settings[Setting::merge_tree_min_bytes_for_seek],
        part->index_granularity_info.fixed_index_granularity,
        part->index_granularity_info.index_granularity_bytes);

    size_t marks_count = part->index_granularity->getMarksCountWithoutFinal();
    size_t index_marks_count = (marks_count + index_granularity - 1) / index_granularity;

    MarkRanges index_ranges;
    for (const auto & range : ranges)
    {
        MarkRange index_range(
                range.begin / index_granularity,
                (range.end + index_granularity - 1) / index_granularity);
        index_ranges.push_back(index_range);
    }

    MergeTreeIndexReader reader(
        index_helper, part,
        index_marks_count,
        index_ranges,
        mark_cache,
        uncompressed_cache,
        reader_settings);

    MarkRanges res;

    /// Some granules can cover two or more ranges,
    /// this variable is stored to avoid reading the same granule twice.
    MergeTreeIndexGranulePtr granule = nullptr;
    size_t last_index_mark = 0;

    PostingsCacheForStore cache_in_store;
    if (dynamic_cast<const MergeTreeIndexFullText *>(index_helper.get()))
        cache_in_store.store = GinIndexStoreFactory::instance().get(index_helper->getFileName(), part->getDataPartStoragePtr());

    for (size_t i = 0; i < ranges.size(); ++i)
    {
        const MarkRange & index_range = index_ranges[i];

        if (last_index_mark != index_range.begin || !granule)
            reader.seek(index_range.begin);

        for (size_t index_mark = index_range.begin; index_mark < index_range.end; ++index_mark)
        {
            if (index_mark != index_range.begin || !granule || last_index_mark != index_range.begin)
                reader.read(granule);

            if (index_helper->isVectorSimilarityIndex())
            {
                auto rows = condition->calculateApproximateNearestNeighbors(granule);

                for (auto row : rows)
                {
                    size_t num_marks = part->index_granularity->countMarksForRows(index_mark * index_granularity, row);

                    MarkRange data_range(
                        std::max(ranges[i].begin, (index_mark * index_granularity) + num_marks),
                        std::min(ranges[i].end, (index_mark * index_granularity) + num_marks + 1));

                    if (!res.empty() && data_range.end == res.back().end)
                        /// Vector search may return >1 hit within the same granule/mark. Don't add to the result twice.
                        continue;

                    if (res.empty() || data_range.begin - res.back().end > min_marks_for_seek)
                        res.push_back(data_range);
                    else
                        res.back().end = data_range.end;
                }
            }
            else
            {
                 bool result = false;
                 const auto * gin_filter_condition = dynamic_cast<const MergeTreeConditionFullText *>(&*condition);
                 if (!gin_filter_condition)
                     result = condition->mayBeTrueOnGranule(granule);
                 else
                     result = cache_in_store.store ? gin_filter_condition->mayBeTrueOnGranuleInPart(granule, cache_in_store) : true;

                if (!result)
                    continue;

                MarkRange data_range(
                    std::max(ranges[i].begin, index_mark * index_granularity),
                    std::min(ranges[i].end, (index_mark + 1) * index_granularity));

                if (res.empty() || data_range.begin - res.back().end > min_marks_for_seek)
                    res.push_back(data_range);
                else
                    res.back().end = data_range.end;
            }
        }

        last_index_mark = index_range.end - 1;
    }

    return res;
}

MarkRanges MergeTreeDataSelectExecutor::filterMarksUsingMergedIndex(
    MergeTreeIndices indices,
    MergeTreeIndexMergedConditionPtr condition,
    MergeTreeData::DataPartPtr part,
    const MarkRanges & ranges,
    const Settings & settings,
    const MergeTreeReaderSettings & reader_settings,
    MarkCache * mark_cache,
    UncompressedCache * uncompressed_cache,
    LoggerPtr log)
{
    for (const auto & index_helper : indices)
    {
        if (!part->getDataPartStorage().existsFile(index_helper->getFileName() + ".idx"))
        {
            LOG_DEBUG(log, "File for index {} does not exist. Skipping it.", backQuote(index_helper->index.name));
            return ranges;
        }
    }

    auto index_granularity = indices.front()->index.granularity;

    const size_t min_marks_for_seek = roundRowsOrBytesToMarks(
        settings[Setting::merge_tree_min_rows_for_seek],
        settings[Setting::merge_tree_min_bytes_for_seek],
        part->index_granularity_info.fixed_index_granularity,
        part->index_granularity_info.index_granularity_bytes);

    size_t marks_count = part->index_granularity->getMarksCountWithoutFinal();
    size_t index_marks_count = (marks_count + index_granularity - 1) / index_granularity;

    std::vector<std::unique_ptr<MergeTreeIndexReader>> readers;
    for (const auto & index_helper : indices)
    {
        readers.emplace_back(
            std::make_unique<MergeTreeIndexReader>(
                index_helper,
                part,
                index_marks_count,
                ranges,
                mark_cache,
                uncompressed_cache,
                reader_settings));
    }

    MarkRanges res;

    /// Some granules can cover two or more ranges,
    /// this variable is stored to avoid reading the same granule twice.
    MergeTreeIndexGranules granules(indices.size(), nullptr);
    bool granules_filled = false;
    size_t last_index_mark = 0;
    for (const auto & range : ranges)
    {
        MarkRange index_range(
            range.begin / index_granularity,
            (range.end + index_granularity - 1) / index_granularity);

        if (last_index_mark != index_range.begin || !granules_filled)
            for (auto & reader : readers)
                reader->seek(index_range.begin);

        for (size_t index_mark = index_range.begin; index_mark < index_range.end; ++index_mark)
        {
            if (index_mark != index_range.begin || !granules_filled || last_index_mark != index_range.begin)
            {
                for (size_t i = 0; i < readers.size(); ++i)
                {
                    readers[i]->read(granules[i]);
                    granules_filled = true;
                }
            }

            if (!condition->mayBeTrueOnGranule(granules))
                continue;

            MarkRange data_range(
                std::max(range.begin, index_mark * index_granularity),
                std::min(range.end, (index_mark + 1) * index_granularity));

            if (res.empty() || data_range.begin - res.back().end > min_marks_for_seek)
                res.push_back(data_range);
            else
                res.back().end = data_range.end;
        }

        last_index_mark = index_range.end - 1;
    }

    return res;
}

void MergeTreeDataSelectExecutor::selectPartsToRead(
    MergeTreeData::DataPartsVector & parts,
    const std::optional<std::unordered_set<String>> & part_values,
    const std::optional<KeyCondition> & minmax_idx_condition,
    const DataTypes & minmax_columns_types,
    const std::optional<PartitionPruner> & partition_pruner,
    const PartitionIdToMaxBlock * max_block_numbers_to_read,
    PartFilterCounters & counters,
    QueryStatusPtr query_status)
{
    MergeTreeData::DataPartsVector prev_parts;
    std::swap(prev_parts, parts);

    for (const auto & part_or_projection : prev_parts)
    {
        if (query_status)
            query_status->checkTimeLimit();

        fiu_do_on(FailPoints::slowdown_index_analysis,
        {
            sleepForMilliseconds(1000);
        });

        const auto * part = part_or_projection->isProjectionPart() ? part_or_projection->getParentPart() : part_or_projection.get();
        if (part_values && part_values->find(part->name) == part_values->end())
            continue;

        if (part->isEmpty())
            continue;

        if (max_block_numbers_to_read)
        {
            auto blocks_iterator = max_block_numbers_to_read->find(part->info.partition_id);
            if (blocks_iterator == max_block_numbers_to_read->end() || part->info.max_block > blocks_iterator->second)
                continue;
        }

        size_t num_granules = part->index_granularity->getMarksCountWithoutFinal();

        counters.num_initial_selected_parts += 1;
        counters.num_initial_selected_granules += num_granules;

        if (minmax_idx_condition && !minmax_idx_condition->checkInHyperrectangle(
                part->minmax_idx->hyperrectangle, minmax_columns_types).can_be_true)
            continue;

        counters.num_parts_after_minmax += 1;
        counters.num_granules_after_minmax += num_granules;

        if (partition_pruner)
        {
            if (partition_pruner->canBePruned(*part))
                continue;
        }

        counters.num_parts_after_partition_pruner += 1;
        counters.num_granules_after_partition_pruner += num_granules;

        parts.push_back(part_or_projection);
    }
}

void MergeTreeDataSelectExecutor::selectPartsToReadWithUUIDFilter(
    MergeTreeData::DataPartsVector & parts,
    const std::optional<std::unordered_set<String>> & part_values,
    MergeTreeData::PinnedPartUUIDsPtr pinned_part_uuids,
    const std::optional<KeyCondition> & minmax_idx_condition,
    const DataTypes & minmax_columns_types,
    const std::optional<PartitionPruner> & partition_pruner,
    const PartitionIdToMaxBlock * max_block_numbers_to_read,
    ContextPtr query_context,
    PartFilterCounters & counters,
    LoggerPtr log)
{
    /// process_parts prepare parts that have to be read for the query,
    /// returns false if duplicated parts' UUID have been met
    auto select_parts = [&](MergeTreeData::DataPartsVector & selected_parts) -> bool
    {
        auto ignored_part_uuids = query_context->getIgnoredPartUUIDs();
        std::unordered_set<UUID> temp_part_uuids;

        MergeTreeData::DataPartsVector prev_parts;
        std::swap(prev_parts, selected_parts);

        for (const auto & part_or_projection : prev_parts)
        {
            const auto * part = part_or_projection->isProjectionPart() ? part_or_projection->getParentPart() : part_or_projection.get();
            if (part_values && part_values->find(part->name) == part_values->end())
                continue;

            if (part->isEmpty())
                continue;

            if (max_block_numbers_to_read)
            {
                auto blocks_iterator = max_block_numbers_to_read->find(part->info.partition_id);
                if (blocks_iterator == max_block_numbers_to_read->end() || part->info.max_block > blocks_iterator->second)
                    continue;
            }

            /// Skip the part if its uuid is meant to be excluded
            if (part->uuid != UUIDHelpers::Nil && ignored_part_uuids->has(part->uuid))
                continue;

            size_t num_granules = part->index_granularity->getMarksCountWithoutFinal();

            counters.num_initial_selected_parts += 1;
            counters.num_initial_selected_granules += num_granules;

            if (minmax_idx_condition
                && !minmax_idx_condition->checkInHyperrectangle(part->minmax_idx->hyperrectangle, minmax_columns_types)
                        .can_be_true)
                continue;

            counters.num_parts_after_minmax += 1;
            counters.num_granules_after_minmax += num_granules;

            if (partition_pruner)
            {
                if (partition_pruner->canBePruned(*part))
                    continue;
            }

            counters.num_parts_after_partition_pruner += 1;
            counters.num_granules_after_partition_pruner += num_granules;

            /// populate UUIDs and exclude ignored parts if enabled
            if (part->uuid != UUIDHelpers::Nil && pinned_part_uuids->contains(part->uuid))
            {
                auto result = temp_part_uuids.insert(part->uuid);
                if (!result.second)
                    throw Exception(ErrorCodes::LOGICAL_ERROR, "Found a part with the same UUID on the same replica.");
            }

            selected_parts.push_back(part_or_projection);
        }

        if (!temp_part_uuids.empty())
        {
            auto duplicates = query_context->getPartUUIDs()->add(std::vector<UUID>{temp_part_uuids.begin(), temp_part_uuids.end()});
            if (!duplicates.empty())
            {
                /// on a local replica with prefer_localhost_replica=1 if any duplicates appeared during the first pass,
                /// adding them to the exclusion, so they will be skipped on second pass
                query_context->getIgnoredPartUUIDs()->add(duplicates);
                return false;
            }
        }

        return true;
    };

    /// Process parts that have to be read for a query.
    auto needs_retry = !select_parts(parts);

    /// If any duplicated part UUIDs met during the first step, try to ignore them in second pass.
    /// This may happen when `prefer_localhost_replica` is set and "distributed" stage runs in the same process with "remote" stage.
    if (needs_retry)
    {
        LOG_DEBUG(log, "Found duplicate uuids locally, will retry part selection without them");

        counters = PartFilterCounters();

        /// Second attempt didn't help, throw an exception
        if (!select_parts(parts))
            throw Exception(ErrorCodes::DUPLICATED_PART_UUIDS, "Found duplicate UUIDs while processing query.");
    }
}

}<|MERGE_RESOLUTION|>--- conflicted
+++ resolved
@@ -80,12 +80,9 @@
     extern const SettingsUInt64 parallel_replica_offset;
     extern const SettingsUInt64 parallel_replicas_count;
     extern const SettingsParallelReplicasMode parallel_replicas_mode;
-<<<<<<< HEAD
     extern const SettingsBool use_skip_indexes_if_final_exact_mode;
-=======
     extern const SettingsBool parallel_replicas_local_plan;
     extern const SettingsBool parallel_replicas_index_analysis_only_on_coordinator;
->>>>>>> 6b303014
 }
 
 namespace MergeTreeSetting
