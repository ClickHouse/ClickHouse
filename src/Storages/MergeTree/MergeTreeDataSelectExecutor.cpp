#include <boost/rational.hpp>   /// For calculations related to sampling coefficients.
#include <optional>

#include <Poco/File.h>

#include <Common/FieldVisitors.h>
#include <Storages/MergeTree/MergeTreeDataSelectExecutor.h>
#include <Storages/MergeTree/MergeTreeSelectProcessor.h>
#include <Storages/MergeTree/MergeTreeReverseSelectProcessor.h>
#include <Storages/MergeTree/MergeTreeReadPool.h>
#include <Storages/MergeTree/MergeTreeThreadSelectBlockInputProcessor.h>
#include <Storages/MergeTree/MergeTreeIndices.h>
#include <Storages/MergeTree/MergeTreeIndexReader.h>
#include <Storages/MergeTree/KeyCondition.h>
#include <Storages/ReadInOrderOptimizer.h>
#include <Parsers/ASTIdentifier.h>
#include <Parsers/ASTLiteral.h>
#include <Parsers/ASTFunction.h>
#include <Parsers/ASTSampleRatio.h>
#include <Interpreters/ExpressionAnalyzer.h>
#include <Interpreters/Context.h>

/// Allow to use __uint128_t as a template parameter for boost::rational.
// https://stackoverflow.com/questions/41198673/uint128-t-not-working-with-clang-and-libstdc
#if !defined(__GLIBCXX_BITSIZE_INT_N_0) && defined(__SIZEOF_INT128__)
namespace std
{
    template <>
    struct numeric_limits<__uint128_t>
    {
        static constexpr bool is_specialized = true;
        static constexpr bool is_signed = false;
        static constexpr bool is_integer = true;
        static constexpr int radix = 2;
        static constexpr int digits = 128;
        static constexpr __uint128_t min () { return 0; } // used in boost 1.65.1+
        static constexpr __uint128_t max () { return __uint128_t(0) - 1; } // used in boost 1.68.0+
    };
}
#endif

#include <DataStreams/CreatingSetsBlockInputStream.h>
#include <DataTypes/DataTypeDate.h>
#include <DataTypes/DataTypeEnum.h>
#include <DataTypes/DataTypesNumber.h>
#include <Processors/ConcatProcessor.h>
#include <Processors/Executors/TreeExecutorBlockInputStream.h>
#include <Processors/Merges/AggregatingSortedTransform.h>
#include <Processors/Merges/CollapsingSortedTransform.h>
#include <Processors/Merges/MergingSortedTransform.h>
#include <Processors/Merges/ReplacingSortedTransform.h>
#include <Processors/Merges/SummingSortedTransform.h>
#include <Processors/Merges/VersionedCollapsingTransform.h>
#include <Processors/Sources/SourceFromInputStream.h>
#include <Processors/Transforms/AddingConstColumnTransform.h>
#include <Processors/Transforms/AddingSelectorTransform.h>
#include <Processors/Transforms/CopyTransform.h>
#include <Processors/Transforms/ExpressionTransform.h>
#include <Processors/Transforms/FilterTransform.h>
#include <Processors/Transforms/ReverseTransform.h>
#include <Storages/VirtualColumnUtils.h>

namespace ProfileEvents
{
    extern const Event SelectedParts;
    extern const Event SelectedRanges;
    extern const Event SelectedMarks;
}


namespace DB
{

namespace ErrorCodes
{
    extern const int LOGICAL_ERROR;
    extern const int INDEX_NOT_USED;
    extern const int ILLEGAL_TYPE_OF_COLUMN_FOR_FILTER;
    extern const int ILLEGAL_COLUMN;
    extern const int ARGUMENT_OUT_OF_BOUND;
}


MergeTreeDataSelectExecutor::MergeTreeDataSelectExecutor(const MergeTreeData & data_)
    : data(data_), log(&Poco::Logger::get(data.getLogName() + " (SelectExecutor)"))
{
}


/// Construct a block consisting only of possible values of virtual columns
static Block getBlockWithPartColumn(const MergeTreeData::DataPartsVector & parts)
{
    auto column = ColumnString::create();

    for (const auto & part : parts)
        column->insert(part->name);

    return Block{ColumnWithTypeAndName(std::move(column), std::make_shared<DataTypeString>(), "_part")};
}


size_t MergeTreeDataSelectExecutor::getApproximateTotalRowsToRead(
    const MergeTreeData::DataPartsVector & parts,
    const StorageMetadataPtr & metadata_snapshot,
    const KeyCondition & key_condition,
    const Settings & settings) const
{
    size_t rows_count = 0;

    /// We will find out how many rows we would have read without sampling.
    LOG_DEBUG(log, "Preliminary index scan with condition: {}", key_condition.toString());

    for (const auto & part : parts)
    {
        MarkRanges ranges = markRangesFromPKRange(part, metadata_snapshot, key_condition, settings);

        /** In order to get a lower bound on the number of rows that match the condition on PK,
          *  consider only guaranteed full marks.
          * That is, do not take into account the first and last marks, which may be incomplete.
          */
        for (const auto & range : ranges)
            if (range.end - range.begin > 2)
                rows_count += part->index_granularity.getRowsCountInRange({range.begin + 1, range.end - 1});

    }

    return rows_count;
}


using RelativeSize = boost::rational<ASTSampleRatio::BigNum>;

static std::string toString(const RelativeSize & x)
{
    return ASTSampleRatio::toString(x.numerator()) + "/" + ASTSampleRatio::toString(x.denominator());
}

/// Converts sample size to an approximate number of rows (ex. `SAMPLE 1000000`) to relative value (ex. `SAMPLE 0.1`).
static RelativeSize convertAbsoluteSampleSizeToRelative(const ASTPtr & node, size_t approx_total_rows)
{
    if (approx_total_rows == 0)
        return 1;

    const auto & node_sample = node->as<ASTSampleRatio &>();

    auto absolute_sample_size = node_sample.ratio.numerator / node_sample.ratio.denominator;
    return std::min(RelativeSize(1), RelativeSize(absolute_sample_size) / RelativeSize(approx_total_rows));
}


Pipes MergeTreeDataSelectExecutor::read(
    const Names & column_names_to_return,
    const StorageMetadataPtr & metadata_snapshot,
    const SelectQueryInfo & query_info,
    const Context & context,
    const UInt64 max_block_size,
    const unsigned num_streams,
    const PartitionIdToMaxBlock * max_block_numbers_to_read) const
{
    return readFromParts(
        data.getDataPartsVector(), column_names_to_return, metadata_snapshot,
        query_info, context, max_block_size, num_streams,
        max_block_numbers_to_read);
}

Pipes MergeTreeDataSelectExecutor::readFromParts(
    MergeTreeData::DataPartsVector parts,
    const Names & column_names_to_return,
    const StorageMetadataPtr & metadata_snapshot,
    const SelectQueryInfo & query_info,
    const Context & context,
    const UInt64 max_block_size,
    const unsigned num_streams,
    const PartitionIdToMaxBlock * max_block_numbers_to_read) const
{
    size_t part_index = 0;

    /// If query contains restrictions on the virtual column `_part` or `_part_index`, select only parts suitable for it.
    /// The virtual column `_sample_factor` (which is equal to 1 / used sample rate) can be requested in the query.
    Names virt_column_names;
    Names real_column_names;

    bool part_column_queried = false;

    bool sample_factor_column_queried = false;
    Float64 used_sample_factor = 1;

    for (const String & name : column_names_to_return)
    {
        if (name == "_part")
        {
            part_column_queried = true;
            virt_column_names.push_back(name);
        }
        else if (name == "_part_index")
        {
            virt_column_names.push_back(name);
        }
        else if (name == "_partition_id")
        {
            virt_column_names.push_back(name);
        }
        else if (name == "_sample_factor")
        {
            sample_factor_column_queried = true;
            virt_column_names.push_back(name);
        }
        else
        {
            real_column_names.push_back(name);
        }
    }

    NamesAndTypesList available_real_columns = metadata_snapshot->getColumns().getAllPhysical();

    /// If there are only virtual columns in the query, you must request at least one non-virtual one.
    if (real_column_names.empty())
        real_column_names.push_back(ExpressionActions::getSmallestColumn(available_real_columns));

    /// If `_part` virtual column is requested, we try to use it as an index.
    Block virtual_columns_block = getBlockWithPartColumn(parts);
    if (part_column_queried)
        VirtualColumnUtils::filterBlockWithQuery(query_info.query, virtual_columns_block, context);

    std::multiset<String> part_values = VirtualColumnUtils::extractSingleValueFromBlock<String>(virtual_columns_block, "_part");

    metadata_snapshot->check(real_column_names, data.getVirtuals(), data.getStorageID());

    const Settings & settings = context.getSettingsRef();
    const auto & primary_key = metadata_snapshot->getPrimaryKey();
    Names primary_key_columns = primary_key.column_names;

    KeyCondition key_condition(query_info, context, primary_key_columns, primary_key.expression);

    if (settings.force_primary_key && key_condition.alwaysUnknownOrTrue())
    {
        std::stringstream exception_message;
        exception_message << "Primary key (";
        for (size_t i = 0, size = primary_key_columns.size(); i < size; ++i)
            exception_message << (i == 0 ? "" : ", ") << primary_key_columns[i];
        exception_message << ") is not used and setting 'force_primary_key' is set.";

        throw Exception(exception_message.str(), ErrorCodes::INDEX_NOT_USED);
    }

    std::optional<KeyCondition> minmax_idx_condition;
    if (data.minmax_idx_expr)
    {
        minmax_idx_condition.emplace(query_info, context, data.minmax_idx_columns, data.minmax_idx_expr);

        if (settings.force_index_by_date && minmax_idx_condition->alwaysUnknownOrTrue())
        {
            String msg = "MinMax index by columns (";
            bool first = true;
            for (const String & col : data.minmax_idx_columns)
            {
                if (first)
                    first = false;
                else
                    msg += ", ";
                msg += col;
            }
            msg += ") is not used and setting 'force_index_by_date' is set";

            throw Exception(msg, ErrorCodes::INDEX_NOT_USED);
        }
    }

    /// Select the parts in which there can be data that satisfy `minmax_idx_condition` and that match the condition on `_part`,
    ///  as well as `max_block_number_to_read`.
    {
        auto prev_parts = parts;
        parts.clear();

        for (const auto & part : prev_parts)
        {
            if (part_values.find(part->name) == part_values.end())
                continue;

            if (part->isEmpty())
                continue;

            if (minmax_idx_condition && !minmax_idx_condition->checkInHyperrectangle(
                    part->minmax_idx.hyperrectangle, data.minmax_idx_column_types).can_be_true)
                continue;

            if (max_block_numbers_to_read)
            {
                auto blocks_iterator = max_block_numbers_to_read->find(part->info.partition_id);
                if (blocks_iterator == max_block_numbers_to_read->end() || part->info.max_block > blocks_iterator->second)
                    continue;
            }

            parts.push_back(part);
        }
    }

    /// Sampling.
    Names column_names_to_read = real_column_names;
    std::shared_ptr<ASTFunction> filter_function;
    ExpressionActionsPtr filter_expression;

    RelativeSize relative_sample_size = 0;
    RelativeSize relative_sample_offset = 0;

    const auto & select = query_info.query->as<ASTSelectQuery &>();

    auto select_sample_size = select.sampleSize();
    auto select_sample_offset = select.sampleOffset();

    if (select_sample_size)
    {
        relative_sample_size.assign(
            select_sample_size->as<ASTSampleRatio &>().ratio.numerator,
            select_sample_size->as<ASTSampleRatio &>().ratio.denominator);

        if (relative_sample_size < 0)
            throw Exception("Negative sample size", ErrorCodes::ARGUMENT_OUT_OF_BOUND);

        relative_sample_offset = 0;
        if (select_sample_offset)
            relative_sample_offset.assign(
                select_sample_offset->as<ASTSampleRatio &>().ratio.numerator,
                select_sample_offset->as<ASTSampleRatio &>().ratio.denominator);

        if (relative_sample_offset < 0)
            throw Exception("Negative sample offset", ErrorCodes::ARGUMENT_OUT_OF_BOUND);

        /// Convert absolute value of the sampling (in form `SAMPLE 1000000` - how many rows to read) into the relative `SAMPLE 0.1` (how much data to read).
        size_t approx_total_rows = 0;
        if (relative_sample_size > 1 || relative_sample_offset > 1)
            approx_total_rows = getApproximateTotalRowsToRead(parts, metadata_snapshot, key_condition, settings);

        if (relative_sample_size > 1)
        {
            relative_sample_size = convertAbsoluteSampleSizeToRelative(select_sample_size, approx_total_rows);
            LOG_DEBUG(log, "Selected relative sample size: {}", toString(relative_sample_size));
        }

        /// SAMPLE 1 is the same as the absence of SAMPLE.
        if (relative_sample_size == RelativeSize(1))
            relative_sample_size = 0;

        if (relative_sample_offset > 0 && RelativeSize(0) == relative_sample_size)
            throw Exception("Sampling offset is incorrect because no sampling", ErrorCodes::ARGUMENT_OUT_OF_BOUND);

        if (relative_sample_offset > 1)
        {
            relative_sample_offset = convertAbsoluteSampleSizeToRelative(select_sample_offset, approx_total_rows);
            LOG_DEBUG(log, "Selected relative sample offset: {}", toString(relative_sample_offset));
        }
    }

    /** Which range of sampling key values do I need to read?
      * First, in the whole range ("universe") we select the interval
      *  of relative `relative_sample_size` size, offset from the beginning by `relative_sample_offset`.
      *
      * Example: SAMPLE 0.4 OFFSET 0.3
      *
      * [------********------]
      *        ^ - offset
      *        <------> - size
      *
      * If the interval passes through the end of the universe, then cut its right side.
      *
      * Example: SAMPLE 0.4 OFFSET 0.8
      *
      * [----------------****]
      *                  ^ - offset
      *                  <------> - size
      *
      * Next, if the `parallel_replicas_count`, `parallel_replica_offset` settings are set,
      *  then it is necessary to break the received interval into pieces of the number `parallel_replicas_count`,
      *  and select a piece with the number `parallel_replica_offset` (from zero).
      *
      * Example: SAMPLE 0.4 OFFSET 0.3, parallel_replicas_count = 2, parallel_replica_offset = 1
      *
      * [----------****------]
      *        ^ - offset
      *        <------> - size
      *        <--><--> - pieces for different `parallel_replica_offset`, select the second one.
      *
      * It is very important that the intervals for different `parallel_replica_offset` cover the entire range without gaps and overlaps.
      * It is also important that the entire universe can be covered using SAMPLE 0.1 OFFSET 0, ... OFFSET 0.9 and similar decimals.
      */

    bool use_sampling = relative_sample_size > 0 || (settings.parallel_replicas_count > 1 && data.supportsSampling());
    bool no_data = false;   /// There is nothing left after sampling.

    if (use_sampling)
    {
        if (sample_factor_column_queried && relative_sample_size != RelativeSize(0))
            used_sample_factor = 1.0 / boost::rational_cast<Float64>(relative_sample_size);

        RelativeSize size_of_universum = 0;
        const auto & sampling_key = metadata_snapshot->getSamplingKey();
        DataTypePtr sampling_column_type = sampling_key.data_types[0];

        if (typeid_cast<const DataTypeUInt64 *>(sampling_column_type.get()))
            size_of_universum = RelativeSize(std::numeric_limits<UInt64>::max()) + RelativeSize(1);
        else if (typeid_cast<const DataTypeUInt32 *>(sampling_column_type.get()))
            size_of_universum = RelativeSize(std::numeric_limits<UInt32>::max()) + RelativeSize(1);
        else if (typeid_cast<const DataTypeUInt16 *>(sampling_column_type.get()))
            size_of_universum = RelativeSize(std::numeric_limits<UInt16>::max()) + RelativeSize(1);
        else if (typeid_cast<const DataTypeUInt8 *>(sampling_column_type.get()))
            size_of_universum = RelativeSize(std::numeric_limits<UInt8>::max()) + RelativeSize(1);
        else
            throw Exception("Invalid sampling column type in storage parameters: " + sampling_column_type->getName() + ". Must be unsigned integer type.",
                ErrorCodes::ILLEGAL_TYPE_OF_COLUMN_FOR_FILTER);

        if (settings.parallel_replicas_count > 1)
        {
            if (relative_sample_size == RelativeSize(0))
                relative_sample_size = 1;

            relative_sample_size /= settings.parallel_replicas_count.value;
            relative_sample_offset += relative_sample_size * RelativeSize(settings.parallel_replica_offset.value);
        }

        if (relative_sample_offset >= RelativeSize(1))
            no_data = true;

        /// Calculate the half-interval of `[lower, upper)` column values.
        bool has_lower_limit = false;
        bool has_upper_limit = false;

        RelativeSize lower_limit_rational = relative_sample_offset * size_of_universum;
        RelativeSize upper_limit_rational = (relative_sample_offset + relative_sample_size) * size_of_universum;

        UInt64 lower = boost::rational_cast<ASTSampleRatio::BigNum>(lower_limit_rational);
        UInt64 upper = boost::rational_cast<ASTSampleRatio::BigNum>(upper_limit_rational);

        if (lower > 0)
            has_lower_limit = true;

        if (upper_limit_rational < size_of_universum)
            has_upper_limit = true;

        /*std::cerr << std::fixed << std::setprecision(100)
            << "relative_sample_size: " << relative_sample_size << "\n"
            << "relative_sample_offset: " << relative_sample_offset << "\n"
            << "lower_limit_float: " << lower_limit_rational << "\n"
            << "upper_limit_float: " << upper_limit_rational << "\n"
            << "lower: " << lower << "\n"
            << "upper: " << upper << "\n";*/

        if ((has_upper_limit && upper == 0)
            || (has_lower_limit && has_upper_limit && lower == upper))
            no_data = true;

        if (no_data || (!has_lower_limit && !has_upper_limit))
        {
            use_sampling = false;
        }
        else
        {
            /// Let's add the conditions to cut off something else when the index is scanned again and when the request is processed.

            std::shared_ptr<ASTFunction> lower_function;
            std::shared_ptr<ASTFunction> upper_function;

            /// If sample and final are used together no need to calculate sampling expression twice.
            /// The first time it was calculated for final, because sample key is a part of the PK.
            /// So, assume that we already have calculated column.
            ASTPtr sampling_key_ast = metadata_snapshot->getSamplingKeyAST();

            if (select.final())
            {
                sampling_key_ast = std::make_shared<ASTIdentifier>(sampling_key.column_names[0]);
                /// We do spoil available_real_columns here, but it is not used later.
                available_real_columns.emplace_back(sampling_key.column_names[0], std::move(sampling_column_type));
            }

            if (has_lower_limit)
            {
                if (!key_condition.addCondition(sampling_key.column_names[0], Range::createLeftBounded(lower, true)))
                    throw Exception("Sampling column not in primary key", ErrorCodes::ILLEGAL_COLUMN);

                ASTPtr args = std::make_shared<ASTExpressionList>();
                args->children.push_back(sampling_key_ast);
                args->children.push_back(std::make_shared<ASTLiteral>(lower));

                lower_function = std::make_shared<ASTFunction>();
                lower_function->name = "greaterOrEquals";
                lower_function->arguments = args;
                lower_function->children.push_back(lower_function->arguments);

                filter_function = lower_function;
            }

            if (has_upper_limit)
            {
                if (!key_condition.addCondition(sampling_key.column_names[0], Range::createRightBounded(upper, false)))
                    throw Exception("Sampling column not in primary key", ErrorCodes::ILLEGAL_COLUMN);

                ASTPtr args = std::make_shared<ASTExpressionList>();
                args->children.push_back(sampling_key_ast);
                args->children.push_back(std::make_shared<ASTLiteral>(upper));

                upper_function = std::make_shared<ASTFunction>();
                upper_function->name = "less";
                upper_function->arguments = args;
                upper_function->children.push_back(upper_function->arguments);

                filter_function = upper_function;
            }

            if (has_lower_limit && has_upper_limit)
            {
                ASTPtr args = std::make_shared<ASTExpressionList>();
                args->children.push_back(lower_function);
                args->children.push_back(upper_function);

                filter_function = std::make_shared<ASTFunction>();
                filter_function->name = "and";
                filter_function->arguments = args;
                filter_function->children.push_back(filter_function->arguments);
            }

            ASTPtr query = filter_function;
            auto syntax_result = SyntaxAnalyzer(context).analyze(query, available_real_columns);
            filter_expression = ExpressionAnalyzer(filter_function, syntax_result, context).getActions(false);

            if (!select.final())
            {
                /// Add columns needed for `sample_by_ast` to `column_names_to_read`.
                /// Skip this if final was used, because such columns were already added from PK.
                std::vector<String> add_columns = filter_expression->getRequiredColumns();
                column_names_to_read.insert(column_names_to_read.end(), add_columns.begin(), add_columns.end());
                std::sort(column_names_to_read.begin(), column_names_to_read.end());
                column_names_to_read.erase(std::unique(column_names_to_read.begin(), column_names_to_read.end()),
                                           column_names_to_read.end());
            }
        }
    }

    if (no_data)
    {
        LOG_DEBUG(log, "Sampling yields no data.");
        return {};
    }

    LOG_DEBUG(log, "Key condition: {}", key_condition.toString());
    if (minmax_idx_condition)
        LOG_DEBUG(log, "MinMax index condition: {}", minmax_idx_condition->toString());

    MergeTreeReaderSettings reader_settings =
    {
        .min_bytes_to_use_direct_io = settings.min_bytes_to_use_direct_io,
        .min_bytes_to_use_mmap_io = settings.min_bytes_to_use_mmap_io,
        .max_read_buffer_size = settings.max_read_buffer_size,
        .save_marks_in_cache = true
    };

    /// PREWHERE
    String prewhere_column;
    if (select.prewhere())
        prewhere_column = select.prewhere()->getColumnName();

    RangesInDataParts parts_with_ranges;

    std::vector<std::pair<MergeTreeIndexPtr, MergeTreeIndexConditionPtr>> useful_indices;

    for (const auto & index : metadata_snapshot->getSecondaryIndices())
    {
        auto index_helper = MergeTreeIndexFactory::instance().get(index);
        auto condition = index_helper->createIndexCondition(query_info, context);
        if (!condition->alwaysUnknownOrTrue())
            useful_indices.emplace_back(index_helper, condition);
    }

    /// Let's find what range to read from each part.
    size_t sum_marks = 0;
    size_t sum_ranges = 0;
    for (auto & part : parts)
    {
        RangesInDataPart ranges(part, part_index++);

        if (metadata_snapshot->hasPrimaryKey())
            ranges.ranges = markRangesFromPKRange(part, metadata_snapshot, key_condition, settings);
        else
        {
            size_t total_marks_count = part->getMarksCount();
            if (total_marks_count)
            {
                if (part->index_granularity.hasFinalMark())
                    --total_marks_count;
                ranges.ranges = MarkRanges{MarkRange{0, total_marks_count}};
            }
        }

        for (const auto & index_and_condition : useful_indices)
            ranges.ranges = filterMarksUsingIndex(
                index_and_condition.first, index_and_condition.second, part, ranges.ranges, settings, reader_settings);

        if (!ranges.ranges.empty())
        {
            parts_with_ranges.push_back(ranges);

            sum_ranges += ranges.ranges.size();
            sum_marks += ranges.getMarksCount();
        }
    }

    LOG_DEBUG(log, "Selected {} parts by date, {} parts by key, {} marks to read from {} ranges", parts.size(), parts_with_ranges.size(), sum_marks, sum_ranges);

    if (parts_with_ranges.empty())
        return {};

    ProfileEvents::increment(ProfileEvents::SelectedParts, parts_with_ranges.size());
    ProfileEvents::increment(ProfileEvents::SelectedRanges, sum_ranges);
    ProfileEvents::increment(ProfileEvents::SelectedMarks, sum_marks);

    Pipes res;

<<<<<<< HEAD
    MergeTreeReaderSettings reader_settings =
    {
        .min_bytes_to_use_direct_io = settings.min_bytes_to_use_direct_io,
        .max_read_buffer_size = settings.max_read_buffer_size,
        .save_marks_in_cache = true
    };
=======
    /// Projection, that needed to drop columns, which have appeared by execution
    /// of some extra expressions, and to allow execute the same expressions later.
    /// NOTE: It may lead to double computation of expressions.
    ExpressionActionsPtr result_projection;
>>>>>>> 811d124a

    if (select.final())
    {
        /// Add columns needed to calculate the sorting expression and the sign.
        std::vector<String> add_columns = metadata_snapshot->getColumnsRequiredForSortingKey();
        column_names_to_read.insert(column_names_to_read.end(), add_columns.begin(), add_columns.end());

        if (!data.merging_params.sign_column.empty())
            column_names_to_read.push_back(data.merging_params.sign_column);
        if (!data.merging_params.version_column.empty())
            column_names_to_read.push_back(data.merging_params.version_column);

        std::sort(column_names_to_read.begin(), column_names_to_read.end());
        column_names_to_read.erase(std::unique(column_names_to_read.begin(), column_names_to_read.end()), column_names_to_read.end());

        res = spreadMarkRangesAmongStreamsFinal(
            std::move(parts_with_ranges),
            num_streams,
            column_names_to_read,
            metadata_snapshot,
            max_block_size,
            settings.use_uncompressed_cache,
            query_info,
            virt_column_names,
            settings,
            reader_settings);
    }
    else if ((settings.optimize_read_in_order || settings.optimize_aggregation_in_order) && query_info.input_order_info)
    {
        size_t prefix_size = query_info.input_order_info->order_key_prefix_descr.size();
        auto order_key_prefix_ast = metadata_snapshot->getSortingKey().expression_list_ast->clone();
        order_key_prefix_ast->children.resize(prefix_size);

        auto syntax_result = SyntaxAnalyzer(context).analyze(order_key_prefix_ast, metadata_snapshot->getColumns().getAllPhysical());
        auto sorting_key_prefix_expr = ExpressionAnalyzer(order_key_prefix_ast, syntax_result, context).getActions(false);

        res = spreadMarkRangesAmongStreamsWithOrder(
            std::move(parts_with_ranges),
            num_streams,
            column_names_to_read,
            metadata_snapshot,
            max_block_size,
            settings.use_uncompressed_cache,
            query_info,
            sorting_key_prefix_expr,
            virt_column_names,
            settings,
            reader_settings);
    }
    else
    {
        res = spreadMarkRangesAmongStreams(
            std::move(parts_with_ranges),
            num_streams,
            column_names_to_read,
            metadata_snapshot,
            max_block_size,
            settings.use_uncompressed_cache,
            query_info,
            virt_column_names,
            settings,
            reader_settings);
    }

    if (use_sampling)
    {
        for (auto & pipe : res)
            pipe.addSimpleTransform(std::make_shared<FilterTransform>(
                    pipe.getHeader(), filter_expression, filter_function->getColumnName(), false));
    }

    /// By the way, if a distributed query or query to a Merge table is made, then the `_sample_factor` column can have different values.
    if (sample_factor_column_queried)
    {
        for (auto & pipe : res)
            pipe.addSimpleTransform(std::make_shared<AddingConstColumnTransform<Float64>>(
                    pipe.getHeader(), std::make_shared<DataTypeFloat64>(), used_sample_factor, "_sample_factor"));
    }

    if (query_info.prewhere_info && query_info.prewhere_info->remove_columns_actions)
    {
        for (auto & pipe : res)
            pipe.addSimpleTransform(std::make_shared<ExpressionTransform>(
                    pipe.getHeader(), query_info.prewhere_info->remove_columns_actions));
    }

    return res;
}

namespace
{

size_t roundRowsOrBytesToMarks(
    size_t rows_setting,
    size_t bytes_setting,
    size_t rows_granularity,
    size_t bytes_granularity)
{
    /// Marks are placed whenever threshold on rows or bytes is met.
    /// So we have to return the number of marks on whatever estimate is higher - by rows or by bytes.

    size_t res = (rows_setting + rows_granularity - 1) / rows_granularity;

    if (bytes_granularity == 0)
        return res;
    else
        return std::max(res, (bytes_setting + bytes_granularity - 1) / bytes_granularity);
}

}


Pipes MergeTreeDataSelectExecutor::spreadMarkRangesAmongStreams(
    RangesInDataParts && parts,
    size_t num_streams,
    const Names & column_names,
    const StorageMetadataPtr & metadata_snapshot,
    UInt64 max_block_size,
    bool use_uncompressed_cache,
    const SelectQueryInfo & query_info,
    const Names & virt_columns,
    const Settings & settings,
    const MergeTreeReaderSettings & reader_settings) const
{
    /// Count marks for each part.
    std::vector<size_t> sum_marks_in_parts(parts.size());
    size_t sum_marks = 0;
    size_t total_rows = 0;

    const auto data_settings = data.getSettings();
    size_t adaptive_parts = 0;
    for (size_t i = 0; i < parts.size(); ++i)
    {
        total_rows += parts[i].getRowsCount();
        sum_marks_in_parts[i] = parts[i].getMarksCount();
        sum_marks += sum_marks_in_parts[i];

        if (parts[i].data_part->index_granularity_info.is_adaptive)
            ++adaptive_parts;
    }

    size_t index_granularity_bytes = 0;
    if (adaptive_parts > parts.size() / 2)
        index_granularity_bytes = data_settings->index_granularity_bytes;

    const size_t max_marks_to_use_cache = roundRowsOrBytesToMarks(
        settings.merge_tree_max_rows_to_use_cache,
        settings.merge_tree_max_bytes_to_use_cache,
        data_settings->index_granularity,
        index_granularity_bytes);

    const size_t min_marks_for_concurrent_read = roundRowsOrBytesToMarks(
        settings.merge_tree_min_rows_for_concurrent_read,
        settings.merge_tree_min_bytes_for_concurrent_read,
        data_settings->index_granularity,
        index_granularity_bytes);

    if (sum_marks > max_marks_to_use_cache)
        use_uncompressed_cache = false;

    Pipes res;
    if (0 == sum_marks)
        return res;

    if (num_streams > 1)
    {
        /// Parallel query execution.

        /// Reduce the number of num_streams if the data is small.
        if (sum_marks < num_streams * min_marks_for_concurrent_read && parts.size() < num_streams)
            num_streams = std::max((sum_marks + min_marks_for_concurrent_read - 1) / min_marks_for_concurrent_read, parts.size());

        MergeTreeReadPoolPtr pool = std::make_shared<MergeTreeReadPool>(
            num_streams,
            sum_marks,
            min_marks_for_concurrent_read,
            parts,
            data,
            metadata_snapshot,
            query_info.prewhere_info,
            true,
            column_names,
            MergeTreeReadPool::BackoffSettings(settings),
            settings.preferred_block_size_bytes,
            false);

        /// Let's estimate total number of rows for progress bar.
        LOG_TRACE(log, "Reading approx. {} rows with {} streams", total_rows, num_streams);

        for (size_t i = 0; i < num_streams; ++i)
        {
            auto source = std::make_shared<MergeTreeThreadSelectBlockInputProcessor>(
                i, pool, min_marks_for_concurrent_read, max_block_size,
                settings.preferred_block_size_bytes, settings.preferred_max_column_in_block_size_bytes,
                data, metadata_snapshot, use_uncompressed_cache,
                query_info.prewhere_info, reader_settings, virt_columns);

            if (i == 0)
            {
                /// Set the approximate number of rows for the first source only
                source->addTotalRowsApprox(total_rows);
            }

            res.emplace_back(std::move(source));
        }
    }
    else
    {
        /// Sequential query execution.

        for (const auto & part : parts)
        {
            auto source = std::make_shared<MergeTreeSelectProcessor>(
                data, metadata_snapshot, part.data_part, max_block_size, settings.preferred_block_size_bytes,
                settings.preferred_max_column_in_block_size_bytes, column_names, part.ranges, use_uncompressed_cache,
                query_info.prewhere_info, true, reader_settings, virt_columns, part.part_index_in_query);

            res.emplace_back(std::move(source));
        }

        /// Use ConcatProcessor to concat sources together.
        /// It is needed to read in parts order (and so in PK order) if single thread is used.
        if (res.size() > 1)
        {
            auto concat = std::make_shared<ConcatProcessor>(res.front().getHeader(), res.size());
            Pipe pipe(std::move(res), std::move(concat));
            res = Pipes();
            res.emplace_back(std::move(pipe));
        }
    }

    return res;
}

Pipes MergeTreeDataSelectExecutor::spreadMarkRangesAmongStreamsWithOrder(
    RangesInDataParts && parts,
    size_t num_streams,
    const Names & column_names,
    const StorageMetadataPtr & metadata_snapshot,
    UInt64 max_block_size,
    bool use_uncompressed_cache,
    const SelectQueryInfo & query_info,
    const ExpressionActionsPtr & sorting_key_prefix_expr,
    const Names & virt_columns,
    const Settings & settings,
    const MergeTreeReaderSettings & reader_settings) const
{
    size_t sum_marks = 0;
    const InputOrderInfoPtr & input_order_info = query_info.input_order_info;

    size_t adaptive_parts = 0;
    std::vector<size_t> sum_marks_in_parts(parts.size());
    const auto data_settings = data.getSettings();

    for (size_t i = 0; i < parts.size(); ++i)
    {
        sum_marks_in_parts[i] = parts[i].getMarksCount();
        sum_marks += sum_marks_in_parts[i];

        if (parts[i].data_part->index_granularity_info.is_adaptive)
            ++adaptive_parts;
    }

    size_t index_granularity_bytes = 0;
    if (adaptive_parts > parts.size() / 2)
        index_granularity_bytes = data_settings->index_granularity_bytes;

    const size_t max_marks_to_use_cache = roundRowsOrBytesToMarks(
        settings.merge_tree_max_rows_to_use_cache,
        settings.merge_tree_max_bytes_to_use_cache,
        data_settings->index_granularity,
        index_granularity_bytes);

    const size_t min_marks_for_concurrent_read = roundRowsOrBytesToMarks(
        settings.merge_tree_min_rows_for_concurrent_read,
        settings.merge_tree_min_bytes_for_concurrent_read,
        data_settings->index_granularity,
        index_granularity_bytes);

    if (sum_marks > max_marks_to_use_cache)
        use_uncompressed_cache = false;

    Pipes res;

    if (sum_marks == 0)
        return res;

    /// Let's split ranges to avoid reading much data.
    auto split_ranges = [rows_granularity = data_settings->index_granularity, max_block_size](const auto & ranges, int direction)
    {
        MarkRanges new_ranges;
        const size_t max_marks_in_range = (max_block_size + rows_granularity - 1) / rows_granularity;
        size_t marks_in_range = 1;

        if (direction == 1)
        {
            /// Split first few ranges to avoid reading much data.
            bool splitted = false;
            for (auto range : ranges)
            {
                while (!splitted && range.begin + marks_in_range < range.end)
                {
                    new_ranges.emplace_back(range.begin, range.begin + marks_in_range);
                    range.begin += marks_in_range;
                    marks_in_range *= 2;

                    if (marks_in_range > max_marks_in_range)
                        splitted = true;
                }
                new_ranges.emplace_back(range.begin, range.end);
            }
        }
        else
        {
            /// Split all ranges to avoid reading much data, because we have to
            ///  store whole range in memory to reverse it.
            for (auto it = ranges.rbegin(); it != ranges.rend(); ++it)
            {
                auto range = *it;
                while (range.begin + marks_in_range < range.end)
                {
                    new_ranges.emplace_front(range.end - marks_in_range, range.end);
                    range.end -= marks_in_range;
                    marks_in_range = std::min(marks_in_range * 2, max_marks_in_range);
                }
                new_ranges.emplace_front(range.begin, range.end);
            }
        }

        return new_ranges;
    };

    const size_t min_marks_per_stream = (sum_marks - 1) / num_streams + 1;

    for (size_t i = 0; i < num_streams && !parts.empty(); ++i)
    {
        size_t need_marks = min_marks_per_stream;

        Pipes pipes;

        /// Loop over parts.
        /// We will iteratively take part or some subrange of a part from the back
        ///  and assign a stream to read from it.
        while (need_marks > 0 && !parts.empty())
        {
            RangesInDataPart part = parts.back();
            parts.pop_back();

            size_t & marks_in_part = sum_marks_in_parts.back();

            /// We will not take too few rows from a part.
            if (marks_in_part >= min_marks_for_concurrent_read &&
                need_marks < min_marks_for_concurrent_read)
                need_marks = min_marks_for_concurrent_read;

            /// Do not leave too few rows in the part.
            if (marks_in_part > need_marks &&
                marks_in_part - need_marks < min_marks_for_concurrent_read)
                need_marks = marks_in_part;

            MarkRanges ranges_to_get_from_part;

            /// We take the whole part if it is small enough.
            if (marks_in_part <= need_marks)
            {
                ranges_to_get_from_part = part.ranges;

                need_marks -= marks_in_part;
                sum_marks_in_parts.pop_back();
            }
            else
            {
                /// Loop through ranges in part. Take enough ranges to cover "need_marks".
                while (need_marks > 0)
                {
                    if (part.ranges.empty())
                        throw Exception("Unexpected end of ranges while spreading marks among streams", ErrorCodes::LOGICAL_ERROR);

                    MarkRange & range = part.ranges.front();

                    const size_t marks_in_range = range.end - range.begin;
                    const size_t marks_to_get_from_range = std::min(marks_in_range, need_marks);

                    ranges_to_get_from_part.emplace_back(range.begin, range.begin + marks_to_get_from_range);
                    range.begin += marks_to_get_from_range;
                    marks_in_part -= marks_to_get_from_range;
                    need_marks -= marks_to_get_from_range;
                    if (range.begin == range.end)
                        part.ranges.pop_front();
                }
                parts.emplace_back(part);
            }
            ranges_to_get_from_part = split_ranges(ranges_to_get_from_part, input_order_info->direction);

            if (input_order_info->direction == 1)
            {
                pipes.emplace_back(std::make_shared<MergeTreeSelectProcessor>(
                    data,
                    metadata_snapshot,
                    part.data_part,
                    max_block_size,
                    settings.preferred_block_size_bytes,
                    settings.preferred_max_column_in_block_size_bytes,
                    column_names,
                    ranges_to_get_from_part,
                    use_uncompressed_cache,
                    query_info.prewhere_info,
                    true,
                    reader_settings,
                    virt_columns,
                    part.part_index_in_query));
            }
            else
            {
                pipes.emplace_back(std::make_shared<MergeTreeReverseSelectProcessor>(
                    data,
                    metadata_snapshot,
                    part.data_part,
                    max_block_size,
                    settings.preferred_block_size_bytes,
                    settings.preferred_max_column_in_block_size_bytes,
                    column_names,
                    ranges_to_get_from_part,
                    use_uncompressed_cache,
                    query_info.prewhere_info,
                    true,
                    reader_settings,
                    virt_columns,
                    part.part_index_in_query));

                pipes.back().addSimpleTransform(std::make_shared<ReverseTransform>(pipes.back().getHeader()));
            }
        }

        if (pipes.size() > 1)
        {
            SortDescription sort_description;
            for (size_t j = 0; j < input_order_info->order_key_prefix_descr.size(); ++j)
                sort_description.emplace_back(metadata_snapshot->getSortingKey().column_names[j],
                      input_order_info->direction, 1);

            for (auto & pipe : pipes)
                pipe.addSimpleTransform(std::make_shared<ExpressionTransform>(pipe.getHeader(), sorting_key_prefix_expr));

            auto merging_sorted = std::make_shared<MergingSortedTransform>(
                pipes.back().getHeader(), pipes.size(), sort_description, max_block_size);

            res.emplace_back(std::move(pipes), std::move(merging_sorted));
        }
        else
            res.emplace_back(std::move(pipes.front()));
    }

    return res;
}


Pipes MergeTreeDataSelectExecutor::spreadMarkRangesAmongStreamsFinal(
    RangesInDataParts && parts,
    size_t num_streams,
    const Names & column_names,
    const StorageMetadataPtr & metadata_snapshot,
    UInt64 max_block_size,
    bool use_uncompressed_cache,
    const SelectQueryInfo & query_info,
    const Names & virt_columns,
    const Settings & settings,
    const MergeTreeReaderSettings & reader_settings) const
{
    const auto data_settings = data.getSettings();
    size_t sum_marks = 0;
    size_t adaptive_parts = 0;
    for (const auto & part : parts)
    {
        for (const auto & range : part.ranges)
            sum_marks += range.end - range.begin;

        if (part.data_part->index_granularity_info.is_adaptive)
            ++adaptive_parts;
    }

    size_t index_granularity_bytes = 0;
    if (adaptive_parts >= parts.size() / 2)
        index_granularity_bytes = data_settings->index_granularity_bytes;

    const size_t max_marks_to_use_cache = roundRowsOrBytesToMarks(
        settings.merge_tree_max_rows_to_use_cache,
        settings.merge_tree_max_bytes_to_use_cache,
        data_settings->index_granularity,
        index_granularity_bytes);

    if (sum_marks > max_marks_to_use_cache)
        use_uncompressed_cache = false;

    Pipes pipes;

    for (const auto & part : parts)
    {
        auto source_processor = std::make_shared<MergeTreeSelectProcessor>(
            data, metadata_snapshot, part.data_part, max_block_size, settings.preferred_block_size_bytes,
            settings.preferred_max_column_in_block_size_bytes, column_names, part.ranges, use_uncompressed_cache,
            query_info.prewhere_info, true, reader_settings,
            virt_columns, part.part_index_in_query);

        Pipe pipe(std::move(source_processor));
<<<<<<< HEAD
        pipe.addSimpleTransform(std::make_shared<ExpressionTransform>(pipe.getHeader(), data.sorting_key_expr));
=======
        /// Drop temporary columns, added by 'sorting_key_expr'
        if (!out_projection)
            out_projection = createProjection(pipe, data);

        pipe.addSimpleTransform(std::make_shared<ExpressionTransform>(pipe.getHeader(), metadata_snapshot->getSortingKey().expression));
>>>>>>> 811d124a
        pipes.emplace_back(std::move(pipe));
    }

    Names sort_columns = metadata_snapshot->getSortingKeyColumns();
    SortDescription sort_description;
    size_t sort_columns_size = sort_columns.size();
    sort_description.reserve(sort_columns_size);

    Block header = pipes.at(0).getHeader();
    for (size_t i = 0; i < sort_columns_size; ++i)
        sort_description.emplace_back(header.getPositionByName(sort_columns[i]), 1, 1);

    auto get_merging_processor = [&]() -> MergingTransformPtr
    {
        switch (data.merging_params.mode)
        {
            case MergeTreeData::MergingParams::Ordinary:
            {
                return std::make_shared<MergingSortedTransform>(header, pipes.size(),
                           sort_description, max_block_size);
            }

            case MergeTreeData::MergingParams::Collapsing:
                return std::make_shared<CollapsingSortedTransform>(header, pipes.size(),
                           sort_description, data.merging_params.sign_column, true, max_block_size);

            case MergeTreeData::MergingParams::Summing:
                return std::make_shared<SummingSortedTransform>(header, pipes.size(),
                           sort_description, data.merging_params.columns_to_sum, max_block_size);

            case MergeTreeData::MergingParams::Aggregating:
                return std::make_shared<AggregatingSortedTransform>(header, pipes.size(),
                           sort_description, max_block_size);

            case MergeTreeData::MergingParams::Replacing:
                return std::make_shared<ReplacingSortedTransform>(header, pipes.size(),
                           sort_description, data.merging_params.version_column, max_block_size);

            case MergeTreeData::MergingParams::VersionedCollapsing:
                return std::make_shared<VersionedCollapsingTransform>(header, pipes.size(),
                           sort_description, data.merging_params.sign_column, max_block_size);

            case MergeTreeData::MergingParams::Graphite:
                throw Exception("GraphiteMergeTree doesn't support FINAL", ErrorCodes::LOGICAL_ERROR);
        }

        __builtin_unreachable();
    };

    if (num_streams > settings.max_final_threads)
        num_streams = settings.max_final_threads;

    if (num_streams <= 1 || sort_description.empty())
    {

        Pipe pipe(std::move(pipes), get_merging_processor());
        pipes = Pipes();
        pipes.emplace_back(std::move(pipe));

        return pipes;
    }

    ColumnNumbers key_columns;
    key_columns.reserve(sort_description.size());

    for (auto & desc : sort_description)
    {
        if (!desc.column_name.empty())
            key_columns.push_back(header.getPositionByName(desc.column_name));
        else
            key_columns.emplace_back(desc.column_number);
    }

    Processors selectors;
    Processors copiers;
    selectors.reserve(pipes.size());

    for (auto & pipe : pipes)
    {
        auto selector = std::make_shared<AddingSelectorTransform>(pipe.getHeader(), num_streams, key_columns);
        auto copier = std::make_shared<CopyTransform>(pipe.getHeader(), num_streams);
        connect(pipe.getPort(), selector->getInputPort());
        connect(selector->getOutputPort(), copier->getInputPort());
        selectors.emplace_back(std::move(selector));
        copiers.emplace_back(std::move(copier));
    }

    Processors merges;
    std::vector<InputPorts::iterator> input_ports;
    merges.reserve(num_streams);
    input_ports.reserve(num_streams);

    for (size_t i = 0; i < num_streams; ++i)
    {
        auto merge = get_merging_processor();
        merge->setSelectorPosition(i);
        input_ports.emplace_back(merge->getInputs().begin());
        merges.emplace_back(std::move(merge));
    }

    /// Connect outputs of i-th splitter with i-th input port of every merge.
    for (auto & resize : copiers)
    {
        size_t input_num = 0;
        for (auto & output : resize->getOutputs())
        {
            connect(output, *input_ports[input_num]);
            ++input_ports[input_num];
            ++input_num;
        }
    }

    Processors processors;
    for (auto & pipe : pipes)
    {
        auto pipe_processors = std::move(pipe).detachProcessors();
        processors.insert(processors.end(), pipe_processors.begin(), pipe_processors.end());
    }

    pipes.clear();
    pipes.reserve(num_streams);
    for (auto & merge : merges)
        pipes.emplace_back(&merge->getOutputs().front());

    pipes.front().addProcessors(processors);
    pipes.front().addProcessors(selectors);
    pipes.front().addProcessors(copiers);
    pipes.front().addProcessors(merges);

    return pipes;
}

/// Calculates a set of mark ranges, that could possibly contain keys, required by condition.
/// In other words, it removes subranges from whole range, that definitely could not contain required keys.
MarkRanges MergeTreeDataSelectExecutor::markRangesFromPKRange(
    const MergeTreeData::DataPartPtr & part,
    const StorageMetadataPtr & metadata_snapshot,
    const KeyCondition & key_condition,
    const Settings & settings)
{
    MarkRanges res;

    size_t marks_count = part->index_granularity.getMarksCount();
    const auto & index = part->index;
    if (marks_count == 0)
        return res;

    bool has_final_mark = part->index_granularity.hasFinalMark();

    /// If index is not used.
    if (key_condition.alwaysUnknownOrTrue())
    {
        if (has_final_mark)
            res.push_back(MarkRange(0, marks_count - 1));
        else
            res.push_back(MarkRange(0, marks_count));
    }
    else
    {
        size_t used_key_size = key_condition.getMaxKeyColumn() + 1;
        size_t min_marks_for_seek = roundRowsOrBytesToMarks(
            settings.merge_tree_min_rows_for_seek,
            settings.merge_tree_min_bytes_for_seek,
            part->index_granularity_info.fixed_index_granularity,
            part->index_granularity_info.index_granularity_bytes);

        /** There will always be disjoint suspicious segments on the stack, the leftmost one at the top (back).
            * At each step, take the left segment and check if it fits.
            * If fits, split it into smaller ones and put them on the stack. If not, discard it.
            * If the segment is already of one mark length, add it to response and discard it.
            */
        std::vector<MarkRange> ranges_stack = { {0, marks_count} };

        std::function<void(size_t, size_t, FieldRef &)> create_field_ref;
        /// If there are no monotonic functions, there is no need to save block reference.
        /// Passing explicit field to FieldRef allows to optimize ranges and shows better performance.
        const auto & primary_key = metadata_snapshot->getPrimaryKey();
        if (key_condition.hasMonotonicFunctionsChain())
        {
            auto index_block = std::make_shared<Block>();
            for (size_t i = 0; i < used_key_size; ++i)
                index_block->insert({index[i], primary_key.data_types[i], primary_key.column_names[i]});

            create_field_ref = [index_block](size_t row, size_t column, FieldRef & field)
            {
                field = {index_block.get(), row, column};
            };
        }
        else
        {
            create_field_ref = [&index](size_t row, size_t column, FieldRef & field)
            {
                index[column]->get(row, field);
            };
        }

        /// NOTE Creating temporary Field objects to pass to KeyCondition.
        std::vector<FieldRef> index_left(used_key_size);
        std::vector<FieldRef> index_right(used_key_size);

        while (!ranges_stack.empty())
        {
            MarkRange range = ranges_stack.back();
            ranges_stack.pop_back();

            bool may_be_true;
            if (range.end == marks_count && !has_final_mark)
            {
                for (size_t i = 0; i < used_key_size; ++i)
                    create_field_ref(range.begin, i, index_left[i]);

                may_be_true = key_condition.mayBeTrueAfter(
                    used_key_size, index_left.data(), primary_key.data_types);
            }
            else
            {
                if (has_final_mark && range.end == marks_count)
                    range.end -= 1; /// Remove final empty mark. It's useful only for primary key condition.

                for (size_t i = 0; i < used_key_size; ++i)
                {
                    create_field_ref(range.begin, i, index_left[i]);
                    create_field_ref(range.end, i, index_right[i]);
                }

                may_be_true = key_condition.mayBeTrueInRange(
                    used_key_size, index_left.data(), index_right.data(), primary_key.data_types);
            }

            if (!may_be_true)
                continue;

            if (range.end == range.begin + 1)
            {
                /// We saw a useful gap between neighboring marks. Either add it to the last range, or start a new range.
                if (res.empty() || range.begin - res.back().end > min_marks_for_seek)
                    res.push_back(range);
                else
                    res.back().end = range.end;
            }
            else
            {
                /// Break the segment and put the result on the stack from right to left.
                size_t step = (range.end - range.begin - 1) / settings.merge_tree_coarse_index_granularity + 1;
                size_t end;

                for (end = range.end; end > range.begin + step; end -= step)
                    ranges_stack.emplace_back(end - step, end);

                ranges_stack.emplace_back(range.begin, end);
            }
        }
    }

    return res;
}

MarkRanges MergeTreeDataSelectExecutor::filterMarksUsingIndex(
    MergeTreeIndexPtr index_helper,
    MergeTreeIndexConditionPtr condition,
    MergeTreeData::DataPartPtr part,
    const MarkRanges & ranges,
    const Settings & settings,
    const MergeTreeReaderSettings & reader_settings) const
{
    if (!part->volume->getDisk()->exists(part->getFullRelativePath() + index_helper->getFileName() + ".idx"))
    {
        LOG_DEBUG(log, "File for index {} does not exist. Skipping it.", backQuote(index_helper->index.name));
        return ranges;
    }

    auto index_granularity = index_helper->index.granularity;

    const size_t min_marks_for_seek = roundRowsOrBytesToMarks(
        settings.merge_tree_min_rows_for_seek,
        settings.merge_tree_min_bytes_for_seek,
        part->index_granularity_info.fixed_index_granularity,
        part->index_granularity_info.index_granularity_bytes);

    size_t granules_dropped = 0;

    size_t marks_count = part->getMarksCount();
    size_t final_mark = part->index_granularity.hasFinalMark();
    size_t index_marks_count = (marks_count - final_mark + index_granularity - 1) / index_granularity;

    MergeTreeIndexReader reader(
        index_helper, part,
        index_marks_count,
        ranges,
        reader_settings);

    MarkRanges res;

    /// Some granules can cover two or more ranges,
    /// this variable is stored to avoid reading the same granule twice.
    MergeTreeIndexGranulePtr granule = nullptr;
    size_t last_index_mark = 0;
    for (const auto & range : ranges)
    {
        MarkRange index_range(
                range.begin / index_granularity,
                (range.end + index_granularity - 1) / index_granularity);

        if (last_index_mark != index_range.begin || !granule)
            reader.seek(index_range.begin);

        for (size_t index_mark = index_range.begin; index_mark < index_range.end; ++index_mark)
        {
            if (index_mark != index_range.begin || !granule || last_index_mark != index_range.begin)
                granule = reader.read();

            MarkRange data_range(
                    std::max(range.begin, index_mark * index_granularity),
                    std::min(range.end, (index_mark + 1) * index_granularity));

            if (!condition->mayBeTrueOnGranule(granule))
            {
                ++granules_dropped;
                continue;
            }

            if (res.empty() || res.back().end - data_range.begin > min_marks_for_seek)
                res.push_back(data_range);
            else
                res.back().end = data_range.end;
        }

        last_index_mark = index_range.end - 1;
    }

    LOG_DEBUG(log, "Index {} has dropped {} granules.", backQuote(index_helper->index.name), granules_dropped);

    return res;
}


}<|MERGE_RESOLUTION|>--- conflicted
+++ resolved
@@ -613,19 +613,10 @@
 
     Pipes res;
 
-<<<<<<< HEAD
-    MergeTreeReaderSettings reader_settings =
-    {
-        .min_bytes_to_use_direct_io = settings.min_bytes_to_use_direct_io,
-        .max_read_buffer_size = settings.max_read_buffer_size,
-        .save_marks_in_cache = true
-    };
-=======
     /// Projection, that needed to drop columns, which have appeared by execution
     /// of some extra expressions, and to allow execute the same expressions later.
     /// NOTE: It may lead to double computation of expressions.
     ExpressionActionsPtr result_projection;
->>>>>>> 811d124a
 
     if (select.final())
     {
@@ -651,7 +642,8 @@
             query_info,
             virt_column_names,
             settings,
-            reader_settings);
+            reader_settings,
+            result_projection);
     }
     else if ((settings.optimize_read_in_order || settings.optimize_aggregation_in_order) && query_info.input_order_info)
     {
@@ -673,7 +665,8 @@
             sorting_key_prefix_expr,
             virt_column_names,
             settings,
-            reader_settings);
+            reader_settings,
+            result_projection);
     }
     else
     {
@@ -695,6 +688,13 @@
         for (auto & pipe : res)
             pipe.addSimpleTransform(std::make_shared<FilterTransform>(
                     pipe.getHeader(), filter_expression, filter_function->getColumnName(), false));
+    }
+
+    if (result_projection)
+    {
+        for (auto & pipe : res)
+            pipe.addSimpleTransform(std::make_shared<ExpressionTransform>(
+                pipe.getHeader(), result_projection));
     }
 
     /// By the way, if a distributed query or query to a Merge table is made, then the `_sample_factor` column can have different values.
@@ -860,6 +860,14 @@
     return res;
 }
 
+static ExpressionActionsPtr createProjection(const Pipe & pipe, const MergeTreeData & data)
+{
+    const auto & header = pipe.getHeader();
+    auto projection = std::make_shared<ExpressionActions>(header.getNamesAndTypesList(), data.global_context);
+    projection->add(ExpressionAction::project(header.getNames()));
+    return projection;
+}
+
 Pipes MergeTreeDataSelectExecutor::spreadMarkRangesAmongStreamsWithOrder(
     RangesInDataParts && parts,
     size_t num_streams,
@@ -871,7 +879,8 @@
     const ExpressionActionsPtr & sorting_key_prefix_expr,
     const Names & virt_columns,
     const Settings & settings,
-    const MergeTreeReaderSettings & reader_settings) const
+    const MergeTreeReaderSettings & reader_settings,
+    ExpressionActionsPtr & out_projection) const
 {
     size_t sum_marks = 0;
     const InputOrderInfoPtr & input_order_info = query_info.input_order_info;
@@ -1067,6 +1076,8 @@
                 sort_description.emplace_back(metadata_snapshot->getSortingKey().column_names[j],
                       input_order_info->direction, 1);
 
+            /// Drop temporary columns, added by 'sorting_key_prefix_expr'
+            out_projection = createProjection(pipes.back(), data);
             for (auto & pipe : pipes)
                 pipe.addSimpleTransform(std::make_shared<ExpressionTransform>(pipe.getHeader(), sorting_key_prefix_expr));
 
@@ -1093,7 +1104,8 @@
     const SelectQueryInfo & query_info,
     const Names & virt_columns,
     const Settings & settings,
-    const MergeTreeReaderSettings & reader_settings) const
+    const MergeTreeReaderSettings & reader_settings,
+    ExpressionActionsPtr & out_projection) const
 {
     const auto data_settings = data.getSettings();
     size_t sum_marks = 0;
@@ -1131,15 +1143,11 @@
             virt_columns, part.part_index_in_query);
 
         Pipe pipe(std::move(source_processor));
-<<<<<<< HEAD
-        pipe.addSimpleTransform(std::make_shared<ExpressionTransform>(pipe.getHeader(), data.sorting_key_expr));
-=======
         /// Drop temporary columns, added by 'sorting_key_expr'
         if (!out_projection)
             out_projection = createProjection(pipe, data);
 
         pipe.addSimpleTransform(std::make_shared<ExpressionTransform>(pipe.getHeader(), metadata_snapshot->getSortingKey().expression));
->>>>>>> 811d124a
         pipes.emplace_back(std::move(pipe));
     }
 
