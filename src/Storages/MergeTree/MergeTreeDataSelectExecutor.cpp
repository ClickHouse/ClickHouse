--- conflicted
+++ resolved
@@ -192,13 +192,9 @@
             enable_parallel_reading);
     }
 
-<<<<<<< HEAD
-        if (plan->isInitialized())
-=======
     if (projection_plan->isInitialized())
     {
         if (query_info.projection->before_where)
->>>>>>> df57f8e3
         {
             auto where_step = std::make_unique<FilterStep>(
                 projection_plan->getCurrentDataStream(),
