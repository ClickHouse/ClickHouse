--- conflicted
+++ resolved
@@ -100,11 +100,8 @@
     extern const SettingsBool allow_experimental_analyzer;
     extern const SettingsBool parallel_replicas_local_plan;
     extern const SettingsBool parallel_replicas_index_analysis_only_on_coordinator;
-<<<<<<< HEAD
     extern const SettingsUInt64 max_gap_to_merge_adjacent_ranges;
-=======
     extern const SettingsBool secondary_indices_enable_bulk_filtering;
->>>>>>> 78923177
 }
 
 namespace MergeTreeSetting
