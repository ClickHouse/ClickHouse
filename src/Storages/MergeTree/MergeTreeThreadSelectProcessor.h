--- conflicted
+++ resolved
@@ -49,12 +49,7 @@
     /// "thread" index (there are N threads and each thread is assigned index in interval [0..N-1])
     size_t thread;
 
-<<<<<<< HEAD
     MergeTreeReadPoolPtr pool;
-    size_t min_marks_to_read;
-=======
-    std::shared_ptr<MergeTreeReadPool> pool;
->>>>>>> da01af35
 
     /// Last part read in this thread
     std::string last_readed_part_name;
