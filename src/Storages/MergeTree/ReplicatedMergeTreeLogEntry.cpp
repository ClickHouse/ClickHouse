--- conflicted
+++ resolved
@@ -55,11 +55,7 @@
 
         case ATTACH_PART:
             out << "attach\n" << new_part_name << "\n"
-<<<<<<< HEAD
-                << "part_checksum: " << part_checksum << "\n";
-=======
                 << "part_checksum: " << part_checksum;
->>>>>>> cc965771
             break;
 
         case MERGE_PARTS:
@@ -197,11 +193,7 @@
     else if (type_str == "attach")
     {
         type = ATTACH_PART;
-<<<<<<< HEAD
-        in >> new_part_name >> "\npart_checksum: " >> part_checksum >> "\n";
-=======
         in >> new_part_name >> "\npart_checksum: " >> part_checksum;
->>>>>>> cc965771
     }
     else if (type_str == "merge")
     {
