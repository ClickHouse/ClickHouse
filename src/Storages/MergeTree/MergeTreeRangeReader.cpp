--- conflicted
+++ resolved
@@ -1149,8 +1149,7 @@
 
     if (has_part_offset || has_block_offset)
     {
-<<<<<<< HEAD
-        auto part_offset_column = fillPartOffsetColumn(result, leading_begin_part_offset, leading_end_part_offset);
+        auto part_offset_column = createPartOffsetColumn(result, leading_begin_part_offset, leading_end_part_offset);
 
         auto add_offset_column = [&](const auto & column_name)
         {
@@ -1167,12 +1166,6 @@
 
         if (has_block_offset)
             add_offset_column(BlockOffsetColumn::name);
-=======
-        size_t pos = read_sample_block.getPositionByName("_part_offset");
-        chassert(pos < result.columns.size());
-        chassert(result.columns[pos] == nullptr);
-        result.columns[pos] = createPartOffsetColumn(result, leading_begin_part_offset, leading_end_part_offset);
->>>>>>> 086ef14f
     }
 
     return result;
