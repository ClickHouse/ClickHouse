--- conflicted
+++ resolved
@@ -775,12 +775,7 @@
             if (stream.isFinished())
             {
                 result.addRows(stream.finalize(result.columns));
-<<<<<<< HEAD
-                stream = Stream(ranges.front().begin, ranges.front().end, merge_tree_reader);
-
-=======
                 stream = Stream(ranges.front().begin, ranges.front().end, current_task_last_mark, merge_tree_reader);
->>>>>>> c9e11443
                 result.addRange(ranges.front());
                 ranges.pop_front();
             }
