--- conflicted
+++ resolved
@@ -1038,14 +1038,7 @@
         read_result.addNumBytesRead(total_bytes);
     }
 
-<<<<<<< HEAD
-    if (read_result.num_rows == 0)
-        return read_result;
-
     executePrewhereActionsAndFilterColumns(read_result, bitmap_filter);
-=======
-    executePrewhereActionsAndFilterColumns(read_result);
->>>>>>> 01acbafb
 
     read_result.checkInternalConsistency();
 
@@ -1168,7 +1161,7 @@
 }
 
 PaddedPODArray<UInt64>
-MergeTreeRangeReader::getPartOffsets(ReadResult & result, UInt64 leading_begin_part_offset, UInt64 leading_end_part_offset) const
+MergeTreeRangeReader::getPartOffsets(ReadResult & result, UInt64 leading_begin_part_offset, UInt64 leading_end_part_offset)
 {
     size_t num_rows = result.numReadRows();
 
@@ -1181,7 +1174,7 @@
     while (pos < end && leading_begin_part_offset < leading_end_part_offset)
         *pos++ = leading_begin_part_offset++;
 
-    const auto & start_ranges = result.startedRanges();
+    const auto & start_ranges = result.started_ranges;
 
     for (const auto & start_range : start_ranges)
     {
@@ -1344,7 +1337,6 @@
     return mut_first;
 }
 
-<<<<<<< HEAD
 static ColumnPtr combineBitmapFilter(ColumnPtr first, ColumnPtr second)
 {
     size_t size = first->size();
@@ -1377,15 +1369,12 @@
     return col->convertToFullIfNeeded();
 }
 
-void MergeTreeRangeReader::executePrewhereActionsAndFilterColumns(ReadResult & result, ColumnPtr filter_by_bitmap)
+void MergeTreeRangeReader::executePrewhereActionsAndFilterColumns(ReadResult & result, ColumnPtr filter_by_bitmap) const
 {
     if (!prewhere_info && !filter_by_bitmap)
         return;
-=======
-void MergeTreeRangeReader::executePrewhereActionsAndFilterColumns(ReadResult & result) const
-{
+
     result.checkInternalConsistency();
->>>>>>> 01acbafb
 
     if (!prewhere_info)
     {
@@ -1404,7 +1393,7 @@
         }
         else
         {
-            filterColumns(result.columns, filter);
+            filterColumns(result.columns, filter, filter.size());
             result.num_rows = result.columns.front()->size();
         }
         return;
@@ -1484,30 +1473,18 @@
             (!result.final_filter.present() || result.final_filter.countBytesInFilter() == result.num_rows);
     }
 
-<<<<<<< HEAD
     if (filter_by_bitmap)
     {
-        combined_filter = removeNullbleAndSparse(combined_filter);
-        checkCombinedFiltersSize(combined_filter->size(), filter_by_bitmap->size());
-        combined_filter = combineBitmapFilter(combined_filter, filter_by_bitmap);
-    }
-
-    result.setFilter(combined_filter);
-=======
+        current_step_filter = removeNullbleAndSparse(current_step_filter);
+        checkCombinedFiltersSize(current_step_filter->size(), filter_by_bitmap->size());
+        current_step_filter = combineBitmapFilter(current_step_filter, filter_by_bitmap);
+    }
+
     FilterWithCachedCount current_filter(current_step_filter);
->>>>>>> 01acbafb
 
     result.optimize(current_filter, merge_tree_reader->canReadIncompleteGranules());
 
-<<<<<<< HEAD
-    /// If we read nothing or filter gets optimized to nothing
-    if (result.totalRowsPerGranule() == 0)
-        result.setFilterConstFalse();
-    /// If we need to filter in PREWHERE
-    else if (prewhere_info->need_filter || result.need_filter || filter_by_bitmap)
-=======
     if (prewhere_info->need_filter && !result.filterWasApplied())
->>>>>>> 01acbafb
     {
         /// Depending on whether the final filter was applied at the previous step or not we need to apply either
         /// just the current step filter   or the accumulated filter.
