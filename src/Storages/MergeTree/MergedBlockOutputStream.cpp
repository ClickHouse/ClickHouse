#include <Storages/MergeTree/MergedBlockOutputStream.h>
#include <Storages/MergeTree/MergeTreeSettings.h>
#include <IO/HashingWriteBuffer.h>
#include <Interpreters/Context.h>
#include <Interpreters/MergeTreeTransaction.h>
#include <Parsers/queryToString.h>
#include <Core/Settings.h>


namespace DB
{

namespace ErrorCodes
{
    extern const int LOGICAL_ERROR;
}

namespace MergeTreeSetting
{
<<<<<<< HEAD
    extern const MergeTreeSettingsBool use_primary_index_cache;
=======
    extern const MergeTreeSettingsBool enable_index_granularity_compression;
>>>>>>> 0ff7c280
}

MergedBlockOutputStream::MergedBlockOutputStream(
    const MergeTreeMutableDataPartPtr & data_part,
    const StorageMetadataPtr & metadata_snapshot_,
    const NamesAndTypesList & columns_list_,
    const MergeTreeIndices & skip_indices,
    const ColumnsStatistics & statistics,
    CompressionCodecPtr default_codec_,
    MergeTreeIndexGranularityPtr index_granularity_ptr,
    TransactionID tid,
    bool reset_columns_,
    bool blocks_are_granules_size,
    const WriteSettings & write_settings_)
    : IMergedBlockOutputStream(data_part->storage.getSettings(), data_part->getDataPartStoragePtr(), metadata_snapshot_, columns_list_, reset_columns_)
    , columns_list(columns_list_)
    , default_codec(default_codec_)
    , write_settings(write_settings_)
{
    bool save_marks_in_cache = data_part->storage.getMarkCacheToPrewarm() != nullptr;
    bool save_primary_index_in_memory = !data_part->storage.getPrimaryIndexCache() || data_part->storage.getPrimaryIndexCacheToPrewarm();

    MergeTreeWriterSettings writer_settings(
        data_part->storage.getContext()->getSettingsRef(),
        write_settings,
        storage_settings,
        data_part->index_granularity_info.mark_type.adaptive,
        /* rewrite_primary_key = */ true,
        save_marks_in_cache,
        save_primary_index_in_memory,
        blocks_are_granules_size);

    /// TODO: looks like isStoredOnDisk() is always true for MergeTreeDataPart
    if (data_part->isStoredOnDisk())
        data_part_storage->createDirectories();

    /// NOTE do not pass context for writing to system.transactions_info_log,
    /// because part may have temporary name (with temporary block numbers). Will write it later.
    data_part->version.setCreationTID(tid, nullptr);
    data_part->storeVersionMetadata();

    writer = createMergeTreeDataPartWriter(data_part->getType(),
        data_part->name,
        data_part->storage.getLogName(),
        data_part->getSerializations(),
        data_part_storage,
        data_part->index_granularity_info,
        storage_settings,
        columns_list,
        data_part->getColumnPositions(),
        metadata_snapshot,
        data_part->storage.getVirtualsPtr(),
        skip_indices,
        statistics,
        data_part->getMarksFileExtension(),
        default_codec,
        writer_settings,
        std::move(index_granularity_ptr));
}

/// If data is pre-sorted.
void MergedBlockOutputStream::write(const Block & block)
{
    writeImpl(block, nullptr);
}

void MergedBlockOutputStream::cancel() noexcept
{
    if (writer)
        writer->cancel();
}


/** If the data is not sorted, but we pre-calculated the permutation, after which they will be sorted.
    * This method is used to save RAM, since you do not need to keep two blocks at once - the source and the sorted.
    */
void MergedBlockOutputStream::writeWithPermutation(const Block & block, const IColumn::Permutation * permutation)
{
    writeImpl(block, permutation);
}

struct MergedBlockOutputStream::Finalizer::Impl
{
    IMergeTreeDataPartWriter & writer;
    MergeTreeData::MutableDataPartPtr part;
    NameSet files_to_remove_after_finish;
    std::vector<std::unique_ptr<WriteBufferFromFileBase>> written_files;
    bool sync;

    Impl(IMergeTreeDataPartWriter & writer_, MergeTreeData::MutableDataPartPtr part_, const NameSet & files_to_remove_after_finish_, bool sync_)
        : writer(writer_)
        , part(std::move(part_))
        , files_to_remove_after_finish(files_to_remove_after_finish_)
        , sync(sync_)
    {
    }

    void finish();
    void cancel();
};

void MergedBlockOutputStream::Finalizer::finish()
{
    std::unique_ptr<Impl> to_finish = std::move(impl);
    impl.reset();
    if (to_finish)
        to_finish->finish();
}

void MergedBlockOutputStream::Finalizer::cancel()
{
    std::unique_ptr<Impl> to_cancel = std::move(impl);
    impl.reset();
    if (to_cancel)
        to_cancel->cancel();
}

void MergedBlockOutputStream::Finalizer::Impl::finish()
{
    writer.finish(sync);

    for (auto & file : written_files)
    {
        file->finalize();
        if (sync)
            file->sync();
    }

    /// TODO: this code looks really stupid. It's because DiskTransaction is
    /// unable to see own write operations. When we merge part with column TTL
    /// and column completely outdated we first write empty column and after
    /// remove it. In case of single DiskTransaction it's impossible because
    /// remove operation will not see just written files. That is why we finish
    /// one transaction and start new...
    ///
    /// FIXME: DiskTransaction should see own writes. Column TTL implementation shouldn't be so stupid...
    if (!files_to_remove_after_finish.empty())
    {
        part->getDataPartStorage().commitTransaction();
        part->getDataPartStorage().beginTransaction();
    }

    for (const auto & file_name : files_to_remove_after_finish)
        part->getDataPartStorage().removeFile(file_name);
}

void MergedBlockOutputStream::Finalizer::Impl::cancel()
{
    writer.cancel();

    for (auto & file : written_files)
    {
        file->cancel();
    }
}

MergedBlockOutputStream::Finalizer::Finalizer(Finalizer &&) noexcept = default;
MergedBlockOutputStream::Finalizer & MergedBlockOutputStream::Finalizer::operator=(Finalizer &&) noexcept = default;
MergedBlockOutputStream::Finalizer::Finalizer(std::unique_ptr<Impl> impl_) : impl(std::move(impl_)) {}

MergedBlockOutputStream::Finalizer::~Finalizer()
{
    try
    {
        if (impl)
            finish();
    }
    catch (...)
    {
        tryLogCurrentException(__PRETTY_FUNCTION__);
    }
}


void MergedBlockOutputStream::finalizePart(
    const MergeTreeMutableDataPartPtr & new_part,
    bool sync,
    const NamesAndTypesList * total_columns_list,
    MergeTreeData::DataPart::Checksums * additional_column_checksums)
{
    finalizePartAsync(new_part, sync, total_columns_list, additional_column_checksums).finish();
}

MergedBlockOutputStream::Finalizer MergedBlockOutputStream::finalizePartAsync(
    const MergeTreeMutableDataPartPtr & new_part,
    bool sync,
    const NamesAndTypesList * total_columns_list,
    MergeTreeData::DataPart::Checksums * additional_column_checksums)
{
    /// Finish write and get checksums.
    MergeTreeData::DataPart::Checksums checksums;
    NameSet checksums_to_remove;

    if (additional_column_checksums)
        checksums = std::move(*additional_column_checksums);

    /// Finish columns serialization.
    writer->fillChecksums(checksums, checksums_to_remove);

    for (const auto & name : checksums_to_remove)
        checksums.files.erase(name);

    LOG_TRACE(getLogger("MergedBlockOutputStream"), "filled checksums {}", new_part->getNameWithState());

    for (const auto & [projection_name, projection_part] : new_part->getProjectionParts())
        checksums.addFile(
            projection_name + ".proj",
            projection_part->checksums.getTotalSizeOnDisk(),
            projection_part->checksums.getTotalChecksumUInt128());

    NameSet files_to_remove_after_sync;
    if (reset_columns)
    {
        auto part_columns = total_columns_list ? *total_columns_list : columns_list;
        auto serialization_infos = new_part->getSerializationInfos();

        serialization_infos.replaceData(new_serialization_infos);
        files_to_remove_after_sync = removeEmptyColumnsFromPart(new_part, part_columns, serialization_infos, checksums);

        new_part->setColumns(part_columns, serialization_infos, metadata_snapshot->getMetadataVersion());
    }

    std::vector<std::unique_ptr<WriteBufferFromFileBase>> written_files;
    if (new_part->isStoredOnDisk())
       written_files = finalizePartOnDisk(new_part, checksums);

    new_part->rows_count = rows_count;
    new_part->modification_time = time(nullptr);

    if (auto computed_index = writer->releaseIndexColumns())
        new_part->setIndex(std::move(*computed_index));

    new_part->checksums = checksums;
    new_part->setBytesOnDisk(checksums.getTotalSizeOnDisk());
    new_part->setBytesUncompressedOnDisk(checksums.getTotalSizeUncompressedOnDisk());
    new_part->index_granularity = writer->getIndexGranularity();
    new_part->calculateColumnsAndSecondaryIndicesSizesOnDisk(writer->getColumnsSample());

    if ((*new_part->storage.getSettings())[MergeTreeSetting::enable_index_granularity_compression])
    {
        if (auto new_index_granularity = new_part->index_granularity->optimize())
            new_part->index_granularity = std::move(new_index_granularity);
    }

    /// In mutation, existing_rows_count is already calculated in PartMergerWriter
    /// In merge situation, lightweight deleted rows was physically deleted, existing_rows_count equals rows_count
    if (!new_part->existing_rows_count.has_value())
        new_part->existing_rows_count = rows_count;

    if (default_codec != nullptr)
        new_part->default_codec = default_codec;

    auto finalizer = std::make_unique<Finalizer::Impl>(*writer, new_part, files_to_remove_after_sync, sync);
    finalizer->written_files = std::move(written_files);
    return Finalizer(std::move(finalizer));
}

MergedBlockOutputStream::WrittenFiles MergedBlockOutputStream::finalizePartOnDisk(
    const MergeTreeMutableDataPartPtr & new_part,
    MergeTreeData::DataPart::Checksums & checksums)
{
    /// NOTE: You do not need to call fsync here, since it will be called later for the all written_files.
    WrittenFiles written_files;

    if (new_part->isProjectionPart())
    {
        if (new_part->storage.format_version >= MERGE_TREE_DATA_MIN_FORMAT_VERSION_WITH_CUSTOM_PARTITIONING || isCompactPart(new_part))
        {
            auto count_out = new_part->getDataPartStorage().writeFile("count.txt", 4096, write_settings);
            HashingWriteBuffer count_out_hashing(*count_out);
            writeIntText(rows_count, count_out_hashing);
            count_out_hashing.finalize();
            checksums.files["count.txt"].file_size = count_out_hashing.count();
            checksums.files["count.txt"].file_hash = count_out_hashing.getHash();
            count_out->preFinalize();
            written_files.emplace_back(std::move(count_out));
        }
    }
    else
    {
        if (new_part->uuid != UUIDHelpers::Nil)
        {
            auto out = new_part->getDataPartStorage().writeFile(IMergeTreeDataPart::UUID_FILE_NAME, 4096, write_settings);
            HashingWriteBuffer out_hashing(*out);
            writeUUIDText(new_part->uuid, out_hashing);
            out_hashing.finalize();
            checksums.files[IMergeTreeDataPart::UUID_FILE_NAME].file_size = out_hashing.count();
            checksums.files[IMergeTreeDataPart::UUID_FILE_NAME].file_hash = out_hashing.getHash();
            out->preFinalize();
            written_files.emplace_back(std::move(out));
        }

        if (new_part->storage.format_version >= MERGE_TREE_DATA_MIN_FORMAT_VERSION_WITH_CUSTOM_PARTITIONING)
        {
            if (auto file = new_part->partition.store(
                new_part->storage.getInMemoryMetadataPtr(), new_part->storage.getContext(),
                new_part->getDataPartStorage(), checksums))
                written_files.emplace_back(std::move(file));

            if (new_part->minmax_idx->initialized)
            {
                auto files = new_part->minmax_idx->store(new_part->storage, new_part->getDataPartStorage(), checksums);
                for (auto & file : files)
                    written_files.emplace_back(std::move(file));
            }
            else if (rows_count)
                throw Exception(ErrorCodes::LOGICAL_ERROR, "MinMax index was not initialized for new non-empty part {}. It is a bug.",
                    new_part->name);
        }

        {
            auto count_out = new_part->getDataPartStorage().writeFile("count.txt", 4096, write_settings);
            HashingWriteBuffer count_out_hashing(*count_out);
            writeIntText(rows_count, count_out_hashing);
            count_out_hashing.finalize();
            checksums.files["count.txt"].file_size = count_out_hashing.count();
            checksums.files["count.txt"].file_hash = count_out_hashing.getHash();
            count_out->preFinalize();
            written_files.emplace_back(std::move(count_out));
        }
    }

    if (!new_part->ttl_infos.empty())
    {
        /// Write a file with ttl infos in json format.
        auto out = new_part->getDataPartStorage().writeFile("ttl.txt", 4096, write_settings);
        HashingWriteBuffer out_hashing(*out);
        new_part->ttl_infos.write(out_hashing);
        out_hashing.finalize();
        checksums.files["ttl.txt"].file_size = out_hashing.count();
        checksums.files["ttl.txt"].file_hash = out_hashing.getHash();
        out->preFinalize();
        written_files.emplace_back(std::move(out));
    }

    if (!new_part->getSerializationInfos().empty())
    {
        auto out = new_part->getDataPartStorage().writeFile(IMergeTreeDataPart::SERIALIZATION_FILE_NAME, 4096, write_settings);
        HashingWriteBuffer out_hashing(*out);
        new_part->getSerializationInfos().writeJSON(out_hashing);
        out_hashing.finalize();
        checksums.files[IMergeTreeDataPart::SERIALIZATION_FILE_NAME].file_size = out_hashing.count();
        checksums.files[IMergeTreeDataPart::SERIALIZATION_FILE_NAME].file_hash = out_hashing.getHash();
        out->preFinalize();
        written_files.emplace_back(std::move(out));
    }

    {
        /// Write a file with a description of columns.
        auto out = new_part->getDataPartStorage().writeFile("columns.txt", 4096, write_settings);
        new_part->getColumns().writeText(*out);
        out->preFinalize();
        written_files.emplace_back(std::move(out));
    }

    {
        /// Write a file with a description of columns.
        auto out = new_part->getDataPartStorage().writeFile(IMergeTreeDataPart::METADATA_VERSION_FILE_NAME, 4096, write_settings);
        DB::writeIntText(new_part->getMetadataVersion(), *out);
        out->preFinalize();
        written_files.emplace_back(std::move(out));
    }

    if (default_codec != nullptr)
    {
        auto out = new_part->getDataPartStorage().writeFile(IMergeTreeDataPart::DEFAULT_COMPRESSION_CODEC_FILE_NAME, 4096, write_settings);
        DB::writeText(queryToString(default_codec->getFullCodecDesc()), *out);
        out->preFinalize();
        written_files.emplace_back(std::move(out));
    }
    else
    {
        throw Exception(ErrorCodes::LOGICAL_ERROR, "Compression codec have to be specified for part on disk, empty for{}. "
                "It is a bug.", new_part->name);
    }

    {
        /// Write file with checksums.
        auto out = new_part->getDataPartStorage().writeFile("checksums.txt", 4096, write_settings);
        checksums.write(*out);
        out->preFinalize();
        written_files.emplace_back(std::move(out));
    }

    return written_files;
}

void MergedBlockOutputStream::writeImpl(const Block & block, const IColumn::Permutation * permutation)
{
    block.checkNumberOfRows();
    size_t rows = block.rows();
    if (!rows)
        return;

    writer->write(block, permutation);
    if (reset_columns)
        new_serialization_infos.add(block);

    rows_count += rows;
}

}<|MERGE_RESOLUTION|>--- conflicted
+++ resolved
@@ -17,11 +17,8 @@
 
 namespace MergeTreeSetting
 {
-<<<<<<< HEAD
     extern const MergeTreeSettingsBool use_primary_index_cache;
-=======
     extern const MergeTreeSettingsBool enable_index_granularity_compression;
->>>>>>> 0ff7c280
 }
 
 MergedBlockOutputStream::MergedBlockOutputStream(
