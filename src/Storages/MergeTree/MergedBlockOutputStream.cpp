--- conflicted
+++ resolved
@@ -192,14 +192,14 @@
     MergeTreeData::DataPart::Checksums & checksums)
 {
     WrittenFiles written_files;
+
     try
     {
         if (new_part->isProjectionPart())
         {
-<<<<<<< HEAD
             if (storage.format_version >= MERGE_TREE_DATA_MIN_FORMAT_VERSION_WITH_CUSTOM_PARTITIONING || isCompactPart(new_part))
             {
-                auto count_out = data_part_storage_builder->writeFile("count.txt", 4096, write_settings);
+                auto count_out = new_part->getDataPartStorage().writeFile("count.txt", 4096, write_settings);
                 WriteBufferFinalizer out_finalizer(count_out.get());
                 HashingWriteBuffer count_out_hashing(*count_out);
                 WriteBufferFinalizer hashing_finalizer(&count_out_hashing);
@@ -211,22 +211,12 @@
                 out_finalizer.release();
                 written_files.emplace_back(std::move(count_out));
             }
-=======
-            auto count_out = new_part->getDataPartStorage().writeFile("count.txt", 4096, write_settings);
-            HashingWriteBuffer count_out_hashing(*count_out);
-            writeIntText(rows_count, count_out_hashing);
-            count_out_hashing.next();
-            checksums.files["count.txt"].file_size = count_out_hashing.count();
-            checksums.files["count.txt"].file_hash = count_out_hashing.getHash();
-            count_out->preFinalize();
-            written_files.emplace_back(std::move(count_out));
->>>>>>> c2749a89
         }
         else
         {
             if (new_part->uuid != UUIDHelpers::Nil)
             {
-                auto out = data_part_storage_builder->writeFile(IMergeTreeDataPart::UUID_FILE_NAME, 4096, write_settings);
+                auto out = new_part->getDataPartStorage().writeFile(IMergeTreeDataPart::UUID_FILE_NAME, 4096, write_settings);
                 WriteBufferFinalizer out_finalizer(out.get());
                 HashingWriteBuffer out_hashing(*out);
                 WriteBufferFinalizer hashing_finalizer(&out_hashing);
@@ -241,12 +231,12 @@
 
             if (storage.format_version >= MERGE_TREE_DATA_MIN_FORMAT_VERSION_WITH_CUSTOM_PARTITIONING)
             {
-                if (auto file = new_part->partition.store(storage, data_part_storage_builder, checksums))
+                if (auto file = new_part->partition.store(storage, new_part->getDataPartStorage(), checksums))
                     written_files.emplace_back(std::move(file));
 
                 if (new_part->minmax_idx->initialized)
                 {
-                    auto files = new_part->minmax_idx->store(storage, data_part_storage_builder, checksums);
+                    auto files = new_part->minmax_idx->store(storage, new_part->getDataPartStorage(), checksums);
                     for (auto & file : files)
                         written_files.emplace_back(std::move(file));
                 }
@@ -257,7 +247,7 @@
             }
 
             {
-                auto count_out = data_part_storage_builder->writeFile("count.txt", 4096, write_settings);
+                auto count_out = new_part->getDataPartStorage().writeFile("count.txt", 4096, write_settings);
                 WriteBufferFinalizer out_finalizer(count_out.get());
                 HashingWriteBuffer count_out_hashing(*count_out);
                 WriteBufferFinalizer hashing_finalizer(&count_out_hashing);
@@ -273,13 +263,9 @@
 
         if (!new_part->ttl_infos.empty())
         {
-<<<<<<< HEAD
             /// Write a file with ttl infos in json format.
-            auto out = data_part_storage_builder->writeFile("ttl.txt", 4096, write_settings);
-            WriteBufferFinalizer out_finalizer(out.get());
-=======
-            auto out = new_part->getDataPartStorage().writeFile(IMergeTreeDataPart::UUID_FILE_NAME, 4096, write_settings);
->>>>>>> c2749a89
+            auto out = new_part->getDataPartStorage().writeFile("ttl.txt", 4096, write_settings);
+            WriteBufferFinalizer out_finalizer(out.get());
             HashingWriteBuffer out_hashing(*out);
             WriteBufferFinalizer hashing_finalizer(&out_hashing);
             new_part->ttl_infos.write(out_hashing);
@@ -293,8 +279,7 @@
 
         if (!new_part->getSerializationInfos().empty())
         {
-<<<<<<< HEAD
-            auto out = data_part_storage_builder->writeFile(IMergeTreeDataPart::SERIALIZATION_FILE_NAME, 4096, write_settings);
+            auto out = new_part->getDataPartStorage().writeFile(IMergeTreeDataPart::SERIALIZATION_FILE_NAME, 4096, write_settings);
             WriteBufferFinalizer out_finalizer(out.get());
             HashingWriteBuffer out_hashing(*out);
             WriteBufferFinalizer hashing_finalizer(&out_hashing);
@@ -309,43 +294,18 @@
 
         {
             /// Write a file with a description of columns.
-            auto out = data_part_storage_builder->writeFile("columns.txt", 4096, write_settings);
+            auto out = new_part->getDataPartStorage().writeFile("columns.txt", 4096, write_settings);
             WriteBufferFinalizer out_finalizer(out.get());
             new_part->getColumns().writeText(*out);
             out->preFinalize();
             out_finalizer.release();
             written_files.emplace_back(std::move(out));
-=======
-            if (auto file = new_part->partition.store(storage, new_part->getDataPartStorage(), checksums))
-                written_files.emplace_back(std::move(file));
-
-            if (new_part->minmax_idx->initialized)
-            {
-                auto files = new_part->minmax_idx->store(storage, new_part->getDataPartStorage(), checksums);
-                for (auto & file : files)
-                    written_files.emplace_back(std::move(file));
-            }
-            else if (rows_count)
-                throw Exception("MinMax index was not initialized for new non-empty part " + new_part->name
-                    + ". It is a bug.", ErrorCodes::LOGICAL_ERROR);
-        }
-
-        {
-            auto count_out = new_part->getDataPartStorage().writeFile("count.txt", 4096, write_settings);
-            HashingWriteBuffer count_out_hashing(*count_out);
-            writeIntText(rows_count, count_out_hashing);
-            count_out_hashing.next();
-            checksums.files["count.txt"].file_size = count_out_hashing.count();
-            checksums.files["count.txt"].file_hash = count_out_hashing.getHash();
-            count_out->preFinalize();
-            written_files.emplace_back(std::move(count_out));
->>>>>>> c2749a89
-        }
-
-<<<<<<< HEAD
+        }
+
         if (default_codec != nullptr)
         {
-            auto out = data_part_storage_builder->writeFile(IMergeTreeDataPart::DEFAULT_COMPRESSION_CODEC_FILE_NAME, 4096, write_settings);
+            auto out
+                = new_part->getDataPartStorage().writeFile(IMergeTreeDataPart::DEFAULT_COMPRESSION_CODEC_FILE_NAME, 4096, write_settings);
             WriteBufferFinalizer out_finalizer(out.get());
             DB::writeText(queryToString(default_codec->getFullCodecDesc()), *out);
             out->preFinalize();
@@ -361,7 +321,7 @@
 
         {
             /// Write file with checksums.
-            auto out = data_part_storage_builder->writeFile("checksums.txt", 4096, write_settings);
+            auto out = new_part->getDataPartStorage().writeFile("checksums.txt", 4096, write_settings);
             WriteBufferFinalizer out_finalizer(out.get());
             checksums.write(*out);
             out->preFinalize();
@@ -370,63 +330,11 @@
         }
 
         return written_files;
-=======
-    if (!new_part->ttl_infos.empty())
-    {
-        /// Write a file with ttl infos in json format.
-        auto out = new_part->getDataPartStorage().writeFile("ttl.txt", 4096, write_settings);
-        HashingWriteBuffer out_hashing(*out);
-        new_part->ttl_infos.write(out_hashing);
-        checksums.files["ttl.txt"].file_size = out_hashing.count();
-        checksums.files["ttl.txt"].file_hash = out_hashing.getHash();
-        out->preFinalize();
-        written_files.emplace_back(std::move(out));
-    }
-
-    if (!new_part->getSerializationInfos().empty())
-    {
-        auto out = new_part->getDataPartStorage().writeFile(IMergeTreeDataPart::SERIALIZATION_FILE_NAME, 4096, write_settings);
-        HashingWriteBuffer out_hashing(*out);
-        new_part->getSerializationInfos().writeJSON(out_hashing);
-        checksums.files[IMergeTreeDataPart::SERIALIZATION_FILE_NAME].file_size = out_hashing.count();
-        checksums.files[IMergeTreeDataPart::SERIALIZATION_FILE_NAME].file_hash = out_hashing.getHash();
-        out->preFinalize();
-        written_files.emplace_back(std::move(out));
-    }
-
-    {
-        /// Write a file with a description of columns.
-        auto out = new_part->getDataPartStorage().writeFile("columns.txt", 4096, write_settings);
-        new_part->getColumns().writeText(*out);
-        out->preFinalize();
-        written_files.emplace_back(std::move(out));
-    }
-
-    if (default_codec != nullptr)
-    {
-        auto out = new_part->getDataPartStorage().writeFile(IMergeTreeDataPart::DEFAULT_COMPRESSION_CODEC_FILE_NAME, 4096, write_settings);
-        DB::writeText(queryToString(default_codec->getFullCodecDesc()), *out);
-        out->preFinalize();
-        written_files.emplace_back(std::move(out));
-    }
-    else
-    {
-        throw Exception("Compression codec have to be specified for part on disk, empty for" + new_part->name
-                + ". It is a bug.", ErrorCodes::LOGICAL_ERROR);
->>>>>>> c2749a89
     }
     catch (...)
     {
-<<<<<<< HEAD
         finalizeWriteBuffers(written_files);
         throw;
-=======
-        /// Write file with checksums.
-        auto out = new_part->getDataPartStorage().writeFile("checksums.txt", 4096, write_settings);
-        checksums.write(*out);
-        out->preFinalize();
-        written_files.emplace_back(std::move(out));
->>>>>>> c2749a89
     }
 }
 
