--- conflicted
+++ resolved
@@ -145,12 +145,8 @@
                     + ". It is a bug.", ErrorCodes::LOGICAL_ERROR);
         }
 
-<<<<<<< HEAD
-        {
-            auto count_out = volume->getDisk()->writeFile(part_path + "count.txt", 4096);
-=======
+        {
             auto count_out = volume->getDisk()->writeFile(fs::path(part_path) / "count.txt", 4096);
->>>>>>> a6708656
             HashingWriteBuffer count_out_hashing(*count_out);
             writeIntText(rows_count, count_out_hashing);
             count_out_hashing.next();
