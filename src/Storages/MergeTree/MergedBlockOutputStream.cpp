--- conflicted
+++ resolved
@@ -198,7 +198,6 @@
     {
         if (new_part->isProjectionPart())
         {
-<<<<<<< HEAD
             if (storage.format_version >= MERGE_TREE_DATA_MIN_FORMAT_VERSION_WITH_CUSTOM_PARTITIONING || isCompactPart(new_part))
             {
                 auto count_out = data_part_storage_builder->writeFile("count.txt", 4096, settings);
@@ -210,16 +209,6 @@
                 count_out->preFinalize();
                 written_files.emplace_back(std::move(count_out));
             }
-=======
-            auto count_out = data_part_storage_builder->writeFile("count.txt", 4096, write_settings);
-            HashingWriteBuffer count_out_hashing(*count_out);
-            writeIntText(rows_count, count_out_hashing);
-            count_out_hashing.next();
-            checksums.files["count.txt"].file_size = count_out_hashing.count();
-            checksums.files["count.txt"].file_hash = count_out_hashing.getHash();
-            count_out->preFinalize();
-            written_files.emplace_back(std::move(count_out));
->>>>>>> a3e4753d
         }
         else
         {
@@ -266,12 +255,8 @@
 
         if (!new_part->ttl_infos.empty())
         {
-<<<<<<< HEAD
             /// Write a file with ttl infos in json format.
             auto out = data_part_storage_builder->writeFile("ttl.txt", 4096, settings);
-=======
-            auto out = data_part_storage_builder->writeFile(IMergeTreeDataPart::UUID_FILE_NAME, 4096, write_settings);
->>>>>>> a3e4753d
             HashingWriteBuffer out_hashing(*out);
             new_part->ttl_infos.write(out_hashing);
             out_hashing.finalize();
@@ -294,25 +279,13 @@
         }
 
         {
-<<<<<<< HEAD
             /// Write a file with a description of columns.
             auto out = data_part_storage_builder->writeFile("columns.txt", 4096, settings);
             new_part->getColumns().writeText(*out);
             out->preFinalize();
             written_files.emplace_back(std::move(out));
-=======
-            auto count_out = data_part_storage_builder->writeFile("count.txt", 4096, write_settings);
-            HashingWriteBuffer count_out_hashing(*count_out);
-            writeIntText(rows_count, count_out_hashing);
-            count_out_hashing.next();
-            checksums.files["count.txt"].file_size = count_out_hashing.count();
-            checksums.files["count.txt"].file_hash = count_out_hashing.getHash();
-            count_out->preFinalize();
-            written_files.emplace_back(std::move(count_out));
->>>>>>> a3e4753d
-        }
-
-<<<<<<< HEAD
+        }
+
         if (default_codec != nullptr)
         {
             auto out = data_part_storage_builder->writeFile(IMergeTreeDataPart::DEFAULT_COMPRESSION_CODEC_FILE_NAME, 4096, settings);
@@ -336,64 +309,12 @@
         }
 
         return written_files;
-=======
-    if (!new_part->ttl_infos.empty())
-    {
-        /// Write a file with ttl infos in json format.
-        auto out = data_part_storage_builder->writeFile("ttl.txt", 4096, write_settings);
-        HashingWriteBuffer out_hashing(*out);
-        new_part->ttl_infos.write(out_hashing);
-        checksums.files["ttl.txt"].file_size = out_hashing.count();
-        checksums.files["ttl.txt"].file_hash = out_hashing.getHash();
-        out->preFinalize();
-        written_files.emplace_back(std::move(out));
-    }
-
-    if (!new_part->getSerializationInfos().empty())
-    {
-        auto out = data_part_storage_builder->writeFile(IMergeTreeDataPart::SERIALIZATION_FILE_NAME, 4096, write_settings);
-        HashingWriteBuffer out_hashing(*out);
-        new_part->getSerializationInfos().writeJSON(out_hashing);
-        checksums.files[IMergeTreeDataPart::SERIALIZATION_FILE_NAME].file_size = out_hashing.count();
-        checksums.files[IMergeTreeDataPart::SERIALIZATION_FILE_NAME].file_hash = out_hashing.getHash();
-        out->preFinalize();
-        written_files.emplace_back(std::move(out));
-    }
-
-    {
-        /// Write a file with a description of columns.
-        auto out = data_part_storage_builder->writeFile("columns.txt", 4096, write_settings);
-        new_part->getColumns().writeText(*out);
-        out->preFinalize();
-        written_files.emplace_back(std::move(out));
-    }
-
-    if (default_codec != nullptr)
-    {
-        auto out = data_part_storage_builder->writeFile(IMergeTreeDataPart::DEFAULT_COMPRESSION_CODEC_FILE_NAME, 4096, write_settings);
-        DB::writeText(queryToString(default_codec->getFullCodecDesc()), *out);
-        out->preFinalize();
-        written_files.emplace_back(std::move(out));
-    }
-    else
-    {
-        throw Exception("Compression codec have to be specified for part on disk, empty for" + new_part->name
-                + ". It is a bug.", ErrorCodes::LOGICAL_ERROR);
->>>>>>> a3e4753d
     }
     catch (...)
     {
-<<<<<<< HEAD
         for (auto & file : written_files)
             file->finalize();
         throw;
-=======
-        /// Write file with checksums.
-        auto out = data_part_storage_builder->writeFile("checksums.txt", 4096, write_settings);
-        checksums.write(*out);
-        out->preFinalize();
-        written_files.emplace_back(std::move(out));
->>>>>>> a3e4753d
     }
 }
 
