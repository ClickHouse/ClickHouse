--- conflicted
+++ resolved
@@ -92,11 +92,7 @@
 
     auto compression_codec = storage.getContext()->chooseCompressionCodec(0, 0);
     auto indices = MergeTreeIndexFactory::instance().getMany(metadata_snapshot->getSecondaryIndices());
-<<<<<<< HEAD
-    MergedBlockOutputStream out(new_data_part, metadata_snapshot, columns, indices, columns, compression_codec);
-=======
-    MergedBlockOutputStream out(new_data_part, metadata_snapshot, columns, indices, compression_codec, NO_TRANSACTION_PTR);
->>>>>>> 692c19b8
+    MergedBlockOutputStream out(new_data_part, metadata_snapshot, columns, indices, columns, compression_codec, NO_TRANSACTION_PTR);
     out.write(block);
     const auto & projections = metadata_snapshot->getProjections();
     for (const auto & [projection_name, projection] : projection_parts)
@@ -127,11 +123,7 @@
             auto projection_indices = MergeTreeIndexFactory::instance().getMany(desc.metadata->getSecondaryIndices());
             MergedBlockOutputStream projection_out(
                 projection_data_part, desc.metadata, projection_part->columns, projection_indices,
-<<<<<<< HEAD
-                projection_part->columns, projection_compression_codec);
-=======
-                projection_compression_codec, NO_TRANSACTION_PTR);
->>>>>>> 692c19b8
+                projection_part->columns, projection_compression_codec, NO_TRANSACTION_PTR);
 
             projection_out.write(projection_part->block);
             projection_out.finalizePart(projection_data_part, false);
