--- conflicted
+++ resolved
@@ -105,12 +105,8 @@
           reader_settings_.force_short_circuit_execution))
     , lazily_read_info(lazily_read_info_)
     , reader_settings(reader_settings_)
-<<<<<<< HEAD
-    , result_header(transformHeader(pool->getHeader(), prewhere_info))
+    , result_header(transformHeader(pool->getHeader(), lazily_read_info, prewhere_info))
     , log(getLogger("MergeTreeSelectProcessor"))
-=======
-    , result_header(transformHeader(pool->getHeader(), lazily_read_info, prewhere_info))
->>>>>>> 397a8076
 {
     bool has_prewhere_actions_steps = !prewhere_actions.steps.empty();
     if (has_prewhere_actions_steps)
