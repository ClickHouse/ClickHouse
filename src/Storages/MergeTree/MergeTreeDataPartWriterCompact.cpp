#include <Storages/MergeTree/MergeTreeDataPartWriterCompact.h>
#include <Storages/MergeTree/MergeTreeDataPartCompact.h>
#include "Storages/MergeTree/IMergeTreeDataPartWriter.h"

namespace DB
{

namespace ErrorCodes
{
    extern const int LOGICAL_ERROR;
}

MergeTreeDataPartWriterCompact::MergeTreeDataPartWriterCompact(
    const MergeTreeData::DataPartPtr & data_part_,
    const NamesAndTypesList & columns_list_,
    const StorageMetadataPtr & metadata_snapshot_,
    const std::vector<MergeTreeIndexPtr> & indices_to_recalc_,
    const NamesAndTypesList & statistics_columns_to_recalc_,
    const String & marks_file_extension_,
    const CompressionCodecPtr & default_codec_,
    const MergeTreeWriterSettings & settings_,
    const MergeTreeIndexGranularity & index_granularity_)
    : MergeTreeDataPartWriterOnDisk(data_part_, columns_list_, metadata_snapshot_,
        indices_to_recalc_, statistics_columns_to_recalc_, marks_file_extension_,
        default_codec_, settings_, index_granularity_)
    , plain_file(data_part->volume->getDisk()->writeFile(
            part_path + MergeTreeDataPartCompact::DATA_FILE_NAME_WITH_EXTENSION,
            settings.max_compress_block_size,
            WriteMode::Rewrite))
    , plain_hashing(*plain_file)
    , marks_file(data_part->volume->getDisk()->writeFile(
        part_path + MergeTreeDataPartCompact::DATA_FILE_NAME + marks_file_extension_,
        4096,
        WriteMode::Rewrite))
    , marks(*marks_file)
{
    const auto & storage_columns = metadata_snapshot->getColumns();
    for (const auto & column : columns_list)
        addStreams(column, storage_columns.getCodecDescOrDefault(column.name, default_codec));
}

void MergeTreeDataPartWriterCompact::addStreams(const NameAndTypePair & column, const ASTPtr & effective_codec_desc)
{
    ISerialization::StreamCallback callback = [&](const auto & substream_path)
    {
        assert(!substream_path.empty());
        String stream_name = ISerialization::getFileNameForStream(column, substream_path);

        /// Shared offsets for Nested type.
        if (compressed_streams.count(stream_name))
            return;

        const auto & subtype = substream_path.back().data.type;
        CompressionCodecPtr compression_codec;

        /// If we can use special codec than just get it
        if (ISerialization::isSpecialCompressionAllowed(substream_path))
            compression_codec = CompressionCodecFactory::instance().get(effective_codec_desc, subtype.get(), default_codec);
        else /// otherwise return only generic codecs and don't use info about data_type
            compression_codec = CompressionCodecFactory::instance().get(effective_codec_desc, nullptr, default_codec, true);

        UInt64 codec_id = compression_codec->getHash();
        auto & stream = streams_by_codec[codec_id];
        if (!stream)
            stream = std::make_shared<CompressedStream>(plain_hashing, compression_codec);

        compressed_streams.emplace(stream_name, stream);
    };

    ISerialization::SubstreamPath path;
    data_part->getSerialization(column)->enumerateStreams(path, callback, column.type);
}

namespace
{

/// Get granules for block using index_granularity
Granules getGranulesToWrite(const MergeTreeIndexGranularity & index_granularity, size_t block_rows, size_t current_mark, bool last_block)
{
    if (current_mark >= index_granularity.getMarksCount())
        throw Exception(ErrorCodes::LOGICAL_ERROR, "Request to get granules from mark {} but index granularity size is {}", current_mark, index_granularity.getMarksCount());

    Granules result;
    size_t current_row = 0;
    while (current_row < block_rows)
    {
        size_t expected_rows_in_mark = index_granularity.getMarkRows(current_mark);
        size_t rows_left_in_block = block_rows - current_row;
        if (rows_left_in_block < expected_rows_in_mark && !last_block)
        {
            /// Invariant: we always have equal amount of rows for block in compact parts because we accumulate them in buffer.
            /// The only exclusion is the last block, when we cannot accumulate more rows.
            throw Exception(ErrorCodes::LOGICAL_ERROR, "Required to write {} rows, but only {} rows was written for the non last granule", expected_rows_in_mark, rows_left_in_block);
        }

        result.emplace_back(Granule{
            .start_row = current_row,
            .rows_to_write = std::min(rows_left_in_block, expected_rows_in_mark),
            .mark_number = current_mark,
            .mark_on_start = true,
            .is_complete = (rows_left_in_block >= expected_rows_in_mark)
        });
        current_row += result.back().rows_to_write;
        current_mark++;
    }

    return result;
}

/// Write single granule of one column (rows between 2 marks)
void writeColumnSingleGranule(
    const ColumnWithTypeAndName & column,
    const SerializationPtr & serialization,
    ISerialization::OutputStreamGetter stream_getter,
    size_t from_row,
    size_t number_of_rows)
{
    ISerialization::SerializeBinaryBulkStatePtr state;
    ISerialization::SerializeBinaryBulkSettings serialize_settings;

    serialize_settings.getter = stream_getter;
    serialize_settings.position_independent_encoding = true; //-V1048
    serialize_settings.low_cardinality_max_dictionary_size = 0; //-V1048

    serialization->serializeBinaryBulkStatePrefix(serialize_settings, state);
    serialization->serializeBinaryBulkWithMultipleStreams(*column.column, from_row, number_of_rows, serialize_settings, state);
    serialization->serializeBinaryBulkStateSuffix(serialize_settings, state);
}

}

void MergeTreeDataPartWriterCompact::write(const Block & block, const IColumn::Permutation * permutation)
{
    /// Fill index granularity for this block
    /// if it's unknown (in case of insert data or horizontal merge,
    /// but not in case of vertical merge)
    if (compute_granularity)
    {
        size_t index_granularity_for_block = computeIndexGranularity(block);
        fillIndexGranularity(index_granularity_for_block, block.rows());
    }

    Block result_block = permuteBlockIfNeeded(block, permutation);

    if (!header)
        header = result_block.cloneEmpty();

    columns_buffer.add(result_block.mutateColumns());
    size_t current_mark_rows = index_granularity.getMarkRows(getCurrentMark());
    size_t rows_in_buffer = columns_buffer.size();

    if (rows_in_buffer >= current_mark_rows)
    {
        Block flushed_block = header.cloneWithColumns(columns_buffer.releaseColumns());
        auto granules_to_write = getGranulesToWrite(index_granularity, flushed_block.rows(), getCurrentMark(), /* last_block = */ false);
        writeDataBlockPrimaryIndexAndSkipIndices(flushed_block, granules_to_write);
        setCurrentMark(getCurrentMark() + granules_to_write.size());
    }
}

void MergeTreeDataPartWriterCompact::writeDataBlockPrimaryIndexAndSkipIndices(const Block & block, const Granules & granules_to_write)
{
    writeDataBlock(block, granules_to_write);

    if (settings.rewrite_primary_key)
    {
        Block primary_key_block = getBlockAndPermute(block, metadata_snapshot->getPrimaryKeyColumns(), nullptr);
        calculateAndSerializePrimaryIndex(primary_key_block, granules_to_write);
    }

    Block skip_indices_block = getBlockAndPermute(block, getSkipIndicesColumns(), nullptr);
    calculateAndSerializeSkipIndices(skip_indices_block, granules_to_write);

    Block stats_block = getBlockAndPermute(block, getStatsColumns(), nullptr);
    calculateStatistics(stats_block, granules_to_write);
}

void MergeTreeDataPartWriterCompact::writeDataBlock(const Block & block, const Granules & granules)
{
    for (const auto & granule : granules)
    {
        data_written = true;

        auto name_and_type = columns_list.begin();
        for (size_t i = 0; i < columns_list.size(); ++i, ++name_and_type)
        {
            /// Tricky part, because we share compressed streams between different columns substreams.
            /// Compressed streams write data to the single file, but with different compression codecs.
            /// So we flush each stream (using next()) before using new one, because otherwise we will override
            /// data in result file.
            CompressedStreamPtr prev_stream;
            auto stream_getter = [&, this](const ISerialization::SubstreamPath & substream_path) -> WriteBuffer *
            {
                String stream_name = ISerialization::getFileNameForStream(*name_and_type, substream_path);

                auto & result_stream = compressed_streams[stream_name];
                /// Write one compressed block per column in granule for more optimal reading.
                if (prev_stream && prev_stream != result_stream)
                {
                    /// Offset should be 0, because compressed block is written for every granule.
                    assert(result_stream->hashing_buf.offset() == 0);
                    prev_stream->hashing_buf.next();
                }

                prev_stream = result_stream;

                return &result_stream->hashing_buf;
            };


            writeIntBinary(plain_hashing.count(), marks);
            writeIntBinary(UInt64(0), marks);

            writeColumnSingleGranule(
                block.getByName(name_and_type->name), data_part->getSerialization(*name_and_type),
                stream_getter, granule.start_row, granule.rows_to_write);

            /// Each type always have at least one substream
            prev_stream->hashing_buf.next(); //-V522
        }

        writeIntBinary(granule.rows_to_write, marks);
    }
}

void MergeTreeDataPartWriterCompact::fillDataChecksums(IMergeTreeDataPart::Checksums & checksums)
{
    if (columns_buffer.size() != 0)
    {
        auto block = header.cloneWithColumns(columns_buffer.releaseColumns());
        auto granules_to_write = getGranulesToWrite(index_granularity, block.rows(), getCurrentMark(), /* last_block = */ true);
        if (!granules_to_write.back().is_complete)
        {
            /// Correct last mark as it should contain exact amount of rows.
            index_granularity.popMark();
            index_granularity.appendMark(granules_to_write.back().rows_to_write);
        }
        writeDataBlockPrimaryIndexAndSkipIndices(block, granules_to_write);
    }

#ifndef NDEBUG
    /// Offsets should be 0, because compressed block is written for every granule.
    for (const auto & [_, stream] : streams_by_codec)
        assert(stream->hashing_buf.offset() == 0);
#endif

    if (with_final_mark && data_written)
    {
        for (size_t i = 0; i < columns_list.size(); ++i)
        {
            writeIntBinary(plain_hashing.count(), marks);
            writeIntBinary(UInt64(0), marks);
        }
        writeIntBinary(UInt64(0), marks);
    }

    plain_file->next();
    marks.next();
    addToChecksums(checksums);

    plain_file->preFinalize();
    marks_file->preFinalize();
}

void MergeTreeDataPartWriterCompact::finishDataSerialization(bool sync)
{
    plain_file->finalize();
    marks_file->finalize();
    if (sync)
    {
        plain_file->sync();
        marks_file->sync();
    }
}

static void fillIndexGranularityImpl(
    MergeTreeIndexGranularity & index_granularity,
    size_t index_offset,
    size_t index_granularity_for_block,
    size_t rows_in_block)
{
    for (size_t current_row = index_offset; current_row < rows_in_block; current_row += index_granularity_for_block)
    {
        size_t rows_left_in_block = rows_in_block - current_row;

        /// Try to extend last granule if block is large enough
        ///  or it isn't first in granule (index_offset != 0).
        if (rows_left_in_block < index_granularity_for_block &&
            (rows_in_block >= index_granularity_for_block || index_offset != 0))
        {
            // If enough rows are left, create a new granule. Otherwise, extend previous granule.
            // So, real size of granule differs from index_granularity_for_block not more than 50%.
            if (rows_left_in_block * 2 >= index_granularity_for_block)
                index_granularity.appendMark(rows_left_in_block);
            else
                index_granularity.addRowsToLastMark(rows_left_in_block);
        }
        else
        {
            index_granularity.appendMark(index_granularity_for_block);
        }
    }
}

void MergeTreeDataPartWriterCompact::fillIndexGranularity(size_t index_granularity_for_block, size_t rows_in_block)
{
    size_t index_offset = 0;
    if (index_granularity.getMarksCount() > getCurrentMark())
        index_offset = index_granularity.getMarkRows(getCurrentMark()) - columns_buffer.size();

    fillIndexGranularityImpl(
        index_granularity,
        index_offset,
        index_granularity_for_block,
        rows_in_block);
}

void MergeTreeDataPartWriterCompact::addToChecksums(MergeTreeDataPartChecksums & checksums)
{
    String data_file_name = MergeTreeDataPartCompact::DATA_FILE_NAME_WITH_EXTENSION;
    String marks_file_name = MergeTreeDataPartCompact::DATA_FILE_NAME +  marks_file_extension;

    size_t uncompressed_size = 0;
    CityHash_v1_0_2::uint128 uncompressed_hash{0, 0};

    for (const auto & [_, stream] : streams_by_codec)
    {
        uncompressed_size += stream->hashing_buf.count();
        auto stream_hash = stream->hashing_buf.getHash();
        uncompressed_hash = CityHash_v1_0_2::CityHash128WithSeed(
            reinterpret_cast<char *>(&stream_hash), sizeof(stream_hash), uncompressed_hash);
    }

    checksums.files[data_file_name].is_compressed = true;
    checksums.files[data_file_name].uncompressed_size = uncompressed_size;
    checksums.files[data_file_name].uncompressed_hash = uncompressed_hash;
    checksums.files[data_file_name].file_size = plain_hashing.count();
    checksums.files[data_file_name].file_hash = plain_hashing.getHash();

    checksums.files[marks_file_name].file_size = marks.count();
    checksums.files[marks_file_name].file_hash = marks.getHash();
}

void MergeTreeDataPartWriterCompact::ColumnsBuffer::add(MutableColumns && columns)
{
    if (accumulated_columns.empty())
        accumulated_columns = std::move(columns);
    else
    {
        for (size_t i = 0; i < columns.size(); ++i)
            accumulated_columns[i]->insertRangeFrom(*columns[i], 0, columns[i]->size());
    }
}

Columns MergeTreeDataPartWriterCompact::ColumnsBuffer::releaseColumns()
{
    Columns res(std::make_move_iterator(accumulated_columns.begin()),
        std::make_move_iterator(accumulated_columns.end()));
    accumulated_columns.clear();
    return res;
}

size_t MergeTreeDataPartWriterCompact::ColumnsBuffer::size() const
{
    if (accumulated_columns.empty())
        return 0;
    return accumulated_columns.at(0)->size();
}

void MergeTreeDataPartWriterCompact::fillChecksums(IMergeTreeDataPart::Checksums & checksums)
{
    // If we don't have anything to write, skip finalization.
    if (!columns_list.empty())
        fillDataChecksums(checksums);

    if (settings.rewrite_primary_key)
        fillPrimaryIndexChecksums(checksums);

    fillSkipIndicesChecksums(checksums);
}

void MergeTreeDataPartWriterCompact::finish(bool sync)
{
    // If we don't have anything to write, skip finalization.
    if (!columns_list.empty())
        finishDataSerialization(sync);

    if (settings.rewrite_primary_key)
        finishPrimaryIndexSerialization(sync);

<<<<<<< HEAD
    finishSkipIndicesSerialization(checksums, sync);
    finishStatisticsSerialization(checksums, sync);
=======
    finishSkipIndicesSerialization(sync);
>>>>>>> bd2f8958
}

}<|MERGE_RESOLUTION|>--- conflicted
+++ resolved
@@ -377,6 +377,7 @@
         fillPrimaryIndexChecksums(checksums);
 
     fillSkipIndicesChecksums(checksums);
+    fillStatisticsChecksums(checksums);
 }
 
 void MergeTreeDataPartWriterCompact::finish(bool sync)
@@ -388,12 +389,8 @@
     if (settings.rewrite_primary_key)
         finishPrimaryIndexSerialization(sync);
 
-<<<<<<< HEAD
-    finishSkipIndicesSerialization(checksums, sync);
-    finishStatisticsSerialization(checksums, sync);
-=======
     finishSkipIndicesSerialization(sync);
->>>>>>> bd2f8958
+    finishStatisticsSerialization(sync);
 }
 
 }