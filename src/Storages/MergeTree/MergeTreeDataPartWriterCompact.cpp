#include <Storages/MergeTree/MergeTreeDataPartWriterCompact.h>
#include <Storages/MergeTree/MergeTreeDataPartCompact.h>

namespace DB
{
MergeTreeDataPartWriterCompact::MergeTreeDataPartWriterCompact(
    const MergeTreeData::DataPartPtr & data_part_,
    const NamesAndTypesList & columns_list_,
    const StorageMetadataPtr & metadata_snapshot_,
    const std::vector<MergeTreeIndexPtr> & indices_to_recalc_,
    const String & marks_file_extension_,
    const CompressionCodecPtr & default_codec_,
    const MergeTreeWriterSettings & settings_,
    const MergeTreeIndexGranularity & index_granularity_)
<<<<<<< HEAD
: IMergeTreeDataPartWriter(disk_, part_path_,
    storage_, columns_list_,
    indices_to_recalc_, marks_file_extension_,
    default_codec_, settings_, index_granularity_, true)
=======
    : IMergeTreeDataPartWriter(
        data_part_, columns_list_, metadata_snapshot_, indices_to_recalc_, marks_file_extension_, default_codec_, settings_, index_granularity_)
>>>>>>> 811d124a
{
    using DataPart = MergeTreeDataPartCompact;
    String data_file_name = DataPart::DATA_FILE_NAME;

    stream = std::make_unique<Stream>(
        data_file_name,
        data_part->volume->getDisk(),
        part_path + data_file_name, DataPart::DATA_FILE_EXTENSION,
        part_path + data_file_name, marks_file_extension,
        default_codec,
        settings.max_compress_block_size,
        settings.estimated_size,
        settings.aio_threshold);
}

void MergeTreeDataPartWriterCompact::write(
    const Block & block, const IColumn::Permutation * permutation,
    const Block & primary_key_block, const Block & skip_indexes_block)
{
    /// Fill index granularity for this block
    /// if it's unknown (in case of insert data or horizontal merge,
    /// but not in case of vertical merge)
    if (compute_granularity)
        fillIndexGranularity(block);

    Block result_block;

    if (permutation)
    {
        for (const auto & it : columns_list)
        {
            if (primary_key_block.has(it.name))
                result_block.insert(primary_key_block.getByName(it.name));
            else if (skip_indexes_block.has(it.name))
                result_block.insert(skip_indexes_block.getByName(it.name));
            else
            {
                auto column = block.getByName(it.name);
                column.column = column.column->permute(*permutation, 0);
                result_block.insert(column);
            }
        }
    }
    else
    {
        result_block = block;
    }

    if (!header)
        header = result_block.cloneEmpty();

    columns_buffer.add(result_block.mutateColumns());
    size_t last_mark_rows = index_granularity.getLastMarkRows();
    size_t rows_in_buffer = columns_buffer.size();

    if (rows_in_buffer < last_mark_rows)
    {
        /// If it's not enough rows for granule, accumulate blocks
        ///  and save how much rows we already have.
        next_index_offset = last_mark_rows - rows_in_buffer;
        return;
    }

    writeBlock(header.cloneWithColumns(columns_buffer.releaseColumns()));
}

void MergeTreeDataPartWriterCompact::writeBlock(const Block & block)
{
    size_t total_rows = block.rows();
    size_t from_mark = current_mark;
    size_t current_row = 0;

    while (current_row < total_rows)
    {
        size_t rows_to_write = index_granularity.getMarkRows(from_mark);

        if (rows_to_write)
            data_written = true;

        for (const auto & column : columns_list)
        {
            /// There could already be enough data to compress into the new block.
            if (stream->compressed.offset() >= settings.min_compress_block_size)
                stream->compressed.next();

            writeIntBinary(stream->plain_hashing.count(), stream->marks);
            writeIntBinary(stream->compressed.offset(), stream->marks);

            writeColumnSingleGranule(block.getByName(column.name), current_row, rows_to_write);
        }

        ++from_mark;
        size_t rows_written = total_rows - current_row;
        current_row += rows_to_write;

        /// Correct last mark as it should contain exact amount of rows.
        if (current_row >= total_rows && rows_written != rows_to_write)
        {
            rows_to_write = rows_written;
            index_granularity.popMark();
            index_granularity.appendMark(rows_written);
        }

        writeIntBinary(rows_to_write, stream->marks);
    }

    next_index_offset = 0;
    next_mark = from_mark;
}

void MergeTreeDataPartWriterCompact::writeColumnSingleGranule(const ColumnWithTypeAndName & column, size_t from_row, size_t number_of_rows) const
{
    IDataType::SerializeBinaryBulkStatePtr state;
    IDataType::SerializeBinaryBulkSettings serialize_settings;

    serialize_settings.getter = [this](IDataType::SubstreamPath) -> WriteBuffer * { return &stream->compressed; };
    serialize_settings.position_independent_encoding = true;
    serialize_settings.low_cardinality_max_dictionary_size = 0;

    column.type->serializeBinaryBulkStatePrefix(serialize_settings, state);
    column.type->serializeBinaryBulkWithMultipleStreams(*column.column, from_row, number_of_rows, serialize_settings, state);
    column.type->serializeBinaryBulkStateSuffix(serialize_settings, state);
}

void MergeTreeDataPartWriterCompact::finishDataSerialization(IMergeTreeDataPart::Checksums & checksums)
{
    if (columns_buffer.size() != 0)
        writeBlock(header.cloneWithColumns(columns_buffer.releaseColumns()));

    if (with_final_mark && data_written)
    {
        for (size_t i = 0; i < columns_list.size(); ++i)
        {
            writeIntBinary(stream->plain_hashing.count(), stream->marks);
            writeIntBinary(stream->compressed.offset(), stream->marks);
        }
        writeIntBinary(0ULL, stream->marks);
    }

    stream->finalize();
    stream->addToChecksums(checksums);
    stream.reset();
}

void MergeTreeDataPartWriterCompact::ColumnsBuffer::add(MutableColumns && columns)
{
    if (accumulated_columns.empty())
        accumulated_columns = std::move(columns);
    else
    {
        for (size_t i = 0; i < columns.size(); ++i)
            accumulated_columns[i]->insertRangeFrom(*columns[i], 0, columns[i]->size());
    }
}

Columns MergeTreeDataPartWriterCompact::ColumnsBuffer::releaseColumns()
{
    Columns res(std::make_move_iterator(accumulated_columns.begin()),
        std::make_move_iterator(accumulated_columns.end()));
    accumulated_columns.clear();
    return res;
}

size_t MergeTreeDataPartWriterCompact::ColumnsBuffer::size() const
{
    if (accumulated_columns.empty())
        return 0;
    return accumulated_columns.at(0)->size();
}

}<|MERGE_RESOLUTION|>--- conflicted
+++ resolved
@@ -12,15 +12,8 @@
     const CompressionCodecPtr & default_codec_,
     const MergeTreeWriterSettings & settings_,
     const MergeTreeIndexGranularity & index_granularity_)
-<<<<<<< HEAD
-: IMergeTreeDataPartWriter(disk_, part_path_,
-    storage_, columns_list_,
-    indices_to_recalc_, marks_file_extension_,
-    default_codec_, settings_, index_granularity_, true)
-=======
     : IMergeTreeDataPartWriter(
         data_part_, columns_list_, metadata_snapshot_, indices_to_recalc_, marks_file_extension_, default_codec_, settings_, index_granularity_)
->>>>>>> 811d124a
 {
     using DataPart = MergeTreeDataPartCompact;
     String data_file_name = DataPart::DATA_FILE_NAME;
@@ -44,7 +37,10 @@
     /// if it's unknown (in case of insert data or horizontal merge,
     /// but not in case of vertical merge)
     if (compute_granularity)
-        fillIndexGranularity(block);
+    {
+        size_t index_granularity_for_block = computeIndexGranularity(block);
+        fillIndexGranularity(index_granularity_for_block, block.rows());
+    }
 
     Block result_block;
 
@@ -90,7 +86,7 @@
 void MergeTreeDataPartWriterCompact::writeBlock(const Block & block)
 {
     size_t total_rows = block.rows();
-    size_t from_mark = current_mark;
+    size_t from_mark = getCurrentMark();
     size_t current_row = 0;
 
     while (current_row < total_rows)
@@ -163,6 +159,44 @@
     stream->finalize();
     stream->addToChecksums(checksums);
     stream.reset();
+}
+
+static void fillIndexGranularityImpl(
+    MergeTreeIndexGranularity & index_granularity,
+    size_t index_offset,
+    size_t index_granularity_for_block,
+    size_t rows_in_block)
+{
+    for (size_t current_row = index_offset; current_row < rows_in_block; current_row += index_granularity_for_block)
+    {
+        size_t rows_left_in_block = rows_in_block - current_row;
+
+        /// Try to extend last granule if block is large enough
+        ///  or it isn't first in granule (index_offset != 0).
+        if (rows_left_in_block < index_granularity_for_block &&
+            (rows_in_block >= index_granularity_for_block || index_offset != 0))
+        {
+            // If enough rows are left, create a new granule. Otherwise, extend previous granule.
+            // So, real size of granule differs from index_granularity_for_block not more than 50%.
+            if (rows_left_in_block * 2 >= index_granularity_for_block)
+                index_granularity.appendMark(rows_left_in_block);
+            else
+                index_granularity.addRowsToLastMark(rows_left_in_block);
+        }
+        else
+        {
+            index_granularity.appendMark(index_granularity_for_block);
+        }
+    }
+}
+
+void MergeTreeDataPartWriterCompact::fillIndexGranularity(size_t index_granularity_for_block, size_t rows_in_block)
+{
+    fillIndexGranularityImpl(
+        index_granularity,
+        getIndexOffset(),
+        index_granularity_for_block,
+        rows_in_block);
 }
 
 void MergeTreeDataPartWriterCompact::ColumnsBuffer::add(MutableColumns && columns)
