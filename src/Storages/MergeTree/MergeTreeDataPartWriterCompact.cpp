--- conflicted
+++ resolved
@@ -181,17 +181,15 @@
         writeIntBinary(UInt64(0), marks);
     }
 
-<<<<<<< HEAD
-    stream->finalize();
-    stream->addToChecksums(checksums);
-    if (sync)
-        stream->sync();
-    stream.reset();
-=======
     plain_file->next();
     marks.next();
     addToChecksums(checksums);
->>>>>>> a55b0a6f
+
+    if (sync)
+    {
+        plain_file->sync();
+        marks_file->sync();
+    }
 }
 
 static void fillIndexGranularityImpl(
