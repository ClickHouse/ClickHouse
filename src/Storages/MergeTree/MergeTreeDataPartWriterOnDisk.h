--- conflicted
+++ resolved
@@ -184,13 +184,8 @@
     std::unique_ptr<HashingWriteBuffer> index_source_hashing_stream;
     bool compress_primary_key;
 
-<<<<<<< HEAD
-    /// Index columns from the last block
-    /// It's written to index file in the `writeSuffixAndFinalizePart` method
-=======
     /// Last block with index columns.
     /// It's written to index file in the `writeSuffixAndFinalizePart` method.
->>>>>>> 92c4dcfa
     Block last_index_block;
     Serializations index_serializations;
 
