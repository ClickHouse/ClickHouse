--- conflicted
+++ resolved
@@ -59,12 +59,9 @@
     bool query_condition_cache_store_conditions_as_plaintext = false;
     bool use_deserialization_prefixes_cache = false;
     bool use_prefixes_deserialization_thread_pool = false;
-<<<<<<< HEAD
+    size_t filesystem_prefetches_limit = 0;
 
     static MergeTreeReaderSettings Create(const ContextPtr & context, const SelectQueryInfo & query_info);
-=======
-    size_t filesystem_prefetches_limit = 0;
->>>>>>> 101bd4c3
 };
 
 struct MergeTreeWriterSettings
