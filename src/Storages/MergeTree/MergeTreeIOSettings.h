#pragma once
#include <cstddef>
#include <Compression/ICompressionCodec.h>
#include <IO/ReadSettings.h>
#include <IO/WriteSettings.h>


namespace DB
{

struct MergeTreeSettings;
using MergeTreeSettingsPtr = std::shared_ptr<const MergeTreeSettings>;
struct Settings;

class MMappedFileCache;
using MMappedFileCachePtr = std::shared_ptr<MMappedFileCache>;

enum class CompactPartsReadMethod : uint8_t
{
    SingleBuffer,
    MultiBuffer,
};

struct MergeTreeReaderSettings
{
    /// Common read settings.
    ReadSettings read_settings;
    /// If save_marks_in_cache is false, then, if marks are not in cache,
    ///  we will load them but won't save in the cache, to avoid evicting other data.
    bool save_marks_in_cache = false;
    /// Validate checksums on reading (should be always enabled in production).
    bool checksum_on_read = true;
    /// True if we read in order of sorting key.
    bool read_in_order = false;
    /// Use one buffer for each column or for all columns while reading from compact.
    CompactPartsReadMethod compact_parts_read_method = CompactPartsReadMethod::SingleBuffer;
    /// True if we read stream for dictionary of LowCardinality type.
    bool is_low_cardinality_dictionary = false;
    /// True if we read stream for structure of Dynamic/Object type.
    bool is_dynamic_or_object_structure = false;
    /// True if data may be compressed by different codecs in one stream.
    bool allow_different_codecs = false;
    /// Deleted mask is applied to all reads except internal select from mutate some part columns.
    bool apply_deleted_mask = true;
    /// Put reading task in a common I/O pool, return Async state on prepare()
    bool use_asynchronous_read_from_pool = false;
    /// If PREWHERE has multiple conditions combined with AND, execute them in separate read/filtering steps.
    bool enable_multiple_prewhere_read_steps = false;
    /// In case of multiple prewhere steps, execute filtering earlier to support short-circuit properly.
    bool force_short_circuit_execution = false;
    /// If true, try to lower size of read buffer according to granule size and compressed block size.
    bool adjust_read_buffer_size = true;
    /// If true, it's allowed to read the whole part without reading marks.
    bool can_read_part_without_marks = false;
    /// If we should write/read to/from the query condition cache.
    bool use_query_condition_cache = false;
<<<<<<< HEAD
    double query_condition_cache_zero_ratio_threshold = 0;
=======
    bool query_condition_cache_store_conditions_as_plaintext = false;
>>>>>>> 33a39a9b
    bool use_deserialization_prefixes_cache = false;
    bool use_prefixes_deserialization_thread_pool = false;
};

struct MergeTreeWriterSettings
{
    MergeTreeWriterSettings() = default;

    MergeTreeWriterSettings(
        const Settings & global_settings,
        const WriteSettings & query_write_settings_,
        const MergeTreeSettingsPtr & storage_settings,
        bool can_use_adaptive_granularity_,
        bool rewrite_primary_key_,
        bool save_marks_in_cache_,
        bool save_primary_index_in_memory_,
        bool blocks_are_granules_size_);

    size_t min_compress_block_size;
    size_t max_compress_block_size;

    String marks_compression_codec;
    size_t marks_compress_block_size;

    bool compress_primary_key;
    String primary_key_compression_codec;
    size_t primary_key_compress_block_size;

    bool can_use_adaptive_granularity;
    bool rewrite_primary_key;
    bool save_marks_in_cache;
    bool save_primary_index_in_memory;
    bool blocks_are_granules_size;
    WriteSettings query_write_settings;

    size_t low_cardinality_max_dictionary_size;
    bool low_cardinality_use_single_dictionary_for_part;
    bool use_compact_variant_discriminators_serialization;
    bool use_v1_object_and_dynamic_serialization;
    bool use_adaptive_write_buffer_for_dynamic_subcolumns;
    size_t adaptive_write_buffer_initial_size;
};

}<|MERGE_RESOLUTION|>--- conflicted
+++ resolved
@@ -54,11 +54,8 @@
     bool can_read_part_without_marks = false;
     /// If we should write/read to/from the query condition cache.
     bool use_query_condition_cache = false;
-<<<<<<< HEAD
     double query_condition_cache_zero_ratio_threshold = 0;
-=======
     bool query_condition_cache_store_conditions_as_plaintext = false;
->>>>>>> 33a39a9b
     bool use_deserialization_prefixes_cache = false;
     bool use_prefixes_deserialization_thread_pool = false;
 };
