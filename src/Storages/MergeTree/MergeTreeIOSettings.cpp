#include <Core/Settings.h>
#include <DataTypes/ObjectUtils.h>
#include <Storages/MergeTree/MergeTreeIOSettings.h>
#include <Storages/MergeTree/MergeTreeSettings.h>
#include <Storages/StorageInMemoryMetadata.h>

namespace DB
{
namespace Setting
{
    extern const SettingsUInt64 low_cardinality_max_dictionary_size;
    extern const SettingsBool low_cardinality_use_single_dictionary_for_part;
    extern const SettingsUInt64 min_compress_block_size;
    extern const SettingsUInt64 max_compress_block_size;
    extern const SettingsBool merge_tree_use_v1_object_and_dynamic_serialization;
}

namespace MergeTreeSetting
{
    extern const MergeTreeSettingsUInt64 adaptive_write_buffer_initial_size;
    extern const MergeTreeSettingsBool compress_primary_key;
    extern const MergeTreeSettingsUInt64 marks_compress_block_size;
    extern const MergeTreeSettingsString marks_compression_codec;
<<<<<<< HEAD
    extern const MergeTreeSettingsString primary_key_compression_codec;
    extern const MergeTreeSettingsNonZeroUInt64 adaptive_write_buffer_initial_size;
=======
>>>>>>> 45b1a0e8
    extern const MergeTreeSettingsUInt64 max_compress_block_size;
    extern const MergeTreeSettingsUInt64 min_compress_block_size;
    extern const MergeTreeSettingsUInt64 primary_key_compress_block_size;
    extern const MergeTreeSettingsString primary_key_compression_codec;
    extern const MergeTreeSettingsBool use_adaptive_write_buffer_for_dynamic_subcolumns;
    extern const MergeTreeSettingsBool use_compact_variant_discriminators_serialization;
}

MergeTreeWriterSettings::MergeTreeWriterSettings(
    const Settings & global_settings,
    const WriteSettings & query_write_settings_,
    const MergeTreeSettingsPtr & storage_settings,
    bool can_use_adaptive_granularity_,
    bool rewrite_primary_key_,
    bool save_marks_in_cache_,
    bool save_primary_index_in_memory_,
    bool blocks_are_granules_size_)
    : min_compress_block_size(
          (*storage_settings)[MergeTreeSetting::min_compress_block_size] ? (*storage_settings)[MergeTreeSetting::min_compress_block_size] : global_settings[Setting::min_compress_block_size])
    , max_compress_block_size(
          (*storage_settings)[MergeTreeSetting::max_compress_block_size] ? (*storage_settings)[MergeTreeSetting::max_compress_block_size] : global_settings[Setting::max_compress_block_size])
    , marks_compression_codec((*storage_settings)[MergeTreeSetting::marks_compression_codec])
    , marks_compress_block_size((*storage_settings)[MergeTreeSetting::marks_compress_block_size])
    , compress_primary_key((*storage_settings)[MergeTreeSetting::compress_primary_key])
    , primary_key_compression_codec((*storage_settings)[MergeTreeSetting::primary_key_compression_codec])
    , primary_key_compress_block_size((*storage_settings)[MergeTreeSetting::primary_key_compress_block_size])
    , can_use_adaptive_granularity(can_use_adaptive_granularity_)
    , rewrite_primary_key(rewrite_primary_key_)
    , save_marks_in_cache(save_marks_in_cache_)
    , save_primary_index_in_memory(save_primary_index_in_memory_)
    , blocks_are_granules_size(blocks_are_granules_size_)
    , query_write_settings(query_write_settings_)
    , low_cardinality_max_dictionary_size(global_settings[Setting::low_cardinality_max_dictionary_size])
    , low_cardinality_use_single_dictionary_for_part(global_settings[Setting::low_cardinality_use_single_dictionary_for_part] != 0)
    , use_compact_variant_discriminators_serialization((*storage_settings)[MergeTreeSetting::use_compact_variant_discriminators_serialization])
    , use_v1_object_and_dynamic_serialization(global_settings[Setting::merge_tree_use_v1_object_and_dynamic_serialization])
    , use_adaptive_write_buffer_for_dynamic_subcolumns((*storage_settings)[MergeTreeSetting::use_adaptive_write_buffer_for_dynamic_subcolumns])
    , adaptive_write_buffer_initial_size((*storage_settings)[MergeTreeSetting::adaptive_write_buffer_initial_size])
{
}

}<|MERGE_RESOLUTION|>--- conflicted
+++ resolved
@@ -17,15 +17,10 @@
 
 namespace MergeTreeSetting
 {
-    extern const MergeTreeSettingsUInt64 adaptive_write_buffer_initial_size;
+    extern const MergeTreeSettingsNonZeroUInt64 adaptive_write_buffer_initial_size;
     extern const MergeTreeSettingsBool compress_primary_key;
     extern const MergeTreeSettingsUInt64 marks_compress_block_size;
     extern const MergeTreeSettingsString marks_compression_codec;
-<<<<<<< HEAD
-    extern const MergeTreeSettingsString primary_key_compression_codec;
-    extern const MergeTreeSettingsNonZeroUInt64 adaptive_write_buffer_initial_size;
-=======
->>>>>>> 45b1a0e8
     extern const MergeTreeSettingsUInt64 max_compress_block_size;
     extern const MergeTreeSettingsUInt64 min_compress_block_size;
     extern const MergeTreeSettingsUInt64 primary_key_compress_block_size;
