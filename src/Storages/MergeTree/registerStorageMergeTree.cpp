--- conflicted
+++ resolved
@@ -624,10 +624,7 @@
 
         /// Version collapsing is the only engine which add additional column to sorting key.
         additional_sorting_key_columns = KeyDescription::AdditionalColumns{
-<<<<<<< HEAD
-=======
             .ext_columns_front = {},
->>>>>>> 2b7b58e2
             .ext_columns_back = {merging_params.version_column},
         };
     }
