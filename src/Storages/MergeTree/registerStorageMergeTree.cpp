#include <Databases/DatabaseReplicatedHelpers.h>
#include <Storages/MergeTree/MergeTreeIndexMinMax.h>
#include <Storages/MergeTree/MergeTreeIndices.h>
#include <Storages/StorageFactory.h>
#include <Storages/StorageMergeTree.h>
#include <Storages/StorageReplicatedMergeTree.h>
#include <Storages/MergeTree/QueueModeColumns.h>

#include <Common/Macros.h>
#include <Common/OptimizedRegularExpression.h>
#include <Common/typeid_cast.h>

#include <Parsers/ASTFunction.h>
#include <Parsers/ASTIdentifier.h>
#include <Parsers/ASTSetQuery.h>

#include <DataTypes/DataTypeCustomSimpleAggregateFunction.h>
#include <AggregateFunctions/AggregateFunctionFactory.h>

#include <Interpreters/Context.h>
#include <Interpreters/FunctionNameNormalizer.h>
#include <Interpreters/evaluateConstantExpression.h>
#include <Interpreters/DDLTask.h>


namespace DB
{
namespace ErrorCodes
{
    extern const int BAD_ARGUMENTS;
    extern const int NUMBER_OF_ARGUMENTS_DOESNT_MATCH;
    extern const int UNKNOWN_STORAGE;
    extern const int NO_REPLICA_NAME_GIVEN;
    extern const int CANNOT_EXTRACT_TABLE_STRUCTURE;
    extern const int DATA_TYPE_CANNOT_BE_USED_IN_KEY;
}


/** Get the list of column names.
  * It can be specified in the tuple: (Clicks, Cost),
  * or as one column: Clicks.
  */
static Names extractColumnNames(const ASTPtr & node)
{
    const auto * expr_func = node->as<ASTFunction>();

    if (expr_func && expr_func->name == "tuple")
    {
        const auto & elements = expr_func->children.at(0)->children;
        Names res;
        res.reserve(elements.size());
        for (const auto & elem : elements)
            res.push_back(getIdentifierName(elem));

        return res;
    }
    else
    {
        return {getIdentifierName(node)};
    }
}

constexpr auto verbose_help_message = R"(

Syntax for the MergeTree table engine:

CREATE TABLE [IF NOT EXISTS] [db.]table_name [ON CLUSTER cluster]
(
    name1 [type1] [DEFAULT|MATERIALIZED|ALIAS expr1] [TTL expr1],
    name2 [type2] [DEFAULT|MATERIALIZED|ALIAS expr2] [TTL expr2],
    ...
    INDEX index_name1 expr1 TYPE type1(...) [GRANULARITY value1],
    INDEX index_name2 expr2 TYPE type2(...) [GRANULARITY value2]
) ENGINE = MergeTree()
ORDER BY expr
[PARTITION BY expr]
[PRIMARY KEY expr]
[SAMPLE BY expr]
[TTL expr [DELETE|TO DISK 'xxx'|TO VOLUME 'xxx'], ...]
[SETTINGS name=value, ...]
[COMMENT 'comment']

See details in documentation: https://clickhouse.com/docs/en/engines/table-engines/mergetree-family/mergetree/. Other engines of the family support different syntax, see details in the corresponding documentation topics.

If you use the Replicated version of engines, see https://clickhouse.com/docs/en/engines/table-engines/mergetree-family/replication/.
)";

static ColumnsDescription getColumnsDescriptionFromZookeeper(const String & raw_zookeeper_path, ContextMutablePtr context)
{
    String zookeeper_name = zkutil::extractZooKeeperName(raw_zookeeper_path);
    String zookeeper_path = zkutil::extractZooKeeperPath(raw_zookeeper_path, true);

    if (!context->hasZooKeeper() && !context->hasAuxiliaryZooKeeper(zookeeper_name))
        throw Exception{ErrorCodes::CANNOT_EXTRACT_TABLE_STRUCTURE, "Cannot get replica structure without zookeeper, you must specify the structure manually"};

    zkutil::ZooKeeperPtr zookeeper;
    try
    {
        if (zookeeper_name == StorageReplicatedMergeTree::getDefaultZooKeeperName())
            zookeeper = context->getZooKeeper();
        else
            zookeeper = context->getAuxiliaryZooKeeper(zookeeper_name);
    }
    catch (...)
    {
        throw Exception{ErrorCodes::CANNOT_EXTRACT_TABLE_STRUCTURE, "Cannot get replica structure from zookeeper, because cannot get zookeeper: {}. You must specify structure manually", getCurrentExceptionMessage(false)};
    }

    if (!zookeeper->exists(zookeeper_path + "/replicas"))
        throw Exception{ErrorCodes::CANNOT_EXTRACT_TABLE_STRUCTURE, "Cannot get replica structure, because there no other replicas in zookeeper. You must specify the structure manually"};

    Coordination::Stat columns_stat;
    return ColumnsDescription::parse(zookeeper->get(fs::path(zookeeper_path) / "columns", &columns_stat));
}

static void verifySortingKey(const KeyDescription & sorting_key)
{
    /// Aggregate functions already forbidden, but SimpleAggregateFunction are not
    for (const auto & data_type : sorting_key.data_types)
    {
        if (dynamic_cast<const DataTypeCustomSimpleAggregateFunction *>(data_type->getCustomName()))
            throw Exception(ErrorCodes::DATA_TYPE_CANNOT_BE_USED_IN_KEY, "Column with type {} is not allowed in key expression", data_type->getCustomName()->getName());
    }
}


static StoragePtr create(const StorageFactory::Arguments & args)
{
    /** [Replicated][|Summing|VersionedCollapsing|Collapsing|Aggregating|Replacing|Graphite]MergeTree (2 * 7 combinations) engines
        * The argument for the engine should be:
        *  - (for Replicated) The path to the table in ZooKeeper
        *  - (for Replicated) Replica name in ZooKeeper
        *  - the name of the column with the date;
        *  - (optional) expression for sampling
        *     (the query with `SAMPLE x` will select rows that have a lower value in this column than `x * UINT32_MAX`);
        *  - an expression for sorting (either a scalar expression or a tuple of several);
        *  - index_granularity;
        *  - (for Collapsing) the name of Int8 column that contains `sign` type with the change of "visit" (taking values 1 and -1).
        * For example: ENGINE = ReplicatedCollapsingMergeTree('/tables/mytable', 'rep02', EventDate, (CounterID, EventDate, intHash32(UniqID), VisitID), 8192, Sign).
        *  - (for Summing, optional) a tuple of columns to be summed. If not specified, all numeric columns that are not included in the primary key are used.
        *  - (for Replacing, optional) the column name of one of the UInt types, which stands for "version"
        * For example: ENGINE = ReplicatedCollapsingMergeTree('/tables/mytable', 'rep02', EventDate, (CounterID, EventDate, intHash32(UniqID), VisitID), 8192, Sign).
        *  - (for Graphite) the parameter name in config file with settings of thinning rules.
        *
        * MergeTree(date, [sample_key], primary_key, index_granularity)
        * CollapsingMergeTree(date, [sample_key], primary_key, index_granularity, sign)
        * SummingMergeTree(date, [sample_key], primary_key, index_granularity, [columns_to_sum])
        * AggregatingMergeTree(date, [sample_key], primary_key, index_granularity)
        * ReplacingMergeTree(date, [sample_key], primary_key, index_granularity, [version_column [, is_deleted_column]])
        * GraphiteMergeTree(date, [sample_key], primary_key, index_granularity, 'config_element')
        *
        * Alternatively, you can specify:
        *  - Partitioning expression in the PARTITION BY clause;
        *  - Sorting key in the ORDER BY clause;
        *  - Primary key (if it is different from the sorting key) in the PRIMARY KEY clause;
        *  - Sampling expression in the SAMPLE BY clause;
        *  - Additional MergeTreeSettings in the SETTINGS clause;
        */

    bool is_extended_storage_def = args.storage_def->isExtendedStorageDefinition()
        || (args.query.columns_list->indices && !args.query.columns_list->indices->children.empty())
        || (args.query.columns_list->projections && !args.query.columns_list->projections->children.empty());

    const Settings & local_settings = args.getLocalContext()->getSettingsRef();

    String name_part = args.engine_name.substr(0, args.engine_name.size() - strlen("MergeTree"));

    bool replicated = startsWith(name_part, "Replicated");
    if (replicated)
        name_part = name_part.substr(strlen("Replicated"));

    MergeTreeData::MergingParams merging_params;
    merging_params.mode = MergeTreeData::MergingParams::Ordinary;

    if (name_part == "Collapsing")
        merging_params.mode = MergeTreeData::MergingParams::Collapsing;
    else if (name_part == "Summing")
        merging_params.mode = MergeTreeData::MergingParams::Summing;
    else if (name_part == "Aggregating")
        merging_params.mode = MergeTreeData::MergingParams::Aggregating;
    else if (name_part == "Replacing")
        merging_params.mode = MergeTreeData::MergingParams::Replacing;
    else if (name_part == "Graphite")
        merging_params.mode = MergeTreeData::MergingParams::Graphite;
    else if (name_part == "VersionedCollapsing")
        merging_params.mode = MergeTreeData::MergingParams::VersionedCollapsing;
    else if (!name_part.empty())
        throw Exception(ErrorCodes::UNKNOWN_STORAGE, "Unknown storage {}",
            args.engine_name + verbose_help_message);

    /// NOTE Quite complicated.

    size_t min_num_params = 0;
    size_t max_num_params = 0;
    String needed_params;

    auto add_mandatory_param = [&](const char * desc)
    {
        ++min_num_params;
        ++max_num_params;
        needed_params += needed_params.empty() ? "\n" : ",\n";
        needed_params += desc;
    };
    auto add_optional_param = [&](const char * desc)
    {
        ++max_num_params;
        needed_params += needed_params.empty() ? "\n[" : ",\n[";
        needed_params += desc;
        needed_params += "]";
    };

    if (replicated)
    {
        if (is_extended_storage_def)
        {
            add_optional_param("path in ZooKeeper");
            add_optional_param("replica name");
        }
        else
        {
            add_mandatory_param("path in ZooKeeper");
            add_mandatory_param("replica name");
        }
    }

    if (!is_extended_storage_def)
    {
        add_mandatory_param("name of column with date");
        add_optional_param("sampling element of primary key");
        add_mandatory_param("primary key expression");
        add_mandatory_param("index granularity");
    }

    switch (merging_params.mode)
    {
        default:
            break;
        case MergeTreeData::MergingParams::Summing:
            add_optional_param("list of columns to sum");
            break;
        case MergeTreeData::MergingParams::Replacing:
            add_optional_param("is_deleted column");
            add_optional_param("version");
            break;
        case MergeTreeData::MergingParams::Collapsing:
            add_mandatory_param("sign column");
            break;
        case MergeTreeData::MergingParams::Graphite:
            add_mandatory_param("'config_element_for_graphite_schema'");
            break;
        case MergeTreeData::MergingParams::VersionedCollapsing: {
            add_mandatory_param("sign column");
            add_mandatory_param("version");
            break;
        }
    }

    ASTs & engine_args = args.engine_args;
    auto context = args.getContext();
    size_t arg_num = 0;
    size_t arg_cnt = engine_args.size();

    if (arg_cnt < min_num_params || arg_cnt > max_num_params)
    {
        String msg;
        if (max_num_params == 0)
            msg += "no parameters";
        else if (min_num_params == max_num_params)
            msg += fmt::format("{} parameters: {}", min_num_params, needed_params);
        else
            msg += fmt::format("{} to {} parameters: {}", min_num_params, max_num_params, needed_params);

        if (is_extended_storage_def)
            throw Exception(ErrorCodes::NUMBER_OF_ARGUMENTS_DOESNT_MATCH, "With extended storage definition syntax storage {} requires {}{}",
                            args.engine_name, msg, verbose_help_message);
        else
            throw Exception(ErrorCodes::NUMBER_OF_ARGUMENTS_DOESNT_MATCH, "ORDER BY or PRIMARY KEY clause is missing. "
                            "Consider using extended storage definition syntax with ORDER BY or PRIMARY KEY clause. "
                            "With deprecated old syntax (highly not recommended) storage {} requires {}{}",
                            args.engine_name, msg, verbose_help_message);
    }

    if (is_extended_storage_def)
    {
        /// Allow expressions in engine arguments.
        /// In new syntax argument can be literal or identifier or array/tuple of identifiers.
        size_t arg_idx = 0;
        try
        {
            for (; arg_idx < engine_args.size(); ++arg_idx)
            {
                auto & arg = engine_args[arg_idx];
                auto * arg_func = arg->as<ASTFunction>();
                if (!arg_func)
                    continue;

                /// If we got ASTFunction, let's evaluate it and replace with ASTLiteral.
                /// Do not try evaluate array or tuple, because it's array or tuple of column identifiers.
                if (arg_func->name == "array" || arg_func->name == "tuple")
                    continue;
                Field value = evaluateConstantExpression(arg, args.getLocalContext()).first;
                arg = std::make_shared<ASTLiteral>(value);
            }
        }
        catch (Exception & e)
        {
            throw Exception(ErrorCodes::BAD_ARGUMENTS, "Cannot evaluate engine argument {}: {} {}",
                            arg_idx, e.message(), verbose_help_message);
        }
    }
    else if (args.mode <= LoadingStrictnessLevel::CREATE && !local_settings.allow_deprecated_syntax_for_merge_tree)
    {
        throw Exception(ErrorCodes::BAD_ARGUMENTS, "This syntax for *MergeTree engine is deprecated. "
                                                   "Use extended storage definition syntax with ORDER BY/PRIMARY KEY clause. "
                                                   "See also `allow_deprecated_syntax_for_merge_tree` setting.");
    }

    /// For Replicated.
    String zookeeper_path;
    String replica_name;
    RenamingRestrictions renaming_restrictions = RenamingRestrictions::ALLOW_ANY;

    bool is_on_cluster = args.getLocalContext()->getClientInfo().query_kind == ClientInfo::QueryKind::SECONDARY_QUERY;
    bool is_replicated_database = args.getLocalContext()->getClientInfo().query_kind == ClientInfo::QueryKind::SECONDARY_QUERY &&
        DatabaseCatalog::instance().getDatabase(args.table_id.database_name)->getEngineName() == "Replicated";

    /// Allow implicit {uuid} macros only for zookeeper_path in ON CLUSTER queries
    /// and if UUID was explicitly passed in CREATE TABLE (like for ATTACH)
    bool allow_uuid_macro = is_on_cluster || is_replicated_database || args.query.attach || args.query.has_uuid;

    auto expand_macro = [&] (ASTLiteral * ast_zk_path, ASTLiteral * ast_replica_name)
    {
        /// Unfold {database} and {table} macro on table creation, so table can be renamed.
        if (args.mode < LoadingStrictnessLevel::ATTACH)
        {
            Macros::MacroExpansionInfo info;
            /// NOTE: it's not recursive
            info.expand_special_macros_only = true;
            info.table_id = args.table_id;
            /// Avoid unfolding {uuid} macro on this step.
            /// We did unfold it in previous versions to make moving table from Atomic to Ordinary database work correctly,
            /// but now it's not allowed (and it was the only reason to unfold {uuid} macro).
            info.table_id.uuid = UUIDHelpers::Nil;
            zookeeper_path = context->getMacros()->expand(zookeeper_path, info);

            info.level = 0;
            replica_name = context->getMacros()->expand(replica_name, info);
        }

        ast_zk_path->value = zookeeper_path;
        ast_replica_name->value = replica_name;

        /// Expand other macros (such as {shard} and {replica}). We do not expand them on previous step
        /// to make possible copying metadata files between replicas.
        Macros::MacroExpansionInfo info;
        info.table_id = args.table_id;
        if (is_replicated_database)
        {
            auto database = DatabaseCatalog::instance().getDatabase(args.table_id.database_name);
            info.shard = getReplicatedDatabaseShardName(database);
            info.replica = getReplicatedDatabaseReplicaName(database);
        }
        if (!allow_uuid_macro)
            info.table_id.uuid = UUIDHelpers::Nil;
        zookeeper_path = context->getMacros()->expand(zookeeper_path, info);

        info.level = 0;
        info.table_id.uuid = UUIDHelpers::Nil;
        replica_name = context->getMacros()->expand(replica_name, info);

        /// We do not allow renaming table with these macros in metadata, because zookeeper_path will be broken after RENAME TABLE.
        /// NOTE: it may happen if table was created by older version of ClickHouse (< 20.10) and macros was not unfolded on table creation
        /// or if one of these macros is recursively expanded from some other macro.
        /// Also do not allow to move table from Atomic to Ordinary database if there's {uuid} macro
        if (info.expanded_database || info.expanded_table)
            renaming_restrictions = RenamingRestrictions::DO_NOT_ALLOW;
        else if (info.expanded_uuid)
            renaming_restrictions = RenamingRestrictions::ALLOW_PRESERVING_UUID;
    };

    if (replicated)
    {
        bool has_arguments = arg_num + 2 <= arg_cnt;
        bool has_valid_arguments = has_arguments && engine_args[arg_num]->as<ASTLiteral>() && engine_args[arg_num + 1]->as<ASTLiteral>();

        ASTLiteral * ast_zk_path;
        ASTLiteral * ast_replica_name;

        if (has_valid_arguments)
        {
            /// Get path and name from engine arguments
            ast_zk_path = engine_args[arg_num]->as<ASTLiteral>();
            if (ast_zk_path && ast_zk_path->value.getType() == Field::Types::String)
                zookeeper_path = ast_zk_path->value.safeGet<String>();
            else
                throw Exception(ErrorCodes::BAD_ARGUMENTS, "Path in ZooKeeper must be a string literal{}", verbose_help_message);
            ++arg_num;

            ast_replica_name = engine_args[arg_num]->as<ASTLiteral>();
            if (ast_replica_name && ast_replica_name->value.getType() == Field::Types::String)
                replica_name = ast_replica_name->value.safeGet<String>();
            else
                throw Exception(ErrorCodes::BAD_ARGUMENTS, "Replica name must be a string literal{}", verbose_help_message);

            if (replica_name.empty())
                throw Exception(ErrorCodes::NO_REPLICA_NAME_GIVEN, "No replica name in config{}", verbose_help_message);
            ++arg_num;

            expand_macro(ast_zk_path, ast_replica_name);
        }
        else if (is_extended_storage_def
            && (arg_cnt == 0
                || !engine_args[arg_num]->as<ASTLiteral>()
                || (arg_cnt == 1 && merging_params.mode == MergeTreeData::MergingParams::Graphite)))
        {
            /// Try use default values if arguments are not specified.
            /// Note: {uuid} macro works for ON CLUSTER queries when database engine is Atomic.
            const auto & server_settings = args.getContext()->getServerSettings();
            zookeeper_path = server_settings.default_replica_path;
            /// TODO maybe use hostname if {replica} is not defined?
            replica_name = server_settings.default_replica_name;

            /// Modify query, so default values will be written to metadata
            assert(arg_num == 0);
            ASTs old_args;
            std::swap(engine_args, old_args);
            auto path_arg = std::make_shared<ASTLiteral>(zookeeper_path);
            auto name_arg = std::make_shared<ASTLiteral>(replica_name);
            ast_zk_path = path_arg.get();
            ast_replica_name = name_arg.get();

            expand_macro(ast_zk_path, ast_replica_name);

            engine_args.emplace_back(std::move(path_arg));
            engine_args.emplace_back(std::move(name_arg));
            std::move(std::begin(old_args), std::end(old_args), std::back_inserter(engine_args));
            arg_num = 2;
            arg_cnt += 2;
        }
        else
            throw Exception(ErrorCodes::BAD_ARGUMENTS, "Expected two string literal arguments: zookeeper_path and replica_name");
    }

    /// This merging param maybe used as part of sorting key
    std::optional<KeyDescription::AdditionalSettings> additional_sorting_key_settings;
    std::optional<KeyDescription::AdditionalSettings> additional_primary_key_settings;
    std::optional<KeyDescription::AdditionalSettings> additional_partition_key_settings;

    if (merging_params.mode == MergeTreeData::MergingParams::Collapsing)
    {
        if (!tryGetIdentifierNameInto(engine_args[arg_cnt - 1], merging_params.sign_column))
            throw Exception(ErrorCodes::BAD_ARGUMENTS, "Sign column name must be an unquoted string{}", verbose_help_message);
        --arg_cnt;
    }
    else if (merging_params.mode == MergeTreeData::MergingParams::Replacing)
    {
        // if there is args and number of optional parameter is higher than 1
        // is_deleted is not allowed with the 'allow_deprecated_syntax_for_merge_tree' settings
        if (arg_cnt - arg_num == 2 && !engine_args[arg_cnt - 1]->as<ASTLiteral>() && is_extended_storage_def)
        {
            if (!tryGetIdentifierNameInto(engine_args[arg_cnt - 1], merging_params.is_deleted_column))
                throw Exception(ErrorCodes::BAD_ARGUMENTS, "is_deleted column name must be an identifier {}", verbose_help_message);
            --arg_cnt;
        }

        /// If the last element is not index_granularity or replica_name (a literal), then this is the name of the version column.
        if (arg_cnt && !engine_args[arg_cnt - 1]->as<ASTLiteral>())
        {
            if (!tryGetIdentifierNameInto(engine_args[arg_cnt - 1], merging_params.version_column))
                throw Exception(ErrorCodes::BAD_ARGUMENTS, "Version column name must be an identifier {}", verbose_help_message);
            --arg_cnt;
        }
    }
    else if (merging_params.mode == MergeTreeData::MergingParams::Summing)
    {
        /// If the last element is not index_granularity or replica_name (a literal), then this is a list of summable columns.
        if (arg_cnt && !engine_args[arg_cnt - 1]->as<ASTLiteral>())
        {
            merging_params.columns_to_sum = extractColumnNames(engine_args[arg_cnt - 1]);
            --arg_cnt;
        }
    }
    else if (merging_params.mode == MergeTreeData::MergingParams::Graphite)
    {
        String graphite_config_name;
        constexpr auto format_str = "Last parameter of GraphiteMergeTree must be the name (in single quotes) of the element "
                                    "in configuration file with the Graphite options{}";
        String error_msg = verbose_help_message;

        if (const auto * ast = engine_args[arg_cnt - 1]->as<ASTLiteral>())
        {
            if (ast->value.getType() != Field::Types::String)
                throw Exception(ErrorCodes::BAD_ARGUMENTS, format_str, error_msg);

            graphite_config_name = ast->value.get<String>();
        }
        else
            throw Exception(ErrorCodes::BAD_ARGUMENTS, format_str, error_msg);

        --arg_cnt;
        setGraphitePatternsFromConfig(context, graphite_config_name, merging_params.graphite_params);
    }
    else if (merging_params.mode == MergeTreeData::MergingParams::VersionedCollapsing)
    {
        if (!tryGetIdentifierNameInto(engine_args[arg_cnt - 1], merging_params.version_column))
            throw Exception(ErrorCodes::BAD_ARGUMENTS, "Version column name must be an unquoted string{}", verbose_help_message);

        --arg_cnt;

        if (!tryGetIdentifierNameInto(engine_args[arg_cnt - 1], merging_params.sign_column))
            throw Exception(ErrorCodes::BAD_ARGUMENTS, "Sign column name must be an unquoted string{}", verbose_help_message);

        --arg_cnt;

        /// Version collapsing is the only engine which add additional column to sorting key.
        additional_sorting_key_settings = KeyDescription::AdditionalSettings{
            .ext_columns_back = {merging_params.version_column},
        };
    }

    String date_column_name;

    StorageInMemoryMetadata metadata;

    ColumnsDescription columns;
    if (args.columns.empty() && replicated)
        columns = getColumnsDescriptionFromZookeeper(zookeeper_path, context);
    else
        columns = args.columns;

    metadata.setColumns(columns);
    metadata.setComment(args.comment);

    const auto & initial_storage_settings = replicated ? context->getReplicatedMergeTreeSettings() : context->getMergeTreeSettings();
    std::unique_ptr<MergeTreeSettings> storage_settings = std::make_unique<MergeTreeSettings>(initial_storage_settings);

    if (is_extended_storage_def)
    {
        storage_settings->loadFromQuery(*args.storage_def, context, LoadingStrictnessLevel::ATTACH <= args.mode);

        if (storage_settings->queue_mode)
        {
            if (merging_params.mode != MergeTreeData::MergingParams::Ordinary)
                throw Exception(ErrorCodes::BAD_ARGUMENTS, "MergeTree queue settings is not supported for {} mode", merging_params.getModeName());

            auto add_column = [&](const String & name, const DataTypePtr & type, const ASTPtr & codec = nullptr)
            {
                /// after alter table columns can be saved in metadata
                if (metadata.columns.has(name))
                    return;

                ColumnDescription column(name, type);

                if (codec != nullptr)
                    column.codec = codec;

                column.default_desc.kind = ColumnDefaultKind::Materialized;
                column.default_desc.expression = Field::dispatch(
                    [](auto default_value) { return std::make_shared<ASTLiteral>(std::move(default_value)); }, type->getDefault());

                metadata.columns.add(std::move(column));
            };

            add_column(QueuePartitionIdColumn::name, QueuePartitionIdColumn::type);
            add_column(QueueBlockNumberColumn::name, QueueBlockNumberColumn::type, QueueBlockNumberColumn::codec);
            add_column(QueueBlockOffsetColumn::name, QueueBlockOffsetColumn::type, QueueBlockOffsetColumn::codec);

            if (replicated)
                add_column(QueueReplicaColumn::name, QueueReplicaColumn::type);

            /// mode is ordinary -> additional_sorting_key_settings must be empty
            chassert(!additional_sorting_key_settings.has_value());

            additional_sorting_key_settings = KeyDescription::AdditionalSettings{};
            additional_sorting_key_settings->ext_columns_front = {QueuePartitionIdColumn::name, QueueBlockNumberColumn::name, QueueBlockOffsetColumn::name};

            additional_primary_key_settings = KeyDescription::AdditionalSettings{};
            additional_primary_key_settings->ext_columns_front = {QueuePartitionIdColumn::name, QueueBlockNumberColumn::name, QueueBlockOffsetColumn::name};

            if (replicated)
            {
                additional_partition_key_settings = KeyDescription::AdditionalSettings{};
                additional_partition_key_settings->ext_columns_front = {QueueReplicaColumn::name};
            }
        }

        ASTPtr partition_by_key;
        if (args.storage_def->partition_by)
            partition_by_key = args.storage_def->partition_by->ptr();

        /// Partition key may be undefined, but despite this we store it's empty
        /// value in partition_key structure. MergeTree checks this case and use
        /// single default partition with name "all".
        metadata.partition_key = KeyDescription::Builder(additional_partition_key_settings).buildFromAST(
            partition_by_key, metadata.columns, context);

        /// PRIMARY KEY without ORDER BY is allowed and considered as ORDER BY.
        if (!args.storage_def->order_by && args.storage_def->primary_key)
            args.storage_def->set(args.storage_def->order_by, args.storage_def->primary_key->clone());

        if (!args.storage_def->order_by)
        {
            if (local_settings.create_table_empty_primary_key_by_default)
            {
                args.storage_def->set(args.storage_def->order_by, makeASTFunction("tuple"));
            }
            else
            {
                throw Exception(ErrorCodes::BAD_ARGUMENTS,
                                "You must provide an ORDER BY or PRIMARY KEY expression in the table definition. "
                                "If you don't want this table to be sorted, use ORDER BY/PRIMARY KEY (). "
                                "Otherwise, you can use the setting 'create_table_empty_primary_key_by_default' to "
                                "automatically add an empty primary key to the table definition");
            }
        }

        /// Get sorting key from engine arguments.
        ///
        /// NOTE: store merging_param_key_arg as additional key column. We do it
        /// before storage creation. After that storage will just copy this
        /// column if sorting key will be changed.
        metadata.sorting_key = KeyDescription::Builder(additional_sorting_key_settings).buildFromAST(
            args.storage_def->order_by->ptr(), metadata.columns, context);
        if (!local_settings.allow_suspicious_primary_key)
            verifySortingKey(metadata.sorting_key);

        /// If primary key explicitly defined, than get it from AST
        if (args.storage_def->primary_key)
        {
            metadata.primary_key = KeyDescription::Builder(additional_primary_key_settings).buildFromAST(
                args.storage_def->primary_key->ptr(), metadata.columns, context);
        }
        else /// Otherwise we don't have explicit primary key and copy it from order by
        {
            metadata.primary_key = KeyDescription::Builder(additional_primary_key_settings).buildFromAST(
                args.storage_def->order_by->ptr(), metadata.columns, context);

            /// and set it's definition_ast to nullptr (so isPrimaryKeyDefined()
            /// will return false but hasPrimaryKey() will return true.
            metadata.primary_key.definition_ast = nullptr;
        }

        auto minmax_columns = metadata.getColumnsRequiredForPartitionKey();
        auto partition_key = metadata.partition_key.expression_list_ast->clone();
        FunctionNameNormalizer::visit(partition_key.get());
        auto primary_key_asts = metadata.primary_key.expression_list_ast->children;
        metadata.minmax_count_projection.emplace(ProjectionDescription::getMinMaxCountProjection(
<<<<<<< HEAD
            metadata.columns, partition_key, minmax_columns, primary_key_asts, context));
=======
            columns, partition_key, minmax_columns, primary_key_asts, context));
>>>>>>> 4e486f41

        if (args.storage_def->sample_by)
            metadata.sampling_key = KeyDescription::Builder().buildFromAST(args.storage_def->sample_by->ptr(), metadata.columns, context);

        bool allow_suspicious_ttl = LoadingStrictnessLevel::SECONDARY_CREATE <= args.mode || local_settings.allow_suspicious_ttl_expressions;

        if (args.storage_def->ttl_table)
        {
            metadata.table_ttl = TTLTableDescription::getTTLForTableFromAST(
                args.storage_def->ttl_table->ptr(), metadata.columns, context, metadata.primary_key, allow_suspicious_ttl);
        }

        if (args.query.columns_list && args.query.columns_list->indices)
            for (auto & index : args.query.columns_list->indices->children)
                metadata.secondary_indices.push_back(IndexDescription::getIndexFromAST(index, columns, context));

        if (args.query.columns_list && args.query.columns_list->projections)
            for (auto & projection_ast : args.query.columns_list->projections->children)
            {
                auto projection = ProjectionDescription::getProjectionFromAST(projection_ast, columns, context);
                metadata.projections.add(std::move(projection));
            }


        auto column_ttl_asts = columns.getColumnTTLs();
        for (const auto & [name, ast] : column_ttl_asts)
        {
            auto new_ttl_entry = TTLDescription::getTTLFromAST(ast, columns, context, metadata.primary_key, allow_suspicious_ttl);
            metadata.column_ttls_by_name[name] = new_ttl_entry;
        }

        // updates the default storage_settings with settings specified via SETTINGS arg in a query
        if (args.storage_def->settings)
        {
            if (args.mode <= LoadingStrictnessLevel::CREATE)
                args.getLocalContext()->checkMergeTreeSettingsConstraints(initial_storage_settings, storage_settings->changes());
            metadata.settings_changes = args.storage_def->settings->ptr();
        }

        auto constraints = metadata.constraints.getConstraints();
        if (args.query.columns_list && args.query.columns_list->constraints)
            for (auto & constraint : args.query.columns_list->constraints->children)
                constraints.push_back(constraint);
        if ((merging_params.mode == MergeTreeData::MergingParams::Collapsing ||
            merging_params.mode == MergeTreeData::MergingParams::VersionedCollapsing) &&
            storage_settings->add_implicit_sign_column_constraint_for_collapsing_engine)
        {
            auto sign_column_check_constraint = std::make_unique<ASTConstraintDeclaration>();
            sign_column_check_constraint->name = "check_sign_column";
            sign_column_check_constraint->type = ASTConstraintDeclaration::Type::CHECK;

            Array valid_values_array;
            valid_values_array.emplace_back(-1);
            valid_values_array.emplace_back(1);

            auto valid_values_ast = std::make_unique<ASTLiteral>(std::move(valid_values_array));
            auto sign_column_ast = std::make_unique<ASTIdentifier>(merging_params.sign_column);
            sign_column_check_constraint->set(sign_column_check_constraint->expr, makeASTFunction("in", std::move(sign_column_ast), std::move(valid_values_ast)));

            constraints.push_back(std::move(sign_column_check_constraint));
        }
        metadata.constraints = ConstraintsDescription(constraints);
    }
    else
    {
        /// Syntax: *MergeTree(..., date, [sample_key], primary_key, index_granularity, ...)
        /// Get date:
        if (!tryGetIdentifierNameInto(engine_args[arg_num], date_column_name))
            throw Exception(ErrorCodes::BAD_ARGUMENTS, "Date column name must be an unquoted string{}", verbose_help_message);

        auto partition_by_ast = makeASTFunction("toYYYYMM", std::make_shared<ASTIdentifier>(date_column_name));

        metadata.partition_key = KeyDescription::Builder(additional_partition_key_settings).buildFromAST(
            partition_by_ast, metadata.columns, context);

        ++arg_num;

        /// If there is an expression for sampling
        if (arg_cnt - arg_num == 3)
        {
            metadata.sampling_key = KeyDescription::Builder().buildFromAST(engine_args[arg_num], metadata.columns, context);
            ++arg_num;
        }

        /// Get sorting key from engine arguments.
        ///
        /// NOTE: store merging_param_key_arg as additional key column. We do it
        /// before storage creation. After that storage will just copy this
        /// column if sorting key will be changed.
        metadata.sorting_key = KeyDescription::Builder(additional_sorting_key_settings).buildFromAST(
            engine_args[arg_num], metadata.columns, context);
        if (!local_settings.allow_suspicious_primary_key)
            verifySortingKey(metadata.sorting_key);

        /// In old syntax primary_key always equals to sorting key.
        metadata.primary_key = KeyDescription::Builder(additional_primary_key_settings).buildFromAST(
            engine_args[arg_num], metadata.columns, context);

        /// But it's not explicitly defined, so we evaluate definition to
        /// nullptr
        metadata.primary_key.definition_ast = nullptr;

        ++arg_num;

        auto minmax_columns = metadata.getColumnsRequiredForPartitionKey();
        auto partition_key = metadata.partition_key.expression_list_ast->clone();
        FunctionNameNormalizer::visit(partition_key.get());
        auto primary_key_asts = metadata.primary_key.expression_list_ast->children;
        metadata.minmax_count_projection.emplace(ProjectionDescription::getMinMaxCountProjection(
            columns, partition_key, minmax_columns, primary_key_asts, context));

        const auto * ast = engine_args[arg_num]->as<ASTLiteral>();
        if (ast && ast->value.getType() == Field::Types::UInt64)
        {
            storage_settings->index_granularity = ast->value.safeGet<UInt64>();
            if (args.mode <= LoadingStrictnessLevel::CREATE)
            {
                SettingsChanges changes;
                changes.emplace_back("index_granularity", Field(storage_settings->index_granularity));
                args.getLocalContext()->checkMergeTreeSettingsConstraints(initial_storage_settings, changes);
            }
        }
        else
            throw Exception(ErrorCodes::BAD_ARGUMENTS, "Index granularity must be a positive integer{}", verbose_help_message);
        ++arg_num;

        if (args.storage_def->ttl_table && args.mode <= LoadingStrictnessLevel::CREATE)
            throw Exception(ErrorCodes::BAD_ARGUMENTS, "Table TTL is not allowed for MergeTree in old syntax");
    }

    DataTypes data_types = metadata.partition_key.data_types;
    if (args.mode <= LoadingStrictnessLevel::CREATE && !storage_settings->allow_floating_point_partition_key)
    {
        for (size_t i = 0; i < data_types.size(); ++i)
            if (isFloat(data_types[i]))
                throw Exception(ErrorCodes::BAD_ARGUMENTS,
                    "Floating point partition key is not supported: {}", metadata.partition_key.column_names[i]);
    }

    if (arg_num != arg_cnt)
        throw Exception(ErrorCodes::BAD_ARGUMENTS, "Wrong number of engine arguments.");

    if (replicated)
    {
        bool need_check_table_structure = true;
        if (auto txn = args.getLocalContext()->getZooKeeperMetadataTransaction())
            need_check_table_structure = txn->isInitialQuery();

        return std::make_shared<StorageReplicatedMergeTree>(
            zookeeper_path,
            replica_name,
            args.mode,
            args.table_id,
            args.relative_data_path,
            metadata,
            context,
            date_column_name,
            merging_params,
            std::move(storage_settings),
            renaming_restrictions,
            need_check_table_structure);
    }
    else
        return std::make_shared<StorageMergeTree>(
            args.table_id,
            args.relative_data_path,
            metadata,
            args.mode,
            context,
            date_column_name,
            merging_params,
            std::move(storage_settings));
}


void registerStorageMergeTree(StorageFactory & factory)
{
    StorageFactory::StorageFeatures features{
        .supports_settings = true,
        .supports_skipping_indices = true,
        .supports_projections = true,
        .supports_sort_order = true,
        .supports_ttl = true,
        .supports_parallel_insert = true,
    };

    factory.registerStorage("MergeTree", create, features);
    factory.registerStorage("CollapsingMergeTree", create, features);
    factory.registerStorage("ReplacingMergeTree", create, features);
    factory.registerStorage("AggregatingMergeTree", create, features);
    factory.registerStorage("SummingMergeTree", create, features);
    factory.registerStorage("GraphiteMergeTree", create, features);
    factory.registerStorage("VersionedCollapsingMergeTree", create, features);

    features.supports_replication = true;
    features.supports_deduplication = true;
    features.supports_schema_inference = true;

    factory.registerStorage("ReplicatedMergeTree", create, features);
    factory.registerStorage("ReplicatedCollapsingMergeTree", create, features);
    factory.registerStorage("ReplicatedReplacingMergeTree", create, features);
    factory.registerStorage("ReplicatedAggregatingMergeTree", create, features);
    factory.registerStorage("ReplicatedSummingMergeTree", create, features);
    factory.registerStorage("ReplicatedGraphiteMergeTree", create, features);
    factory.registerStorage("ReplicatedVersionedCollapsingMergeTree", create, features);
}

}<|MERGE_RESOLUTION|>--- conflicted
+++ resolved
@@ -645,11 +645,7 @@
         FunctionNameNormalizer::visit(partition_key.get());
         auto primary_key_asts = metadata.primary_key.expression_list_ast->children;
         metadata.minmax_count_projection.emplace(ProjectionDescription::getMinMaxCountProjection(
-<<<<<<< HEAD
             metadata.columns, partition_key, minmax_columns, primary_key_asts, context));
-=======
-            columns, partition_key, minmax_columns, primary_key_asts, context));
->>>>>>> 4e486f41
 
         if (args.storage_def->sample_by)
             metadata.sampling_key = KeyDescription::Builder().buildFromAST(args.storage_def->sample_by->ptr(), metadata.columns, context);
