#include <Storages/MergeTree/IMergeTreeDataPartIndexWriter.h>
#include <Storages/MergeTree/IMergeTreeDataPartWriter.h>

#include <utility>

namespace DB
{
namespace ErrorCodes
{
    extern const int LOGICAL_ERROR;
}

void IMergeTreeDataPartWriter::Stream::finalize()
{
    compressed.next();
    plain_file->next();
    marks.next();
}

void IMergeTreeDataPartWriter::Stream::sync() const
{
    plain_file->sync();
    marks_file->sync();
}

IMergeTreeDataPartWriter::Stream::Stream(
    const String & escaped_column_name_,
    DiskPtr disk_,
    const String & data_path_,
    const std::string & data_file_extension_,
    const std::string & marks_path_,
    const std::string & marks_file_extension_,
    const CompressionCodecPtr & compression_codec_,
    size_t max_compress_block_size_,
    size_t estimated_size_,
    size_t aio_threshold_) :
    escaped_column_name(escaped_column_name_),
    data_file_extension{data_file_extension_},
    marks_file_extension{marks_file_extension_},
    plain_file(disk_->writeFile(data_path_ + data_file_extension, max_compress_block_size_, WriteMode::Rewrite, estimated_size_, aio_threshold_)),
    plain_hashing(*plain_file), compressed_buf(plain_hashing, compression_codec_), compressed(compressed_buf),
    marks_file(disk_->writeFile(marks_path_ + marks_file_extension, 4096, WriteMode::Rewrite)), marks(*marks_file)
{
}

void IMergeTreeDataPartWriter::Stream::addToChecksums(MergeTreeData::DataPart::Checksums & checksums)
{
    String name = escaped_column_name;

    checksums.files[name + data_file_extension].is_compressed = true;
    checksums.files[name + data_file_extension].uncompressed_size = compressed.count();
    checksums.files[name + data_file_extension].uncompressed_hash = compressed.getHash();
    checksums.files[name + data_file_extension].file_size = plain_hashing.count();
    checksums.files[name + data_file_extension].file_hash = plain_hashing.getHash();

    checksums.files[name + marks_file_extension].file_size = marks.count();
    checksums.files[name + marks_file_extension].file_hash = marks.getHash();
}


IMergeTreeDataPartWriter::IMergeTreeDataPartWriter(
    const MergeTreeData::DataPartPtr & data_part_,
    const NamesAndTypesList & columns_list_,
    const StorageMetadataPtr & metadata_snapshot_,
    const std::vector<MergeTreeIndexPtr> & indices_to_recalc_,
    const String & marks_file_extension_,
    const CompressionCodecPtr & default_codec_,
    const MergeTreeWriterSettings & settings_,
    const MergeTreeIndexGranularity & index_granularity_)
    : data_part(data_part_)
    , part_path(data_part_->getFullRelativePath())
    , storage(data_part_->storage)
    , metadata_snapshot(metadata_snapshot_)
    , columns_list(columns_list_)
    , marks_file_extension(marks_file_extension_)
    , index_granularity(index_granularity_)
    , default_codec(default_codec_)
    , skip_indices(indices_to_recalc_)
    , settings(settings_)
    , compute_granularity(index_granularity.empty())
    , with_final_mark(storage.getSettings()->write_final_mark && settings.can_use_adaptive_granularity)
{
    if (settings.blocks_are_granules_size && !index_granularity.empty())
        throw Exception("Can't take information about index granularity from blocks, when non empty index_granularity array specified", ErrorCodes::LOGICAL_ERROR);

    for (const auto &disk: data_part->volume->getDisks())
    {
        if (!disk->exists(part_path))
            disk->createDirectories(part_path);
    }
}

IMergeTreeDataPartWriter::~IMergeTreeDataPartWriter() = default;

/// Implemetation is splitted into static functions for ability
/// of making unit tests without creation instance of IMergeTreeDataPartWriter,
/// which requires a lot of dependencies and access to filesystem.
static size_t computeIndexGranularityImpl(
    const Block & block,
    size_t index_granularity_bytes,
    size_t fixed_index_granularity_rows,
    bool blocks_are_granules,
    bool can_use_adaptive_index_granularity)
{
    size_t rows_in_block = block.rows();
    size_t index_granularity_for_block;
    if (!can_use_adaptive_index_granularity)
        index_granularity_for_block = fixed_index_granularity_rows;
    else
    {
        size_t block_size_in_memory = block.bytes();
        if (blocks_are_granules)
            index_granularity_for_block = rows_in_block;
        else if (block_size_in_memory >= index_granularity_bytes)
        {
            size_t granules_in_block = block_size_in_memory / index_granularity_bytes;
            index_granularity_for_block = rows_in_block / granules_in_block;
        }
        else
        {
            size_t size_of_row_in_bytes = block_size_in_memory / rows_in_block;
            index_granularity_for_block = index_granularity_bytes / size_of_row_in_bytes;
        }
    }
    if (index_granularity_for_block == 0) /// very rare case when index granularity bytes less then single row
        index_granularity_for_block = 1;

    /// We should be less or equal than fixed index granularity
    index_granularity_for_block = std::min(fixed_index_granularity_rows, index_granularity_for_block);
    return index_granularity_for_block;
}

static void fillIndexGranularityImpl(
    MergeTreeIndexGranularity & index_granularity,
    size_t index_offset,
    size_t index_granularity_for_block,
    size_t rows_in_block)
{
    for (size_t current_row = index_offset; current_row < rows_in_block; current_row += index_granularity_for_block)
        index_granularity.appendMark(index_granularity_for_block);
}

size_t IMergeTreeDataPartWriter::computeIndexGranularity(const Block & block)
{
    const auto storage_settings = storage.getSettings();
    return computeIndexGranularityImpl(
            block,
            storage_settings->index_granularity_bytes,
            storage_settings->index_granularity,
            settings.blocks_are_granules_size,
            settings.can_use_adaptive_granularity);
}

void IMergeTreeDataPartWriter::fillIndexGranularity(size_t index_granularity_for_block, size_t rows_in_block)
{
    fillIndexGranularityImpl(
        index_granularity,
        index_offset,
        index_granularity_for_block,
        rows_in_block);
}

void IMergeTreeDataPartWriter::next()
{
<<<<<<< HEAD
    current_mark = next_mark;
    index_offset = next_index_offset;
}
=======
    if (metadata_snapshot->hasPrimaryKey())
    {
        index_file_stream = data_part->volume->getDisk()->writeFile(part_path + "primary.idx", DBMS_DEFAULT_BUFFER_SIZE, WriteMode::Rewrite);
        index_stream = std::make_unique<HashingWriteBuffer>(*index_file_stream);
    }
>>>>>>> 8b2a5d81

Columns IMergeTreeDataPartWriter::releaseIndexColumns()
{
    return index_writer->releaseIndexColumns();
}

void IMergeTreeDataPartWriter::initPrimaryIndex()
{
    index_writer->initPrimaryIndex();
}


void IMergeTreeDataPartWriter::initSkipIndices()
{
    for (const auto & index_helper : skip_indices)
    {
        String stream_name = index_helper->getFileName();
        skip_indices_streams.emplace_back(
                std::make_unique<IMergeTreeDataPartWriter::Stream>(
                        stream_name,
                        data_part->volume->getDisk(),
                        part_path + stream_name, INDEX_FILE_EXTENSION,
                        part_path + stream_name, marks_file_extension,
                        default_codec, settings.max_compress_block_size,
                        0, settings.aio_threshold));
        skip_indices_aggregators.push_back(index_helper->createIndexAggregator());
        skip_index_filling.push_back(0);
    }

    skip_indices_initialized = true;
}

void IMergeTreeDataPartWriter::calculateAndSerializePrimaryIndex(const Block & primary_index_block, size_t rows)
{
<<<<<<< HEAD
    index_writer->calculateAndSerializePrimaryIndex(primary_index_block, rows);
=======
    if (!primary_index_initialized)
        throw Exception("Primary index is not initialized", ErrorCodes::LOGICAL_ERROR);

    size_t primary_columns_num = primary_index_block.columns();
    if (index_columns.empty())
    {
        index_types = primary_index_block.getDataTypes();
        index_columns.resize(primary_columns_num);
        last_index_row.resize(primary_columns_num);
        for (size_t i = 0; i < primary_columns_num; ++i)
            index_columns[i] = primary_index_block.getByPosition(i).column->cloneEmpty();
    }

    /** While filling index (index_columns), disable memory tracker.
     * Because memory is allocated here (maybe in context of INSERT query),
     *  but then freed in completely different place (while merging parts), where query memory_tracker is not available.
     * And otherwise it will look like excessively growing memory consumption in context of query.
     *  (observed in long INSERT SELECTs)
     */
    auto temporarily_disable_memory_tracker = getCurrentMemoryTrackerActionLock();

    /// Write index. The index contains Primary Key value for each `index_granularity` row.

    size_t current_row = index_offset;
    size_t total_marks = index_granularity.getMarksCount();

    while (index_mark < total_marks && current_row < rows)
    {
        if (metadata_snapshot->hasPrimaryKey())
        {
            for (size_t j = 0; j < primary_columns_num; ++j)
            {
                const auto & primary_column = primary_index_block.getByPosition(j);
                index_columns[j]->insertFrom(*primary_column.column, current_row);
                primary_column.type->serializeBinary(*primary_column.column, current_row, *index_stream);
            }
        }

        current_row += index_granularity.getMarkRows(index_mark++);
    }

    /// store last index row to write final mark at the end of column
    for (size_t j = 0; j < primary_columns_num; ++j)
    {
        const IColumn & primary_column = *primary_index_block.getByPosition(j).column.get();
        primary_column.get(rows - 1, last_index_row[j]);
    }
>>>>>>> 8b2a5d81
}


void IMergeTreeDataPartWriter::calculateAndSerializeSkipIndices(
    const Block & skip_indexes_block, size_t rows)
{
    if (!skip_indices_initialized)
        throw Exception("Skip indices are not initialized", ErrorCodes::LOGICAL_ERROR);

    size_t skip_index_current_data_mark = 0;

    /// Filling and writing skip indices like in MergeTreeDataPartWriterWide::writeColumn
    for (size_t i = 0; i < skip_indices.size(); ++i)
    {
        const auto index_helper = skip_indices[i];
        auto & stream = *skip_indices_streams[i];
        size_t prev_pos = 0;
        skip_index_current_data_mark = skip_index_data_mark;
        while (prev_pos < rows)
        {
            UInt64 limit = 0;
            if (prev_pos == 0 && index_offset != 0)
            {
                limit = index_offset;
            }
            else
            {
                limit = index_granularity.getMarkRows(skip_index_current_data_mark);
                if (skip_indices_aggregators[i]->empty())
                {
                    skip_indices_aggregators[i] = index_helper->createIndexAggregator();
                    skip_index_filling[i] = 0;

                    if (stream.compressed.offset() >= settings.min_compress_block_size)
                        stream.compressed.next();

                    writeIntBinary(stream.plain_hashing.count(), stream.marks);
                    writeIntBinary(stream.compressed.offset(), stream.marks);
                    /// Actually this numbers is redundant, but we have to store them
                    /// to be compatible with normal .mrk2 file format
                    if (settings.can_use_adaptive_granularity)
                        writeIntBinary(1UL, stream.marks);
                }
                /// this mark is aggregated, go to the next one
                skip_index_current_data_mark++;
            }

            size_t pos = prev_pos;
            skip_indices_aggregators[i]->update(skip_indexes_block, &pos, limit);

            if (pos == prev_pos + limit)
            {
                ++skip_index_filling[i];

                /// write index if it is filled
                if (skip_index_filling[i] == index_helper->index.granularity)
                {
                    skip_indices_aggregators[i]->getGranuleAndReset()->serializeBinary(stream.compressed);
                    skip_index_filling[i] = 0;
                }
            }
            prev_pos = pos;
        }
    }
    skip_index_data_mark = skip_index_current_data_mark;
}

void IMergeTreeDataPartWriter::finishPrimaryIndexSerialization(IMergeTreeDataPart::Checksums & checksums)
{
    index_writer->finishPrimaryIndexSerialization(checksums);
}

void IMergeTreeDataPartWriter::finishSkipIndicesSerialization(
    MergeTreeData::DataPart::Checksums & checksums)
{
    for (size_t i = 0; i < skip_indices.size(); ++i)
    {
        auto & stream = *skip_indices_streams[i];
        if (!skip_indices_aggregators[i]->empty())
            skip_indices_aggregators[i]->getGranuleAndReset()->serializeBinary(stream.compressed);
    }

    for (auto & stream : skip_indices_streams)
    {
        stream->finalize();
        stream->addToChecksums(checksums);
    }

    skip_indices_streams.clear();
    skip_indices_aggregators.clear();
    skip_index_filling.clear();
}


}<|MERGE_RESOLUTION|>--- conflicted
+++ resolved
@@ -162,17 +162,9 @@
 
 void IMergeTreeDataPartWriter::next()
 {
-<<<<<<< HEAD
     current_mark = next_mark;
     index_offset = next_index_offset;
 }
-=======
-    if (metadata_snapshot->hasPrimaryKey())
-    {
-        index_file_stream = data_part->volume->getDisk()->writeFile(part_path + "primary.idx", DBMS_DEFAULT_BUFFER_SIZE, WriteMode::Rewrite);
-        index_stream = std::make_unique<HashingWriteBuffer>(*index_file_stream);
-    }
->>>>>>> 8b2a5d81
 
 Columns IMergeTreeDataPartWriter::releaseIndexColumns()
 {
@@ -207,57 +199,7 @@
 
 void IMergeTreeDataPartWriter::calculateAndSerializePrimaryIndex(const Block & primary_index_block, size_t rows)
 {
-<<<<<<< HEAD
     index_writer->calculateAndSerializePrimaryIndex(primary_index_block, rows);
-=======
-    if (!primary_index_initialized)
-        throw Exception("Primary index is not initialized", ErrorCodes::LOGICAL_ERROR);
-
-    size_t primary_columns_num = primary_index_block.columns();
-    if (index_columns.empty())
-    {
-        index_types = primary_index_block.getDataTypes();
-        index_columns.resize(primary_columns_num);
-        last_index_row.resize(primary_columns_num);
-        for (size_t i = 0; i < primary_columns_num; ++i)
-            index_columns[i] = primary_index_block.getByPosition(i).column->cloneEmpty();
-    }
-
-    /** While filling index (index_columns), disable memory tracker.
-     * Because memory is allocated here (maybe in context of INSERT query),
-     *  but then freed in completely different place (while merging parts), where query memory_tracker is not available.
-     * And otherwise it will look like excessively growing memory consumption in context of query.
-     *  (observed in long INSERT SELECTs)
-     */
-    auto temporarily_disable_memory_tracker = getCurrentMemoryTrackerActionLock();
-
-    /// Write index. The index contains Primary Key value for each `index_granularity` row.
-
-    size_t current_row = index_offset;
-    size_t total_marks = index_granularity.getMarksCount();
-
-    while (index_mark < total_marks && current_row < rows)
-    {
-        if (metadata_snapshot->hasPrimaryKey())
-        {
-            for (size_t j = 0; j < primary_columns_num; ++j)
-            {
-                const auto & primary_column = primary_index_block.getByPosition(j);
-                index_columns[j]->insertFrom(*primary_column.column, current_row);
-                primary_column.type->serializeBinary(*primary_column.column, current_row, *index_stream);
-            }
-        }
-
-        current_row += index_granularity.getMarkRows(index_mark++);
-    }
-
-    /// store last index row to write final mark at the end of column
-    for (size_t j = 0; j < primary_columns_num; ++j)
-    {
-        const IColumn & primary_column = *primary_index_block.getByPosition(j).column.get();
-        primary_column.get(rows - 1, last_index_row[j]);
-    }
->>>>>>> 8b2a5d81
 }
 
 
