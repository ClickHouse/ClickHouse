--- conflicted
+++ resolved
@@ -1168,96 +1168,7 @@
 
 }
 
-<<<<<<< HEAD
-=======
-struct MutationContext
-{
-    MergeTreeData * data;
-    MergeTreeDataMergerMutator * mutator;
-    PartitionActionBlocker * merges_blocker;
-    TableLockHolder * holder;
-    MergeListEntry * mutate_entry;
-
-    LoggerPtr log{getLogger("MutateTask")};
-
-    FutureMergedMutatedPartPtr future_part;
-    MergeTreeData::DataPartPtr source_part;
-    StorageMetadataPtr metadata_snapshot;
-    StorageSnapshotPtr storage_snapshot;
-
-    MutationCommandsConstPtr commands;
-    time_t time_of_mutation;
-    ContextPtr context;
-    ReservationSharedPtr space_reservation;
-
-    CompressionCodecPtr compression_codec;
-
-    std::unique_ptr<CurrentMetrics::Increment> num_mutations;
-
-    QueryPipelineBuilder mutating_pipeline_builder;
-    QueryPipeline mutating_pipeline; // in
-    std::unique_ptr<PullingPipelineExecutor> mutating_executor;
-    ProgressCallback progress_callback;
-    Block updated_header;
-
-    std::unique_ptr<MutationsInterpreter> interpreter;
-    UInt64 watch_prev_elapsed = 0;
-    std::unique_ptr<MergeStageProgress> stage_progress;
-
-    MutationCommands commands_for_part;
-    MutationCommands for_interpreter;
-    MutationCommands for_file_renames;
-
-    NamesAndTypesList storage_columns;
-    NameSet materialized_indices;
-    NameSet materialized_projections;
-    NameSet materialized_statistics;
-
-    MergeTreeData::MutableDataPartPtr new_data_part;
-    IMergedBlockOutputStreamPtr out;
-
-    String mrk_extension;
-
-    std::vector<ProjectionDescriptionRawPtr> projections_to_build;
-    IMergeTreeDataPart::MinMaxIndexPtr minmax_idx;
-
-    std::set<MergeTreeIndexPtr> indices_to_recalc;
-    std::set<ColumnStatisticsPartPtr> stats_to_recalc;
-    std::set<ProjectionDescriptionRawPtr> projections_to_recalc;
-    MergeTreeData::DataPart::Checksums existing_indices_stats_checksums;
-    NameSet files_to_skip;
-    NameToNameVector files_to_rename;
-
-    bool need_sync;
-    ExecuteTTLType execute_ttl_type{ExecuteTTLType::NONE};
-
-    MergeTreeTransactionPtr txn;
-
-    HardlinkedFiles hardlinked_files;
-
-    bool need_prefix = true;
-
-    scope_guard temporary_directory_lock;
-
-    bool checkOperationIsNotCanceled() const
-    {
-        if (new_data_part ? merges_blocker->isCancelledForPartition(new_data_part->info.getPartitionId()) : merges_blocker->isCancelled()
-            || (*mutate_entry)->is_cancelled)
-        {
-            throw Exception(ErrorCodes::ABORTED, "Cancelled mutating parts");
-        }
-
-        return true;
-    }
-
-    /// Whether we need to count lightweight delete rows in this mutation
-    bool count_lightweight_deleted_rows;
-    UInt64 execute_elapsed_ns = 0;
-};
-
-using MutationContextPtr = std::shared_ptr<MutationContext>;
-
->>>>>>> 6532c8d3
+
 // This class is responsible for:
 // 1. get projection pipeline and a sink to write parts
 // 2. build an executor that can write block to the input stream (actually we can write through it to generate as many parts as possible)
