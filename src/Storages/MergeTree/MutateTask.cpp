--- conflicted
+++ resolved
@@ -1665,15 +1665,13 @@
             if (removed_indices.contains(idx.name))
                 continue;
 
-<<<<<<< HEAD
+
             if (ctx->indices_to_drop_names.contains(idx.name))
                 continue;
 
             /// For packed part we need to recalculate all indices because they are stored inside packed parts format
             /// For compact parts we need to recalculate indices because rewrite of compact part may produce a little bit different data part
             /// with different number of marks.
-=======
->>>>>>> 991a17e4
             bool need_recalculate =
                 ctx->materialized_indices.contains(idx.name)
                 || (!is_full_wide_part && ctx->source_part->hasSecondaryIndex(idx.name));
