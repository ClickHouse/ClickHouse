#include <Storages/MergeTree/MutateTask.h>

#include <Disks/SingleDiskVolume.h>
#include <IO/HashingWriteBuffer.h>
#include <Common/logger_useful.h>
#include <Common/escapeForFileName.h>
#include <Core/Settings.h>
#include <Storages/MergeTree/DataPartStorageOnDiskFull.h>
#include <Storages/Statistics/Statistics.h>
#include <Columns/ColumnsNumber.h>
#include <Interpreters/Context.h>
#include <Interpreters/Squashing.h>
#include <Interpreters/MergeTreeTransaction.h>
#include <Interpreters/MutationsInterpreter.h>
#include <Interpreters/PreparedSets.h>
#include <Interpreters/createSubcolumnsExtractionActions.h>
#include <Processors/Transforms/TTLTransform.h>
#include <Processors/Transforms/TTLCalcTransform.h>
#include <Processors/Transforms/DistinctSortedTransform.h>
#include <Processors/Transforms/ColumnGathererTransform.h>
#include <Processors/Sources/SourceFromSingleChunk.h>
#include <Processors/Transforms/ExpressionTransform.h>
#include <Processors/Transforms/MaterializingTransform.h>
#include <Processors/Executors/PullingPipelineExecutor.h>
#include <Processors/QueryPlan/CreatingSetsStep.h>
#include <Processors/QueryPlan/Optimizations/QueryPlanOptimizationSettings.h>
#include <Storages/MergeTree/StorageFromMergeTreeDataPart.h>
#include <Storages/MergeTree/MergeTreeDataWriter.h>
#include <Storages/MergeTree/MergeProjectionPartsTask.h>
#include <Storages/MutationCommands.h>
#include <Storages/MergeTree/MergeTreeDataMergerMutator.h>
#include <Storages/MergeTree/MergeTreeSettings.h>
#include <Storages/MergeTree/MergeTreeVirtualColumns.h>
#include <DataTypes/DataTypeNullable.h>
#include <DataTypes/DataTypeVariant.h>
#include <boost/algorithm/string/replace.hpp>
#include <Common/ProfileEventsScope.h>
#include <Core/ColumnsWithTypeAndName.h>


namespace ProfileEvents
{
    extern const Event MutationTotalParts;
    extern const Event MutationUntouchedParts;
    extern const Event MutationCreatedEmptyParts;
    extern const Event MutationTotalMilliseconds;
    extern const Event MutationExecuteMilliseconds;
    extern const Event MutationAllPartColumns;
    extern const Event MutationSomePartColumns;
    extern const Event MutateTaskProjectionsCalculationMicroseconds;
}

namespace CurrentMetrics
{
    extern const Metric PartMutation;
}

namespace DB
{

namespace Setting
{
    extern const SettingsUInt64 min_insert_block_size_bytes;
    extern const SettingsUInt64 min_insert_block_size_rows;
}

namespace MergeTreeSetting
{
    extern const MergeTreeSettingsBool allow_remote_fs_zero_copy_replication;
    extern const MergeTreeSettingsBool always_use_copy_instead_of_hardlinks;
    extern const MergeTreeSettingsMilliseconds background_task_preferred_step_execution_time_ms;
    extern const MergeTreeSettingsBool exclude_deleted_rows_for_part_size_in_merge;
    extern const MergeTreeSettingsLightweightMutationProjectionMode lightweight_mutation_projection_mode;
    extern const MergeTreeSettingsBool materialize_ttl_recalculate_only;
    extern const MergeTreeSettingsUInt64 max_file_name_length;
    extern const MergeTreeSettingsFloat ratio_of_defaults_for_sparse_serialization;
    extern const MergeTreeSettingsBool replace_long_file_name_to_hash;
    extern const MergeTreeSettingsBool ttl_only_drop_parts;
    extern const MergeTreeSettingsBool enable_index_granularity_compression;
    extern const MergeTreeSettingsBool columns_and_secondary_indices_sizes_lazy_calculation;
    extern const MergeTreeSettingsMergeTreeSerializationInfoVersion serialization_info_version;
    extern const MergeTreeSettingsMergeTreeStringSerializationVersion string_serialization_version;
}

namespace ErrorCodes
{
    extern const int ABORTED;
    extern const int LOGICAL_ERROR;
}

enum class ExecuteTTLType : uint8_t
{
    NONE = 0,
    NORMAL = 1,
    RECALCULATE= 2,
};

namespace MutationHelpers
{

static bool haveMutationsOfDynamicColumns(const MergeTreeData::DataPartPtr & data_part, const MutationCommands & commands)
{
    for (const auto & command : commands)
    {
        if (!command.column_name.empty())
        {
            auto column = data_part->tryGetColumn(command.column_name);
            if (column && column->type->hasDynamicSubcolumns())
                return true;
        }

        for (const auto & [column_name, _] : command.column_to_update_expression)
        {
            auto column = data_part->tryGetColumn(column_name);
            if (column && column->type->hasDynamicSubcolumns())
                return true;
        }
    }

    return false;
}

static UInt64 getExistingRowsCount(const Block & block)
{
    auto column = block.getByName(RowExistsColumn::name).column;
    const ColumnUInt8 * row_exists_col = typeid_cast<const ColumnUInt8 *>(column.get());

    if (!row_exists_col)
    {
        LOG_WARNING(&Poco::Logger::get("MutationHelpers::getExistingRowsCount"), "_row_exists column type is not UInt8");
        return block.rows();
    }

    UInt64 existing_count = 0;

    for (UInt8 row_exists : row_exists_col->getData())
        if (row_exists)
            existing_count++;

    return existing_count;
}

static NameSet getRemovedStatistics(const StorageMetadataPtr & metadata_snapshot, const MutationCommand & command)
{
    if (command.type != MutationCommand::Type::DROP_STATISTICS)
        return {};

    NameSet removed_stats;

    if (command.clear && command.statistics_columns.empty())
    {
        for (const auto & column_desc : metadata_snapshot->getColumns())
        {
            if (!column_desc.statistics.empty())
                removed_stats.insert(column_desc.name);
        }
    }
    else
    {
        for (const auto & column_name : command.statistics_columns)
            removed_stats.insert(column_name);
    }

    return removed_stats;
}

static std::optional<String> getStatisticFilename(const String & statistic_name, const IMergeTreeDataPart & part)
{
    auto escaped_name = escapeForFileName(statistic_name);
    auto stream_name = IMergeTreeDataPart::getStreamNameOrHash(escaped_name, STATS_FILE_SUFFIX, part.checksums);
    return stream_name ? std::make_optional(*stream_name + STATS_FILE_SUFFIX) : std::nullopt;
}

String getNewStatisticFilename(const String & statistic_name, const MergeTreeSettings & storage_settings)
{
    auto filename = escapeForFileName(statistic_name);
    if (storage_settings[MergeTreeSetting::replace_long_file_name_to_hash] && filename.size() > storage_settings[MergeTreeSetting::max_file_name_length])
        filename = sipHash128String(filename);

    return filename + STATS_FILE_SUFFIX;
}

/** Split mutation commands into two parts:
*   First part should be executed by mutations interpreter.
*   Other is just simple drop/renames, so they can be executed without interpreter.
*/
static void splitAndModifyMutationCommands(
    MergeTreeData::DataPartPtr part,
    StorageMetadataPtr metadata_snapshot,
    AlterConversionsPtr alter_conversions,
    const MutationCommands & commands,
    MutationCommands & for_interpreter,
    MutationCommands & for_file_renames,
    bool suitable_for_ttl_optimization,
    LoggerPtr log)
{
    auto part_columns = part->getColumnsDescription();
    const auto & table_columns = metadata_snapshot->getColumns();

    if (haveMutationsOfDynamicColumns(part, commands) || !isWidePart(part) || !isFullPartStorage(part->getDataPartStorage()))
    {
        NameSet mutated_columns;
        NameSet dropped_columns;
        NameSet ignored_columns;

        for (const auto & command : commands)
        {
            if (command.type == MutationCommand::Type::MATERIALIZE_COLUMN)
            {
                /// For ordinary column with default or materialized expression, MATERIALIZE COLUMN should not override past values
                /// So we only mutate column if `command.column_name` is a default/materialized column or if the part does not have physical column file
                auto column_ordinary = table_columns.getOrdinary().tryGetByName(command.column_name);
                if (!column_ordinary || !part->tryGetColumn(command.column_name) || !part->hasColumnFiles(*column_ordinary))
                {
                    for_interpreter.push_back(command);
                    mutated_columns.emplace(command.column_name);
                }

                /// Materialize column in case of complex data types like tuple can remove some nested columns
                /// Here we add it "for renames" because these set of commands also removes redundant files
                if (part_columns.has(command.column_name))
                    for_file_renames.push_back(command);
            }
            else if (command.type == MutationCommand::READ_COLUMN)
            {
                bool has_column = part_columns.has(command.column_name) || part_columns.hasNested(command.column_name);
                if (has_column || command.read_for_patch)
                {
                    for_interpreter.push_back(command);
                    mutated_columns.insert(command.column_name);
                }
            }
            else if (command.type == MutationCommand::Type::MATERIALIZE_INDEX
                || command.type == MutationCommand::Type::MATERIALIZE_STATISTICS
                || command.type == MutationCommand::Type::MATERIALIZE_PROJECTION
                || command.type == MutationCommand::Type::MATERIALIZE_TTL
                || command.type == MutationCommand::Type::REWRITE_PARTS
                || command.type == MutationCommand::Type::DELETE
                || command.type == MutationCommand::Type::UPDATE
                || command.type == MutationCommand::Type::APPLY_DELETED_MASK
                || command.type == MutationCommand::Type::APPLY_PATCHES)
            {
                for_interpreter.push_back(command);
                for (const auto & [column_name, expr] : command.column_to_update_expression)
                    mutated_columns.emplace(column_name);

                if (command.type == MutationCommand::Type::MATERIALIZE_TTL && suitable_for_ttl_optimization)
                {
                    for (const auto & col : part_columns)
                    {
                        if (!mutated_columns.contains(col.name))
                            ignored_columns.emplace(col.name);
                    }
                }
            }
            else if (command.type == MutationCommand::Type::DROP_INDEX
                     || command.type == MutationCommand::Type::DROP_PROJECTION
                     || command.type == MutationCommand::Type::DROP_STATISTICS)
            {
                for_file_renames.push_back(command);
            }
            else if (bool has_column = part_columns.has(command.column_name), has_nested_column = part_columns.hasNested(command.column_name); has_column || has_nested_column)
            {
                if (command.type == MutationCommand::Type::DROP_COLUMN || command.type == MutationCommand::Type::RENAME_COLUMN)
                {
                    if (has_nested_column)
                    {
                        const auto & nested = part_columns.getNested(command.column_name);
                        assert(!nested.empty());
                        for (const auto & nested_column : nested)
                            mutated_columns.emplace(nested_column.name);
                    }
                    else
                        mutated_columns.emplace(command.column_name);

                    if (command.type == MutationCommand::Type::DROP_COLUMN)
                        dropped_columns.emplace(command.column_name);
                }
            }
        }

        /// We don't add renames from commands, instead we take them from rename_map.
        /// It's important because required renames depend not only on part's data version (i.e. mutation version)
        /// but also on part's metadata version. Why we have such logic only for renames? Because all other types of alter
        /// can be deduced based on difference between part's schema and table schema.
        for (const auto & [rename_to, rename_from] : alter_conversions->getRenameMap())
        {
            if (part_columns.has(rename_from))
            {
                /// Actual rename
                for_interpreter.push_back(
                {
                    .type = MutationCommand::Type::READ_COLUMN,
                    .column_name = rename_to,
                });

                /// Not needed for compact parts (not executed), added here only to produce correct
                /// set of columns for new part and their serializations
                for_file_renames.push_back(
                {
                     .type = MutationCommand::Type::RENAME_COLUMN,
                     .column_name = rename_from,
                     .rename_to = rename_to
                });

                part_columns.rename(rename_from, rename_to);
            }
        }

        /// If it's compact part, then we don't need to actually remove files
        /// from disk we just don't read dropped columns
        for (const auto & column : part_columns)
        {
            if (!mutated_columns.contains(column.name))
            {
                if (!metadata_snapshot->getColumns().has(column.name) && !part->storage.getVirtualsPtr()->has(column.name) && !ignored_columns.contains(column.name))
                {
                    /// We cannot add the column because there's no such column in table.
                    /// It's okay if the column was dropped. It may also absent in dropped_columns
                    /// if the corresponding MUTATE_PART entry was not created yet or was created separately from current MUTATE_PART.
                    /// But we don't know for sure what happened.
                    auto part_metadata_version = part->getMetadataVersion();
                    auto table_metadata_version = metadata_snapshot->getMetadataVersion();

                    bool allow_equal_versions = part_metadata_version == table_metadata_version && part->old_part_with_no_metadata_version_on_disk;
                    if (part_metadata_version < table_metadata_version || allow_equal_versions)
                    {
                        LOG_WARNING(log, "Ignoring column {} from part {} with metadata version {} because there is no such column "
                                         "in table {} with metadata version {}. Assuming the column was dropped", column.name, part->name,
                                    part_metadata_version, part->storage.getStorageID().getNameForLogs(), table_metadata_version);
                        continue;
                    }

                    /// StorageMergeTree does not have metadata version
                    if (part->storage.supportsReplication())
                        throw Exception(ErrorCodes::LOGICAL_ERROR, "Part {} with metadata version {} contains column {} that is absent "
                                        "in table {} with metadata version {}",
                                        part->name, part_metadata_version, column.name,
                                        part->storage.getStorageID().getNameForLogs(), table_metadata_version);
                }

                for_interpreter.emplace_back(
                    MutationCommand{.type = MutationCommand::Type::READ_COLUMN, .column_name = column.name, .data_type = column.type});
            }
            else if (dropped_columns.contains(column.name))
            {
                /// Not needed for compact parts (not executed), added here only to produce correct
                /// set of columns for new part and their serializations
                for_file_renames.push_back(
                {
                     .type = MutationCommand::Type::DROP_COLUMN,
                     .column_name = column.name,
                });
            }
        }
    }
    else
    {
        for (const auto & command : commands)
        {
            if (command.type == MutationCommand::Type::MATERIALIZE_COLUMN)
            {
                /// For ordinary column with default or materialized expression, MATERIALIZE COLUMN should not override past values
                /// So we only mutate column if `command.column_name` is a default/materialized column or if the part does not have physical column file
                auto column_ordinary = table_columns.getOrdinary().tryGetByName(command.column_name);
                if (!column_ordinary || !part->tryGetColumn(command.column_name) || !part->hasColumnFiles(*column_ordinary))
                    for_interpreter.push_back(command);

                /// Materialize column in case of complex data types like tuple can remove some nested columns
                /// Here we add it "for renames" because these set of commands also removes redundant files
                if (part_columns.has(command.column_name))
                    for_file_renames.push_back(command);
            }
            else if (command.type == MutationCommand::Type::MATERIALIZE_INDEX
                || command.type == MutationCommand::Type::MATERIALIZE_STATISTICS
                || command.type == MutationCommand::Type::MATERIALIZE_PROJECTION
                || command.type == MutationCommand::Type::MATERIALIZE_TTL
                || command.type == MutationCommand::Type::REWRITE_PARTS
                || command.type == MutationCommand::Type::DELETE
                || command.type == MutationCommand::Type::UPDATE
                || command.type == MutationCommand::Type::APPLY_DELETED_MASK
                || command.type == MutationCommand::Type::APPLY_PATCHES)
            {
                for_interpreter.push_back(command);
            }
            else if (command.type == MutationCommand::Type::DROP_INDEX
                     || command.type == MutationCommand::Type::DROP_PROJECTION
                     || command.type == MutationCommand::Type::DROP_STATISTICS)
            {
                for_file_renames.push_back(command);
            }
            else if (command.type == MutationCommand::Type::READ_COLUMN)
            {
                if (part_columns.has(command.column_name) || command.read_for_patch)
                {
                    for_interpreter.push_back(command);
                    for_file_renames.push_back(command);
                }
            }
            /// If we don't have this column in source part, we don't need to materialize it.
            else if (part_columns.has(command.column_name))
            {
                if (command.type == MutationCommand::Type::RENAME_COLUMN)
                    part_columns.rename(command.column_name, command.rename_to);

                for_file_renames.push_back(command);
            }
        }

        /// We don't add renames from commands, instead we take them from rename_map.
        /// It's important because required renames depend not only on part's data version (i.e. mutation version)
        /// but also on part's metadata version. Why we have such logic only for renames? Because all other types of alter
        /// can be deduced based on difference between part's schema and table schema.

        for (const auto & [rename_to, rename_from] : alter_conversions->getRenameMap())
        {
            for_file_renames.push_back({.type = MutationCommand::Type::RENAME_COLUMN, .column_name = rename_from, .rename_to = rename_to});
        }
    }
}

static void addRenamedColumnToColumnsSubstreams(
    ColumnsSubstreams & new_columns_substreams,
    const ColumnsSubstreams & old_columns_substreams,
    const String & new_name,
    const String & old_name,
    size_t old_position)
{
    new_columns_substreams.addColumn(new_name);
    const auto & old_substreams = old_columns_substreams.getColumnSubstreams(old_position);
    for (const auto & substream : old_substreams)
        new_columns_substreams.addSubstreamToLastColumn(ISerialization::getFileNameForRenamedColumnStream(old_name, new_name, substream));
}

static bool isDeletedMaskUpdated(const MutationCommand & command, const NameSet & storage_columns_set)
{
    if (storage_columns_set.contains(RowExistsColumn::name))
        return false;

    if (command.type == MutationCommand::READ_COLUMN)
        return command.read_for_patch && command.column_name == RowExistsColumn::name;

    if (command.type == MutationCommand::UPDATE)
    {
        return std::ranges::find_if(command.column_to_update_expression, [](const auto & pair)
        {
            return pair.first == RowExistsColumn::name;
        }) != command.column_to_update_expression.end();
    }

    return false;
}

/// Get the columns list of the resulting part in the same order as storage_columns.
static std::tuple<NamesAndTypesList, SerializationInfoByName, ColumnsSubstreams>
getColumnsForNewDataPart(
    MergeTreeData::DataPartPtr source_part,
    const Block & updated_header,
    NamesAndTypesList storage_columns,
    const SerializationInfoByName & serialization_infos,
    const MutationCommands & commands_for_interpreter,
    const MutationCommands & commands_for_removes)
{
    MutationCommands all_commands;
    all_commands.insert(all_commands.end(), commands_for_interpreter.begin(), commands_for_interpreter.end());
    all_commands.insert(all_commands.end(), commands_for_removes.begin(), commands_for_removes.end());

    NameSet removed_columns;
    NameToNameMap renamed_columns_to_from;
    NameToNameMap renamed_columns_from_to;
    ColumnsDescription part_columns(source_part->getColumns());
    NamesAndTypesList system_columns;

    bool deleted_mask_updated = false;
    bool affects_all_columns = false;
    bool supports_lightweight_deletes = source_part->supportLightweightDeleteMutate();

    NameSet storage_columns_set;
    for (const auto & [name, _] : storage_columns)
        storage_columns_set.insert(name);

    for (const auto & command : all_commands)
    {
        affects_all_columns |= command.affectsAllColumns();

        if (supports_lightweight_deletes)
            deleted_mask_updated |= isDeletedMaskUpdated(command, storage_columns_set);

        /// If we don't have this column in source part, than we don't need to materialize it
        if (!part_columns.has(command.column_name))
            continue;

        if (command.type == MutationCommand::DROP_COLUMN)
            removed_columns.insert(command.column_name);

        if (command.type == MutationCommand::RENAME_COLUMN)
        {
            renamed_columns_to_from.emplace(command.rename_to, command.column_name);
            renamed_columns_from_to.emplace(command.column_name, command.rename_to);
        }
    }

    auto persistent_virtuals = source_part->storage.getVirtualsPtr()->getNamesAndTypesList(VirtualsKind::Persistent);

    for (const auto & [name, type] : persistent_virtuals)
    {
        if (storage_columns_set.contains(name))
            continue;

        bool need_column = false;
        if (name == RowExistsColumn::name)
            need_column = deleted_mask_updated || (part_columns.has(name) && !affects_all_columns);
        else
            need_column = part_columns.has(name);

        if (need_column)
        {
            storage_columns.emplace_back(name, type);
            storage_columns_set.insert(name);
        }
    }

    SerializationInfo::Settings settings;
    /// If mutations doesn't affect all columns we must use serialization info settings from source part,
    /// because data files of some columns might be copied without actual serialization, so changes in serialization
    /// settings will not be applied for them (for example, new serialization versions for data types).
    if (!affects_all_columns)
    {
<<<<<<< HEAD
        settings = serialization_infos.getSettings();
    }
    /// Otherwise use fresh settings from storage.
    else
    {
        settings = SerializationInfo::Settings
        {
            (*source_part->storage.getSettings())[MergeTreeSetting::ratio_of_defaults_for_sparse_serialization],
            false,
            (*source_part->storage.getSettings())[MergeTreeSetting::serialization_info_version],
            (*source_part->storage.getSettings())[MergeTreeSetting::string_serialization_version],
            (*source_part->storage.getSettings())[MergeTreeSetting::nullable_serialization_version],
        };
    }
=======
        (*source_part->storage.getSettings())[MergeTreeSetting::ratio_of_defaults_for_sparse_serialization],
        false,
        (*source_part->storage.getSettings())[MergeTreeSetting::serialization_info_version],
        (*source_part->storage.getSettings())[MergeTreeSetting::string_serialization_version],
    };
>>>>>>> 01e44aea

    SerializationInfoByName new_serialization_infos(settings);
    for (const auto & [name, old_info] : serialization_infos)
    {
        auto it = renamed_columns_from_to.find(name);
        auto new_name = it == renamed_columns_from_to.end() ? name : it->second;

        /// Column can be removed only in this data part by CLEAR COLUMN query.
        if (!storage_columns_set.contains(new_name) || removed_columns.contains(new_name))
            continue;

        /// In compact part we read all columns and all of them are in @updated_header.
        /// But in wide part we must keep serialization infos for columns that are not touched by mutation.
        if (!updated_header.has(new_name))
        {
            if (isWidePart(source_part))
                new_serialization_infos.emplace(new_name, old_info);
            continue;
        }

        auto old_type = part_columns.getPhysical(name).type;
        auto new_type = updated_header.getByName(new_name).type;

        if (!new_type->supportsSparseSerialization() || settings.isAlwaysDefault())
            continue;

        auto new_info = new_type->createSerializationInfo(settings);
        if (!old_info->structureEquals(*new_info))
        {
            new_serialization_infos.emplace(new_name, std::move(new_info));
            continue;
        }

        new_info = old_info->createWithType(*old_type, *new_type, settings);
        new_serialization_infos.emplace(new_name, std::move(new_info));
    }

    /// In compact parts we read all columns, because they all stored in a single file
    if (!isWidePart(source_part) || !isFullPartStorage(source_part->getDataPartStorage()))
        return {updated_header.getNamesAndTypesList(), new_serialization_infos, {}};

    const auto & source_columns = source_part->getColumns();
    std::unordered_map<String, DataTypePtr> source_columns_name_to_type;
    for (const auto & it : source_columns)
        source_columns_name_to_type[it.name] = it.type;

    const ColumnsSubstreams & source_columns_substreams = source_part->getColumnsSubstreams();
    bool fill_columns_substreams = !source_columns_substreams.empty();
    ColumnsSubstreams new_columns_substreams;

    for (auto it = storage_columns.begin(); it != storage_columns.end();)
    {
        if (updated_header.has(it->name))
        {
            auto updated_type = updated_header.getByName(it->name).type;
            if (updated_type != it->type)
                it->type = updated_type;

            if (fill_columns_substreams)
            {
                new_columns_substreams.addColumn(it->name);
                new_columns_substreams.addSubstreamToLastColumn("dummy");
            }

            ++it;
        }
        else
        {
            auto source_col = source_columns_name_to_type.find(it->name);
            if (source_col == source_columns_name_to_type.end())
            {
                /// Source part doesn't have column but some other column
                /// was renamed to it's name.
                auto renamed_it = renamed_columns_to_from.find(it->name);
                if (renamed_it != renamed_columns_to_from.end())
                {
                    source_col = source_columns_name_to_type.find(renamed_it->second);
                    if (source_col == source_columns_name_to_type.end())
                        it = storage_columns.erase(it);
                    else
                    {
                        /// Take a type from source part column.
                        /// It may differ from column type in storage.
                        it->type = source_col->second;

                        if (fill_columns_substreams)
                            addRenamedColumnToColumnsSubstreams(new_columns_substreams, source_columns_substreams, it->name, source_col->first, *source_part->getColumnPosition(source_col->first));

                        ++it;
                    }
                }
                else
                    it = storage_columns.erase(it);
            }
            else
            {
                /// Check that this column was renamed to some other name
                bool was_renamed = renamed_columns_from_to.contains(it->name);
                bool was_removed = removed_columns.contains(it->name);

                /// If we want to rename this column to some other name, than it
                /// should it's previous version should be dropped or removed
                if (renamed_columns_to_from.contains(it->name) && !was_renamed && !was_removed)
                    throw Exception(
                        ErrorCodes::LOGICAL_ERROR,
                        "Incorrect mutation commands, trying to rename column {} to {}, "
                        "but part {} already has column {}",
                        renamed_columns_to_from[it->name], it->name, source_part->name, it->name);

                /// Column was renamed and no other column renamed to it's name
                /// or column is dropped.
                if (!renamed_columns_to_from.contains(it->name) && (was_renamed || was_removed))
                {
                    it = storage_columns.erase(it);
                }
                else
                {

                    if (was_removed)
                    { /// DROP COLUMN xxx, RENAME COLUMN yyy TO xxx
                        auto renamed_from = renamed_columns_to_from.at(it->name);
                        auto maybe_name_and_type = source_columns.tryGetByName(renamed_from);
                        if (!maybe_name_and_type)
                            throw Exception(
                                ErrorCodes::LOGICAL_ERROR,
                                "Got incorrect mutation commands, column {} was renamed from {}, but it doesn't exist in source columns {}",
                                it->name, renamed_from, source_columns.toString());

                        it->type = maybe_name_and_type->type;

                        if (fill_columns_substreams)
                            addRenamedColumnToColumnsSubstreams(new_columns_substreams, source_columns_substreams, it->name, renamed_from, *source_part->getColumnPosition(renamed_from));
                    }
                    else
                    {
                        /// Take a type from source part column.
                        /// It may differ from column type in storage.
                        it->type = source_col->second;
                        if (fill_columns_substreams)
                        {
                            new_columns_substreams.addColumn(it->name);
                            new_columns_substreams.addSubstreamsToLastColumn(source_columns_substreams.getColumnSubstreams(*source_part->getColumnPosition(it->name)));
                        }
                    }
                    ++it;
                }
            }
        }
    }

    return {storage_columns, new_serialization_infos, new_columns_substreams};
}


static ExecuteTTLType shouldExecuteTTL(const StorageMetadataPtr & metadata_snapshot, const ColumnDependencies & dependencies)
{
    if (!metadata_snapshot->hasAnyTTL())
        return ExecuteTTLType::NONE;

    bool has_ttl_expression = false;

    for (const auto & dependency : dependencies)
    {
        if (dependency.kind == ColumnDependency::TTL_EXPRESSION)
            has_ttl_expression = true;

        if (dependency.kind == ColumnDependency::TTL_TARGET)
            return ExecuteTTLType::NORMAL;
    }
    return has_ttl_expression ? ExecuteTTLType::RECALCULATE : ExecuteTTLType::NONE;
}

static std::set<ColumnStatisticsPtr> getStatisticsToRecalculate(const StorageMetadataPtr & metadata_snapshot, const NameSet & materialized_stats)
{
    const auto & stats_factory = MergeTreeStatisticsFactory::instance();
    std::set<ColumnStatisticsPtr> stats_to_recalc;
    const auto & columns = metadata_snapshot->getColumns();
    for (const auto & col_desc : columns)
    {
        if (!col_desc.statistics.empty() && materialized_stats.contains(col_desc.name))
        {
            stats_to_recalc.insert(stats_factory.get(col_desc));
        }
    }
    return stats_to_recalc;
}

/// Return set of indices which should be recalculated during mutation also
/// wraps input stream into additional expression stream
static std::set<MergeTreeIndexPtr> getIndicesToRecalculate(
    const MergeTreeDataPartPtr & source_part,
    QueryPipelineBuilder & builder,
    const StorageMetadataPtr & metadata_snapshot,
    ContextPtr context,
    const NameSet & materialized_indices)
{
    /// Checks if columns used in skipping indexes modified.
    const auto & index_factory = MergeTreeIndexFactory::instance();
    std::set<MergeTreeIndexPtr> indices_to_recalc;
    ASTPtr indices_recalc_expr_list = std::make_shared<ASTExpressionList>();
    const auto & indices = metadata_snapshot->getSecondaryIndices();
    bool is_full_part_storage = isFullPartStorage(source_part->getDataPartStorage());

    for (const auto & index : indices)
    {
        bool need_recalculate =
            materialized_indices.contains(index.name)
            || (!is_full_part_storage && source_part->hasSecondaryIndex(index.name));

        if (need_recalculate)
        {
            if (indices_to_recalc.insert(index_factory.get(index)).second)
            {
                ASTPtr expr_list = index.expression_list_ast->clone();
                for (const auto & expr : expr_list->children)
                    indices_recalc_expr_list->children.push_back(expr->clone());
            }
        }
    }

    if (!indices_to_recalc.empty() && builder.initialized())
    {
        auto indices_recalc_syntax = TreeRewriter(context).analyze(indices_recalc_expr_list, builder.getHeader().getNamesAndTypesList());
        auto indices_recalc_expr = ExpressionAnalyzer(
                indices_recalc_expr_list,
                indices_recalc_syntax, context).getActions(false);

        /// We can update only one column, but some skip idx expression may depend on several
        /// columns (c1 + c2 * c3). It works because this stream was created with help of
        /// MutationsInterpreter which knows about skip indices and stream 'in' already has
        /// all required columns.
        /// TODO move this logic to single place.
        builder.addTransform(std::make_shared<ExpressionTransform>(builder.getSharedHeader(), indices_recalc_expr));
        builder.addTransform(std::make_shared<MaterializingTransform>(builder.getSharedHeader()));
    }
    return indices_to_recalc;
}

static std::set<ProjectionDescriptionRawPtr> getProjectionsToRecalculate(
    const MergeTreeDataPartPtr & source_part,
    const StorageMetadataPtr & metadata_snapshot,
    const NameSet & materialized_projections)
{
    std::set<ProjectionDescriptionRawPtr> projections_to_recalc;
    bool is_full_part_storage = isFullPartStorage(source_part->getDataPartStorage());

    for (const auto & projection : metadata_snapshot->getProjections())
    {
        bool need_recalculate =
            materialized_projections.contains(projection.name)
            || (!is_full_part_storage
                && source_part->hasProjection(projection.name)
                && !source_part->hasBrokenProjection(projection.name));

        if (need_recalculate)
            projections_to_recalc.insert(&projection);
    }

    return projections_to_recalc;
}

static std::unordered_map<String, size_t> getStreamCounts(
    const MergeTreeDataPartPtr & data_part,
    const MergeTreeDataPartChecksums & source_part_checksums,
    const Names & column_names)
{
    std::unordered_map<String, size_t> stream_counts;

    for (const auto & column_name : column_names)
    {
        if (auto serialization = data_part->tryGetSerialization(column_name))
        {
            auto callback = [&](const ISerialization::SubstreamPath & substream_path)
            {
                auto stream_name = IMergeTreeDataPart::getStreamNameForColumn(column_name, substream_path, ".bin", source_part_checksums, data_part->storage.getSettings());
                if (stream_name)
                    ++stream_counts[*stream_name];
            };

            serialization->enumerateStreams(callback);
        }
    }

    return stream_counts;
}

/// Files, that we don't need to remove and don't need to hardlink, for example columns.txt and checksums.txt.
/// Because we will generate new versions of them after we perform mutation.
static NameSet collectFilesToSkip(
    const MergeTreeDataPartPtr & source_part,
    const MergeTreeDataPartPtr & new_part,
    const Block & updated_header,
    const std::set<MergeTreeIndexPtr> & indices_to_recalc,
    const String & mrk_extension,
    const std::vector<ProjectionDescriptionRawPtr> & projections_to_skip,
    const std::set<ColumnStatisticsPtr> & stats_to_recalc,
    const NameSet & updated_columns_in_patches)
{
    NameSet files_to_skip = source_part->getFileNamesWithoutChecksums();

    /// Do not hardlink this file because it's always rewritten at the end of mutation.
    files_to_skip.insert(IMergeTreeDataPart::SERIALIZATION_FILE_NAME);

    for (const auto & index : indices_to_recalc)
    {
        /// Since MinMax index has .idx2 extension, we need to add correct extension.
        auto index_substreams = index->getSubstreams();
        for (const auto & index_substream : index_substreams)
        {
            files_to_skip.insert(index->getFileName() + index_substream.suffix + index_substream.extension);
            files_to_skip.insert(index->getFileName() + index_substream.suffix + mrk_extension);
        }
    }

    for (const auto & projection : projections_to_skip)
        files_to_skip.insert(projection->getDirectoryName());

    for (const auto & stat : stats_to_recalc)
    {
        if (auto filename = getStatisticFilename(stat->getStatisticName(), *source_part))
            files_to_skip.insert(*filename);
    }

    if (isWidePart(source_part))
    {
        auto new_stream_counts = getStreamCounts(new_part, source_part->checksums, new_part->getColumns().getNames());
        auto source_updated_stream_counts = getStreamCounts(source_part, source_part->checksums, updated_header.getNames());
        auto new_updated_stream_counts = getStreamCounts(new_part, source_part->checksums, updated_header.getNames());

        /// Columns updated in patches should be rewritten by mutation.
        for (const auto & stream_name : updated_columns_in_patches)
        {
            files_to_skip.insert(stream_name + ".bin");
            files_to_skip.insert(stream_name + mrk_extension);
        }

        /// Skip all modified files in new part.
        for (const auto & [stream_name, _] : new_updated_stream_counts)
        {
            files_to_skip.insert(stream_name + ".bin");
            files_to_skip.insert(stream_name + mrk_extension);
        }

        /// Skip files that we read from source part and do not write in new part.
        /// E.g. ALTER MODIFY from LowCardinality(String) to String.
        for (const auto & [stream_name, _] : source_updated_stream_counts)
        {
            /// If we read shared stream and do not write it
            /// (e.g. while ALTER MODIFY COLUMN from array of Nested type to String),
            /// we need to hardlink its files, because they will be lost otherwise.
            bool need_hardlink = new_updated_stream_counts[stream_name] == 0 && new_stream_counts[stream_name] != 0;

            if (!need_hardlink)
            {
                files_to_skip.insert(stream_name + ".bin");
                files_to_skip.insert(stream_name + mrk_extension);
            }
        }
    }

    return files_to_skip;
}


/// Apply commands to source_part i.e. remove and rename some columns in
/// source_part and return set of files, that have to be removed or renamed
/// from filesystem and in-memory checksums. Ordered result is important,
/// because we can apply renames that affects each other: x -> z, y -> x.
static NameToNameVector collectFilesForRenames(
    StorageMetadataPtr metadata_snapshot,
    MergeTreeData::DataPartPtr source_part,
    MergeTreeData::DataPartPtr new_part,
    const MutationCommands & commands_for_removes,
    const NameSet & updated_columns_in_patches,
    const String & mrk_extension)
{
    /// Collect counts for shared streams of different columns. As an example, Nested columns have shared stream with array sizes.
    auto stream_counts = getStreamCounts(source_part, source_part->checksums, source_part->getColumns().getNames());
    NameToNameVector rename_vector;
    NameSet collected_names;

    auto add_rename = [&rename_vector, &collected_names] (const std::string & file_rename_from, const std::string & file_rename_to)
    {
        if (collected_names.emplace(file_rename_from).second)
            rename_vector.emplace_back(file_rename_from, file_rename_to);
    };

    /// Remove old data
    for (const auto & command : commands_for_removes)
    {
        if (command.type == MutationCommand::Type::DROP_INDEX)
        {
            static const std::array<String, 2> suffixes = {".idx2", ".idx"};
            for (const auto & suffix : suffixes)
            {
                const String filename = INDEX_FILE_PREFIX + command.column_name + suffix;
                const String filename_mrk = INDEX_FILE_PREFIX + command.column_name + mrk_extension;

                if (source_part->checksums.has(filename))
                {
                    add_rename(filename, "");
                    add_rename(filename_mrk, "");
                }
            }
        }
        else if (command.type == MutationCommand::Type::DROP_PROJECTION)
        {
            if (source_part->checksums.has(command.column_name + ".proj"))
                add_rename(command.column_name + ".proj", "");
        }
        else if (command.type == MutationCommand::Type::DROP_STATISTICS)
        {
            auto removed_stats = MutationHelpers::getRemovedStatistics(metadata_snapshot, command);

            for (const auto & stats_name : removed_stats)
            {
                if (auto filename = getStatisticFilename(STATS_FILE_PREFIX + stats_name, *source_part))
                    add_rename(*filename, "");
            }
        }
        else if (isWidePart(source_part))
        {
            if (command.type == MutationCommand::Type::DROP_COLUMN)
            {
                ISerialization::StreamCallback callback = [&](const ISerialization::SubstreamPath & substream_path)
                {
                    auto stream_name = IMergeTreeDataPart::getStreamNameForColumn(command.column_name, substream_path, ".bin", source_part->checksums, source_part->storage.getSettings());

                    /// Delete files if they are no longer shared with another column.
                    if (stream_name && --stream_counts[*stream_name] == 0)
                    {
                        add_rename(*stream_name + ".bin", "");
                        add_rename(*stream_name + mrk_extension, "");
                    }
                };

                if (auto serialization = source_part->tryGetSerialization(command.column_name))
                    serialization->enumerateStreams(callback);

                /// If we drop a column with statistics, we should also drop the stat file.
                if (auto filename = getStatisticFilename(STATS_FILE_PREFIX + command.column_name, *source_part))
                    add_rename(*filename, "");
            }
            else if (command.type == MutationCommand::Type::RENAME_COLUMN)
            {
                /// Columns updated in patches should be rewritten by mutation.
                if (updated_columns_in_patches.contains(command.rename_to))
                    continue;

                String escaped_name_from = escapeForFileName(command.column_name);
                String escaped_name_to = escapeForFileName(command.rename_to);

                ISerialization::StreamCallback callback = [&](const ISerialization::SubstreamPath & substream_path)
                {
                    auto storage_settings = source_part->storage.getSettings();

                    String full_stream_from = ISerialization::getFileNameForStream(command.column_name, substream_path, ISerialization::StreamFileNameSettings(*storage_settings));
                    String full_stream_to = boost::replace_first_copy(full_stream_from, escaped_name_from, escaped_name_to);

                    auto stream_from = IMergeTreeDataPart::getStreamNameOrHash(full_stream_from, ".bin", source_part->checksums);
                    if (!stream_from)
                        return;

                    String stream_to;

                    if ((*storage_settings)[MergeTreeSetting::replace_long_file_name_to_hash] && full_stream_to.size() > (*storage_settings)[MergeTreeSetting::max_file_name_length])
                        stream_to = sipHash128String(full_stream_to);
                    else
                        stream_to = full_stream_to;

                    if (stream_from != stream_to)
                    {
                        add_rename(*stream_from + ".bin", stream_to + ".bin");
                        add_rename(*stream_from + mrk_extension, stream_to + mrk_extension);
                    }
                };

                if (auto serialization = source_part->tryGetSerialization(command.column_name))
                    serialization->enumerateStreams(callback);

                /// If we rename a column with statistics, we should also rename the stat file.
                if (auto filename = getStatisticFilename(STATS_FILE_PREFIX + command.column_name, *source_part))
                {
                    auto new_filename = getNewStatisticFilename(STATS_FILE_PREFIX + command.rename_to, *source_part->storage.getSettings());
                    add_rename(*filename, new_filename);
                }
            }
            else if (command.type == MutationCommand::Type::READ_COLUMN || command.type == MutationCommand::Type::MATERIALIZE_COLUMN)
            {
                /// Remove files for streams that exist in source_part,
                /// but were removed in new_part by MODIFY COLUMN or MATERIALIZE COLUMN from
                /// type with higher number of streams (e.g. LowCardinality -> String).
                auto old_streams = getStreamCounts(source_part, source_part->checksums, source_part->getColumns().getNames());
                auto new_streams = getStreamCounts(new_part, source_part->checksums, source_part->getColumns().getNames());

                for (const auto & [old_stream, _] : old_streams)
                {
                    if (!new_streams.contains(old_stream) && --stream_counts[old_stream] == 0)
                    {
                        add_rename(old_stream + ".bin", "");
                        add_rename(old_stream + mrk_extension, "");
                    }
                }
            }
        }
    }

    if (source_part->getSerializationInfos().needsPersistence() && !new_part->getSerializationInfos().needsPersistence())
        rename_vector.emplace_back(IMergeTreeDataPart::SERIALIZATION_FILE_NAME, "");

    return rename_vector;
}


/// Initialize and write to disk new part fields like checksums, columns, etc.
void finalizeMutatedPart(
    const MergeTreeDataPartPtr & source_part,
    MergeTreeData::MutableDataPartPtr new_data_part,
    ExecuteTTLType execute_ttl_type,
    const CompressionCodecPtr & codec,
    ContextPtr context,
    StorageMetadataPtr metadata_snapshot,
    bool sync)
{
    std::vector<std::unique_ptr<WriteBufferFromFileBase>> written_files;

    if (new_data_part->uuid != UUIDHelpers::Nil)
    {
        auto out = new_data_part->getDataPartStorage().writeFile(IMergeTreeDataPart::UUID_FILE_NAME, 4096, context->getWriteSettings());
        HashingWriteBuffer out_hashing(*out);
        writeUUIDText(new_data_part->uuid, out_hashing);
        out_hashing.finalize();
        new_data_part->checksums.files[IMergeTreeDataPart::UUID_FILE_NAME].file_size = out_hashing.count();
        new_data_part->checksums.files[IMergeTreeDataPart::UUID_FILE_NAME].file_hash = out_hashing.getHash();
        written_files.push_back(std::move(out));
    }

    if (execute_ttl_type != ExecuteTTLType::NONE)
    {
        /// Write a file with ttl infos in json format.
        auto out_ttl = new_data_part->getDataPartStorage().writeFile("ttl.txt", 4096, context->getWriteSettings());
        HashingWriteBuffer out_hashing(*out_ttl);
        new_data_part->ttl_infos.write(out_hashing);
        out_hashing.finalize();
        new_data_part->checksums.files["ttl.txt"].file_size = out_hashing.count();
        new_data_part->checksums.files["ttl.txt"].file_hash = out_hashing.getHash();
        written_files.push_back(std::move(out_ttl));
    }

    const auto & serialization_infos = new_data_part->getSerializationInfos();
    if (serialization_infos.needsPersistence())
    {
        auto out_serialization = new_data_part->getDataPartStorage().writeFile(IMergeTreeDataPart::SERIALIZATION_FILE_NAME, 4096, context->getWriteSettings());
        HashingWriteBuffer out_hashing(*out_serialization);
        serialization_infos.writeJSON(out_hashing);
        out_hashing.finalize();
        new_data_part->checksums.files[IMergeTreeDataPart::SERIALIZATION_FILE_NAME].file_size = out_hashing.count();
        new_data_part->checksums.files[IMergeTreeDataPart::SERIALIZATION_FILE_NAME].file_hash = out_hashing.getHash();
        written_files.push_back(std::move(out_serialization));
    }

    {
        /// Write file with checksums.
        auto out_checksums = new_data_part->getDataPartStorage().writeFile("checksums.txt", 4096, context->getWriteSettings());
        new_data_part->checksums.write(*out_checksums);
        written_files.push_back(std::move(out_checksums));
    }

    {
        auto out_comp = new_data_part->getDataPartStorage().writeFile(IMergeTreeDataPart::DEFAULT_COMPRESSION_CODEC_FILE_NAME, 4096, context->getWriteSettings());
        DB::writeText(codec->getFullCodecDesc()->formatWithSecretsOneLine(), *out_comp);
        written_files.push_back(std::move(out_comp));
    }

    {
        auto out_metadata = new_data_part->getDataPartStorage().writeFile(IMergeTreeDataPart::METADATA_VERSION_FILE_NAME, 4096, context->getWriteSettings());
        DB::writeText(metadata_snapshot->getMetadataVersion(), *out_metadata);
        written_files.push_back(std::move(out_metadata));
    }

    {
        /// Write a file with a description of columns.
        auto out_columns = new_data_part->getDataPartStorage().writeFile("columns.txt", 4096, context->getWriteSettings());
        new_data_part->getColumns().writeText(*out_columns);
        written_files.push_back(std::move(out_columns));
    }

    if (!new_data_part->getColumnsSubstreams().empty())
    {
        /// Write a file with a description of columns substreams.
        auto out_columns_substreams = new_data_part->getDataPartStorage().writeFile(IMergeTreeDataPart::COLUMNS_SUBSTREAMS_FILE_NAME, 4096, context->getWriteSettings());
        new_data_part->getColumnsSubstreams().writeText(*out_columns_substreams);
        written_files.push_back(std::move(out_columns_substreams));
    }

    for (auto & file : written_files)
    {
        file->finalize();
        if (sync)
            file->sync();
    }
    /// Close files
    written_files.clear();

    new_data_part->rows_count = source_part->rows_count;
    new_data_part->index_granularity = source_part->index_granularity;
    new_data_part->minmax_idx = source_part->minmax_idx;
    new_data_part->modification_time = time(nullptr);

    if ((*new_data_part->storage.getSettings())[MergeTreeSetting::enable_index_granularity_compression])
    {
        if (auto new_index_granularity = new_data_part->index_granularity->optimize())
            new_data_part->index_granularity = std::move(new_index_granularity);
    }

    /// It's important to set index after index granularity.
    if (!new_data_part->storage.getPrimaryIndexCache())
        new_data_part->setIndex(*source_part->getIndex());

    /// Load rest projections which are hardlinked
    bool noop;
    new_data_part->loadProjections(false, false, noop, true /* if_not_loaded */);

    /// All information about sizes is stored in checksums.
    /// It doesn't make sense to touch filesystem for sizes.
    new_data_part->setBytesOnDisk(new_data_part->checksums.getTotalSizeOnDisk());
    new_data_part->setBytesUncompressedOnDisk(new_data_part->checksums.getTotalSizeUncompressedOnDisk());
    /// Also use information from checksums
    if (!(*new_data_part->storage.getSettings())[MergeTreeSetting::columns_and_secondary_indices_sizes_lazy_calculation])
        new_data_part->calculateColumnsAndSecondaryIndicesSizesOnDisk();

    new_data_part->default_codec = codec;
}

}

struct MutationContext
{
    MergeTreeData * data;
    MergeTreeDataMergerMutator * mutator;
    PartitionActionBlocker * merges_blocker;
    TableLockHolder * holder;
    MergeListEntry * mutate_entry;

    LoggerPtr log{getLogger("MutateTask")};

    FutureMergedMutatedPartPtr future_part;
    MergeTreeData::DataPartPtr source_part;
    StorageMetadataPtr metadata_snapshot;
    StorageSnapshotPtr storage_snapshot;

    MutationCommandsConstPtr commands;
    time_t time_of_mutation;
    ContextPtr context;
    ReservationSharedPtr space_reservation;

    CompressionCodecPtr compression_codec;

    std::unique_ptr<CurrentMetrics::Increment> num_mutations;

    QueryPipelineBuilder mutating_pipeline_builder;
    QueryPipeline mutating_pipeline; // in
    std::unique_ptr<PullingPipelineExecutor> mutating_executor;
    ProgressCallback progress_callback;
    Block updated_header;

    std::unique_ptr<MutationsInterpreter> interpreter;
    UInt64 watch_prev_elapsed = 0;
    std::unique_ptr<MergeStageProgress> stage_progress;

    MutationCommands commands_for_part;
    MutationCommands for_interpreter;
    MutationCommands for_file_renames;

    NamesAndTypesList storage_columns;
    NameSet materialized_indices;
    NameSet materialized_projections;
    NameSet materialized_statistics;

    MergeTreeData::MutableDataPartPtr new_data_part;
    IMergedBlockOutputStreamPtr out;

    String mrk_extension;

    std::vector<ProjectionDescriptionRawPtr> projections_to_build;
    IMergeTreeDataPart::MinMaxIndexPtr minmax_idx;

    std::set<MergeTreeIndexPtr> indices_to_recalc;
    std::set<ColumnStatisticsPtr> stats_to_recalc;
    std::set<ProjectionDescriptionRawPtr> projections_to_recalc;
    MergeTreeData::DataPart::Checksums existing_indices_stats_checksums;
    NameSet files_to_skip;
    NameToNameVector files_to_rename;

    bool need_sync;
    ExecuteTTLType execute_ttl_type{ExecuteTTLType::NONE};

    MergeTreeTransactionPtr txn;

    HardlinkedFiles hardlinked_files;

    bool need_prefix = true;

    scope_guard temporary_directory_lock;

    bool checkOperationIsNotCanceled() const
    {
        if (new_data_part ? merges_blocker->isCancelledForPartition(new_data_part->info.getPartitionId()) : merges_blocker->isCancelled()
            || (*mutate_entry)->is_cancelled)
        {
            throw Exception(ErrorCodes::ABORTED, "Cancelled mutating parts");
        }

        return true;
    }

    /// Whether we need to count lightweight delete rows in this mutation
    bool count_lightweight_deleted_rows;
    UInt64 execute_elapsed_ns = 0;
};

using MutationContextPtr = std::shared_ptr<MutationContext>;

// This class is responsible for:
// 1. get projection pipeline and a sink to write parts
// 2. build an executor that can write block to the input stream (actually we can write through it to generate as many parts as possible)
// 3. finalize the pipeline so that all parts are merged into one part

// In short it executed a mutation for the part an original part and for its every projection

/**
 *
 * An overview of how the process of mutation works for projections:
 *
 * The mutation for original parts is executed block by block,
 * but additionally we execute a SELECT query for each projection over a current block.
 * And we store results to a map : ProjectionName -> ArrayOfParts.
 *
 * Then, we have to merge all parts for each projection. But we will have constraint:
 * We cannot execute merge on more than 10 parts simulatiously.
 * So we build a tree of merges. At the beginning all the parts have level 0.
 * At each step we take not bigger than 10 parts from the same level
 * and merge it into a bigger part with incremented level.
 */
class PartMergerWriter
{
public:

    explicit PartMergerWriter(MutationContextPtr ctx_)
        : ctx(ctx_), projections(ctx->metadata_snapshot->projections)
    {
    }

    bool execute()
    {
        switch (state)
        {
            case State::NEED_PREPARE:
            {
                prepare();

                state = State::NEED_MUTATE_ORIGINAL_PART;
                return true;
            }
            case State::NEED_MUTATE_ORIGINAL_PART:
            {
                if (mutateOriginalPartAndPrepareProjections())
                    return true;

                state = State::NEED_MERGE_PROJECTION_PARTS;
                return true;
            }
            case State::NEED_MERGE_PROJECTION_PARTS:
            {
                if (iterateThroughAllProjections())
                    return true;

                state = State::SUCCESS;
                return true;
            }
            case State::SUCCESS:
            {
                finalize();
                return false;
            }
        }
        return false;
    }

private:
    void prepare();
    bool mutateOriginalPartAndPrepareProjections();
    void writeTempProjectionPart(size_t projection_idx, Chunk chunk);
    void finalizeTempProjections();
    bool iterateThroughAllProjections();
    void constructTaskForProjectionPartsMerge();
    void finalize();

    enum class State : uint8_t
    {
        NEED_PREPARE,
        NEED_MUTATE_ORIGINAL_PART,
        NEED_MERGE_PROJECTION_PARTS,

        SUCCESS
    };

    State state{State::NEED_PREPARE};
    MutationContextPtr ctx;

    size_t block_num = 0;

    using ProjectionNameToItsBlocks = std::map<String, MergeTreeData::MutableDataPartsVector>;
    ProjectionNameToItsBlocks projection_parts;
    std::move_iterator<ProjectionNameToItsBlocks::iterator> projection_parts_iterator;

    std::vector<Squashing> projection_squashes;
    const ProjectionsDescription & projections;

    ExecutableTaskPtr merge_projection_parts_task_ptr;

    /// Existing rows count calculated during part writing.
    /// It is initialized in prepare(), calculated in mutateOriginalPartAndPrepareProjections()
    /// and set to new_data_part in finalize()
    size_t existing_rows_count;
};


void PartMergerWriter::prepare()
{
    const auto & settings = ctx->context->getSettingsRef();

    for (size_t i = 0, size = ctx->projections_to_build.size(); i < size; ++i)
    {
        // We split the materialization into multiple stages similar to the process of INSERT SELECT query.
        projection_squashes.emplace_back(std::make_shared<const Block>(ctx->updated_header), settings[Setting::min_insert_block_size_rows], settings[Setting::min_insert_block_size_bytes]);
    }

    existing_rows_count = 0;
}


bool PartMergerWriter::mutateOriginalPartAndPrepareProjections()
{
    Stopwatch watch(CLOCK_MONOTONIC_COARSE);
    UInt64 step_time_ms = (*ctx->data->getSettings())[MergeTreeSetting::background_task_preferred_step_execution_time_ms].totalMilliseconds();

    do
    {
        Block cur_block;

        if (!ctx->checkOperationIsNotCanceled() || !ctx->mutating_executor->pull(cur_block))
        {
            finalizeTempProjections();
            return false;
        }

        if (ctx->minmax_idx)
            ctx->minmax_idx->update(cur_block, MergeTreeData::getMinMaxColumnsNames(ctx->metadata_snapshot->getPartitionKey()));

        ctx->out->write(cur_block);

        /// TODO: move this calculation to DELETE FROM mutation
        if (ctx->count_lightweight_deleted_rows)
            existing_rows_count += MutationHelpers::getExistingRowsCount(cur_block);

        for (size_t i = 0, size = ctx->projections_to_build.size(); i < size; ++i)
        {
            Chunk squashed_chunk;

            {
                ProfileEventTimeIncrement<Microseconds> projection_watch(ProfileEvents::MutateTaskProjectionsCalculationMicroseconds);
                Block block_to_squash = ctx->projections_to_build[i]->calculate(cur_block, ctx->context);

                /// Everything is deleted by lighweight delete
                if (block_to_squash.rows() == 0)
                    continue;

                projection_squashes[i].setHeader(block_to_squash.cloneEmpty());
                squashed_chunk = Squashing::squash(projection_squashes[i].add({block_to_squash.getColumns(), block_to_squash.rows()}));
            }

            if (squashed_chunk)
                writeTempProjectionPart(i, std::move(squashed_chunk));
        }

        (*ctx->mutate_entry)->rows_written += cur_block.rows();
        (*ctx->mutate_entry)->bytes_written_uncompressed += cur_block.bytes();
    } while (watch.elapsedMilliseconds() < step_time_ms);

    /// Need execute again
    return true;
}

void PartMergerWriter::writeTempProjectionPart(size_t projection_idx, Chunk chunk)
{
    const auto & projection = *ctx->projections_to_build[projection_idx];
    const auto & projection_plan = projection_squashes[projection_idx];

    auto result = projection_plan.getHeader()->cloneWithColumns(chunk.detachColumns());

    auto tmp_part = MergeTreeDataWriter::writeTempProjectionPart(
        *ctx->data,
        ctx->log,
        result,
        projection,
        ctx->new_data_part.get(),
        ++block_num);

    tmp_part->finalize();
    tmp_part->part->getDataPartStorage().commitTransaction();
    projection_parts[projection.name].emplace_back(std::move(tmp_part->part));
}

void PartMergerWriter::finalizeTempProjections()
{
    // Write the last block
    for (size_t i = 0, size = ctx->projections_to_build.size(); i < size; ++i)
    {
        auto squashed_chunk = Squashing::squash(projection_squashes[i].flush());
        if (squashed_chunk)
            writeTempProjectionPart(i, std::move(squashed_chunk));
    }

    projection_parts_iterator = std::make_move_iterator(projection_parts.begin());

    /// Maybe there are no projections ?
    if (projection_parts_iterator != std::make_move_iterator(projection_parts.end()))
        constructTaskForProjectionPartsMerge();
}

void PartMergerWriter::constructTaskForProjectionPartsMerge()
{
    auto && [name, parts] = *projection_parts_iterator;
    const auto & projection = projections.get(name);

    merge_projection_parts_task_ptr = std::make_unique<MergeProjectionPartsTask>
    (
        name,
        std::move(parts),
        projection,
        block_num,
        ctx->context,
        ctx->holder,
        ctx->mutator,
        ctx->mutate_entry,
        ctx->time_of_mutation,
        ctx->new_data_part,
        ctx->space_reservation
    );
}


bool PartMergerWriter::iterateThroughAllProjections()
{
    /// In case if there are no projections we didn't construct a task
    if (!merge_projection_parts_task_ptr)
        return false;

    if (merge_projection_parts_task_ptr->executeStep())
        return true;

    ++projection_parts_iterator;

    if (projection_parts_iterator == std::make_move_iterator(projection_parts.end()))
        return false;

    constructTaskForProjectionPartsMerge();

    return true;
}

void PartMergerWriter::finalize()
{
    if (ctx->count_lightweight_deleted_rows)
        ctx->new_data_part->existing_rows_count = existing_rows_count;
}

class MutateAllPartColumnsTask : public IExecutableTask
{
public:

    explicit MutateAllPartColumnsTask(MutationContextPtr ctx_) : ctx(ctx_) {}

    void onCompleted() override { throw Exception(ErrorCodes::LOGICAL_ERROR, "Not implemented"); }
    StorageID getStorageID() const override { throw Exception(ErrorCodes::LOGICAL_ERROR, "Not implemented"); }
    Priority getPriority() const override { throw Exception(ErrorCodes::LOGICAL_ERROR, "Not implemented"); }
    String getQueryId() const override { throw Exception(ErrorCodes::LOGICAL_ERROR, "Not implemented"); }

    bool executeStep() override
    {
        switch (state)
        {
            case State::NEED_PREPARE:
            {
                prepare();

                state = State::NEED_EXECUTE;
                return true;
            }
            case State::NEED_EXECUTE:
            {
                if (part_merger_writer_task->execute())
                    return true;

                state = State::NEED_FINALIZE;
                return true;
            }
            case State::NEED_FINALIZE:
            {
                finalize();

                state = State::SUCCESS;
                return true;
            }
            case State::SUCCESS:
            {
                return false;
            }
        }
        return false;
    }

    void cancel() noexcept override
    {
        if (ctx->out)
        {
            ctx->out->cancel();
        }
    }

private:

    void prepare()
    {
        ctx->new_data_part->getDataPartStorage().createDirectories();

        /// Note: this is done before creating input streams, because otherwise data.data_parts_mutex
        /// (which is locked in data.getTotalActiveSizeInBytes())
        /// (which is locked in shared mode when input streams are created) and when inserting new data
        /// the order is reverse. This annoys TSan even though one lock is locked in shared mode and thus
        /// deadlock is impossible.
        ctx->compression_codec
            = ctx->data->getCompressionCodecForPart(ctx->source_part->getBytesOnDisk(), ctx->source_part->ttl_infos, ctx->time_of_mutation);

        NameSet entries_to_hardlink;
        NameSet removed_indices;
        NameSet removed_stats;
        /// A stat file need to be renamed iff the column is renamed.
        NameToNameMap renamed_stats;

        for (const auto & command : ctx->for_file_renames)
        {
            if (command.type == MutationCommand::DROP_INDEX)
            {
                removed_indices.insert(command.column_name);
            }
            else if (command.type == MutationCommand::DROP_STATISTICS)
            {
                auto current_removed_stats = MutationHelpers::getRemovedStatistics(ctx->metadata_snapshot, command);
                std::move(current_removed_stats.begin(), current_removed_stats.end(), std::inserter(removed_stats, removed_stats.end()));
            }
            else if (command.type == MutationCommand::RENAME_COLUMN)
            {
                if (auto filename = MutationHelpers::getStatisticFilename(STATS_FILE_PREFIX + command.column_name, *ctx->source_part))
                {
                    String new_filename = MutationHelpers::getNewStatisticFilename(STATS_FILE_PREFIX + command.rename_to, *ctx->source_part->storage.getSettings());
                    renamed_stats[*filename] = std::move(new_filename);
                }
            }
        }

        bool is_full_part_storage = isFullPartStorage(ctx->new_data_part->getDataPartStorage());
        const auto & indices = ctx->metadata_snapshot->getSecondaryIndices();

        MergeTreeIndices skip_indices;
        for (const auto & idx : indices)
        {
            if (removed_indices.contains(idx.name))
                continue;

            bool need_recalculate =
                ctx->materialized_indices.contains(idx.name)
                || (!is_full_part_storage && ctx->source_part->hasSecondaryIndex(idx.name));

            if (need_recalculate)
            {
                skip_indices.push_back(MergeTreeIndexFactory::instance().get(idx));
            }
            else
            {
                auto prefix = fmt::format("{}{}.", INDEX_FILE_PREFIX, idx.name);
                auto it = ctx->source_part->checksums.files.upper_bound(prefix);
                while (it != ctx->source_part->checksums.files.end())
                {
                    if (!startsWith(it->first, prefix))
                        break;

                    entries_to_hardlink.insert(it->first);
                    ctx->existing_indices_stats_checksums.addFile(it->first, it->second);
                    ++it;
                }
            }
        }

        ColumnsStatistics stats_to_rewrite;
        const auto & columns = ctx->metadata_snapshot->getColumns();
        for (const auto & col : columns)
        {
            if (col.statistics.empty() || removed_stats.contains(col.name))
                continue;

            if (ctx->materialized_statistics.contains(col.name))
            {
                stats_to_rewrite.push_back(MergeTreeStatisticsFactory::instance().get(col));
            }
            else
            {
                /// We do not hard-link statistics which
                /// 1. In `DROP STATISTICS` statement. It is filtered by `removed_stats`
                /// 2. Not in column list anymore, including `DROP COLUMN`. It is not touched by this loop.
                if (auto stat_filename = MutationHelpers::getStatisticFilename(STATS_FILE_PREFIX + col.name, *ctx->source_part))
                {
                    const auto & checksum = ctx->source_part->checksums.files.at(*stat_filename);
                    entries_to_hardlink.insert(*stat_filename);
                    ctx->existing_indices_stats_checksums.addFile(*stat_filename, checksum);
                }
            }
        }

        NameSet removed_projections;
        for (const auto & command : ctx->for_file_renames)
        {
            if (command.type == MutationCommand::DROP_PROJECTION)
                removed_projections.insert(command.column_name);
        }

        bool lightweight_delete_mode = ctx->updated_header.has(RowExistsColumn::name);
        bool lightweight_delete_drop = lightweight_delete_mode
            && (*ctx->data->getSettings())[MergeTreeSetting::lightweight_mutation_projection_mode] == LightweightMutationProjectionMode::DROP;

        const auto & projections = ctx->metadata_snapshot->getProjections();
        for (const auto & projection : projections)
        {
            if (removed_projections.contains(projection.name))
                continue;

            bool need_recalculate =
                (ctx->materialized_projections.contains(projection.name)
                || (!is_full_part_storage
                    && ctx->source_part->hasProjection(projection.name)
                    && !ctx->source_part->hasBrokenProjection(projection.name)))
                && !lightweight_delete_drop;

            if (need_recalculate)
            {
                ctx->projections_to_build.push_back(&projection);
            }
            else
            {
                if (!lightweight_delete_mode && ctx->source_part->checksums.has(projection.getDirectoryName()))
                    entries_to_hardlink.insert(projection.getDirectoryName());
            }
        }

        NameSet hardlinked_files;
        /// Create hardlinks for unchanged files
        for (auto it = ctx->source_part->getDataPartStorage().iterate(); it->isValid(); it->next())
        {
            if (!entries_to_hardlink.contains(it->name()))
            {
                if (renamed_stats.contains(it->name()))
                {
                    ctx->new_data_part->getDataPartStorage().createHardLinkFrom(
                        ctx->source_part->getDataPartStorage(), it->name(), renamed_stats.at(it->name()));
                    hardlinked_files.insert(it->name());
                    /// Also we need to "rename" checksums to finalize correctly.
                    const auto & check_sum = ctx->source_part->checksums.files.at(it->name());
                    ctx->existing_indices_stats_checksums.addFile(renamed_stats.at(it->name()), check_sum);
                }
            }
            else if (it->isFile())
            {
                ctx->new_data_part->getDataPartStorage().createHardLinkFrom(
                    ctx->source_part->getDataPartStorage(), it->name(), it->name());
                hardlinked_files.insert(it->name());
            }
            else
            {
                // it's a projection part directory
                ctx->new_data_part->getDataPartStorage().createProjection(it->name());

                auto projection_data_part_storage_src = ctx->source_part->getDataPartStorage().getProjection(it->name());
                auto projection_data_part_storage_dst = ctx->new_data_part->getDataPartStorage().getProjection(it->name());

                for (auto p_it = projection_data_part_storage_src->iterate(); p_it->isValid(); p_it->next())
                {
                    projection_data_part_storage_dst->createHardLinkFrom(
                        *projection_data_part_storage_src, p_it->name(), p_it->name());

                    auto file_name_with_projection_prefix = fs::path(projection_data_part_storage_src->getPartDirectory()) / p_it->name();
                    hardlinked_files.insert(file_name_with_projection_prefix);
                }
            }
        }

        /// Tracking of hardlinked files required for zero-copy replication.
        /// We don't remove them when we delete last copy of source part because
        /// new part can use them.
        ctx->hardlinked_files.source_table_shared_id = ctx->source_part->storage.getTableSharedID();
        ctx->hardlinked_files.source_part_name = ctx->source_part->name;
        ctx->hardlinked_files.hardlinks_from_source_part = std::move(hardlinked_files);

        if (!ctx->mutating_pipeline_builder.initialized())
            throw Exception(ErrorCodes::LOGICAL_ERROR, "Cannot mutate part columns with uninitialized mutations stream. It's a bug");

        auto builder = std::make_unique<QueryPipelineBuilder>(std::move(ctx->mutating_pipeline_builder));

        if (ctx->metadata_snapshot->hasPrimaryKey() || ctx->metadata_snapshot->hasSecondaryIndices())
        {
            auto indices_expression_dag = ctx->data->getPrimaryKeyAndSkipIndicesExpression(ctx->metadata_snapshot, skip_indices)->getActionsDAG().clone();
            auto extracting_subcolumns_dag = createSubcolumnsExtractionActions(builder->getHeader(), indices_expression_dag.getRequiredColumnsNames(), ctx->context);
            if (!extracting_subcolumns_dag.getNodes().empty())
                indices_expression_dag = ActionsDAG::merge(std::move(extracting_subcolumns_dag), std::move(indices_expression_dag));

            builder->addTransform(std::make_shared<ExpressionTransform>(
                builder->getSharedHeader(), std::make_shared<ExpressionActions>(std::move(indices_expression_dag))));

            builder->addTransform(std::make_shared<MaterializingTransform>(builder->getSharedHeader()));
        }

        PreparedSets::Subqueries subqueries;

        if (ctx->execute_ttl_type == ExecuteTTLType::NORMAL)
        {
            auto transform = std::make_shared<TTLTransform>(
                ctx->context,
                builder->getSharedHeader(),
                *ctx->data,
                ctx->metadata_snapshot,
                ctx->new_data_part,
                NamesAndTypesList{} /*expired_columns*/,
                ctx->time_of_mutation,
                true);
            subqueries = transform->getSubqueries();
            builder->addTransform(std::move(transform));
        }

        if (ctx->execute_ttl_type == ExecuteTTLType::RECALCULATE)
        {
            auto transform = std::make_shared<TTLCalcTransform>(ctx->context, builder->getSharedHeader(), *ctx->data, ctx->metadata_snapshot, ctx->new_data_part, ctx->time_of_mutation, true);
            subqueries = transform->getSubqueries();
            builder->addTransform(std::move(transform));
        }

        if (!subqueries.empty())
            builder = addCreatingSetsTransform(std::move(builder), std::move(subqueries), ctx->context);

        ctx->minmax_idx = std::make_shared<IMergeTreeDataPart::MinMaxIndex>();

        bool affects_all_columns = false;

        for (auto & command_for_interpreter : ctx->for_interpreter)
        {
            if (command_for_interpreter.affectsAllColumns())
            {
                affects_all_columns = true;
                break;
            }
        }

        MergeTreeIndexGranularityPtr index_granularity_ptr;
        /// Reuse source part granularity if mutation does not change number of rows
        if (!affects_all_columns && ctx->execute_ttl_type == ExecuteTTLType::NONE)
        {
            index_granularity_ptr = ctx->source_part->index_granularity;
        }
        else
        {
            index_granularity_ptr = createMergeTreeIndexGranularity(
                ctx->source_part->rows_count,
                ctx->source_part->getBytesUncompressedOnDisk(),
                *ctx->data->getSettings(),
                ctx->new_data_part->index_granularity_info,
                /*blocks_are_granules=*/ false);
        }

        ctx->out = std::make_shared<MergedBlockOutputStream>(
            ctx->new_data_part,
            ctx->metadata_snapshot,
            ctx->new_data_part->getColumns(),
            skip_indices,
            stats_to_rewrite,
            ctx->compression_codec,
            std::move(index_granularity_ptr),
            ctx->txn ? ctx->txn->tid : Tx::PrehistoricTID,
            ctx->source_part->getBytesUncompressedOnDisk(),
            /*reset_columns=*/ true,
            /*blocks_are_granules_size=*/ false,
            ctx->context->getWriteSettings());

        ctx->mutating_pipeline = QueryPipelineBuilder::getPipeline(std::move(*builder));
        ctx->mutating_pipeline.setProgressCallback(ctx->progress_callback);
        /// Is calculated inside MergeProgressCallback.
        ctx->mutating_pipeline.disableProfileEventUpdate();
        ctx->mutating_executor = std::make_unique<PullingPipelineExecutor>(ctx->mutating_pipeline);

        part_merger_writer_task = std::make_unique<PartMergerWriter>(ctx);
    }

    void finalize()
    {
        bool noop;
        ctx->new_data_part->minmax_idx = std::move(ctx->minmax_idx);
        ctx->new_data_part->loadProjections(false, false, noop, true /* if_not_loaded */);
        ctx->mutating_executor.reset();
        ctx->mutating_pipeline.reset();

        static_pointer_cast<MergedBlockOutputStream>(ctx->out)->finalizePart(
            ctx->new_data_part, ctx->need_sync, nullptr, &ctx->existing_indices_stats_checksums);
        ctx->out.reset();
    }

    enum class State : uint8_t
    {
        NEED_PREPARE,
        NEED_EXECUTE,
        NEED_FINALIZE,

        SUCCESS
    };

    State state{State::NEED_PREPARE};

    MutationContextPtr ctx;

    std::unique_ptr<PartMergerWriter> part_merger_writer_task;
};


class MutateSomePartColumnsTask : public IExecutableTask
{
public:
    explicit MutateSomePartColumnsTask(MutationContextPtr ctx_) : ctx(ctx_) {}

    void onCompleted() override { throw Exception(ErrorCodes::LOGICAL_ERROR, "Not implemented"); }
    StorageID getStorageID() const override { throw Exception(ErrorCodes::LOGICAL_ERROR, "Not implemented"); }
    Priority getPriority() const override { throw Exception(ErrorCodes::LOGICAL_ERROR, "Not implemented"); }
    String getQueryId() const override { throw Exception(ErrorCodes::LOGICAL_ERROR, "Not implemented"); }

    bool executeStep() override
    {
        switch (state)
        {
            case State::NEED_PREPARE:
            {
                prepare();
                state = State::NEED_EXECUTE;
                return true;
            }
            case State::NEED_EXECUTE:
            {
                if (part_merger_writer_task && part_merger_writer_task->execute())
                    return true;

                state = State::NEED_FINALIZE;
                return true;
            }
            case State::NEED_FINALIZE:
            {
                finalize();

                state = State::SUCCESS;
                return true;
            }
            case State::SUCCESS:
            {
                return false;
            }
        }
        return false;
    }

    void cancel() noexcept override
    {
        if (ctx->out)
        {
            ctx->out->cancel();
        }
    }

private:

    void prepare()
    {
        if (ctx->execute_ttl_type != ExecuteTTLType::NONE)
            ctx->files_to_skip.insert("ttl.txt");

        ctx->new_data_part->getDataPartStorage().createDirectories();

        /// We should write version metadata on part creation to distinguish it from parts that were created without transaction.
        TransactionID tid = ctx->txn ? ctx->txn->tid : Tx::PrehistoricTID;
        /// NOTE do not pass context for writing to system.transactions_info_log,
        /// because part may have temporary name (with temporary block numbers). Will write it later.
        ctx->new_data_part->version.setCreationTID(tid, nullptr);
        ctx->new_data_part->storeVersionMetadata();

        auto settings = ctx->source_part->storage.getSettings();

        NameSet hardlinked_files;

        /// NOTE: Renames must be done in order
        for (const auto & [rename_from, rename_to] : ctx->files_to_rename)
        {
            if (rename_to.empty()) /// It's DROP COLUMN
            {
                /// pass
            }
            else
            {
                ctx->new_data_part->getDataPartStorage().createHardLinkFrom(
                    ctx->source_part->getDataPartStorage(), rename_from, rename_to);
                hardlinked_files.insert(rename_from);
            }
        }
        /// Create hardlinks for unchanged files
        for (auto it = ctx->source_part->getDataPartStorage().iterate(); it->isValid(); it->next())
        {
            if (ctx->files_to_skip.contains(it->name()))
                continue;

            String file_name = it->name();

            auto rename_it = std::find_if(ctx->files_to_rename.begin(), ctx->files_to_rename.end(), [&file_name](const auto & rename_pair)
            {
                return rename_pair.first == file_name;
            });

            if (rename_it != ctx->files_to_rename.end())
            {
                /// RENAMEs and DROPs already processed
                continue;
            }

            String destination = it->name();

            if (it->isFile())
            {
                if ((*settings)[MergeTreeSetting::always_use_copy_instead_of_hardlinks])
                {
                    ctx->new_data_part->getDataPartStorage().copyFileFrom(
                        ctx->source_part->getDataPartStorage(), it->name(), destination);
                }
                else
                {
                    ctx->new_data_part->getDataPartStorage().createHardLinkFrom(
                        ctx->source_part->getDataPartStorage(), it->name(), destination);

                    hardlinked_files.insert(it->name());
                }
            }
            else if (!endsWith(it->name(), ".tmp_proj")) // ignore projection tmp merge dir
            {
                // it's a projection part directory
                ctx->new_data_part->getDataPartStorage().createProjection(destination);

                auto projection_data_part_storage_src = ctx->source_part->getDataPartStorage().getProjection(destination);
                auto projection_data_part_storage_dst = ctx->new_data_part->getDataPartStorage().getProjection(destination);

                for (auto p_it = projection_data_part_storage_src->iterate(); p_it->isValid(); p_it->next())
                {
                    if ((*settings)[MergeTreeSetting::always_use_copy_instead_of_hardlinks])
                    {
                        projection_data_part_storage_dst->copyFileFrom(
                            *projection_data_part_storage_src, p_it->name(), p_it->name());
                    }
                    else
                    {
                        auto file_name_with_projection_prefix = fs::path(projection_data_part_storage_src->getPartDirectory()) / p_it->name();

                        projection_data_part_storage_dst->createHardLinkFrom(
                            *projection_data_part_storage_src, p_it->name(), p_it->name());

                        hardlinked_files.insert(file_name_with_projection_prefix);
                    }
                }
            }
        }

        /// Tracking of hardlinked files required for zero-copy replication.
        /// We don't remove them when we delete last copy of source part because
        /// new part can use them.
        ctx->hardlinked_files.source_table_shared_id = ctx->source_part->storage.getTableSharedID();
        ctx->hardlinked_files.source_part_name = ctx->source_part->name;
        ctx->hardlinked_files.hardlinks_from_source_part = std::move(hardlinked_files);

        (*ctx->mutate_entry)->columns_written = ctx->storage_columns.size() - ctx->updated_header.columns();

        ctx->new_data_part->checksums = ctx->source_part->checksums;

        ctx->compression_codec = ctx->source_part->default_codec;

        if (ctx->mutating_pipeline_builder.initialized())
        {
            auto builder = std::make_unique<QueryPipelineBuilder>(std::move(ctx->mutating_pipeline_builder));
            PreparedSets::Subqueries subqueries;

            if (ctx->execute_ttl_type == ExecuteTTLType::NORMAL)
            {
                auto transform = std::make_shared<TTLTransform>(
                    ctx->context,
                    builder->getSharedHeader(),
                    *ctx->data,
                    ctx->metadata_snapshot,
                    ctx->new_data_part,
                    NamesAndTypesList{} /*expired_columns*/,
                    ctx->time_of_mutation,
                    true);
                subqueries = transform->getSubqueries();
                builder->addTransform(std::move(transform));
            }

            if (ctx->execute_ttl_type == ExecuteTTLType::RECALCULATE)
            {
                auto transform = std::make_shared<TTLCalcTransform>(ctx->context, builder->getSharedHeader(), *ctx->data, ctx->metadata_snapshot, ctx->new_data_part, ctx->time_of_mutation, true);
                subqueries = transform->getSubqueries();
                builder->addTransform(std::move(transform));
            }

            if (!subqueries.empty())
                builder = addCreatingSetsTransform(std::move(builder), std::move(subqueries), ctx->context);

            ctx->out = std::make_shared<MergedColumnOnlyOutputStream>(
                ctx->new_data_part,
                ctx->metadata_snapshot,
                ctx->updated_header.getNamesAndTypesList(),
                std::vector<MergeTreeIndexPtr>(ctx->indices_to_recalc.begin(), ctx->indices_to_recalc.end()),
                ColumnsStatistics(ctx->stats_to_recalc.begin(), ctx->stats_to_recalc.end()),
                ctx->compression_codec,
                ctx->source_part->index_granularity,
                ctx->source_part->getBytesUncompressedOnDisk());

            ctx->mutating_pipeline = QueryPipelineBuilder::getPipeline(std::move(*builder));
            ctx->mutating_pipeline.setProgressCallback(ctx->progress_callback);
            /// Is calculated inside MergeProgressCallback.
            ctx->mutating_pipeline.disableProfileEventUpdate();
            ctx->mutating_executor = std::make_unique<PullingPipelineExecutor>(ctx->mutating_pipeline);

            ctx->projections_to_build = std::vector<ProjectionDescriptionRawPtr>{ctx->projections_to_recalc.begin(), ctx->projections_to_recalc.end()};

            part_merger_writer_task = std::make_unique<PartMergerWriter>(ctx);
        }
    }


    void finalize()
    {
        if (ctx->mutating_executor)
        {
            ctx->mutating_executor.reset();
            ctx->mutating_pipeline.reset();

            auto changed_checksums =
                static_pointer_cast<MergedColumnOnlyOutputStream>(ctx->out)->fillChecksums(
                    ctx->new_data_part, ctx->new_data_part->checksums);
            ctx->new_data_part->checksums.add(std::move(changed_checksums));

            auto new_columns_substreams = ctx->new_data_part->getColumnsSubstreams();
            if (!new_columns_substreams.empty())
            {
                auto changed_columns_substreams = static_pointer_cast<MergedColumnOnlyOutputStream>(ctx->out)->getColumnsSubstreams();
                new_columns_substreams = ColumnsSubstreams::merge(changed_columns_substreams, ctx->new_data_part->getColumnsSubstreams(), ctx->new_data_part->getColumns().getNames());
                ctx->new_data_part->setColumnsSubstreams(new_columns_substreams);
            }

            static_pointer_cast<MergedColumnOnlyOutputStream>(ctx->out)->finish(ctx->need_sync);

            ctx->out.reset();
        }

        for (const auto & [rename_from, rename_to] : ctx->files_to_rename)
        {
            if (rename_to.empty() && ctx->new_data_part->checksums.files.contains(rename_from))
            {
                ctx->new_data_part->checksums.files.erase(rename_from);
            }
            else if (ctx->new_data_part->checksums.files.contains(rename_from))
            {
                ctx->new_data_part->checksums.files[rename_to] = ctx->new_data_part->checksums.files[rename_from];
                ctx->new_data_part->checksums.files.erase(rename_from);
            }
        }

        MutationHelpers::finalizeMutatedPart(ctx->source_part, ctx->new_data_part, ctx->execute_ttl_type, ctx->compression_codec, ctx->context, ctx->metadata_snapshot, ctx->need_sync);
    }

    enum class State : uint8_t
    {
        NEED_PREPARE,
        NEED_EXECUTE,
        NEED_FINALIZE,

        SUCCESS
    };

    State state{State::NEED_PREPARE};
    MutationContextPtr ctx;
    MergedColumnOnlyOutputStreamPtr out;

    std::unique_ptr<PartMergerWriter> part_merger_writer_task{nullptr};
};

/*
 * Decorator that'll drop expired parts by replacing them with empty ones.
 * Main use case (only use case for now) is to decorate `MutateSomePartColumnsTask`,
 * which is used to recalculate TTL. If the part is expired, this class will replace it with
 * an empty one.
 *
 * Triggered when `ttl_only_drop_parts` is set and the only TTL is rows TTL.
 * */
class ExecutableTaskDropTTLExpiredPartsDecorator : public IExecutableTask
{
public:
    explicit ExecutableTaskDropTTLExpiredPartsDecorator(
        std::unique_ptr<IExecutableTask> executable_task_,
        MutationContextPtr ctx_
        )
        : executable_task(std::move(executable_task_)), ctx(ctx_) {}

    void onCompleted() override { throw Exception(ErrorCodes::LOGICAL_ERROR, "Not implemented"); }
    StorageID getStorageID() const override { throw Exception(ErrorCodes::LOGICAL_ERROR, "Not implemented"); }
    Priority getPriority() const override { throw Exception(ErrorCodes::LOGICAL_ERROR, "Not implemented"); }
    String getQueryId() const override { throw Exception(ErrorCodes::LOGICAL_ERROR, "Not implemented"); }

    bool executeStep() override
    {
        switch (state)
        {
            case State::NEED_EXECUTE:
            {
                if (executable_task->executeStep())
                    return true;

                if (isRowsMaxTTLExpired())
                    replacePartWithEmpty();

                state = State::SUCCESS;
                return true;
            }
            case State::SUCCESS:
            {
                return false;
            }
        }
        return false;
    }

    void cancel() noexcept override
    {
        executable_task->cancel();
    }

private:
    enum class State
    {
        NEED_EXECUTE,

        SUCCESS
    };

    State state{State::NEED_EXECUTE};

    std::unique_ptr<IExecutableTask> executable_task;
    MutationContextPtr ctx;

    bool isRowsMaxTTLExpired() const
    {
        const auto ttl = ctx->new_data_part->ttl_infos.table_ttl;
        return ttl.max && ttl.max <= ctx->time_of_mutation;
    }

    void replacePartWithEmpty()
    {
        MergeTreePartInfo part_info = ctx->new_data_part->info;
        part_info.level += 1;

        MergeTreePartition partition = ctx->new_data_part->partition;
        std::string part_name = ctx->new_data_part->getNewName(part_info);

        auto [mutable_empty_part, _] = ctx->data->createEmptyPart(part_info, partition, part_name, ctx->txn);
        ctx->new_data_part = std::move(mutable_empty_part);
    }
};

MutateTask::MutateTask(
    FutureMergedMutatedPartPtr future_part_,
    StorageMetadataPtr metadata_snapshot_,
    MutationCommandsConstPtr commands_,
    MergeListEntry * mutate_entry_,
    time_t time_of_mutation_,
    ContextPtr context_,
    ReservationSharedPtr space_reservation_,
    TableLockHolder & table_lock_holder_,
    const MergeTreeTransactionPtr & txn,
    MergeTreeData & data_,
    MergeTreeDataMergerMutator & mutator_,
    PartitionActionBlocker & merges_blocker_,
    bool need_prefix_)
    : ctx(std::make_shared<MutationContext>())
{
    ctx->data = &data_;
    ctx->mutator = &mutator_;
    ctx->merges_blocker = &merges_blocker_;
    ctx->holder = &table_lock_holder_;
    ctx->mutate_entry = mutate_entry_;
    ctx->commands = commands_;
    ctx->context = context_;
    ctx->time_of_mutation = time_of_mutation_;
    ctx->future_part = future_part_;
    ctx->metadata_snapshot = metadata_snapshot_;
    ctx->storage_snapshot = ctx->data->getStorageSnapshotWithoutData(ctx->metadata_snapshot, context_);
    ctx->space_reservation = space_reservation_;
    ctx->storage_columns = metadata_snapshot_->getColumns().getAllPhysical();
    ctx->txn = txn;
    ctx->source_part = ctx->future_part->parts[0];
    ctx->need_prefix = need_prefix_;
}


bool MutateTask::execute()
{
    Stopwatch watch;
    SCOPE_EXIT({ ctx->execute_elapsed_ns += watch.elapsedNanoseconds(); });

    switch (state)
    {
        case State::NEED_PREPARE:
        {
            if (!prepare())
                return false;

            state = State::NEED_EXECUTE;
            return true;
        }
        case State::NEED_EXECUTE:
        {
            ctx->checkOperationIsNotCanceled();

            if (task->executeStep())
                return true;

            // The `new_data_part` is a shared pointer and must be moved to allow
            // part deletion in case it is needed in `MutateFromLogEntryTask::finalize`.
            //
            // `tryRemovePartImmediately` requires `std::shared_ptr::unique() == true`
            // to delete the part timely. When there are multiple shared pointers,
            // only the part state is changed to `Deleting`.
            //
            // Fetching a byte-identical part (in case of checksum mismatches) will fail with
            // `Part ... should be deleted after previous attempt before fetch`.
            promise.set_value(std::exchange(ctx->new_data_part, nullptr));
            return false;
        }
    }
    return false;
}

void MutateTask::cancel() noexcept
{
    if (task)
        task->cancel();

    if (ctx->new_data_part)
        ctx->new_data_part->removeIfNeeded();
}

void MutateTask::updateProfileEvents() const
{
    UInt64 total_elapsed_ms = (*ctx->mutate_entry)->watch.elapsedMilliseconds();
    UInt64 execute_elapsed_ms = ctx->execute_elapsed_ns / 1000000UL;

    ProfileEvents::increment(ProfileEvents::MutationTotalMilliseconds, total_elapsed_ms);
    ProfileEvents::increment(ProfileEvents::MutationExecuteMilliseconds, execute_elapsed_ms);
}

static bool canSkipConversionToNullable(const MergeTreeDataPartPtr & part, const MutationCommand & command)
{
    if (command.type != MutationCommand::READ_COLUMN)
        return false;

    auto part_column = part->tryGetColumn(command.column_name);
    if (!part_column)
        return false;

    /// For ALTER MODIFY COLUMN from 'Type' to 'Nullable(Type)' we can skip mutation and
    /// apply only metadata conversion. But it doesn't work for custom serialization.
    const auto * to_nullable = typeid_cast<const DataTypeNullable *>(command.data_type.get());
    if (!to_nullable)
        return false;

    if (!part_column->type->equals(*to_nullable->getNestedType()))
        return false;

    auto serialization = part->getSerialization(command.column_name);
    if (serialization->getKindStack() != ISerialization::KindStack{ISerialization::Kind::DEFAULT})
        return false;

    return true;
}

static bool canSkipConversionToVariant(const MergeTreeDataPartPtr & part, const MutationCommand & command)
{
    if (command.type != MutationCommand::READ_COLUMN)
        return false;

    auto part_column = part->tryGetColumn(command.column_name);
    if (!part_column)
        return false;

    /// For ALTER MODIFY COLUMN with Variant extension (like 'Variant(T1, T2)' to 'Variant(T1, T2, T3, ...)')
    /// we can skip mutation and apply only metadata conversion.
    return isVariantExtension(part_column->type, command.data_type);
}

static bool canSkipMutationCommandForPart(const MergeTreeDataPartPtr & part, const MutationCommand & command, const ContextPtr & context)
{
    if (command.partition)
    {
        auto command_partition_id = part->storage.getPartitionIDFromQuery(command.partition, context);
        if (part->info.getPartitionId() != command_partition_id)
            return true;
    }

    /// APPLY PATCHES command is handled separately.
    if (command.type == MutationCommand::APPLY_PATCHES)
        return true;

    if (command.type == MutationCommand::APPLY_DELETED_MASK && !part->hasLightweightDelete())
        return true;

    if (canSkipConversionToNullable(part, command))
        return true;

    if (canSkipConversionToVariant(part, command))
        return true;

    return false;
}

bool MutateTask::prepare()
{
    ProfileEvents::increment(ProfileEvents::MutationTotalParts);
    ctx->checkOperationIsNotCanceled();

    if (ctx->future_part->parts.size() != 1)
        throw Exception(ErrorCodes::LOGICAL_ERROR, "Trying to mutate {} parts, not one. "
            "This is a bug.", ctx->future_part->parts.size());

    ctx->num_mutations = std::make_unique<CurrentMetrics::Increment>(CurrentMetrics::PartMutation);

    auto max_partition_blocks = std::make_shared<PartitionIdToMaxBlock>();
    max_partition_blocks->emplace(ctx->future_part->part_info.getPartitionId(), ctx->future_part->part_info.getMutationVersion());

    MergeTreeData::IMutationsSnapshot::Params params
    {
        .metadata_version = ctx->metadata_snapshot->getMetadataVersion(),
        .min_part_metadata_version = ctx->source_part->getMetadataVersion(),
        .min_part_data_versions = nullptr,
        .max_mutation_versions = std::move(max_partition_blocks),
        .need_data_mutations = false,
        .need_alter_mutations = true,
        .need_patch_parts = true,
    };

    auto mutations_snapshot = ctx->data->getMutationsSnapshot(params);
    auto alter_conversions = MergeTreeData::getAlterConversionsForPart(ctx->source_part, mutations_snapshot, ctx->context);
    auto context_for_reading = Context::createCopy(ctx->context);

    /// Allow mutations to work when force_index_by_date or force_primary_key is on.
    context_for_reading->setSetting("force_index_by_date", false);
    context_for_reading->setSetting("force_primary_key", false);
    context_for_reading->setSetting("apply_mutations_on_fly", false);
    /// Skip using large sets in KeyCondition
    context_for_reading->setSetting("use_index_for_in_with_subqueries_max_values", 100000);
    context_for_reading->setSetting("use_concurrency_control", false);
    /// disable parallel replicas for mutations
    context_for_reading->setSetting("enable_parallel_replicas", false);

    for (const auto & command : *ctx->commands)
    {
        if (!canSkipMutationCommandForPart(ctx->source_part, command, context_for_reading))
            ctx->commands_for_part.emplace_back(command);
    }

    auto updated_columns_in_patches = alter_conversions->getColumnsUpdatedInPatches();

    for (const auto & name : updated_columns_in_patches)
    {
        GetColumnsOptions options = GetColumnsOptions::AllPhysical;
        auto type = ctx->storage_snapshot->getColumn(options.withVirtuals(VirtualsKind::Persistent), name).type;

        ctx->commands_for_part.push_back(MutationCommand
        {
            .type = MutationCommand::READ_COLUMN,
            .column_name = name,
            .data_type = type,
            .read_for_patch = true,
        });
    }

    auto is_storage_touched = isStorageTouchedByMutations(
        ctx->source_part,
        mutations_snapshot,
        ctx->metadata_snapshot,
        ctx->commands_for_part,
        context_for_reading,
        [&my_ctx = *ctx](const Progress &) { my_ctx.checkOperationIsNotCanceled(); }
    );

    if (!is_storage_touched.any_rows_affected)
    {
        NameSet files_to_copy_instead_of_hardlinks;
        auto settings_ptr = ctx->data->getSettings();
        /// In zero-copy replication checksums file path in s3 (blob path) is used for zero copy locks in ZooKeeper. If we will hardlink checksums file, we will have the same blob path
        /// and two different parts (source and new mutated part) will use the same locks in ZooKeeper. To avoid this we copy checksums.txt to generate new blob path.
        /// Example:
        ///     part: all_0_0_0/checksums.txt -> /s3/blobs/shjfgsaasdasdasdasdasdas
        ///     locks path in zk: /zero_copy/tbl_id/s3_blobs_shjfgsaasdasdasdasdasdas/replica_name
        ///                                         ^ part name don't participate in lock path
        /// In case of full hardlink we will have:
        ///     part: all_0_0_0_1/checksums.txt -> /s3/blobs/shjfgsaasdasdasdasdasdas
        ///     locks path in zk: /zero_copy/tbl_id/s3_blobs_shjfgsaasdasdasdasdasdas/replica_name
        /// So we need to copy to have a new name
        bool copy_checksumns = ctx->data->supportsReplication() && (*settings_ptr)[MergeTreeSetting::allow_remote_fs_zero_copy_replication] && ctx->source_part->isStoredOnRemoteDiskWithZeroCopySupport();
        if (copy_checksumns)
            files_to_copy_instead_of_hardlinks.insert(IMergeTreeDataPart::FILE_FOR_REFERENCES_CHECK);

        LOG_TRACE(ctx->log, "Part {} doesn't change up to mutation version {}", ctx->source_part->name, ctx->future_part->part_info.mutation);
        std::string prefix;
        if (ctx->need_prefix)
            prefix = "tmp_clone_";

        IDataPartStorage::ClonePartParams clone_params
        {
            .txn = ctx->txn, .hardlinked_files = &ctx->hardlinked_files,
            .copy_instead_of_hardlink = (*settings_ptr)[MergeTreeSetting::always_use_copy_instead_of_hardlinks],
            .files_to_copy_instead_of_hardlinks = std::move(files_to_copy_instead_of_hardlinks),
            .keep_metadata_version = true,
        };

        MergeTreeData::MutableDataPartPtr part;
        scope_guard lock;

        {
            std::tie(part, lock) = ctx->data->cloneAndLoadDataPart(
                ctx->source_part, prefix, ctx->future_part->part_info, ctx->metadata_snapshot, clone_params, ctx->context->getReadSettings(), ctx->context->getWriteSettings(), true/*must_on_same_disk*/);
            part->getDataPartStorage().beginTransaction();
            ctx->temporary_directory_lock = std::move(lock);
        }

        ProfileEvents::increment(ProfileEvents::MutationUntouchedParts);
        promise.set_value(std::move(part));
        return false;
    }

    if (is_storage_touched.all_rows_affected)
    {
        bool has_only_delete_commands = std::ranges::all_of(ctx->commands_for_part, [](const auto & command)
        {
            return command.type == MutationCommand::DELETE;
        });

        if (has_only_delete_commands)
        {
            LOG_TRACE(ctx->log,
                "Part {} is fully deleted, creating empty part with mutation version {}",
                ctx->source_part->name, ctx->future_part->part_info.mutation);

            auto [empty_part, _] = ctx->data->createEmptyPart(
                ctx->future_part->part_info,
                ctx->source_part->partition,
                ctx->future_part->name,
                ctx->txn);

            ProfileEvents::increment(ProfileEvents::MutationCreatedEmptyParts);
            promise.set_value(std::move(empty_part));
            return false;
        }
    }

    LOG_TRACE(ctx->log, "Mutating part {} to mutation version {}", ctx->source_part->name, ctx->future_part->part_info.mutation);

    /// We must read with one thread because it guarantees that output stream will be sorted.
    /// Disable all settings that can enable reading with several streams.
    /// NOTE: isStorageTouchedByMutations() above is done without this settings because it
    /// should be ok to calculate count() with multiple streams.
    context_for_reading->setSetting("max_streams_to_max_threads_ratio", 1);
    context_for_reading->setSetting("max_threads", 1);
    context_for_reading->setSetting("allow_asynchronous_read_from_io_pool_for_merge_tree", false);
    context_for_reading->setSetting("max_streams_for_merge_tree_reading", Field(0));
    context_for_reading->setSetting("read_from_filesystem_cache_if_exists_otherwise_bypass_cache", 1);
    context_for_reading->setSetting("read_from_distributed_cache_if_exists_otherwise_bypass_cache", 1);

    bool suitable_for_ttl_optimization = ctx->metadata_snapshot->hasOnlyRowsTTL() && (*ctx->data->getSettings())[MergeTreeSetting::ttl_only_drop_parts];
    MutationHelpers::splitAndModifyMutationCommands(
        ctx->source_part,
        ctx->metadata_snapshot,
        alter_conversions,
        ctx->commands_for_part,
        ctx->for_interpreter,
        ctx->for_file_renames,
        suitable_for_ttl_optimization,
        ctx->log);

    ctx->stage_progress = std::make_unique<MergeStageProgress>(1.0);

    bool lightweight_delete_mode = false;

    if (!ctx->for_interpreter.empty())
    {
        /// Always disable filtering in mutations: we want to read and write all rows because for updates we rewrite only some of the
        /// columns and preserve the columns that are not affected, but after the update all columns must have the same number of row
        MutationsInterpreter::Settings settings(true);
        settings.apply_deleted_mask = false;

        ctx->interpreter = std::make_unique<MutationsInterpreter>(
            *ctx->data, ctx->source_part, alter_conversions,
            ctx->metadata_snapshot, ctx->for_interpreter,
            ctx->metadata_snapshot->getColumns().getNamesOfPhysical(), context_for_reading, settings);

        ctx->materialized_indices = ctx->interpreter->grabMaterializedIndices();
        ctx->materialized_statistics = ctx->interpreter->grabMaterializedStatistics();
        ctx->materialized_projections = ctx->interpreter->grabMaterializedProjections();
        ctx->mutating_pipeline_builder = ctx->interpreter->execute();
        ctx->updated_header = ctx->interpreter->getUpdatedHeader();
        ctx->progress_callback = MergeProgressCallback(
            (*ctx->mutate_entry)->ptr(),
            ctx->watch_prev_elapsed,
            *ctx->stage_progress,
            [&my_ctx = *ctx]() { my_ctx.checkOperationIsNotCanceled(); });

        lightweight_delete_mode = ctx->updated_header.has(RowExistsColumn::name);
        /// If under the condition of lightweight delete mode with rebuild option, add projections again here as we can only know
        /// the condition as early as from here.
        if (lightweight_delete_mode
            && (*ctx->data->getSettings())[MergeTreeSetting::lightweight_mutation_projection_mode] == LightweightMutationProjectionMode::REBUILD)
        {
            for (const auto & projection : ctx->metadata_snapshot->getProjections())
            {
                if (!ctx->source_part->hasProjection(projection.name))
                    continue;

                ctx->materialized_projections.insert(projection.name);
            }
        }
    }

    auto single_disk_volume = std::make_shared<SingleDiskVolume>("volume_" + ctx->future_part->name, ctx->space_reservation->getDisk(), 0);

    std::string prefix;
    if (ctx->need_prefix)
        prefix = TEMP_DIRECTORY_PREFIX;

    String tmp_part_dir_name = prefix + ctx->future_part->name;
    ctx->temporary_directory_lock = ctx->data->getTemporaryPartDirectoryHolder(tmp_part_dir_name);

    auto builder = ctx->data->getDataPartBuilder(ctx->future_part->name, single_disk_volume, tmp_part_dir_name, getReadSettings());
    builder.withPartFormat(ctx->future_part->part_format);
    builder.withPartInfo(ctx->future_part->part_info);

    ctx->new_data_part = std::move(builder).build();
    ctx->new_data_part->getDataPartStorage().beginTransaction();

    ctx->new_data_part->uuid = ctx->future_part->uuid;
    ctx->new_data_part->is_temp = true;
    ctx->new_data_part->ttl_infos = ctx->source_part->ttl_infos;

    /// It shouldn't be changed by mutation.
    ctx->new_data_part->index_granularity_info = ctx->source_part->index_granularity_info;

    auto [new_columns, new_infos, new_columns_substreams] = MutationHelpers::getColumnsForNewDataPart(
        ctx->source_part, ctx->updated_header, ctx->storage_columns,
        ctx->source_part->getSerializationInfos(), ctx->for_interpreter, ctx->for_file_renames);

    ctx->new_data_part->setColumns(new_columns, new_infos, ctx->metadata_snapshot->getMetadataVersion());
    if (!new_columns_substreams.empty())
        ctx->new_data_part->setColumnsSubstreams(new_columns_substreams);
    ctx->new_data_part->partition.assign(ctx->source_part->partition);

    /// Don't change granularity type while mutating subset of columns
    ctx->mrk_extension = ctx->source_part->index_granularity_info.mark_type.getFileExtension();

    const auto data_settings = ctx->data->getSettings();
    ctx->need_sync = data_settings->needSyncPart(ctx->source_part->rows_count, ctx->source_part->getBytesOnDisk());
    ctx->execute_ttl_type = ExecuteTTLType::NONE;

    if (ctx->mutating_pipeline_builder.initialized())
        ctx->execute_ttl_type = MutationHelpers::shouldExecuteTTL(ctx->metadata_snapshot, ctx->interpreter->getColumnDependencies());

    if ((*ctx->data->getSettings())[MergeTreeSetting::exclude_deleted_rows_for_part_size_in_merge] && lightweight_delete_mode)
    {
        /// This mutation contains lightweight delete and we need to count the deleted rows,
        /// Reset existing_rows_count of new data part to 0 and it will be updated while writing _row_exists column
        ctx->count_lightweight_deleted_rows = true;
    }
    else
    {
        ctx->count_lightweight_deleted_rows = false;

        /// No need to count deleted rows, copy existing_rows_count from source part
        ctx->new_data_part->existing_rows_count = ctx->source_part->existing_rows_count.value_or(ctx->source_part->rows_count);
    }

    /// All columns from part are changed and may be some more that were missing before in part
    /// TODO We can materialize compact part without copying data
    /// Also currently mutations of types with dynamic subcolumns in Wide part are possible only by
    /// rewriting the whole part.
    if (MutationHelpers::haveMutationsOfDynamicColumns(ctx->source_part, ctx->commands_for_part)
        || !isWidePart(ctx->source_part)
        || !isFullPartStorage(ctx->source_part->getDataPartStorage())
        || (ctx->interpreter && ctx->interpreter->isAffectingAllColumns()))
    {
        /// In case of replicated merge tree with zero copy replication
        /// Here Clickhouse claims that this new part can be deleted in temporary state without unlocking the blobs
        /// The blobs have to be removed along with the part, this temporary part owns them and does not share them yet.
        ctx->new_data_part->remove_tmp_policy = IMergeTreeDataPart::BlobsRemovalPolicyForTemporaryParts::REMOVE_BLOBS;

        bool drop_expired_parts = suitable_for_ttl_optimization && !(*ctx->data->getSettings())[MergeTreeSetting::materialize_ttl_recalculate_only];
        if (drop_expired_parts)
            task = std::make_unique<ExecutableTaskDropTTLExpiredPartsDecorator>(std::make_unique<MutateAllPartColumnsTask>(ctx), ctx);
        else
            task = std::make_unique<MutateAllPartColumnsTask>(ctx);

        ProfileEvents::increment(ProfileEvents::MutationAllPartColumns);
    }
    else /// TODO: check that we modify only non-key columns in this case.
    {
        ctx->indices_to_recalc = MutationHelpers::getIndicesToRecalculate(
            ctx->source_part,
            ctx->mutating_pipeline_builder,
            ctx->metadata_snapshot,
            ctx->context,
            ctx->materialized_indices);

        auto lightweight_mutation_projection_mode = (*ctx->data->getSettings())[MergeTreeSetting::lightweight_mutation_projection_mode];
        bool lightweight_delete_drops_projections =
            lightweight_mutation_projection_mode == LightweightMutationProjectionMode::DROP
            || lightweight_mutation_projection_mode == LightweightMutationProjectionMode::THROW;

        std::vector<ProjectionDescriptionRawPtr> projections_to_skip;

        bool should_create_projections = !(lightweight_delete_mode && lightweight_delete_drops_projections);
        /// Under lightweight delete mode, if option is drop, projections_to_recalc should be empty.
        if (should_create_projections)
        {
            ctx->projections_to_recalc = MutationHelpers::getProjectionsToRecalculate(
                ctx->source_part,
                ctx->metadata_snapshot,
                ctx->materialized_projections);

            projections_to_skip.assign(ctx->projections_to_recalc.begin(), ctx->projections_to_recalc.end());
        }
        else
        {
            for (const auto & projection : ctx->metadata_snapshot->getProjections())
                projections_to_skip.emplace_back(&projection);
        }

        ctx->stats_to_recalc = MutationHelpers::getStatisticsToRecalculate(ctx->metadata_snapshot, ctx->materialized_statistics);

        ctx->files_to_skip = MutationHelpers::collectFilesToSkip(
            ctx->source_part,
            ctx->new_data_part,
            ctx->updated_header,
            ctx->indices_to_recalc,
            ctx->mrk_extension,
            projections_to_skip,
            ctx->stats_to_recalc,
            updated_columns_in_patches);

        ctx->files_to_rename = MutationHelpers::collectFilesForRenames(
            ctx->metadata_snapshot,
            ctx->source_part,
            ctx->new_data_part,
            ctx->for_file_renames,
            updated_columns_in_patches,
            ctx->mrk_extension);

        /// In case of replicated merge tree with zero copy replication
        /// Here Clickhouse has to follow the common procedure when deleting new part in temporary state
        /// Some of the files within the blobs are shared with source part, some belongs only to the part
        /// Keeper has to be asked with unlock request to release the references to the blobs
        ctx->new_data_part->remove_tmp_policy = IMergeTreeDataPart::BlobsRemovalPolicyForTemporaryParts::ASK_KEEPER;

        bool drop_expired_parts = suitable_for_ttl_optimization && !(*ctx->data->getSettings())[MergeTreeSetting::materialize_ttl_recalculate_only];
        if (drop_expired_parts)
            task = std::make_unique<ExecutableTaskDropTTLExpiredPartsDecorator>(std::make_unique<MutateSomePartColumnsTask>(ctx), ctx);
        else
            task = std::make_unique<MutateSomePartColumnsTask>(ctx);

        ProfileEvents::increment(ProfileEvents::MutationSomePartColumns);
    }

    LOG_TRACE(ctx->log, "Mutate task prepared");

    return true;
}

const HardlinkedFiles & MutateTask::getHardlinkedFiles() const
{
    return ctx->hardlinked_files;
}

}<|MERGE_RESOLUTION|>--- conflicted
+++ resolved
@@ -526,7 +526,6 @@
     /// settings will not be applied for them (for example, new serialization versions for data types).
     if (!affects_all_columns)
     {
-<<<<<<< HEAD
         settings = serialization_infos.getSettings();
     }
     /// Otherwise use fresh settings from storage.
@@ -538,16 +537,8 @@
             false,
             (*source_part->storage.getSettings())[MergeTreeSetting::serialization_info_version],
             (*source_part->storage.getSettings())[MergeTreeSetting::string_serialization_version],
-            (*source_part->storage.getSettings())[MergeTreeSetting::nullable_serialization_version],
         };
     }
-=======
-        (*source_part->storage.getSettings())[MergeTreeSetting::ratio_of_defaults_for_sparse_serialization],
-        false,
-        (*source_part->storage.getSettings())[MergeTreeSetting::serialization_info_version],
-        (*source_part->storage.getSettings())[MergeTreeSetting::string_serialization_version],
-    };
->>>>>>> 01e44aea
 
     SerializationInfoByName new_serialization_infos(settings);
     for (const auto & [name, old_info] : serialization_infos)
