--- conflicted
+++ resolved
@@ -80,11 +80,8 @@
     extern const MergeTreeSettingsBool replace_long_file_name_to_hash;
     extern const MergeTreeSettingsBool ttl_only_drop_parts;
     extern const MergeTreeSettingsBool enable_index_granularity_compression;
-<<<<<<< HEAD
     extern const MergeTreeSettingsBool allow_generate_min_max_data_insert_file;
-=======
     extern const MergeTreeSettingsBool columns_and_secondary_indices_sizes_lazy_calculation;
->>>>>>> 8496a3c6
 }
 
 namespace ErrorCodes
