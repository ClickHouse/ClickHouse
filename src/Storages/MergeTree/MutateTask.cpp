--- conflicted
+++ resolved
@@ -644,16 +644,9 @@
     new_data_part->checksums.write(*out_checksums);
     out_checksums->finalize(); /// close fd
 
-<<<<<<< HEAD
     auto out = data_part_storage_builder->writeFile(IMergeTreeDataPart::DEFAULT_COMPRESSION_CODEC_FILE_NAME, 4096, context->getWriteSettings());
     DB::writeText(queryToString(codec->getFullCodecDesc()), *out);
     out->finalize();
-=======
-    {
-        auto out = data_part_storage_builder->writeFile(IMergeTreeDataPart::DEFAULT_COMPRESSION_CODEC_FILE_NAME, 4096, context->getWriteSettings());
-        DB::writeText(queryToString(codec->getFullCodecDesc()), *out);
-    } /// close fd
->>>>>>> def35cab
 
     /// Write a file with a description of columns.
     auto out_columns = data_part_storage_builder->writeFile("columns.txt", 4096, context->getWriteSettings());
