--- conflicted
+++ resolved
@@ -180,7 +180,7 @@
 }
 
 MergeTreeReadTaskInfo
-MergeTreeReadPoolBase::buildReadTaskInfo(const RangesInDataPart & part_with_ranges, const Settings & settings)
+MergeTreeReadPoolBase::buildReadTaskInfo(const RangesInDataPart & part_with_ranges, const Settings & settings) const
 {
     MergeTreeReadTaskInfo read_task_info;
 
@@ -227,8 +227,10 @@
         part_info,
         storage_snapshot,
         column_names,
+        row_level_filter,
         prewhere_info,
         read_task_info.mutation_steps,
+        index_read_tasks,
         actions_settings,
         reader_settings,
         /*with_subcolumns=*/ true);
@@ -246,11 +248,9 @@
             read_task_info.patch_parts,
             all_read_columns,
             has_lightweight_delete);
-
-        ranges_in_patch_parts.addPart(part_with_ranges.data_part, read_task_info.patch_parts, part_with_ranges.ranges);
-    }
-
-<<<<<<< HEAD
+    }
+
+    read_task_info.index_read_tasks = index_read_tasks;
     read_task_info.const_virtual_fields = shared_virtual_fields;
     read_task_info.const_virtual_fields.emplace("_part_index", read_task_info.part_index_in_query);
     read_task_info.const_virtual_fields.emplace("_part_starting_offset", read_task_info.part_starting_offset_in_query);
@@ -259,41 +259,6 @@
     {
         const auto & result_column_names = read_task_info.task_columns.columns.getNames();
         NameSet all_column_names(result_column_names.begin(), result_column_names.end());
-=======
-        read_task_info.task_columns = getReadTaskColumns(
-            part_info,
-            storage_snapshot,
-            column_names,
-            row_level_filter,
-            prewhere_info,
-            read_task_info.mutation_steps,
-            index_read_tasks,
-            actions_settings,
-            reader_settings,
-            /*with_subcolumns=*/ true);
-
-        if (read_task_info.alter_conversions->hasPatches())
-        {
-            auto all_read_columns = read_task_info.task_columns.getAllColumnNames();
-            auto all_read_columns_list = storage_snapshot->getColumnsByNames(options, all_read_columns);
-            read_task_info.patch_parts = read_task_info.alter_conversions->getPatchesForColumns(all_read_columns_list, reader_settings.apply_deleted_mask);
-
-            addPatchPartsColumns(
-                read_task_info.task_columns,
-                storage_snapshot,
-                options,
-                read_task_info.patch_parts,
-                all_read_columns,
-                has_lightweight_delete);
-
-            ranges_in_patch_parts.addPart(part_with_ranges.data_part, read_task_info.patch_parts, part_with_ranges.ranges);
-        }
-
-        read_task_info.index_read_tasks = index_read_tasks;
-        read_task_info.const_virtual_fields = shared_virtual_fields;
-        read_task_info.const_virtual_fields.emplace("_part_index", read_task_info.part_index_in_query);
-        read_task_info.const_virtual_fields.emplace("_part_starting_offset", read_task_info.part_starting_offset_in_query);
->>>>>>> a94c7b96
 
         for (const auto & pre_columns_per_step : read_task_info.task_columns.pre_columns)
         {
@@ -304,12 +269,11 @@
         read_task_info.shared_size_predictor = std::make_unique<MergeTreeBlockSizePredictor>(
             read_task_info.data_part,
             Names(all_column_names.begin(), all_column_names.end()),
-            header);
+            storage_snapshot->metadata->getSampleBlock());
     }
 
     read_task_info.deserialization_prefixes_cache = std::make_shared<DeserializationPrefixesCache>();
 
-    is_part_on_remote_disk.push_back(part_with_ranges.data_part->isStoredOnRemoteDisk());
     std::tie(read_task_info.min_marks_per_task, read_task_info.approx_size_of_mark)
         = calculateMinMarksPerTask(part_with_ranges, column_names, read_task_info.task_columns.pre_columns, pool_settings, settings);
     return read_task_info;
@@ -326,8 +290,10 @@
         assertSortedAndNonIntersecting(part_with_ranges.ranges);
 #endif
         MergeTreeReadTaskInfo read_task_info = buildReadTaskInfo(part_with_ranges, settings);
+        if (!read_task_info.patch_parts.empty())
+            ranges_in_patch_parts.addPart(part_with_ranges.data_part, read_task_info.patch_parts, part_with_ranges.ranges);
+        is_part_on_remote_disk.push_back(part_with_ranges.data_part->isStoredOnRemoteDisk());
         per_part_infos.push_back(std::make_shared<MergeTreeReadTaskInfo>(std::move(read_task_info)));
-        is_part_on_remote_disk.push_back(part_with_ranges.data_part->isStoredOnRemoteDisk());
     }
 
     ranges_in_patch_parts.optimize();
