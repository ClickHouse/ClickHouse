--- conflicted
+++ resolved
@@ -154,12 +154,8 @@
         }
 
         read_task_info.part_index_in_query = part_with_ranges.part_index_in_query;
-<<<<<<< HEAD
-        read_task_info.alter_conversions = MergeTreeData::getAlterConversionsForPart(part_with_ranges.data_part, mutations_snapshot, storage_snapshot->metadata, getContext());
+        read_task_info.alter_conversions = MergeTreeData::getAlterConversionsForPart(part_with_ranges.data_part, mutations_snapshot, getContext());
         read_task_info.read_hints = std::move(part_with_ranges.read_hints);
-=======
-        read_task_info.alter_conversions = MergeTreeData::getAlterConversionsForPart(part_with_ranges.data_part, mutations_snapshot, getContext());
->>>>>>> ac335b71
 
         LoadedMergeTreeDataPartInfoForReader part_info(part_with_ranges.data_part, read_task_info.alter_conversions);
 
