#include <Storages/MergeTree/KeyCondition.h>
#include <Storages/MergeTree/BoolMask.h>
#include <DataTypes/DataTypesNumber.h>
#include <DataTypes/FieldToDataType.h>
#include <DataTypes/getLeastSupertype.h>
#include <Interpreters/TreeRewriter.h>
#include <Interpreters/ExpressionAnalyzer.h>
#include <Interpreters/ExpressionActions.h>
#include <Interpreters/castColumn.h>
#include <Interpreters/misc.h>
#include <Functions/FunctionFactory.h>
#include <Functions/FunctionsConversion.h>
#include <Functions/indexHint.h>
#include <Functions/CastOverloadResolver.h>
#include <Functions/IFunction.h>
#include <Common/FieldVisitorsAccurateComparison.h>
#include <Common/FieldVisitorToString.h>
#include <Common/typeid_cast.h>
#include <Columns/ColumnSet.h>
#include <Interpreters/convertFieldToType.h>
#include <Interpreters/Set.h>
#include <Parsers/queryToString.h>
#include <Parsers/ASTIdentifier.h>
#include <Parsers/ASTLiteral.h>
#include <Parsers/ASTSelectQuery.h>
#include <Parsers/ASTSubquery.h>
#include <IO/WriteBufferFromString.h>
#include <IO/Operators.h>
#include <Storages/KeyDescription.h>
#include <Storages/MergeTree/MergeTreeIndexUtils.h>
#include <boost/algorithm/string/join.hpp>

#include <base/defines.h>
#include <algorithm>
#include <cassert>
#include <stack>
#include <limits>
#include <string>
#include <vector>


namespace DB
{

namespace ErrorCodes
{
    extern const int LOGICAL_ERROR;
    extern const int BAD_TYPE_OF_FIELD;
}


String Range::toString() const
{
    WriteBufferFromOwnString str;

    str << (left_included ? '[' : '(') << applyVisitor(FieldVisitorToString(), left) << ", ";
    str << applyVisitor(FieldVisitorToString(), right) << (right_included ? ']' : ')');

    return str.str();
}


/// Returns the prefix of like_pattern before the first wildcard, e.g. 'Hello\_World% ...' --> 'Hello\_World'
/// We call a pattern "perfect prefix" if:
/// - (1) the pattern has a wildcard
/// - (2) the first wildcard is '%' and is only followed by nothing or other '%'
/// e.g. 'test%' or 'test%% has perfect prefix 'test', 'test%x', 'test%_' or 'test_' has no perfect prefix.
String extractFixedPrefixFromLikePattern(std::string_view like_pattern, bool requires_perfect_prefix)
{
    String fixed_prefix;
    fixed_prefix.reserve(like_pattern.size());

    const char * pos = like_pattern.data();
    const char * end = pos + like_pattern.size();
    while (pos < end)
    {
        switch (*pos)
        {
            case '%':
            case '_':
                if (requires_perfect_prefix)
                {
                    bool is_prefect_prefix = std::all_of(pos, end, [](auto c) { return c == '%'; });
                    return is_prefect_prefix ? fixed_prefix : "";
                }
                return fixed_prefix;
            case '\\':
                ++pos;
                if (pos == end)
                    break;
                [[fallthrough]];
            default:
                fixed_prefix += *pos;
        }

        ++pos;
    }
    /// If we can reach this code, it means there was no wildcard found in the pattern, so it is not a perfect prefix
    if (requires_perfect_prefix)
        return "";
    return fixed_prefix;
}

/// for "^prefix..." string it returns "prefix"
static String extractFixedPrefixFromRegularExpression(const String & regexp)
{
    if (regexp.size() <= 1 || regexp[0] != '^')
        return {};

    String fixed_prefix;
    const char * begin = regexp.data() + 1;
    const char * pos = begin;
    const char * end = regexp.data() + regexp.size();

    while (pos != end)
    {
        switch (*pos)
        {
            case '\0':
                pos = end;
                break;

            case '\\':
            {
                ++pos;
                if (pos == end)
                    break;

                switch (*pos)
                {
                    case '|':
                    case '(':
                    case ')':
                    case '^':
                    case '$':
                    case '.':
                    case '[':
                    case '?':
                    case '*':
                    case '+':
                    case '{':
                        fixed_prefix += *pos;
                        break;
                    default:
                        /// all other escape sequences are not supported
                        pos = end;
                        break;
                }

                ++pos;
                break;
            }

            /// non-trivial cases
            case '|':
                fixed_prefix.clear();
                [[fallthrough]];
            case '(':
            case '[':
            case '^':
            case '$':
            case '.':
            case '+':
                pos = end;
                break;

            /// Quantifiers that allow a zero number of occurrences.
            case '{':
            case '?':
            case '*':
                if (!fixed_prefix.empty())
                    fixed_prefix.pop_back();

                pos = end;
                break;
            default:
                fixed_prefix += *pos;
                pos++;
                break;
        }
    }

    return fixed_prefix;
}


/** For a given string, get a minimum string that is strictly greater than all strings with this prefix,
  *  or return an empty string if there are no such strings.
  */
static String firstStringThatIsGreaterThanAllStringsWithPrefix(const String & prefix)
{
    /** Increment the last byte of the prefix by one. But if it is max (255), then remove it and increase the previous one.
      * Example (for convenience, suppose that the maximum value of byte is `z`)
      * abcx -> abcy
      * abcz -> abd
      * zzz -> empty string
      * z -> empty string
      */

    String res = prefix;

    while (!res.empty() && static_cast<UInt8>(res.back()) == std::numeric_limits<UInt8>::max())
        res.pop_back();

    if (res.empty())
        return res;

    res.back() = static_cast<char>(1 + static_cast<UInt8>(res.back()));
    return res;
}

const KeyCondition::AtomMap KeyCondition::atom_map
{
    {
        "notEquals",
        [] (RPNElement & out, const Field & value)
        {
            out.function = RPNElement::FUNCTION_NOT_IN_RANGE;
            out.range = Range(value);
            return true;
        }
    },
    {
        "equals",
        [] (RPNElement & out, const Field & value)
        {
            out.function = RPNElement::FUNCTION_IN_RANGE;
            out.range = Range(value);
            return true;
        }
    },
    {
        "less",
        [] (RPNElement & out, const Field & value)
        {
            out.function = RPNElement::FUNCTION_IN_RANGE;
            out.range = Range::createRightBounded(value, false);
            return true;
        }
    },
    {
        "greater",
        [] (RPNElement & out, const Field & value)
        {
            out.function = RPNElement::FUNCTION_IN_RANGE;
            out.range = Range::createLeftBounded(value, false);
            return true;
        }
    },
    {
        "lessOrEquals",
        [] (RPNElement & out, const Field & value)
        {
            out.function = RPNElement::FUNCTION_IN_RANGE;
            out.range = Range::createRightBounded(value, true);
            return true;
        }
    },
    {
        "greaterOrEquals",
        [] (RPNElement & out, const Field & value)
        {
            out.function = RPNElement::FUNCTION_IN_RANGE;
            out.range = Range::createLeftBounded(value, true);
            return true;
        }
    },
    {
        "in",
        [] (RPNElement & out, const Field &)
        {
            out.function = RPNElement::FUNCTION_IN_SET;
            return true;
        }
    },
    {
        "notIn",
        [] (RPNElement & out, const Field &)
        {
            out.function = RPNElement::FUNCTION_NOT_IN_SET;
            return true;
        }
    },
    {
        "globalIn",
        [] (RPNElement & out, const Field &)
        {
            out.function = RPNElement::FUNCTION_IN_SET;
            return true;
        }
    },
    {
        "globalNotIn",
        [] (RPNElement & out, const Field &)
        {
            out.function = RPNElement::FUNCTION_NOT_IN_SET;
            return true;
        }
    },
    {
        "nullIn",
        [] (RPNElement & out, const Field &)
        {
            out.function = RPNElement::FUNCTION_IN_SET;
            return true;
        }
    },
    {
        "notNullIn",
        [] (RPNElement & out, const Field &)
        {
            out.function = RPNElement::FUNCTION_NOT_IN_SET;
            return true;
        }
    },
    {
        "globalNullIn",
        [] (RPNElement & out, const Field &)
        {
            out.function = RPNElement::FUNCTION_IN_SET;
            return true;
        }
    },
    {
        "globalNotNullIn",
        [] (RPNElement & out, const Field &)
        {
            out.function = RPNElement::FUNCTION_NOT_IN_SET;
            return true;
        }
    },
    {
        "empty",
        [] (RPNElement & out, const Field & value)
        {
            if (value.getType() != Field::Types::String)
                return false;

            out.function = RPNElement::FUNCTION_IN_RANGE;
            out.range = Range("");
            return true;
        }
    },
    {
        "notEmpty",
        [] (RPNElement & out, const Field & value)
        {
            if (value.getType() != Field::Types::String)
                return false;

            out.function = RPNElement::FUNCTION_NOT_IN_RANGE;
            out.range = Range("");
            return true;
        }
    },
    {
        "like",
        [] (RPNElement & out, const Field & value)
        {
            if (value.getType() != Field::Types::String)
                return false;

            String prefix = extractFixedPrefixFromLikePattern(value.get<const String &>(), /*requires_perfect_prefix*/ false);
            if (prefix.empty())
                return false;

            String right_bound = firstStringThatIsGreaterThanAllStringsWithPrefix(prefix);

            out.function = RPNElement::FUNCTION_IN_RANGE;
            out.range = !right_bound.empty()
                ? Range(prefix, true, right_bound, false)
                : Range::createLeftBounded(prefix, true);

            return true;
        }
    },
    {
        "notLike",
        [] (RPNElement & out, const Field & value)
        {
            if (value.getType() != Field::Types::String)
                return false;

            String prefix = extractFixedPrefixFromLikePattern(value.get<const String &>(), /*requires_perfect_prefix*/ true);
            if (prefix.empty())
                return false;

            String right_bound = firstStringThatIsGreaterThanAllStringsWithPrefix(prefix);

            out.function = RPNElement::FUNCTION_NOT_IN_RANGE;
            out.range = !right_bound.empty()
                ? Range(prefix, true, right_bound, false)
                : Range::createLeftBounded(prefix, true);

            return true;
        }
    },
    {
        "startsWith",
        [] (RPNElement & out, const Field & value)
        {
            if (value.getType() != Field::Types::String)
                return false;

            String prefix = value.get<const String &>();
            if (prefix.empty())
                return false;

            String right_bound = firstStringThatIsGreaterThanAllStringsWithPrefix(prefix);

            out.function = RPNElement::FUNCTION_IN_RANGE;
            out.range = !right_bound.empty()
                ? Range(prefix, true, right_bound, false)
                : Range::createLeftBounded(prefix, true);

            return true;
        }
    },
    {
        "match",
        [] (RPNElement & out, const Field & value)
        {
            if (value.getType() != Field::Types::String)
                return false;

            String prefix = extractFixedPrefixFromRegularExpression(value.get<const String &>());
            if (prefix.empty())
                return false;

            String right_bound = firstStringThatIsGreaterThanAllStringsWithPrefix(prefix);

            out.function = RPNElement::FUNCTION_IN_RANGE;
            out.range = !right_bound.empty()
                ? Range(prefix, true, right_bound, false)
                : Range::createLeftBounded(prefix, true);

            return true;
        }
    },
    {
        "isNotNull",
        [] (RPNElement & out, const Field &)
        {
            out.function = RPNElement::FUNCTION_IS_NOT_NULL;
            // isNotNull means (-Inf, +Inf)
            out.range = Range::createWholeUniverseWithoutNull();
            return true;
        }
    },
    {
        "isNull",
        [] (RPNElement & out, const Field &)
        {
            out.function = RPNElement::FUNCTION_IS_NULL;
            // isNull means +Inf (NULLS_LAST) or -Inf (NULLS_FIRST), We don't support discrete
            // ranges, instead will use the inverse of (-Inf, +Inf). The inversion happens in
            // checkInHyperrectangle.
            out.range = Range::createWholeUniverseWithoutNull();
            return true;
        }
    }
};


static const std::map<std::string, std::string> inverse_relations = {
        {"equals", "notEquals"},
        {"notEquals", "equals"},
        {"less", "greaterOrEquals"},
        {"greaterOrEquals", "less"},
        {"greater", "lessOrEquals"},
        {"lessOrEquals", "greater"},
        {"in", "notIn"},
        {"notIn", "in"},
        {"globalIn", "globalNotIn"},
        {"globalNotIn", "globalIn"},
        {"nullIn", "notNullIn"},
        {"notNullIn", "nullIn"},
        {"globalNullIn", "globalNotNullIn"},
        {"globalNullNotIn", "globalNullIn"},
        {"isNull", "isNotNull"},
        {"isNotNull", "isNull"},
        {"like", "notLike"},
        {"notLike", "like"},
        {"empty", "notEmpty"},
        {"notEmpty", "empty"},
};


bool isLogicalOperator(const String & func_name)
{
    return (func_name == "and" || func_name == "or" || func_name == "not" || func_name == "indexHint");
}

/// The node can be one of:
///   - Logical operator (AND, OR, NOT and indexHint() - logical NOOP)
///   - An "atom" (relational operator, constant, expression)
///   - A logical constant expression
///   - Any other function
ASTPtr cloneASTWithInversionPushDown(const ASTPtr node, const bool need_inversion = false)
{
    const ASTFunction * func = node->as<ASTFunction>();

    if (func && isLogicalOperator(func->name))
    {
        if (func->name == "not")
        {
            return cloneASTWithInversionPushDown(func->arguments->children.front(), !need_inversion);
        }

        const auto result_node = makeASTFunction(func->name);

        /// indexHint() is a special case - logical NOOP function
        if (result_node->name != "indexHint" && need_inversion)
        {
            result_node->name = (result_node->name == "and") ? "or" : "and";
        }

        if (func->arguments)
        {
            for (const auto & child : func->arguments->children)
            {
                result_node->arguments->children.push_back(cloneASTWithInversionPushDown(child, need_inversion));
            }
        }

        return result_node;
    }

    auto cloned_node = node->clone();

    if (func && inverse_relations.find(func->name) != inverse_relations.cend())
    {
        if (need_inversion)
        {
            cloned_node->as<ASTFunction>()->name = inverse_relations.at(func->name);
        }

        return cloned_node;
    }

    return need_inversion ? makeASTFunction("not", cloned_node) : cloned_node;
}

static const ActionsDAG::Node & cloneASTWithInversionPushDown(
    const ActionsDAG::Node & node,
    ActionsDAG & inverted_dag,
    std::unordered_map<const ActionsDAG::Node *, const ActionsDAG::Node *> to_inverted,
    const ContextPtr & context,
    const bool need_inversion)
{
    {
        auto it = to_inverted.find(&node);
        if (it != to_inverted.end())
            return *it->second;
    }

    const ActionsDAG::Node * res = nullptr;

    switch (node.type)
    {
        case (ActionsDAG::ActionType::INPUT):
        {
            /// Note: inputs order is not important here. Will match columns by names.
            res = &inverted_dag.addInput({node.column, node.result_type, node.result_name});
            break;
        }
        case (ActionsDAG::ActionType::COLUMN):
        {
            res = &inverted_dag.addColumn({node.column, node.result_type, node.result_name});
            break;
        }
        case (ActionsDAG::ActionType::ALIAS):
        {
            /// Ignore aliases
            const auto & alias = cloneASTWithInversionPushDown(*node.children.front(), inverted_dag, to_inverted, context, need_inversion);
            to_inverted[&node] = &alias;
            return alias;
        }
        case (ActionsDAG::ActionType::ARRAY_JOIN):
        {
            const auto & arg = cloneASTWithInversionPushDown(*node.children.front(), inverted_dag, to_inverted, context, false);
            res = &inverted_dag.addArrayJoin(arg, {});
            break;
        }
        case (ActionsDAG::ActionType::FUNCTION):
        {
            auto name = node.function_base->getName();
            if (name == "not")
            {
                const auto & arg = cloneASTWithInversionPushDown(*node.children.front(), inverted_dag, to_inverted, context, !need_inversion);
                to_inverted[&node] = &arg;
                return arg;
            }

            if (name == "materialize")
            {
                /// Ignore materialize
                const auto & arg = cloneASTWithInversionPushDown(*node.children.front(), inverted_dag, to_inverted, context, need_inversion);
                to_inverted[&node] = &arg;
                return arg;
            }

            if (name == "indexHint")
            {
                ActionsDAG::NodeRawConstPtrs children;
                if (const auto * adaptor = typeid_cast<const FunctionToFunctionBaseAdaptor *>(node.function_base.get()))
                {
                    if (const auto * index_hint = typeid_cast<const FunctionIndexHint *>(adaptor->getFunction().get()))
                    {
                        const auto & index_hint_dag = index_hint->getActions();
                        children = index_hint_dag->getOutputs();

                        for (auto & arg : children)
                            arg = &cloneASTWithInversionPushDown(*arg, inverted_dag, to_inverted, context, need_inversion);
                    }
                }

                const auto & func = inverted_dag.addFunction(node.function_base, children, "");
                to_inverted[&node] = &func;
                return func;
            }

            if (need_inversion && (name == "and" || name == "or"))
            {
                ActionsDAG::NodeRawConstPtrs children(node.children);

                for (auto & arg : children)
                    arg = &cloneASTWithInversionPushDown(*arg, inverted_dag, to_inverted, context, need_inversion);

                FunctionOverloadResolverPtr function_builder;

                if (name == "and")
                    function_builder = FunctionFactory::instance().get("or", context);
                else if (name == "or")
                    function_builder = FunctionFactory::instance().get("and", context);

                assert(function_builder);

                /// We match columns by name, so it is important to fill name correctly.
                /// So, use empty string to make it automatically.
                const auto & func = inverted_dag.addFunction(function_builder, children, "");
                to_inverted[&node] = &func;
                return func;
            }

            ActionsDAG::NodeRawConstPtrs children(node.children);

            for (auto & arg : children)
                arg = &cloneASTWithInversionPushDown(*arg, inverted_dag, to_inverted, context, false);

            auto it = inverse_relations.find(name);
            if (it != inverse_relations.end())
            {
                const auto & func_name = need_inversion ? it->second : it->first;
                auto function_builder = FunctionFactory::instance().get(func_name, context);
                const auto & func = inverted_dag.addFunction(function_builder, children, "");
                to_inverted[&node] = &func;
                return func;
            }

            res = &inverted_dag.addFunction(node.function_base, children, "");
            chassert(res->result_type == node.result_type);
        }
    }

    if (need_inversion)
        res = &inverted_dag.addFunction(FunctionFactory::instance().get("not", context), {res}, "");

    to_inverted[&node] = res;
    return *res;
}

static ActionsDAGPtr cloneASTWithInversionPushDown(ActionsDAG::NodeRawConstPtrs nodes, const ContextPtr & context)
{
    auto res = std::make_shared<ActionsDAG>();

    std::unordered_map<const ActionsDAG::Node *, const ActionsDAG::Node *> to_inverted;

    for (auto & node : nodes)
        node = &cloneASTWithInversionPushDown(*node, *res, to_inverted, context, false);

    if (nodes.size() > 1)
    {
        auto function_builder = FunctionFactory::instance().get("and", context);
        nodes = {&res->addFunction(function_builder, std::move(nodes), "")};
    }

    res->getOutputs().swap(nodes);

    return res;
}


inline bool Range::equals(const Field & lhs, const Field & rhs) { return applyVisitor(FieldVisitorAccurateEquals(), lhs, rhs); }
inline bool Range::less(const Field & lhs, const Field & rhs) { return applyVisitor(FieldVisitorAccurateLess(), lhs, rhs); }


/** Calculate expressions, that depend only on constants.
  * For index to work when something like "WHERE Date = toDate(now())" is written.
  */
Block KeyCondition::getBlockWithConstants(
    const ASTPtr & query, const TreeRewriterResultPtr & syntax_analyzer_result, ContextPtr context)
{
    Block result
    {
        { DataTypeUInt8().createColumnConstWithDefaultValue(1), std::make_shared<DataTypeUInt8>(), "_dummy" }
    };

    if (syntax_analyzer_result)
    {
        auto actions = ExpressionAnalyzer(query, syntax_analyzer_result, context).getConstActionsDAG();
        for (const auto & action_node : actions->getOutputs())
        {
            if (action_node->column)
                result.insert(ColumnWithTypeAndName{action_node->column, action_node->result_type, action_node->result_name});
        }
    }

    return result;
}

static NameSet getAllSubexpressionNames(const ExpressionActions & key_expr)
{
    NameSet names;
    for (const auto & action : key_expr.getActions())
        names.insert(action.node->result_name);

    return names;
}

KeyCondition::KeyCondition(
    const ASTPtr & query,
    const ASTs & additional_filter_asts,
    Block block_with_constants,
    PreparedSetsPtr prepared_sets,
    ContextPtr context,
    const Names & key_column_names,
    const ExpressionActionsPtr & key_expr_,
    NameSet array_joined_column_names_,
    bool single_point_,
    bool strict_)
    : key_expr(key_expr_)
    , key_subexpr_names(getAllSubexpressionNames(*key_expr))
    , array_joined_column_names(std::move(array_joined_column_names_))
    , single_point(single_point_)
    , strict(strict_)
{
    size_t key_index = 0;
    for (const auto & name : key_column_names)
    {
        if (!key_columns.contains(name))
        {
            key_columns[name] = key_columns.size();
            key_indices.push_back(key_index);
        }
        ++key_index;
    }

    auto filter_node = buildFilterNode(query, additional_filter_asts);

    if (!filter_node)
    {
        rpn.emplace_back(RPNElement::FUNCTION_UNKNOWN);
        return;
    }

    /** When non-strictly monotonic functions are employed in functional index (e.g. ORDER BY toStartOfHour(dateTime)),
      * the use of NOT operator in predicate will result in the indexing algorithm leave out some data.
      * This is caused by rewriting in KeyCondition::tryParseAtomFromAST of relational operators to less strict
      * when parsing the AST into internal RPN representation.
      * To overcome the problem, before parsing the AST we transform it to its semantically equivalent form where all NOT's
      * are pushed down and applied (when possible) to leaf nodes.
      */
    auto inverted_filter_node = cloneASTWithInversionPushDown(filter_node);

    RPNBuilder<RPNElement> builder(
        inverted_filter_node,
        std::move(context),
        std::move(block_with_constants),
        std::move(prepared_sets),
        [&](const RPNBuilderTreeNode & node, RPNElement & out) { return extractAtomFromTree(node, out); });
    rpn = std::move(builder).extractRPN();
}

KeyCondition::KeyCondition(
    const SelectQueryInfo & query_info,
    ContextPtr context,
    const Names & key_column_names,
    const ExpressionActionsPtr & key_expr_,
    bool single_point_,
    bool strict_)
    : KeyCondition(
        query_info.query,
        query_info.filter_asts,
        KeyCondition::getBlockWithConstants(query_info.query, query_info.syntax_analyzer_result, context),
        query_info.prepared_sets,
        context,
        key_column_names,
        key_expr_,
        query_info.syntax_analyzer_result ? query_info.syntax_analyzer_result->getArrayJoinSourceNameSet() : NameSet{},
        single_point_,
        strict_)
{
}

KeyCondition::KeyCondition(
    ActionsDAGPtr filter_dag,
    ContextPtr context,
    const Names & key_column_names,
    const ExpressionActionsPtr & key_expr_,
    NameSet array_joined_column_names_,
    bool single_point_,
    bool strict_)
    : key_expr(key_expr_)
    , key_subexpr_names(getAllSubexpressionNames(*key_expr))
    , array_joined_column_names(std::move(array_joined_column_names_))
    , single_point(single_point_)
    , strict(strict_)
{
    size_t key_index = 0;
    for (const auto & name : key_column_names)
    {
        if (!key_columns.contains(name))
        {
            key_columns[name] = key_columns.size();
            key_indices.push_back(key_index);
        }
        ++key_index;
    }

    if (!filter_dag)
    {
        rpn.emplace_back(RPNElement::FUNCTION_UNKNOWN);
        return;
    }

    auto inverted_dag = cloneASTWithInversionPushDown({filter_dag->getOutputs().at(0)}, context);
    assert(inverted_dag->getOutputs().size() == 1);

    const auto * inverted_dag_filter_node = inverted_dag->getOutputs()[0];

    RPNBuilder<RPNElement> builder(inverted_dag_filter_node, context, [&](const RPNBuilderTreeNode & node, RPNElement & out)
    {
        return extractAtomFromTree(node, out);
    });

    rpn = std::move(builder).extractRPN();
}

bool KeyCondition::addCondition(const String & column, const Range & range)
{
    if (!key_columns.contains(column))
        return false;
    rpn.emplace_back(RPNElement::FUNCTION_IN_RANGE, key_columns[column], range);
    rpn.emplace_back(RPNElement::FUNCTION_AND);
    return true;
}

bool KeyCondition::getConstant(const ASTPtr & expr, Block & block_with_constants, Field & out_value, DataTypePtr & out_type)
{
    RPNBuilderTreeContext tree_context(nullptr, block_with_constants, nullptr);
    RPNBuilderTreeNode node(expr.get(), tree_context);

    return node.tryGetConstant(out_value, out_type);
}


static Field applyFunctionForField(
    const FunctionBasePtr & func,
    const DataTypePtr & arg_type,
    const Field & arg_value)
{
    ColumnsWithTypeAndName columns
    {
        { arg_type->createColumnConst(1, arg_value), arg_type, "x" },
    };

    auto col = func->execute(columns, func->getResultType(), 1);
    return (*col)[0];
}

/// The case when arguments may have types different than in the primary key.
static std::pair<Field, DataTypePtr> applyFunctionForFieldOfUnknownType(
    const FunctionBasePtr & func,
    const DataTypePtr & arg_type,
    const Field & arg_value)
{
    ColumnsWithTypeAndName arguments{{ arg_type->createColumnConst(1, arg_value), arg_type, "x" }};
    DataTypePtr return_type = func->getResultType();

    auto col = func->execute(arguments, return_type, 1);

    Field result = (*col)[0];

    return {std::move(result), std::move(return_type)};
}


/// Same as above but for binary operators
static std::pair<Field, DataTypePtr> applyBinaryFunctionForFieldOfUnknownType(
    const FunctionOverloadResolverPtr & func,
    const DataTypePtr & arg_type,
    const Field & arg_value,
    const DataTypePtr & arg_type2,
    const Field & arg_value2)
{
    ColumnsWithTypeAndName arguments{
        {arg_type->createColumnConst(1, arg_value), arg_type, "x"}, {arg_type2->createColumnConst(1, arg_value2), arg_type2, "y"}};

    FunctionBasePtr func_base = func->build(arguments);

    DataTypePtr return_type = func_base->getResultType();

    auto col = func_base->execute(arguments, return_type, 1);

    Field result = (*col)[0];

    return {std::move(result), std::move(return_type)};
}


static FieldRef applyFunction(const FunctionBasePtr & func, const DataTypePtr & current_type, const FieldRef & field)
{
    /// Fallback for fields without block reference.
    if (field.isExplicit())
        return applyFunctionForField(func, current_type, field);

    String result_name = "_" + func->getName() + "_" + toString(field.column_idx);
    const auto & columns = field.columns;
    size_t result_idx = columns->size();

    for (size_t i = 0; i < result_idx; ++i)
    {
        if ((*columns)[i].name == result_name)
            result_idx = i;
    }

    if (result_idx == columns->size())
    {
        ColumnsWithTypeAndName args{(*columns)[field.column_idx]};
        field.columns->emplace_back(ColumnWithTypeAndName {nullptr, func->getResultType(), result_name});
        (*columns)[result_idx].column = func->execute(args, (*columns)[result_idx].type, columns->front().column->size());
    }

    return {field.columns, field.row_idx, result_idx};
}

/** The key functional expression constraint may be inferred from a plain column in the expression.
  * For example, if the key contains `toStartOfHour(Timestamp)` and query contains `WHERE Timestamp >= now()`,
  * it can be assumed that if `toStartOfHour()` is monotonic on [now(), inf), the `toStartOfHour(Timestamp) >= toStartOfHour(now())`
  * condition also holds, so the index may be used to select only parts satisfying this condition.
  *
  * To check the assumption, we'd need to assert that the inverse function to this transformation is also monotonic, however the
  * inversion isn't exported (or even viable for not strictly monotonic functions such as `toStartOfHour()`).
  * Instead, we can qualify only functions that do not transform the range (for example rounding),
  * which while not strictly monotonic, are monotonic everywhere on the input range.
  */
bool KeyCondition::transformConstantWithValidFunctions(
    ContextPtr context,
    const String & expr_name,
    size_t & out_key_column_num,
    DataTypePtr & out_key_column_type,
    Field & out_value,
    DataTypePtr & out_type,
    std::function<bool(const IFunctionBase &, const IDataType &)> always_monotonic) const
{
    const auto & sample_block = key_expr->getSampleBlock();

    for (const auto & node : key_expr->getNodes())
    {
        auto it = key_columns.find(node.result_name);
        if (it != key_columns.end())
        {
            std::stack<const ActionsDAG::Node *> chain;

            const auto * cur_node = &node;
            bool is_valid_chain = true;

            while (is_valid_chain)
            {
                if (cur_node->result_name == expr_name)
                    break;

                chain.push(cur_node);

                if (cur_node->type == ActionsDAG::ActionType::FUNCTION && cur_node->children.size() <= 2)
                {
                    is_valid_chain = always_monotonic(*cur_node->function_base, *cur_node->result_type);

                    const ActionsDAG::Node * next_node = nullptr;
                    for (const auto * arg : cur_node->children)
                    {
                        if (arg->column && isColumnConst(*arg->column))
                            continue;

                        if (next_node)
                            is_valid_chain = false;

                        next_node = arg;
                    }

                    if (!next_node)
                        is_valid_chain = false;

                    cur_node = next_node;
                }
                else if (cur_node->type == ActionsDAG::ActionType::ALIAS)
                    cur_node = cur_node->children.front();
                else
                    is_valid_chain = false;
            }

            if (is_valid_chain)
            {
                out_type = removeLowCardinality(out_type);
                auto const_type = removeLowCardinality(cur_node->result_type);
                auto const_column = out_type->createColumnConst(1, out_value);
                auto const_value = (*castColumnAccurateOrNull({const_column, out_type, ""}, const_type))[0];

                if (const_value.isNull())
                    return false;

                while (!chain.empty())
                {
                    const auto * func = chain.top();
                    chain.pop();

                    if (func->type != ActionsDAG::ActionType::FUNCTION)
                        continue;

                    if (func->children.size() == 1)
                    {
                        std::tie(const_value, const_type)
                            = applyFunctionForFieldOfUnknownType(func->function_base, const_type, const_value);
                    }
                    else if (func->children.size() == 2)
                    {
                        const auto * left = func->children[0];
                        const auto * right = func->children[1];
                        if (left->column && isColumnConst(*left->column))
                        {
                            auto left_arg_type = left->result_type;
                            auto left_arg_value = (*left->column)[0];
                            std::tie(const_value, const_type) = applyBinaryFunctionForFieldOfUnknownType(
                                FunctionFactory::instance().get(func->function_base->getName(), context),
                                left_arg_type, left_arg_value, const_type, const_value);
                        }
                        else
                        {
                            auto right_arg_type = right->result_type;
                            auto right_arg_value = (*right->column)[0];
                            std::tie(const_value, const_type) = applyBinaryFunctionForFieldOfUnknownType(
                                FunctionFactory::instance().get(func->function_base->getName(), context),
                                const_type, const_value, right_arg_type, right_arg_value);
                        }
                    }
                }

                out_key_column_num = it->second;
                out_key_column_type = sample_block.getByName(it->first).type;
                out_value = const_value;
                out_type = const_type;
                return true;
            }
        }
    }

    return false;
}

bool KeyCondition::canConstantBeWrappedByMonotonicFunctions(
    const RPNBuilderTreeNode & node,
    size_t & out_key_column_num,
    DataTypePtr & out_key_column_type,
    Field & out_value,
    DataTypePtr & out_type)
{
    String expr_name = node.getColumnName();

    if (array_joined_column_names.contains(expr_name))
        return false;

    if (!key_subexpr_names.contains(expr_name))
        return false;

    if (out_value.isNull())
        return false;

    return transformConstantWithValidFunctions(
        node.getTreeContext().getQueryContext(),
        expr_name,
        out_key_column_num,
        out_key_column_type,
        out_value,
        out_type,
        [](const IFunctionBase & func, const IDataType & type)
        {
            if (!func.hasInformationAboutMonotonicity())
                return false;
            else
            {
                /// Range is irrelevant in this case.
                auto monotonicity = func.getMonotonicityForRange(type, Field(), Field());
                if (!monotonicity.is_always_monotonic)
                    return false;
            }
            return true;
        });
}

/// Looking for possible transformation of `column = constant` into `partition_expr = function(constant)`
bool KeyCondition::canConstantBeWrappedByFunctions(
    const RPNBuilderTreeNode & node,
    size_t & out_key_column_num,
    DataTypePtr & out_key_column_type,
    Field & out_value,
    DataTypePtr & out_type)
{
    String expr_name = node.getColumnName();

    if (array_joined_column_names.contains(expr_name))
        return false;

    if (!key_subexpr_names.contains(expr_name))
    {
        /// Let's check another one case.
        /// If our storage was created with moduloLegacy in partition key,
        /// We can assume that `modulo(...) = const` is the same as `moduloLegacy(...) = const`.
        /// Replace modulo to moduloLegacy in AST and check if we also have such a column.
        ///
        /// We do not check this in canConstantBeWrappedByMonotonicFunctions.
        /// The case `f(modulo(...))` for totally monotonic `f ` is considered to be rare.
        ///
        /// Note: for negative values, we can filter more partitions then needed.
        expr_name = node.getColumnNameWithModuloLegacy();

        if (!key_subexpr_names.contains(expr_name))
            return false;
    }

    if (out_value.isNull())
        return false;

    return transformConstantWithValidFunctions(
        node.getTreeContext().getQueryContext(),
        expr_name,
        out_key_column_num,
        out_key_column_type,
        out_value,
        out_type,
        [](const IFunctionBase & func, const IDataType &)
        {
            return func.isDeterministic();
        });
}

bool KeyCondition::tryPrepareSetIndex(
    const RPNBuilderFunctionTreeNode & func,
    RPNElement & out,
    std::vector<size_t> & out_key_column_num_vector)
{
    const auto & left_arg = func.getArgumentAt(0);

    std::vector<MergeTreeSetIndex::KeyTuplePositionMapping> indexes_mapping;
    DataTypes data_types;

    auto get_key_tuple_position_mapping = [&](const RPNBuilderTreeNode & node, size_t tuple_index)
    {
        MergeTreeSetIndex::KeyTuplePositionMapping index_mapping;
        index_mapping.tuple_index = tuple_index;
        DataTypePtr data_type;
        if (isKeyPossiblyWrappedByMonotonicFunctions(node, index_mapping.key_index, data_type, index_mapping.functions))
        {
            indexes_mapping.push_back(index_mapping);
            data_types.push_back(data_type);
            out_key_column_num_vector.push_back(index_mapping.key_index);
        }
    };

    size_t left_args_count = 1;
    if (left_arg.isFunction())
    {
        /// Note: in case of ActionsDAG, tuple may be a constant.
        /// In this case, there is no keys in tuple. So, we don't have to check it.
        auto left_arg_tuple = left_arg.toFunctionNode();
        if (left_arg_tuple.getFunctionName() == "tuple")
        {
            left_args_count = left_arg_tuple.getArgumentsSize();
            for (size_t i = 0; i < left_args_count; ++i)
                get_key_tuple_position_mapping(left_arg_tuple.getArgumentAt(i), i);
        }
        else
        {
            get_key_tuple_position_mapping(left_arg, 0);
        }
    }
    else
    {
        get_key_tuple_position_mapping(left_arg, 0);
    }

    if (indexes_mapping.empty())
        return false;

    const auto right_arg = func.getArgumentAt(1);

    auto prepared_set = right_arg.tryGetPreparedSet(indexes_mapping, data_types);
    if (!prepared_set)
        return false;

    /// The index can be prepared if the elements of the set were saved in advance.
    if (!prepared_set->hasExplicitSetElements())
        return false;

    prepared_set->checkColumnsNumber(left_args_count);
    for (size_t i = 0; i < indexes_mapping.size(); ++i)
        prepared_set->checkTypesEqual(indexes_mapping[i].tuple_index, data_types[i]);

    out.set_index = std::make_shared<MergeTreeSetIndex>(prepared_set->getSetElements(), std::move(indexes_mapping));

    return true;
}


/** Allow to use two argument function with constant argument to be analyzed as a single argument function.
  * In other words, it performs "currying" (binding of arguments).
  * This is needed, for example, to support correct analysis of `toDate(time, 'UTC')`.
  */
class FunctionWithOptionalConstArg : public IFunctionBase
{
public:
    enum Kind
    {
        NO_CONST = 0,
        LEFT_CONST,
        RIGHT_CONST,
    };

    explicit FunctionWithOptionalConstArg(const FunctionBasePtr & func_) : func(func_) {}
    FunctionWithOptionalConstArg(const FunctionBasePtr & func_, const ColumnWithTypeAndName & const_arg_, Kind kind_)
        : func(func_), const_arg(const_arg_), kind(kind_)
    {
    }

    String getName() const override { return func->getName(); }

    const DataTypes & getArgumentTypes() const override { return func->getArgumentTypes(); }

    const DataTypePtr & getResultType() const override { return func->getResultType(); }

    ExecutableFunctionPtr prepare(const ColumnsWithTypeAndName & arguments) const override { return func->prepare(arguments); }

    ColumnPtr
    execute(const ColumnsWithTypeAndName & arguments, const DataTypePtr & result_type, size_t input_rows_count, bool dry_run) const override
    {
        if (kind == Kind::LEFT_CONST)
        {
            ColumnsWithTypeAndName new_arguments;
            new_arguments.reserve(arguments.size() + 1);
            new_arguments.push_back(const_arg);
            new_arguments.front().column = new_arguments.front().column->cloneResized(input_rows_count);
            for (const auto & arg : arguments)
                new_arguments.push_back(arg);
            return func->prepare(new_arguments)->execute(new_arguments, result_type, input_rows_count, dry_run);
        }
        else if (kind == Kind::RIGHT_CONST)
        {
            auto new_arguments = arguments;
            new_arguments.push_back(const_arg);
            new_arguments.back().column = new_arguments.back().column->cloneResized(input_rows_count);
            return func->prepare(new_arguments)->execute(new_arguments, result_type, input_rows_count, dry_run);
        }
        else
            return func->prepare(arguments)->execute(arguments, result_type, input_rows_count, dry_run);
    }

    bool isDeterministic() const override { return func->isDeterministic(); }

    bool isDeterministicInScopeOfQuery() const override { return func->isDeterministicInScopeOfQuery(); }

    bool hasInformationAboutMonotonicity() const override { return func->hasInformationAboutMonotonicity(); }

    bool isSuitableForShortCircuitArgumentsExecution(const DataTypesWithConstInfo & arguments) const override { return func->isSuitableForShortCircuitArgumentsExecution(arguments); }

    IFunctionBase::Monotonicity getMonotonicityForRange(const IDataType & type, const Field & left, const Field & right) const override
    {
        return func->getMonotonicityForRange(type, left, right);
    }

    Kind getKind() const { return kind; }
    const ColumnWithTypeAndName & getConstArg() const { return const_arg; }

private:
    FunctionBasePtr func;
    ColumnWithTypeAndName const_arg;
    Kind kind = Kind::NO_CONST;
};


bool KeyCondition::isKeyPossiblyWrappedByMonotonicFunctions(
    const RPNBuilderTreeNode & node,
    size_t & out_key_column_num,
    DataTypePtr & out_key_res_column_type,
    MonotonicFunctionsChain & out_functions_chain)
{
    std::vector<RPNBuilderFunctionTreeNode> chain_not_tested_for_monotonicity;
    DataTypePtr key_column_type;

    if (!isKeyPossiblyWrappedByMonotonicFunctionsImpl(node, out_key_column_num, key_column_type, chain_not_tested_for_monotonicity))
        return false;

    for (auto it = chain_not_tested_for_monotonicity.rbegin(); it != chain_not_tested_for_monotonicity.rend(); ++it)
    {
        auto function = *it;
        auto func_builder = FunctionFactory::instance().tryGet(function.getFunctionName(), node.getTreeContext().getQueryContext());
        if (!func_builder)
            return false;
        ColumnsWithTypeAndName arguments;
        ColumnWithTypeAndName const_arg;
        FunctionWithOptionalConstArg::Kind kind = FunctionWithOptionalConstArg::Kind::NO_CONST;
        if (function.getArgumentsSize() == 2)
        {
            if (function.getArgumentAt(0).isConstant())
            {
                const_arg = function.getArgumentAt(0).getConstantColumn();
                arguments.push_back(const_arg);
                arguments.push_back({ nullptr, key_column_type, "" });
                kind = FunctionWithOptionalConstArg::Kind::LEFT_CONST;
            }
            else if (function.getArgumentAt(1).isConstant())
            {
                arguments.push_back({ nullptr, key_column_type, "" });
                const_arg = function.getArgumentAt(1).getConstantColumn();
                arguments.push_back(const_arg);
                kind = FunctionWithOptionalConstArg::Kind::RIGHT_CONST;
            }
        }
        else
            arguments.push_back({ nullptr, key_column_type, "" });
        auto func = func_builder->build(arguments);

        /// If we know the given range only contains one value, then we treat all functions as positive monotonic.
        if (!func || (!single_point && !func->hasInformationAboutMonotonicity()))
            return false;

        key_column_type = func->getResultType();
        if (kind == FunctionWithOptionalConstArg::Kind::NO_CONST)
            out_functions_chain.push_back(func);
        else
            out_functions_chain.push_back(std::make_shared<FunctionWithOptionalConstArg>(func, const_arg, kind));
    }

    out_key_res_column_type = key_column_type;

    return true;
}

bool KeyCondition::isKeyPossiblyWrappedByMonotonicFunctionsImpl(
    const RPNBuilderTreeNode & node,
    size_t & out_key_column_num,
    DataTypePtr & out_key_column_type,
    std::vector<RPNBuilderFunctionTreeNode> & out_functions_chain)
{
    /** By itself, the key column can be a functional expression. for example, `intHash32(UserID)`.
      * Therefore, use the full name of the expression for search.
      */
    const auto & sample_block = key_expr->getSampleBlock();

    // Key columns should use canonical names for index analysis
    String name = node.getColumnName();

    if (array_joined_column_names.contains(name))
        return false;

    auto it = key_columns.find(name);
    if (key_columns.end() != it)
    {
        out_key_column_num = it->second;
        out_key_column_type = sample_block.getByName(it->first).type;
        return true;
    }

    if (node.isFunction())
    {
        auto function_node = node.toFunctionNode();

        size_t arguments_size = function_node.getArgumentsSize();
        if (arguments_size > 2 || arguments_size == 0)
            return false;

        out_functions_chain.push_back(function_node);

        bool result = false;
        if (arguments_size == 2)
        {
            if (function_node.getArgumentAt(0).isConstant())
            {
                result = isKeyPossiblyWrappedByMonotonicFunctionsImpl(function_node.getArgumentAt(1), out_key_column_num, out_key_column_type, out_functions_chain);
            }
            else if (function_node.getArgumentAt(1).isConstant())
            {
                result = isKeyPossiblyWrappedByMonotonicFunctionsImpl(function_node.getArgumentAt(0), out_key_column_num, out_key_column_type, out_functions_chain);
            }
        }
        else
        {
            result = isKeyPossiblyWrappedByMonotonicFunctionsImpl(function_node.getArgumentAt(0), out_key_column_num, out_key_column_type, out_functions_chain);
        }

        return result;
    }

    return false;
}


static void castValueToType(const DataTypePtr & desired_type, Field & src_value, const DataTypePtr & src_type, const String & node_column_name)
{
    try
    {
        src_value = convertFieldToType(src_value, *desired_type, src_type.get());
    }
    catch (...)
    {
        throw Exception(ErrorCodes::BAD_TYPE_OF_FIELD, "Key expression contains comparison between inconvertible types: "
            "{} and {} inside {}", desired_type->getName(), src_type->getName(), node_column_name);
    }
}


bool KeyCondition::extractAtomFromTree(const RPNBuilderTreeNode & node, RPNElement & out)
{
    /** Functions < > = != <= >= in `notIn` isNull isNotNull, where one argument is a constant, and the other is one of columns of key,
      *  or itself, wrapped in a chain of possibly-monotonic functions,
      *  or constant expression - number.
      */
    Field const_value;
    DataTypePtr const_type;
    if (node.isFunction())
    {
        auto func = node.toFunctionNode();
        size_t num_args = func.getArgumentsSize();

        DataTypePtr key_expr_type;    /// Type of expression containing key column
        size_t key_column_num = -1;   /// Number of a key column (inside key_column_names array)
        std::vector<size_t> key_column_num_vec;   /// Vector of key columns
        MonotonicFunctionsChain chain;
        std::string func_name = func.getFunctionName();

        if (atom_map.find(func_name) == std::end(atom_map))
            return false;

        if (num_args == 1)
        {
            if (!(isKeyPossiblyWrappedByMonotonicFunctions(func.getArgumentAt(0), key_column_num, key_expr_type, chain)))
                return false;

            if (key_column_num == static_cast<size_t>(-1))
                throw Exception(ErrorCodes::LOGICAL_ERROR, "`key_column_num` wasn't initialized. It is a bug.");
        }
        else if (num_args == 2)
        {
            size_t key_arg_pos;           /// Position of argument with key column (non-const argument)
            bool is_set_const = false;
            bool is_constant_transformed = false;

            /// We don't look for inversed key transformations when strict is true, which is required for trivial count().
            /// Consider the following test case:
            ///
            /// create table test1(p DateTime, k int) engine MergeTree partition by toDate(p) order by k;
            /// insert into test1 values ('2020-09-01 00:01:02', 1), ('2020-09-01 20:01:03', 2), ('2020-09-02 00:01:03', 3);
            /// select count() from test1 where p > toDateTime('2020-09-01 10:00:00');
            ///
            /// toDate(DateTime) is always monotonic, but we cannot relax the predicates to be
            /// >= toDate(toDateTime('2020-09-01 10:00:00')), which returns 3 instead of the right count: 2.
            bool strict_condition = strict;

            /// If we use this key condition to prune partitions by single value, we cannot relax conditions for NOT.
            if (single_point
                && (func_name == "notLike" || func_name == "notIn" || func_name == "globalNotIn" || func_name == "notNullIn"
                    || func_name == "globalNotNullIn" || func_name == "notEquals" || func_name == "notEmpty"))
                strict_condition = true;

            if (functionIsInOrGlobalInOperator(func_name))
            {
                if (tryPrepareSetIndex(func, out, key_column_num_vec))
                {
                    key_arg_pos = 0;
                    is_set_const = true;
                }
                else
                    return false;
            }
            else if (func.getArgumentAt(1).tryGetConstant(const_value, const_type))
            {
                /// If the const operand is null, the atom will be always false
                if (const_value.isNull())
                {
                    out.function = RPNElement::ALWAYS_FALSE;
                    return true;
                }

                if (isKeyPossiblyWrappedByMonotonicFunctions(func.getArgumentAt(0), key_column_num, key_expr_type, chain))
                {
                    key_arg_pos = 0;
                }
                else if (
                    !strict_condition
                    && canConstantBeWrappedByMonotonicFunctions(func.getArgumentAt(0), key_column_num, key_expr_type, const_value, const_type))
                {
                    key_arg_pos = 0;
                    is_constant_transformed = true;
                }
                else if (
                    single_point && func_name == "equals" && !strict_condition
                    && canConstantBeWrappedByFunctions(func.getArgumentAt(0), key_column_num, key_expr_type, const_value, const_type))
                {
                    key_arg_pos = 0;
                    is_constant_transformed = true;
                }
                else
                    return false;
            }
            else if (func.getArgumentAt(0).tryGetConstant(const_value, const_type))
            {
                /// If the const operand is null, the atom will be always false
                if (const_value.isNull())
                {
                    out.function = RPNElement::ALWAYS_FALSE;
                    return true;
                }

                if (isKeyPossiblyWrappedByMonotonicFunctions(func.getArgumentAt(1), key_column_num, key_expr_type, chain))
                {
                    key_arg_pos = 1;
                }
                else if (
                    !strict_condition
                    && canConstantBeWrappedByMonotonicFunctions(func.getArgumentAt(1), key_column_num, key_expr_type, const_value, const_type))
                {
                    key_arg_pos = 1;
                    is_constant_transformed = true;
                }
                else if (
                    single_point && func_name == "equals" && !strict_condition
                    && canConstantBeWrappedByFunctions(func.getArgumentAt(1), key_column_num, key_expr_type, const_value, const_type))
                {
                    key_arg_pos = 0;
                    is_constant_transformed = true;
                }
                else
                    return false;
            }
            else
                return false;

            if (key_column_num == static_cast<size_t>(-1) && key_column_num_vec.empty())
                throw Exception(ErrorCodes::LOGICAL_ERROR, "`key_column_num` wasn't initialized. It is a bug.");

            /// Replace <const> <sign> <data> on to <data> <-sign> <const>
            if (key_arg_pos == 1)
            {
                if (func_name == "less")
                    func_name = "greater";
                else if (func_name == "greater")
                    func_name = "less";
                else if (func_name == "greaterOrEquals")
                    func_name = "lessOrEquals";
                else if (func_name == "lessOrEquals")
                    func_name = "greaterOrEquals";
                else if (func_name == "in" || func_name == "notIn" ||
                         func_name == "like" || func_name == "notLike" ||
                         func_name == "ilike" || func_name == "notIlike" ||
                         func_name == "startsWith" || func_name == "match")
                {
                    /// "const IN data_column" doesn't make sense (unlike "data_column IN const")
                    return false;
                }
            }

            key_expr_type = recursiveRemoveLowCardinality(key_expr_type);
            DataTypePtr key_expr_type_not_null;
            bool key_expr_type_is_nullable = false;
            if (const auto * nullable_type = typeid_cast<const DataTypeNullable *>(key_expr_type.get()))
            {
                key_expr_type_is_nullable = true;
                key_expr_type_not_null = nullable_type->getNestedType();
            }
            else
                key_expr_type_not_null = key_expr_type;

            bool cast_not_needed = is_set_const /// Set args are already casted inside Set::createFromAST
                || ((isNativeInteger(key_expr_type_not_null) || isDateTime(key_expr_type_not_null))
                    && (isNativeInteger(const_type) || isDateTime(const_type))); /// Native integers and DateTime are accurately compared without cast.

            if (!cast_not_needed && !key_expr_type_not_null->equals(*const_type))
            {
                if (const_value.getType() == Field::Types::String)
                {
                    const_value = convertFieldToType(const_value, *key_expr_type_not_null);
                    if (const_value.isNull())
                        return false;
                    // No need to set is_constant_transformed because we're doing exact conversion
                }
                else
                {
                    DataTypePtr common_type = tryGetLeastSupertype(DataTypes{key_expr_type_not_null, const_type});
                    if (!common_type)
                        return false;

                    if (!const_type->equals(*common_type))
                    {
                        castValueToType(common_type, const_value, const_type, node.getColumnName());

                        // Need to set is_constant_transformed unless we're doing exact conversion
                        if (!key_expr_type_not_null->equals(*common_type))
                            is_constant_transformed = true;
                    }
                    if (!key_expr_type_not_null->equals(*common_type))
                    {
                        auto common_type_maybe_nullable = (key_expr_type_is_nullable && !common_type->isNullable())
                            ? DataTypePtr(std::make_shared<DataTypeNullable>(common_type))
                            : common_type;
                        ColumnsWithTypeAndName arguments{
                            {nullptr, key_expr_type, ""},
                            {DataTypeString().createColumnConst(1, common_type_maybe_nullable->getName()), common_type_maybe_nullable, ""}};
                        FunctionOverloadResolverPtr func_builder_cast = CastInternalOverloadResolver<CastType::nonAccurate>::createImpl();
                        auto func_cast = func_builder_cast->build(arguments);

                        /// If we know the given range only contains one value, then we treat all functions as positive monotonic.
                        if (!single_point && !func_cast->hasInformationAboutMonotonicity())
                            return false;
                        chain.push_back(func_cast);
                    }
                }
            }

            /// Transformed constant must weaken the condition, for example "x > 5" must weaken to "round(x) >= 5"
            if (is_constant_transformed)
            {
                if (func_name == "less")
                    func_name = "lessOrEquals";
                else if (func_name == "greater")
                    func_name = "greaterOrEquals";
            }

        }
        else
            return false;

        const auto atom_it = atom_map.find(func_name);

        if (key_column_num_vec.empty()) {
            out.key_column.push_back(key_column_num);
        } else {
            out.key_column = key_column_num_vec;
        }
        out.monotonic_functions_chain = std::move(chain);

        return atom_it->second(out, const_value);
    }
    else if (node.tryGetConstant(const_value, const_type))
    {
        /// For cases where it says, for example, `WHERE 0 AND something`

        if (const_value.getType() == Field::Types::UInt64)
        {
            out.function = const_value.safeGet<UInt64>() ? RPNElement::ALWAYS_TRUE : RPNElement::ALWAYS_FALSE;
            return true;
        }
        else if (const_value.getType() == Field::Types::Int64)
        {
            out.function = const_value.safeGet<Int64>() ? RPNElement::ALWAYS_TRUE : RPNElement::ALWAYS_FALSE;
            return true;
        }
        else if (const_value.getType() == Field::Types::Float64)
        {
            out.function = const_value.safeGet<Float64>() != 0.0 ? RPNElement::ALWAYS_TRUE : RPNElement::ALWAYS_FALSE;
            return true;
        }
    }
    return false;
}

String KeyCondition::toString() const
{
    String res;
    for (size_t i = 0; i < rpn.size(); ++i)
    {
        if (i)
            res += ", ";
        res += rpn[i].toString();
    }
    return res;
}

KeyCondition::Description KeyCondition::getDescription() const
{
    /// This code may seem to be too difficult.
    /// Here we want to convert RPN back to tree, and also simplify some logical expressions like `and(x, true) -> x`.
    Description description;

    /// That's a binary tree. Explicit.
    /// Build and optimize it simultaneously.
    struct Node
    {
        enum class Type
        {
            /// Leaf, which is RPNElement.
            Leaf,
            /// Leafs, which are logical constants.
            True,
            False,
            /// Binary operators.
            And,
            Or,
        };

        Type type{};

        /// Only for Leaf
        const RPNElement * element = nullptr;
        /// This means that logical NOT is applied to leaf.
        bool negate = false;

        std::unique_ptr<Node> left = nullptr;
        std::unique_ptr<Node> right = nullptr;
    };

    /// The algorithm is the same as in KeyCondition::checkInHyperrectangle
    /// We build a pair of trees on stack. For checking if key condition may be true, and if it may be false.
    /// We need only `can_be_true` in result.
    struct Frame
    {
        std::unique_ptr<Node> can_be_true;
        std::unique_ptr<Node> can_be_false;
    };

    /// Combine two subtrees using logical operator.
    auto combine = [](std::unique_ptr<Node> left, std::unique_ptr<Node> right, Node::Type type)
    {
        /// Simplify operators with for one constant condition.

        if (type == Node::Type::And)
        {
            /// false AND right
            if (left->type == Node::Type::False)
                return left;

            /// left AND false
            if (right->type == Node::Type::False)
                return right;

            /// true AND right
            if (left->type == Node::Type::True)
                return right;

            /// left AND true
            if (right->type == Node::Type::True)
                return left;
        }

        if (type == Node::Type::Or)
        {
            /// false OR right
            if (left->type == Node::Type::False)
                return right;

            /// left OR false
            if (right->type == Node::Type::False)
                return left;

            /// true OR right
            if (left->type == Node::Type::True)
                return left;

            /// left OR true
            if (right->type == Node::Type::True)
                return right;
        }

        return std::make_unique<Node>(Node{
                .type = type,
                .left = std::move(left),
                .right = std::move(right)
            });
    };

    std::vector<Frame> rpn_stack;
    for (const auto & element : rpn)
    {
        if (element.function == RPNElement::FUNCTION_UNKNOWN)
        {
            auto can_be_true = std::make_unique<Node>(Node{.type = Node::Type::True});
            auto can_be_false = std::make_unique<Node>(Node{.type = Node::Type::True});
            rpn_stack.emplace_back(Frame{.can_be_true = std::move(can_be_true), .can_be_false = std::move(can_be_false)});
        }
        else if (
               element.function == RPNElement::FUNCTION_IN_RANGE
            || element.function == RPNElement::FUNCTION_NOT_IN_RANGE
            || element.function == RPNElement::FUNCTION_IS_NULL
            || element.function == RPNElement::FUNCTION_IS_NOT_NULL
            || element.function == RPNElement::FUNCTION_IN_SET
            || element.function == RPNElement::FUNCTION_NOT_IN_SET)
        {
            auto can_be_true = std::make_unique<Node>(Node{.type = Node::Type::Leaf, .element = &element, .negate = false});
            auto can_be_false = std::make_unique<Node>(Node{.type = Node::Type::Leaf, .element = &element, .negate = true});
            rpn_stack.emplace_back(Frame{.can_be_true = std::move(can_be_true), .can_be_false = std::move(can_be_false)});
        }
        else if (element.function == RPNElement::FUNCTION_NOT)
        {
            assert(!rpn_stack.empty());

            std::swap(rpn_stack.back().can_be_true, rpn_stack.back().can_be_false);
        }
        else if (element.function == RPNElement::FUNCTION_AND)
        {
            assert(!rpn_stack.empty());
            auto arg1 = std::move(rpn_stack.back());

            rpn_stack.pop_back();

            assert(!rpn_stack.empty());
            auto arg2 = std::move(rpn_stack.back());

            Frame frame;
            frame.can_be_true = combine(std::move(arg1.can_be_true), std::move(arg2.can_be_true), Node::Type::And);
            frame.can_be_false = combine(std::move(arg1.can_be_false), std::move(arg2.can_be_false), Node::Type::Or);

            rpn_stack.back() = std::move(frame);
        }
        else if (element.function == RPNElement::FUNCTION_OR)
        {
            assert(!rpn_stack.empty());
            auto arg1 = std::move(rpn_stack.back());

            rpn_stack.pop_back();

            assert(!rpn_stack.empty());
            auto arg2 = std::move(rpn_stack.back());

            Frame frame;
            frame.can_be_true = combine(std::move(arg1.can_be_true), std::move(arg2.can_be_true), Node::Type::Or);
            frame.can_be_false = combine(std::move(arg1.can_be_false), std::move(arg2.can_be_false), Node::Type::And);

            rpn_stack.back() = std::move(frame);
        }
        else if (element.function == RPNElement::ALWAYS_FALSE)
        {
            auto can_be_true = std::make_unique<Node>(Node{.type = Node::Type::False});
            auto can_be_false = std::make_unique<Node>(Node{.type = Node::Type::True});

            rpn_stack.emplace_back(Frame{.can_be_true = std::move(can_be_true), .can_be_false = std::move(can_be_false)});
        }
        else if (element.function == RPNElement::ALWAYS_TRUE)
        {
            auto can_be_true = std::make_unique<Node>(Node{.type = Node::Type::True});
            auto can_be_false = std::make_unique<Node>(Node{.type = Node::Type::False});
            rpn_stack.emplace_back(Frame{.can_be_true = std::move(can_be_true), .can_be_false = std::move(can_be_false)});
        }
        else
            throw Exception(ErrorCodes::LOGICAL_ERROR, "Unexpected function type in KeyCondition::RPNElement");
    }

    if (rpn_stack.size() != 1)
        throw Exception(ErrorCodes::LOGICAL_ERROR, "Unexpected stack size in KeyCondition::checkInRange");

    std::vector<std::string_view> key_names(key_columns.size());
    std::vector<bool> is_key_used(key_columns.size(), false);

    for (const auto & key : key_columns)
        key_names[key.second] = key.first;

    WriteBufferFromOwnString buf;

    std::function<void(const Node *)> describe;
    describe = [&describe, &key_names, &is_key_used, &buf](const Node * node)
    {
        switch (node->type)
        {
            case Node::Type::Leaf:
            {
                for (size_t kc: node->element->key_column) {
                    is_key_used[kc] = true;
                }

                /// Note: for condition with double negation, like `not(x not in set)`,
                /// we can replace it to `x in set` here.
                /// But I won't do it, because `cloneASTWithInversionPushDown` already push down `not`.
                /// So, this seem to be impossible for `can_be_true` tree.
                if (node->negate)
                    buf << "not(";

                std::vector<std::string> keys_from_columns;
                keys_from_columns.reserve(node->element->key_column.size());
                for (size_t kc: node->element->key_column) {
                    keys_from_columns.push_back(std::string(key_names[kc]));
                }
                std::string all_key_names = "(" + boost::algorithm::join(keys_from_columns, ", ") + ")";
                if (!all_key_names.empty())
                    buf << node->element->toString(all_key_names, true);
                if (node->negate)
                    buf << ")";
                break;
            }
            case Node::Type::True:
                buf << "true";
                break;
            case Node::Type::False:
                buf << "false";
                break;
            case Node::Type::And:
                buf << "and(";
                describe(node->left.get());
                buf << ", ";
                describe(node->right.get());
                buf << ")";
                break;
            case Node::Type::Or:
                buf << "or(";
                describe(node->left.get());
                buf << ", ";
                describe(node->right.get());
                buf << ")";
                break;
        }
    };

    describe(rpn_stack.front().can_be_true.get());
    description.condition = std::move(buf.str());

    for (size_t i = 0; i < key_names.size(); ++i)
        if (is_key_used[i])
            description.used_keys.emplace_back(key_names[i]);

    return description;
}

/** Index is the value of key every `index_granularity` rows.
  * This value is called a "mark". That is, the index consists of marks.
  *
  * The key is the tuple.
  * The data is sorted by key in the sense of lexicographic order over tuples.
  *
  * A pair of marks specifies a segment with respect to the order over the tuples.
  * Denote it like this: [ x1 y1 z1 .. x2 y2 z2 ],
  *  where x1 y1 z1 - tuple - value of key in left border of segment;
  *        x2 y2 z2 - tuple - value of key in right boundary of segment.
  * In this section there are data between these marks.
  *
  * Or, the last mark specifies the range open on the right: [ a b c .. + inf )
  *
  * The set of all possible tuples can be considered as an n-dimensional space, where n is the size of the tuple.
  * A range of tuples specifies some subset of this space.
  *
  * Hyperrectangles will be the subrange of an n-dimensional space that is a direct product of one-dimensional ranges.
  * In this case, the one-dimensional range can be:
  * a point, a segment, an open interval, a half-open interval;
  * unlimited on the left, unlimited on the right ...
  *
  * The range of tuples can always be represented as a combination (union) of hyperrectangles.
  * For example, the range [ x1 y1 .. x2 y2 ] given x1 != x2 is equal to the union of the following three hyperrectangles:
  * [x1]       x [y1 .. +inf)
  * (x1 .. x2) x (-inf .. +inf)
  * [x2]       x (-inf .. y2]
  *
  * Or, for example, the range [ x1 y1 .. +inf ] is equal to the union of the following two hyperrectangles:
  * [x1]         x [y1 .. +inf)
  * (x1 .. +inf) x (-inf .. +inf)
  * It's easy to see that this is a special case of the variant above.
  *
  * This is important because it is easy for us to check the feasibility of the condition over the hyperrectangle,
  *  and therefore, feasibility of condition on the range of tuples will be checked by feasibility of condition
  *  over at least one hyperrectangle from which this range consists.
  */

template <typename F>
static BoolMask forAnyHyperrectangle(
    size_t key_size,
    const FieldRef * left_keys,
    const FieldRef * right_keys,
    bool left_bounded,
    bool right_bounded,
    std::vector<Range> & hyperrectangle,
    const DataTypes & data_types,
    size_t prefix_size,
    BoolMask initial_mask,
    F && callback)
{
    if (!left_bounded && !right_bounded)
        return callback(hyperrectangle);

    if (left_bounded && right_bounded)
    {
        /// Let's go through the matching elements of the key.
        while (prefix_size < key_size)
        {
            if (left_keys[prefix_size] == right_keys[prefix_size])
            {
                /// Point ranges.
                hyperrectangle[prefix_size] = Range(left_keys[prefix_size]);
                ++prefix_size;
            }
            else
                break;
        }
    }

    if (prefix_size == key_size)
        return callback(hyperrectangle);

    if (prefix_size + 1 == key_size)
    {
        if (left_bounded && right_bounded)
            hyperrectangle[prefix_size] = Range(left_keys[prefix_size], true, right_keys[prefix_size], true);
        else if (left_bounded)
            hyperrectangle[prefix_size] = Range::createLeftBounded(left_keys[prefix_size], true);
        else if (right_bounded)
            hyperrectangle[prefix_size] = Range::createRightBounded(right_keys[prefix_size], true);

        return callback(hyperrectangle);
    }

    /// (x1 .. x2) x (-inf .. +inf)

    if (left_bounded && right_bounded)
        hyperrectangle[prefix_size] = Range(left_keys[prefix_size], false, right_keys[prefix_size], false);
    else if (left_bounded)
        hyperrectangle[prefix_size] = Range::createLeftBounded(left_keys[prefix_size], false, data_types[prefix_size]->isNullable());
    else if (right_bounded)
        hyperrectangle[prefix_size] = Range::createRightBounded(right_keys[prefix_size], false, data_types[prefix_size]->isNullable());

    for (size_t i = prefix_size + 1; i < key_size; ++i)
    {
        if (data_types[i]->isNullable())
            hyperrectangle[i] = Range::createWholeUniverse();
        else
            hyperrectangle[i] = Range::createWholeUniverseWithoutNull();
    }


    BoolMask result = initial_mask;
    result = result | callback(hyperrectangle);

    /// There are several early-exit conditions (like the one below) hereinafter.
    /// They are important; in particular, if initial_mask == BoolMask::consider_only_can_be_true
    /// (which happens when this routine is called from KeyCondition::mayBeTrueXXX),
    /// they provide significant speedup, which may be observed on merge_tree_huge_pk performance test.
    if (result.isComplete())
        return result;

    /// [x1]       x [y1 .. +inf)

    if (left_bounded)
    {
        hyperrectangle[prefix_size] = Range(left_keys[prefix_size]);
        result = result
            | forAnyHyperrectangle(
                     key_size, left_keys, right_keys, true, false, hyperrectangle, data_types, prefix_size + 1, initial_mask, callback);
        if (result.isComplete())
            return result;
    }

    /// [x2]       x (-inf .. y2]

    if (right_bounded)
    {
        hyperrectangle[prefix_size] = Range(right_keys[prefix_size]);
        result = result
            | forAnyHyperrectangle(
                     key_size, left_keys, right_keys, false, true, hyperrectangle, data_types, prefix_size + 1, initial_mask, callback);
        if (result.isComplete())
            return result;
    }

    return result;
}


BoolMask KeyCondition::checkInRange(
    size_t used_key_size,
    const FieldRef * left_keys,
    const FieldRef * right_keys,
    const DataTypes & data_types,
    BoolMask initial_mask) const
{
    std::vector<Range> key_ranges;

    key_ranges.reserve(used_key_size);
    for (size_t i = 0; i < used_key_size; ++i)
    {
        if (data_types[i]->isNullable())
            key_ranges.push_back(Range::createWholeUniverse());
        else
            key_ranges.push_back(Range::createWholeUniverseWithoutNull());
    }

    // std::cerr << "Checking for: [";
    // for (size_t i = 0; i != used_key_size; ++i)
    //     std::cerr << (i != 0 ? ", " : "") << applyVisitor(FieldVisitorToString(), left_keys[i]);
    // std::cerr << " ... ";

    // for (size_t i = 0; i != used_key_size; ++i)
    //     std::cerr << (i != 0 ? ", " : "") << applyVisitor(FieldVisitorToString(), right_keys[i]);
    // std::cerr << "]\n";

    return forAnyHyperrectangle(used_key_size, left_keys, right_keys, true, true, key_ranges, data_types, 0, initial_mask,
        [&] (const std::vector<Range> & key_ranges_hyperrectangle)
    {
        auto res = checkInHyperrectangle(key_ranges_hyperrectangle, data_types);

        // std::cerr << "Hyperrectangle: ";
        // for (size_t i = 0, size = key_ranges.size(); i != size; ++i)
        //     std::cerr << (i != 0 ? " x " : "") << key_ranges[i].toString();
        // std::cerr << ": " << res.can_be_true << "\n";

        return res;
    });
}

std::optional<Range> KeyCondition::applyMonotonicFunctionsChainToRange(
    Range key_range,
    const MonotonicFunctionsChain & functions,
    DataTypePtr current_type,
    bool single_point)
{
    for (const auto & func : functions)
    {
        /// We check the monotonicity of each function on a specific range.
        /// If we know the given range only contains one value, then we treat all functions as positive monotonic.
        IFunction::Monotonicity monotonicity = single_point
            ? IFunction::Monotonicity{true}
            : func->getMonotonicityForRange(*current_type.get(), key_range.left, key_range.right);

        if (!monotonicity.is_monotonic)
        {
            return {};
        }

        /// If we apply function to open interval, we can get empty intervals in result.
        /// E.g. for ('2020-01-03', '2020-01-20') after applying 'toYYYYMM' we will get ('202001', '202001').
        /// To avoid this we make range left and right included.
        /// Any function that treats NULL specially is not monotonic.
        /// Thus we can safely use isNull() as an -Inf/+Inf indicator here.
        if (!key_range.left.isNull())
        {
            key_range.left = applyFunction(func, current_type, key_range.left);
            key_range.left_included = true;
        }

        if (!key_range.right.isNull())
        {
            key_range.right = applyFunction(func, current_type, key_range.right);
            key_range.right_included = true;
        }

        current_type = func->getResultType();

        if (!monotonicity.is_positive)
            key_range.invert();
    }
    return key_range;
}

// Returns whether the condition is one continuous range of the primary key,
// where every field is matched by range or a single element set.
// This allows to use a more efficient lookup with no extra reads.
bool KeyCondition::matchesExactContinuousRange() const
{
    // Not implemented yet.
    if (hasMonotonicFunctionsChain())
        return false;

    enum Constraint
    {
        POINT,
        RANGE,
        UNKNOWN,
    };

    std::vector<Constraint> column_constraints(key_columns.size(), Constraint::UNKNOWN);

    for (const auto & element : rpn)
    {
        if (element.function == RPNElement::Function::FUNCTION_AND)
        {
            continue;
        }

        if (element.function == RPNElement::Function::FUNCTION_IN_SET && element.set_index && element.set_index->size() == 1)
        {
            column_constraints[element.key_column.at(0)] = Constraint::POINT;
            continue;
        }

        if (element.function == RPNElement::Function::FUNCTION_IN_RANGE)
        {
            if (element.range.left == element.range.right)
            {
                column_constraints[element.key_column.at(0)] = Constraint::POINT;
            }
            if (column_constraints[element.key_column.at(0)] != Constraint::POINT)
            {
                column_constraints[element.key_column.at(0)] = Constraint::RANGE;
            }
            continue;
        }

        if (element.function == RPNElement::Function::FUNCTION_UNKNOWN)
        {
            continue;
        }

        return false;
    }

    auto min_constraint = column_constraints[0];

    if (min_constraint > Constraint::RANGE)
    {
        return false;
    }

    for (size_t i = 1; i < key_columns.size(); ++i)
    {
        if (column_constraints[i] < min_constraint)
        {
            return false;
        }

        if (column_constraints[i] == Constraint::RANGE && min_constraint == Constraint::RANGE)
        {
            return false;
        }

        min_constraint = column_constraints[i];
    }

    return true;
}

BoolMask KeyCondition::checkInHyperrectangle(
    const std::vector<Range> & hyperrectangle,
    const DataTypes & data_types) const
{
    std::vector<BoolMask> rpn_stack;
    for (const auto & element : rpn)
    {
        if (element.function == RPNElement::FUNCTION_UNKNOWN)
        {
            rpn_stack.emplace_back(true, true);
        }
        else if (element.function == RPNElement::FUNCTION_IN_RANGE
            || element.function == RPNElement::FUNCTION_NOT_IN_RANGE)
        {
            const Range * key_range = &hyperrectangle[element.key_column.at(0)];

            /// The case when the column is wrapped in a chain of possibly monotonic functions.
            Range transformed_range = Range::createWholeUniverse();
            if (!element.monotonic_functions_chain.empty())
            {
                std::optional<Range> new_range = applyMonotonicFunctionsChainToRange(
                    *key_range,
                    element.monotonic_functions_chain,
                    data_types[element.key_column.at(0)],
                    single_point
                );

                if (!new_range)
                {
                    rpn_stack.emplace_back(true, true);
                    continue;
                }
                transformed_range = *new_range;
                key_range = &transformed_range;
            }

            bool intersects = element.range.intersectsRange(*key_range);
            bool contains = element.range.containsRange(*key_range);

            rpn_stack.emplace_back(intersects, !contains);
            if (element.function == RPNElement::FUNCTION_NOT_IN_RANGE)
                rpn_stack.back() = !rpn_stack.back();
        }
        else if (
            element.function == RPNElement::FUNCTION_IS_NULL
            || element.function == RPNElement::FUNCTION_IS_NOT_NULL)
        {
            const Range * key_range = &hyperrectangle[element.key_column.at(0)];

            /// No need to apply monotonic functions as nulls are kept.
            bool intersects = element.range.intersectsRange(*key_range);
            bool contains = element.range.containsRange(*key_range);

            rpn_stack.emplace_back(intersects, !contains);
            if (element.function == RPNElement::FUNCTION_IS_NULL)
                rpn_stack.back() = !rpn_stack.back();
        }
        else if (
            element.function == RPNElement::FUNCTION_IN_SET
            || element.function == RPNElement::FUNCTION_NOT_IN_SET)
        {
            if (!element.set_index)
                throw Exception(ErrorCodes::LOGICAL_ERROR, "Set for IN is not created yet");

            rpn_stack.emplace_back(element.set_index->checkInRange(hyperrectangle, data_types, single_point));
            if (element.function == RPNElement::FUNCTION_NOT_IN_SET)
                rpn_stack.back() = !rpn_stack.back();
        }
        else if (element.function == RPNElement::FUNCTION_NOT)
        {
            assert(!rpn_stack.empty());

            rpn_stack.back() = !rpn_stack.back();
        }
        else if (element.function == RPNElement::FUNCTION_AND)
        {
            assert(!rpn_stack.empty());

            auto arg1 = rpn_stack.back();
            rpn_stack.pop_back();
            auto arg2 = rpn_stack.back();
            rpn_stack.back() = arg1 & arg2;
        }
        else if (element.function == RPNElement::FUNCTION_OR)
        {
            assert(!rpn_stack.empty());

            auto arg1 = rpn_stack.back();
            rpn_stack.pop_back();
            auto arg2 = rpn_stack.back();
            rpn_stack.back() = arg1 | arg2;
        }
        else if (element.function == RPNElement::ALWAYS_FALSE)
        {
            rpn_stack.emplace_back(false, true);
        }
        else if (element.function == RPNElement::ALWAYS_TRUE)
        {
            rpn_stack.emplace_back(true, false);
        }
        else
            throw Exception(ErrorCodes::LOGICAL_ERROR, "Unexpected function type in KeyCondition::RPNElement");
    }

    if (rpn_stack.size() != 1)
        throw Exception(ErrorCodes::LOGICAL_ERROR, "Unexpected stack size in KeyCondition::checkInRange");

    return rpn_stack[0];
}

bool KeyCondition::mayBeTrueInRange(
    size_t used_key_size,
    const FieldRef * left_keys,
    const FieldRef * right_keys,
    const DataTypes & data_types) const
{
    return checkInRange(used_key_size, left_keys, right_keys, data_types, BoolMask::consider_only_can_be_true).can_be_true;
}

String KeyCondition::RPNElement::toString() const {
    if (key_column.size() == 1) {
        return toString("column " + std::to_string(key_column[0]), false);
    } else if (key_column.size() > 1) {
        WriteBufferFromOwnString buf;
        for (size_t i : key_column) {
            buf << i << " ";
        }
    }
    return "no columns";
}

String KeyCondition::RPNElement::toString(std::string_view column_name, bool print_constants) const
{
    auto print_wrapped_column = [this, &column_name, print_constants](WriteBuffer & buf)
    {
        for (auto it = monotonic_functions_chain.rbegin(); it != monotonic_functions_chain.rend(); ++it)
        {
            buf << (*it)->getName() << "(";
            if (print_constants)
            {
                if (const auto * func = typeid_cast<const FunctionWithOptionalConstArg *>(it->get()))
                {
                    if (func->getKind() == FunctionWithOptionalConstArg::Kind::LEFT_CONST)
                        buf << applyVisitor(FieldVisitorToString(), (*func->getConstArg().column)[0]) << ", ";
                }
            }
        }

        buf << column_name;

        for (auto it = monotonic_functions_chain.rbegin(); it != monotonic_functions_chain.rend(); ++it)
        {
            if (print_constants)
            {
                if (const auto * func = typeid_cast<const FunctionWithOptionalConstArg *>(it->get()))
                {
                    if (func->getKind() == FunctionWithOptionalConstArg::Kind::RIGHT_CONST)
                        buf << ", " << applyVisitor(FieldVisitorToString(), (*func->getConstArg().column)[0]);
                }
            }
            buf << ")";
        }
    };

    WriteBufferFromOwnString buf;
    switch (function)
    {
        case FUNCTION_AND:
            return "and";
        case FUNCTION_OR:
            return "or";
        case FUNCTION_NOT:
            return "not";
        case FUNCTION_UNKNOWN:
            return "unknown";
        case FUNCTION_NOT_IN_SET:
        case FUNCTION_IN_SET:
        {
            buf << "(";
            print_wrapped_column(buf);
            buf << (function == FUNCTION_IN_SET ? " in " : " notIn ");
            if (!set_index)
                buf << "unknown size set";
            else
                buf << set_index->size() << "-element set";
            buf << ")";
            return buf.str();
        }
        case FUNCTION_IN_RANGE:
        case FUNCTION_NOT_IN_RANGE:
        {
            buf << "(";
            print_wrapped_column(buf);
            buf << (function == FUNCTION_NOT_IN_RANGE ? " not" : "") << " in " << range.toString();
            buf << ")";
            return buf.str();
        }
        case FUNCTION_IS_NULL:
        case FUNCTION_IS_NOT_NULL:
        {
            buf << "(";
            print_wrapped_column(buf);
            buf << (function == FUNCTION_IS_NULL ? " isNull" : " isNotNull");
            buf << ")";
            return buf.str();
        }
        case ALWAYS_FALSE:
            return "false";
        case ALWAYS_TRUE:
            return "true";
    }

    UNREACHABLE();
}


bool KeyCondition::alwaysUnknownOrTrue() const
{
    return unknownOrAlwaysTrue(false);
}

bool KeyCondition::anyUnknownOrAlwaysTrue() const
{
    return unknownOrAlwaysTrue(true);
}

bool KeyCondition::unknownOrAlwaysTrue(bool unknown_any) const
{
    std::vector<UInt8> rpn_stack;

    for (const auto & element : rpn)
    {
        if (element.function == RPNElement::FUNCTION_UNKNOWN)
        {
            /// If unknown_any is true, return instantly,
            /// to avoid processing it with FUNCTION_AND, and change the outcome.
            if (unknown_any)
                return true;
            /// Otherwise, it may be AND'ed via FUNCTION_AND
            rpn_stack.push_back(true);
        }
        else if (element.function == RPNElement::ALWAYS_TRUE)
        {
            rpn_stack.push_back(true);
        }
        else if (element.function == RPNElement::FUNCTION_NOT_IN_RANGE
            || element.function == RPNElement::FUNCTION_IN_RANGE
            || element.function == RPNElement::FUNCTION_IN_SET
            || element.function == RPNElement::FUNCTION_NOT_IN_SET
            || element.function == RPNElement::FUNCTION_IS_NULL
            || element.function == RPNElement::FUNCTION_IS_NOT_NULL
            || element.function == RPNElement::ALWAYS_FALSE)
        {
            rpn_stack.push_back(false);
        }
        else if (element.function == RPNElement::FUNCTION_NOT)
        {
        }
        else if (element.function == RPNElement::FUNCTION_AND)
        {
            assert(!rpn_stack.empty());

            auto arg1 = rpn_stack.back();
            rpn_stack.pop_back();
            auto arg2 = rpn_stack.back();
            rpn_stack.back() = arg1 & arg2;
        }
        else if (element.function == RPNElement::FUNCTION_OR)
        {
            assert(!rpn_stack.empty());

            auto arg1 = rpn_stack.back();
            rpn_stack.pop_back();
            auto arg2 = rpn_stack.back();
            rpn_stack.back() = arg1 | arg2;
        }
        else
            throw Exception(ErrorCodes::LOGICAL_ERROR, "Unexpected function type in KeyCondition::RPNElement");
    }

    if (rpn_stack.size() != 1)
        throw Exception(ErrorCodes::LOGICAL_ERROR, "Unexpected stack size in KeyCondition::unknownOrAlwaysTrue");

    return rpn_stack[0];
}

bool KeyCondition::alwaysFalse() const
{
    /// 0: always_false, 1: always_true, 2: non_const
    std::vector<UInt8> rpn_stack;

    for (const auto & element : rpn)
    {
        if (element.function == RPNElement::ALWAYS_TRUE)
        {
            rpn_stack.push_back(1);
        }
        else if (element.function == RPNElement::ALWAYS_FALSE)
        {
            rpn_stack.push_back(0);
        }
        else if (element.function == RPNElement::FUNCTION_NOT_IN_RANGE
            || element.function == RPNElement::FUNCTION_IN_RANGE
            || element.function == RPNElement::FUNCTION_IN_SET
            || element.function == RPNElement::FUNCTION_NOT_IN_SET
            || element.function == RPNElement::FUNCTION_IS_NULL
            || element.function == RPNElement::FUNCTION_IS_NOT_NULL
            || element.function == RPNElement::FUNCTION_UNKNOWN)
        {
            rpn_stack.push_back(2);
        }
        else if (element.function == RPNElement::FUNCTION_NOT)
        {
            assert(!rpn_stack.empty());

            auto & arg = rpn_stack.back();
            if (arg == 0)
                arg = 1;
            else if (arg == 1)
                arg = 0;
        }
        else if (element.function == RPNElement::FUNCTION_AND)
        {
            assert(!rpn_stack.empty());

            auto arg1 = rpn_stack.back();
            rpn_stack.pop_back();
            auto arg2 = rpn_stack.back();

            if (arg1 == 0 || arg2 == 0)
                rpn_stack.back() = 0;
            else if (arg1 == 1 && arg2 == 1)
                rpn_stack.back() = 1;
            else
                rpn_stack.back() = 2;
        }
        else if (element.function == RPNElement::FUNCTION_OR)
        {
            assert(!rpn_stack.empty());

            auto arg1 = rpn_stack.back();
            rpn_stack.pop_back();
            auto arg2 = rpn_stack.back();

            if (arg1 == 1 || arg2 == 1)
                rpn_stack.back() = 1;
            else if (arg1 == 0 && arg2 == 0)
                rpn_stack.back() = 0;
            else
                rpn_stack.back() = 2;
        }
        else
            throw Exception(ErrorCodes::LOGICAL_ERROR, "Unexpected function type in KeyCondition::RPNElement");
    }

    if (rpn_stack.size() != 1)
        throw Exception(ErrorCodes::LOGICAL_ERROR, "Unexpected stack size in KeyCondition::alwaysFalse");

    return rpn_stack[0] == 0;
}

<<<<<<< HEAD
size_t KeyCondition::getMaxKeyColumn() const
{
    size_t res = 0;
    for (const auto & element : rpn)
    {
        if (element.function == RPNElement::FUNCTION_NOT_IN_RANGE
            || element.function == RPNElement::FUNCTION_IN_RANGE
            || element.function == RPNElement::FUNCTION_IS_NULL
            || element.function == RPNElement::FUNCTION_IS_NOT_NULL
            || element.function == RPNElement::FUNCTION_IN_SET
            || element.function == RPNElement::FUNCTION_NOT_IN_SET)
        {
            if (!element.key_column.empty()) {
                for (size_t key_column : element.key_column) {
                    if (key_column > res) {
                        res = key_column;
                    }
                }
            }
        }
    }
    return res;
}

=======
>>>>>>> 1cbdba03
bool KeyCondition::hasMonotonicFunctionsChain() const
{
    for (const auto & element : rpn)
        if (!element.monotonic_functions_chain.empty()
            || (element.set_index && element.set_index->hasMonotonicFunctionsChain()))
            return true;
    return false;
}

}<|MERGE_RESOLUTION|>--- conflicted
+++ resolved
@@ -2600,33 +2600,6 @@
     return rpn_stack[0] == 0;
 }
 
-<<<<<<< HEAD
-size_t KeyCondition::getMaxKeyColumn() const
-{
-    size_t res = 0;
-    for (const auto & element : rpn)
-    {
-        if (element.function == RPNElement::FUNCTION_NOT_IN_RANGE
-            || element.function == RPNElement::FUNCTION_IN_RANGE
-            || element.function == RPNElement::FUNCTION_IS_NULL
-            || element.function == RPNElement::FUNCTION_IS_NOT_NULL
-            || element.function == RPNElement::FUNCTION_IN_SET
-            || element.function == RPNElement::FUNCTION_NOT_IN_SET)
-        {
-            if (!element.key_column.empty()) {
-                for (size_t key_column : element.key_column) {
-                    if (key_column > res) {
-                        res = key_column;
-                    }
-                }
-            }
-        }
-    }
-    return res;
-}
-
-=======
->>>>>>> 1cbdba03
 bool KeyCondition::hasMonotonicFunctionsChain() const
 {
     for (const auto & element : rpn)
