#include <Storages/MergeTree/KeyCondition.h>
#include <Storages/MergeTree/BoolMask.h>
#include <DataTypes/DataTypesNumber.h>
#include <DataTypes/FieldToDataType.h>
#include <DataTypes/getLeastSupertype.h>
#include <Interpreters/TreeRewriter.h>
#include <Interpreters/ExpressionAnalyzer.h>
#include <Interpreters/ExpressionActions.h>
#include <Interpreters/castColumn.h>
#include <Interpreters/misc.h>
#include <Functions/FunctionFactory.h>
#include <Functions/FunctionsConversion.h>
#include <Functions/indexHint.h>
#include <Functions/CastOverloadResolver.h>
#include <Functions/IFunction.h>
#include <Common/FieldVisitorsAccurateComparison.h>
#include <Common/FieldVisitorToString.h>
#include <Common/typeid_cast.h>
#include <Columns/ColumnSet.h>
#include <Interpreters/convertFieldToType.h>
#include <Interpreters/Set.h>
#include <Parsers/queryToString.h>
#include <Parsers/ASTIdentifier.h>
#include <Parsers/ASTLiteral.h>
#include <Parsers/ASTSelectQuery.h>
#include <Parsers/ASTSubquery.h>
#include <IO/WriteBufferFromString.h>
#include <IO/Operators.h>
#include <Storages/KeyDescription.h>
#include <Storages/MergeTree/MergeTreeIndexUtils.h>

#include <base/defines.h>

#include <algorithm>
#include <cassert>
#include <stack>
#include <limits>


namespace DB
{

namespace ErrorCodes
{
    extern const int LOGICAL_ERROR;
    extern const int BAD_TYPE_OF_FIELD;
}


String Range::toString() const
{
    WriteBufferFromOwnString str;

    str << (left_included ? '[' : '(') << applyVisitor(FieldVisitorToString(), left) << ", ";
    str << applyVisitor(FieldVisitorToString(), right) << (right_included ? ']' : ')');

    return str.str();
}


/// Returns the prefix of like_pattern before the first wildcard, e.g. 'Hello\_World% ...' --> 'Hello\_World'
/// We call a pattern "perfect prefix" if:
/// - (1) the pattern has a wildcard
/// - (2) the first wildcard is '%' and is only followed by nothing or other '%'
/// e.g. 'test%' or 'test%% has perfect prefix 'test', 'test%x', 'test%_' or 'test_' has no perfect prefix.
String extractFixedPrefixFromLikePattern(std::string_view like_pattern, bool requires_perfect_prefix)
{
    String fixed_prefix;
    fixed_prefix.reserve(like_pattern.size());

    const char * pos = like_pattern.data();
    const char * end = pos + like_pattern.size();
    while (pos < end)
    {
        switch (*pos)
        {
            case '%':
            case '_':
                if (requires_perfect_prefix)
                {
                    bool is_prefect_prefix = std::all_of(pos, end, [](auto c) { return c == '%'; });
                    return is_prefect_prefix ? fixed_prefix : "";
                }
                return fixed_prefix;
            case '\\':
                ++pos;
                if (pos == end)
                    break;
                [[fallthrough]];
            default:
                fixed_prefix += *pos;
        }

        ++pos;
    }
    /// If we can reach this code, it means there was no wildcard found in the pattern, so it is not a perfect prefix
    if (requires_perfect_prefix)
        return "";
    return fixed_prefix;
}

/// for "^prefix..." string it returns "prefix"
static String extractFixedPrefixFromRegularExpression(const String & regexp)
{
    if (regexp.size() <= 1 || regexp[0] != '^')
        return {};

    String fixed_prefix;
    const char * begin = regexp.data() + 1;
    const char * pos = begin;
    const char * end = regexp.data() + regexp.size();

    while (pos != end)
    {
        switch (*pos)
        {
            case '\0':
                pos = end;
                break;

            case '\\':
            {
                ++pos;
                if (pos == end)
                    break;

                switch (*pos)
                {
                    case '|':
                    case '(':
                    case ')':
                    case '^':
                    case '$':
                    case '.':
                    case '[':
                    case '?':
                    case '*':
                    case '+':
                    case '{':
                        fixed_prefix += *pos;
                        break;
                    default:
                        /// all other escape sequences are not supported
                        pos = end;
                        break;
                }

                ++pos;
                break;
            }

            /// non-trivial cases
            case '|':
                fixed_prefix.clear();
                [[fallthrough]];
            case '(':
            case '[':
            case '^':
            case '$':
            case '.':
            case '+':
                pos = end;
                break;

            /// Quantifiers that allow a zero number of occurrences.
            case '{':
            case '?':
            case '*':
                if (!fixed_prefix.empty())
                    fixed_prefix.pop_back();

                pos = end;
                break;
            default:
                fixed_prefix += *pos;
                pos++;
                break;
        }
    }

    return fixed_prefix;
}


/** For a given string, get a minimum string that is strictly greater than all strings with this prefix,
  *  or return an empty string if there are no such strings.
  */
static String firstStringThatIsGreaterThanAllStringsWithPrefix(const String & prefix)
{
    /** Increment the last byte of the prefix by one. But if it is max (255), then remove it and increase the previous one.
      * Example (for convenience, suppose that the maximum value of byte is `z`)
      * abcx -> abcy
      * abcz -> abd
      * zzz -> empty string
      * z -> empty string
      */

    String res = prefix;

    while (!res.empty() && static_cast<UInt8>(res.back()) == std::numeric_limits<UInt8>::max())
        res.pop_back();

    if (res.empty())
        return res;

    res.back() = static_cast<char>(1 + static_cast<UInt8>(res.back()));
    return res;
}

const KeyCondition::AtomMap KeyCondition::atom_map
{
    {
        "notEquals",
        [] (RPNElement & out, const Field & value)
        {
            out.function = RPNElement::FUNCTION_NOT_IN_RANGE;
            out.range = Range(value);
            return true;
        }
    },
    {
        "equals",
        [] (RPNElement & out, const Field & value)
        {
            out.function = RPNElement::FUNCTION_IN_RANGE;
            out.range = Range(value);
            return true;
        }
    },
    {
        "less",
        [] (RPNElement & out, const Field & value)
        {
            out.function = RPNElement::FUNCTION_IN_RANGE;
            out.range = Range::createRightBounded(value, false);
            return true;
        }
    },
    {
        "greater",
        [] (RPNElement & out, const Field & value)
        {
            out.function = RPNElement::FUNCTION_IN_RANGE;
            out.range = Range::createLeftBounded(value, false);
            return true;
        }
    },
    {
        "lessOrEquals",
        [] (RPNElement & out, const Field & value)
        {
            out.function = RPNElement::FUNCTION_IN_RANGE;
            out.range = Range::createRightBounded(value, true);
            return true;
        }
    },
    {
        "greaterOrEquals",
        [] (RPNElement & out, const Field & value)
        {
            out.function = RPNElement::FUNCTION_IN_RANGE;
            out.range = Range::createLeftBounded(value, true);
            return true;
        }
    },
    {
        "in",
        [] (RPNElement & out, const Field &)
        {
            out.function = RPNElement::FUNCTION_IN_SET;
            return true;
        }
    },
    {
        "notIn",
        [] (RPNElement & out, const Field &)
        {
            out.function = RPNElement::FUNCTION_NOT_IN_SET;
            return true;
        }
    },
    {
        "globalIn",
        [] (RPNElement & out, const Field &)
        {
            out.function = RPNElement::FUNCTION_IN_SET;
            return true;
        }
    },
    {
        "globalNotIn",
        [] (RPNElement & out, const Field &)
        {
            out.function = RPNElement::FUNCTION_NOT_IN_SET;
            return true;
        }
    },
    {
        "nullIn",
        [] (RPNElement & out, const Field &)
        {
            out.function = RPNElement::FUNCTION_IN_SET;
            return true;
        }
    },
    {
        "notNullIn",
        [] (RPNElement & out, const Field &)
        {
            out.function = RPNElement::FUNCTION_NOT_IN_SET;
            return true;
        }
    },
    {
        "globalNullIn",
        [] (RPNElement & out, const Field &)
        {
            out.function = RPNElement::FUNCTION_IN_SET;
            return true;
        }
    },
    {
        "globalNotNullIn",
        [] (RPNElement & out, const Field &)
        {
            out.function = RPNElement::FUNCTION_NOT_IN_SET;
            return true;
        }
    },
    {
        "empty",
        [] (RPNElement & out, const Field & value)
        {
            if (value.getType() != Field::Types::String)
                return false;

            out.function = RPNElement::FUNCTION_IN_RANGE;
            out.range = Range("");
            return true;
        }
    },
    {
        "notEmpty",
        [] (RPNElement & out, const Field & value)
        {
            if (value.getType() != Field::Types::String)
                return false;

            out.function = RPNElement::FUNCTION_NOT_IN_RANGE;
            out.range = Range("");
            return true;
        }
    },
    {
        "like",
        [] (RPNElement & out, const Field & value)
        {
            if (value.getType() != Field::Types::String)
                return false;

            String prefix = extractFixedPrefixFromLikePattern(value.get<const String &>(), /*requires_perfect_prefix*/ false);
            if (prefix.empty())
                return false;

            String right_bound = firstStringThatIsGreaterThanAllStringsWithPrefix(prefix);

            out.function = RPNElement::FUNCTION_IN_RANGE;
            out.range = !right_bound.empty()
                ? Range(prefix, true, right_bound, false)
                : Range::createLeftBounded(prefix, true);

            return true;
        }
    },
    {
        "notLike",
        [] (RPNElement & out, const Field & value)
        {
            if (value.getType() != Field::Types::String)
                return false;

            String prefix = extractFixedPrefixFromLikePattern(value.get<const String &>(), /*requires_perfect_prefix*/ true);
            if (prefix.empty())
                return false;

            String right_bound = firstStringThatIsGreaterThanAllStringsWithPrefix(prefix);

            out.function = RPNElement::FUNCTION_NOT_IN_RANGE;
            out.range = !right_bound.empty()
                ? Range(prefix, true, right_bound, false)
                : Range::createLeftBounded(prefix, true);

            return true;
        }
    },
    {
        "startsWith",
        [] (RPNElement & out, const Field & value)
        {
            if (value.getType() != Field::Types::String)
                return false;

            String prefix = value.get<const String &>();
            if (prefix.empty())
                return false;

            String right_bound = firstStringThatIsGreaterThanAllStringsWithPrefix(prefix);

            out.function = RPNElement::FUNCTION_IN_RANGE;
            out.range = !right_bound.empty()
                ? Range(prefix, true, right_bound, false)
                : Range::createLeftBounded(prefix, true);

            return true;
        }
    },
    {
        "match",
        [] (RPNElement & out, const Field & value)
        {
            if (value.getType() != Field::Types::String)
                return false;

            String prefix = extractFixedPrefixFromRegularExpression(value.get<const String &>());
            if (prefix.empty())
                return false;

            String right_bound = firstStringThatIsGreaterThanAllStringsWithPrefix(prefix);

            out.function = RPNElement::FUNCTION_IN_RANGE;
            out.range = !right_bound.empty()
                ? Range(prefix, true, right_bound, false)
                : Range::createLeftBounded(prefix, true);

            return true;
        }
    },
    {
        "isNotNull",
        [] (RPNElement & out, const Field &)
        {
            out.function = RPNElement::FUNCTION_IS_NOT_NULL;
            // isNotNull means (-Inf, +Inf)
            out.range = Range::createWholeUniverseWithoutNull();
            return true;
        }
    },
    {
        "isNull",
        [] (RPNElement & out, const Field &)
        {
            out.function = RPNElement::FUNCTION_IS_NULL;
            // isNull means +Inf (NULLS_LAST) or -Inf (NULLS_FIRST), We don't support discrete
            // ranges, instead will use the inverse of (-Inf, +Inf). The inversion happens in
            // checkInHyperrectangle.
            out.range = Range::createWholeUniverseWithoutNull();
            return true;
        }
    }
};


static const std::map<std::string, std::string> inverse_relations = {
        {"equals", "notEquals"},
        {"notEquals", "equals"},
        {"less", "greaterOrEquals"},
        {"greaterOrEquals", "less"},
        {"greater", "lessOrEquals"},
        {"lessOrEquals", "greater"},
        {"in", "notIn"},
        {"notIn", "in"},
        {"globalIn", "globalNotIn"},
        {"globalNotIn", "globalIn"},
        {"nullIn", "notNullIn"},
        {"notNullIn", "nullIn"},
        {"globalNullIn", "globalNotNullIn"},
        {"globalNullNotIn", "globalNullIn"},
        {"isNull", "isNotNull"},
        {"isNotNull", "isNull"},
        {"like", "notLike"},
        {"notLike", "like"},
        {"empty", "notEmpty"},
        {"notEmpty", "empty"},
};


bool isLogicalOperator(const String & func_name)
{
    return (func_name == "and" || func_name == "or" || func_name == "not" || func_name == "indexHint");
}

/// The node can be one of:
///   - Logical operator (AND, OR, NOT and indexHint() - logical NOOP)
///   - An "atom" (relational operator, constant, expression)
///   - A logical constant expression
///   - Any other function
ASTPtr cloneASTWithInversionPushDown(const ASTPtr node, const bool need_inversion = false)
{
    const ASTFunction * func = node->as<ASTFunction>();

    if (func && isLogicalOperator(func->name))
    {
        if (func->name == "not")
        {
            return cloneASTWithInversionPushDown(func->arguments->children.front(), !need_inversion);
        }

        const auto result_node = makeASTFunction(func->name);

        /// indexHint() is a special case - logical NOOP function
        if (result_node->name != "indexHint" && need_inversion)
        {
            result_node->name = (result_node->name == "and") ? "or" : "and";
        }

        if (func->arguments)
        {
            for (const auto & child : func->arguments->children)
            {
                result_node->arguments->children.push_back(cloneASTWithInversionPushDown(child, need_inversion));
            }
        }

        return result_node;
    }

    auto cloned_node = node->clone();

    if (func && inverse_relations.find(func->name) != inverse_relations.cend())
    {
        if (need_inversion)
        {
            cloned_node->as<ASTFunction>()->name = inverse_relations.at(func->name);
        }

        return cloned_node;
    }

    return need_inversion ? makeASTFunction("not", cloned_node) : cloned_node;
}

static const ActionsDAG::Node & cloneASTWithInversionPushDown(
    const ActionsDAG::Node & node,
    ActionsDAG & inverted_dag,
    std::unordered_map<const ActionsDAG::Node *, const ActionsDAG::Node *> to_inverted,
    const ContextPtr & context,
    const bool need_inversion)
{
    {
        auto it = to_inverted.find(&node);
        if (it != to_inverted.end())
            return *it->second;
    }

    const ActionsDAG::Node * res = nullptr;

    switch (node.type)
    {
        case (ActionsDAG::ActionType::INPUT):
        {
            /// Note: inputs order is not important here. Will match columns by names.
            res = &inverted_dag.addInput({node.column, node.result_type, node.result_name});
            break;
        }
        case (ActionsDAG::ActionType::COLUMN):
        {
            res = &inverted_dag.addColumn({node.column, node.result_type, node.result_name});
            break;
        }
        case (ActionsDAG::ActionType::ALIAS):
        {
            /// Ignore aliases
            const auto & alias = cloneASTWithInversionPushDown(*node.children.front(), inverted_dag, to_inverted, context, need_inversion);
            to_inverted[&node] = &alias;
            return alias;
        }
        case (ActionsDAG::ActionType::ARRAY_JOIN):
        {
            const auto & arg = cloneASTWithInversionPushDown(*node.children.front(), inverted_dag, to_inverted, context, false);
            res = &inverted_dag.addArrayJoin(arg, {});
            break;
        }
        case (ActionsDAG::ActionType::FUNCTION):
        {
            auto name = node.function_base->getName();
            if (name == "not")
            {
                const auto & arg = cloneASTWithInversionPushDown(*node.children.front(), inverted_dag, to_inverted, context, !need_inversion);
                to_inverted[&node] = &arg;
                return arg;
            }

            if (name == "materialize")
            {
                /// Ignore materialize
                const auto & arg = cloneASTWithInversionPushDown(*node.children.front(), inverted_dag, to_inverted, context, need_inversion);
                to_inverted[&node] = &arg;
                return arg;
            }

            if (name == "indexHint")
            {
                ActionsDAG::NodeRawConstPtrs children;
                if (const auto * adaptor = typeid_cast<const FunctionToFunctionBaseAdaptor *>(node.function_base.get()))
                {
                    if (const auto * index_hint = typeid_cast<const FunctionIndexHint *>(adaptor->getFunction().get()))
                    {
                        const auto & index_hint_dag = index_hint->getActions();
                        children = index_hint_dag->getOutputs();

                        for (auto & arg : children)
                            arg = &cloneASTWithInversionPushDown(*arg, inverted_dag, to_inverted, context, need_inversion);
                    }
                }

                const auto & func = inverted_dag.addFunction(node.function_base, children, "");
                to_inverted[&node] = &func;
                return func;
            }

            if (need_inversion && (name == "and" || name == "or"))
            {
                ActionsDAG::NodeRawConstPtrs children(node.children);

                for (auto & arg : children)
                    arg = &cloneASTWithInversionPushDown(*arg, inverted_dag, to_inverted, context, need_inversion);

                FunctionOverloadResolverPtr function_builder;

                if (name == "and")
                    function_builder = FunctionFactory::instance().get("or", context);
                else if (name == "or")
                    function_builder = FunctionFactory::instance().get("and", context);

                assert(function_builder);

                /// We match columns by name, so it is important to fill name correctly.
                /// So, use empty string to make it automatically.
                const auto & func = inverted_dag.addFunction(function_builder, children, "");
                to_inverted[&node] = &func;
                return func;
            }

            ActionsDAG::NodeRawConstPtrs children(node.children);

            for (auto & arg : children)
                arg = &cloneASTWithInversionPushDown(*arg, inverted_dag, to_inverted, context, false);

            auto it = inverse_relations.find(name);
            if (it != inverse_relations.end())
            {
                const auto & func_name = need_inversion ? it->second : it->first;
                auto function_builder = FunctionFactory::instance().get(func_name, context);
                const auto & func = inverted_dag.addFunction(function_builder, children, "");
                to_inverted[&node] = &func;
                return func;
            }

            res = &inverted_dag.addFunction(node.function_base, children, "");
            chassert(res->result_type == node.result_type);
        }
    }

    if (need_inversion)
        res = &inverted_dag.addFunction(FunctionFactory::instance().get("not", context), {res}, "");

    to_inverted[&node] = res;
    return *res;
}

static ActionsDAGPtr cloneASTWithInversionPushDown(ActionsDAG::NodeRawConstPtrs nodes, const ContextPtr & context)
{
    auto res = std::make_shared<ActionsDAG>();

    std::unordered_map<const ActionsDAG::Node *, const ActionsDAG::Node *> to_inverted;

    for (auto & node : nodes)
        node = &cloneASTWithInversionPushDown(*node, *res, to_inverted, context, false);

    if (nodes.size() > 1)
    {
        auto function_builder = FunctionFactory::instance().get("and", context);
        nodes = {&res->addFunction(function_builder, std::move(nodes), "")};
    }

    res->getOutputs().swap(nodes);

    return res;
}


inline bool Range::equals(const Field & lhs, const Field & rhs) { return applyVisitor(FieldVisitorAccurateEquals(), lhs, rhs); }
inline bool Range::less(const Field & lhs, const Field & rhs) { return applyVisitor(FieldVisitorAccurateLess(), lhs, rhs); }


/** Calculate expressions, that depend only on constants.
  * For index to work when something like "WHERE Date = toDate(now())" is written.
  */
Block KeyCondition::getBlockWithConstants(
    const ASTPtr & query, const TreeRewriterResultPtr & syntax_analyzer_result, ContextPtr context)
{
    Block result
    {
        { DataTypeUInt8().createColumnConstWithDefaultValue(1), std::make_shared<DataTypeUInt8>(), "_dummy" }
    };

<<<<<<< HEAD
    const auto expr_for_constant_folding = ExpressionAnalyzer(query, syntax_analyzer_result, context).getConstActions();

    expr_for_constant_folding->execute(result, true);
=======
    if (syntax_analyzer_result)
    {
        auto actions = ExpressionAnalyzer(query, syntax_analyzer_result, context).getConstActionsDAG();
        for (const auto & action_node : actions->getOutputs())
        {
            if (action_node->column)
                result.insert(ColumnWithTypeAndName{action_node->column, action_node->result_type, action_node->result_name});
        }
    }
>>>>>>> 67ef5bd7

    return result;
}

static NameSet getAllSubexpressionNames(const ExpressionActions & key_expr)
{
    NameSet names;
    for (const auto & action : key_expr.getActions())
        names.insert(action.node->result_name);

    return names;
}

KeyCondition::KeyCondition(
    const ASTPtr & query,
    const ASTs & additional_filter_asts,
    Block block_with_constants,
    PreparedSetsPtr prepared_sets,
    ContextPtr context,
    const Names & key_column_names,
    const ExpressionActionsPtr & key_expr_,
    NameSet array_joined_column_names_,
    bool single_point_,
    bool strict_)
    : key_expr(key_expr_)
    , key_subexpr_names(getAllSubexpressionNames(*key_expr))
    , array_joined_column_names(std::move(array_joined_column_names_))
    , single_point(single_point_)
    , strict(strict_)
{
    for (const auto & name : key_column_names)
        if (!key_columns.contains(name))
            key_columns[name] = key_columns.size();

    auto filter_node = buildFilterNode(query, additional_filter_asts);

    if (!filter_node)
    {
        rpn.emplace_back(RPNElement::FUNCTION_UNKNOWN);
        return;
    }

    /** When non-strictly monotonic functions are employed in functional index (e.g. ORDER BY toStartOfHour(dateTime)),
      * the use of NOT operator in predicate will result in the indexing algorithm leave out some data.
      * This is caused by rewriting in KeyCondition::tryParseAtomFromAST of relational operators to less strict
      * when parsing the AST into internal RPN representation.
      * To overcome the problem, before parsing the AST we transform it to its semantically equivalent form where all NOT's
      * are pushed down and applied (when possible) to leaf nodes.
      */
    auto inverted_filter_node = cloneASTWithInversionPushDown(filter_node);

    RPNBuilder<RPNElement> builder(
        inverted_filter_node,
        std::move(context),
        std::move(block_with_constants),
        std::move(prepared_sets),
        [&](const RPNBuilderTreeNode & node, RPNElement & out) { return extractAtomFromTree(node, out); });
    rpn = std::move(builder).extractRPN();
}

KeyCondition::KeyCondition(
    const SelectQueryInfo & query_info,
    ContextPtr context,
    const Names & key_column_names,
    const ExpressionActionsPtr & key_expr_,
    bool single_point_,
    bool strict_)
    : KeyCondition(
        query_info.query,
        query_info.filter_asts,
        KeyCondition::getBlockWithConstants(query_info.query, query_info.syntax_analyzer_result, context),
        query_info.prepared_sets,
        context,
        key_column_names,
        key_expr_,
        query_info.syntax_analyzer_result ? query_info.syntax_analyzer_result->getArrayJoinSourceNameSet() : NameSet{},
        single_point_,
        strict_)
{
}

KeyCondition::KeyCondition(
    ActionsDAGPtr filter_dag,
    ContextPtr context,
    const Names & key_column_names,
    const ExpressionActionsPtr & key_expr_,
    NameSet array_joined_column_names_,
    bool single_point_,
    bool strict_)
    : key_expr(key_expr_)
    , key_subexpr_names(getAllSubexpressionNames(*key_expr))
    , array_joined_column_names(std::move(array_joined_column_names_))
    , single_point(single_point_)
    , strict(strict_)
{
    for (const auto & name : key_column_names)
        if (!key_columns.contains(name))
            key_columns[name] = key_columns.size();

    if (!filter_dag)
    {
        rpn.emplace_back(RPNElement::FUNCTION_UNKNOWN);
        return;
    }

    auto inverted_dag = cloneASTWithInversionPushDown({filter_dag->getOutputs().at(0)}, context);
    assert(inverted_dag->getOutputs().size() == 1);

    const auto * inverted_dag_filter_node = inverted_dag->getOutputs()[0];

    RPNBuilder<RPNElement> builder(inverted_dag_filter_node, context, [&](const RPNBuilderTreeNode & node, RPNElement & out)
    {
        return extractAtomFromTree(node, out);
    });

    rpn = std::move(builder).extractRPN();
}

bool KeyCondition::addCondition(const String & column, const Range & range)
{
    if (!key_columns.contains(column))
        return false;
    rpn.emplace_back(RPNElement::FUNCTION_IN_RANGE, key_columns[column], range);
    rpn.emplace_back(RPNElement::FUNCTION_AND);
    return true;
}

bool KeyCondition::getConstant(const ASTPtr & expr, Block & block_with_constants, Field & out_value, DataTypePtr & out_type)
{
    RPNBuilderTreeContext tree_context(nullptr, block_with_constants, nullptr);
    RPNBuilderTreeNode node(expr.get(), tree_context);

    return node.tryGetConstant(out_value, out_type);
}


static Field applyFunctionForField(
    const FunctionBasePtr & func,
    const DataTypePtr & arg_type,
    const Field & arg_value)
{
    ColumnsWithTypeAndName columns
    {
        { arg_type->createColumnConst(1, arg_value), arg_type, "x" },
    };

    auto col = func->execute(columns, func->getResultType(), 1);
    return (*col)[0];
}

/// The case when arguments may have types different than in the primary key.
static std::pair<Field, DataTypePtr> applyFunctionForFieldOfUnknownType(
    const FunctionBasePtr & func,
    const DataTypePtr & arg_type,
    const Field & arg_value)
{
    ColumnsWithTypeAndName arguments{{ arg_type->createColumnConst(1, arg_value), arg_type, "x" }};
    DataTypePtr return_type = func->getResultType();

    auto col = func->execute(arguments, return_type, 1);

    Field result = (*col)[0];

    return {std::move(result), std::move(return_type)};
}


/// Same as above but for binary operators
static std::pair<Field, DataTypePtr> applyBinaryFunctionForFieldOfUnknownType(
    const FunctionOverloadResolverPtr & func,
    const DataTypePtr & arg_type,
    const Field & arg_value,
    const DataTypePtr & arg_type2,
    const Field & arg_value2)
{
    ColumnsWithTypeAndName arguments{
        {arg_type->createColumnConst(1, arg_value), arg_type, "x"}, {arg_type2->createColumnConst(1, arg_value2), arg_type2, "y"}};

    FunctionBasePtr func_base = func->build(arguments);

    DataTypePtr return_type = func_base->getResultType();

    auto col = func_base->execute(arguments, return_type, 1);

    Field result = (*col)[0];

    return {std::move(result), std::move(return_type)};
}


static FieldRef applyFunction(const FunctionBasePtr & func, const DataTypePtr & current_type, const FieldRef & field)
{
    /// Fallback for fields without block reference.
    if (field.isExplicit())
        return applyFunctionForField(func, current_type, field);

    String result_name = "_" + func->getName() + "_" + toString(field.column_idx);
    const auto & columns = field.columns;
    size_t result_idx = columns->size();

    for (size_t i = 0; i < result_idx; ++i)
    {
        if ((*columns)[i].name == result_name)
            result_idx = i;
    }

    if (result_idx == columns->size())
    {
        ColumnsWithTypeAndName args{(*columns)[field.column_idx]};
        field.columns->emplace_back(ColumnWithTypeAndName {nullptr, func->getResultType(), result_name});
        (*columns)[result_idx].column = func->execute(args, (*columns)[result_idx].type, columns->front().column->size());
    }

    return {field.columns, field.row_idx, result_idx};
}

/** The key functional expression constraint may be inferred from a plain column in the expression.
  * For example, if the key contains `toStartOfHour(Timestamp)` and query contains `WHERE Timestamp >= now()`,
  * it can be assumed that if `toStartOfHour()` is monotonic on [now(), inf), the `toStartOfHour(Timestamp) >= toStartOfHour(now())`
  * condition also holds, so the index may be used to select only parts satisfying this condition.
  *
  * To check the assumption, we'd need to assert that the inverse function to this transformation is also monotonic, however the
  * inversion isn't exported (or even viable for not strictly monotonic functions such as `toStartOfHour()`).
  * Instead, we can qualify only functions that do not transform the range (for example rounding),
  * which while not strictly monotonic, are monotonic everywhere on the input range.
  */
bool KeyCondition::transformConstantWithValidFunctions(
    ContextPtr context,
    const String & expr_name,
    size_t & out_key_column_num,
    DataTypePtr & out_key_column_type,
    Field & out_value,
    DataTypePtr & out_type,
    std::function<bool(const IFunctionBase &, const IDataType &)> always_monotonic) const
{
    const auto & sample_block = key_expr->getSampleBlock();

    for (const auto & node : key_expr->getNodes())
    {
        auto it = key_columns.find(node.result_name);
        if (it != key_columns.end())
        {
            std::stack<const ActionsDAG::Node *> chain;

            const auto * cur_node = &node;
            bool is_valid_chain = true;

            while (is_valid_chain)
            {
                if (cur_node->result_name == expr_name)
                    break;

                chain.push(cur_node);

                if (cur_node->type == ActionsDAG::ActionType::FUNCTION && cur_node->children.size() <= 2)
                {
                    is_valid_chain = always_monotonic(*cur_node->function_base, *cur_node->result_type);

                    const ActionsDAG::Node * next_node = nullptr;
                    for (const auto * arg : cur_node->children)
                    {
                        if (arg->column && isColumnConst(*arg->column))
                            continue;

                        if (next_node)
                            is_valid_chain = false;

                        next_node = arg;
                    }

                    if (!next_node)
                        is_valid_chain = false;

                    cur_node = next_node;
                }
                else if (cur_node->type == ActionsDAG::ActionType::ALIAS)
                    cur_node = cur_node->children.front();
                else
                    is_valid_chain = false;
            }

            if (is_valid_chain)
            {
                out_type = removeLowCardinality(out_type);
                auto const_type = removeLowCardinality(cur_node->result_type);
                auto const_column = out_type->createColumnConst(1, out_value);
                auto const_value = (*castColumnAccurateOrNull({const_column, out_type, ""}, const_type))[0];

                if (const_value.isNull())
                    return false;

                while (!chain.empty())
                {
                    const auto * func = chain.top();
                    chain.pop();

                    if (func->type != ActionsDAG::ActionType::FUNCTION)
                        continue;

                    if (func->children.size() == 1)
                    {
                        std::tie(const_value, const_type)
                            = applyFunctionForFieldOfUnknownType(func->function_base, const_type, const_value);
                    }
                    else if (func->children.size() == 2)
                    {
                        const auto * left = func->children[0];
                        const auto * right = func->children[1];
                        if (left->column && isColumnConst(*left->column))
                        {
                            auto left_arg_type = left->result_type;
                            auto left_arg_value = (*left->column)[0];
                            std::tie(const_value, const_type) = applyBinaryFunctionForFieldOfUnknownType(
                                FunctionFactory::instance().get(func->function_base->getName(), context),
                                left_arg_type, left_arg_value, const_type, const_value);
                        }
                        else
                        {
                            auto right_arg_type = right->result_type;
                            auto right_arg_value = (*right->column)[0];
                            std::tie(const_value, const_type) = applyBinaryFunctionForFieldOfUnknownType(
                                FunctionFactory::instance().get(func->function_base->getName(), context),
                                const_type, const_value, right_arg_type, right_arg_value);
                        }
                    }
                }

                out_key_column_num = it->second;
                out_key_column_type = sample_block.getByName(it->first).type;
                out_value = const_value;
                out_type = const_type;
                return true;
            }
        }
    }

    return false;
}

bool KeyCondition::canConstantBeWrappedByMonotonicFunctions(
    const RPNBuilderTreeNode & node,
    size_t & out_key_column_num,
    DataTypePtr & out_key_column_type,
    Field & out_value,
    DataTypePtr & out_type)
{
    String expr_name = node.getColumnName();

    if (array_joined_column_names.contains(expr_name))
        return false;

    if (!key_subexpr_names.contains(expr_name))
        return false;

    if (out_value.isNull())
        return false;

    return transformConstantWithValidFunctions(
        node.getTreeContext().getQueryContext(),
        expr_name,
        out_key_column_num,
        out_key_column_type,
        out_value,
        out_type,
        [](const IFunctionBase & func, const IDataType & type)
        {
            if (!func.hasInformationAboutMonotonicity())
                return false;
            else
            {
                /// Range is irrelevant in this case.
                auto monotonicity = func.getMonotonicityForRange(type, Field(), Field());
                if (!monotonicity.is_always_monotonic)
                    return false;
            }
            return true;
        });
}

/// Looking for possible transformation of `column = constant` into `partition_expr = function(constant)`
bool KeyCondition::canConstantBeWrappedByFunctions(
    const RPNBuilderTreeNode & node,
    size_t & out_key_column_num,
    DataTypePtr & out_key_column_type,
    Field & out_value,
    DataTypePtr & out_type)
{
    String expr_name = node.getColumnName();

    if (array_joined_column_names.contains(expr_name))
        return false;

    if (!key_subexpr_names.contains(expr_name))
    {
        /// Let's check another one case.
        /// If our storage was created with moduloLegacy in partition key,
        /// We can assume that `modulo(...) = const` is the same as `moduloLegacy(...) = const`.
        /// Replace modulo to moduloLegacy in AST and check if we also have such a column.
        ///
        /// We do not check this in canConstantBeWrappedByMonotonicFunctions.
        /// The case `f(modulo(...))` for totally monotonic `f ` is considered to be rare.
        ///
        /// Note: for negative values, we can filter more partitions then needed.
        expr_name = node.getColumnNameWithModuloLegacy();

        if (!key_subexpr_names.contains(expr_name))
            return false;
    }

    if (out_value.isNull())
        return false;

    return transformConstantWithValidFunctions(
        node.getTreeContext().getQueryContext(),
        expr_name,
        out_key_column_num,
        out_key_column_type,
        out_value,
        out_type,
        [](const IFunctionBase & func, const IDataType &)
        {
            return func.isDeterministic();
        });
}

bool KeyCondition::tryPrepareSetIndex(
    const RPNBuilderFunctionTreeNode & func,
    RPNElement & out,
    size_t & out_key_column_num)
{
    const auto & left_arg = func.getArgumentAt(0);

    out_key_column_num = 0;
    std::vector<MergeTreeSetIndex::KeyTuplePositionMapping> indexes_mapping;
    DataTypes data_types;

    auto get_key_tuple_position_mapping = [&](const RPNBuilderTreeNode & node, size_t tuple_index)
    {
        MergeTreeSetIndex::KeyTuplePositionMapping index_mapping;
        index_mapping.tuple_index = tuple_index;
        DataTypePtr data_type;
        if (isKeyPossiblyWrappedByMonotonicFunctions(node, index_mapping.key_index, data_type, index_mapping.functions))
        {
            indexes_mapping.push_back(index_mapping);
            data_types.push_back(data_type);
            if (out_key_column_num < index_mapping.key_index)
                out_key_column_num = index_mapping.key_index;
        }
    };

    size_t left_args_count = 1;
    if (left_arg.isFunction())
    {
        /// Note: in case of ActionsDAG, tuple may be a constant.
        /// In this case, there is no keys in tuple. So, we don't have to check it.
        auto left_arg_tuple = left_arg.toFunctionNode();
        if (left_arg_tuple.getFunctionName() == "tuple")
        {
            left_args_count = left_arg_tuple.getArgumentsSize();
            for (size_t i = 0; i < left_args_count; ++i)
                get_key_tuple_position_mapping(left_arg_tuple.getArgumentAt(i), i);
        }
        else
        {
            get_key_tuple_position_mapping(left_arg, 0);
        }
    }
    else
    {
        get_key_tuple_position_mapping(left_arg, 0);
    }

    if (indexes_mapping.empty())
        return false;

    const auto right_arg = func.getArgumentAt(1);

    auto prepared_set = right_arg.tryGetPreparedSet(indexes_mapping, data_types);
    if (!prepared_set)
        return false;

    /// The index can be prepared if the elements of the set were saved in advance.
    if (!prepared_set->hasExplicitSetElements())
        return false;

    prepared_set->checkColumnsNumber(left_args_count);
    for (size_t i = 0; i < indexes_mapping.size(); ++i)
        prepared_set->checkTypesEqual(indexes_mapping[i].tuple_index, data_types[i]);

    out.set_index = std::make_shared<MergeTreeSetIndex>(prepared_set->getSetElements(), std::move(indexes_mapping));

    return true;
}


/** Allow to use two argument function with constant argument to be analyzed as a single argument function.
  * In other words, it performs "currying" (binding of arguments).
  * This is needed, for example, to support correct analysis of `toDate(time, 'UTC')`.
  */
class FunctionWithOptionalConstArg : public IFunctionBase
{
public:
    enum Kind
    {
        NO_CONST = 0,
        LEFT_CONST,
        RIGHT_CONST,
    };

    explicit FunctionWithOptionalConstArg(const FunctionBasePtr & func_) : func(func_) {}
    FunctionWithOptionalConstArg(const FunctionBasePtr & func_, const ColumnWithTypeAndName & const_arg_, Kind kind_)
        : func(func_), const_arg(const_arg_), kind(kind_)
    {
    }

    String getName() const override { return func->getName(); }

    const DataTypes & getArgumentTypes() const override { return func->getArgumentTypes(); }

    const DataTypePtr & getResultType() const override { return func->getResultType(); }

    ExecutableFunctionPtr prepare(const ColumnsWithTypeAndName & arguments) const override { return func->prepare(arguments); }

    ColumnPtr
    execute(const ColumnsWithTypeAndName & arguments, const DataTypePtr & result_type, size_t input_rows_count, bool dry_run) const override
    {
        if (kind == Kind::LEFT_CONST)
        {
            ColumnsWithTypeAndName new_arguments;
            new_arguments.reserve(arguments.size() + 1);
            new_arguments.push_back(const_arg);
            new_arguments.front().column = new_arguments.front().column->cloneResized(input_rows_count);
            for (const auto & arg : arguments)
                new_arguments.push_back(arg);
            return func->prepare(new_arguments)->execute(new_arguments, result_type, input_rows_count, dry_run);
        }
        else if (kind == Kind::RIGHT_CONST)
        {
            auto new_arguments = arguments;
            new_arguments.push_back(const_arg);
            new_arguments.back().column = new_arguments.back().column->cloneResized(input_rows_count);
            return func->prepare(new_arguments)->execute(new_arguments, result_type, input_rows_count, dry_run);
        }
        else
            return func->prepare(arguments)->execute(arguments, result_type, input_rows_count, dry_run);
    }

    bool isDeterministic() const override { return func->isDeterministic(); }

    bool isDeterministicInScopeOfQuery() const override { return func->isDeterministicInScopeOfQuery(); }

    bool hasInformationAboutMonotonicity() const override { return func->hasInformationAboutMonotonicity(); }

    bool isSuitableForShortCircuitArgumentsExecution(const DataTypesWithConstInfo & arguments) const override { return func->isSuitableForShortCircuitArgumentsExecution(arguments); }

    IFunctionBase::Monotonicity getMonotonicityForRange(const IDataType & type, const Field & left, const Field & right) const override
    {
        return func->getMonotonicityForRange(type, left, right);
    }

    Kind getKind() const { return kind; }
    const ColumnWithTypeAndName & getConstArg() const { return const_arg; }

private:
    FunctionBasePtr func;
    ColumnWithTypeAndName const_arg;
    Kind kind = Kind::NO_CONST;
};


bool KeyCondition::isKeyPossiblyWrappedByMonotonicFunctions(
    const RPNBuilderTreeNode & node,
    size_t & out_key_column_num,
    DataTypePtr & out_key_res_column_type,
    MonotonicFunctionsChain & out_functions_chain)
{
    std::vector<RPNBuilderFunctionTreeNode> chain_not_tested_for_monotonicity;
    DataTypePtr key_column_type;

    if (!isKeyPossiblyWrappedByMonotonicFunctionsImpl(node, out_key_column_num, key_column_type, chain_not_tested_for_monotonicity))
        return false;

    for (auto it = chain_not_tested_for_monotonicity.rbegin(); it != chain_not_tested_for_monotonicity.rend(); ++it)
    {
        auto function = *it;
        auto func_builder = FunctionFactory::instance().tryGet(function.getFunctionName(), node.getTreeContext().getQueryContext());
        if (!func_builder)
            return false;
        ColumnsWithTypeAndName arguments;
        ColumnWithTypeAndName const_arg;
        FunctionWithOptionalConstArg::Kind kind = FunctionWithOptionalConstArg::Kind::NO_CONST;
        if (function.getArgumentsSize() == 2)
        {
            if (function.getArgumentAt(0).isConstant())
            {
                const_arg = function.getArgumentAt(0).getConstantColumn();
                arguments.push_back(const_arg);
                arguments.push_back({ nullptr, key_column_type, "" });
                kind = FunctionWithOptionalConstArg::Kind::LEFT_CONST;
            }
            else if (function.getArgumentAt(1).isConstant())
            {
                arguments.push_back({ nullptr, key_column_type, "" });
                const_arg = function.getArgumentAt(1).getConstantColumn();
                arguments.push_back(const_arg);
                kind = FunctionWithOptionalConstArg::Kind::RIGHT_CONST;
            }
        }
        else
            arguments.push_back({ nullptr, key_column_type, "" });
        auto func = func_builder->build(arguments);

        /// If we know the given range only contains one value, then we treat all functions as positive monotonic.
        if (!func || (!single_point && !func->hasInformationAboutMonotonicity()))
            return false;

        key_column_type = func->getResultType();
        if (kind == FunctionWithOptionalConstArg::Kind::NO_CONST)
            out_functions_chain.push_back(func);
        else
            out_functions_chain.push_back(std::make_shared<FunctionWithOptionalConstArg>(func, const_arg, kind));
    }

    out_key_res_column_type = key_column_type;

    return true;
}

bool KeyCondition::isKeyPossiblyWrappedByMonotonicFunctionsImpl(
    const RPNBuilderTreeNode & node,
    size_t & out_key_column_num,
    DataTypePtr & out_key_column_type,
    std::vector<RPNBuilderFunctionTreeNode> & out_functions_chain)
{
    /** By itself, the key column can be a functional expression. for example, `intHash32(UserID)`.
      * Therefore, use the full name of the expression for search.
      */
    const auto & sample_block = key_expr->getSampleBlock();

    // Key columns should use canonical names for index analysis
    String name = node.getColumnName();

    if (array_joined_column_names.contains(name))
        return false;

    auto it = key_columns.find(name);
    if (key_columns.end() != it)
    {
        out_key_column_num = it->second;
        out_key_column_type = sample_block.getByName(it->first).type;
        return true;
    }

    if (node.isFunction())
    {
        auto function_node = node.toFunctionNode();

        size_t arguments_size = function_node.getArgumentsSize();
        if (arguments_size > 2 || arguments_size == 0)
            return false;

        out_functions_chain.push_back(function_node);

        bool result = false;
        if (arguments_size == 2)
        {
            if (function_node.getArgumentAt(0).isConstant())
            {
                result = isKeyPossiblyWrappedByMonotonicFunctionsImpl(function_node.getArgumentAt(1), out_key_column_num, out_key_column_type, out_functions_chain);
            }
            else if (function_node.getArgumentAt(1).isConstant())
            {
                result = isKeyPossiblyWrappedByMonotonicFunctionsImpl(function_node.getArgumentAt(0), out_key_column_num, out_key_column_type, out_functions_chain);
            }
        }
        else
        {
            result = isKeyPossiblyWrappedByMonotonicFunctionsImpl(function_node.getArgumentAt(0), out_key_column_num, out_key_column_type, out_functions_chain);
        }

        return result;
    }

    return false;
}


static void castValueToType(const DataTypePtr & desired_type, Field & src_value, const DataTypePtr & src_type, const String & node_column_name)
{
    try
    {
        src_value = convertFieldToType(src_value, *desired_type, src_type.get());
    }
    catch (...)
    {
        throw Exception(ErrorCodes::BAD_TYPE_OF_FIELD, "Key expression contains comparison between inconvertible types: "
            "{} and {} inside {}", desired_type->getName(), src_type->getName(), node_column_name);
    }
}


bool KeyCondition::extractAtomFromTree(const RPNBuilderTreeNode & node, RPNElement & out)
{
    /** Functions < > = != <= >= in `notIn` isNull isNotNull, where one argument is a constant, and the other is one of columns of key,
      *  or itself, wrapped in a chain of possibly-monotonic functions,
      *  or constant expression - number.
      */
    Field const_value;
    DataTypePtr const_type;
    if (node.isFunction())
    {
        auto func = node.toFunctionNode();
        size_t num_args = func.getArgumentsSize();

        DataTypePtr key_expr_type;    /// Type of expression containing key column
        size_t key_column_num = -1;   /// Number of a key column (inside key_column_names array)
        MonotonicFunctionsChain chain;
        std::string func_name = func.getFunctionName();

        if (atom_map.find(func_name) == std::end(atom_map))
            return false;

        if (num_args == 1)
        {
            if (!(isKeyPossiblyWrappedByMonotonicFunctions(func.getArgumentAt(0), key_column_num, key_expr_type, chain)))
                return false;

            if (key_column_num == static_cast<size_t>(-1))
                throw Exception(ErrorCodes::LOGICAL_ERROR, "`key_column_num` wasn't initialized. It is a bug.");
        }
        else if (num_args == 2)
        {
            size_t key_arg_pos;           /// Position of argument with key column (non-const argument)
            bool is_set_const = false;
            bool is_constant_transformed = false;

            /// We don't look for inversed key transformations when strict is true, which is required for trivial count().
            /// Consider the following test case:
            ///
            /// create table test1(p DateTime, k int) engine MergeTree partition by toDate(p) order by k;
            /// insert into test1 values ('2020-09-01 00:01:02', 1), ('2020-09-01 20:01:03', 2), ('2020-09-02 00:01:03', 3);
            /// select count() from test1 where p > toDateTime('2020-09-01 10:00:00');
            ///
            /// toDate(DateTime) is always monotonic, but we cannot relax the predicates to be
            /// >= toDate(toDateTime('2020-09-01 10:00:00')), which returns 3 instead of the right count: 2.
            bool strict_condition = strict;

            /// If we use this key condition to prune partitions by single value, we cannot relax conditions for NOT.
            if (single_point
                && (func_name == "notLike" || func_name == "notIn" || func_name == "globalNotIn" || func_name == "notNullIn"
                    || func_name == "globalNotNullIn" || func_name == "notEquals" || func_name == "notEmpty"))
                strict_condition = true;

            if (functionIsInOrGlobalInOperator(func_name))
            {
                if (tryPrepareSetIndex(func, out, key_column_num))
                {
                    key_arg_pos = 0;
                    is_set_const = true;
                }
                else
                    return false;
            }
            else if (func.getArgumentAt(1).tryGetConstant(const_value, const_type))
            {
                /// If the const operand is null, the atom will be always false
                if (const_value.isNull())
                {
                    out.function = RPNElement::ALWAYS_FALSE;
                    return true;
                }

                if (isKeyPossiblyWrappedByMonotonicFunctions(func.getArgumentAt(0), key_column_num, key_expr_type, chain))
                {
                    key_arg_pos = 0;
                }
                else if (
                    !strict_condition
                    && canConstantBeWrappedByMonotonicFunctions(func.getArgumentAt(0), key_column_num, key_expr_type, const_value, const_type))
                {
                    key_arg_pos = 0;
                    is_constant_transformed = true;
                }
                else if (
                    single_point && func_name == "equals" && !strict_condition
                    && canConstantBeWrappedByFunctions(func.getArgumentAt(0), key_column_num, key_expr_type, const_value, const_type))
                {
                    key_arg_pos = 0;
                    is_constant_transformed = true;
                }
                else
                    return false;
            }
            else if (func.getArgumentAt(0).tryGetConstant(const_value, const_type))
            {
                /// If the const operand is null, the atom will be always false
                if (const_value.isNull())
                {
                    out.function = RPNElement::ALWAYS_FALSE;
                    return true;
                }

                if (isKeyPossiblyWrappedByMonotonicFunctions(func.getArgumentAt(1), key_column_num, key_expr_type, chain))
                {
                    key_arg_pos = 1;
                }
                else if (
                    !strict_condition
                    && canConstantBeWrappedByMonotonicFunctions(func.getArgumentAt(1), key_column_num, key_expr_type, const_value, const_type))
                {
                    key_arg_pos = 1;
                    is_constant_transformed = true;
                }
                else if (
                    single_point && func_name == "equals" && !strict_condition
                    && canConstantBeWrappedByFunctions(func.getArgumentAt(1), key_column_num, key_expr_type, const_value, const_type))
                {
                    key_arg_pos = 0;
                    is_constant_transformed = true;
                }
                else
                    return false;
            }
            else
                return false;

            if (key_column_num == static_cast<size_t>(-1))
                throw Exception(ErrorCodes::LOGICAL_ERROR, "`key_column_num` wasn't initialized. It is a bug.");

            /// Replace <const> <sign> <data> on to <data> <-sign> <const>
            if (key_arg_pos == 1)
            {
                if (func_name == "less")
                    func_name = "greater";
                else if (func_name == "greater")
                    func_name = "less";
                else if (func_name == "greaterOrEquals")
                    func_name = "lessOrEquals";
                else if (func_name == "lessOrEquals")
                    func_name = "greaterOrEquals";
                else if (func_name == "in" || func_name == "notIn" ||
                         func_name == "like" || func_name == "notLike" ||
                         func_name == "ilike" || func_name == "notIlike" ||
                         func_name == "startsWith" || func_name == "match")
                {
                    /// "const IN data_column" doesn't make sense (unlike "data_column IN const")
                    return false;
                }
            }

            key_expr_type = recursiveRemoveLowCardinality(key_expr_type);
            DataTypePtr key_expr_type_not_null;
            bool key_expr_type_is_nullable = false;
            if (const auto * nullable_type = typeid_cast<const DataTypeNullable *>(key_expr_type.get()))
            {
                key_expr_type_is_nullable = true;
                key_expr_type_not_null = nullable_type->getNestedType();
            }
            else
                key_expr_type_not_null = key_expr_type;

            bool cast_not_needed = is_set_const /// Set args are already casted inside Set::createFromAST
                || ((isNativeInteger(key_expr_type_not_null) || isDateTime(key_expr_type_not_null))
                    && (isNativeInteger(const_type) || isDateTime(const_type))); /// Native integers and DateTime are accurately compared without cast.

            if (!cast_not_needed && !key_expr_type_not_null->equals(*const_type))
            {
                if (const_value.getType() == Field::Types::String)
                {
                    const_value = convertFieldToType(const_value, *key_expr_type_not_null);
                    if (const_value.isNull())
                        return false;
                    // No need to set is_constant_transformed because we're doing exact conversion
                }
                else
                {
                    DataTypePtr common_type = tryGetLeastSupertype(DataTypes{key_expr_type_not_null, const_type});
                    if (!common_type)
                        return false;

                    if (!const_type->equals(*common_type))
                    {
                        castValueToType(common_type, const_value, const_type, node.getColumnName());

                        // Need to set is_constant_transformed unless we're doing exact conversion
                        if (!key_expr_type_not_null->equals(*common_type))
                            is_constant_transformed = true;
                    }
                    if (!key_expr_type_not_null->equals(*common_type))
                    {
                        auto common_type_maybe_nullable = (key_expr_type_is_nullable && !common_type->isNullable())
                            ? DataTypePtr(std::make_shared<DataTypeNullable>(common_type))
                            : common_type;
                        ColumnsWithTypeAndName arguments{
                            {nullptr, key_expr_type, ""},
                            {DataTypeString().createColumnConst(1, common_type_maybe_nullable->getName()), common_type_maybe_nullable, ""}};
                        FunctionOverloadResolverPtr func_builder_cast = CastInternalOverloadResolver<CastType::nonAccurate>::createImpl();
                        auto func_cast = func_builder_cast->build(arguments);

                        /// If we know the given range only contains one value, then we treat all functions as positive monotonic.
                        if (!single_point && !func_cast->hasInformationAboutMonotonicity())
                            return false;
                        chain.push_back(func_cast);
                    }
                }
            }

            /// Transformed constant must weaken the condition, for example "x > 5" must weaken to "round(x) >= 5"
            if (is_constant_transformed)
            {
                if (func_name == "less")
                    func_name = "lessOrEquals";
                else if (func_name == "greater")
                    func_name = "greaterOrEquals";
            }

        }
        else
            return false;

        const auto atom_it = atom_map.find(func_name);

        out.key_column = key_column_num;
        out.monotonic_functions_chain = std::move(chain);

        return atom_it->second(out, const_value);
    }
    else if (node.tryGetConstant(const_value, const_type))
    {
        /// For cases where it says, for example, `WHERE 0 AND something`

        if (const_value.getType() == Field::Types::UInt64)
        {
            out.function = const_value.safeGet<UInt64>() ? RPNElement::ALWAYS_TRUE : RPNElement::ALWAYS_FALSE;
            return true;
        }
        else if (const_value.getType() == Field::Types::Int64)
        {
            out.function = const_value.safeGet<Int64>() ? RPNElement::ALWAYS_TRUE : RPNElement::ALWAYS_FALSE;
            return true;
        }
        else if (const_value.getType() == Field::Types::Float64)
        {
            out.function = const_value.safeGet<Float64>() != 0.0 ? RPNElement::ALWAYS_TRUE : RPNElement::ALWAYS_FALSE;
            return true;
        }
    }
    return false;
}

String KeyCondition::toString() const
{
    String res;
    for (size_t i = 0; i < rpn.size(); ++i)
    {
        if (i)
            res += ", ";
        res += rpn[i].toString();
    }
    return res;
}

KeyCondition::Description KeyCondition::getDescription() const
{
    /// This code may seem to be too difficult.
    /// Here we want to convert RPN back to tree, and also simplify some logical expressions like `and(x, true) -> x`.
    Description description;

    /// That's a binary tree. Explicit.
    /// Build and optimize it simultaneously.
    struct Node
    {
        enum class Type
        {
            /// Leaf, which is RPNElement.
            Leaf,
            /// Leafs, which are logical constants.
            True,
            False,
            /// Binary operators.
            And,
            Or,
        };

        Type type{};

        /// Only for Leaf
        const RPNElement * element = nullptr;
        /// This means that logical NOT is applied to leaf.
        bool negate = false;

        std::unique_ptr<Node> left = nullptr;
        std::unique_ptr<Node> right = nullptr;
    };

    /// The algorithm is the same as in KeyCondition::checkInHyperrectangle
    /// We build a pair of trees on stack. For checking if key condition may be true, and if it may be false.
    /// We need only `can_be_true` in result.
    struct Frame
    {
        std::unique_ptr<Node> can_be_true;
        std::unique_ptr<Node> can_be_false;
    };

    /// Combine two subtrees using logical operator.
    auto combine = [](std::unique_ptr<Node> left, std::unique_ptr<Node> right, Node::Type type)
    {
        /// Simplify operators with for one constant condition.

        if (type == Node::Type::And)
        {
            /// false AND right
            if (left->type == Node::Type::False)
                return left;

            /// left AND false
            if (right->type == Node::Type::False)
                return right;

            /// true AND right
            if (left->type == Node::Type::True)
                return right;

            /// left AND true
            if (right->type == Node::Type::True)
                return left;
        }

        if (type == Node::Type::Or)
        {
            /// false OR right
            if (left->type == Node::Type::False)
                return right;

            /// left OR false
            if (right->type == Node::Type::False)
                return left;

            /// true OR right
            if (left->type == Node::Type::True)
                return left;

            /// left OR true
            if (right->type == Node::Type::True)
                return right;
        }

        return std::make_unique<Node>(Node{
                .type = type,
                .left = std::move(left),
                .right = std::move(right)
            });
    };

    std::vector<Frame> rpn_stack;
    for (const auto & element : rpn)
    {
        if (element.function == RPNElement::FUNCTION_UNKNOWN)
        {
            auto can_be_true = std::make_unique<Node>(Node{.type = Node::Type::True});
            auto can_be_false = std::make_unique<Node>(Node{.type = Node::Type::True});
            rpn_stack.emplace_back(Frame{.can_be_true = std::move(can_be_true), .can_be_false = std::move(can_be_false)});
        }
        else if (
               element.function == RPNElement::FUNCTION_IN_RANGE
            || element.function == RPNElement::FUNCTION_NOT_IN_RANGE
            || element.function == RPNElement::FUNCTION_IS_NULL
            || element.function == RPNElement::FUNCTION_IS_NOT_NULL
            || element.function == RPNElement::FUNCTION_IN_SET
            || element.function == RPNElement::FUNCTION_NOT_IN_SET)
        {
            auto can_be_true = std::make_unique<Node>(Node{.type = Node::Type::Leaf, .element = &element, .negate = false});
            auto can_be_false = std::make_unique<Node>(Node{.type = Node::Type::Leaf, .element = &element, .negate = true});
            rpn_stack.emplace_back(Frame{.can_be_true = std::move(can_be_true), .can_be_false = std::move(can_be_false)});
        }
        else if (element.function == RPNElement::FUNCTION_NOT)
        {
            assert(!rpn_stack.empty());

            std::swap(rpn_stack.back().can_be_true, rpn_stack.back().can_be_false);
        }
        else if (element.function == RPNElement::FUNCTION_AND)
        {
            assert(!rpn_stack.empty());
            auto arg1 = std::move(rpn_stack.back());

            rpn_stack.pop_back();

            assert(!rpn_stack.empty());
            auto arg2 = std::move(rpn_stack.back());

            Frame frame;
            frame.can_be_true = combine(std::move(arg1.can_be_true), std::move(arg2.can_be_true), Node::Type::And);
            frame.can_be_false = combine(std::move(arg1.can_be_false), std::move(arg2.can_be_false), Node::Type::Or);

            rpn_stack.back() = std::move(frame);
        }
        else if (element.function == RPNElement::FUNCTION_OR)
        {
            assert(!rpn_stack.empty());
            auto arg1 = std::move(rpn_stack.back());

            rpn_stack.pop_back();

            assert(!rpn_stack.empty());
            auto arg2 = std::move(rpn_stack.back());

            Frame frame;
            frame.can_be_true = combine(std::move(arg1.can_be_true), std::move(arg2.can_be_true), Node::Type::Or);
            frame.can_be_false = combine(std::move(arg1.can_be_false), std::move(arg2.can_be_false), Node::Type::And);

            rpn_stack.back() = std::move(frame);
        }
        else if (element.function == RPNElement::ALWAYS_FALSE)
        {
            auto can_be_true = std::make_unique<Node>(Node{.type = Node::Type::False});
            auto can_be_false = std::make_unique<Node>(Node{.type = Node::Type::True});

            rpn_stack.emplace_back(Frame{.can_be_true = std::move(can_be_true), .can_be_false = std::move(can_be_false)});
        }
        else if (element.function == RPNElement::ALWAYS_TRUE)
        {
            auto can_be_true = std::make_unique<Node>(Node{.type = Node::Type::True});
            auto can_be_false = std::make_unique<Node>(Node{.type = Node::Type::False});
            rpn_stack.emplace_back(Frame{.can_be_true = std::move(can_be_true), .can_be_false = std::move(can_be_false)});
        }
        else
            throw Exception(ErrorCodes::LOGICAL_ERROR, "Unexpected function type in KeyCondition::RPNElement");
    }

    if (rpn_stack.size() != 1)
        throw Exception(ErrorCodes::LOGICAL_ERROR, "Unexpected stack size in KeyCondition::checkInRange");

    std::vector<std::string_view> key_names(key_columns.size());
    std::vector<bool> is_key_used(key_columns.size(), false);

    for (const auto & key : key_columns)
        key_names[key.second] = key.first;

    WriteBufferFromOwnString buf;

    std::function<void(const Node *)> describe;
    describe = [&describe, &key_names, &is_key_used, &buf](const Node * node)
    {
        switch (node->type)
        {
            case Node::Type::Leaf:
            {
                is_key_used[node->element->key_column] = true;

                /// Note: for condition with double negation, like `not(x not in set)`,
                /// we can replace it to `x in set` here.
                /// But I won't do it, because `cloneASTWithInversionPushDown` already push down `not`.
                /// So, this seem to be impossible for `can_be_true` tree.
                if (node->negate)
                    buf << "not(";
                buf << node->element->toString(key_names[node->element->key_column], true);
                if (node->negate)
                    buf << ")";
                break;
            }
            case Node::Type::True:
                buf << "true";
                break;
            case Node::Type::False:
                buf << "false";
                break;
            case Node::Type::And:
                buf << "and(";
                describe(node->left.get());
                buf << ", ";
                describe(node->right.get());
                buf << ")";
                break;
            case Node::Type::Or:
                buf << "or(";
                describe(node->left.get());
                buf << ", ";
                describe(node->right.get());
                buf << ")";
                break;
        }
    };

    describe(rpn_stack.front().can_be_true.get());
    description.condition = std::move(buf.str());

    for (size_t i = 0; i < key_names.size(); ++i)
        if (is_key_used[i])
            description.used_keys.emplace_back(key_names[i]);

    return description;
}

/** Index is the value of key every `index_granularity` rows.
  * This value is called a "mark". That is, the index consists of marks.
  *
  * The key is the tuple.
  * The data is sorted by key in the sense of lexicographic order over tuples.
  *
  * A pair of marks specifies a segment with respect to the order over the tuples.
  * Denote it like this: [ x1 y1 z1 .. x2 y2 z2 ],
  *  where x1 y1 z1 - tuple - value of key in left border of segment;
  *        x2 y2 z2 - tuple - value of key in right boundary of segment.
  * In this section there are data between these marks.
  *
  * Or, the last mark specifies the range open on the right: [ a b c .. + inf )
  *
  * The set of all possible tuples can be considered as an n-dimensional space, where n is the size of the tuple.
  * A range of tuples specifies some subset of this space.
  *
  * Hyperrectangles will be the subrange of an n-dimensional space that is a direct product of one-dimensional ranges.
  * In this case, the one-dimensional range can be:
  * a point, a segment, an open interval, a half-open interval;
  * unlimited on the left, unlimited on the right ...
  *
  * The range of tuples can always be represented as a combination (union) of hyperrectangles.
  * For example, the range [ x1 y1 .. x2 y2 ] given x1 != x2 is equal to the union of the following three hyperrectangles:
  * [x1]       x [y1 .. +inf)
  * (x1 .. x2) x (-inf .. +inf)
  * [x2]       x (-inf .. y2]
  *
  * Or, for example, the range [ x1 y1 .. +inf ] is equal to the union of the following two hyperrectangles:
  * [x1]         x [y1 .. +inf)
  * (x1 .. +inf) x (-inf .. +inf)
  * It's easy to see that this is a special case of the variant above.
  *
  * This is important because it is easy for us to check the feasibility of the condition over the hyperrectangle,
  *  and therefore, feasibility of condition on the range of tuples will be checked by feasibility of condition
  *  over at least one hyperrectangle from which this range consists.
  */

template <typename F>
static BoolMask forAnyHyperrectangle(
    size_t key_size,
    const FieldRef * left_keys,
    const FieldRef * right_keys,
    bool left_bounded,
    bool right_bounded,
    std::vector<Range> & hyperrectangle,
    const DataTypes & data_types,
    size_t prefix_size,
    BoolMask initial_mask,
    F && callback)
{
    if (!left_bounded && !right_bounded)
        return callback(hyperrectangle);

    if (left_bounded && right_bounded)
    {
        /// Let's go through the matching elements of the key.
        while (prefix_size < key_size)
        {
            if (left_keys[prefix_size] == right_keys[prefix_size])
            {
                /// Point ranges.
                hyperrectangle[prefix_size] = Range(left_keys[prefix_size]);
                ++prefix_size;
            }
            else
                break;
        }
    }

    if (prefix_size == key_size)
        return callback(hyperrectangle);

    if (prefix_size + 1 == key_size)
    {
        if (left_bounded && right_bounded)
            hyperrectangle[prefix_size] = Range(left_keys[prefix_size], true, right_keys[prefix_size], true);
        else if (left_bounded)
            hyperrectangle[prefix_size] = Range::createLeftBounded(left_keys[prefix_size], true);
        else if (right_bounded)
            hyperrectangle[prefix_size] = Range::createRightBounded(right_keys[prefix_size], true);

        return callback(hyperrectangle);
    }

    /// (x1 .. x2) x (-inf .. +inf)

    if (left_bounded && right_bounded)
        hyperrectangle[prefix_size] = Range(left_keys[prefix_size], false, right_keys[prefix_size], false);
    else if (left_bounded)
        hyperrectangle[prefix_size] = Range::createLeftBounded(left_keys[prefix_size], false, data_types[prefix_size]->isNullable());
    else if (right_bounded)
        hyperrectangle[prefix_size] = Range::createRightBounded(right_keys[prefix_size], false, data_types[prefix_size]->isNullable());

    for (size_t i = prefix_size + 1; i < key_size; ++i)
    {
        if (data_types[i]->isNullable())
            hyperrectangle[i] = Range::createWholeUniverse();
        else
            hyperrectangle[i] = Range::createWholeUniverseWithoutNull();
    }


    BoolMask result = initial_mask;
    result = result | callback(hyperrectangle);

    /// There are several early-exit conditions (like the one below) hereinafter.
    /// They are important; in particular, if initial_mask == BoolMask::consider_only_can_be_true
    /// (which happens when this routine is called from KeyCondition::mayBeTrueXXX),
    /// they provide significant speedup, which may be observed on merge_tree_huge_pk performance test.
    if (result.isComplete())
        return result;

    /// [x1]       x [y1 .. +inf)

    if (left_bounded)
    {
        hyperrectangle[prefix_size] = Range(left_keys[prefix_size]);
        result = result
            | forAnyHyperrectangle(
                     key_size, left_keys, right_keys, true, false, hyperrectangle, data_types, prefix_size + 1, initial_mask, callback);
        if (result.isComplete())
            return result;
    }

    /// [x2]       x (-inf .. y2]

    if (right_bounded)
    {
        hyperrectangle[prefix_size] = Range(right_keys[prefix_size]);
        result = result
            | forAnyHyperrectangle(
                     key_size, left_keys, right_keys, false, true, hyperrectangle, data_types, prefix_size + 1, initial_mask, callback);
        if (result.isComplete())
            return result;
    }

    return result;
}


BoolMask KeyCondition::checkInRange(
    size_t used_key_size,
    const FieldRef * left_keys,
    const FieldRef * right_keys,
    const DataTypes & data_types,
    BoolMask initial_mask) const
{
    std::vector<Range> key_ranges;

    key_ranges.reserve(used_key_size);
    for (size_t i = 0; i < used_key_size; ++i)
    {
        if (data_types[i]->isNullable())
            key_ranges.push_back(Range::createWholeUniverse());
        else
            key_ranges.push_back(Range::createWholeUniverseWithoutNull());
    }

    // std::cerr << "Checking for: [";
    // for (size_t i = 0; i != used_key_size; ++i)
    //     std::cerr << (i != 0 ? ", " : "") << applyVisitor(FieldVisitorToString(), left_keys[i]);
    // std::cerr << " ... ";

    // for (size_t i = 0; i != used_key_size; ++i)
    //     std::cerr << (i != 0 ? ", " : "") << applyVisitor(FieldVisitorToString(), right_keys[i]);
    // std::cerr << "]\n";

    return forAnyHyperrectangle(used_key_size, left_keys, right_keys, true, true, key_ranges, data_types, 0, initial_mask,
        [&] (const std::vector<Range> & key_ranges_hyperrectangle)
    {
        auto res = checkInHyperrectangle(key_ranges_hyperrectangle, data_types);

        // std::cerr << "Hyperrectangle: ";
        // for (size_t i = 0, size = key_ranges.size(); i != size; ++i)
        //     std::cerr << (i != 0 ? " x " : "") << key_ranges[i].toString();
        // std::cerr << ": " << res.can_be_true << "\n";

        return res;
    });
}

std::optional<Range> KeyCondition::applyMonotonicFunctionsChainToRange(
    Range key_range,
    const MonotonicFunctionsChain & functions,
    DataTypePtr current_type,
    bool single_point)
{
    for (const auto & func : functions)
    {
        /// We check the monotonicity of each function on a specific range.
        /// If we know the given range only contains one value, then we treat all functions as positive monotonic.
        IFunction::Monotonicity monotonicity = single_point
            ? IFunction::Monotonicity{true}
            : func->getMonotonicityForRange(*current_type.get(), key_range.left, key_range.right);

        if (!monotonicity.is_monotonic)
        {
            return {};
        }

        /// If we apply function to open interval, we can get empty intervals in result.
        /// E.g. for ('2020-01-03', '2020-01-20') after applying 'toYYYYMM' we will get ('202001', '202001').
        /// To avoid this we make range left and right included.
        /// Any function that treats NULL specially is not monotonic.
        /// Thus we can safely use isNull() as an -Inf/+Inf indicator here.
        if (!key_range.left.isNull())
        {
            key_range.left = applyFunction(func, current_type, key_range.left);
            key_range.left_included = true;
        }

        if (!key_range.right.isNull())
        {
            key_range.right = applyFunction(func, current_type, key_range.right);
            key_range.right_included = true;
        }

        current_type = func->getResultType();

        if (!monotonicity.is_positive)
            key_range.invert();
    }
    return key_range;
}

// Returns whether the condition is one continuous range of the primary key,
// where every field is matched by range or a single element set.
// This allows to use a more efficient lookup with no extra reads.
bool KeyCondition::matchesExactContinuousRange() const
{
    // Not implemented yet.
    if (hasMonotonicFunctionsChain())
        return false;

    enum Constraint
    {
        POINT,
        RANGE,
        UNKNOWN,
    };

    std::vector<Constraint> column_constraints(key_columns.size(), Constraint::UNKNOWN);

    for (const auto & element : rpn)
    {
        if (element.function == RPNElement::Function::FUNCTION_AND)
        {
            continue;
        }

        if (element.function == RPNElement::Function::FUNCTION_IN_SET && element.set_index && element.set_index->size() == 1)
        {
            column_constraints[element.key_column] = Constraint::POINT;
            continue;
        }

        if (element.function == RPNElement::Function::FUNCTION_IN_RANGE)
        {
            if (element.range.left == element.range.right)
            {
                column_constraints[element.key_column] = Constraint::POINT;
            }
            if (column_constraints[element.key_column] != Constraint::POINT)
            {
                column_constraints[element.key_column] = Constraint::RANGE;
            }
            continue;
        }

        if (element.function == RPNElement::Function::FUNCTION_UNKNOWN)
        {
            continue;
        }

        return false;
    }

    auto min_constraint = column_constraints[0];

    if (min_constraint > Constraint::RANGE)
    {
        return false;
    }

    for (size_t i = 1; i < key_columns.size(); ++i)
    {
        if (column_constraints[i] < min_constraint)
        {
            return false;
        }

        if (column_constraints[i] == Constraint::RANGE && min_constraint == Constraint::RANGE)
        {
            return false;
        }

        min_constraint = column_constraints[i];
    }

    return true;
}

BoolMask KeyCondition::checkInHyperrectangle(
    const std::vector<Range> & hyperrectangle,
    const DataTypes & data_types) const
{
    std::vector<BoolMask> rpn_stack;
    for (const auto & element : rpn)
    {
        if (element.function == RPNElement::FUNCTION_UNKNOWN)
        {
            rpn_stack.emplace_back(true, true);
        }
        else if (element.function == RPNElement::FUNCTION_IN_RANGE
            || element.function == RPNElement::FUNCTION_NOT_IN_RANGE)
        {
            const Range * key_range = &hyperrectangle[element.key_column];

            /// The case when the column is wrapped in a chain of possibly monotonic functions.
            Range transformed_range = Range::createWholeUniverse();
            if (!element.monotonic_functions_chain.empty())
            {
                std::optional<Range> new_range = applyMonotonicFunctionsChainToRange(
                    *key_range,
                    element.monotonic_functions_chain,
                    data_types[element.key_column],
                    single_point
                );

                if (!new_range)
                {
                    rpn_stack.emplace_back(true, true);
                    continue;
                }
                transformed_range = *new_range;
                key_range = &transformed_range;
            }

            bool intersects = element.range.intersectsRange(*key_range);
            bool contains = element.range.containsRange(*key_range);

            rpn_stack.emplace_back(intersects, !contains);
            if (element.function == RPNElement::FUNCTION_NOT_IN_RANGE)
                rpn_stack.back() = !rpn_stack.back();
        }
        else if (
            element.function == RPNElement::FUNCTION_IS_NULL
            || element.function == RPNElement::FUNCTION_IS_NOT_NULL)
        {
            const Range * key_range = &hyperrectangle[element.key_column];

            /// No need to apply monotonic functions as nulls are kept.
            bool intersects = element.range.intersectsRange(*key_range);
            bool contains = element.range.containsRange(*key_range);

            rpn_stack.emplace_back(intersects, !contains);
            if (element.function == RPNElement::FUNCTION_IS_NULL)
                rpn_stack.back() = !rpn_stack.back();
        }
        else if (
            element.function == RPNElement::FUNCTION_IN_SET
            || element.function == RPNElement::FUNCTION_NOT_IN_SET)
        {
            if (!element.set_index)
                throw Exception(ErrorCodes::LOGICAL_ERROR, "Set for IN is not created yet");

            rpn_stack.emplace_back(element.set_index->checkInRange(hyperrectangle, data_types, single_point));
            if (element.function == RPNElement::FUNCTION_NOT_IN_SET)
                rpn_stack.back() = !rpn_stack.back();
        }
        else if (element.function == RPNElement::FUNCTION_NOT)
        {
            assert(!rpn_stack.empty());

            rpn_stack.back() = !rpn_stack.back();
        }
        else if (element.function == RPNElement::FUNCTION_AND)
        {
            assert(!rpn_stack.empty());

            auto arg1 = rpn_stack.back();
            rpn_stack.pop_back();
            auto arg2 = rpn_stack.back();
            rpn_stack.back() = arg1 & arg2;
        }
        else if (element.function == RPNElement::FUNCTION_OR)
        {
            assert(!rpn_stack.empty());

            auto arg1 = rpn_stack.back();
            rpn_stack.pop_back();
            auto arg2 = rpn_stack.back();
            rpn_stack.back() = arg1 | arg2;
        }
        else if (element.function == RPNElement::ALWAYS_FALSE)
        {
            rpn_stack.emplace_back(false, true);
        }
        else if (element.function == RPNElement::ALWAYS_TRUE)
        {
            rpn_stack.emplace_back(true, false);
        }
        else
            throw Exception(ErrorCodes::LOGICAL_ERROR, "Unexpected function type in KeyCondition::RPNElement");
    }

    if (rpn_stack.size() != 1)
        throw Exception(ErrorCodes::LOGICAL_ERROR, "Unexpected stack size in KeyCondition::checkInRange");

    return rpn_stack[0];
}

bool KeyCondition::mayBeTrueInRange(
    size_t used_key_size,
    const FieldRef * left_keys,
    const FieldRef * right_keys,
    const DataTypes & data_types) const
{
    return checkInRange(used_key_size, left_keys, right_keys, data_types, BoolMask::consider_only_can_be_true).can_be_true;
}

String KeyCondition::RPNElement::toString() const { return toString("column " + std::to_string(key_column), false); }

String KeyCondition::RPNElement::toString(std::string_view column_name, bool print_constants) const
{
    auto print_wrapped_column = [this, &column_name, print_constants](WriteBuffer & buf)
    {
        for (auto it = monotonic_functions_chain.rbegin(); it != monotonic_functions_chain.rend(); ++it)
        {
            buf << (*it)->getName() << "(";
            if (print_constants)
            {
                if (const auto * func = typeid_cast<const FunctionWithOptionalConstArg *>(it->get()))
                {
                    if (func->getKind() == FunctionWithOptionalConstArg::Kind::LEFT_CONST)
                        buf << applyVisitor(FieldVisitorToString(), (*func->getConstArg().column)[0]) << ", ";
                }
            }
        }

        buf << column_name;

        for (auto it = monotonic_functions_chain.rbegin(); it != monotonic_functions_chain.rend(); ++it)
        {
            if (print_constants)
            {
                if (const auto * func = typeid_cast<const FunctionWithOptionalConstArg *>(it->get()))
                {
                    if (func->getKind() == FunctionWithOptionalConstArg::Kind::RIGHT_CONST)
                        buf << ", " << applyVisitor(FieldVisitorToString(), (*func->getConstArg().column)[0]);
                }
            }
            buf << ")";
        }
    };

    WriteBufferFromOwnString buf;
    switch (function)
    {
        case FUNCTION_AND:
            return "and";
        case FUNCTION_OR:
            return "or";
        case FUNCTION_NOT:
            return "not";
        case FUNCTION_UNKNOWN:
            return "unknown";
        case FUNCTION_NOT_IN_SET:
        case FUNCTION_IN_SET:
        {
            buf << "(";
            print_wrapped_column(buf);
            buf << (function == FUNCTION_IN_SET ? " in " : " notIn ");
            if (!set_index)
                buf << "unknown size set";
            else
                buf << set_index->size() << "-element set";
            buf << ")";
            return buf.str();
        }
        case FUNCTION_IN_RANGE:
        case FUNCTION_NOT_IN_RANGE:
        {
            buf << "(";
            print_wrapped_column(buf);
            buf << (function == FUNCTION_NOT_IN_RANGE ? " not" : "") << " in " << range.toString();
            buf << ")";
            return buf.str();
        }
        case FUNCTION_IS_NULL:
        case FUNCTION_IS_NOT_NULL:
        {
            buf << "(";
            print_wrapped_column(buf);
            buf << (function == FUNCTION_IS_NULL ? " isNull" : " isNotNull");
            buf << ")";
            return buf.str();
        }
        case ALWAYS_FALSE:
            return "false";
        case ALWAYS_TRUE:
            return "true";
    }

    UNREACHABLE();
}


bool KeyCondition::alwaysUnknownOrTrue() const
{
    return unknownOrAlwaysTrue(false);
}

bool KeyCondition::anyUnknownOrAlwaysTrue() const
{
    return unknownOrAlwaysTrue(true);
}

bool KeyCondition::unknownOrAlwaysTrue(bool unknown_any) const
{
    std::vector<UInt8> rpn_stack;

    for (const auto & element : rpn)
    {
        if (element.function == RPNElement::FUNCTION_UNKNOWN)
        {
            /// If unknown_any is true, return instantly,
            /// to avoid processing it with FUNCTION_AND, and change the outcome.
            if (unknown_any)
                return true;
            /// Otherwise, it may be AND'ed via FUNCTION_AND
            rpn_stack.push_back(true);
        }
        else if (element.function == RPNElement::ALWAYS_TRUE)
        {
            rpn_stack.push_back(true);
        }
        else if (element.function == RPNElement::FUNCTION_NOT_IN_RANGE
            || element.function == RPNElement::FUNCTION_IN_RANGE
            || element.function == RPNElement::FUNCTION_IN_SET
            || element.function == RPNElement::FUNCTION_NOT_IN_SET
            || element.function == RPNElement::FUNCTION_IS_NULL
            || element.function == RPNElement::FUNCTION_IS_NOT_NULL
            || element.function == RPNElement::ALWAYS_FALSE)
        {
            rpn_stack.push_back(false);
        }
        else if (element.function == RPNElement::FUNCTION_NOT)
        {
        }
        else if (element.function == RPNElement::FUNCTION_AND)
        {
            assert(!rpn_stack.empty());

            auto arg1 = rpn_stack.back();
            rpn_stack.pop_back();
            auto arg2 = rpn_stack.back();
            rpn_stack.back() = arg1 & arg2;
        }
        else if (element.function == RPNElement::FUNCTION_OR)
        {
            assert(!rpn_stack.empty());

            auto arg1 = rpn_stack.back();
            rpn_stack.pop_back();
            auto arg2 = rpn_stack.back();
            rpn_stack.back() = arg1 | arg2;
        }
        else
            throw Exception(ErrorCodes::LOGICAL_ERROR, "Unexpected function type in KeyCondition::RPNElement");
    }

    if (rpn_stack.size() != 1)
        throw Exception(ErrorCodes::LOGICAL_ERROR, "Unexpected stack size in KeyCondition::unknownOrAlwaysTrue");

    return rpn_stack[0];
}

bool KeyCondition::alwaysFalse() const
{
    /// 0: always_false, 1: always_true, 2: non_const
    std::vector<UInt8> rpn_stack;

    for (const auto & element : rpn)
    {
        if (element.function == RPNElement::ALWAYS_TRUE)
        {
            rpn_stack.push_back(1);
        }
        else if (element.function == RPNElement::ALWAYS_FALSE)
        {
            rpn_stack.push_back(0);
        }
        else if (element.function == RPNElement::FUNCTION_NOT_IN_RANGE
            || element.function == RPNElement::FUNCTION_IN_RANGE
            || element.function == RPNElement::FUNCTION_IN_SET
            || element.function == RPNElement::FUNCTION_NOT_IN_SET
            || element.function == RPNElement::FUNCTION_IS_NULL
            || element.function == RPNElement::FUNCTION_IS_NOT_NULL
            || element.function == RPNElement::FUNCTION_UNKNOWN)
        {
            rpn_stack.push_back(2);
        }
        else if (element.function == RPNElement::FUNCTION_NOT)
        {
            assert(!rpn_stack.empty());

            auto & arg = rpn_stack.back();
            if (arg == 0)
                arg = 1;
            else if (arg == 1)
                arg = 0;
        }
        else if (element.function == RPNElement::FUNCTION_AND)
        {
            assert(!rpn_stack.empty());

            auto arg1 = rpn_stack.back();
            rpn_stack.pop_back();
            auto arg2 = rpn_stack.back();

            if (arg1 == 0 || arg2 == 0)
                rpn_stack.back() = 0;
            else if (arg1 == 1 && arg2 == 1)
                rpn_stack.back() = 1;
            else
                rpn_stack.back() = 2;
        }
        else if (element.function == RPNElement::FUNCTION_OR)
        {
            assert(!rpn_stack.empty());

            auto arg1 = rpn_stack.back();
            rpn_stack.pop_back();
            auto arg2 = rpn_stack.back();

            if (arg1 == 1 || arg2 == 1)
                rpn_stack.back() = 1;
            else if (arg1 == 0 && arg2 == 0)
                rpn_stack.back() = 0;
            else
                rpn_stack.back() = 2;
        }
        else
            throw Exception(ErrorCodes::LOGICAL_ERROR, "Unexpected function type in KeyCondition::RPNElement");
    }

    if (rpn_stack.size() != 1)
        throw Exception(ErrorCodes::LOGICAL_ERROR, "Unexpected stack size in KeyCondition::alwaysFalse");

    return rpn_stack[0] == 0;
}

size_t KeyCondition::getMaxKeyColumn() const
{
    size_t res = 0;
    for (const auto & element : rpn)
    {
        if (element.function == RPNElement::FUNCTION_NOT_IN_RANGE
            || element.function == RPNElement::FUNCTION_IN_RANGE
            || element.function == RPNElement::FUNCTION_IS_NULL
            || element.function == RPNElement::FUNCTION_IS_NOT_NULL
            || element.function == RPNElement::FUNCTION_IN_SET
            || element.function == RPNElement::FUNCTION_NOT_IN_SET)
        {
            if (element.key_column > res)
                res = element.key_column;
        }
    }
    return res;
}

bool KeyCondition::hasMonotonicFunctionsChain() const
{
    for (const auto & element : rpn)
        if (!element.monotonic_functions_chain.empty()
            || (element.set_index && element.set_index->hasMonotonicFunctionsChain()))
            return true;
    return false;
}

}<|MERGE_RESOLUTION|>--- conflicted
+++ resolved
@@ -704,11 +704,6 @@
         { DataTypeUInt8().createColumnConstWithDefaultValue(1), std::make_shared<DataTypeUInt8>(), "_dummy" }
     };
 
-<<<<<<< HEAD
-    const auto expr_for_constant_folding = ExpressionAnalyzer(query, syntax_analyzer_result, context).getConstActions();
-
-    expr_for_constant_folding->execute(result, true);
-=======
     if (syntax_analyzer_result)
     {
         auto actions = ExpressionAnalyzer(query, syntax_analyzer_result, context).getConstActionsDAG();
@@ -718,7 +713,6 @@
                 result.insert(ColumnWithTypeAndName{action_node->column, action_node->result_type, action_node->result_name});
         }
     }
->>>>>>> 67ef5bd7
 
     return result;
 }
