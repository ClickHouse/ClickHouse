#include <Storages/MergeTree/KeyCondition.h>
#include <Storages/MergeTree/BoolMask.h>
#include <Core/PlainRanges.h>
#include <DataTypes/DataTypesNumber.h>
#include <DataTypes/DataTypeLowCardinality.h>
#include <DataTypes/DataTypeNullable.h>
#include <DataTypes/DataTypeNothing.h>
#include <DataTypes/FieldToDataType.h>
#include <DataTypes/getLeastSupertype.h>
#include <DataTypes/Utils.h>
#include <Interpreters/Context.h>
#include <Interpreters/TreeRewriter.h>
#include <Interpreters/ExpressionAnalyzer.h>
#include <Interpreters/ExpressionActions.h>
#include <Interpreters/castColumn.h>
#include <Interpreters/misc.h>
#include <Functions/FunctionFactory.h>
#include <Functions/indexHint.h>
#include <Functions/CastOverloadResolver.h>
#include <Functions/IFunction.h>
#include <Functions/IFunctionAdaptors.h>
#include <Functions/IFunctionDateOrDateTime.h>
#include <Functions/geometryConverters.h>
#include <Common/FieldVisitorToString.h>
#include <Common/HilbertUtils.h>
#include <Common/FieldVisitorConvertToNumber.h>
#include <Common/MortonUtils.h>
#include <Common/typeid_cast.h>
#include <DataTypes/DataTypeArray.h>
#include <DataTypes/DataTypeTuple.h>
#include <Columns/ColumnArray.h>
#include <Columns/ColumnSet.h>
#include <Columns/ColumnConst.h>
#include <Core/Settings.h>
#include <Interpreters/convertFieldToType.h>
#include <Interpreters/Set.h>
#include <Parsers/ASTLiteral.h>
#include <Parsers/ASTSelectQuery.h>
#include <IO/WriteBufferFromString.h>
#include <IO/Operators.h>

#include <algorithm>
#include <cassert>
#include <stack>
#include <limits>

#include <boost/geometry.hpp>
#include <boost/geometry/geometries/polygon.hpp>
#include <boost/smart_ptr/make_shared_object.hpp>


namespace DB
{
namespace Setting
{
    extern const SettingsBool analyze_index_with_space_filling_curves;
    extern const SettingsDateTimeOverflowBehavior date_time_overflow_behavior;
    extern const SettingsTimezone session_timezone;
}

namespace ErrorCodes
{
extern const int LOGICAL_ERROR;
}

/// for "^prefix..." string it returns "prefix"
static String extractFixedPrefixFromRegularExpression(const String & regexp)
{
    if (regexp.size() <= 1 || regexp[0] != '^')
        return {};

    String fixed_prefix;
    const char * begin = regexp.data() + 1;
    const char * pos = begin;
    const char * end = regexp.data() + regexp.size();

    while (pos < end)
    {
        switch (*pos)
        {
            case '\0':
                pos = end;
            break;

            case '\\':
            {
                ++pos;
                if (pos == end)
                    break;

                switch (*pos)
                {
                    case '|':
                    case '(':
                    case ')':
                    case '^':
                    case '$':
                    case '.':
                    case '[':
                    case ']':
                    case '?':
                    case '*':
                    case '+':
                    case '\\':
                    case '{':
                    case '}':
                    case '-':
                        fixed_prefix += *pos;
                        ++pos;
                    break;
                    default:
                        /// all other escape sequences are not supported
                            pos = end;
                }

                break;
            }

            /// non-trivial cases
            case '|':
                fixed_prefix.clear();
            [[fallthrough]];
            case '(':
            case '[':
            case '^':
            case '$':
            case '.':
            case '+':
                pos = end;
            break;

            /// Quantifiers that allow a zero number of occurrences.
            case '{':
            case '?':
            case '*':
                if (!fixed_prefix.empty())
                    fixed_prefix.pop_back();

            pos = end;
            break;
            default:
                fixed_prefix += *pos;
            pos++;
            break;
        }
    }

    return fixed_prefix;
}

namespace
{
bool isNaN(const Field & field)
{
    if (field.getType() != Field::Types::Float64)
        return false;

    const double value = field.safeGet<Float64>();
    return std::isnan(value);
}
}

const KeyCondition::AtomMap KeyCondition::atom_map
{
        {
            "notEquals",
            [] (RPNElement & out, const Field & value)
            {
                if (isNaN(value))
                {
                    /// Convert data <> NaN -> data IN [-INF, INF]
                    out.function = RPNElement::FUNCTION_IN_RANGE;
                    out.range = Range::createWholeUniverse();
                }
                else
                {
                    out.function = RPNElement::FUNCTION_NOT_IN_RANGE;
                    out.range = Range(value);
                }
                return true;
            }
        },
        {
            "equals",
            [] (RPNElement & out, const Field & value)
            {
                out.function = RPNElement::FUNCTION_IN_RANGE;
                if (isNaN(value))
                {
                    /// Convert data = NaN -> data IN (INF, -INF)
                    out.range = Range(POSITIVE_INFINITY, false, NEGATIVE_INFINITY, false);
                }
                else
                {
                    out.range = Range(value);
                }
                return true;
            }
        },
        {
            "less",
            [] (RPNElement & out, const Field & value)
            {
                out.function = RPNElement::FUNCTION_IN_RANGE;
                out.range = Range::createRightBounded(value, false);
                return true;
            }
        },
        {
            "greater",
            [] (RPNElement & out, const Field & value)
            {
                out.function = RPNElement::FUNCTION_IN_RANGE;
                out.range = Range::createLeftBounded(value, false);
                return true;
            }
        },
        {
            "lessOrEquals",
            [] (RPNElement & out, const Field & value)
            {
                out.function = RPNElement::FUNCTION_IN_RANGE;
                out.range = Range::createRightBounded(value, true);
                return true;
            }
        },
        {
            "greaterOrEquals",
            [] (RPNElement & out, const Field & value)
            {
                out.function = RPNElement::FUNCTION_IN_RANGE;
                out.range = Range::createLeftBounded(value, true);
                return true;
            }
        },
        {
            "in",
            [] (RPNElement & out, const Field &)
            {
                out.function = RPNElement::FUNCTION_IN_SET;
                return true;
            }
        },
        {
            "notIn",
            [] (RPNElement & out, const Field &)
            {
                out.function = RPNElement::FUNCTION_NOT_IN_SET;
                return true;
            }
        },
        {
            "globalIn",
            [] (RPNElement & out, const Field &)
            {
                out.function = RPNElement::FUNCTION_IN_SET;
                return true;
            }
        },
        {
            "globalNotIn",
            [] (RPNElement & out, const Field &)
            {
                out.function = RPNElement::FUNCTION_NOT_IN_SET;
                return true;
            }
        },
        {
            "has",
            [] (RPNElement & out, const Field &)
            {
                out.function = RPNElement::FUNCTION_IN_SET;
                return true;
            }
        },
        {
            "nullIn",
            [] (RPNElement & out, const Field &)
            {
                out.function = RPNElement::FUNCTION_IN_SET;
                return true;
            }
        },
        {
            "notNullIn",
            [] (RPNElement & out, const Field &)
            {
                out.function = RPNElement::FUNCTION_NOT_IN_SET;
                return true;
            }
        },
        {
            "globalNullIn",
            [] (RPNElement & out, const Field &)
            {
                out.function = RPNElement::FUNCTION_IN_SET;
                return true;
            }
        },
        {
            "globalNotNullIn",
            [] (RPNElement & out, const Field &)
            {
                out.function = RPNElement::FUNCTION_NOT_IN_SET;
                return true;
            }
        },
        {
            "empty",
            [] (RPNElement & out, const Field & value)
            {
                if (value.getType() != Field::Types::String)
                    return false;

                out.function = RPNElement::FUNCTION_IN_RANGE;
                out.range = Range("");
                return true;
            }
        },
        {
            "notEmpty",
            [] (RPNElement & out, const Field & value)
            {
                if (value.getType() != Field::Types::String)
                    return false;

                out.function = RPNElement::FUNCTION_NOT_IN_RANGE;
                out.range = Range("");
                return true;
            }
        },
        {
            "like",
            [] (RPNElement & out, const Field & value)
            {
                if (value.getType() != Field::Types::String)
                    return false;

                auto [prefix, is_perfect] = extractFixedPrefixFromLikePattern(value.safeGet<String>(), /*requires_perfect_prefix*/ false);
                if (prefix.empty())
                    return false;

                if (!is_perfect)
                    out.relaxed = true;

                String right_bound = firstStringThatIsGreaterThanAllStringsWithPrefix(prefix);

                out.function = RPNElement::FUNCTION_IN_RANGE;
                out.range = !right_bound.empty()
                    ? Range(prefix, true, right_bound, false)
                    : Range::createLeftBounded(prefix, true);

                return true;
            }
        },
        {
            "notLike",
            [] (RPNElement & out, const Field & value)
            {
                if (value.getType() != Field::Types::String)
                    return false;

                auto [prefix, is_perfect] = extractFixedPrefixFromLikePattern(value.safeGet<String>(), /*requires_perfect_prefix*/ true);
                if (prefix.empty())
                    return false;

                chassert(is_perfect);

                String right_bound = firstStringThatIsGreaterThanAllStringsWithPrefix(prefix);

                out.function = RPNElement::FUNCTION_NOT_IN_RANGE;
                out.range = !right_bound.empty()
                    ? Range(prefix, true, right_bound, false)
                    : Range::createLeftBounded(prefix, true);

                return true;
            }
        },
        {
            "startsWith",
            [] (RPNElement & out, const Field & value)
            {
                if (value.getType() != Field::Types::String)
                    return false;

                String prefix = value.safeGet<String>();
                if (prefix.empty())
                    return false;

                String right_bound = firstStringThatIsGreaterThanAllStringsWithPrefix(prefix);

                out.function = RPNElement::FUNCTION_IN_RANGE;
                out.range = !right_bound.empty()
                    ? Range(prefix, true, right_bound, false)
                    : Range::createLeftBounded(prefix, true);

                return true;
            }
        },
        {
            "match",
            [] (RPNElement & out, const Field & value)
            {
                if (value.getType() != Field::Types::String)
                    return false;

                const String & expression = value.safeGet<String>();

                /// This optimization can't process alternation - this would require
                /// a comprehensive parsing of regular expression.
                if (expression.contains('|'))
                    return false;

                String prefix = extractFixedPrefixFromRegularExpression(expression);
                if (prefix.empty())
                    return false;

                String right_bound = firstStringThatIsGreaterThanAllStringsWithPrefix(prefix);

                out.function = RPNElement::FUNCTION_IN_RANGE;
                out.range = !right_bound.empty()
                    ? Range(prefix, true, right_bound, false)
                    : Range::createLeftBounded(prefix, true);
                out.relaxed = true;

                return true;
            }
        },
        {
            "isNotNull",
            [] (RPNElement & out, const Field &)
            {
                out.function = RPNElement::FUNCTION_IS_NOT_NULL;
                // isNotNull means (-Inf, +Inf)
                out.range = Range::createWholeUniverseWithoutNull();
                return true;
            }
        },
        {
            "isNull",
            [] (RPNElement & out, const Field &)
            {
                out.function = RPNElement::FUNCTION_IS_NULL;
                // isNull means +Inf (NULLS_LAST) or -Inf (NULLS_FIRST), We don't support discrete
                // ranges, instead will use the inverse of (-Inf, +Inf). The inversion happens in
                // checkInHyperrectangle.
                out.range = Range::createWholeUniverseWithoutNull();
                return true;
            }
        },
        {
            "pointInPolygon",
            [] (RPNElement & out, const Field &)
            {
                out.function = RPNElement::FUNCTION_POINT_IN_POLYGON;
                return true;
            }
        }
};

static const std::set<KeyCondition::RPNElement::Function> always_relaxed_atom_elements
    = {KeyCondition::RPNElement::FUNCTION_UNKNOWN, KeyCondition::RPNElement::FUNCTION_ARGS_IN_HYPERRECTANGLE, KeyCondition::RPNElement::FUNCTION_POINT_IN_POLYGON};

/// Functions with range inversion cannot be relaxed. It will become stricter instead.
/// For example:
/// create table test(d Date, k Int64, s String) Engine=MergeTree order by toYYYYMM(d);
/// insert into test values ('2020-01-01', 1, '');
/// insert into test values ('2020-01-02', 1, '');
/// select * from test where d != '2020-01-01'; -- If relaxed, no record will return
static const std::set<std::string_view> no_relaxed_atom_functions
    = {"notLike", "notIn", "globalNotIn", "notNullIn", "globalNotNullIn", "notEquals", "notEmpty"};

static const std::map<std::string, std::string> inverse_relations =
{
    {"equals", "notEquals"},
    {"notEquals", "equals"},
    {"less", "greaterOrEquals"},
    {"greaterOrEquals", "less"},
    {"greater", "lessOrEquals"},
    {"lessOrEquals", "greater"},
    {"in", "notIn"},
    {"notIn", "in"},
    {"globalIn", "globalNotIn"},
    {"globalNotIn", "globalIn"},
    {"nullIn", "notNullIn"},
    {"notNullIn", "nullIn"},
    {"globalNullIn", "globalNotNullIn"},
    {"globalNullNotIn", "globalNullIn"},
    {"isNull", "isNotNull"},
    {"isNotNull", "isNull"},
    {"like", "notLike"},
    {"notLike", "like"},
    {"ilike", "notILike"},
    {"notILike", "ilike"},
    {"empty", "notEmpty"},
    {"notEmpty", "empty"},
};


static bool isLogicalOperator(const String & func_name)
{
    return (func_name == "and" || func_name == "or" || func_name == "not" || func_name == "indexHint");
}

/// The node can be one of:
///   - Logical operator (AND, OR, NOT and indexHint() - logical NOOP)
///   - An "atom" (relational operator, constant, expression)
///   - A logical constant expression
///   - Any other function
ASTPtr cloneASTWithInversionPushDown(const ASTPtr node, const bool need_inversion = false)
{
    const ASTFunction * func = node->as<ASTFunction>();

    if (func && isLogicalOperator(func->name))
    {
        if (func->name == "not")
        {
            return cloneASTWithInversionPushDown(func->arguments->children.front(), !need_inversion);
        }

        const auto result_node = makeASTFunction(func->name);

        /// indexHint() is a special case - logical NOOP function
        if (result_node->name != "indexHint" && need_inversion)
        {
            result_node->name = (result_node->name == "and") ? "or" : "and";
        }

        if (func->arguments)
        {
            for (const auto & child : func->arguments->children)
            {
                result_node->arguments->children.push_back(cloneASTWithInversionPushDown(child, need_inversion));
            }
        }

        return result_node;
    }

    auto cloned_node = node->clone();

    if (func && inverse_relations.find(func->name) != inverse_relations.cend())
    {
        if (need_inversion)
        {
            cloned_node->as<ASTFunction>()->name = inverse_relations.at(func->name);
        }

        return cloned_node;
    }

    return need_inversion ? makeASTOperator("not", cloned_node) : cloned_node;
}

static bool isTrivialCast(const ActionsDAG::Node & node)
{
    if (node.function_base->getName() != "CAST" || node.children.size() != 2 || node.children[1]->type != ActionsDAG::ActionType::COLUMN)
        return false;

    const auto * column_const = typeid_cast<const ColumnConst *>(node.children[1]->column.get());
    if (!column_const)
        return false;

    Field field = column_const->getField();
    if (field.getType() != Field::Types::String)
        return false;

    auto type_name = field.safeGet<String>();
    return node.children[0]->result_type->getName() == type_name;
}

static const ActionsDAG::Node & cloneDAGWithInversionPushDown(
    const ActionsDAG::Node & node,
    ActionsDAG & inverted_dag,
    std::unordered_map<const ActionsDAG::Node *, const ActionsDAG::Node *> & inputs_mapping,
    const ContextPtr & context,
    const bool need_inversion)
{
    const ActionsDAG::Node * res = nullptr;
    bool handled_inversion = false;

    switch (node.type)
    {
        case (ActionsDAG::ActionType::INPUT):
        {
            auto & input = inputs_mapping[&node];
            if (input == nullptr)
                /// Note: inputs order is not important here. Will match columns by names.
                input = &inverted_dag.addInput({node.column, node.result_type, node.result_name});

            res = input;
            break;
        }
        case (ActionsDAG::ActionType::COLUMN):
        {
            String name;
            if (const auto * column_const = typeid_cast<const ColumnConst *>(node.column.get());
                column_const && column_const->getDataType() != TypeIndex::Function)
            {
                /// Re-generate column name for constant.
                /// DAG from the query (with enabled analyzer) uses suffixes for constants, like 1_UInt8.
                /// DAG from the PK does not use it. This breaks matching by column name sometimes.
                /// Ideally, we should not compare names, but DAG subtrees instead.
                name = ASTLiteral(column_const->getField()).getColumnName();
            }
            else
                name = node.result_name;

            res = &inverted_dag.addColumn({node.column, node.result_type, name});
            break;
        }
        case (ActionsDAG::ActionType::ALIAS):
        {
            /// Ignore aliases
            res = &cloneDAGWithInversionPushDown(*node.children.front(), inverted_dag, inputs_mapping, context, need_inversion);
            handled_inversion = true;
            break;
        }
        case (ActionsDAG::ActionType::ARRAY_JOIN):
        {
            const auto & arg = cloneDAGWithInversionPushDown(*node.children.front(), inverted_dag, inputs_mapping, context, false);
            res = &inverted_dag.addArrayJoin(arg, {});
            break;
        }
        case (ActionsDAG::ActionType::FUNCTION):
        {
            auto name = node.function_base->getName();
            if (name == "not")
            {
                res = &cloneDAGWithInversionPushDown(*node.children.front(), inverted_dag, inputs_mapping, context, !need_inversion);
                handled_inversion = true;
            }
            else if (name == "indexHint")
            {
                ActionsDAG::NodeRawConstPtrs children;
                if (const auto * adaptor = typeid_cast<const FunctionToFunctionBaseAdaptor *>(node.function_base.get()))
                {
                    if (const auto * index_hint = typeid_cast<const FunctionIndexHint *>(adaptor->getFunction().get()))
                    {
                        const auto & index_hint_dag = index_hint->getActions();
                        children = index_hint_dag.getOutputs();

                        for (auto & arg : children)
                            arg = &cloneDAGWithInversionPushDown(*arg, inverted_dag, inputs_mapping, context, need_inversion);
                    }
                }

                res = &inverted_dag.addFunction(node.function_base, children, "");
                handled_inversion = true;
            }
            else if (name == "materialize")
            {
                /// Remove "materialize" from index analysis.
                res = &cloneDAGWithInversionPushDown(*node.children.front(), inverted_dag, inputs_mapping, context, need_inversion);

                /// `need_inversion` was already pushed into the child; avoid adding an extra `not()` wrapper
                /// Without this, we could add an extra `not()` here (double inversion), e.g. `NOT materialize(x = 0)` -> `not(notEquals(x, 0))`.
                handled_inversion = true;
            }
            else if (isTrivialCast(node))
            {
                /// Remove trivial cast and keep its first argument.
                res = &cloneDAGWithInversionPushDown(*node.children.front(), inverted_dag, inputs_mapping, context, need_inversion);

                /// `need_inversion` was already pushed into the child; avoid adding an extra `not()` wrapper
                /// Without this, we could add an extra `not()` here (double inversion), e.g. `NOT CAST(x = 0, 'UInt8')` -> `not(notEquals(x, 0))`.
                handled_inversion = true;
            }
            else if (need_inversion && (name == "and" || name == "or"))
            {
                ActionsDAG::NodeRawConstPtrs children(node.children);

                for (auto & arg : children)
                    arg = &cloneDAGWithInversionPushDown(*arg, inverted_dag, inputs_mapping, context, need_inversion);

                FunctionOverloadResolverPtr function_builder;

                if (name == "and")
                    function_builder = FunctionFactory::instance().get("or", context);
                else if (name == "or")
                    function_builder = FunctionFactory::instance().get("and", context);

                assert(function_builder);

                /// We match columns by name, so it is important to fill name correctly.
                /// So, use empty string to make it automatically.
                res = &inverted_dag.addFunction(function_builder, children, "");
                handled_inversion = true;
            }
            else
            {
                ActionsDAG::NodeRawConstPtrs children(node.children);

                for (auto & arg : children)
                    arg = &cloneDAGWithInversionPushDown(*arg, inverted_dag, inputs_mapping, context, false);

                auto it = inverse_relations.find(name);
                if (it != inverse_relations.end())
                {
                    const auto & func_name = need_inversion ? it->second : it->first;
                    auto function_builder = FunctionFactory::instance().get(func_name, context);
                    res = &inverted_dag.addFunction(function_builder, children, "");
                    handled_inversion = true;
                }
                else
                {
                    /// Argument types could change slightly because of our transformations, e.g.
                    /// LowCardinality can be added because some subexpressions became constant
                    /// (in particular, sets). If that happens, re-run function overload resolver.
                    /// Otherwise don't re-run it because some functions may not be available
                    /// through FunctionFactory::get(), e.g. FunctionCapture.
                    bool types_changed = false;
                    for (size_t i = 0; i < children.size(); ++i)
                    {
                        if (!node.children[i]->result_type->equals(*children[i]->result_type))
                        {
                            types_changed = true;
                            break;
                        }
                    }

                    if (types_changed)
                    {
                        auto function_builder = FunctionFactory::instance().get(name, context);
                        res = &inverted_dag.addFunction(function_builder, children, "");
                    }
                    else
                    {
                        res = &inverted_dag.addFunction(node.function_base, children, "");
                    }
                }
            }
            break;
        }
        case ActionsDAG::ActionType::PLACEHOLDER:
        {
            /// I guess it should work as INPUT.
            res = &inverted_dag.addPlaceholder(node.result_name, node.result_type);
            break;
        }
    }

    if (!handled_inversion && need_inversion)
        res = &inverted_dag.addFunction(FunctionFactory::instance().get("not", context), {res}, "");

    return *res;
}

static ActionsDAG cloneDAGWithInversionPushDown(const ActionsDAG::Node * predicate, const ContextPtr & context)
{
    ActionsDAG res;

    std::unordered_map<const ActionsDAG::Node *, const ActionsDAG::Node *> inputs_mapping;

    predicate = &DB::cloneDAGWithInversionPushDown(*predicate, res, inputs_mapping, context, false);

    res.getOutputs() = {predicate};

    return res;
}

const std::unordered_map<String, KeyCondition::SpaceFillingCurveType> KeyCondition::space_filling_curve_name_to_type {
        {"mortonEncode", SpaceFillingCurveType::Morton},
        {"hilbertEncode", SpaceFillingCurveType::Hilbert}
};

static bool mayExistOnBloomFilter(const KeyCondition::BloomFilterData & condition_bloom_filter_data,
                           const KeyCondition::ColumnIndexToBloomFilter & column_index_to_column_bf)
{
    chassert(condition_bloom_filter_data.hashes_per_column.size() == condition_bloom_filter_data.key_columns.size());

    for (auto column_index = 0u; column_index < condition_bloom_filter_data.hashes_per_column.size(); column_index++)
    {
        // In case bloom filter is missing for parts of the data
        // (e.g. for some Parquet row groups: https://github.com/ClickHouse/ClickHouse/pull/62966#discussion_r1722361237).
        if (!column_index_to_column_bf.contains(condition_bloom_filter_data.key_columns[column_index]))
        {
            continue;
        }

        const auto & column_bf = column_index_to_column_bf.at(condition_bloom_filter_data.key_columns[column_index]);
        const auto & hashes = condition_bloom_filter_data.hashes_per_column[column_index];

        if (!column_bf->findAnyHash(hashes))
        {
            return false;
        }
    }

    return true;
}

/** Calculate expressions, that depend only on constants.
  * For index to work when something like "WHERE Date = toDate(now())" is written.
  */
Block KeyCondition::getBlockWithConstants(
    const ASTPtr & query, const TreeRewriterResultPtr & syntax_analyzer_result, ContextPtr context)
{
    Block result
    {
            { DataTypeUInt8().createColumnConstWithDefaultValue(1), std::make_shared<DataTypeUInt8>(), "_dummy" }
    };

    if (syntax_analyzer_result)
    {
        auto actions = ExpressionAnalyzer(query, syntax_analyzer_result, context).getConstActionsDAG();
        for (const auto & action_node : actions.getOutputs())
        {
            if (action_node->column)
                result.insert(ColumnWithTypeAndName{action_node->column, action_node->result_type, action_node->result_name});
        }
    }

    return result;
}

static NameSet getAllSubexpressionNames(const ExpressionActions & key_expr)
{
    NameSet names;
    for (const auto & action : key_expr.getActions())
        names.insert(action.node->result_name);

    return names;
}

void KeyCondition::getAllSpaceFillingCurves(const BuildInfo & info)
{
    /// So far the only supported function is mortonEncode and hilbertEncode (Morton and Hilbert curves).

    for (const auto & action : info.key_expr->getActions())
    {
        if (action.node->type == ActionsDAG::ActionType::FUNCTION
            && action.node->children.size() >= 2
            && space_filling_curve_name_to_type.contains(action.node->function_base->getName()))
        {
            SpaceFillingCurveDescription curve;
            curve.function_name = action.node->function_base->getName();
            curve.type = space_filling_curve_name_to_type.at(curve.function_name);
            curve.key_column_pos = key_columns.at(action.node->result_name);
            for (const auto & child : action.node->children)
            {
                /// All arguments should be regular input columns.
                if (child->type == ActionsDAG::ActionType::INPUT)
                {
                    curve.arguments.push_back(child->result_name);
                }
                else
                {
                    curve.arguments.clear();
                    break;
                }
            }

            /// So far we only support the case of two arguments.
            if (2 == curve.arguments.size())
                key_space_filling_curves.push_back(std::move(curve));
        }
    }
}

ActionsDAGWithInversionPushDown::ActionsDAGWithInversionPushDown(const ActionsDAG::Node * predicate_, const ContextPtr & context)
{
    if (!predicate_)
        return;

    /** When non-strictly monotonic functions are employed in functional index (e.g. ORDER BY toStartOfHour(dateTime)),
    * the use of NOT operator in predicate will result in the indexing algorithm leave out some data.
    * This is caused by rewriting in KeyCondition::tryParseAtomFromAST of relational operators to less strict
    * when parsing the AST into internal RPN representation.
    * To overcome the problem, before parsing the AST we transform it to its semantically equivalent form where all NOT's
    * are pushed down and applied (when possible) to leaf nodes.
    */
    dag = cloneDAGWithInversionPushDown(predicate_, context);

    predicate = dag->getOutputs()[0];
}


KeyCondition::KeyCondition(
    const ActionsDAGWithInversionPushDown & filter_dag,
    ContextPtr context,
    const Names & key_column_names_,
    const ExpressionActionsPtr & key_expr_,
    bool single_point_)
    : num_key_columns(key_column_names_.size())
    , single_point(single_point_)
    , date_time_overflow_behavior_ignore(
          context->getSettingsRef()[Setting::date_time_overflow_behavior] == FormatSettings::DateTimeOverflowBehavior::Ignore)
{
    auto info = BuildInfo {.key_expr = key_expr_, .key_subexpr_names = getAllSubexpressionNames(*key_expr_)};
    size_t key_index = 0;
    for (const auto & name : key_column_names_)
    {
        key_columns.try_emplace(name, key_index);
        ++key_index;
    }

    if (context->getSettingsRef()[Setting::analyze_index_with_space_filling_curves])
        getAllSpaceFillingCurves(info);

    if (!filter_dag.predicate)
    {
        has_filter = false;
        relaxed = true;
        rpn.emplace_back(RPNElement::FUNCTION_UNKNOWN);
        return;
    }

    has_filter = true;

    RPNBuilder<RPNElement> builder(filter_dag.predicate, context, [&](const RPNBuilderTreeNode & node, RPNElement & out)
    {
        return extractAtomFromTree(node, info, out);
    });

    rpn = std::move(builder).extractRPN();

    findHyperrectanglesForArgumentsOfSpaceFillingCurves();

    if (std::any_of(rpn.begin(), rpn.end(), [&](const auto & elem) { return always_relaxed_atom_elements.contains(elem.function); }))
        relaxed = true;
}

KeyCondition::KeyCondition(
    ThisIsPrivate, ColumnIndices key_columns_, size_t num_key_columns_, bool single_point_,
    bool date_time_overflow_behavior_ignore_, bool relaxed_)
    : has_filter(true)
    , key_columns(std::move(key_columns_))
    , num_key_columns(num_key_columns_)
    , single_point(single_point_)
    , date_time_overflow_behavior_ignore(date_time_overflow_behavior_ignore_)
    , relaxed(relaxed_)
{}

bool KeyCondition::addCondition(const String & column, const Range & range)
{
    if (!key_columns.contains(column))
        return false;
    rpn.emplace_back(RPNElement::FUNCTION_IN_RANGE, std::vector<size_t>{key_columns[column]}, range);
    rpn.emplace_back(RPNElement::FUNCTION_AND);
    return true;
}

bool KeyCondition::getConstant(const ASTPtr & expr, Block & block_with_constants, Field & out_value, DataTypePtr & out_type)
{
    RPNBuilderTreeContext tree_context(nullptr, block_with_constants, nullptr);
    RPNBuilderTreeNode node(expr.get(), tree_context);

    return node.tryGetConstant(out_value, out_type);
}

bool KeyCondition::hasOnlyConjunctions() const
{
    return std::ranges::none_of(rpn, [](RPNElement element) { return element.function == RPNElement::FUNCTION_OR; });
}


static Field applyFunctionForField(
    const FunctionBasePtr & func,
    const DataTypePtr & arg_type,
    const Field & arg_value)
{
    ColumnsWithTypeAndName columns
    {
            { arg_type->createColumnConst(1, arg_value), arg_type, "x" },
        };

    auto col = func->execute(columns, func->getResultType(), 1, /* dry_run = */ false);
    return (*col)[0];
}

/// applyFunction will execute the function with one `field` or the column which `field` refers to.
static FieldRef applyFunction(const FunctionBasePtr & func, const DataTypePtr & current_type, const FieldRef & field)
{
    chassert(func != nullptr);
    /// Fallback for fields without block reference.
    if (field.isExplicit())
        return applyFunctionForField(func, current_type, field);

    /// We will cache the function result inside `field.columns`, because this function will call many times
    /// from many fields from same column. When the column is huge, for example there are thousands of marks, we need a cache.
    /// The cache key is like `_[function_pointer]_[param_column_id]` to identify a unique <function, param> pair.
    WriteBufferFromOwnString buf;
    writeText("_", buf);
    writePointerHex(func.get(), buf);
    writeText("_" + toString(field.column_idx), buf);
    String result_name = buf.str();
    const auto & columns = field.columns;
    size_t result_idx = columns->size();

    for (size_t i = 0; i < result_idx; ++i)
    {
        if ((*columns)[i].name == result_name)
            result_idx = i;
    }

    if (result_idx == columns->size())
    {
        /// When cache is missed, we calculate the whole column where the field comes from. This will avoid repeated calculation.
        ColumnsWithTypeAndName args{(*columns)[field.column_idx]};
        field.columns->emplace_back(ColumnWithTypeAndName {nullptr, func->getResultType(), result_name});
        (*columns)[result_idx].column = func->execute(args, (*columns)[result_idx].type, columns->front().column->size(), /* dry_run = */ false);
    }

    return {field.columns, field.row_idx, result_idx};
}

DataTypePtr getArgumentTypeOfMonotonicFunction(const IFunctionBase & func);

/// Sequentially applies functions to the column, returns `true`
/// if all function arguments are compatible with functions
/// signatures, and none of the functions produce `NULL` output.
///
/// After functions chain execution, fills result column and its type.
bool applyFunctionChainToColumn(
    const ColumnPtr & in_column,
    const DataTypePtr & in_data_type,
    const std::vector<FunctionBasePtr> & functions,
    ColumnPtr & out_column,
    DataTypePtr & out_data_type)
{
    // Remove LowCardinality from input column, and convert it to regular one
    auto result_column = in_column->convertToFullIfNeeded();
    auto result_type = removeLowCardinality(in_data_type);

    // In case function sequence is empty, return full non-LowCardinality column
    if (functions.empty())
    {
        out_column = result_column;
        out_data_type = result_type;
        return true;
    }

    // If first function arguments are empty, cannot transform input column
    if (functions[0]->getArgumentTypes().empty())
    {
        return false;
    }

    /// Fast-path: consume leading CAST(...) that are either no-op for current type
    /// or can be applied directly to the CAST result type.
    size_t first_func = 0;
    while (first_func < functions.size())
    {
        const auto & func = functions[first_func];

        if (func->getName() != "CAST")
            break;

        auto cast_result_type = removeLowCardinality(func->getResultType());

        /// Avoid the round-trip. Additionally, some round trip might not be safely possible. Like String -> Dynamic -> String
        if (result_type->equals(*cast_result_type))
        {
            ++first_func;
            continue;
        }

        /// Short-circuit: if we can directly cast to the result type, do it
        if (canBeSafelyCast(result_type, cast_result_type))
        {
            result_column = castColumnAccurate({result_column, result_type, ""}, cast_result_type);
            result_column = result_column->convertToFullColumnIfLowCardinality();
            result_type = cast_result_type;
            ++first_func;
            continue;
        }

        /// Otherwise keep the old behavior (it may be more permissive than direct cast).
        break;
    }

    /// `functions` only contain one or more CASTs that were no-ops or could be applied directly
    if (first_func == functions.size())
    {
        out_column = result_column;
        out_data_type = result_type;
        return true;
    }

    if (functions[first_func]->getArgumentTypes().empty())
        return false;

    /// And cast it to the argument type of the first function in the chain
    auto in_argument_type = removeLowCardinality(getArgumentTypeOfMonotonicFunction(*functions[first_func]));
    if (canBeSafelyCast(result_type, in_argument_type))
    {
        result_column = castColumnAccurate({result_column, result_type, ""}, in_argument_type);
        result_type = in_argument_type;
    }
    else if (!in_argument_type->isNullable() && !in_argument_type->canBeInsideNullable())
    {
        /// We cannot apply castColumnAccurateOrNull() because it will throw exception
        return false;
    }
    // If column cannot be cast accurate, casting with OrNull, and in case all
    // values has been cast (no nulls), unpacking nested column from nullable.
    // In case any further functions require Nullable input, they'll be able
    // to cast it.
    else
    {
        result_column = castColumnAccurateOrNull({result_column, result_type, ""}, in_argument_type);
        const auto & result_column_nullable = assert_cast<const ColumnNullable &>(*result_column);
        const auto & null_map_data = result_column_nullable.getNullMapData();
        for (char8_t i : null_map_data)
        {
            if (i != 0)
                return false;
        }
        result_column = result_column_nullable.getNestedColumnPtr();
        result_type = removeNullable(in_argument_type);
    }

    for (size_t func_pos = first_func; func_pos < functions.size(); ++func_pos)
    {
        const auto & func = functions[func_pos];

        if (func->getArgumentTypes().empty())
            return false;

        if (func->getName() == "CAST")
        {
            auto cast_result_type = removeLowCardinality(func->getResultType());

            /// Avoid the round-trip. Additionally, some round trip might not be safely possible. Like String -> Dynamic -> String.
            if (result_type->equals(*cast_result_type))
                continue;

            /// Short-circuit: if we can directly cast to the result type, do it
            if (canBeSafelyCast(result_type, cast_result_type))
            {
                result_column = castColumnAccurate({result_column, result_type, ""}, cast_result_type);
                result_column = result_column->convertToFullColumnIfLowCardinality();
                result_type = cast_result_type;
                continue;
            }
        }

        auto argument_type = removeLowCardinality(getArgumentTypeOfMonotonicFunction(*func));
        if (!canBeSafelyCast(result_type, argument_type))
            return false;

        result_column = castColumnAccurate({result_column, result_type, ""}, argument_type);
        auto func_result_type = func->getResultType();
        result_column = func->execute({{result_column, argument_type, ""}}, func_result_type, result_column->size(), /* dry_run = */ false);
        result_column = result_column->convertToFullColumnIfLowCardinality();
        result_type = removeLowCardinality(func_result_type);

        // Transforming nullable columns to the nested ones, in case no nulls found
        if (result_column->isNullable())
        {
            const auto & result_column_nullable = assert_cast<const ColumnNullable &>(*result_column);
            const auto & null_map_data = result_column_nullable.getNullMapData();
            for (char8_t i : null_map_data)
            {
                if (i != 0)
                    return false;
            }
            result_column = result_column_nullable.getNestedColumnPtr();
            result_type = removeNullable(result_type);
        }
    }
    out_column = result_column;
    out_data_type = result_type;

    return true;
}

bool KeyCondition::isFunctionReallyMonotonic(const IFunctionBase & func, const IDataType & arg_type) const
{
    if (date_time_overflow_behavior_ignore && func.getName() == "toDateTime")
    {
        const IDataType * type = &arg_type;
        if (const auto * lowcard_type = typeid_cast<const DataTypeLowCardinality *>(type))
            type = lowcard_type->getDictionaryType().get();
        if (const auto * nullable_type = typeid_cast<const DataTypeNullable *>(type))
            type = nullable_type->getNestedType().get();

        /// toDateTime(date) may overflow, breaking monotonicity.
        if (isDateOrDate32(type))
            return false;
    }

    return true;
}

bool KeyCondition::canConstantBeWrappedByMonotonicFunctions(
    const RPNBuilderTreeNode & node,
    const BuildInfo & info,
    size_t & out_key_column_num,
    DataTypePtr & out_key_column_type,
    Field & out_value,
    DataTypePtr & out_type)
{
    String expr_name = node.getColumnName();

    if (!info.key_subexpr_names.contains(expr_name))
        return false;

    if (out_value.isNull())
        return false;

    MonotonicFunctionsChain transform_functions;
    auto can_transform_constant = extractMonotonicFunctionsChainFromKey(
        node.getTreeContext().getQueryContext(),
        expr_name,
        info,
        out_key_column_num,
        out_key_column_type,
        transform_functions,
        [this](const IFunctionBase & func, const IDataType & type)
        {
            if (!func.hasInformationAboutMonotonicity())
                return false;

            if (!isFunctionReallyMonotonic(func, type))
                return false;

            /// Range is irrelevant in this case.
            auto monotonicity = func.getMonotonicityForRange(type, Field(), Field());
            if (!monotonicity.is_always_monotonic)
                return false;

            return true;
        });

    if (!can_transform_constant)
        return false;

    auto const_column = out_type->createColumnConst(1, out_value);

    ColumnPtr transformed_const_column;
    DataTypePtr transformed_const_type;
    bool constant_transformed = applyFunctionChainToColumn(
        const_column,
        out_type,
        transform_functions,
        transformed_const_column,
        transformed_const_type);

    if (!constant_transformed)
        return false;

    out_value = (*transformed_const_column)[0];
    out_type = transformed_const_type;
    return true;
}

bool KeyCondition::extractDeterministicFunctionsDagFromKey(
    const String & expr_name,
    const BuildInfo & info,
    size_t & out_key_column_num,
    DataTypePtr & out_key_column_type,
    DeterministicKeyTransformDag & out) const
{
    const auto & dag = info.key_expr->getActionsDAG();
    const auto & sample_block = info.key_expr->getSampleBlock();

    std::vector<const ActionsDAG::Node *> expr_nodes;
    for (const auto & node : dag.getNodes())
        if (node.result_name == expr_name)
            expr_nodes.push_back(&node);

    if (expr_nodes.empty())
        return false;

    const ActionsDAG::Node * rename_node = expr_nodes.front();

    std::unordered_set<const ActionsDAG::Node *> expr_set;
    expr_set.reserve(expr_nodes.size());
    for (const auto * node : expr_nodes)
        expr_set.insert(node);

    std::unordered_map<const ActionsDAG::Node *, const ActionsDAG::Node *> projection_inputs;
    projection_inputs.reserve(expr_nodes.size());
    for (const auto * node : expr_nodes)
        projection_inputs.emplace(node, rename_node);

    auto can_fold_from_expr_only = [&](const ActionsDAG::Node * key_node) -> bool
    {
        bool uses_expr = false;
        std::unordered_set<const ActionsDAG::Node *> visited;
        std::vector<const ActionsDAG::Node *> stack{key_node};

        while (!stack.empty())
        {
            const auto * node = stack.back();
            stack.pop_back();

            if (!visited.insert(node).second)
                continue;

            if (expr_set.contains(node))
            {
                uses_expr = true;
                continue;
            }

            if (node->type == ActionsDAG::ActionType::INPUT)
                return false;

            if (node->type == ActionsDAG::ActionType::ARRAY_JOIN || node->type == ActionsDAG::ActionType::PLACEHOLDER)
                return false;

            for (const auto * child : node->children)
                stack.push_back(child);
        }

        return uses_expr;
    };

    for (const auto & key_node : dag.getNodes())
    {
        auto it = key_columns.find(key_node.result_name);
        if (it == key_columns.end())
            continue;

        if (!can_fold_from_expr_only(&key_node))
            continue;

        ActionsDAG sub = ActionsDAG::foldActionsByProjection(projection_inputs, {&key_node});

        const auto required = sub.getRequiredColumns();
        if (required.size() != 1 || required.front().name != expr_name)
            continue;

        if (sub.hasNonDeterministic() || sub.hasStatefulFunctions() || sub.hasArrayJoin())
            continue;

        out_key_column_num = it->second;
        out_key_column_type = sample_block.getByName(key_node.result_name).type;

        out.actions = std::make_shared<ExpressionActions>(std::move(sub));
        out.output_name = key_node.result_name;
        out.input_type = required.front().type;
        return true;
    }

    return false;
}


bool applyDeterministicDagToColumn(
    const ColumnPtr & in_column,
    const DataTypePtr & in_type,
    const String & input_name,
    const DeterministicKeyTransformDag & dag,
    ColumnPtr & out_column,
    DataTypePtr & out_type)
{
    ColumnPtr col = in_column->convertToFullIfNeeded();
    DataTypePtr type = removeLowCardinality(in_type);
    DataTypePtr dag_input_type = removeLowCardinality(dag.input_type);

    if (!type->equals(*dag_input_type))
    {
        if (canBeSafelyCast(type, dag_input_type))
        {
            col = castColumnAccurate({col, type, ""}, dag_input_type);
            type = dag_input_type;
        }
        else if (!dag_input_type->isNullable() && !dag_input_type->canBeInsideNullable())
        {
            return false;
        }
        else
        {
            col = castColumnAccurateOrNull({col, type, ""}, dag_input_type);
            const auto & n = assert_cast<const ColumnNullable &>(*col);
            for (char8_t b : n.getNullMapData())
                if (b)
                    return false;

            if (!dag_input_type->isNullable())
                col = n.getNestedColumnPtr();

            type = dag_input_type;
        }
    }

    Block block;
    block.insert({col, type, input_name});

    /// This can throw. For example, `ORDER BY toUUID(p)` where p is String.
    /// Then,`WHERE p = 'not-a-uuid'` will throw. Maybe `CAST` function arguments could be checked earlier;
    /// however, there could be other functions that can throw on some inputs.
    try
    {
        dag.actions->execute(block, false, true);
    }
    catch (...)
    {
        /// If any error occurs during the execution of the DAG, we cannot transform the constant
        return false;
    }

    const auto & res = block.getByName(dag.output_name);
    out_column = res.column;
    out_type = res.type;

    out_column = out_column->convertToFullColumnIfConst();

    if (out_column->isNullable())
    {
        const auto & n = assert_cast<const ColumnNullable &>(*out_column);
        for (char8_t b : n.getNullMapData())
            if (b)
                return false;
        out_column = n.getNestedColumnPtr();
        out_type = removeNullable(out_type);
    }

    out_column = out_column->convertToFullColumnIfLowCardinality();
    out_type = removeLowCardinality(out_type);
    return true;
}

bool KeyCondition::canConstantBeWrappedByDeterministicFunctions(
    const RPNBuilderTreeNode & node,
    const BuildInfo & info,
    size_t & out_key_column_num,
    DataTypePtr & out_key_column_type,
    Field & out_value,
    DataTypePtr & out_type)
{
    String expr_name = node.getColumnName();

    if (!info.key_subexpr_names.contains(expr_name))
    {
        /// Let's check another one case.
        /// If our storage was created with moduloLegacy in partition key,
        /// We can assume that `modulo(...) = const` is the same as `moduloLegacy(...) = const`.
        /// Replace modulo to moduloLegacy in AST and check if we also have such a column.
        ///
        /// We do not check this in canConstantBeWrappedByMonotonicFunctions.
        /// The case `f(modulo(...))` for totally monotonic `f ` is considered to be rare.
        ///
        /// Note: for negative values, we can filter more partitions then needed.
        expr_name = node.getColumnNameWithModuloLegacy();

        if (!info.key_subexpr_names.contains(expr_name))
            return false;
    }

    if (out_value.isNull())
        return false;

    /// `NaN != NaN` is true. This breaks equivalence for `notEquals` transformations. So, skip.
    if (isNaN(out_value))
        return false;

    DeterministicKeyTransformDag dag;
    auto can_transform_constant = extractDeterministicFunctionsDagFromKey(
        expr_name,
        info,
        out_key_column_num,
        out_key_column_type,
        dag);

    if (!can_transform_constant)
        return false;

    auto const_column = out_type->createColumnConst(1, out_value);

    ColumnPtr transformed_const_column;
    DataTypePtr transformed_const_type;
    bool constant_transformed = applyDeterministicDagToColumn(
        const_column,
        out_type,
        expr_name,
        dag,
        transformed_const_column,
        transformed_const_type);

    if (!constant_transformed)
        return false;

    out_value = (*transformed_const_column)[0];
    out_type = transformed_const_type;
    return true;
}

static bool isDeterministicTransformInjective(const ActionsDAG & dag, const String & input_name, const String & output_name)
{
    const ActionsDAG::Node * output_node = nullptr;
    for (const auto * node : dag.getOutputs())
    {
        if (node->result_name == output_name)
        {
            output_node = node;
            break;
        }
    }

    if (!output_node)
        return false;

    struct InjectiveInfo
    {
        bool depends_on_input = false;
        bool injective = false;
    };

    std::unordered_map<const ActionsDAG::Node *, InjectiveInfo> memo;
    memo.reserve(dag.getNodes().size());

    auto dfs = [&](const ActionsDAG::Node * node, const auto & self) -> InjectiveInfo
    {
        if (auto it = memo.find(node); it != memo.end())
            return it->second;

        InjectiveInfo res;

        switch (node->type)
        {
            case ActionsDAG::ActionType::INPUT: {
                res.depends_on_input = (node->result_name == input_name);
                res.injective = res.depends_on_input;
                break;
            }
            case ActionsDAG::ActionType::COLUMN: {
                res.depends_on_input = false;
                res.injective = false;
                break;
            }
            case ActionsDAG::ActionType::ALIAS: {
                if (node->children.size() != 1)
                    break;
                res = self(node->children.front(), self);
                break;
            }
            case ActionsDAG::ActionType::FUNCTION: {
                if (!node->function_base)
                    break;

                bool depends_on_input = false;
                bool has_injective_argument = false;

                ColumnsWithTypeAndName sample_args;
                sample_args.reserve(node->children.size());

                for (const auto * child : node->children)
                {
                    sample_args.push_back({child->column, child->result_type, child->result_name});

                    const auto child_info = self(child, self);
                    depends_on_input |= child_info.depends_on_input;
                    has_injective_argument |= child_info.injective;
                }

                res.depends_on_input = depends_on_input;
                res.injective = depends_on_input && has_injective_argument && node->function_base->isInjective(sample_args);
                break;
            }
            default:
                break;
        }

        memo.emplace(node, res);
        return res;
    };

    return dfs(output_node, dfs).injective;
}

bool KeyCondition::canConstantBeWrappedByDeterministicInjectiveFunctions(
    const RPNBuilderTreeNode & node,
    const BuildInfo & info,
    size_t & out_key_column_num,
    DataTypePtr & out_key_column_type,
    Field & out_value,
    DataTypePtr & out_type)
{
    String expr_name = node.getColumnName();

    if (!info.key_subexpr_names.contains(expr_name))
    {
        /// Let's check another one case.
        /// If our storage was created with moduloLegacy in partition key,
        /// We can assume that `modulo(...) = const` is the same as `moduloLegacy(...) = const`.
        /// Replace modulo to moduloLegacy in AST and check if we also have such a column.
        ///
        /// We do not check this in canConstantBeWrappedByMonotonicFunctions.
        /// The case `f(modulo(...))` for totally monotonic `f ` is considered to be rare.
        ///
        /// Note: for negative values, we can filter more partitions then needed.
        expr_name = node.getColumnNameWithModuloLegacy();

        if (!info.key_subexpr_names.contains(expr_name))
            return false;
    }

    if (out_value.isNull())
        return false;

    /// `NaN != NaN` is true. This breaks equivalence for `notEquals` transformations. So, skip.
    if (isNaN(out_value))
        return false;

    DeterministicKeyTransformDag dag;
    auto can_transform_constant = extractDeterministicFunctionsDagFromKey(
        expr_name,
        info,
        out_key_column_num,
        out_key_column_type,
        dag);

    if (!can_transform_constant)
        return false;

    if (!isDeterministicTransformInjective(dag.actions->getActionsDAG(), expr_name, dag.output_name))
        return false;

    auto const_column = out_type->createColumnConst(1, out_value);

    ColumnPtr transformed_const_column;
    DataTypePtr transformed_const_type;
    bool constant_transformed = applyDeterministicDagToColumn(
        const_column,
        out_type,
        expr_name,
        dag,
        transformed_const_column,
        transformed_const_type);

    if (!constant_transformed)
        return false;

    out_value = (*transformed_const_column)[0];
    out_type = transformed_const_type;
    return true;
}


void KeyCondition::analyzeKeyExpressionForSetIndex(const RPNBuilderTreeNode & arg,
        std::vector<MergeTreeSetIndex::KeyTuplePositionMapping> &indexes_mapping,
        std::vector<MonotonicFunctionsChain> &set_transforming_chains,
        DataTypes & data_types,
        size_t & args_count,
        const BuildInfo & info,
        bool allow_constant_transformation,
        bool * out_disable_exact_set_evaluation)
{
    auto get_key_tuple_position_mapping = [&](const RPNBuilderTreeNode & node, size_t tuple_index)
    {
        MergeTreeSetIndex::KeyTuplePositionMapping index_mapping;
        index_mapping.tuple_index = tuple_index;
        DataTypePtr data_type;
        std::optional<size_t> key_space_filling_curve_argument_pos;
        MonotonicFunctionsChain set_transforming_chain;
        if (isKeyPossiblyWrappedByMonotonicFunctions(
                node, info, index_mapping.key_index, key_space_filling_curve_argument_pos, data_type, index_mapping.functions)
            && !key_space_filling_curve_argument_pos) /// We don't support the analysis of space-filling curves and IN set.
        {
            indexes_mapping.push_back(index_mapping);
            data_types.push_back(data_type);
            set_transforming_chains.push_back(set_transforming_chain);
        }
        /// For partition index, checking if set can be transformed to prune any partitions
        else if (
            single_point && allow_constant_transformation
            && canSetValuesBeWrappedByFunctions(node, info, index_mapping.key_index, data_type, set_transforming_chain))
        {
            indexes_mapping.push_back(index_mapping);
            data_types.push_back(data_type);
            set_transforming_chains.push_back(set_transforming_chain);
        }
        /// For non single point case, we can still benefit from deterministic functions chain of ORDER BY key columns.
        /// For example, if a hash function is used in ORDER BY key, we can still use it to filter values in set index.
        /// In this case, since we do not guarantee that wrapped functions are injective, we have to relax `can_be_false` of this
        /// RPN element to avoid false negatives in `set->checkInRange`.
        else if (
            (out_disable_exact_set_evaluation != nullptr) && allow_constant_transformation
            && canSetValuesBeWrappedByFunctions(node, info, index_mapping.key_index, data_type, set_transforming_chain))
        {
            indexes_mapping.push_back(index_mapping);
            data_types.push_back(data_type);
            set_transforming_chains.push_back(set_transforming_chain);
            *out_disable_exact_set_evaluation = true;
        }
    };

    args_count = 1;
    if (arg.isFunction())
    {
        /// Note: in case of ActionsDAG, tuple may be a constant.
        /// In this case, there is no keys in tuple. So, we don't have to check it.
        auto arg_tuple = arg.toFunctionNode();
        if (arg_tuple.getFunctionName() == "tuple" && arg_tuple.getArgumentsSize() > 1)
        {
            args_count = arg_tuple.getArgumentsSize();
            for (size_t i = 0; i < args_count; ++i)
                get_key_tuple_position_mapping(arg_tuple.getArgumentAt(i), i);
        }
        else
        {
            get_key_tuple_position_mapping(arg, 0);
        }
    }
    else
    {
        get_key_tuple_position_mapping(arg, 0);
    }
}

bool tryPrepareSetColumnsForIndex(
    Columns & set_columns,
    DataTypes & set_types,
    const std::vector<KeyCondition::MonotonicFunctionsChain> & set_transforming_chains,
    const DataTypes & data_types,
    const std::vector<MergeTreeSetIndex::KeyTuplePositionMapping> & indexes_mapping,
    size_t args_count,
    bool & is_constant_transformed)
{
    Columns new_columns;
    DataTypes new_types;
    while (set_columns.size() < args_count) /// If we have a packed tuple inside, we unpack it
    {
        bool has_tuple = false;
        for (size_t i = 0; i < set_columns.size(); ++i)
        {
            if (isTuple(set_types[i]))
            {
                has_tuple = true;
                auto columns_tuple = assert_cast<const ColumnTuple*>(set_columns[i].get())->getColumns();
                auto subtypes = assert_cast<const DataTypeTuple&>(*set_types[i]).getElements();
                new_columns.insert(new_columns.end(), columns_tuple.begin(), columns_tuple.end());
                new_types.insert(new_types.end(), subtypes.begin(), subtypes.end());
            }
            else
            {
                new_columns.push_back(set_columns[i]);
                new_types.push_back(set_types[i]);
            }
        }
        if (!has_tuple)
            return false;

        set_columns.swap(new_columns);
        set_types.swap(new_types);
        new_columns.clear();
        new_types.clear();
    }
    chassert(set_types.size() == set_columns.size());

    Columns transformed_set_columns = set_columns;
    is_constant_transformed = false;

    IColumn::Filter filter(transformed_set_columns.front()->size(), 1);
    bool filter_used = false;

    for (size_t indexes_mapping_index = 0; indexes_mapping_index < indexes_mapping.size(); ++indexes_mapping_index)
    {
        const auto & key_column_type = data_types[indexes_mapping_index];
        size_t set_element_index = indexes_mapping[indexes_mapping_index].tuple_index;
        auto set_element_type = set_types[set_element_index];
        ColumnPtr set_column = set_columns[set_element_index];

        if (!set_transforming_chains[indexes_mapping_index].empty())
        {
            ColumnPtr transformed_set_column;
            DataTypePtr transformed_set_type;
            if (!applyFunctionChainToColumn(
                    set_column,
                    set_element_type,
                    set_transforming_chains[indexes_mapping_index],
                    transformed_set_column,
                    transformed_set_type))
                return false;

            set_column = transformed_set_column;
            set_element_type = transformed_set_type;
            is_constant_transformed = true;
        }

        if (canBeSafelyCast(set_element_type, key_column_type))
        {
            transformed_set_columns[set_element_index] = castColumn({set_column, set_element_type, {}}, key_column_type);
            continue;
        }

        if (!key_column_type->canBeInsideNullable())
            return false;

        const NullMap * set_column_null_map = nullptr;

        // Keep a reference to the original set_column to ensure the data remains valid
        ColumnPtr original_set_column = set_column;

        if (isNullableOrLowCardinalityNullable(set_element_type))
        {
            if (WhichDataType(set_element_type).isLowCardinality())
            {
                set_element_type = removeLowCardinality(set_element_type);
                transformed_set_columns[set_element_index] = set_column->convertToFullColumnIfLowCardinality();
            }

            set_element_type = removeNullable(set_element_type);

            // Obtain the nullable column without reassigning set_column immediately
            const auto * set_column_nullable = typeid_cast<const ColumnNullable *>(transformed_set_columns[set_element_index].get());
            if (!set_column_nullable)
                return false;

            const NullMap & null_map_data = set_column_nullable->getNullMapData();
            if (!null_map_data.empty())
                set_column_null_map = &null_map_data;

            ColumnPtr nested_column = set_column_nullable->getNestedColumnPtr();

            // Reassign set_column after we have obtained necessary references
            set_column = nested_column;
        }

        ColumnPtr nullable_set_column = castColumnAccurateOrNull({set_column, set_element_type, {}}, key_column_type);
        const auto * nullable_set_column_typed = typeid_cast<const ColumnNullable *>(nullable_set_column.get());
        if (!nullable_set_column_typed)
            return false;

        const NullMap & nullable_set_column_null_map = nullable_set_column_typed->getNullMapData();
        size_t nullable_set_column_null_map_size = nullable_set_column_null_map.size();

        if (set_column_null_map)
        {
            for (size_t i = 0; i < nullable_set_column_null_map_size; ++i)
            {
                if (nullable_set_column_null_map_size < set_column_null_map->size())
                    filter[i] &= (*set_column_null_map)[i] || !nullable_set_column_null_map[i];
                else
                    filter[i] &= !nullable_set_column_null_map[i];
            }

            set_column = nullable_set_column;
        }
        else
        {
            for (size_t i = 0; i < nullable_set_column_null_map_size; ++i)
                filter[i] &= !nullable_set_column_null_map[i];

            set_column = nullable_set_column_typed->getNestedColumnPtr();
        }
        filter_used = true;

        transformed_set_columns[set_element_index] = std::move(set_column);
    }

    if (filter_used)
    {
        for (size_t set_element_index = 0; set_element_index < transformed_set_columns.size(); ++set_element_index)
            set_columns[set_element_index] = transformed_set_columns[set_element_index]->filter(filter, 0);
    }
    else
    {
        set_columns = std::move(transformed_set_columns);
    }
    return true;
}

bool KeyCondition::tryPrepareSetIndexForIn(
    const RPNBuilderFunctionTreeNode & func,
    const BuildInfo & info,
    RPNElement & out,
    bool allow_constant_transformation)
{
    const RPNBuilderTreeNode & left_arg = func.getArgumentAt(0);
    std::vector<MergeTreeSetIndex::KeyTuplePositionMapping> indexes_mapping;
    std::vector<MonotonicFunctionsChain> set_transforming_chains;
    DataTypes data_types;
    size_t left_args_count = 0;

    analyzeKeyExpressionForSetIndex(
        left_arg,
        indexes_mapping,
        set_transforming_chains,
        data_types,
        left_args_count,
        info,
        allow_constant_transformation,
        nullptr);

    if (indexes_mapping.empty())
        return false;

    const RPNBuilderTreeNode & right_arg = func.getArgumentAt(1);
    auto future_set = right_arg.tryGetPreparedSet();
    if (!future_set)
        return false;

    auto prepared_set = future_set->buildOrderedSetInplace(right_arg.getTreeContext().getQueryContext());
    if (!prepared_set)
        return false;

    /// The index can be prepared if the elements of the set were saved in advance.
    if (!prepared_set->hasExplicitSetElements())
        return false;

    /** Try to convert set columns to primary key columns.
      * Example: SELECT id FROM test_table WHERE id IN (SELECT 1);
      * In this example table `id` column has type UInt64, Set column has type UInt8. To use index
      * we need to convert set column to primary key column.
      */
    auto set_columns = prepared_set->getSetElements();

    auto set_types = future_set->getTypes();

    bool is_constant_transformed = false;
    if (!tryPrepareSetColumnsForIndex(
            set_columns, set_types, set_transforming_chains, data_types, indexes_mapping, left_args_count, is_constant_transformed))
        return false;

    out.set_index = std::make_shared<MergeTreeSetIndex>(set_columns, std::move(indexes_mapping));

    /// MergeTreeSetIndex constructor can sort and deduplicate the indexes mapping.
    const auto & adjusted_indexes_mapping = out.set_index->getIndexesMapping();
    for (const auto & index_mapping : adjusted_indexes_mapping)
        out.key_columns.push_back(index_mapping.key_index);

    /// When not all key columns are used or when there are multiple elements in
    /// the set, the atom's hyperrectangle is expanded to encompass the missing
    /// dimensions and any "gaps".
    if (adjusted_indexes_mapping.size() < set_types.size() || out.set_index->size() > 1 || is_constant_transformed)
        relaxed = true;

    return true;
}

bool KeyCondition::tryPrepareSetIndexForHas(
    const RPNBuilderFunctionTreeNode & func,
    const BuildInfo & info,
    RPNElement & out,
    bool allow_constant_transformation)
{
    chassert(func.getFunctionName() == "has");
    chassert(func.getArgumentsSize() == 2);

    /// Check if key usable
    const RPNBuilderTreeNode & key_arg = func.getArgumentAt(1);

    std::vector<MergeTreeSetIndex::KeyTuplePositionMapping> indexes_mapping;
    std::vector<MonotonicFunctionsChain> set_transforming_chains;
    DataTypes data_types;
    size_t key_args_count = 0;

    analyzeKeyExpressionForSetIndex(
        key_arg, indexes_mapping, set_transforming_chains, data_types, key_args_count, info, allow_constant_transformation, &out.relaxed);

    if (indexes_mapping.empty())
        return false;

    /// Check if array argument is usable
    const RPNBuilderTreeNode & array_arg = func.getArgumentAt(0);

    /// First argument of has() must be a constant array
    if (!array_arg.isConstant())
        return false;

    auto column = array_arg.getConstantColumn();

    const auto * array_data_type = typeid_cast<const DataTypeArray *>(column.type.get());
    if (!array_data_type)
        return false;

    const auto * const_column = assert_cast<const ColumnConst *>(column.column.get());
    const auto * array_col = assert_cast<const ColumnArray *>(const_column->getDataColumnPtr().get());

    const DataTypePtr & array_nested_type = array_data_type->getNestedType();

    const auto array_elements = array_col->getDataPtr();
    if (array_elements->empty())
    {
        /// has([], x) is always false – we can mark the condition as always false
        out.function = RPNElement::ALWAYS_FALSE;
        return true;
    }

    /// We do not need to unpack tuples inside, because `tryPrepareSetColumnsForIndex` will do it
    Columns set_columns = {array_elements};
    DataTypes set_types = {array_nested_type};

    bool is_constant_transformed = false;
    if (!tryPrepareSetColumnsForIndex(
            set_columns, set_types, set_transforming_chains, data_types, indexes_mapping, key_args_count, is_constant_transformed))
        return false;

    out.set_index = std::make_shared<MergeTreeSetIndex>(set_columns, std::move(indexes_mapping));

    /// MergeTreeSetIndex constructor can sort and deduplicate the indexes mapping.
    const auto & adjusted_indexes_mapping = out.set_index->getIndexesMapping();
    for (const auto & index_mapping : adjusted_indexes_mapping)
        out.key_columns.push_back(index_mapping.key_index);

    /// When not all key columns are used or when there are multiple elements in
    /// the set, the atom's hyperrectangle is expanded to encompass the missing
    /// dimensions and any "gaps".
    if (adjusted_indexes_mapping.size() < set_types.size() || out.set_index->size() > 1 || is_constant_transformed)
        relaxed = true;

    return true;
}


/** Allow to use two argument function with constant argument to be analyzed as a single argument function.
  * In other words, it performs "currying" (binding of arguments).
  * This is needed, for example, to support correct analysis of `toDate(time, 'UTC')`.
  */
class FunctionWithOptionalConstArg : public IFunctionBase
{
public:
    enum Kind
    {
        NO_CONST = 0,
        LEFT_CONST,
        RIGHT_CONST,
    };

    explicit FunctionWithOptionalConstArg(const FunctionBasePtr & func_) : func(func_) {}
    FunctionWithOptionalConstArg(const FunctionBasePtr & func_, const ColumnWithTypeAndName & const_arg_, Kind kind_)
        : func(func_), const_arg(const_arg_), kind(kind_)
    {
    }

    String getName() const override { return func->getName(); }

    const DataTypes & getArgumentTypes() const override { return func->getArgumentTypes(); }

    const DataTypePtr & getResultType() const override { return func->getResultType(); }

    ExecutableFunctionPtr prepare(const ColumnsWithTypeAndName & arguments) const override { return func->prepare(arguments); }

    ColumnPtr
    execute(const ColumnsWithTypeAndName & arguments, const DataTypePtr & result_type, size_t input_rows_count, bool dry_run) const override
    {
        if (kind == Kind::LEFT_CONST)
        {
            ColumnsWithTypeAndName new_arguments;
            new_arguments.reserve(arguments.size() + 1);
            new_arguments.push_back(const_arg);
            new_arguments.front().column = new_arguments.front().column->cloneResized(input_rows_count);
            for (const auto & arg : arguments)
                new_arguments.push_back(arg);
            return func->prepare(new_arguments)->execute(new_arguments, result_type, input_rows_count, dry_run);
        }
        if (kind == Kind::RIGHT_CONST)
        {
            auto new_arguments = arguments;
            new_arguments.push_back(const_arg);
            new_arguments.back().column = new_arguments.back().column->cloneResized(input_rows_count);
            return func->prepare(new_arguments)->execute(new_arguments, result_type, input_rows_count, dry_run);
        }
        return func->prepare(arguments)->execute(arguments, result_type, input_rows_count, dry_run);
    }

    bool isDeterministic() const override { return func->isDeterministic(); }

    bool isDeterministicInScopeOfQuery() const override { return func->isDeterministicInScopeOfQuery(); }

    bool hasInformationAboutMonotonicity() const override { return func->hasInformationAboutMonotonicity(); }

    bool isSuitableForShortCircuitArgumentsExecution(const DataTypesWithConstInfo & arguments) const override { return func->isSuitableForShortCircuitArgumentsExecution(arguments); }

    IFunctionBase::Monotonicity getMonotonicityForRange(const IDataType & type, const Field & left, const Field & right) const override
    {
        if (const auto * adaptor = typeid_cast<const FunctionToFunctionBaseAdaptor *>(func.get()))
        {
            if (dynamic_cast<FunctionDateOrDateTimeBase *>(adaptor->getFunction().get()) && kind == Kind::RIGHT_CONST)
            {
                auto time_zone = extractTimeZoneNameFromColumn(const_arg.column.get(), const_arg.name);

                const IDataType * type_ptr = &type;
                if (const auto * low_cardinality_type = typeid_cast<const DataTypeLowCardinality *>(type_ptr))
                    type_ptr = low_cardinality_type->getDictionaryType().get();

                if (type_ptr->isNullable())
                    type_ptr = static_cast<const DataTypeNullable &>(*type_ptr).getNestedType().get();

                DataTypePtr type_with_time_zone;
                if (typeid_cast<const DataTypeDateTime *>(type_ptr))
                    type_with_time_zone = std::make_shared<DataTypeDateTime>(time_zone);
                else if (const auto * dt64 = typeid_cast<const DataTypeDateTime64 *>(type_ptr))
                    type_with_time_zone = std::make_shared<DataTypeDateTime64>(dt64->getScale(), time_zone);
                else
                    return {}; /// In case we will have other types with time zone

                return func->getMonotonicityForRange(*type_with_time_zone, left, right);
            }
        }
        return func->getMonotonicityForRange(type, left, right);
    }

    Kind getKind() const { return kind; }
    const ColumnWithTypeAndName & getConstArg() const { return const_arg; }

private:
    FunctionBasePtr func;
    ColumnWithTypeAndName const_arg;
    Kind kind = Kind::NO_CONST;
};

DataTypePtr getArgumentTypeOfMonotonicFunction(const IFunctionBase & func)
{
    const auto & arg_types = func.getArgumentTypes();
    if (const auto * func_ptr = typeid_cast<const FunctionWithOptionalConstArg *>(&func))
    {
        if (func_ptr->getKind() == FunctionWithOptionalConstArg::Kind::LEFT_CONST)
            return arg_types.at(1);
    }

    return arg_types.at(0);
}


bool KeyCondition::isKeyPossiblyWrappedByMonotonicFunctions(
    const RPNBuilderTreeNode & node,
    const BuildInfo & info,
    size_t & out_key_column_num,
    std::optional<size_t> & out_argument_num_of_space_filling_curve,
    DataTypePtr & out_key_res_column_type,
    MonotonicFunctionsChain & out_functions_chain,
    bool assume_function_monotonicity)
{
    std::vector<RPNBuilderFunctionTreeNode> chain_not_tested_for_monotonicity;
    DataTypePtr key_column_type;

    if (!isKeyPossiblyWrappedByMonotonicFunctionsImpl(
        node, info, out_key_column_num, out_argument_num_of_space_filling_curve, key_column_type, chain_not_tested_for_monotonicity))
        return false;

    for (auto it = chain_not_tested_for_monotonicity.rbegin(); it != chain_not_tested_for_monotonicity.rend(); ++it)
    {
        auto function = *it;
        auto func_builder = FunctionFactory::instance().tryGet(function.getFunctionName(), node.getTreeContext().getQueryContext());
        if (!func_builder)
            return false;
        ColumnsWithTypeAndName arguments;
        ColumnWithTypeAndName const_arg;
        FunctionWithOptionalConstArg::Kind kind = FunctionWithOptionalConstArg::Kind::NO_CONST;
        if (function.getArgumentsSize() == 2)
        {
            if (function.getArgumentAt(0).isConstant())
            {
                const_arg = function.getArgumentAt(0).getConstantColumn();
                arguments.push_back(const_arg);
                arguments.push_back({ nullptr, key_column_type, "" });
                kind = FunctionWithOptionalConstArg::Kind::LEFT_CONST;
            }
            else if (function.getArgumentAt(1).isConstant())
            {
                arguments.push_back({ nullptr, key_column_type, "" });
                const_arg = function.getArgumentAt(1).getConstantColumn();
                arguments.push_back(const_arg);
                kind = FunctionWithOptionalConstArg::Kind::RIGHT_CONST;
            }

            /// If constant arg of binary operator is NULL, there will be no monotonicity.
            if (const_arg.column->isNullAt(0))
                return false;
        }
        else
            arguments.push_back({ nullptr, key_column_type, "" });
        auto func = func_builder->build(arguments);

        if (!func || !func->isDeterministicInScopeOfQuery() || (!assume_function_monotonicity && !func->hasInformationAboutMonotonicity()))
            return false;

        if (!isFunctionReallyMonotonic(*func, *key_column_type))
            return false;

        key_column_type = func->getResultType();
        if (kind == FunctionWithOptionalConstArg::Kind::NO_CONST)
            out_functions_chain.push_back(func);
        else
            out_functions_chain.push_back(std::make_shared<FunctionWithOptionalConstArg>(func, const_arg, kind));
    }

    out_key_res_column_type = key_column_type;

    return true;
}

bool KeyCondition::isKeyPossiblyWrappedByMonotonicFunctionsImpl(
    const RPNBuilderTreeNode & node,
    const BuildInfo & info,
    size_t & out_key_column_num,
    std::optional<size_t> & out_argument_num_of_space_filling_curve,
    DataTypePtr & out_key_column_type,
    std::vector<RPNBuilderFunctionTreeNode> & out_functions_chain)
{
    /** By itself, the key column can be a functional expression. for example, `intHash32(UserID)`.
      * Therefore, use the full name of the expression for search.
      */
    const auto & sample_block = info.key_expr->getSampleBlock();

    /// Key columns should use canonical names for the index analysis.
    String name = node.getColumnName();

    auto it = key_columns.find(name);
    if (key_columns.end() != it)
    {
        out_key_column_num = it->second;
        out_key_column_type = sample_block.getByName(name).type;
        return true;
    }

    /** The case of space-filling curves.
      * When the node is not a key column (e.g. mortonEncode(x, y))
      * but one of the arguments of a key column (e.g. x or y).
      *
      * For example, the table has ORDER BY mortonEncode(x, y)
      * and query has WHERE x >= 10 AND x < 15 AND y > 20 AND y <= 25
      *
      * We currently don't support such columns being wrapped in monotonic function chain,
      * e.g. WHERE x+1 = 101.
      */
    if (out_functions_chain.empty())
    {
        for (const auto & curve : key_space_filling_curves)
        {
            for (size_t i = 0, size = curve.arguments.size(); i < size; ++i)
            {
                if (curve.arguments[i] == name)
                {
                    out_key_column_num = curve.key_column_pos;
                    out_argument_num_of_space_filling_curve = i;
                    out_key_column_type = sample_block.getByName(name).type;
                    return true;
                }
            }
        }
    }

    if (node.isFunction())
    {
        auto function_node = node.toFunctionNode();

        size_t arguments_size = function_node.getArgumentsSize();
        if (arguments_size > 2 || arguments_size == 0)
            return false;

        out_functions_chain.push_back(function_node);

        bool result = false;
        if (arguments_size == 2)
        {
            if (function_node.getArgumentAt(0).isConstant())
            {
                result = isKeyPossiblyWrappedByMonotonicFunctionsImpl(
                    function_node.getArgumentAt(1),
                    info,
                    out_key_column_num,
                    out_argument_num_of_space_filling_curve,
                    out_key_column_type,
                    out_functions_chain);
            }
            else if (function_node.getArgumentAt(1).isConstant())
            {
                result = isKeyPossiblyWrappedByMonotonicFunctionsImpl(
                    function_node.getArgumentAt(0),
                    info,
                    out_key_column_num,
                    out_argument_num_of_space_filling_curve,
                    out_key_column_type,
                    out_functions_chain);
            }
        }
        else
        {
            result = isKeyPossiblyWrappedByMonotonicFunctionsImpl(
                function_node.getArgumentAt(0),
                info,
                out_key_column_num,
                out_argument_num_of_space_filling_curve,
                out_key_column_type,
                out_functions_chain);
        }

        return result;
    }

    return false;
}

/** When table's key has expression with these functions from a column,
  * and when a column in a query is compared with a constant, such as:
  * CREATE TABLE (x String) ORDER BY toDate(x)
  * SELECT ... WHERE x LIKE 'Hello%'
  * we want to apply the function to the constant for index analysis,
  * but should modify it to pass on un-parsable values.
  */
static std::set<std::string_view> date_time_parsing_functions = {
    "toDate",
    "toDate32",
    "toTime",
    "toTime64",
    "toDateTime",
    "toDateTime64",
    "parseDateTimeBestEffort",
    "parseDateTimeBestEffortUS",
    "parseDateTime32BestEffort",
    "parseDateTime64BestEffort",
    "parseDateTime",
    "parseDateTimeInJodaSyntax",
};

/** The key functional expression constraint may be inferred from a plain column in the expression.
  * For example, if the key contains `toStartOfHour(Timestamp)` and query contains `WHERE Timestamp >= now()`,
  * it can be assumed that if `toStartOfHour()` is monotonic on [now(), inf), the `toStartOfHour(Timestamp) >= toStartOfHour(now())`
  * condition also holds, so the index may be used to select only parts satisfying this condition.
  *
  * To check the assumption, we'd need to assert that the inverse function to this transformation is also monotonic, however the
  * inversion isn't exported (or even viable for not strictly monotonic functions such as `toStartOfHour()`).
  * Instead, we can qualify only functions that do not transform the range (for example rounding),
  * which while not strictly monotonic, are monotonic everywhere on the input range.
  */
bool KeyCondition::extractMonotonicFunctionsChainFromKey(
    ContextPtr context,
    const String & expr_name,
    const BuildInfo & info,
    size_t & out_key_column_num,
    DataTypePtr & out_key_column_type,
    MonotonicFunctionsChain & out_functions_chain,
    std::function<bool(const IFunctionBase &, const IDataType &)> always_monotonic) const
{
    const auto & sample_block = info.key_expr->getSampleBlock();

    for (const auto & node : info.key_expr->getNodes())
    {
        auto it = key_columns.find(node.result_name);
        if (it != key_columns.end())
        {
            std::stack<const ActionsDAG::Node *> chain;

            const auto * cur_node = &node;
            bool is_valid_chain = true;

            while (is_valid_chain)
            {
                if (cur_node->result_name == expr_name)
                    break;

                chain.push(cur_node);

                if (cur_node->type == ActionsDAG::ActionType::FUNCTION && cur_node->children.size() <= 2)
                {
                    is_valid_chain = always_monotonic(*cur_node->function_base, *cur_node->result_type);

                    const ActionsDAG::Node * next_node = nullptr;
                    for (const auto * arg : cur_node->children)
                    {
                        if (arg->column && isColumnConst(*arg->column))
                            continue;

                        if (next_node)
                            is_valid_chain = false;

                        next_node = arg;
                    }

                    if (!next_node)
                        is_valid_chain = false;

                    cur_node = next_node;
                }
                else if (cur_node->type == ActionsDAG::ActionType::ALIAS)
                    cur_node = cur_node->children.front();
                else
                    is_valid_chain = false;
            }

            if (is_valid_chain)
            {
                while (!chain.empty())
                {
                    const auto * func = chain.top();
                    chain.pop();

                    if (func->type != ActionsDAG::ActionType::FUNCTION)
                        continue;

                    auto func_name = func->function_base->getName();
                    auto func_base = func->function_base;

                    ColumnWithTypeAndName const_arg;
                    FunctionWithOptionalConstArg::Kind kind = FunctionWithOptionalConstArg::Kind::NO_CONST;

                    if (date_time_parsing_functions.contains(func_name))
                    {
                        const auto & func_arg_types = func_base->getArgumentTypes();

                        const bool has_string_argument = !func_arg_types.empty() && isStringOrFixedString(func_arg_types[0]);
                        const bool has_session_timezone = !context->getSettingsRef()[Setting::session_timezone].value.empty();

                        // Skipping analysis in case when is requires parsing datetime from string
                        // with `session_timezone` specified
                        if (has_string_argument && has_session_timezone)
                            return false;

                        // Otherwise, in case when datetime parsing is required, rebuilding the function,
                        // to get its "-OrNull" version required for safe parsing, and not failing on
                        // values with incorrect format
                        if (has_string_argument)
                        {
                            ColumnsWithTypeAndName new_args;
                            for (const auto & type : func->function_base->getArgumentTypes())
                                new_args.push_back({nullptr, type, ""});

                            const auto func_builder = FunctionFactory::instance().tryGet(func_name + "OrNull", context);
                            func_base = func_builder->build(new_args);
                        }
                    }

                    // For single argument functions, the input may be used as-is, for binary functions,
                    // we'll produce a partially applied version of `func` with the reduced arity
                    if (func->children.size() == 2)
                    {
                        const auto * left = func->children[0];
                        const auto * right = func->children[1];
                        if (left->column && isColumnConst(*left->column))
                        {
                            const_arg = {left->result_type->createColumnConst(0, (*left->column)[0]), left->result_type, ""};
                            kind = FunctionWithOptionalConstArg::Kind::LEFT_CONST;
                        }
                        else
                        {
                            const_arg = {right->result_type->createColumnConst(0, (*right->column)[0]), right->result_type, ""};
                            kind = FunctionWithOptionalConstArg::Kind::RIGHT_CONST;
                        }
                    }

                    if (kind == FunctionWithOptionalConstArg::Kind::NO_CONST)
                        out_functions_chain.push_back(func_base);
                    else
                        out_functions_chain.push_back(std::make_shared<FunctionWithOptionalConstArg>(func_base, const_arg, kind));
                }

                out_key_column_num = it->second;
                out_key_column_type = sample_block.getByName(it->first).type;
                return true;
            }
        }
    }

    return false;
}

bool KeyCondition::canSetValuesBeWrappedByFunctions(
    const RPNBuilderTreeNode & node,
    const BuildInfo & info,
    size_t & out_key_column_num,
    DataTypePtr & out_key_res_column_type,
    MonotonicFunctionsChain & out_functions_chain)
{
    // Checking if column name matches any of key subexpressions
    String expr_name = node.getColumnName();

    if (!info.key_subexpr_names.contains(expr_name))
    {
        expr_name = node.getColumnNameWithModuloLegacy();

        if (!info.key_subexpr_names.contains(expr_name))
            return false;
    }

    return extractMonotonicFunctionsChainFromKey(
        node.getTreeContext().getQueryContext(),
        expr_name,
        info,
        out_key_column_num,
        out_key_res_column_type,
        out_functions_chain,
        [](const IFunctionBase & func, const IDataType &)
        {
            return func.isDeterministic();
        });
}

struct KeyCondition::RPNElement::Polygon
{
    using PointT = boost::geometry::model::d2::point_xy<Float64>;
    using PolygonT = boost::geometry::model::polygon<PointT>;
    PolygonT data;
};

KeyCondition::RPNElement::RPNElement()
    : polygon(std::make_shared<Polygon>())
{
}

KeyCondition::RPNElement::RPNElement(Function function_)
    : function(function_)
    , polygon(std::make_shared<Polygon>())
{
}

KeyCondition::RPNElement::RPNElement(Function function_, std::vector<size_t> key_columns_)
    : function(function_)
    , key_columns(std::move(key_columns_))
    , polygon(std::make_shared<Polygon>())
{
}

KeyCondition::RPNElement::RPNElement(Function function_, std::vector<size_t> key_columns_, const Range & range_)
    : function(function_)
    , range(range_)
    , key_columns(std::move(key_columns_))
    , polygon(std::make_shared<Polygon>())
{
}


bool KeyCondition::extractAtomFromTree(const RPNBuilderTreeNode & node, const BuildInfo & info, RPNElement & out)
{
    const auto * node_dag = node.getDAGNode();
    if (node_dag && node_dag->result_type->equals(DataTypeNullable(std::make_shared<DataTypeNothing>())))
    {
        /// If the inferred result type is Nullable(Nothing) at the query analysis stage,
        /// we don't analyze this node further as its condition will always be false.
        out.function = RPNElement::ALWAYS_FALSE;
        return true;
    }

    /** Functions < > = != <= >= in `notIn` isNull isNotNull, where one argument is a constant, and the other is one of columns of key,
      *  or itself, wrapped in a chain of possibly-monotonic functions,
      *  (for example, if the table has ORDER BY time, we will check the conditions like
      *   toDate(time) = '2023-10-14', toMonth(time) = 12, etc)
      *  or any of arguments of a space-filling curve function if it is in the key,
      *  (for example, if the table has ORDER BY mortonEncode(x, y), we will check the conditions like x > c, y <= c, etc.)
      *  or constant expression - number
      *  (for example x AND 0)
      */
    Field const_value;
    DataTypePtr const_type;

    if (node.isFunction())
    {
        auto func = node.toFunctionNode();
        size_t num_args = func.getArgumentsSize();

        /// Type of expression containing key column
        DataTypePtr key_expr_type;

        /// Number of a key column (inside key_column_names array)
        size_t key_column_num = size_t(-1);

        /// For example, if the key is mortonEncode(x, y), and the atom is x, then the argument num is 0.
        std::optional<size_t> argument_num_of_space_filling_curve;

        MonotonicFunctionsChain chain;
        std::string func_name = func.getFunctionName();

        if (atom_map.find(func_name) == std::end(atom_map))
            return false;

        auto analyze_point_in_polygon = [&, this]() -> bool
        {
            /// pointInPolygon((x, y), [(0, 0), (8, 4), (5, 8), (0, 2)])
            if (func.getArgumentAt(0).tryGetConstant(const_value, const_type))
                return false;
            if (!func.getArgumentAt(1).tryGetConstant(const_value, const_type))
                return false;

            const auto atom_it = atom_map.find(func_name);

            /// Analyze (x, y)

            /// TODO: support index analysis for first argument of Point/Tuple type.
            if (!func.getArgumentAt(0).isFunction())
                return false;

            auto first_argument = func.getArgumentAt(0).toFunctionNode();
            if (first_argument.getArgumentsSize() != 2 || first_argument.getFunctionName() != "tuple")
                return false;

            for (size_t i = 0; i < 2; ++i)
            {
                auto name = first_argument.getArgumentAt(i).getColumnName();
                auto it = key_columns.find(name);
                if (it == key_columns.end())
                    return false;
                out.key_columns.push_back(it->second);
            }
            out.point_in_polygon_function_name = func_name;

            /// Analyze [(0, 0), (8, 4), (5, 8), (0, 2)]
            chassert(WhichDataType(const_type).isArray());
            for (const auto & elem : const_value.safeGet<Array>())
            {
                if (elem.getType() != Field::Types::Tuple)
                    return false;

                const auto & elem_tuple = elem.safeGet<Tuple>();
                if (elem_tuple.size() != 2)
                    return false;

                auto x = applyVisitor(FieldVisitorConvertToNumber<Float64>(), elem_tuple[0]);
                auto y = applyVisitor(FieldVisitorConvertToNumber<Float64>(), elem_tuple[1]);
                out.polygon->data.outer().push_back({x, y});
            }
            boost::geometry::correct(out.polygon->data);
            return atom_it->second(out, const_value);
        };

        bool allow_constant_transformation = !no_relaxed_atom_functions.contains(func_name);
        if (num_args == 1)
        {
            if (!(isKeyPossiblyWrappedByMonotonicFunctions(
                func.getArgumentAt(0), info, key_column_num, argument_num_of_space_filling_curve, key_expr_type, chain)))
                return false;

            if (key_column_num == static_cast<size_t>(-1))
                throw Exception(ErrorCodes::LOGICAL_ERROR, "`key_column_num` wasn't initialized. It is a bug.");
        }
        else if (num_args == 2)
        {
            if (functionIsInOrGlobalInOperator(func_name))
            {
                if (tryPrepareSetIndexForIn(func, info, out, allow_constant_transformation))
                {
                    const auto atom_it = atom_map.find(func_name);
                    bool valid_atom = atom_it->second(out, const_value);
                    if (valid_atom && out.relaxed)
                        relaxed = true;
                    return valid_atom;
                }
                else
                    return false;
            }

            if (func_name == "has")
            {
                if (tryPrepareSetIndexForHas(func, info, out, allow_constant_transformation))
                {
                    /// Found empty array constant in has([], x) -> always false
                    if (out.function == RPNElement::ALWAYS_FALSE)
                        return true;

                    const auto atom_it = atom_map.find(func_name);
                    bool valid_atom = atom_it->second(out, const_value);
                    if (valid_atom && out.relaxed)
                        relaxed = true;
                    return valid_atom;
                }
                else
                    return false;
            }

            if (func_name == "pointInPolygon")
            {
                /// Case1 no holes in polygon
                return analyze_point_in_polygon();
            }

            /// Looking for func(key, const) or func(const, key).
            size_t const_arg_pos;
            if (func.getArgumentAt(1).tryGetConstant(const_value, const_type))
                const_arg_pos = 1;
            else if (func.getArgumentAt(0).tryGetConstant(const_value, const_type))
                const_arg_pos = 0;
            else
                return false;

            /// If the const operand is null, the atom will be always false
            if (const_value.isNull())
            {
                out.function = RPNElement::ALWAYS_FALSE;
                return true;
            }

            size_t key_arg_pos = 1 - const_arg_pos;
            auto key_arg = func.getArgumentAt(key_arg_pos);
            bool is_constant_transformed = false;

            if (isKeyPossiblyWrappedByMonotonicFunctions(
                    key_arg,
                    info,
                    key_column_num,
                    argument_num_of_space_filling_curve,
                    key_expr_type,
                    chain,
                    single_point && func_name == "equals"))
            {
            }
            else if (
                allow_constant_transformation
                && canConstantBeWrappedByMonotonicFunctions(
                    key_arg, info, key_column_num, key_expr_type, const_value, const_type))
            {
                is_constant_transformed = true;
            }
            else if (
                (func_name == "equals" || func_name == "notEquals")
                && canConstantBeWrappedByDeterministicInjectiveFunctions(key_arg, info, key_column_num, key_expr_type, const_value, const_type))
            {

            }
            else if (
                (func_name == "equals" || func_name == "notEquals")
                && canConstantBeWrappedByDeterministicFunctions(key_arg, info, key_column_num, key_expr_type, const_value, const_type))
            {
                is_constant_transformed = true;
            }
            else
                return false;

            if (key_column_num == static_cast<size_t>(-1))
                throw Exception(ErrorCodes::LOGICAL_ERROR, "`key_column_num` wasn't initialized. It is a bug.");

            /// Replace <const> <sign> <data> on to <data> <-sign> <const>
            if (key_arg_pos == 1)
            {
                if (func_name == "less")
                    func_name = "greater";
                else if (func_name == "greater")
                    func_name = "less";
                else if (func_name == "greaterOrEquals")
                    func_name = "lessOrEquals";
                else if (func_name == "lessOrEquals")
                    func_name = "greaterOrEquals";
                else if (func_name == "like" || func_name == "notLike" ||
                         func_name == "ilike" || func_name == "notILike" ||
                         func_name == "startsWith" || func_name == "match")
                    return false;
            }

            key_expr_type = recursiveRemoveLowCardinality(key_expr_type);
            DataTypePtr key_expr_type_not_null;
            bool key_expr_type_is_nullable = false;
            if (const auto * nullable_type = typeid_cast<const DataTypeNullable *>(key_expr_type.get()))
            {
                key_expr_type_is_nullable = true;
                key_expr_type_not_null = nullable_type->getNestedType();
            }
            else
                key_expr_type_not_null = key_expr_type;

            /// Native integers and DateTime are accurately compared without cast.
            bool cast_not_needed =
                (isNativeInteger(key_expr_type_not_null) || isDateTime(key_expr_type_not_null))
                && (isNativeInteger(const_type) || isDateTime(const_type));

            if (!cast_not_needed && !key_expr_type_not_null->equals(*const_type))
            {
                if (const_value.getType() == Field::Types::String)
                {
                    const_value = convertFieldToType(const_value, *key_expr_type_not_null);
                    if (const_value.isNull())
                        return false;
                    // No need to set is_constant_transformed because we're doing exact conversion
                }
                else
                {
                    DataTypePtr common_type = tryGetLeastSupertype(DataTypes{key_expr_type_not_null, const_type});
                    if (!common_type)
                        return false;

                    if (!const_type->equals(*common_type))
                    {
                        // Replace direct call that throws exception with try version
                        Field converted = tryConvertFieldToType(const_value, *common_type, const_type.get(), {});
                        if (converted.isNull())
                            return false;

                        const_value = converted;

                        // Need to set is_constant_transformed unless we're doing exact conversion
                        if (!key_expr_type_not_null->equals(*common_type))
                            is_constant_transformed = true;
                    }
                    if (!key_expr_type_not_null->equals(*common_type))
                    {
                        auto common_type_maybe_nullable = (key_expr_type_is_nullable && !common_type->isNullable())
                            ? DataTypePtr(std::make_shared<DataTypeNullable>(common_type))
                            : common_type;

                        auto func_cast = createInternalCast({key_expr_type, {}}, common_type_maybe_nullable, CastType::nonAccurate, {}, node.getTreeContext().getQueryContext());

                        /// If we know the given range only contains one value, then we treat all functions as positive monotonic.
                        if (!single_point && !func_cast->hasInformationAboutMonotonicity())
                            return false;
                        chain.push_back(func_cast);
                    }
                }
            }

            /// Transformed constant must weaken the condition, for example "x > 5" must weaken to "round(x) >= 5"
            if (is_constant_transformed)
            {
                if (func_name == "less")
                    func_name = "lessOrEquals";
                else if (func_name == "greater")
                    func_name = "greaterOrEquals";

                out.relaxed = true;
            }
        }
        else
        {
            if (func_name == "pointInPolygon")
            {
                /// Case2 has holes in polygon, when checking skip index, the hole will be ignored.
                return analyze_point_in_polygon();
            }

            return false;
        }

        const auto atom_it = atom_map.find(func_name);

        out.key_columns.push_back(key_column_num);
        out.monotonic_functions_chain = std::move(chain);
        out.argument_num_of_space_filling_curve = argument_num_of_space_filling_curve;

        bool valid_atom = atom_it->second(out, const_value);
        if (valid_atom && out.relaxed)
            relaxed = true;
        return valid_atom;
    }
    if (node.tryGetConstant(const_value, const_type))
    {
        /// For cases where it says, for example, `WHERE 0 AND something`

        if (const_value.getType() == Field::Types::UInt64)
        {
            out.function = const_value.safeGet<UInt64>() ? RPNElement::ALWAYS_TRUE : RPNElement::ALWAYS_FALSE;
            return true;
        }
        if (const_value.getType() == Field::Types::Int64)
        {
            out.function = const_value.safeGet<Int64>() ? RPNElement::ALWAYS_TRUE : RPNElement::ALWAYS_FALSE;
            return true;
        }
        if (const_value.getType() == Field::Types::Float64)
        {
            out.function = const_value.safeGet<Float64>() != 0.0 ? RPNElement::ALWAYS_TRUE : RPNElement::ALWAYS_FALSE;
            return true;
        }
    }
    return false;
}


void KeyCondition::findHyperrectanglesForArgumentsOfSpaceFillingCurves()
{
    /// Traverse chains of AND with conditions on arguments of a space filling curve, and construct hyperrectangles from them.
    /// For example, a chain:
    ///   x >= 10 AND x <= 20 AND y >= 20 AND y <= 30
    /// will be transformed to a single atom:
    ///   args in [10, 20] × [20, 30]

    RPN new_rpn;
    new_rpn.reserve(rpn.size());

    auto num_arguments_of_a_curve = [&](size_t key_column_pos)
    {
        for (const auto & curve : key_space_filling_curves)
            if (curve.key_column_pos == key_column_pos)
                return curve.arguments.size();
        return 0uz;
    };

    for (const auto & elem : rpn)
    {
        if (elem.function == RPNElement::FUNCTION_IN_RANGE && elem.argument_num_of_space_filling_curve.has_value())
        {
            /// A range of an argument of a space-filling curve

            size_t arg_num = *elem.argument_num_of_space_filling_curve;
            size_t curve_total_args = num_arguments_of_a_curve(elem.getKeyColumn());

            if (!curve_total_args)
            {
                /// If we didn't find a space-filling curve - replace the condition to unknown.
                new_rpn.emplace_back();
                continue;
            }

            chassert(arg_num < curve_total_args);

            /// Replace the condition to a hyperrectangle

            Hyperrectangle hyperrectangle(curve_total_args, Range::createWholeUniverseWithoutNull());
            hyperrectangle[arg_num] = elem.range;

            RPNElement collapsed_elem;
            collapsed_elem.function = RPNElement::FUNCTION_ARGS_IN_HYPERRECTANGLE;
            collapsed_elem.key_columns = elem.key_columns;
            collapsed_elem.space_filling_curve_args_hyperrectangle = std::move(hyperrectangle);

            new_rpn.push_back(std::move(collapsed_elem));
            continue;
        }
        if (elem.function == RPNElement::FUNCTION_AND && new_rpn.size() >= 2)
        {
            /// AND of two conditions

            const auto & cond1 = new_rpn[new_rpn.size() - 2];
            const auto & cond2 = new_rpn[new_rpn.size() - 1];

            /// Related to the same column of the key, represented by a space-filling curve

            if (cond1.key_columns == cond2.key_columns && cond1.function == RPNElement::FUNCTION_ARGS_IN_HYPERRECTANGLE
                && cond2.function == RPNElement::FUNCTION_ARGS_IN_HYPERRECTANGLE)
            {
                /// Intersect these two conditions (applying AND)

                RPNElement collapsed_elem;
                collapsed_elem.function = RPNElement::FUNCTION_ARGS_IN_HYPERRECTANGLE;
                collapsed_elem.key_columns = cond1.key_columns;
                collapsed_elem.space_filling_curve_args_hyperrectangle
                    = intersect(cond1.space_filling_curve_args_hyperrectangle, cond2.space_filling_curve_args_hyperrectangle);

                /// Replace the AND operation with its arguments to the collapsed condition

                new_rpn.pop_back();
                new_rpn.pop_back();
                new_rpn.push_back(std::move(collapsed_elem));
                continue;
            }
        }

        new_rpn.push_back(elem);
    }

    rpn = std::move(new_rpn);
}


String KeyCondition::toString() const
{
    String res;
    for (size_t i = 0; i < rpn.size(); ++i)
    {
        if (i)
            res += ", ";
        res += rpn[i].toString();
    }
    return res;
}

KeyCondition::Description KeyCondition::getDescription() const
{
    /// This code may seem to be too difficult.
    /// Here we want to convert RPN back to tree, and also simplify some logical expressions like `and(x, true) -> x`.
    Description description;

    /// That's a binary tree. Explicit.
    /// Build and optimize it simultaneously.
    struct Node
    {
        enum class Type : uint8_t
        {
            /// Leaf, which is RPNElement.
            Leaf,
            /// Leafs, which are logical constants.
            True,
            False,
            /// Binary operators.
            And,
            Or,
        };

        Type type{};

        /// Only for Leaf
        const RPNElement * element = nullptr;
        /// This means that logical NOT is applied to leaf.
        bool negate = false;

        std::unique_ptr<Node> left = nullptr;
        std::unique_ptr<Node> right = nullptr;
    };

    /// The algorithm is the same as in KeyCondition::checkInHyperrectangle
    /// We build a pair of trees on stack. For checking if key condition may be true, and if it may be false.
    /// We need only `can_be_true` in result.
    struct Frame
    {
        std::unique_ptr<Node> can_be_true;
        std::unique_ptr<Node> can_be_false;
    };

    /// Combine two subtrees using logical operator.
    auto combine = [](std::unique_ptr<Node> left, std::unique_ptr<Node> right, Node::Type type)
    {
        /// Simplify operators with for one constant condition.

        if (type == Node::Type::And)
        {
            /// false AND right
            if (left->type == Node::Type::False)
                return left;

            /// left AND false
            if (right->type == Node::Type::False)
                return right;

            /// true AND right
            if (left->type == Node::Type::True)
                return right;

            /// left AND true
            if (right->type == Node::Type::True)
                return left;
        }

        if (type == Node::Type::Or)
        {
            /// false OR right
            if (left->type == Node::Type::False)
                return right;

            /// left OR false
            if (right->type == Node::Type::False)
                return left;

            /// true OR right
            if (left->type == Node::Type::True)
                return left;

            /// left OR true
            if (right->type == Node::Type::True)
                return right;
        }

        return std::make_unique<Node>(Node{
                .type = type,
                .left = std::move(left),
                .right = std::move(right)
            });
    };

    std::vector<Frame> rpn_stack;
    for (const auto & element : rpn)
    {
        switch (element.function)
        {
            case RPNElement::FUNCTION_UNKNOWN:
            {
                auto can_be_true = std::make_unique<Node>(Node{.type = Node::Type::True});
                auto can_be_false = std::make_unique<Node>(Node{.type = Node::Type::True});
                rpn_stack.emplace_back(Frame{.can_be_true = std::move(can_be_true), .can_be_false = std::move(can_be_false)});
                break;
            }
            case RPNElement::FUNCTION_IN_RANGE:
            case RPNElement::FUNCTION_NOT_IN_RANGE:
            case RPNElement::FUNCTION_IS_NULL:
            case RPNElement::FUNCTION_IS_NOT_NULL:
            case RPNElement::FUNCTION_IN_SET:
            case RPNElement::FUNCTION_NOT_IN_SET:
            case RPNElement::FUNCTION_ARGS_IN_HYPERRECTANGLE:
            case RPNElement::FUNCTION_POINT_IN_POLYGON:
            {
                auto can_be_true = std::make_unique<Node>(Node{.type = Node::Type::Leaf, .element = &element, .negate = false});
                auto can_be_false = std::make_unique<Node>(Node{.type = Node::Type::Leaf, .element = &element, .negate = true});
                rpn_stack.emplace_back(Frame{.can_be_true = std::move(can_be_true), .can_be_false = std::move(can_be_false)});
                break;
            }
            case RPNElement::FUNCTION_NOT:
                assert(!rpn_stack.empty());

                std::swap(rpn_stack.back().can_be_true, rpn_stack.back().can_be_false);
                break;
            case RPNElement::FUNCTION_AND:
            {
                assert(!rpn_stack.empty());
                auto arg1 = std::move(rpn_stack.back());

                rpn_stack.pop_back();

                assert(!rpn_stack.empty());
                auto arg2 = std::move(rpn_stack.back());

                Frame frame;
                frame.can_be_true = combine(std::move(arg1.can_be_true), std::move(arg2.can_be_true), Node::Type::And);
                frame.can_be_false = combine(std::move(arg1.can_be_false), std::move(arg2.can_be_false), Node::Type::Or);

                rpn_stack.back() = std::move(frame);
                break;
            }
            case RPNElement::FUNCTION_OR:
            {
                assert(!rpn_stack.empty());
                auto arg1 = std::move(rpn_stack.back());

                rpn_stack.pop_back();

                assert(!rpn_stack.empty());
                auto arg2 = std::move(rpn_stack.back());

                Frame frame;
                frame.can_be_true = combine(std::move(arg1.can_be_true), std::move(arg2.can_be_true), Node::Type::Or);
                frame.can_be_false = combine(std::move(arg1.can_be_false), std::move(arg2.can_be_false), Node::Type::And);

                rpn_stack.back() = std::move(frame);
                break;
            }
            case RPNElement::ALWAYS_FALSE:
            {
                auto can_be_true = std::make_unique<Node>(Node{.type = Node::Type::False});
                auto can_be_false = std::make_unique<Node>(Node{.type = Node::Type::True});

                rpn_stack.emplace_back(Frame{.can_be_true = std::move(can_be_true), .can_be_false = std::move(can_be_false)});
                break;
            }
            case RPNElement::ALWAYS_TRUE:
            {
                auto can_be_true = std::make_unique<Node>(Node{.type = Node::Type::True});
                auto can_be_false = std::make_unique<Node>(Node{.type = Node::Type::False});
                rpn_stack.emplace_back(Frame{.can_be_true = std::move(can_be_true), .can_be_false = std::move(can_be_false)});
                break;
            }
            /// No `default:` to make the compiler warn if not all enum values are handled.
        }
    }

    if (rpn_stack.size() != 1)
        throw Exception(ErrorCodes::LOGICAL_ERROR, "Unexpected stack size in KeyCondition::getDescription");

    std::vector<String> key_names(num_key_columns);
    std::vector<bool> is_key_used(num_key_columns, false);

    for (const auto & key : key_columns)
        key_names[key.second] = key.first;

    WriteBufferFromOwnString buf;

    std::function<void(const Node *)> describe;
    describe = [&describe, &key_names, &is_key_used, &buf](const Node * node)
    {
        switch (node->type)
        {
            case Node::Type::Leaf:
            {
                for (size_t idx : node->element->key_columns)
                    is_key_used[idx] = true;

                /// Note: for condition with double negation, like `not(x not in set)`,
                /// we can replace it to `x in set` here.
                /// But I won't do it, because `cloneASTWithInversionPushDown` already push down `not`.
                /// So, this seem to be impossible for `can_be_true` tree.
                if (node->negate)
                    buf << "not(";
                buf << node->element->toString(key_names);
                if (node->negate)
                    buf << ")";
                break;
            }
            case Node::Type::True:
                buf << "true";
                break;
            case Node::Type::False:
                buf << "false";
                break;
            case Node::Type::And:
                buf << "and(";
                describe(node->left.get());
                buf << ", ";
                describe(node->right.get());
                buf << ")";
                break;
            case Node::Type::Or:
                buf << "or(";
                describe(node->left.get());
                buf << ", ";
                describe(node->right.get());
                buf << ")";
                break;
        }
    };

    describe(rpn_stack.front().can_be_true.get());
    description.condition = std::move(buf.str());

    for (size_t i = 0; i < key_names.size(); ++i)
        if (is_key_used[i])
            description.used_keys.emplace_back(key_names[i]);

    return description;
}

/** Index is the value of key every `index_granularity` rows.
  * This value is called a "mark". That is, the index consists of marks.
  *
  * The key is the tuple.
  * The data is sorted by key in the sense of lexicographic order over tuples.
  *
  * A pair of marks specifies a segment with respect to the order over the tuples.
  * Denote it like this: [ x1 y1 z1 .. x2 y2 z2 ],
  *  where x1 y1 z1 - tuple - value of key in left border of segment;
  *        x2 y2 z2 - tuple - value of key in right boundary of segment.
  * In this section there are data between these marks.
  *
  * Or, the last mark specifies the range open on the right: [ a b c .. + inf )
  *
  * The set of all possible tuples can be considered as an n-dimensional space, where n is the size of the tuple.
  * A range of tuples specifies some subset of this space.
  *
  * Hyperrectangles will be the subrange of an n-dimensional space that is a direct product of one-dimensional ranges.
  * In this case, the one-dimensional range can be:
  * a point, a segment, an open interval, a half-open interval;
  * unlimited on the left, unlimited on the right ...
  *
  * The range of tuples can always be represented as a combination (union) of hyperrectangles.
  * For example, the range [ x1 y1 .. x2 y2 ] given x1 != x2 is equal to the union of the following three hyperrectangles:
  * [x1]       × [y1 .. +inf)
  * (x1 .. x2) × (-inf .. +inf)
  * [x2]       × (-inf .. y2]
  *
  * Or, for example, the range [ x1 y1 .. +inf ] is equal to the union of the following two hyperrectangles:
  * [x1]         × [y1 .. +inf)
  * (x1 .. +inf) × (-inf .. +inf)
  * It's easy to see that this is a special case of the variant above.
  *
  * This is important because it is easy for us to check the feasibility of the condition over the hyperrectangle,
  *  and therefore, feasibility of condition on the range of tuples will be checked by feasibility of condition
  *  over at least one hyperrectangle from which this range consists.
  */

/** For the range between tuples, determined by left_keys, left_bounded, right_keys, right_bounded,
  * invoke the callback on every hyperrectangle composing this range (see the description above),
  * and returns the OR of the callback results (meaning if callback returned true on any part of the range).
  */
template <typename F>
static BoolMask forAnyHyperrectangle(
    size_t key_size,
    const FieldRef * left_keys,
    const FieldRef * right_keys,
    bool left_bounded,
    bool right_bounded,
    Hyperrectangle & hyperrectangle, /// This argument is modified in-place for the callback
    const DataTypes & data_types,
    size_t prefix_size,
    BoolMask initial_mask,
    F && callback)
{
    if (!left_bounded && !right_bounded)
        return callback(hyperrectangle);

    if (left_bounded && right_bounded)
    {
        /// Let's go through the matching elements of the key.
        while (prefix_size < key_size)
        {
            if (left_keys[prefix_size] == right_keys[prefix_size])
            {
                /// Point ranges.
                hyperrectangle[prefix_size] = Range(left_keys[prefix_size]);
                ++prefix_size;
            }
            else
                break;
        }
    }

    if (prefix_size == key_size)
        return callback(hyperrectangle);

    if (prefix_size + 1 == key_size)
    {
        if (left_bounded && right_bounded)
            hyperrectangle[prefix_size] = Range(left_keys[prefix_size], true, right_keys[prefix_size], true);
        else if (left_bounded)
            hyperrectangle[prefix_size]
                = Range::createLeftBounded(left_keys[prefix_size], true, isNullableOrLowCardinalityNullable(data_types[prefix_size]));
        else if (right_bounded)
            hyperrectangle[prefix_size]
                = Range::createRightBounded(right_keys[prefix_size], true, isNullableOrLowCardinalityNullable(data_types[prefix_size]));

        return callback(hyperrectangle);
    }

    /// (x1 .. x2) × (-inf .. +inf)

    if (left_bounded && right_bounded)
        hyperrectangle[prefix_size] = Range(left_keys[prefix_size], false, right_keys[prefix_size], false);
    else if (left_bounded)
        hyperrectangle[prefix_size]
            = Range::createLeftBounded(left_keys[prefix_size], false, isNullableOrLowCardinalityNullable(data_types[prefix_size]));
    else if (right_bounded)
        hyperrectangle[prefix_size]
            = Range::createRightBounded(right_keys[prefix_size], false, isNullableOrLowCardinalityNullable(data_types[prefix_size]));

    for (size_t i = prefix_size + 1; i < key_size; ++i)
    {
        if (isNullableOrLowCardinalityNullable(data_types[i]))
            hyperrectangle[i] = Range::createWholeUniverse();
        else
            hyperrectangle[i] = Range::createWholeUniverseWithoutNull();
    }

    auto result = BoolMask::combine(initial_mask, callback(hyperrectangle));

    /// There are several early-exit conditions (like the one below) hereinafter.
    /// They provide significant speedup, which may be observed on merge_tree_huge_pk performance test.
    if (result.isComplete())
        return result;

    /// [x1]       × [y1 .. +inf)

    if (left_bounded)
    {
        hyperrectangle[prefix_size] = Range(left_keys[prefix_size]);
        result = BoolMask::combine(
            result,
            forAnyHyperrectangle(
                key_size, left_keys, right_keys, true, false, hyperrectangle, data_types, prefix_size + 1, initial_mask, callback));

        if (result.isComplete())
            return result;
    }

    /// [x2]       × (-inf .. y2]

    if (right_bounded)
    {
        hyperrectangle[prefix_size] = Range(right_keys[prefix_size]);
        result = BoolMask::combine(
            result,
            forAnyHyperrectangle(
                key_size, left_keys, right_keys, false, true, hyperrectangle, data_types, prefix_size + 1, initial_mask, callback));
    }

    return result;
}


BoolMask KeyCondition::checkInRange(
    size_t used_key_size,
    const FieldRef * left_keys,
    const FieldRef * right_keys,
    const DataTypes & data_types,
    BoolMask initial_mask) const
{
    Hyperrectangle key_ranges;

    key_ranges.reserve(used_key_size);
    for (size_t i = 0; i < used_key_size; ++i)
    {
        if (isNullableOrLowCardinalityNullable(data_types[i]))
            key_ranges.push_back(Range::createWholeUniverse());
        else
            key_ranges.push_back(Range::createWholeUniverseWithoutNull());
    }

    return forAnyHyperrectangle(used_key_size, left_keys, right_keys, true, true, key_ranges, data_types, 0, initial_mask,
        [&] (const Hyperrectangle & key_ranges_hyperrectangle)
    {
        return checkInHyperrectangle(key_ranges_hyperrectangle, data_types);
    });
}

std::optional<Range> KeyCondition::applyMonotonicFunctionsChainToRange(
    Range key_range,
    const MonotonicFunctionsChain & functions,
    DataTypePtr current_type,
    bool single_point)
{
    for (const auto & func : functions)
    {
        /// We check the monotonicity of each function on a specific range.
        /// If we know the given range only contains one value, then we treat all functions as positive monotonic.
        IFunction::Monotonicity monotonicity = single_point
            ? IFunction::Monotonicity{true}
            : func->getMonotonicityForRange(*current_type.get(), key_range.left, key_range.right);

        if (!monotonicity.is_monotonic)
        {
            return {};
        }

        /// If we apply function to open interval, we can get empty intervals in result.
        /// E.g. for ('2020-01-03', '2020-01-20') after applying 'toYYYYMM' we will get ('202001', '202001').
        /// To avoid this we make range left and right included.
        /// Any function that treats NULL specially is not monotonic.
        /// Thus we can safely use isNull() as an -Inf/+Inf indicator here.
        if (!key_range.left.isNull())
        {
            key_range.left = applyFunction(func, current_type, key_range.left);
            key_range.left_included = true;
        }

        if (!key_range.right.isNull())
        {
            key_range.right = applyFunction(func, current_type, key_range.right);
            key_range.right_included = true;
        }

        current_type = func->getResultType();

        if (!monotonicity.is_positive)
            key_range.invert();
    }
    return key_range;
}

// Returns whether the condition is one continuous range of the primary key,
// where every field is matched by range or a single element set.
// This allows to use a more efficient lookup with no extra reads.
bool KeyCondition::matchesExactContinuousRange() const
{
    const Field field{};
    auto check_monotonicity_of_chain = [&field](const std::vector<FunctionBasePtr> & chain) -> std::pair<bool, bool>
    {
        bool all_always_monotonic = true;
        bool all_strict = true;

        for (const auto & func : chain)
        {
            if (!func || !func->hasInformationAboutMonotonicity())
                return {false, false};

            const auto & types = func->getArgumentTypes();
            if (types.empty() || !types.front())
                return {false, false};

            const auto monotonicity = func->getMonotonicityForRange(*types.front(), field, field);
            all_always_monotonic &= monotonicity.is_always_monotonic;
            all_strict &= monotonicity.is_strict;

            if (!all_always_monotonic && !all_strict)
                break;
        }

        return {all_always_monotonic, all_strict};
    };

    enum Constraint
    {
        POINT,
        RANGE,
        UNKNOWN,
    };

    std::vector<Constraint> column_constraints(num_key_columns, Constraint::UNKNOWN);

    for (const auto & element : rpn)
    {
        if (element.function == RPNElement::Function::FUNCTION_AND || element.function == RPNElement::Function::FUNCTION_UNKNOWN
            || element.function == RPNElement::Function::ALWAYS_TRUE)
        {
            continue;
        }

        if (element.function == RPNElement::Function::FUNCTION_IN_SET && element.set_index && element.set_index->size() == 1)
        {
            for (const auto & mapping : element.set_index->getIndexesMapping())
            {
                auto [is_chain_always_monotonic, is_chain_strict] = check_monotonicity_of_chain(mapping.functions);
                if (!is_chain_always_monotonic)
                    return false;

                Constraint & constraint = column_constraints.at(mapping.key_index);
                /// For Constraint::POINT, we need to check if the function chain is strict.
                /// For example, `toDate(event_time) in ('2025-06-03')` means a range of `event_time`: ['2025-06-03 00:00:00','2025-06-04 00:00:00')
                /// So, POINT needs to be converted to a RANGE
                if (is_chain_strict)
                    constraint = Constraint::POINT;
                else
                {
                    /// If this key is contained by multiple elements and has been set to POINT, do not convert it to RANGE.
                    if (constraint != Constraint::POINT)
                        constraint = Constraint::RANGE;
                }
            }

            continue;
        }

        if (element.function == RPNElement::Function::FUNCTION_IN_RANGE)
        {
            auto [is_chain_always_monotonic, is_chain_strict] = check_monotonicity_of_chain(element.monotonic_functions_chain);
            if (!is_chain_always_monotonic)
                return false;

            auto & constraint = column_constraints.at(element.getKeyColumn());
            if (element.range.left == element.range.right)
            {
                /// For Constraint::POINT, we need to check if the function chain is strict.
                /// For example, `toDate(event_time) = '2025-06-03'` means a range of `event_time`: ['2025-06-03 00:00:00','2025-06-04 00:00:00')
                /// So, POINT needs to be converted to a RANGE
                if (is_chain_strict)
                    constraint = Constraint::POINT;
            }

            if (constraint != Constraint::POINT)
                constraint = Constraint::RANGE;

            continue;
        }

        return false;
    }

    auto min_constraint = column_constraints[0];

    if (min_constraint > Constraint::RANGE)
    {
        return false;
    }

    for (size_t i = 1; i < num_key_columns; ++i)
    {
        if (column_constraints[i] < min_constraint)
        {
            return false;
        }

        if (column_constraints[i] == Constraint::RANGE && min_constraint == Constraint::RANGE)
        {
            return false;
        }

        min_constraint = column_constraints[i];
    }

    return true;
}

bool KeyCondition::extractPlainRanges(Ranges & ranges) const
{
    if (key_columns.size() != 1)
        return false;

    if (hasMonotonicFunctionsChain())
        return false;

    /// All Ranges in rpn_stack is plain.
    std::stack<PlainRanges> rpn_stack;

    for (const auto & element : rpn)
    {
        if (element.function == RPNElement::FUNCTION_AND)
        {
            auto right_ranges = rpn_stack.top();
            rpn_stack.pop();

            auto left_ranges = rpn_stack.top();
            rpn_stack.pop();

            auto new_range = left_ranges.intersectWith(right_ranges);
            rpn_stack.emplace(std::move(new_range));
        }
        else if (element.function == RPNElement::FUNCTION_OR)
        {
            auto right_ranges = rpn_stack.top();
            rpn_stack.pop();

            auto left_ranges = rpn_stack.top();
            rpn_stack.pop();

            auto new_range = left_ranges.unionWith(right_ranges);
            rpn_stack.emplace(std::move(new_range));
        }
        else if (element.function == RPNElement::FUNCTION_NOT)
        {
            auto to_invert_ranges = rpn_stack.top();
            rpn_stack.pop();

            std::vector<Ranges> reverted_ranges = PlainRanges::invert(to_invert_ranges.ranges);

            if (reverted_ranges.size() == 1)
                rpn_stack.emplace(std::move(reverted_ranges[0]));
            else
            {
                /// intersect reverted ranges
                PlainRanges intersected_ranges(reverted_ranges[0]);
                for (size_t i = 1; i < reverted_ranges.size(); i++)
                {
                    intersected_ranges = intersected_ranges.intersectWith(PlainRanges(reverted_ranges[i]));
                }
                rpn_stack.emplace(std::move(intersected_ranges));
            }
        }
        else /// atom relational expression or constants
        {
            if (element.function == RPNElement::FUNCTION_IN_RANGE)
            {
                rpn_stack.push(PlainRanges(element.range));
            }
            else if (element.function == RPNElement::FUNCTION_NOT_IN_RANGE)
            {
                rpn_stack.push(PlainRanges(element.range.invertRange()));
            }
            else if (element.function == RPNElement::FUNCTION_IN_SET)
            {
                if (element.set_index->hasMonotonicFunctionsChain())
                    return false;

                if (element.set_index->size() == 0)
                {
                    rpn_stack.push(PlainRanges::makeBlank()); /// skip blank range
                    continue;
                }

                const auto & values = element.set_index->getOrderedSet();
                Ranges points_range;

                /// values in set_index are ordered and no duplication
                for (size_t i = 0; i < element.set_index->size(); i++)
                {
                    FieldRef f;
                    values[0]->get(i, f);
                    if (f.isNull())
                        return false;
                    points_range.push_back({f});
                }
                rpn_stack.push(PlainRanges(points_range));
            }
            else if (element.function == RPNElement::FUNCTION_NOT_IN_SET)
            {
                if (element.set_index->hasMonotonicFunctionsChain())
                    return false;

                if (element.set_index->size() == 0)
                {
                    rpn_stack.push(PlainRanges::makeUniverse());
                    continue;
                }

                const auto & values = element.set_index->getOrderedSet();
                Ranges points_range;

                std::optional<FieldRef> pre;
                for (size_t i=0; i<element.set_index->size(); i++)
                {
                    FieldRef cur;
                    values[0]->get(i, cur);

                    if (cur.isNull())
                        return false;
                    if (pre)
                    {
                        Range r(*pre, false, cur, false);
                        /// skip blank range
                        if (!(r.left > r.right || (r.left == r.right && !r.left_included && !r.right_included)))
                            points_range.push_back(r);
                    }
                    else
                    {
                        points_range.push_back(Range::createRightBounded(cur, false));
                    }
                    pre = cur;
                }

                points_range.push_back(Range::createLeftBounded(*pre, false));
                rpn_stack.push(PlainRanges(points_range));
            }
            else if (element.function == RPNElement::ALWAYS_FALSE)
            {
                /// skip blank range
                rpn_stack.push(PlainRanges::makeBlank());
            }
            else if (element.function == RPNElement::ALWAYS_TRUE)
            {
                rpn_stack.push(PlainRanges::makeUniverse());
            }
            else if (element.function == RPNElement::FUNCTION_IS_NULL)
            {
                /// key values can not be null, so isNull will get blank range.
                rpn_stack.push(PlainRanges::makeBlank());
            }
            else if (element.function == RPNElement::FUNCTION_IS_NOT_NULL)
            {
                rpn_stack.push(PlainRanges::makeUniverse());
            }
            else /// FUNCTION_UNKNOWN or functions not supported by this method (FUNCTION_ARGS_IN_HYPERRECTANGLE, FUNCTION_POINT_IN_POLYGON)
            {
                if (!has_filter)
                    rpn_stack.push(PlainRanges::makeUniverse());
                else
                    return false;
            }
        }
    }

    if (rpn_stack.size() != 1)
        throw Exception(ErrorCodes::LOGICAL_ERROR, "Unexpected stack size in KeyCondition::extractPlainRanges");

    ranges = std::move(rpn_stack.top().ranges);
    return true;
}

BoolMask KeyCondition::checkInHyperrectangle(
    const Hyperrectangle & hyperrectangle,
    const DataTypes & data_types,
    const ColumnIndexToBloomFilter & column_index_to_column_bf,
    const UpdatePartialDisjunctionResultFn & update_partial_disjunction_result_fn) const
{
    std::vector<BoolMask> rpn_stack;

    auto curve_type = [&](size_t key_column_pos)
    {
        for (const auto & curve : key_space_filling_curves)
            if (curve.key_column_pos == key_column_pos)
                return curve.type;
        return SpaceFillingCurveType::Unknown;
    };

    size_t element_idx = 0;
    for (const auto & element : rpn)
    {
        if (element.argument_num_of_space_filling_curve.has_value())
        {
            /// If a condition on argument of a space filling curve wasn't collapsed into FUNCTION_ARGS_IN_HYPERRECTANGLE,
            /// we cannot process it.
            rpn_stack.emplace_back(true, true);
        }
        else if (element.function == RPNElement::FUNCTION_UNKNOWN)
        {
            rpn_stack.emplace_back(true, true);
        }
        else if (element.function == RPNElement::FUNCTION_IN_RANGE
                 || element.function == RPNElement::FUNCTION_NOT_IN_RANGE)
        {
            size_t key_column = element.getKeyColumn();
            if (key_column >= hyperrectangle.size())
            {
                throw Exception(ErrorCodes::LOGICAL_ERROR,
                                "Hyperrectangle size is {}, but requested element at position {} ({})",
                                hyperrectangle.size(), key_column, element.toString());
            }

            Range key_range = hyperrectangle[key_column];

            /// The case when the column is wrapped in a chain of possibly monotonic functions.
            if (!element.monotonic_functions_chain.empty())
            {
                std::optional<Range> new_range = applyMonotonicFunctionsChainToRange(
                    key_range,
                    element.monotonic_functions_chain,
                    data_types[key_column],
                    single_point
                );

                if (!new_range)
                {
                    rpn_stack.emplace_back(true, true);
                    continue;
                }
                key_range = *new_range;
            }

            bool intersects = element.range.intersectsRange(key_range);
            bool contains = element.range.containsRange(key_range);

            /// `Range::containsRange()` is not reliable when key range bounds contain NaN (NaN compares false),
            /// and may incorrectly report "contained", making `NOT IN RANGE` incorrectly set `can_be_true = false`.
            if (unlikely(isNaN(key_range.left) || isNaN(key_range.right)))
                contains = false;

            rpn_stack.emplace_back(intersects, !contains);

            // we don't create bloom_filter_data if monotonic_functions_chain is present
            if (rpn_stack.back().can_be_true && element.bloom_filter_data && element.monotonic_functions_chain.empty())
            {
                rpn_stack.back().can_be_true = mayExistOnBloomFilter(*element.bloom_filter_data, column_index_to_column_bf);
            }

            /// If the condition is relaxed, the `can_be_false` branch is no longer reliable; it may have false negatives.
            /// If `element.range` is relaxed (and thus wider) and contains `key_range`, then `can_be_false` becomes false.
            /// However, in reality `can_be_false` may be true, because the actual range of element may be stricter than `element.range`.
            /// For example, for `match(...)`, a false negative here (i.e. `can_be_false` is false) would make
            /// `not match(...)` set `can_be_true = false`, causing us to skip the granule, which would be incorrect.
            /// Therefore, we must set `can_be_false = true` to be safe.
            /// Additionally, when `KeyCondition::isRelaxed()` is true, the caller should ignore `can_be_false` anyway.
            if (element.relaxed)
                rpn_stack.back().can_be_false = true;

            if (element.function == RPNElement::FUNCTION_NOT_IN_RANGE)
                rpn_stack.back() = !rpn_stack.back();
        }
        else if (element.function == RPNElement::FUNCTION_ARGS_IN_HYPERRECTANGLE)
        {
            /** The case of space-filling curves.
              * We unpack the range of a space filling curve into hyperrectangles of their arguments,
              * and then check the intersection of them with the given hyperrectangle from the key condition.
              *
              * Note: you might find this code hard to understand,
              * because there are three different hyperrectangles involved:
              *
              * 1. A hyperrectangle derived from the range of the table's sparse index (marks granule): `hyperrectangle`
              *    We analyze its dimension `key_range`, corresponding to the `key_column`.
              *    For example, the table's key is a single column `mortonEncode(x, y)`,
              *    the current granule is [500, 600], and it means that
              *    mortonEncode(x, y) in [500, 600]
              *
              * 2. A hyperrectangle derived from the key condition, e.g.
              *    `x >= 10 AND x <= 20 AND y >= 20 AND y <= 30` defines: (x, y) in [10, 20] × [20, 30]
              *
              * 3. A set of hyperrectangles that we obtain by inverting the space-filling curve on the range:
              *    From mortonEncode(x, y) in [500, 600]
              *    We get (x, y) in [30, 31] × [12, 13]
              *        or (x, y) in [28, 31] × [14, 15];
              *        or (x, y) in [0, 7] × [16, 23];
              *        or (x, y) in [8, 11] × [16, 19];
              *        or (x, y) in [12, 15] × [16, 17];
              *        or (x, y) in [12, 12] × [18, 18];
              *
              *  And we analyze the intersection of (2) and (3).
              */

            size_t key_column = element.getKeyColumn();
            Range key_range = hyperrectangle[key_column];

            /// The only possible result type of a space filling curve is UInt64.
            /// We also only check bounded ranges.
            if (key_range.left.getType() == Field::Types::UInt64
                && key_range.right.getType() == Field::Types::UInt64)
            {
                key_range.shrinkToIncludedIfPossible();

                size_t num_dimensions = element.space_filling_curve_args_hyperrectangle.size();

                /// Let's support only the case of 2d, because I'm not confident in other cases.
                if (num_dimensions == 2)
                {
                    UInt64 left = key_range.left.safeGet<UInt64>();
                    UInt64 right = key_range.right.safeGet<UInt64>();

                    BoolMask mask(false, true);
                    auto hyperrectangle_intersection_callback = [&](std::array<std::pair<UInt64, UInt64>, 2> curve_hyperrectangle)
                    {
                        BoolMask current_intersection(true, false);
                        for (size_t dim = 0; dim < num_dimensions; ++dim)
                        {
                            const Range & condition_arg_range = element.space_filling_curve_args_hyperrectangle[dim];

                            const Range curve_arg_range(
                                curve_hyperrectangle[dim].first, true,
                                curve_hyperrectangle[dim].second, true);

                            bool intersects = condition_arg_range.intersectsRange(curve_arg_range);
                            bool contains = condition_arg_range.containsRange(curve_arg_range);

                            current_intersection = current_intersection & BoolMask(intersects, !contains);
                        }

                        mask = mask | current_intersection;
                    };

                    switch (curve_type(key_column))
                    {
                        case SpaceFillingCurveType::Hilbert:
                        {
                            hilbertIntervalToHyperrectangles2D(left, right, hyperrectangle_intersection_callback);
                            break;
                        }
                        case SpaceFillingCurveType::Morton:
                        {
                            mortonIntervalToHyperrectangles<2>(left, right, hyperrectangle_intersection_callback);
                            break;
                        }
                        case SpaceFillingCurveType::Unknown:
                        {
                            throw Exception(ErrorCodes::LOGICAL_ERROR, "curve_type is `Unknown`. It is a bug.");
                        }
                    }

                    rpn_stack.emplace_back(mask);
                }
                else
                    rpn_stack.emplace_back(true, true);
            }
            else
                rpn_stack.emplace_back(true, true);

            /** Note: we can consider implementing a simpler solution, based on "hidden keys".
              * It means, when we have a table's key like (a, b, mortonCurve(x, y))
              * we extract the arguments from the curves, and append them to the key,
              * imagining that we have the key (a, b, mortonCurve(x, y), x, y)
              *
              * Then while we analyze the granule's range between (a, b, mortonCurve(x, y))
              * and decompose it to the series of hyperrectangles,
              * we can construct a series of hyperrectangles of the extended key (a, b, mortonCurve(x, y), x, y),
              * and then do everything as usual.
              *
              * This approach is generalizable to any functions, that have preimage of interval
              * represented by a set of hyperrectangles.
              */
        }
        else if (element.function == RPNElement::FUNCTION_POINT_IN_POLYGON)
        {
            /** There are 2 kinds of polygons:
              *   1. Polygon by minmax index
              *   2. Polygons which is provided by user
              *
              * Polygon by minmax index:
              *   For hyperactangle [1, 2] × [3, 4] we can create a polygon with 4 points: (1, 3), (1, 4), (2, 4), (2, 3)
              *
              * Algorithm:
              *   Check whether there is any intersection of the 2 polygons. If true return {true, true}, else return {false, true}.
              */
            Float64 x_min = applyVisitor(FieldVisitorConvertToNumber<Float64>(), hyperrectangle[element.key_columns[0]].left);
            Float64 x_max = applyVisitor(FieldVisitorConvertToNumber<Float64>(), hyperrectangle[element.key_columns[0]].right);
            Float64 y_min = applyVisitor(FieldVisitorConvertToNumber<Float64>(), hyperrectangle[element.key_columns[1]].left);
            Float64 y_max = applyVisitor(FieldVisitorConvertToNumber<Float64>(), hyperrectangle[element.key_columns[1]].right);

            if (unlikely(isNaN(x_min) || isNaN(x_max) || isNaN(y_min) || isNaN(y_max)))
            {
                rpn_stack.emplace_back(true, true);
                continue;
            }

            using Point = boost::geometry::model::d2::point_xy<Float64>;
            using Polygon = boost::geometry::model::polygon<Point>;
            Polygon  polygon_by_minmax_index;
            polygon_by_minmax_index.outer().emplace_back(x_min, y_min);
            polygon_by_minmax_index.outer().emplace_back(x_min, y_max);
            polygon_by_minmax_index.outer().emplace_back(x_max, y_max);
            polygon_by_minmax_index.outer().emplace_back(x_max, y_min);

            /// Close ring
            boost::geometry::correct(polygon_by_minmax_index);

            /// Because the polygon may have a hole so the "can_be_false" should always be true.
            rpn_stack.emplace_back(
                boost::geometry::intersects(polygon_by_minmax_index, element.polygon->data), true);
        }
        else if (
            element.function == RPNElement::FUNCTION_IS_NULL
            || element.function == RPNElement::FUNCTION_IS_NOT_NULL)
        {
            const Range * key_range = &hyperrectangle[element.getKeyColumn()];

            /// No need to apply monotonic functions as nulls are kept.
            bool intersects = element.range.intersectsRange(*key_range);
            bool contains = element.range.containsRange(*key_range);

            rpn_stack.emplace_back(intersects, !contains);

            if (element.relaxed)
                rpn_stack.back().can_be_false = true;

            if (element.function == RPNElement::FUNCTION_IS_NULL)
                rpn_stack.back() = !rpn_stack.back();
        }
        else if (
            element.function == RPNElement::FUNCTION_IN_SET
            || element.function == RPNElement::FUNCTION_NOT_IN_SET)
        {
            if (!element.set_index)
                throw Exception(ErrorCodes::LOGICAL_ERROR, "Set for IN is not created yet");

            /// We call set_index->checkInRange.
            /// In theory this should be a checkInHyperrectangle rather than checkInRange.
            /// checkInRange may produce false positives if some set element is in range but not in
            /// hyperrectangle. But for MergeTreeSetIndex, range lookup is more efficient than
            /// hyperrectangle lookup: range lookup is a binary search in O(log n) time, while
            /// hyperrectangle lookup requires an O(n) scan in the worst case.
            /// So we use checkInRange as an approximation of checkInHyperrectangle. This doesn't
            /// break correctness because it can't produce false negatives, because the range is
            /// a superset of the hyperrectangle.
            ///
            /// Moreover, when this KeyCondition::checkInHyperrectangle is called from
            /// forAnyHyperrectangle, this checkInRange is equivalent to a checkInHyperrectangle,
            /// no false positives.
            /// Proof: Recall how forAnyHyperrectangle produces its hyperrectangles:
            ///  > For example, the range [ x1 y1 .. x2 y2 ] given x1 != x2 is equal to the union of
            ///  > the following three hyperrectangles:
            ///  > [x1]       × [y1 .. +inf)
            ///  > (x1 .. x2) × (-inf .. +inf)
            ///  > [x2]       × (-inf .. y2]
            /// (The above is applied recursively, i.e. y1 and y2 are tails of the tuple,
            ///  not necessarily individual tuple elements.)
            /// Suppose the MergeTreeSetIndex contains a set element that's inside the range but not
            /// inside the hyperrectangle. It's a tuple (..., x, ..., y, ...), where y is outside
            /// the corresponding hyperrectangle range, and x corresponds to a hyperrectangle range
            /// that is not a single element. So x must come from the `(x1 .. x2) × (-inf .. +inf)`
            /// case. But then y's range is (-inf, +inf), so y can't be outside its range. Contradiction.
            ///
            /// It may make sense to implement proper MergeTreeSetIndex::checkInHyperrectangle too,
            /// for cases when KeyCondition::checkInHyperrectangle is called directly, e.g. based on
            /// min/max index in MergeTree or Parquet file metadata.

            /// But if set_index->checkInRange exists, can't KeyCondition::checkInRange call it
            /// once for the initial key range instead of going through forAnyHyperrectangle?
            /// No, that would be incorrect if the set's tuple doesn't include all key columns.
            /// For example,
            ///   (x, y, z) BETWEEN (10, 100, 1000) AND (20, 200, 2000)
            /// is neither necessary nor sufficient for
            ///   (x, z) BETWEEN (10, 1000) AND (20, 2000)
            /// E.g. (20, 300, 1500) satisfies the second condition but not the first,
            /// but  (20, 150, 3000) satisfies the first condition but not the second.

            rpn_stack.emplace_back(element.set_index->checkInRange(hyperrectangle, data_types, single_point));

            if (rpn_stack.back().can_be_true && element.bloom_filter_data)
            {
                rpn_stack.back().can_be_true = mayExistOnBloomFilter(*element.bloom_filter_data, column_index_to_column_bf);
            }

<<<<<<< HEAD
            if (element.relaxed)
                rpn_stack.back().can_be_false = true;
=======
            /// In this case, can_be_false is not reliable because the set values were transformed by non-injective
            /// deterministic functions (e.g. hash functions).
            if (element.relaxed)
            {
                rpn_stack.back().can_be_false = true;
            }
>>>>>>> 6ed5f0b5

            if (element.function == RPNElement::FUNCTION_NOT_IN_SET)
                rpn_stack.back() = !rpn_stack.back();
        }
        else if (element.function == RPNElement::FUNCTION_NOT)
        {
            assert(!rpn_stack.empty());

            rpn_stack.back() = !rpn_stack.back();
        }
        else if (element.function == RPNElement::FUNCTION_AND)
        {
            assert(!rpn_stack.empty());

            auto arg1 = rpn_stack.back();
            rpn_stack.pop_back();
            auto arg2 = rpn_stack.back();
            rpn_stack.back() = arg1 & arg2;
        }
        else if (element.function == RPNElement::FUNCTION_OR)
        {
            assert(!rpn_stack.empty());

            auto arg1 = rpn_stack.back();
            rpn_stack.pop_back();
            auto arg2 = rpn_stack.back();
            rpn_stack.back() = arg1 | arg2;
        }
        else if (element.function == RPNElement::ALWAYS_FALSE)
        {
            rpn_stack.emplace_back(false, true);
        }
        else if (element.function == RPNElement::ALWAYS_TRUE)
        {
            rpn_stack.emplace_back(true, false);
        }
        else
            throw Exception(ErrorCodes::LOGICAL_ERROR, "Unexpected function type in KeyCondition::RPNElement");

        if (update_partial_disjunction_result_fn)
        {
            update_partial_disjunction_result_fn(element_idx, rpn_stack.back().can_be_true, (element.function == RPNElement::FUNCTION_UNKNOWN));
            ++element_idx;
        }
    }

    if (rpn_stack.size() != 1)
        throw Exception(ErrorCodes::LOGICAL_ERROR, "Unexpected stack size in KeyCondition::checkInHyperrectangle");

    return rpn_stack[0];
}

void KeyCondition::prepareBloomFilterData(std::function<std::optional<uint64_t>(size_t column_idx, const Field &)> hash_one,
                                          std::function<std::optional<std::vector<uint64_t>>(size_t column_idx, const ColumnPtr &)> hash_many)
{
    for (auto & rpn_element : rpn)
    {
        if (!rpn_element.monotonic_functions_chain.empty())
        {
            /// We could apply the inverse functions to get the key value when possible.
            /// This is currently not implemented.
            continue;
        }

        KeyCondition::BloomFilterData::HashesForColumns hashes;

        if (rpn_element.function == RPNElement::FUNCTION_IN_RANGE
            || rpn_element.function == RPNElement::FUNCTION_NOT_IN_RANGE)
        {
            // Only FUNCTION_EQUALS is supported and for that extremes need to be the same
            if (rpn_element.range.left != rpn_element.range.right)
            {
                continue;
            }

            auto hashed_value = hash_one(rpn_element.getKeyColumn(), rpn_element.range.left);

            if (!hashed_value)
            {
                continue;
            }

            hashes.emplace_back(std::vector<uint64_t>{*hashed_value});

            std::vector<std::size_t> key_columns_for_element;
            key_columns_for_element.emplace_back(rpn_element.getKeyColumn());

            rpn_element.bloom_filter_data = KeyCondition::BloomFilterData {std::move(hashes), std::move(key_columns_for_element)};
        }
        else if (rpn_element.function == RPNElement::FUNCTION_IN_SET
                 || rpn_element.function == RPNElement::FUNCTION_NOT_IN_SET)
        {
            const auto & set_index = rpn_element.set_index;
            const auto & ordered_set = set_index->getOrderedSet();
            const auto & indexes_mapping = set_index->getIndexesMapping();

            std::vector<std::size_t> key_columns_for_element;

            for (auto i = 0u; i < ordered_set.size(); i++)
            {
                if (!indexes_mapping[i].functions.empty())
                {
                    continue;
                }

                const auto & set_column = ordered_set[i];

                auto hashes_for_column_opt = hash_many(indexes_mapping[i].key_index, set_column);

                if (!hashes_for_column_opt)
                {
                    continue;
                }

                auto & hashes_for_column = *hashes_for_column_opt;

                if (hashes_for_column.empty())
                {
                    continue;
                }

                hashes.emplace_back(hashes_for_column);

                key_columns_for_element.push_back(indexes_mapping[i].key_index);
            }

            if (hashes.empty())
            {
                continue;
            }

            rpn_element.bloom_filter_data = {std::move(hashes), std::move(key_columns_for_element)};
        }
    }
}

bool KeyCondition::mayBeTrueInRange(
    size_t used_key_size,
    const FieldRef * left_keys,
    const FieldRef * right_keys,
    const DataTypes & data_types) const
{
    return checkInRange(used_key_size, left_keys, right_keys, data_types, BoolMask::consider_only_can_be_true).can_be_true;
}

String KeyCondition::RPNElement::toString(const std::vector<String> & key_names) const
{
    WriteBufferFromOwnString buf;

    auto print_functions_chain_start = [&](const MonotonicFunctionsChain & chain)
    {
        for (auto it = chain.rbegin(); it != chain.rend(); ++it)
        {
            buf << (*it)->getName() << "(";
            if (const auto * func = typeid_cast<const FunctionWithOptionalConstArg *>(it->get()))
            {
                if (func->getKind() == FunctionWithOptionalConstArg::Kind::LEFT_CONST)
                    buf << applyVisitor(FieldVisitorToString(), (*func->getConstArg().column)[0]) << ", ";
            }
        }
    };

    auto print_functions_chain_end = [&](const MonotonicFunctionsChain & chain)
    {
        for (const auto & f : chain)
        {
            if (const auto * func = typeid_cast<const FunctionWithOptionalConstArg *>(f.get()))
            {
                if (func->getKind() == FunctionWithOptionalConstArg::Kind::RIGHT_CONST)
                    buf << ", " << applyVisitor(FieldVisitorToString(), (*func->getConstArg().column)[0]);
            }
            buf << ")";
        }
    };

    auto print_column_name = [&](size_t key_column)
    {
        if (argument_num_of_space_filling_curve)
            buf << "argument " << *argument_num_of_space_filling_curve << " of ";

        if (key_names.empty())
            buf << "column " << key_column;
        else
            buf << key_names.at(key_column);
    };

    auto print_wrapped_columns = [&]()
    {
        print_functions_chain_start(monotonic_functions_chain);

        if (key_columns.size() > 1)
            buf << "(";

        for (size_t i = 0; i < key_columns.size(); ++i)
        {
            if (i > 0)
                buf << ", ";

            if (set_index)
            {
                chassert(set_index->getIndexesMapping().at(i).key_index == key_columns[i]);
                /// Each tuple element may have its own functions chain.
                print_functions_chain_start(set_index->getIndexesMapping().at(i).functions);
            }

            print_column_name(key_columns[i]);

            if (set_index)
                print_functions_chain_end(set_index->getIndexesMapping().at(i).functions);
        }

        if (key_columns.size() > 1)
            buf << ")";

        print_functions_chain_end(monotonic_functions_chain);
    };

    switch (function)
    {
        case FUNCTION_AND:
            return "and";
        case FUNCTION_OR:
            return "or";
        case FUNCTION_NOT:
            return "not";
        case FUNCTION_UNKNOWN:
            return "unknown";
        case FUNCTION_NOT_IN_SET:
        case FUNCTION_IN_SET:
        {
            buf << "(";
            print_wrapped_columns();
            buf << (function == FUNCTION_IN_SET ? " in " : " notIn ");
            if (!set_index)
                buf << "unknown size set";
            else
                buf << set_index->size() << "-element set";
            buf << ")";
            return buf.str();
        }
        case FUNCTION_IN_RANGE:
        case FUNCTION_NOT_IN_RANGE:
        {
            buf << "(";
            print_wrapped_columns();
            buf << (function == FUNCTION_NOT_IN_RANGE ? " not" : "") << " in " << range.toString();
            buf << ")";
            return buf.str();
        }
        case FUNCTION_ARGS_IN_HYPERRECTANGLE:
        {
            buf << "(";
            print_wrapped_columns();
            buf << " has args in ";
            buf << DB::toString(space_filling_curve_args_hyperrectangle);
            buf << ")";
            return buf.str();
        }
        case FUNCTION_POINT_IN_POLYGON:
        {
            auto points_in_polygon = polygon->data.outer();
            buf << point_in_polygon_function_name.value_or("") << "(";
            print_wrapped_columns();
            buf << ", ";
            buf << "[";
            for (size_t i = 0; i < points_in_polygon.size(); ++i)
            {
                if (i != 0)
                    buf << ", ";
                buf << "(" << points_in_polygon[i].x() << ", " << points_in_polygon[i].y() << ")";
            }
            buf << "]";
            buf << ")";
            return buf.str();
        }
        case FUNCTION_IS_NULL:
        case FUNCTION_IS_NOT_NULL:
        {
            buf << "(";
            print_wrapped_columns();
            buf << (function == FUNCTION_IS_NULL ? " isNull" : " isNotNull");
            buf << ")";
            return buf.str();
        }
        case ALWAYS_FALSE:
            return "false";
        case ALWAYS_TRUE:
            return "true";
    }
}


bool KeyCondition::alwaysUnknownOrTrue() const
{
    return unknownOrAlwaysTrue(false);
}

bool KeyCondition::anyUnknownOrAlwaysTrue() const
{
    return unknownOrAlwaysTrue(true);
}

bool KeyCondition::unknownOrAlwaysTrue(bool unknown_any) const
{
    std::vector<UInt8> rpn_stack;

    for (const auto & element : rpn)
    {
        switch (element.function)
        {
            case RPNElement::FUNCTION_UNKNOWN:
                /// If unknown_any is true, return instantly,
                /// to avoid processing it with FUNCTION_AND, and change the outcome.
                if (unknown_any)
                    return true;
                /// Otherwise, it may be AND'ed via FUNCTION_AND
                rpn_stack.push_back(true);
                break;
            case RPNElement::ALWAYS_TRUE:
                rpn_stack.push_back(true);
                break;
            case RPNElement::FUNCTION_NOT_IN_RANGE:
            case RPNElement::FUNCTION_IN_RANGE:
            case RPNElement::FUNCTION_IN_SET:
            case RPNElement::FUNCTION_NOT_IN_SET:
            case RPNElement::FUNCTION_ARGS_IN_HYPERRECTANGLE:
            case RPNElement::FUNCTION_POINT_IN_POLYGON:
            case RPNElement::FUNCTION_IS_NULL:
            case RPNElement::FUNCTION_IS_NOT_NULL:
            case RPNElement::ALWAYS_FALSE:
                rpn_stack.push_back(false);
                break;
            case RPNElement::FUNCTION_NOT:
                break;
            case RPNElement::FUNCTION_AND:
            {
                assert(!rpn_stack.empty());

                auto arg1 = rpn_stack.back();
                rpn_stack.pop_back();
                auto arg2 = rpn_stack.back();
                rpn_stack.back() = arg1 & arg2;
                break;
            }
            case RPNElement::FUNCTION_OR:
            {
                assert(!rpn_stack.empty());

                auto arg1 = rpn_stack.back();
                rpn_stack.pop_back();
                auto arg2 = rpn_stack.back();
                rpn_stack.back() = arg1 | arg2;
                break;
            }
            /// No `default:` to make the compiler warn if not all enum values are handled.
        }
    }

    if (rpn_stack.size() != 1)
        throw Exception(ErrorCodes::LOGICAL_ERROR, "Unexpected stack size in KeyCondition::unknownOrAlwaysTrue");

    return rpn_stack[0];
}

bool KeyCondition::alwaysFalse() const
{
    /// 0: always_false, 1: always_true, 2: non_const
    std::vector<UInt8> rpn_stack;

    for (const auto & element : rpn)
    {
        switch (element.function)
        {
            case RPNElement::ALWAYS_TRUE:
                rpn_stack.push_back(1);
                break;
            case RPNElement::ALWAYS_FALSE:
                rpn_stack.push_back(0);
                break;
            case RPNElement::FUNCTION_NOT_IN_RANGE:
            case RPNElement::FUNCTION_IN_RANGE:
            case RPNElement::FUNCTION_IN_SET:
            case RPNElement::FUNCTION_NOT_IN_SET:
            case RPNElement::FUNCTION_ARGS_IN_HYPERRECTANGLE:
            case RPNElement::FUNCTION_POINT_IN_POLYGON:
            case RPNElement::FUNCTION_IS_NULL:
            case RPNElement::FUNCTION_IS_NOT_NULL:
            case RPNElement::FUNCTION_UNKNOWN:
                rpn_stack.push_back(2);
                break;
            case RPNElement::FUNCTION_NOT:
            {
                auto & arg = rpn_stack.back();
                if (arg == 0)
                    arg = 1;
                else if (arg == 1)
                    arg = 0;
                break;
            }
            case RPNElement::FUNCTION_AND:
            {
                assert(!rpn_stack.empty());

                auto arg1 = rpn_stack.back();
                rpn_stack.pop_back();
                auto arg2 = rpn_stack.back();

                if (arg1 == 0 || arg2 == 0)
                    rpn_stack.back() = 0;
                else if (arg1 == 1 && arg2 == 1)
                    rpn_stack.back() = 1;
                else
                    rpn_stack.back() = 2;
                break;
            }
            case RPNElement::FUNCTION_OR:
            {
                assert(!rpn_stack.empty());

                auto arg1 = rpn_stack.back();
                rpn_stack.pop_back();
                auto arg2 = rpn_stack.back();

                if (arg1 == 1 || arg2 == 1)
                    rpn_stack.back() = 1;
                else if (arg1 == 0 && arg2 == 0)
                    rpn_stack.back() = 0;
                else
                    rpn_stack.back() = 2;
                break;
            }
            /// No `default:` to make the compiler warn if not all enum values are handled.
        }
    }

    if (rpn_stack.size() != 1)
        throw Exception(ErrorCodes::LOGICAL_ERROR, "Unexpected stack size in KeyCondition::alwaysFalse");

    return rpn_stack[0] == 0;
}

bool KeyCondition::hasMonotonicFunctionsChain() const
{
    for (const auto & element : rpn)
        if (!element.monotonic_functions_chain.empty()
            || (element.set_index && element.set_index->hasMonotonicFunctionsChain()))
            return true;
    return false;
}

std::vector<std::pair</*start*/ size_t, /*end*/ size_t>> KeyCondition::topLevelConjunction() const
{
    struct ValueInfo
    {
        std::vector<std::pair<size_t, size_t>> conjuncts; // not necessarily sorted
        size_t start = 0;
    };

    std::vector<ValueInfo> stack;
    for (size_t i = 0; i < rpn.size(); ++i)
    {
        const RPNElement & elem = rpn[i];
        switch (elem.function)
        {
            case RPNElement::FUNCTION_IN_RANGE:
            case RPNElement::FUNCTION_NOT_IN_RANGE:
            case RPNElement::FUNCTION_IN_SET:
            case RPNElement::FUNCTION_NOT_IN_SET:
            case RPNElement::FUNCTION_IS_NULL:
            case RPNElement::FUNCTION_IS_NOT_NULL:
            case RPNElement::FUNCTION_ARGS_IN_HYPERRECTANGLE:
            case RPNElement::FUNCTION_POINT_IN_POLYGON:
            case RPNElement::FUNCTION_UNKNOWN:
            case RPNElement::ALWAYS_FALSE:
            case RPNElement::ALWAYS_TRUE:
                stack.push_back(ValueInfo {.conjuncts = {{i, i + 1}}, .start = i});
                break;
            case RPNElement::FUNCTION_NOT:
            {
                /// E.g. `x AND y AND z` is 3 conjuncts, but
                /// `NOT (x AND y AND z)` glues them together into one.
                ///
                /// We could De-Morgan things like `NOT (x OR y)` into `(NOT x) AND (NOT y)`,
                /// but there's no need because negation is pushed down into leaves at
                /// KeyCondition construction time.
                size_t start = stack.back().start;
                stack.back().conjuncts = {{start, i + 1}};
                break;
            }
            case RPNElement::FUNCTION_AND:
            {
                /// Merge the smaller vector into the bigger one.
                /// (It would be more convenient to merge the right vector into the left one - then
                ///  it would remain sorted. But that would take O(n^2) time for expression like
                ///  `x AND (y AND (z AND (...)))`. Smaller-into-bigger has O(n log n) worst case.)
                auto & left = stack[stack.size() - 2];
                auto & right = stack[stack.size() - 1];
                if (left.conjuncts.size() < right.conjuncts.size())
                    std::swap(left.conjuncts, right.conjuncts);
                left.conjuncts.insert(left.conjuncts.end(), right.conjuncts.begin(), right.conjuncts.end());
                stack.pop_back();
                break;
            }
            case RPNElement::FUNCTION_OR:
            {
                /// Similar to NOT, merge the ranges (which must be adjacent) into one.
                auto & left = stack[stack.size() - 2];
                size_t start = left.start;
                left.conjuncts = {{start, i + 1}};
                stack.pop_back();
                break;
            }
        }
    }
    chassert(stack.size() == 1);
    return std::move(stack[0].conjuncts);
}

void KeyCondition::extractSingleColumnConditions(std::vector<std::pair<size_t, std::shared_ptr<KeyCondition>>> & out_column_conditions, std::shared_ptr<KeyCondition> * out_complex_condition) const
{
    using RPNRanges = std::vector<std::pair<size_t, size_t>>;
    RPNRanges conjuncts = topLevelConjunction();
    std::vector<RPNRanges> conjuncts_by_key_column;
    RPNRanges complex_conjuncts;
    bool all_complex = true;
    for (auto range : conjuncts)
    {
        std::optional<size_t> key_column;
        bool is_complex = false;
        for (size_t i = range.first; i < range.second; ++i)
        {
            const RPNElement & element = rpn[i];

            if (element.key_columns.size() > 1)
                is_complex = true;

            if (element.key_columns.size() == 1)
            {
                if (!key_column.has_value())
                    key_column = element.key_columns[0];
                else if (*key_column != element.key_columns[0])
                    is_complex = true;
            }

            if (is_complex)
                break;
        }

        if (!key_column.has_value())
            is_complex = true;

        if (is_complex)
            complex_conjuncts.push_back(range);
        else
        {
            if (conjuncts_by_key_column.size() <= *key_column)
                conjuncts_by_key_column.resize(*key_column + 1);
            conjuncts_by_key_column.at(*key_column).push_back(range);
            all_complex = false;
        }
    }

    auto add_rpn_ranges = [](KeyCondition & target, const KeyCondition & source, const RPNRanges & ranges)
    {
        for (size_t j = 0; j < ranges.size(); ++j)
        {
            const auto & range = ranges[j];
            target.rpn.insert(target.rpn.end(), source.rpn.begin() + range.first, source.rpn.begin() + range.second);
            if (j > 0)
                target.rpn.emplace_back(RPNElement::FUNCTION_AND);
        }
    };

    if (!all_complex)
    {
        std::vector<const String *> key_column_names(num_key_columns);
        for (const auto & [name, index] : key_columns)
            key_column_names[index] = &name;

        for (size_t i = 0; i < conjuncts_by_key_column.size(); ++i)
        {
            const RPNRanges & ranges = conjuncts_by_key_column[i];
            if (ranges.empty())
                continue;

            ColumnIndices one_key_column = {{*key_column_names[i], i}};
            auto condition = std::make_shared<KeyCondition>(ThisIsPrivate(), std::move(one_key_column), num_key_columns, single_point, date_time_overflow_behavior_ignore, relaxed);
            add_rpn_ranges(*condition, *this, ranges);
            out_column_conditions.emplace_back(i, std::move(condition));
        }
    }

    if (out_complex_condition && !complex_conjuncts.empty())
    {
        /// Copy including key_space_filling_curves.
        auto copy = std::make_shared<KeyCondition>(*this);
        if (!all_complex)
        {
            copy->rpn.clear();
            add_rpn_ranges(*copy, *this, complex_conjuncts);
        }
    }
}

std::unordered_set<size_t> KeyCondition::getUsedColumns() const
{
    std::unordered_set<size_t> res;
    for (const RPNElement & element : rpn)
        res.insert(element.key_columns.begin(), element.key_columns.end());
    return res;
}

}<|MERGE_RESOLUTION|>--- conflicted
+++ resolved
@@ -3988,17 +3988,8 @@
                 rpn_stack.back().can_be_true = mayExistOnBloomFilter(*element.bloom_filter_data, column_index_to_column_bf);
             }
 
-<<<<<<< HEAD
             if (element.relaxed)
                 rpn_stack.back().can_be_false = true;
-=======
-            /// In this case, can_be_false is not reliable because the set values were transformed by non-injective
-            /// deterministic functions (e.g. hash functions).
-            if (element.relaxed)
-            {
-                rpn_stack.back().can_be_false = true;
-            }
->>>>>>> 6ed5f0b5
 
             if (element.function == RPNElement::FUNCTION_NOT_IN_SET)
                 rpn_stack.back() = !rpn_stack.back();
