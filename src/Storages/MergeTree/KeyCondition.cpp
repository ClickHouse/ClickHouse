#include <Storages/MergeTree/KeyCondition.h>
#include <Storages/MergeTree/BoolMask.h>
#include <DataTypes/DataTypesNumber.h>
#include <DataTypes/FieldToDataType.h>
#include <DataTypes/getLeastSupertype.h>
#include <Interpreters/TreeRewriter.h>
#include <Interpreters/ExpressionAnalyzer.h>
#include <Interpreters/ExpressionActions.h>
#include <Interpreters/castColumn.h>
#include <Interpreters/misc.h>
#include <Functions/FunctionFactory.h>
#include <Functions/FunctionsConversion.h>
#include <Functions/indexHint.h>
#include <Functions/CastOverloadResolver.h>
#include <Functions/IFunction.h>
#include <Common/FieldVisitorsAccurateComparison.h>
#include <Common/FieldVisitorToString.h>
#include <Common/typeid_cast.h>
#include <Columns/ColumnSet.h>
#include <Interpreters/convertFieldToType.h>
#include <Interpreters/Set.h>
#include <Parsers/queryToString.h>
#include <Parsers/ASTIdentifier.h>
#include <Parsers/ASTLiteral.h>
#include <Parsers/ASTSelectQuery.h>
#include <Parsers/ASTSubquery.h>
#include <IO/WriteBufferFromString.h>
#include <IO/Operators.h>
#include <Storages/KeyDescription.h>
#include <Storages/MergeTree/MergeTreeIndexUtils.h>

#include <base/defines.h>
#include <Poco/Logger.h>

#include <algorithm>
#include <cassert>
#include <stack>
#include <limits>


namespace DB
{

namespace ErrorCodes
{
    extern const int LOGICAL_ERROR;
    extern const int BAD_TYPE_OF_FIELD;
}


String Range::toString() const
{
    WriteBufferFromOwnString str;

    str << (left_included ? '[' : '(') << applyVisitor(FieldVisitorToString(), left) << ", ";
    str << applyVisitor(FieldVisitorToString(), right) << (right_included ? ']' : ')');

    return str.str();
}


/// Returns the prefix of like_pattern before the first wildcard, e.g. 'Hello\_World% ...' --> 'Hello\_World'
/// We call a pattern "perfect prefix" if:
/// - (1) the pattern has a wildcard
/// - (2) the first wildcard is '%' and is only followed by nothing or other '%'
/// e.g. 'test%' or 'test%% has perfect prefix 'test', 'test%x', 'test%_' or 'test_' has no perfect prefix.
String extractFixedPrefixFromLikePattern(std::string_view like_pattern, bool requires_perfect_prefix)
{
    String fixed_prefix;
    fixed_prefix.reserve(like_pattern.size());

    const char * pos = like_pattern.data();
    const char * end = pos + like_pattern.size();
    while (pos < end)
    {
        switch (*pos)
        {
            case '%':
            case '_':
                if (requires_perfect_prefix)
                {
                    bool is_prefect_prefix = std::all_of(pos, end, [](auto c) { return c == '%'; });
                    return is_prefect_prefix ? fixed_prefix : "";
                }
                return fixed_prefix;
            case '\\':
                ++pos;
                if (pos == end)
                    break;
                [[fallthrough]];
            default:
                fixed_prefix += *pos;
        }

        ++pos;
    }
    /// If we can reach this code, it means there was no wildcard found in the pattern, so it is not a perfect prefix
    if (requires_perfect_prefix)
        return "";
    return fixed_prefix;
}

/// for "^prefix..." string it returns "prefix"
static String extractFixedPrefixFromRegularExpression(const String & regexp)
{
    if (regexp.size() <= 1 || regexp[0] != '^')
        return {};

    String fixed_prefix;
    const char * begin = regexp.data() + 1;
    const char * pos = begin;
    const char * end = regexp.data() + regexp.size();

    while (pos != end)
    {
        switch (*pos)
        {
            case '\0':
                pos = end;
                break;

            case '\\':
            {
                ++pos;
                if (pos == end)
                    break;

                switch (*pos)
                {
                    case '|':
                    case '(':
                    case ')':
                    case '^':
                    case '$':
                    case '.':
                    case '[':
                    case '?':
                    case '*':
                    case '+':
                    case '{':
                        fixed_prefix += *pos;
                        break;
                    default:
                        /// all other escape sequences are not supported
                        pos = end;
                        break;
                }

                ++pos;
                break;
            }

            /// non-trivial cases
            case '|':
                fixed_prefix.clear();
                [[fallthrough]];
            case '(':
            case '[':
            case '^':
            case '$':
            case '.':
            case '+':
                pos = end;
                break;

            /// Quantifiers that allow a zero number of occurrences.
            case '{':
            case '?':
            case '*':
                if (!fixed_prefix.empty())
                    fixed_prefix.pop_back();

                pos = end;
                break;
            default:
                fixed_prefix += *pos;
                pos++;
                break;
        }
    }

    return fixed_prefix;
}


/** For a given string, get a minimum string that is strictly greater than all strings with this prefix,
  *  or return an empty string if there are no such strings.
  */
static String firstStringThatIsGreaterThanAllStringsWithPrefix(const String & prefix)
{
    /** Increment the last byte of the prefix by one. But if it is max (255), then remove it and increase the previous one.
      * Example (for convenience, suppose that the maximum value of byte is `z`)
      * abcx -> abcy
      * abcz -> abd
      * zzz -> empty string
      * z -> empty string
      */

    String res = prefix;

    while (!res.empty() && static_cast<UInt8>(res.back()) == std::numeric_limits<UInt8>::max())
        res.pop_back();

    if (res.empty())
        return res;

    res.back() = static_cast<char>(1 + static_cast<UInt8>(res.back()));
    return res;
}

const KeyCondition::AtomMap KeyCondition::atom_map
{
    {
        "notEquals",
        [] (RPNElement & out, const Field & value)
        {
            out.function = RPNElement::FUNCTION_NOT_IN_RANGE;
            out.range = Range(value);
            return true;
        }
    },
    {
        "equals",
        [] (RPNElement & out, const Field & value)
        {
            out.function = RPNElement::FUNCTION_IN_RANGE;
            out.range = Range(value);
            return true;
        }
    },
    {
        "less",
        [] (RPNElement & out, const Field & value)
        {
            out.function = RPNElement::FUNCTION_IN_RANGE;
            out.range = Range::createRightBounded(value, false);
            return true;
        }
    },
    {
        "greater",
        [] (RPNElement & out, const Field & value)
        {
            out.function = RPNElement::FUNCTION_IN_RANGE;
            out.range = Range::createLeftBounded(value, false);
            return true;
        }
    },
    {
        "lessOrEquals",
        [] (RPNElement & out, const Field & value)
        {
            out.function = RPNElement::FUNCTION_IN_RANGE;
            out.range = Range::createRightBounded(value, true);
            return true;
        }
    },
    {
        "greaterOrEquals",
        [] (RPNElement & out, const Field & value)
        {
            out.function = RPNElement::FUNCTION_IN_RANGE;
            out.range = Range::createLeftBounded(value, true);
            return true;
        }
    },
    {
        "in",
        [] (RPNElement & out, const Field &)
        {
            out.function = RPNElement::FUNCTION_IN_SET;
            return true;
        }
    },
    {
        "notIn",
        [] (RPNElement & out, const Field &)
        {
            out.function = RPNElement::FUNCTION_NOT_IN_SET;
            return true;
        }
    },
    {
        "globalIn",
        [] (RPNElement & out, const Field &)
        {
            out.function = RPNElement::FUNCTION_IN_SET;
            return true;
        }
    },
    {
        "globalNotIn",
        [] (RPNElement & out, const Field &)
        {
            out.function = RPNElement::FUNCTION_NOT_IN_SET;
            return true;
        }
    },
    {
        "nullIn",
        [] (RPNElement & out, const Field &)
        {
            out.function = RPNElement::FUNCTION_IN_SET;
            return true;
        }
    },
    {
        "notNullIn",
        [] (RPNElement & out, const Field &)
        {
            out.function = RPNElement::FUNCTION_NOT_IN_SET;
            return true;
        }
    },
    {
        "globalNullIn",
        [] (RPNElement & out, const Field &)
        {
            out.function = RPNElement::FUNCTION_IN_SET;
            return true;
        }
    },
    {
        "globalNotNullIn",
        [] (RPNElement & out, const Field &)
        {
            out.function = RPNElement::FUNCTION_NOT_IN_SET;
            return true;
        }
    },
    {
        "empty",
        [] (RPNElement & out, const Field & value)
        {
            if (value.getType() != Field::Types::String)
                return false;

            out.function = RPNElement::FUNCTION_IN_RANGE;
            out.range = Range("");
            return true;
        }
    },
    {
        "notEmpty",
        [] (RPNElement & out, const Field & value)
        {
            if (value.getType() != Field::Types::String)
                return false;

            out.function = RPNElement::FUNCTION_NOT_IN_RANGE;
            out.range = Range("");
            return true;
        }
    },
    {
        "like",
        [] (RPNElement & out, const Field & value)
        {
            if (value.getType() != Field::Types::String)
                return false;

            String prefix = extractFixedPrefixFromLikePattern(value.get<const String &>(), /*requires_perfect_prefix*/ false);
            if (prefix.empty())
                return false;

            String right_bound = firstStringThatIsGreaterThanAllStringsWithPrefix(prefix);

            out.function = RPNElement::FUNCTION_IN_RANGE;
            out.range = !right_bound.empty()
                ? Range(prefix, true, right_bound, false)
                : Range::createLeftBounded(prefix, true);

            return true;
        }
    },
    {
        "notLike",
        [] (RPNElement & out, const Field & value)
        {
            if (value.getType() != Field::Types::String)
                return false;

            String prefix = extractFixedPrefixFromLikePattern(value.get<const String &>(), /*requires_perfect_prefix*/ true);
            if (prefix.empty())
                return false;

            String right_bound = firstStringThatIsGreaterThanAllStringsWithPrefix(prefix);

            out.function = RPNElement::FUNCTION_NOT_IN_RANGE;
            out.range = !right_bound.empty()
                ? Range(prefix, true, right_bound, false)
                : Range::createLeftBounded(prefix, true);

            return true;
        }
    },
    {
        "startsWith",
        [] (RPNElement & out, const Field & value)
        {
            if (value.getType() != Field::Types::String)
                return false;

            String prefix = value.get<const String &>();
            if (prefix.empty())
                return false;

            String right_bound = firstStringThatIsGreaterThanAllStringsWithPrefix(prefix);

            out.function = RPNElement::FUNCTION_IN_RANGE;
            out.range = !right_bound.empty()
                ? Range(prefix, true, right_bound, false)
                : Range::createLeftBounded(prefix, true);

            return true;
        }
    },
    {
        "match",
        [] (RPNElement & out, const Field & value)
        {
            if (value.getType() != Field::Types::String)
                return false;

            String prefix = extractFixedPrefixFromRegularExpression(value.get<const String &>());
            if (prefix.empty())
                return false;

            String right_bound = firstStringThatIsGreaterThanAllStringsWithPrefix(prefix);

            out.function = RPNElement::FUNCTION_IN_RANGE;
            out.range = !right_bound.empty()
                ? Range(prefix, true, right_bound, false)
                : Range::createLeftBounded(prefix, true);

            return true;
        }
    },
    {
        "isNotNull",
        [] (RPNElement & out, const Field &)
        {
            out.function = RPNElement::FUNCTION_IS_NOT_NULL;
            // isNotNull means (-Inf, +Inf)
            out.range = Range::createWholeUniverseWithoutNull();
            return true;
        }
    },
    {
        "isNull",
        [] (RPNElement & out, const Field &)
        {
            out.function = RPNElement::FUNCTION_IS_NULL;
            // isNull means +Inf (NULLS_LAST) or -Inf (NULLS_FIRST), We don't support discrete
            // ranges, instead will use the inverse of (-Inf, +Inf). The inversion happens in
            // checkInHyperrectangle.
            out.range = Range::createWholeUniverseWithoutNull();
            return true;
        }
    }
};


static const std::map<std::string, std::string> inverse_relations = {
        {"equals", "notEquals"},
        {"notEquals", "equals"},
        {"less", "greaterOrEquals"},
        {"greaterOrEquals", "less"},
        {"greater", "lessOrEquals"},
        {"lessOrEquals", "greater"},
        {"in", "notIn"},
        {"notIn", "in"},
        {"globalIn", "globalNotIn"},
        {"globalNotIn", "globalIn"},
        {"nullIn", "notNullIn"},
        {"notNullIn", "nullIn"},
        {"globalNullIn", "globalNotNullIn"},
        {"globalNullNotIn", "globalNullIn"},
        {"isNull", "isNotNull"},
        {"isNotNull", "isNull"},
        {"like", "notLike"},
        {"notLike", "like"},
        {"empty", "notEmpty"},
        {"notEmpty", "empty"},
};


bool isLogicalOperator(const String & func_name)
{
    return (func_name == "and" || func_name == "or" || func_name == "not" || func_name == "indexHint");
}

/// The node can be one of:
///   - Logical operator (AND, OR, NOT and indexHint() - logical NOOP)
///   - An "atom" (relational operator, constant, expression)
///   - A logical constant expression
///   - Any other function
ASTPtr cloneASTWithInversionPushDown(const ASTPtr node, const bool need_inversion = false)
{
    const ASTFunction * func = node->as<ASTFunction>();

    if (func && isLogicalOperator(func->name))
    {
        if (func->name == "not")
        {
            return cloneASTWithInversionPushDown(func->arguments->children.front(), !need_inversion);
        }

        const auto result_node = makeASTFunction(func->name);

        /// indexHint() is a special case - logical NOOP function
        if (result_node->name != "indexHint" && need_inversion)
        {
            result_node->name = (result_node->name == "and") ? "or" : "and";
        }

        if (func->arguments)
        {
            for (const auto & child : func->arguments->children)
            {
                result_node->arguments->children.push_back(cloneASTWithInversionPushDown(child, need_inversion));
            }
        }

        return result_node;
    }

    auto cloned_node = node->clone();

    if (func && inverse_relations.find(func->name) != inverse_relations.cend())
    {
        if (need_inversion)
        {
            cloned_node->as<ASTFunction>()->name = inverse_relations.at(func->name);
        }

        return cloned_node;
    }

    return need_inversion ? makeASTFunction("not", cloned_node) : cloned_node;
}

static const ActionsDAG::Node & cloneASTWithInversionPushDown(
    const ActionsDAG::Node & node,
    ActionsDAG & inverted_dag,
    std::unordered_map<const ActionsDAG::Node *, const ActionsDAG::Node *> to_inverted,
    const ContextPtr & context,
    const bool need_inversion)
{
    {
        auto it = to_inverted.find(&node);
        if (it != to_inverted.end())
            return *it->second;
    }

    const ActionsDAG::Node * res = nullptr;

    switch (node.type)
    {
        case (ActionsDAG::ActionType::INPUT):
        {
            /// Note: inputs order is not important here. Will match columns by names.
            res = &inverted_dag.addInput({node.column, node.result_type, node.result_name});
            break;
        }
        case (ActionsDAG::ActionType::COLUMN):
        {
            res = &inverted_dag.addColumn({node.column, node.result_type, node.result_name});
            break;
        }
        case (ActionsDAG::ActionType::ALIAS):
        {
            /// Ignore aliases
            const auto & alias = cloneASTWithInversionPushDown(*node.children.front(), inverted_dag, to_inverted, context, need_inversion);
            to_inverted[&node] = &alias;
            return alias;
        }
        case (ActionsDAG::ActionType::ARRAY_JOIN):
        {
            const auto & arg = cloneASTWithInversionPushDown(*node.children.front(), inverted_dag, to_inverted, context, false);
            res = &inverted_dag.addArrayJoin(arg, {});
            break;
        }
        case (ActionsDAG::ActionType::FUNCTION):
        {
            auto name = node.function_base->getName();
            if (name == "not")
            {
                const auto & arg = cloneASTWithInversionPushDown(*node.children.front(), inverted_dag, to_inverted, context, !need_inversion);
                to_inverted[&node] = &arg;
                return arg;
            }

            if (name == "materialize")
            {
                /// Ignore materialize
                const auto & arg = cloneASTWithInversionPushDown(*node.children.front(), inverted_dag, to_inverted, context, need_inversion);
                to_inverted[&node] = &arg;
                return arg;
            }

            if (name == "indexHint")
            {
                ActionsDAG::NodeRawConstPtrs children;
                if (const auto * adaptor = typeid_cast<const FunctionToFunctionBaseAdaptor *>(node.function_base.get()))
                {
                    if (const auto * index_hint = typeid_cast<const FunctionIndexHint *>(adaptor->getFunction().get()))
                    {
                        const auto & index_hint_dag = index_hint->getActions();
                        children = index_hint_dag->getOutputs();

                        for (auto & arg : children)
                            arg = &cloneASTWithInversionPushDown(*arg, inverted_dag, to_inverted, context, need_inversion);
                    }
                }

                const auto & func = inverted_dag.addFunction(node.function_base, children, "");
                to_inverted[&node] = &func;
                return func;
            }

            if (need_inversion && (name == "and" || name == "or"))
            {
                ActionsDAG::NodeRawConstPtrs children(node.children);

                for (auto & arg : children)
                    arg = &cloneASTWithInversionPushDown(*arg, inverted_dag, to_inverted, context, need_inversion);

                FunctionOverloadResolverPtr function_builder;

                if (name == "and")
                    function_builder = FunctionFactory::instance().get("or", context);
                else if (name == "or")
                    function_builder = FunctionFactory::instance().get("and", context);

                assert(function_builder);

                /// We match columns by name, so it is important to fill name correctly.
                /// So, use empty string to make it automatically.
                const auto & func = inverted_dag.addFunction(function_builder, children, "");
                to_inverted[&node] = &func;
                return func;
            }

            ActionsDAG::NodeRawConstPtrs children(node.children);

            for (auto & arg : children)
                arg = &cloneASTWithInversionPushDown(*arg, inverted_dag, to_inverted, context, false);

            auto it = inverse_relations.find(name);
            if (it != inverse_relations.end())
            {
                const auto & func_name = need_inversion ? it->second : it->first;
                auto function_builder = FunctionFactory::instance().get(func_name, context);
                const auto & func = inverted_dag.addFunction(function_builder, children, "");
                to_inverted[&node] = &func;
                return func;
            }

            res = &inverted_dag.addFunction(node.function_base, children, "");
            chassert(res->result_type == node.result_type);
        }
    }

    if (need_inversion)
        res = &inverted_dag.addFunction(FunctionFactory::instance().get("not", context), {res}, "");

    to_inverted[&node] = res;
    return *res;
}

static ActionsDAGPtr cloneASTWithInversionPushDown(ActionsDAG::NodeRawConstPtrs nodes, const ContextPtr & context)
{
    auto res = std::make_shared<ActionsDAG>();

    std::unordered_map<const ActionsDAG::Node *, const ActionsDAG::Node *> to_inverted;

    for (auto & node : nodes)
        node = &cloneASTWithInversionPushDown(*node, *res, to_inverted, context, false);

    if (nodes.size() > 1)
    {
        auto function_builder = FunctionFactory::instance().get("and", context);
        nodes = {&res->addFunction(function_builder, std::move(nodes), "")};
    }

    res->getOutputs().swap(nodes);

    return res;
}


inline bool Range::equals(const Field & lhs, const Field & rhs) { return applyVisitor(FieldVisitorAccurateEquals(), lhs, rhs); }
inline bool Range::less(const Field & lhs, const Field & rhs) { return applyVisitor(FieldVisitorAccurateLess(), lhs, rhs); }


/** Calculate expressions, that depend only on constants.
  * For index to work when something like "WHERE Date = toDate(now())" is written.
  */
Block KeyCondition::getBlockWithConstants(
    const ASTPtr & query, const TreeRewriterResultPtr & syntax_analyzer_result, ContextPtr context)
{
    Block result
    {
        { DataTypeUInt8().createColumnConstWithDefaultValue(1), std::make_shared<DataTypeUInt8>(), "_dummy" }
    };

    if (syntax_analyzer_result)
    {
        auto actions = ExpressionAnalyzer(query, syntax_analyzer_result, context).getConstActionsDAG();
        for (const auto & action_node : actions->getOutputs())
        {
            if (action_node->column)
                result.insert(ColumnWithTypeAndName{action_node->column, action_node->result_type, action_node->result_name});
        }
    }

    return result;
}

static NameSet getAllSubexpressionNames(const ExpressionActions & key_expr)
{
    NameSet names;
    for (const auto & action : key_expr.getActions())
        names.insert(action.node->result_name);

    return names;
}

KeyCondition::KeyCondition(
    const ASTPtr & query,
    const ASTs & additional_filter_asts,
    Block block_with_constants,
    PreparedSetsPtr prepared_sets,
    ContextPtr context,
    const Names & key_column_names,
    const ExpressionActionsPtr & key_expr_,
    NameSet array_joined_column_names_,
    bool single_point_,
    bool strict_)
    : key_expr(key_expr_)
    , key_subexpr_names(getAllSubexpressionNames(*key_expr))
    , array_joined_column_names(std::move(array_joined_column_names_))
    , single_point(single_point_)
    , strict(strict_)
{
    size_t key_index = 0;
    for (const auto & name : key_column_names)
    {
        if (!key_columns.contains(name))
        {
            key_columns[name] = key_columns.size();
            key_indices.push_back(key_index);
        }
        ++key_index;
    }

    auto filter_node = buildFilterNode(query, additional_filter_asts);

    if (!filter_node)
    {
        rpn.emplace_back(RPNElement::FUNCTION_UNKNOWN);
        return;
    }

    /** When non-strictly monotonic functions are employed in functional index (e.g. ORDER BY toStartOfHour(dateTime)),
      * the use of NOT operator in predicate will result in the indexing algorithm leave out some data.
      * This is caused by rewriting in KeyCondition::tryParseAtomFromAST of relational operators to less strict
      * when parsing the AST into internal RPN representation.
      * To overcome the problem, before parsing the AST we transform it to its semantically equivalent form where all NOT's
      * are pushed down and applied (when possible) to leaf nodes.
      */
    auto inverted_filter_node = cloneASTWithInversionPushDown(filter_node);

    RPNBuilder<RPNElement> builder(
        inverted_filter_node,
        std::move(context),
        std::move(block_with_constants),
        std::move(prepared_sets),
        [&](const RPNBuilderTreeNode & node, RPNElement & out) { return extractAtomFromTree(node, out); });
    rpn = std::move(builder).extractRPN();
}

KeyCondition::KeyCondition(
    const SelectQueryInfo & query_info,
    ContextPtr context,
    const Names & key_column_names,
    const ExpressionActionsPtr & key_expr_,
    bool single_point_,
    bool strict_)
    : KeyCondition(
        query_info.query,
        query_info.filter_asts,
        KeyCondition::getBlockWithConstants(query_info.query, query_info.syntax_analyzer_result, context),
        query_info.prepared_sets,
        context,
        key_column_names,
        key_expr_,
        query_info.syntax_analyzer_result ? query_info.syntax_analyzer_result->getArrayJoinSourceNameSet() : NameSet{},
        single_point_,
        strict_)
{
}

KeyCondition::KeyCondition(
    ActionsDAGPtr filter_dag,
    ContextPtr context,
    const Names & key_column_names,
    const ExpressionActionsPtr & key_expr_,
    NameSet array_joined_column_names_,
    bool single_point_,
    bool strict_)
    : key_expr(key_expr_)
    , key_subexpr_names(getAllSubexpressionNames(*key_expr))
    , array_joined_column_names(std::move(array_joined_column_names_))
    , single_point(single_point_)
    , strict(strict_)
{
    size_t key_index = 0;
    for (const auto & name : key_column_names)
    {
        if (!key_columns.contains(name))
        {
            key_columns[name] = key_columns.size();
            key_indices.push_back(key_index);
        }
        ++key_index;
    }

    if (!filter_dag)
    {
        rpn.emplace_back(RPNElement::FUNCTION_UNKNOWN);
        return;
    }

    auto inverted_dag = cloneASTWithInversionPushDown({filter_dag->getOutputs().at(0)}, context);
    assert(inverted_dag->getOutputs().size() == 1);

    const auto * inverted_dag_filter_node = inverted_dag->getOutputs()[0];

    RPNBuilder<RPNElement> builder(inverted_dag_filter_node, context, [&](const RPNBuilderTreeNode & node, RPNElement & out)
    {
        return extractAtomFromTree(node, out);
    });

    rpn = std::move(builder).extractRPN();
}

bool KeyCondition::addCondition(const String & column, const Range & range)
{
    if (!key_columns.contains(column))
        return false;
    rpn.emplace_back(RPNElement::FUNCTION_IN_RANGE, key_columns[column], range);
    rpn.emplace_back(RPNElement::FUNCTION_AND);
    return true;
}

bool KeyCondition::getConstant(const ASTPtr & expr, Block & block_with_constants, Field & out_value, DataTypePtr & out_type)
{
    RPNBuilderTreeContext tree_context(nullptr, block_with_constants, nullptr);
    RPNBuilderTreeNode node(expr.get(), tree_context);

    return node.tryGetConstant(out_value, out_type);
}


static Field applyFunctionForField(
    const FunctionBasePtr & func,
    const DataTypePtr & arg_type,
    const Field & arg_value)
{
    ColumnsWithTypeAndName columns
    {
        { arg_type->createColumnConst(1, arg_value), arg_type, "x" },
    };

    auto col = func->execute(columns, func->getResultType(), 1);
    return (*col)[0];
}

/// The case when arguments may have types different than in the primary key.
static std::pair<ColumnPtr, DataTypePtr> applyFunctionForColumnOfUnknownType(
    const FunctionBasePtr & func,
    const DataTypePtr & arg_type,
    const ColumnPtr arg_column)
{
    ColumnsWithTypeAndName arguments{{arg_column, arg_type, "x"}};

    DataTypePtr return_type = func->getResultType();

    auto col = func->execute(arguments, return_type, arg_column->size());

    return {std::move(col), std::move(return_type)};
}

/// Same as above but for binary operators
static std::pair<ColumnPtr, DataTypePtr> applyBinaryFunctionForColumnOfUnknownType(
    const FunctionOverloadResolverPtr & func,
    const DataTypePtr & arg_type,
    const ColumnPtr & arg_column,
    const DataTypePtr & arg_type2,
    const ColumnPtr & arg_column2)
{
    ColumnsWithTypeAndName arguments{
        {arg_column, arg_type, "x"}, {arg_column2, arg_type2, "y"}};

    FunctionBasePtr func_base = func->build(arguments);

    DataTypePtr return_type = func_base->getResultType();

    auto col = func_base->execute(arguments, return_type, arg_column->size());

    return {std::move(col), std::move(return_type)};
}

static FieldRef applyFunction(const FunctionBasePtr & func, const DataTypePtr & current_type, const FieldRef & field)
{
    /// Fallback for fields without block reference.
    if (field.isExplicit())
        return applyFunctionForField(func, current_type, field);

    String result_name = "_" + func->getName() + "_" + toString(field.column_idx);
    const auto & columns = field.columns;
    size_t result_idx = columns->size();

    for (size_t i = 0; i < result_idx; ++i)
    {
        if ((*columns)[i].name == result_name)
            result_idx = i;
    }

    if (result_idx == columns->size())
    {
        ColumnsWithTypeAndName args{(*columns)[field.column_idx]};
        field.columns->emplace_back(ColumnWithTypeAndName {nullptr, func->getResultType(), result_name});
        (*columns)[result_idx].column = func->execute(args, (*columns)[result_idx].type, columns->front().column->size());
    }

    return {field.columns, field.row_idx, result_idx};
}

/// Collect a candidate chain to build expr_name from cur_node expression
static bool collectFunctions(const String & expr_name, const ActionsDAG::Node * & cur_node, std::vector<const ActionsDAG::Node *> & chain, std::function<bool(const IFunctionBase &, const IDataType &)> always_monotonic)
{
    bool is_valid_chain = true;

    while (is_valid_chain)
    {
        if (cur_node->result_name == expr_name)
            break;

        chain.push_back(cur_node);

        if (cur_node->type == ActionsDAG::ActionType::FUNCTION && cur_node->children.size() <= 2)
        {
            is_valid_chain = always_monotonic(*cur_node->function_base, *cur_node->result_type);

            const ActionsDAG::Node * next_node = nullptr;
            for (const auto * arg : cur_node->children)
            {
                if (arg->column && isColumnConst(*arg->column))
                    continue;

                if (next_node)
                    is_valid_chain = false;

                next_node = arg;
            }

            if (!next_node)
                is_valid_chain = false;

            cur_node = next_node;
        }
        else if (cur_node->type == ActionsDAG::ActionType::ALIAS)
            cur_node = cur_node->children.front();
        else
            is_valid_chain = false;
    }

    std::reverse(chain.begin(), chain.end());

    return is_valid_chain;
}


std::pair<ColumnPtr, DataTypePtr> KeyCondition::applyMonotonicFunctionsChainToColumn(
    const std::vector<const ActionsDAG::Node *> functions, ColumnPtr in_column, DataTypePtr in_type, ContextPtr context)
{
    /** When table's key has expression with these functions from a column,
    * and when a column in a query is compared with a constant, such as:
    * CREATE TABLE (x String) ORDER BY toDate(x)
    * SELECT ... WHERE x LIKE 'Hello%'
    * we want to apply the function to the constant for index analysis,
    * but should modify it to pass on unparsable values.
    */
    static std::set<std::string_view> date_time_parsing_functions = {
        "toDate",
        "toDate32",
        "toDateTime",
        "toDateTime64",
        "ParseDateTimeBestEffort",
        "ParseDateTimeBestEffortUS",
        "ParseDateTime32BestEffort",
        "ParseDateTime64BestEffort",
        "parseDateTime",
        "parseDateTimeInJodaSyntax",
    };

    for (const auto & func : functions)
    {
        if (func->type != ActionsDAG::ActionType::FUNCTION)
            continue;

        const auto & func_name = func->function_base->getName();
        auto func_base = func->function_base;
        const auto & arg_types = func_base->getArgumentTypes();
        if (date_time_parsing_functions.contains(func_name) && !arg_types.empty() && isStringOrFixedString(arg_types[0]))
        {
            auto func_or_null = FunctionFactory::instance().get(func_name + "OrNull", context);
            ColumnsWithTypeAndName arguments;
            int i = 0;
            for (const auto & type : func->function_base->getArgumentTypes())
                arguments.push_back({nullptr, type, fmt::format("_{}", i++)});

            func_base = func_or_null->build(arguments);
        }

        if (func->children.size() == 1)
        {
            std::tie(in_column, in_type)
                = applyFunctionForColumnOfUnknownType(func_base, in_type, in_column);
        }
        else if (func->children.size() == 2)
        {
            const auto * left = func->children[0];
            const auto * right = func->children[1];
            if (left->column && isColumnConst(*left->column))
            {
                auto left_arg_type = left->result_type;
                std::tie(in_column, in_type) = applyBinaryFunctionForColumnOfUnknownType(
                    FunctionFactory::instance().get(func_base->getName(), context),
                    left_arg_type, left->column, in_type, in_column);
            }
            else
            {
                auto right_arg_type = right->result_type;
                std::tie(in_column, in_type) = applyBinaryFunctionForColumnOfUnknownType(
                    FunctionFactory::instance().get(func_base->getName(), context),
                    in_type, in_column, right_arg_type, right->column);
            }
        }

        for (size_t i = 0; i < in_column->size(); ++i)
        {
            if (in_column->isNullAt(i)) /// Apply function fail
                return {nullptr, nullptr};
        }
    }

    return {in_column, in_type};
}

/** The key functional expression constraint may be inferred from a plain column in the expression.
  * For example, if the key contains `toStartOfHour(Timestamp)` and query contains `WHERE Timestamp >= now()`,
  * it can be assumed that if `toStartOfHour()` is monotonic on [now(), inf), the `toStartOfHour(Timestamp) >= toStartOfHour(now())`
  * condition also holds, so the index may be used to select only parts satisfying this condition.
  *
  * To check the assumption, we'd need to assert that the inverse function to this transformation is also monotonic, however the
  * inversion isn't exported (or even viable for not strictly monotonic functions such as `toStartOfHour()`).
  * Instead, we can qualify only functions that do not transform the range (for example rounding),
  * which while not strictly monotonic, are monotonic everywhere on the input range.
  */

bool KeyCondition::transformConstantColumnWithValidFunctions(
    ContextPtr context,
    const String & expr_name,
    size_t & out_key_column_num,
    DataTypePtr & out_key_column_type,
    ColumnPtr constant_column,
    ColumnPtr & out_column,
    DataTypePtr & out_type,
    std::function<bool(const IFunctionBase &, const IDataType &)> always_monotonic) const
{
    const auto & sample_block = key_expr->getSampleBlock();

    for (const auto & node : key_expr->getNodes())
    {
        auto it = key_columns.find(node.result_name);
        if (it != key_columns.end())
        {
            std::vector<const ActionsDAG::Node *> chain;

            const auto * cur_node = &node;

            if (collectFunctions(expr_name, cur_node, chain, always_monotonic))
            {
                out_type = removeLowCardinality(out_type);
                auto const_type = removeLowCardinality(cur_node->result_type);
                auto constant_values = castColumnAccurateOrNull({constant_column, out_type, ""}, const_type);

                out_type = const_type;
                auto tmp_column = out_type->createColumn();
                for (size_t i = 0; i < constant_values->size(); ++i)
                {
                    if (constant_values->isNullAt(i)) /// CAST fail
                        return false;
                    tmp_column->insert((*constant_values)[i]);
                }
                out_column = std::move(tmp_column);

                std::tie(out_column, out_type) = applyMonotonicFunctionsChainToColumn(chain, out_column, out_type, context);

                if (!out_column)
                    continue;

                out_key_column_num = it->second;
                out_key_column_type = sample_block.getByName(it->first).type;
                return true;
            }
        }
    }

    return false;
}

bool KeyCondition::canConstantColumnPossiblyBeTransformedWithMonotonicFunctions(const String & expr_name, std::vector<const ActionsDAG::Node *> & chain, size_t & out_key_column_num, DataTypePtr & out_key_column_type) const
{
    const auto & sample_block = key_expr->getSampleBlock();
    auto always_monotonic = [](const IFunctionBase & f, const IDataType & type)
    {
        if (!f.hasInformationAboutMonotonicity())
            return false;
        else
        {
            /// Range is irrelevant in this case.
            auto monotonicity = f.getMonotonicityForRange(type, Field(), Field());
            if (!monotonicity.is_always_monotonic)
                return false;
        }
        return true;
    };

    for (const auto & node : key_expr->getNodes())
    {
        auto it = key_columns.find(node.result_name);
        if (it != key_columns.end())
        {
            chain.clear();
            const auto * cur_node = &node;
            if (collectFunctions(expr_name, cur_node, chain, always_monotonic))
            {
                out_key_column_num = it->second;
                out_key_column_type = sample_block.getByName(it->first).type;
                return true;
            }
        }
    }
    return false;
}

bool KeyCondition::canConstantBeTransformedWithMonotonicFunctions(
    const RPNBuilderTreeNode & node,
    size_t & out_key_column_num,
    DataTypePtr & out_key_column_type,
    Field & out_value,
    DataTypePtr & out_type)
{
    String expr_name = node.getColumnName();

    if (array_joined_column_names.contains(expr_name))
        return false;

    if (!key_subexpr_names.contains(expr_name))
        return false;

    if (out_value.isNull())
        return false;

    ColumnPtr constant_column = removeLowCardinality(out_type)->createColumnConst(1, out_value);

    ColumnPtr out_column;

    auto success = transformConstantColumnWithValidFunctions(
        node.getTreeContext().getQueryContext(),
        expr_name,
        out_key_column_num,
        out_key_column_type,
        constant_column,
        out_column,
        out_type,
        [](const IFunctionBase & func, const IDataType & type)
        {
            if (!func.hasInformationAboutMonotonicity())
                return false;
            else
            {
                /// Range is irrelevant in this case.
                auto monotonicity = func.getMonotonicityForRange(type, Field(), Field());
                if (!monotonicity.is_always_monotonic)
                    return false;
            }
            return true;
        });

    if (success)
        out_value = (*out_column)[0];

    return success;
}

/// Looking for possible transformation of `column = constant` into `partition_expr = function(constant)`
bool KeyCondition::canConstantBeTransformedWithFunctions(
    const RPNBuilderTreeNode & node,
    size_t & out_key_column_num,
    DataTypePtr & out_key_column_type,
    Field & out_value,
    DataTypePtr & out_type)
{
    String expr_name = node.getColumnName();

    if (array_joined_column_names.contains(expr_name))
        return false;

    if (!key_subexpr_names.contains(expr_name))
    {
        /// Let's check another one case.
        /// If our storage was created with moduloLegacy in partition key,
        /// We can assume that `modulo(...) = const` is the same as `moduloLegacy(...) = const`.
        /// Replace modulo to moduloLegacy in AST and check if we also have such a column.
        ///
        /// We do not check this in canConstantBeTransformedWithMonotonicFunctions.
        /// The case `f(modulo(...))` for totally monotonic `f ` is considered to be rare.
        ///
        /// Note: for negative values, we can filter more partitions then needed.
        expr_name = node.getColumnNameWithModuloLegacy();

        if (!key_subexpr_names.contains(expr_name))
            return false;
    }

    if (out_value.isNull())
        return false;

    ColumnPtr constant_column = removeLowCardinality(out_type)->createColumnConst(1, out_value);

    ColumnPtr out_column;

    bool success = transformConstantColumnWithValidFunctions(
        node.getTreeContext().getQueryContext(),
        expr_name,
        out_key_column_num,
        out_key_column_type,
        constant_column,
        out_column,
        out_type,
        [](const IFunctionBase & func, const IDataType &)
        {
            return func.isDeterministic();
        });

    if (success)
        out_value = (*out_column)[0];

    return success;
}

bool KeyCondition::tryPrepareSetIndex(
    const RPNBuilderFunctionTreeNode & func,
    RPNElement & out,
    size_t & out_key_column_num,
    bool strict_condition)
{
    const auto & left_arg = func.getArgumentAt(0);

    out_key_column_num = 0;
    std::vector<MergeTreeSetIndex::KeyTuplePositionMapping> indexes_mapping;
    DataTypes data_types;

    auto get_key_tuple_position_mapping = [&](const RPNBuilderTreeNode & node, size_t tuple_index)
    {
        MergeTreeSetIndex::KeyTuplePositionMapping index_mapping;
        index_mapping.tuple_index = tuple_index;
        DataTypePtr data_type;
        if (isKeyPossiblyWrappedByMonotonicFunctions(node, index_mapping.key_index, data_type, index_mapping.lhs_chain))
        {
            indexes_mapping.push_back(index_mapping);
            data_types.push_back(data_type);
            if (out_key_column_num < index_mapping.key_index)
                out_key_column_num = index_mapping.key_index;
        }
        else if (
            !strict_condition
            && func.getTreeContext().getQueryContext()->getSettingsRef().transform_set_with_monotonic_functions_for_analysis
            && node.getDAGNode())  /// Without DAGNode, there's no way to get the data type of the lhs if it doesn't match any key expression
        {
            DataTypePtr key_column_type;
            if (canConstantColumnPossiblyBeTransformedWithMonotonicFunctions(
                    node.getColumnName(), index_mapping.rhs_chain, index_mapping.key_index, key_column_type))
            {
                indexes_mapping.push_back(index_mapping);
                data_types.push_back(node.getDAGNode()->result_type);
                if (out_key_column_num < index_mapping.key_index)
                    out_key_column_num = index_mapping.key_index;
            }
        }
    };

    size_t left_args_count = 1;
    if (left_arg.isFunction())
    {
        /// Note: in case of ActionsDAG, tuple may be a constant.
        /// In this case, there is no keys in tuple. So, we don't have to check it.
        auto left_arg_tuple = left_arg.toFunctionNode();
        if (left_arg_tuple.getFunctionName() == "tuple" && left_arg_tuple.getArgumentsSize() > 1)
        {
            left_args_count = left_arg_tuple.getArgumentsSize();
            for (size_t i = 0; i < left_args_count; ++i)
                get_key_tuple_position_mapping(left_arg_tuple.getArgumentAt(i), i);
        }
        else
        {
            get_key_tuple_position_mapping(left_arg, 0);
        }
    }
    else
    {
        get_key_tuple_position_mapping(left_arg, 0);
    }

    if (indexes_mapping.empty())
        return false;

    const auto right_arg = func.getArgumentAt(1);

<<<<<<< HEAD
    auto prepared_set = right_arg.tryGetPreparedSet(indexes_mapping, data_types);
=======
    auto future_set = right_arg.tryGetPreparedSet(indexes_mapping, data_types);
    if (!future_set)
        return false;

    auto prepared_set = future_set->buildOrderedSetInplace(right_arg.getTreeContext().getQueryContext());
    if (!prepared_set)
        return false;
>>>>>>> 73fb47e8

    /// The index can be prepared if the elements of the set were saved in advance.
    if (!prepared_set || !prepared_set->hasExplicitSetElements())
        return false;

    ActionsDAG::Node temp_cast_holder;
    temp_cast_holder.type = ActionsDAG::ActionType::FUNCTION;

    prepared_set->checkColumnsNumber(left_args_count);
     std::vector<MergeTreeSetIndex::KeyTuplePositionMapping> final_indexes_mapping;
    for (size_t i = 0; i < indexes_mapping.size(); ++i)
    {
        if (prepared_set->areTypesEqual(indexes_mapping[i].tuple_index, data_types[i]))
        {
            final_indexes_mapping.push_back(std::move(indexes_mapping[i]));
        }
        else if (indexes_mapping[i].tuple_index < prepared_set->getDataTypes().size())
        {
            /// There're two possible reasons that set has type mismatch: either (1) there're > 1
            /// sets built from same expression, and we choose the wrong one, or (2) set was built from
            /// sub-query or table expression. In case (1), we will abandon the set, however, in case (2)
            /// we can try to cast the set to correct type. If we cannot cast, can just ignore this index mapping.

            /// As above we called tryGetPreparedSet with (indexes_mapping, data_types), so if prepared_get
            /// was retrieved with AST hash then we force the types match, otherwise we retrieved it from DAG node.
            /// In either case, (1) won't happen here.

            auto lhs_type = recursiveRemoveLowCardinality(data_types[i]);
            auto rhs_type = prepared_set->getDataTypes()[indexes_mapping[i].tuple_index];
            if (const auto * nullable_type = typeid_cast<const DataTypeNullable *>(lhs_type.get()))
                lhs_type = nullable_type->getNestedType();

            bool cast_not_needed = ((isNativeInteger(lhs_type) || isDateTime(lhs_type))
                    && (isNativeInteger(rhs_type) || isDateTime(rhs_type))); /// Native integers and DateTime are accurately compared without cast.
            if (cast_not_needed)
            {
                final_indexes_mapping.push_back(std::move(indexes_mapping[i]));
            }
            /// TODO: we can try to cast lhs and rhs to a same type. However, it's not obvious which type
            /// should we cast to, and does the cast functions need to be monotonic? So we just ignore this
            /// index mapping.
        }
    }

    auto set_index = std::make_shared<MergeTreeSetIndex>(func.getTreeContext().getQueryContext(), prepared_set->getSetElements(), prepared_set->getDataTypes(), std::move(final_indexes_mapping));

    if (set_index->empty()) /// Transformation fail for all columns
        return false;

<<<<<<< HEAD
    out.set_index = std::move(set_index);

=======
    out.set_index = std::make_shared<MergeTreeSetIndex>(prepared_set->getSetElements(), std::move(indexes_mapping));
>>>>>>> 73fb47e8
    return true;
}


/** Allow to use two argument function with constant argument to be analyzed as a single argument function.
  * In other words, it performs "currying" (binding of arguments).
  * This is needed, for example, to support correct analysis of `toDate(time, 'UTC')`.
  */
class FunctionWithOptionalConstArg : public IFunctionBase
{
public:
    enum Kind
    {
        NO_CONST = 0,
        LEFT_CONST,
        RIGHT_CONST,
    };

    explicit FunctionWithOptionalConstArg(const FunctionBasePtr & func_) : func(func_) {}
    FunctionWithOptionalConstArg(const FunctionBasePtr & func_, const ColumnWithTypeAndName & const_arg_, Kind kind_)
        : func(func_), const_arg(const_arg_), kind(kind_)
    {
    }

    String getName() const override { return func->getName(); }

    const DataTypes & getArgumentTypes() const override { return func->getArgumentTypes(); }

    const DataTypePtr & getResultType() const override { return func->getResultType(); }

    ExecutableFunctionPtr prepare(const ColumnsWithTypeAndName & arguments) const override { return func->prepare(arguments); }

    ColumnPtr
    execute(const ColumnsWithTypeAndName & arguments, const DataTypePtr & result_type, size_t input_rows_count, bool dry_run) const override
    {
        if (kind == Kind::LEFT_CONST)
        {
            ColumnsWithTypeAndName new_arguments;
            new_arguments.reserve(arguments.size() + 1);
            new_arguments.push_back(const_arg);
            new_arguments.front().column = new_arguments.front().column->cloneResized(input_rows_count);
            for (const auto & arg : arguments)
                new_arguments.push_back(arg);
            return func->prepare(new_arguments)->execute(new_arguments, result_type, input_rows_count, dry_run);
        }
        else if (kind == Kind::RIGHT_CONST)
        {
            auto new_arguments = arguments;
            new_arguments.push_back(const_arg);
            new_arguments.back().column = new_arguments.back().column->cloneResized(input_rows_count);
            return func->prepare(new_arguments)->execute(new_arguments, result_type, input_rows_count, dry_run);
        }
        else
            return func->prepare(arguments)->execute(arguments, result_type, input_rows_count, dry_run);
    }

    bool isDeterministic() const override { return func->isDeterministic(); }

    bool isDeterministicInScopeOfQuery() const override { return func->isDeterministicInScopeOfQuery(); }

    bool hasInformationAboutMonotonicity() const override { return func->hasInformationAboutMonotonicity(); }

    bool isSuitableForShortCircuitArgumentsExecution(const DataTypesWithConstInfo & arguments) const override { return func->isSuitableForShortCircuitArgumentsExecution(arguments); }

    IFunctionBase::Monotonicity getMonotonicityForRange(const IDataType & type, const Field & left, const Field & right) const override
    {
        return func->getMonotonicityForRange(type, left, right);
    }

    Kind getKind() const { return kind; }
    const ColumnWithTypeAndName & getConstArg() const { return const_arg; }

private:
    FunctionBasePtr func;
    ColumnWithTypeAndName const_arg;
    Kind kind = Kind::NO_CONST;
};


bool KeyCondition::isKeyPossiblyWrappedByMonotonicFunctions(
    const RPNBuilderTreeNode & node,
    size_t & out_key_column_num,
    DataTypePtr & out_key_res_column_type,
    MonotonicFunctionsChain & out_functions_chain)
{
    std::vector<RPNBuilderFunctionTreeNode> chain_not_tested_for_monotonicity;
    DataTypePtr key_column_type;

    if (!isKeyPossiblyWrappedByMonotonicFunctionsImpl(node, out_key_column_num, key_column_type, chain_not_tested_for_monotonicity))
        return false;

    for (auto it = chain_not_tested_for_monotonicity.rbegin(); it != chain_not_tested_for_monotonicity.rend(); ++it)
    {
        auto function = *it;
        auto func_builder = FunctionFactory::instance().tryGet(function.getFunctionName(), node.getTreeContext().getQueryContext());
        if (!func_builder)
            return false;
        ColumnsWithTypeAndName arguments;
        ColumnWithTypeAndName const_arg;
        FunctionWithOptionalConstArg::Kind kind = FunctionWithOptionalConstArg::Kind::NO_CONST;
        if (function.getArgumentsSize() == 2)
        {
            if (function.getArgumentAt(0).isConstant())
            {
                const_arg = function.getArgumentAt(0).getConstantColumn();
                arguments.push_back(const_arg);
                arguments.push_back({ nullptr, key_column_type, "" });
                kind = FunctionWithOptionalConstArg::Kind::LEFT_CONST;
            }
            else if (function.getArgumentAt(1).isConstant())
            {
                arguments.push_back({ nullptr, key_column_type, "" });
                const_arg = function.getArgumentAt(1).getConstantColumn();
                arguments.push_back(const_arg);
                kind = FunctionWithOptionalConstArg::Kind::RIGHT_CONST;
            }

            /// If constant arg of binary operator is NULL, there will be no monotonicity.
            if (const_arg.column->isNullAt(0))
                return false;
        }
        else
            arguments.push_back({ nullptr, key_column_type, "" });
        auto func = func_builder->build(arguments);

        /// If we know the given range only contains one value, then we treat all functions as positive monotonic.
        if (!func || (!single_point && !func->hasInformationAboutMonotonicity()))
            return false;

        key_column_type = func->getResultType();
        if (kind == FunctionWithOptionalConstArg::Kind::NO_CONST)
            out_functions_chain.push_back(func);
        else
            out_functions_chain.push_back(std::make_shared<FunctionWithOptionalConstArg>(func, const_arg, kind));
    }

    out_key_res_column_type = key_column_type;

    return true;
}

bool KeyCondition::isKeyPossiblyWrappedByMonotonicFunctionsImpl(
    const RPNBuilderTreeNode & node,
    size_t & out_key_column_num,
    DataTypePtr & out_key_column_type,
    std::vector<RPNBuilderFunctionTreeNode> & out_functions_chain)
{
    /** By itself, the key column can be a functional expression. for example, `intHash32(UserID)`.
      * Therefore, use the full name of the expression for search.
      */
    const auto & sample_block = key_expr->getSampleBlock();

    // Key columns should use canonical names for index analysis
    String name = node.getColumnName();

    if (array_joined_column_names.contains(name))
        return false;

    auto it = key_columns.find(name);
    if (key_columns.end() != it)
    {
        out_key_column_num = it->second;
        out_key_column_type = sample_block.getByName(it->first).type;
        return true;
    }

    if (node.isFunction())
    {
        auto function_node = node.toFunctionNode();

        size_t arguments_size = function_node.getArgumentsSize();
        if (arguments_size > 2 || arguments_size == 0)
            return false;

        out_functions_chain.push_back(function_node);

        bool result = false;
        if (arguments_size == 2)
        {
            if (function_node.getArgumentAt(0).isConstant())
            {
                result = isKeyPossiblyWrappedByMonotonicFunctionsImpl(function_node.getArgumentAt(1), out_key_column_num, out_key_column_type, out_functions_chain);
            }
            else if (function_node.getArgumentAt(1).isConstant())
            {
                result = isKeyPossiblyWrappedByMonotonicFunctionsImpl(function_node.getArgumentAt(0), out_key_column_num, out_key_column_type, out_functions_chain);
            }
        }
        else
        {
            result = isKeyPossiblyWrappedByMonotonicFunctionsImpl(function_node.getArgumentAt(0), out_key_column_num, out_key_column_type, out_functions_chain);
        }

        return result;
    }

    return false;
}


static void castValueToType(const DataTypePtr & desired_type, Field & src_value, const DataTypePtr & src_type, const String & node_column_name)
{
    try
    {
        src_value = convertFieldToType(src_value, *desired_type, src_type.get());
    }
    catch (...)
    {
        throw Exception(ErrorCodes::BAD_TYPE_OF_FIELD, "Key expression contains comparison between inconvertible types: "
            "{} and {} inside {}", desired_type->getName(), src_type->getName(), node_column_name);
    }
}


bool KeyCondition::extractAtomFromTree(const RPNBuilderTreeNode & node, RPNElement & out)
{
    /** Functions < > = != <= >= in `notIn` isNull isNotNull, where one argument is a constant, and the other is one of columns of key,
      *  or itself, wrapped in a chain of possibly-monotonic functions,
      *  or constant expression - number.
      */
    Field const_value;
    DataTypePtr const_type;
    if (node.isFunction())
    {
        auto func = node.toFunctionNode();
        size_t num_args = func.getArgumentsSize();

        DataTypePtr key_expr_type;    /// Type of expression containing key column
        size_t key_column_num = -1;   /// Number of a key column (inside key_column_names array)
        MonotonicFunctionsChain chain;
        std::string func_name = func.getFunctionName();

        if (atom_map.find(func_name) == std::end(atom_map))
            return false;

        if (num_args == 1)
        {
            if (!(isKeyPossiblyWrappedByMonotonicFunctions(func.getArgumentAt(0), key_column_num, key_expr_type, chain)))
                return false;

            if (key_column_num == static_cast<size_t>(-1))
                throw Exception(ErrorCodes::LOGICAL_ERROR, "`key_column_num` wasn't initialized. It is a bug.");
        }
        else if (num_args == 2)
        {
            size_t key_arg_pos;           /// Position of argument with key column (non-const argument)
            bool is_set_const = false;
            bool is_constant_transformed = false;

            /// We don't look for inversed key transformations when strict is true, which is required for trivial count().
            /// Consider the following test case:
            ///
            /// create table test1(p DateTime, k int) engine MergeTree partition by toDate(p) order by k;
            /// insert into test1 values ('2020-09-01 00:01:02', 1), ('2020-09-01 20:01:03', 2), ('2020-09-02 00:01:03', 3);
            /// select count() from test1 where p > toDateTime('2020-09-01 10:00:00');
            ///
            /// toDate(DateTime) is always monotonic, but we cannot relax the predicates to be
            /// >= toDate(toDateTime('2020-09-01 10:00:00')), which returns 3 instead of the right count: 2.
            bool strict_condition = strict;

            /// If we use this key condition to prune partitions by single value, we cannot relax conditions for NOT.
            if (single_point
                && (func_name == "notLike" || func_name == "notIn" || func_name == "globalNotIn" || func_name == "notNullIn"
                    || func_name == "globalNotNullIn" || func_name == "notEquals" || func_name == "notEmpty"))
                strict_condition = true;

            if (functionIsInOrGlobalInOperator(func_name))
            {
                if (tryPrepareSetIndex(func, out, key_column_num, strict_condition))
                {
                    key_arg_pos = 0;
                    is_set_const = true;
                }
                else
                    return false;
            }
            else if (func.getArgumentAt(1).tryGetConstant(const_value, const_type))
            {
                /// If the const operand is null, the atom will be always false
                if (const_value.isNull())
                {
                    out.function = RPNElement::ALWAYS_FALSE;
                    return true;
                }

                if (isKeyPossiblyWrappedByMonotonicFunctions(func.getArgumentAt(0), key_column_num, key_expr_type, chain))
                {
                    key_arg_pos = 0;
                }
                else if (
                    !strict_condition
                    && canConstantBeTransformedWithMonotonicFunctions(func.getArgumentAt(0), key_column_num, key_expr_type, const_value, const_type))
                {
                    key_arg_pos = 0;
                    is_constant_transformed = true;
                }
                else if (
                    single_point && func_name == "equals" && !strict_condition
                    && canConstantBeTransformedWithFunctions(func.getArgumentAt(0), key_column_num, key_expr_type, const_value, const_type))
                {
                    key_arg_pos = 0;
                    is_constant_transformed = true;
                }
                else
                    return false;
            }
            else if (func.getArgumentAt(0).tryGetConstant(const_value, const_type))
            {
                /// If the const operand is null, the atom will be always false
                if (const_value.isNull())
                {
                    out.function = RPNElement::ALWAYS_FALSE;
                    return true;
                }

                if (isKeyPossiblyWrappedByMonotonicFunctions(func.getArgumentAt(1), key_column_num, key_expr_type, chain))
                {
                    key_arg_pos = 1;
                }
                else if (
                    !strict_condition
                    && canConstantBeTransformedWithMonotonicFunctions(func.getArgumentAt(1), key_column_num, key_expr_type, const_value, const_type))
                {
                    key_arg_pos = 1;
                    is_constant_transformed = true;
                }
                else if (
                    single_point && func_name == "equals" && !strict_condition
                    && canConstantBeTransformedWithFunctions(func.getArgumentAt(1), key_column_num, key_expr_type, const_value, const_type))
                {
                    key_arg_pos = 0;
                    is_constant_transformed = true;
                }
                else
                    return false;
            }
            else
                return false;

            if (key_column_num == static_cast<size_t>(-1))
                throw Exception(ErrorCodes::LOGICAL_ERROR, "`key_column_num` wasn't initialized. It is a bug.");

            /// Replace <const> <sign> <data> on to <data> <-sign> <const>
            if (key_arg_pos == 1)
            {
                if (func_name == "less")
                    func_name = "greater";
                else if (func_name == "greater")
                    func_name = "less";
                else if (func_name == "greaterOrEquals")
                    func_name = "lessOrEquals";
                else if (func_name == "lessOrEquals")
                    func_name = "greaterOrEquals";
                else if (func_name == "in" || func_name == "notIn" ||
                         func_name == "like" || func_name == "notLike" ||
                         func_name == "ilike" || func_name == "notIlike" ||
                         func_name == "startsWith" || func_name == "match")
                {
                    /// "const IN data_column" doesn't make sense (unlike "data_column IN const")
                    return false;
                }
            }

            key_expr_type = recursiveRemoveLowCardinality(key_expr_type);
            DataTypePtr key_expr_type_not_null;
            bool key_expr_type_is_nullable = false;
            if (const auto * nullable_type = typeid_cast<const DataTypeNullable *>(key_expr_type.get()))
            {
                key_expr_type_is_nullable = true;
                key_expr_type_not_null = nullable_type->getNestedType();
            }
            else
                key_expr_type_not_null = key_expr_type;

            bool cast_not_needed = is_set_const /// Set args are already casted inside Set::createFromAST
                || ((isNativeInteger(key_expr_type_not_null) || isDateTime(key_expr_type_not_null))
                    && (isNativeInteger(const_type) || isDateTime(const_type))); /// Native integers and DateTime are accurately compared without cast.

            if (!cast_not_needed && !key_expr_type_not_null->equals(*const_type))
            {
                if (const_value.getType() == Field::Types::String)
                {
                    const_value = convertFieldToType(const_value, *key_expr_type_not_null);
                    if (const_value.isNull())
                        return false;
                    // No need to set is_constant_transformed because we're doing exact conversion
                }
                else
                {
                    DataTypePtr common_type = tryGetLeastSupertype(DataTypes{key_expr_type_not_null, const_type});
                    if (!common_type)
                        return false;

                    if (!const_type->equals(*common_type))
                    {
                        castValueToType(common_type, const_value, const_type, node.getColumnName());

                        // Need to set is_constant_transformed unless we're doing exact conversion
                        if (!key_expr_type_not_null->equals(*common_type))
                            is_constant_transformed = true;
                    }
                    if (!key_expr_type_not_null->equals(*common_type))
                    {
                        auto common_type_maybe_nullable = (key_expr_type_is_nullable && !common_type->isNullable())
                            ? DataTypePtr(std::make_shared<DataTypeNullable>(common_type))
                            : common_type;
                        ColumnsWithTypeAndName arguments{
                            {nullptr, key_expr_type, ""},
                            {DataTypeString().createColumnConst(1, common_type_maybe_nullable->getName()), common_type_maybe_nullable, ""}};
                        FunctionOverloadResolverPtr func_builder_cast = CastInternalOverloadResolver<CastType::nonAccurate>::createImpl();
                        auto func_cast = func_builder_cast->build(arguments);

                        /// If we know the given range only contains one value, then we treat all functions as positive monotonic.
                        if (!single_point && !func_cast->hasInformationAboutMonotonicity())
                            return false;
                        chain.push_back(func_cast);
                    }
                }
            }

            /// Transformed constant must weaken the condition, for example "x > 5" must weaken to "round(x) >= 5"
            if (is_constant_transformed)
            {
                if (func_name == "less")
                    func_name = "lessOrEquals";
                else if (func_name == "greater")
                    func_name = "greaterOrEquals";
            }

        }
        else
            return false;

        const auto atom_it = atom_map.find(func_name);

        out.key_column = key_column_num;
        out.monotonic_functions_chain = std::move(chain);

        return atom_it->second(out, const_value);
    }
    else if (node.tryGetConstant(const_value, const_type))
    {
        /// For cases where it says, for example, `WHERE 0 AND something`

        if (const_value.getType() == Field::Types::UInt64)
        {
            out.function = const_value.safeGet<UInt64>() ? RPNElement::ALWAYS_TRUE : RPNElement::ALWAYS_FALSE;
            return true;
        }
        else if (const_value.getType() == Field::Types::Int64)
        {
            out.function = const_value.safeGet<Int64>() ? RPNElement::ALWAYS_TRUE : RPNElement::ALWAYS_FALSE;
            return true;
        }
        else if (const_value.getType() == Field::Types::Float64)
        {
            out.function = const_value.safeGet<Float64>() != 0.0 ? RPNElement::ALWAYS_TRUE : RPNElement::ALWAYS_FALSE;
            return true;
        }
    }
    return false;
}

String KeyCondition::toString() const
{
    String res;
    for (size_t i = 0; i < rpn.size(); ++i)
    {
        if (i)
            res += ", ";
        res += rpn[i].toString();
    }
    return res;
}

KeyCondition::Description KeyCondition::getDescription() const
{
    /// This code may seem to be too difficult.
    /// Here we want to convert RPN back to tree, and also simplify some logical expressions like `and(x, true) -> x`.
    Description description;

    /// That's a binary tree. Explicit.
    /// Build and optimize it simultaneously.
    struct Node
    {
        enum class Type
        {
            /// Leaf, which is RPNElement.
            Leaf,
            /// Leafs, which are logical constants.
            True,
            False,
            /// Binary operators.
            And,
            Or,
        };

        Type type{};

        /// Only for Leaf
        const RPNElement * element = nullptr;
        /// This means that logical NOT is applied to leaf.
        bool negate = false;

        std::unique_ptr<Node> left = nullptr;
        std::unique_ptr<Node> right = nullptr;
    };

    /// The algorithm is the same as in KeyCondition::checkInHyperrectangle
    /// We build a pair of trees on stack. For checking if key condition may be true, and if it may be false.
    /// We need only `can_be_true` in result.
    struct Frame
    {
        std::unique_ptr<Node> can_be_true;
        std::unique_ptr<Node> can_be_false;
    };

    /// Combine two subtrees using logical operator.
    auto combine = [](std::unique_ptr<Node> left, std::unique_ptr<Node> right, Node::Type type)
    {
        /// Simplify operators with for one constant condition.

        if (type == Node::Type::And)
        {
            /// false AND right
            if (left->type == Node::Type::False)
                return left;

            /// left AND false
            if (right->type == Node::Type::False)
                return right;

            /// true AND right
            if (left->type == Node::Type::True)
                return right;

            /// left AND true
            if (right->type == Node::Type::True)
                return left;
        }

        if (type == Node::Type::Or)
        {
            /// false OR right
            if (left->type == Node::Type::False)
                return right;

            /// left OR false
            if (right->type == Node::Type::False)
                return left;

            /// true OR right
            if (left->type == Node::Type::True)
                return left;

            /// left OR true
            if (right->type == Node::Type::True)
                return right;
        }

        return std::make_unique<Node>(Node{
                .type = type,
                .left = std::move(left),
                .right = std::move(right)
            });
    };

    std::vector<Frame> rpn_stack;
    for (const auto & element : rpn)
    {
        if (element.function == RPNElement::FUNCTION_UNKNOWN)
        {
            auto can_be_true = std::make_unique<Node>(Node{.type = Node::Type::True});
            auto can_be_false = std::make_unique<Node>(Node{.type = Node::Type::True});
            rpn_stack.emplace_back(Frame{.can_be_true = std::move(can_be_true), .can_be_false = std::move(can_be_false)});
        }
        else if (
               element.function == RPNElement::FUNCTION_IN_RANGE
            || element.function == RPNElement::FUNCTION_NOT_IN_RANGE
            || element.function == RPNElement::FUNCTION_IS_NULL
            || element.function == RPNElement::FUNCTION_IS_NOT_NULL
            || element.function == RPNElement::FUNCTION_IN_SET
            || element.function == RPNElement::FUNCTION_NOT_IN_SET)
        {
            auto can_be_true = std::make_unique<Node>(Node{.type = Node::Type::Leaf, .element = &element, .negate = false});
            auto can_be_false = std::make_unique<Node>(Node{.type = Node::Type::Leaf, .element = &element, .negate = true});
            rpn_stack.emplace_back(Frame{.can_be_true = std::move(can_be_true), .can_be_false = std::move(can_be_false)});
        }
        else if (element.function == RPNElement::FUNCTION_NOT)
        {
            assert(!rpn_stack.empty());

            std::swap(rpn_stack.back().can_be_true, rpn_stack.back().can_be_false);
        }
        else if (element.function == RPNElement::FUNCTION_AND)
        {
            assert(!rpn_stack.empty());
            auto arg1 = std::move(rpn_stack.back());

            rpn_stack.pop_back();

            assert(!rpn_stack.empty());
            auto arg2 = std::move(rpn_stack.back());

            Frame frame;
            frame.can_be_true = combine(std::move(arg1.can_be_true), std::move(arg2.can_be_true), Node::Type::And);
            frame.can_be_false = combine(std::move(arg1.can_be_false), std::move(arg2.can_be_false), Node::Type::Or);

            rpn_stack.back() = std::move(frame);
        }
        else if (element.function == RPNElement::FUNCTION_OR)
        {
            assert(!rpn_stack.empty());
            auto arg1 = std::move(rpn_stack.back());

            rpn_stack.pop_back();

            assert(!rpn_stack.empty());
            auto arg2 = std::move(rpn_stack.back());

            Frame frame;
            frame.can_be_true = combine(std::move(arg1.can_be_true), std::move(arg2.can_be_true), Node::Type::Or);
            frame.can_be_false = combine(std::move(arg1.can_be_false), std::move(arg2.can_be_false), Node::Type::And);

            rpn_stack.back() = std::move(frame);
        }
        else if (element.function == RPNElement::ALWAYS_FALSE)
        {
            auto can_be_true = std::make_unique<Node>(Node{.type = Node::Type::False});
            auto can_be_false = std::make_unique<Node>(Node{.type = Node::Type::True});

            rpn_stack.emplace_back(Frame{.can_be_true = std::move(can_be_true), .can_be_false = std::move(can_be_false)});
        }
        else if (element.function == RPNElement::ALWAYS_TRUE)
        {
            auto can_be_true = std::make_unique<Node>(Node{.type = Node::Type::True});
            auto can_be_false = std::make_unique<Node>(Node{.type = Node::Type::False});
            rpn_stack.emplace_back(Frame{.can_be_true = std::move(can_be_true), .can_be_false = std::move(can_be_false)});
        }
        else
            throw Exception(ErrorCodes::LOGICAL_ERROR, "Unexpected function type in KeyCondition::RPNElement");
    }

    if (rpn_stack.size() != 1)
        throw Exception(ErrorCodes::LOGICAL_ERROR, "Unexpected stack size in KeyCondition::checkInRange");

    std::vector<std::string_view> key_names(key_columns.size());
    std::vector<bool> is_key_used(key_columns.size(), false);

    for (const auto & key : key_columns)
        key_names[key.second] = key.first;

    WriteBufferFromOwnString buf;

    std::function<void(const Node *)> describe;
    describe = [&describe, &key_names, &is_key_used, &buf](const Node * node)
    {
        switch (node->type)
        {
            case Node::Type::Leaf:
            {
                is_key_used[node->element->key_column] = true;

                /// Note: for condition with double negation, like `not(x not in set)`,
                /// we can replace it to `x in set` here.
                /// But I won't do it, because `cloneASTWithInversionPushDown` already push down `not`.
                /// So, this seem to be impossible for `can_be_true` tree.
                if (node->negate)
                    buf << "not(";
                buf << node->element->toString(key_names[node->element->key_column], true);
                if (node->negate)
                    buf << ")";
                break;
            }
            case Node::Type::True:
                buf << "true";
                break;
            case Node::Type::False:
                buf << "false";
                break;
            case Node::Type::And:
                buf << "and(";
                describe(node->left.get());
                buf << ", ";
                describe(node->right.get());
                buf << ")";
                break;
            case Node::Type::Or:
                buf << "or(";
                describe(node->left.get());
                buf << ", ";
                describe(node->right.get());
                buf << ")";
                break;
        }
    };

    describe(rpn_stack.front().can_be_true.get());
    description.condition = std::move(buf.str());

    for (size_t i = 0; i < key_names.size(); ++i)
        if (is_key_used[i])
            description.used_keys.emplace_back(key_names[i]);

    return description;
}

/** Index is the value of key every `index_granularity` rows.
  * This value is called a "mark". That is, the index consists of marks.
  *
  * The key is the tuple.
  * The data is sorted by key in the sense of lexicographic order over tuples.
  *
  * A pair of marks specifies a segment with respect to the order over the tuples.
  * Denote it like this: [ x1 y1 z1 .. x2 y2 z2 ],
  *  where x1 y1 z1 - tuple - value of key in left border of segment;
  *        x2 y2 z2 - tuple - value of key in right boundary of segment.
  * In this section there are data between these marks.
  *
  * Or, the last mark specifies the range open on the right: [ a b c .. + inf )
  *
  * The set of all possible tuples can be considered as an n-dimensional space, where n is the size of the tuple.
  * A range of tuples specifies some subset of this space.
  *
  * Hyperrectangles will be the subrange of an n-dimensional space that is a direct product of one-dimensional ranges.
  * In this case, the one-dimensional range can be:
  * a point, a segment, an open interval, a half-open interval;
  * unlimited on the left, unlimited on the right ...
  *
  * The range of tuples can always be represented as a combination (union) of hyperrectangles.
  * For example, the range [ x1 y1 .. x2 y2 ] given x1 != x2 is equal to the union of the following three hyperrectangles:
  * [x1]       x [y1 .. +inf)
  * (x1 .. x2) x (-inf .. +inf)
  * [x2]       x (-inf .. y2]
  *
  * Or, for example, the range [ x1 y1 .. +inf ] is equal to the union of the following two hyperrectangles:
  * [x1]         x [y1 .. +inf)
  * (x1 .. +inf) x (-inf .. +inf)
  * It's easy to see that this is a special case of the variant above.
  *
  * This is important because it is easy for us to check the feasibility of the condition over the hyperrectangle,
  *  and therefore, feasibility of condition on the range of tuples will be checked by feasibility of condition
  *  over at least one hyperrectangle from which this range consists.
  */

template <typename F>
static BoolMask forAnyHyperrectangle(
    size_t key_size,
    const FieldRef * left_keys,
    const FieldRef * right_keys,
    bool left_bounded,
    bool right_bounded,
    std::vector<Range> & hyperrectangle,
    const DataTypes & data_types,
    size_t prefix_size,
    BoolMask initial_mask,
    F && callback)
{
    if (!left_bounded && !right_bounded)
        return callback(hyperrectangle);

    if (left_bounded && right_bounded)
    {
        /// Let's go through the matching elements of the key.
        while (prefix_size < key_size)
        {
            if (left_keys[prefix_size] == right_keys[prefix_size])
            {
                /// Point ranges.
                hyperrectangle[prefix_size] = Range(left_keys[prefix_size]);
                ++prefix_size;
            }
            else
                break;
        }
    }

    if (prefix_size == key_size)
        return callback(hyperrectangle);

    if (prefix_size + 1 == key_size)
    {
        if (left_bounded && right_bounded)
            hyperrectangle[prefix_size] = Range(left_keys[prefix_size], true, right_keys[prefix_size], true);
        else if (left_bounded)
            hyperrectangle[prefix_size] = Range::createLeftBounded(left_keys[prefix_size], true, data_types[prefix_size]->isNullable());
        else if (right_bounded)
            hyperrectangle[prefix_size] = Range::createRightBounded(right_keys[prefix_size], true, data_types[prefix_size]->isNullable());

        return callback(hyperrectangle);
    }

    /// (x1 .. x2) x (-inf .. +inf)

    if (left_bounded && right_bounded)
        hyperrectangle[prefix_size] = Range(left_keys[prefix_size], false, right_keys[prefix_size], false);
    else if (left_bounded)
        hyperrectangle[prefix_size] = Range::createLeftBounded(left_keys[prefix_size], false, data_types[prefix_size]->isNullable());
    else if (right_bounded)
        hyperrectangle[prefix_size] = Range::createRightBounded(right_keys[prefix_size], false, data_types[prefix_size]->isNullable());

    for (size_t i = prefix_size + 1; i < key_size; ++i)
    {
        if (data_types[i]->isNullable())
            hyperrectangle[i] = Range::createWholeUniverse();
        else
            hyperrectangle[i] = Range::createWholeUniverseWithoutNull();
    }


    BoolMask result = initial_mask;
    result = result | callback(hyperrectangle);

    /// There are several early-exit conditions (like the one below) hereinafter.
    /// They are important; in particular, if initial_mask == BoolMask::consider_only_can_be_true
    /// (which happens when this routine is called from KeyCondition::mayBeTrueXXX),
    /// they provide significant speedup, which may be observed on merge_tree_huge_pk performance test.
    if (result.isComplete())
        return result;

    /// [x1]       x [y1 .. +inf)

    if (left_bounded)
    {
        hyperrectangle[prefix_size] = Range(left_keys[prefix_size]);
        result = result
            | forAnyHyperrectangle(
                     key_size, left_keys, right_keys, true, false, hyperrectangle, data_types, prefix_size + 1, initial_mask, callback);
        if (result.isComplete())
            return result;
    }

    /// [x2]       x (-inf .. y2]

    if (right_bounded)
    {
        hyperrectangle[prefix_size] = Range(right_keys[prefix_size]);
        result = result
            | forAnyHyperrectangle(
                     key_size, left_keys, right_keys, false, true, hyperrectangle, data_types, prefix_size + 1, initial_mask, callback);
        if (result.isComplete())
            return result;
    }

    return result;
}


BoolMask KeyCondition::checkInRange(
    size_t used_key_size,
    const FieldRef * left_keys,
    const FieldRef * right_keys,
    const DataTypes & data_types,
    BoolMask initial_mask) const
{
    std::vector<Range> key_ranges;

    key_ranges.reserve(used_key_size);
    for (size_t i = 0; i < used_key_size; ++i)
    {
        if (data_types[i]->isNullable())
            key_ranges.push_back(Range::createWholeUniverse());
        else
            key_ranges.push_back(Range::createWholeUniverseWithoutNull());
    }

    // std::cerr << "Checking for: [";
    // for (size_t i = 0; i != used_key_size; ++i)
    //     std::cerr << (i != 0 ? ", " : "") << applyVisitor(FieldVisitorToString(), left_keys[i]);
    // std::cerr << " ... ";

    // for (size_t i = 0; i != used_key_size; ++i)
    //     std::cerr << (i != 0 ? ", " : "") << applyVisitor(FieldVisitorToString(), right_keys[i]);
    // std::cerr << "]\n";

    return forAnyHyperrectangle(used_key_size, left_keys, right_keys, true, true, key_ranges, data_types, 0, initial_mask,
        [&] (const std::vector<Range> & key_ranges_hyperrectangle)
    {
        auto res = checkInHyperrectangle(key_ranges_hyperrectangle, data_types);

        // std::cerr << "Hyperrectangle: ";
        // for (size_t i = 0, size = key_ranges.size(); i != size; ++i)
        //     std::cerr << (i != 0 ? " x " : "") << key_ranges[i].toString();
        // std::cerr << ": " << res.can_be_true << "\n";

        return res;
    });
}

std::optional<Range> KeyCondition::applyMonotonicFunctionsChainToRange(
    Range key_range,
    const MonotonicFunctionsChain & functions,
    DataTypePtr current_type,
    bool single_point)
{
    for (const auto & func : functions)
    {
        /// We check the monotonicity of each function on a specific range.
        /// If we know the given range only contains one value, then we treat all functions as positive monotonic.
        IFunction::Monotonicity monotonicity = single_point
            ? IFunction::Monotonicity{true}
            : func->getMonotonicityForRange(*current_type.get(), key_range.left, key_range.right);

        if (!monotonicity.is_monotonic)
        {
            return {};
        }

        /// If we apply function to open interval, we can get empty intervals in result.
        /// E.g. for ('2020-01-03', '2020-01-20') after applying 'toYYYYMM' we will get ('202001', '202001').
        /// To avoid this we make range left and right included.
        /// Any function that treats NULL specially is not monotonic.
        /// Thus we can safely use isNull() as an -Inf/+Inf indicator here.
        if (!key_range.left.isNull())
        {
            key_range.left = applyFunction(func, current_type, key_range.left);
            key_range.left_included = true;
        }

        if (!key_range.right.isNull())
        {
            key_range.right = applyFunction(func, current_type, key_range.right);
            key_range.right_included = true;
        }

        current_type = func->getResultType();

        if (!monotonicity.is_positive)
            key_range.invert();
    }
    return key_range;
}

// Returns whether the condition is one continuous range of the primary key,
// where every field is matched by range or a single element set.
// This allows to use a more efficient lookup with no extra reads.
bool KeyCondition::matchesExactContinuousRange() const
{
    // Not implemented yet.
    if (hasMonotonicFunctionsChain())
        return false;

    enum Constraint
    {
        POINT,
        RANGE,
        UNKNOWN,
    };

    std::vector<Constraint> column_constraints(key_columns.size(), Constraint::UNKNOWN);

    for (const auto & element : rpn)
    {
        if (element.function == RPNElement::Function::FUNCTION_AND)
        {
            continue;
        }

        if (element.function == RPNElement::Function::FUNCTION_IN_SET && element.set_index && element.set_index->size() == 1)
        {
            column_constraints[element.key_column] = Constraint::POINT;
            continue;
        }

        if (element.function == RPNElement::Function::FUNCTION_IN_RANGE)
        {
            if (element.range.left == element.range.right)
            {
                column_constraints[element.key_column] = Constraint::POINT;
            }
            if (column_constraints[element.key_column] != Constraint::POINT)
            {
                column_constraints[element.key_column] = Constraint::RANGE;
            }
            continue;
        }

        if (element.function == RPNElement::Function::FUNCTION_UNKNOWN)
        {
            continue;
        }

        return false;
    }

    auto min_constraint = column_constraints[0];

    if (min_constraint > Constraint::RANGE)
    {
        return false;
    }

    for (size_t i = 1; i < key_columns.size(); ++i)
    {
        if (column_constraints[i] < min_constraint)
        {
            return false;
        }

        if (column_constraints[i] == Constraint::RANGE && min_constraint == Constraint::RANGE)
        {
            return false;
        }

        min_constraint = column_constraints[i];
    }

    return true;
}

BoolMask KeyCondition::checkInHyperrectangle(
    const std::vector<Range> & hyperrectangle,
    const DataTypes & data_types) const
{
    std::vector<BoolMask> rpn_stack;
    for (const auto & element : rpn)
    {
        if (element.function == RPNElement::FUNCTION_UNKNOWN)
        {
            rpn_stack.emplace_back(true, true);
        }
        else if (element.function == RPNElement::FUNCTION_IN_RANGE
            || element.function == RPNElement::FUNCTION_NOT_IN_RANGE)
        {
            const Range * key_range = &hyperrectangle[element.key_column];

            /// The case when the column is wrapped in a chain of possibly monotonic functions.
            Range transformed_range = Range::createWholeUniverse();
            if (!element.monotonic_functions_chain.empty())
            {
                std::optional<Range> new_range = applyMonotonicFunctionsChainToRange(
                    *key_range,
                    element.monotonic_functions_chain,
                    data_types[element.key_column],
                    single_point
                );

                if (!new_range)
                {
                    rpn_stack.emplace_back(true, true);
                    continue;
                }
                transformed_range = *new_range;
                key_range = &transformed_range;
            }

            bool intersects = element.range.intersectsRange(*key_range);
            bool contains = element.range.containsRange(*key_range);

            rpn_stack.emplace_back(intersects, !contains);
            if (element.function == RPNElement::FUNCTION_NOT_IN_RANGE)
                rpn_stack.back() = !rpn_stack.back();
        }
        else if (
            element.function == RPNElement::FUNCTION_IS_NULL
            || element.function == RPNElement::FUNCTION_IS_NOT_NULL)
        {
            const Range * key_range = &hyperrectangle[element.key_column];

            /// No need to apply monotonic functions as nulls are kept.
            bool intersects = element.range.intersectsRange(*key_range);
            bool contains = element.range.containsRange(*key_range);

            rpn_stack.emplace_back(intersects, !contains);
            if (element.function == RPNElement::FUNCTION_IS_NULL)
                rpn_stack.back() = !rpn_stack.back();
        }
        else if (
            element.function == RPNElement::FUNCTION_IN_SET
            || element.function == RPNElement::FUNCTION_NOT_IN_SET)
        {
            if (!element.set_index)
                throw Exception(ErrorCodes::LOGICAL_ERROR, "Set for IN is not created yet");

            rpn_stack.emplace_back(element.set_index->checkInRange(hyperrectangle, data_types, single_point));
            if (element.function == RPNElement::FUNCTION_NOT_IN_SET)
                rpn_stack.back() = !rpn_stack.back();
        }
        else if (element.function == RPNElement::FUNCTION_NOT)
        {
            assert(!rpn_stack.empty());

            rpn_stack.back() = !rpn_stack.back();
        }
        else if (element.function == RPNElement::FUNCTION_AND)
        {
            assert(!rpn_stack.empty());

            auto arg1 = rpn_stack.back();
            rpn_stack.pop_back();
            auto arg2 = rpn_stack.back();
            rpn_stack.back() = arg1 & arg2;
        }
        else if (element.function == RPNElement::FUNCTION_OR)
        {
            assert(!rpn_stack.empty());

            auto arg1 = rpn_stack.back();
            rpn_stack.pop_back();
            auto arg2 = rpn_stack.back();
            rpn_stack.back() = arg1 | arg2;
        }
        else if (element.function == RPNElement::ALWAYS_FALSE)
        {
            rpn_stack.emplace_back(false, true);
        }
        else if (element.function == RPNElement::ALWAYS_TRUE)
        {
            rpn_stack.emplace_back(true, false);
        }
        else
            throw Exception(ErrorCodes::LOGICAL_ERROR, "Unexpected function type in KeyCondition::RPNElement");
    }

    if (rpn_stack.size() != 1)
        throw Exception(ErrorCodes::LOGICAL_ERROR, "Unexpected stack size in KeyCondition::checkInRange");

    return rpn_stack[0];
}

bool KeyCondition::mayBeTrueInRange(
    size_t used_key_size,
    const FieldRef * left_keys,
    const FieldRef * right_keys,
    const DataTypes & data_types) const
{
    return checkInRange(used_key_size, left_keys, right_keys, data_types, BoolMask::consider_only_can_be_true).can_be_true;
}

String KeyCondition::RPNElement::toString() const { return toString("column " + std::to_string(key_column), false); }

String KeyCondition::RPNElement::toString(std::string_view column_name, bool print_constants) const
{
    auto print_wrapped_column = [this, &column_name, print_constants](WriteBuffer & buf)
    {
        for (auto it = monotonic_functions_chain.rbegin(); it != monotonic_functions_chain.rend(); ++it)
        {
            buf << (*it)->getName() << "(";
            if (print_constants)
            {
                if (const auto * func = typeid_cast<const FunctionWithOptionalConstArg *>(it->get()))
                {
                    if (func->getKind() == FunctionWithOptionalConstArg::Kind::LEFT_CONST)
                        buf << applyVisitor(FieldVisitorToString(), (*func->getConstArg().column)[0]) << ", ";
                }
            }
        }

        buf << column_name;

        for (auto it = monotonic_functions_chain.rbegin(); it != monotonic_functions_chain.rend(); ++it)
        {
            if (print_constants)
            {
                if (const auto * func = typeid_cast<const FunctionWithOptionalConstArg *>(it->get()))
                {
                    if (func->getKind() == FunctionWithOptionalConstArg::Kind::RIGHT_CONST)
                        buf << ", " << applyVisitor(FieldVisitorToString(), (*func->getConstArg().column)[0]);
                }
            }
            buf << ")";
        }
    };

    WriteBufferFromOwnString buf;
    switch (function)
    {
        case FUNCTION_AND:
            return "and";
        case FUNCTION_OR:
            return "or";
        case FUNCTION_NOT:
            return "not";
        case FUNCTION_UNKNOWN:
            return "unknown";
        case FUNCTION_NOT_IN_SET:
        case FUNCTION_IN_SET:
        {
            buf << "(";
            print_wrapped_column(buf);
            buf << (function == FUNCTION_IN_SET ? " in " : " notIn ");
            if (!set_index)
                buf << "unknown size set";
            else
                buf << set_index->size() << "-element set";
            buf << ")";
            return buf.str();
        }
        case FUNCTION_IN_RANGE:
        case FUNCTION_NOT_IN_RANGE:
        {
            buf << "(";
            print_wrapped_column(buf);
            buf << (function == FUNCTION_NOT_IN_RANGE ? " not" : "") << " in " << range.toString();
            buf << ")";
            return buf.str();
        }
        case FUNCTION_IS_NULL:
        case FUNCTION_IS_NOT_NULL:
        {
            buf << "(";
            print_wrapped_column(buf);
            buf << (function == FUNCTION_IS_NULL ? " isNull" : " isNotNull");
            buf << ")";
            return buf.str();
        }
        case ALWAYS_FALSE:
            return "false";
        case ALWAYS_TRUE:
            return "true";
    }

    UNREACHABLE();
}


bool KeyCondition::alwaysUnknownOrTrue() const
{
    return unknownOrAlwaysTrue(false);
}

bool KeyCondition::anyUnknownOrAlwaysTrue() const
{
    return unknownOrAlwaysTrue(true);
}

bool KeyCondition::unknownOrAlwaysTrue(bool unknown_any) const
{
    std::vector<UInt8> rpn_stack;

    for (const auto & element : rpn)
    {
        if (element.function == RPNElement::FUNCTION_UNKNOWN)
        {
            /// If unknown_any is true, return instantly,
            /// to avoid processing it with FUNCTION_AND, and change the outcome.
            if (unknown_any)
                return true;
            /// Otherwise, it may be AND'ed via FUNCTION_AND
            rpn_stack.push_back(true);
        }
        else if (element.function == RPNElement::ALWAYS_TRUE)
        {
            rpn_stack.push_back(true);
        }
        else if (element.function == RPNElement::FUNCTION_NOT_IN_RANGE
            || element.function == RPNElement::FUNCTION_IN_RANGE
            || element.function == RPNElement::FUNCTION_IN_SET
            || element.function == RPNElement::FUNCTION_NOT_IN_SET
            || element.function == RPNElement::FUNCTION_IS_NULL
            || element.function == RPNElement::FUNCTION_IS_NOT_NULL
            || element.function == RPNElement::ALWAYS_FALSE)
        {
            rpn_stack.push_back(false);
        }
        else if (element.function == RPNElement::FUNCTION_NOT)
        {
        }
        else if (element.function == RPNElement::FUNCTION_AND)
        {
            assert(!rpn_stack.empty());

            auto arg1 = rpn_stack.back();
            rpn_stack.pop_back();
            auto arg2 = rpn_stack.back();
            rpn_stack.back() = arg1 & arg2;
        }
        else if (element.function == RPNElement::FUNCTION_OR)
        {
            assert(!rpn_stack.empty());

            auto arg1 = rpn_stack.back();
            rpn_stack.pop_back();
            auto arg2 = rpn_stack.back();
            rpn_stack.back() = arg1 | arg2;
        }
        else
            throw Exception(ErrorCodes::LOGICAL_ERROR, "Unexpected function type in KeyCondition::RPNElement");
    }

    if (rpn_stack.size() != 1)
        throw Exception(ErrorCodes::LOGICAL_ERROR, "Unexpected stack size in KeyCondition::unknownOrAlwaysTrue");

    return rpn_stack[0];
}

bool KeyCondition::alwaysFalse() const
{
    /// 0: always_false, 1: always_true, 2: non_const
    std::vector<UInt8> rpn_stack;

    for (const auto & element : rpn)
    {
        if (element.function == RPNElement::ALWAYS_TRUE)
        {
            rpn_stack.push_back(1);
        }
        else if (element.function == RPNElement::ALWAYS_FALSE)
        {
            rpn_stack.push_back(0);
        }
        else if (element.function == RPNElement::FUNCTION_NOT_IN_RANGE
            || element.function == RPNElement::FUNCTION_IN_RANGE
            || element.function == RPNElement::FUNCTION_IN_SET
            || element.function == RPNElement::FUNCTION_NOT_IN_SET
            || element.function == RPNElement::FUNCTION_IS_NULL
            || element.function == RPNElement::FUNCTION_IS_NOT_NULL
            || element.function == RPNElement::FUNCTION_UNKNOWN)
        {
            rpn_stack.push_back(2);
        }
        else if (element.function == RPNElement::FUNCTION_NOT)
        {
            assert(!rpn_stack.empty());

            auto & arg = rpn_stack.back();
            if (arg == 0)
                arg = 1;
            else if (arg == 1)
                arg = 0;
        }
        else if (element.function == RPNElement::FUNCTION_AND)
        {
            assert(!rpn_stack.empty());

            auto arg1 = rpn_stack.back();
            rpn_stack.pop_back();
            auto arg2 = rpn_stack.back();

            if (arg1 == 0 || arg2 == 0)
                rpn_stack.back() = 0;
            else if (arg1 == 1 && arg2 == 1)
                rpn_stack.back() = 1;
            else
                rpn_stack.back() = 2;
        }
        else if (element.function == RPNElement::FUNCTION_OR)
        {
            assert(!rpn_stack.empty());

            auto arg1 = rpn_stack.back();
            rpn_stack.pop_back();
            auto arg2 = rpn_stack.back();

            if (arg1 == 1 || arg2 == 1)
                rpn_stack.back() = 1;
            else if (arg1 == 0 && arg2 == 0)
                rpn_stack.back() = 0;
            else
                rpn_stack.back() = 2;
        }
        else
            throw Exception(ErrorCodes::LOGICAL_ERROR, "Unexpected function type in KeyCondition::RPNElement");
    }

    if (rpn_stack.size() != 1)
        throw Exception(ErrorCodes::LOGICAL_ERROR, "Unexpected stack size in KeyCondition::alwaysFalse");

    return rpn_stack[0] == 0;
}

bool KeyCondition::hasMonotonicFunctionsChain() const
{
    for (const auto & element : rpn)
        if (!element.monotonic_functions_chain.empty()
            || (element.set_index && element.set_index->hasMonotonicFunctionsChain()))
            return true;
    return false;
}

}<|MERGE_RESOLUTION|>--- conflicted
+++ resolved
@@ -1333,24 +1333,14 @@
 
     const auto right_arg = func.getArgumentAt(1);
 
-<<<<<<< HEAD
-    auto prepared_set = right_arg.tryGetPreparedSet(indexes_mapping, data_types);
-=======
     auto future_set = right_arg.tryGetPreparedSet(indexes_mapping, data_types);
     if (!future_set)
         return false;
 
     auto prepared_set = future_set->buildOrderedSetInplace(right_arg.getTreeContext().getQueryContext());
-    if (!prepared_set)
-        return false;
->>>>>>> 73fb47e8
-
     /// The index can be prepared if the elements of the set were saved in advance.
     if (!prepared_set || !prepared_set->hasExplicitSetElements())
         return false;
-
-    ActionsDAG::Node temp_cast_holder;
-    temp_cast_holder.type = ActionsDAG::ActionType::FUNCTION;
 
     prepared_set->checkColumnsNumber(left_args_count);
      std::vector<MergeTreeSetIndex::KeyTuplePositionMapping> final_indexes_mapping;
@@ -1393,12 +1383,8 @@
     if (set_index->empty()) /// Transformation fail for all columns
         return false;
 
-<<<<<<< HEAD
     out.set_index = std::move(set_index);
 
-=======
-    out.set_index = std::make_shared<MergeTreeSetIndex>(prepared_set->getSetElements(), std::move(indexes_mapping));
->>>>>>> 73fb47e8
     return true;
 }
 
