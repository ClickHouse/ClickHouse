#include <Storages/MergeTree/MutateFromLogEntryTask.h>

#include <Common/logger_useful.h>
#include <Common/ProfileEvents.h>
#include <Storages/StorageReplicatedMergeTree.h>
#include <cmath>

namespace ProfileEvents
{
    extern const Event DataAfterMutationDiffersFromReplica;
    extern const Event ReplicatedPartMutations;
}

namespace DB
{

ReplicatedMergeMutateTaskBase::PrepareResult MutateFromLogEntryTask::prepare()
{
    const String & source_part_name = entry.source_parts.at(0);
    const auto storage_settings_ptr = storage.getSettings();
    LOG_TRACE(log, "Executing log entry to mutate part {} to {}", source_part_name, entry.new_part_name);

    MergeTreeData::DataPartPtr source_part = storage.getActiveContainingPart(source_part_name);
    if (!source_part)
    {
        LOG_DEBUG(log, "Source part {} for {} is missing; will try to fetch it instead. "
            "Either pool for fetches is starving, see background_fetches_pool_size, or none of active replicas has it",
            source_part_name, entry.new_part_name);
        return PrepareResult{
            .prepared_successfully = false,
            .need_to_check_missing_part_in_fetch = true,
            .part_log_writer = {}
        };
    }

    if (source_part->name != source_part_name)
    {
        LOG_WARNING(log,
            "Part {} is covered by {} but should be mutated to {}. "
            "Possibly the mutation of this part is not needed and will be skipped. "
            "This shouldn't happen often.",
            source_part_name, source_part->name, entry.new_part_name);

        return PrepareResult{
            .prepared_successfully = false,
            .need_to_check_missing_part_in_fetch = true,
            .part_log_writer = {}
        };
    }

    /// TODO - some better heuristic?
    size_t estimated_space_for_result = MergeTreeDataMergerMutator::estimateNeededDiskSpace({source_part});

    if (entry.create_time + storage_settings_ptr->prefer_fetch_merged_part_time_threshold.totalSeconds() <= time(nullptr)
        && estimated_space_for_result >= storage_settings_ptr->prefer_fetch_merged_part_size_threshold)
    {
        /// If entry is old enough, and have enough size, and some replica has the desired part,
        /// then prefer fetching from replica.
        String replica = storage.findReplicaHavingPart(entry.new_part_name, true);    /// NOTE excessive ZK requests for same data later, may remove.
        if (!replica.empty())
        {
            LOG_DEBUG(log, "Prefer to fetch {} from replica {}", entry.new_part_name, replica);
            return PrepareResult{
                .prepared_successfully = false,
                .need_to_check_missing_part_in_fetch = true,
                .part_log_writer = {}
            };
        }
    }

    /// In some use cases merging can be more expensive than fetching
    /// and it may be better to spread merges tasks across the replicas
    /// instead of doing exactly the same merge cluster-wise

    if (storage.merge_strategy_picker.shouldMergeOnSingleReplica(entry))
    {
        std::optional<String> replica_to_execute_merge = storage.merge_strategy_picker.pickReplicaToExecuteMerge(entry);
        if (replica_to_execute_merge)
        {
            LOG_DEBUG(log,
                "Prefer fetching part {} from replica {} due to execute_merges_on_single_replica_time_threshold",
                entry.new_part_name, replica_to_execute_merge.value());

            return PrepareResult{
                .prepared_successfully = false,
                .need_to_check_missing_part_in_fetch = true,
                .part_log_writer = {}
            };

        }
    }

    new_part_info = MergeTreePartInfo::fromPartName(entry.new_part_name, storage.format_version);
    Strings mutation_ids;
    commands = std::make_shared<MutationCommands>(storage.queue.getMutationCommands(source_part, new_part_info.mutation, mutation_ids));
    LOG_TRACE(log, "Mutating part {} with mutation commands from {} mutations ({}): {}",
              entry.new_part_name, commands->size(), fmt::join(mutation_ids, ", "), commands->toString());

    /// Once we mutate part, we must reserve space on the same disk, because mutations can possibly create hardlinks.
    /// Can throw an exception.
    reserved_space = storage.reserveSpace(estimated_space_for_result, source_part->getDataPartStorage());

    table_lock_holder = storage.lockForShare(
            RWLockImpl::NO_QUERY, storage_settings_ptr->lock_acquire_timeout_for_background_operations);
    StorageMetadataPtr metadata_snapshot = storage.getInMemoryMetadataPtr();

    transaction_ptr = std::make_unique<MergeTreeData::Transaction>(storage, NO_TRANSACTION_RAW);

    future_mutated_part = std::make_shared<FutureMergedMutatedPart>();
    future_mutated_part->name = entry.new_part_name;
    future_mutated_part->uuid = entry.new_part_uuid;
    future_mutated_part->parts.push_back(source_part);
    future_mutated_part->part_info = new_part_info;
    future_mutated_part->updatePath(storage, reserved_space.get());
    future_mutated_part->part_format = source_part->getFormat();

    if (storage_settings_ptr->allow_remote_fs_zero_copy_replication)
    {
        if (auto disk = reserved_space->getDisk(); disk->supportZeroCopyReplication())
        {
            String dummy;
            if (!storage.findReplicaHavingCoveringPart(entry.new_part_name, true, dummy).empty())
            {
                LOG_DEBUG(log, "Mutation of part {} finished by some other replica, will download mutated part", entry.new_part_name);
                return PrepareResult{
                    .prepared_successfully = false,
                    .need_to_check_missing_part_in_fetch = true,
                    .part_log_writer = {}
                };
            }

            if (storage_settings_ptr->zero_copy_merge_mutation_min_parts_size_sleep_before_lock != 0 &&
                estimated_space_for_result >= storage_settings_ptr->zero_copy_merge_mutation_min_parts_size_sleep_before_lock)
            {
                /// In zero copy replication only one replica execute merge/mutation, others just download merged parts metadata.
                /// Here we are trying to metigate the skew of merges execution because of faster/slower replicas.
                /// Replicas can be slow because of different reasons like bigger latency for ZooKeeper or just slight step behind because of bigger queue.
                /// In this case faster replica can pick up all merges execution, especially large merges while other replicas can just idle. And even in this case
                /// the fast replica is not overloaded because amount of executing merges don't affect the ability to aquite locks for new merges.
                ///
                /// So here we trying to solve it with the simplest solution -- sleep random time up to 500ms for 1GB part and up to 7 seconds for 300GB part.
                /// It can sound too much, but we are trying to acquire these locks in background tasks which can be scheduled each 5 seconds or so.
                double start_to_sleep_seconds = std::logf(storage_settings_ptr->zero_copy_merge_mutation_min_parts_size_sleep_before_lock.value);
                uint64_t right_border_to_sleep_ms = static_cast<uint64_t>((std::log(estimated_space_for_result) - start_to_sleep_seconds + 0.5) * 1000);
<<<<<<< HEAD
                uint64_t time_to_sleep_milliseconds = std::min<uint64_t>(10000UL, std::uniform_int_distribution<uint64_t>(1, right_border_to_sleep_ms)(rng));
=======
                auto time_to_sleep_milliseconds = std::min(10000UL, std::uniform_int_distribution<uint64_t>(1, 1 + right_border_to_sleep_ms)(rng));
>>>>>>> a2389db1

                LOG_INFO(log, "Mutation size is {} bytes (it's more than sleep threshold {}) so will intentionally sleep for {} ms to allow other replicas to took this big mutation",
                    estimated_space_for_result, storage_settings_ptr->zero_copy_merge_mutation_min_parts_size_sleep_before_lock, time_to_sleep_milliseconds);

                std::this_thread::sleep_for(std::chrono::milliseconds(time_to_sleep_milliseconds));
            }

            zero_copy_lock = storage.tryCreateZeroCopyExclusiveLock(entry.new_part_name, disk);

            if (!zero_copy_lock || !zero_copy_lock->isLocked())
            {
                storage.watchZeroCopyLock(entry.new_part_name, disk);
                LOG_DEBUG(log, "Mutation of part {} started by some other replica, will wait it and mutated merged part", entry.new_part_name);

                return PrepareResult{
                    .prepared_successfully = false,
                    .need_to_check_missing_part_in_fetch = false,
                    .part_log_writer = {}
                };
            }
            else if (!storage.findReplicaHavingCoveringPart(entry.new_part_name, /* active */ false, dummy).empty())
            {
                /// Why this if still needed? We can check for part in zookeeper, don't find it and sleep for any amount of time. During this sleep part will be actually committed from other replica
                /// and exclusive zero copy lock will be released. We will take the lock and execute mutation one more time, while it was possible just to download the part from other replica.
                ///
                /// It's also possible just because reads in [Zoo]Keeper are not lineariazable.
                ///
                /// NOTE: In case of mutation and hardlinks it can even lead to extremely rare dataloss (we will produce new part with the same hardlinks, don't fetch the same from other replica), so this check is important.
                ///
                /// In case of DROP_RANGE on fast replica and stale replica we can have some failed select queries in case of zero copy replication.
                zero_copy_lock->lock->unlock();

                LOG_DEBUG(log, "We took zero copy lock, but mutation of part {} finished by some other replica, will release lock and download mutated part to avoid data duplication", entry.new_part_name);
                return PrepareResult{
                    .prepared_successfully = false,
                    .need_to_check_missing_part_in_fetch = true,
                    .part_log_writer = {}
                };
            }
            else
            {
                LOG_DEBUG(log, "Zero copy lock taken, will mutate part {}", entry.new_part_name);
            }
        }
    }

    task_context = Context::createCopy(storage.getContext());
    task_context->makeQueryContext();
    task_context->setCurrentQueryId("");

    merge_mutate_entry = storage.getContext()->getMergeList().insert(
        storage.getStorageID(),
        future_mutated_part,
        task_context);

    stopwatch_ptr = std::make_unique<Stopwatch>();

    mutate_task = storage.merger_mutator.mutatePartToTemporaryPart(
            future_mutated_part, metadata_snapshot, commands, merge_mutate_entry.get(),
            entry.create_time, task_context, NO_TRANSACTION_PTR, reserved_space, table_lock_holder);

    /// Adjust priority
    for (auto & item : future_mutated_part->parts)
        priority.value += item->getBytesOnDisk();

    return {true, true, [this] (const ExecutionStatus & execution_status)
    {
        auto profile_counters_snapshot = std::make_shared<ProfileEvents::Counters::Snapshot>(profile_counters.getPartiallyAtomicSnapshot());
        storage.writePartLog(
            PartLogElement::MUTATE_PART, execution_status, stopwatch_ptr->elapsed(),
            entry.new_part_name, new_part, future_mutated_part->parts, merge_mutate_entry.get(), std::move(profile_counters_snapshot));
    }};
}


bool MutateFromLogEntryTask::finalize(ReplicatedMergeMutateTaskBase::PartLogWriter write_part_log)
{
    new_part = mutate_task->getFuture().get();
    auto & data_part_storage = new_part->getDataPartStorage();
    if (data_part_storage.hasActiveTransaction())
        data_part_storage.precommitTransaction();

    storage.renameTempPartAndReplace(new_part, *transaction_ptr);

    try
    {
        storage.checkPartChecksumsAndCommit(*transaction_ptr, new_part, mutate_task->getHardlinkedFiles());
    }
    catch (const Exception & e)
    {
        if (MergeTreeDataPartChecksums::isBadChecksumsErrorCode(e.code()))
        {
            transaction_ptr->rollback();

            ProfileEvents::increment(ProfileEvents::DataAfterMutationDiffersFromReplica);

            LOG_ERROR(log, "{}. Data after mutation is not byte-identical to data on another replicas. "
                           "We will download merged part from replica to force byte-identical result.", getCurrentExceptionMessage(false));

            write_part_log(ExecutionStatus::fromCurrentException("", true));

            if (storage.getSettings()->detach_not_byte_identical_parts)
                storage.forcefullyMovePartToDetachedAndRemoveFromMemory(std::move(new_part), "mutate-not-byte-identical");
            else
                storage.tryRemovePartImmediately(std::move(new_part));

            /// No need to delete the part from ZK because we can be sure that the commit transaction
            /// didn't go through.

            return false;
        }

        throw;
    }

    if (zero_copy_lock)
    {
        LOG_DEBUG(log, "Removing zero-copy lock");
        zero_copy_lock->lock->unlock();
    }

    /** With `ZSESSIONEXPIRED` or `ZOPERATIONTIMEOUT`, we can inadvertently roll back local changes to the parts.
         * This is not a problem, because in this case the entry will remain in the queue, and we will try again.
         */
    storage.merge_selecting_task->schedule();
    ProfileEvents::increment(ProfileEvents::ReplicatedPartMutations);
    write_part_log({});

    return true;
}


}<|MERGE_RESOLUTION|>--- conflicted
+++ resolved
@@ -142,11 +142,7 @@
                 /// It can sound too much, but we are trying to acquire these locks in background tasks which can be scheduled each 5 seconds or so.
                 double start_to_sleep_seconds = std::logf(storage_settings_ptr->zero_copy_merge_mutation_min_parts_size_sleep_before_lock.value);
                 uint64_t right_border_to_sleep_ms = static_cast<uint64_t>((std::log(estimated_space_for_result) - start_to_sleep_seconds + 0.5) * 1000);
-<<<<<<< HEAD
-                uint64_t time_to_sleep_milliseconds = std::min<uint64_t>(10000UL, std::uniform_int_distribution<uint64_t>(1, right_border_to_sleep_ms)(rng));
-=======
-                auto time_to_sleep_milliseconds = std::min(10000UL, std::uniform_int_distribution<uint64_t>(1, 1 + right_border_to_sleep_ms)(rng));
->>>>>>> a2389db1
+                uint64_t time_to_sleep_milliseconds = std::min<uint64_t>(10000UL, std::uniform_int_distribution<uint64_t>(1, 1 + right_border_to_sleep_ms)(rng));
 
                 LOG_INFO(log, "Mutation size is {} bytes (it's more than sleep threshold {}) so will intentionally sleep for {} ms to allow other replicas to took this big mutation",
                     estimated_space_for_result, storage_settings_ptr->zero_copy_merge_mutation_min_parts_size_sleep_before_lock, time_to_sleep_milliseconds);
