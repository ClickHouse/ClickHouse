--- conflicted
+++ resolved
@@ -107,15 +107,8 @@
 
     auto options = GetColumnsOptions(GetColumnsOptions::AllPhysical)
         .withExtendedObjects()
-<<<<<<< HEAD
-        .withSystemColumns();
-
-    if (with_subcolumns)
-        options.withSubcolumns();
-=======
         .withVirtuals()
         .withSubcolumns(with_subcolumns);
->>>>>>> da3e7450
 
     for (size_t i = 0; i < columns.size(); ++i)
     {
@@ -282,15 +275,8 @@
     MergeTreeReadTaskColumns result;
     auto options = GetColumnsOptions(GetColumnsOptions::All)
         .withExtendedObjects()
-<<<<<<< HEAD
-        .withSystemColumns();
-
-    if (with_subcolumns)
-        options.withSubcolumns();
-=======
         .withVirtuals()
         .withSubcolumns(with_subcolumns);
->>>>>>> da3e7450
 
     NameSet columns_from_previous_steps;
     auto add_step = [&](const PrewhereExprStep & step)
