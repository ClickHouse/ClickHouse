#pragma once

#include <Common/Exception.h>
#include <Common/ZooKeeper/Types.h>
#include <common/types.h>
#include <IO/WriteHelpers.h>
#include <Storages/MergeTree/MergeTreeDataPartType.h>
#include <Storages/MergeTree/MergeType.h>
#include <Disks/IDisk.h>

#include <mutex>
#include <condition_variable>


namespace DB
{

class ReadBuffer;
class WriteBuffer;
class ReplicatedMergeTreeQueue;

namespace ErrorCodes
{
    extern const int LOGICAL_ERROR;
}


/// Record about what needs to be done. Only data (you can copy them).
struct ReplicatedMergeTreeLogEntryData
{
    enum Type
    {
        EMPTY,          /// Not used.
        GET_PART,       /// Get the part from another replica.
        ATTACH_PART,    /// Attach the part, possibly from our own replica (if found in /detached folder).
                        /// You may think of it as a GET_PART with some optimisations as they're nearly identical.
        MERGE_PARTS,    /// Merge the parts.
        DROP_RANGE,     /// Delete the parts in the specified partition in the specified number range.
        CLEAR_COLUMN,   /// NOTE: Deprecated. Drop specific column from specified partition.
        CLEAR_INDEX,    /// NOTE: Deprecated. Drop specific index from specified partition.
        REPLACE_RANGE,  /// Drop certain range of partitions and replace them by new ones
        MUTATE_PART,    /// Apply one or several mutations to the part.
        ALTER_METADATA, /// Apply alter modification according to global /metadata and /columns paths
<<<<<<< HEAD
            };
=======
    };
>>>>>>> cc965771

    static String typeToString(Type type)
    {
        switch (type)
        {
            case ReplicatedMergeTreeLogEntryData::GET_PART:         return "GET_PART";
            case ReplicatedMergeTreeLogEntryData::ATTACH_PART:      return "ATTACH_PART";
            case ReplicatedMergeTreeLogEntryData::MERGE_PARTS:      return "MERGE_PARTS";
            case ReplicatedMergeTreeLogEntryData::DROP_RANGE:       return "DROP_RANGE";
            case ReplicatedMergeTreeLogEntryData::CLEAR_COLUMN:     return "CLEAR_COLUMN";
            case ReplicatedMergeTreeLogEntryData::CLEAR_INDEX:      return "CLEAR_INDEX";
            case ReplicatedMergeTreeLogEntryData::REPLACE_RANGE:    return "REPLACE_RANGE";
            case ReplicatedMergeTreeLogEntryData::MUTATE_PART:      return "MUTATE_PART";
            case ReplicatedMergeTreeLogEntryData::ALTER_METADATA:   return "ALTER_METADATA";
            default:
                throw Exception("Unknown log entry type: " + DB::toString<int>(type), ErrorCodes::LOGICAL_ERROR);
        }
    }

    String typeToString() const
    {
        return typeToString(type);
    }

    void writeText(WriteBuffer & out) const;
    void readText(ReadBuffer & in);
    String toString() const;

    String znode_name;

    Type type = EMPTY;
    String source_replica; /// Empty string means that this entry was added to the queue immediately, and not copied from the log.

    String part_checksum; /// Part checksum for ATTACH_PART, empty otherwise.

    /// The name of resulting part for GET_PART and MERGE_PARTS
    /// Part range for DROP_RANGE and CLEAR_COLUMN
    String new_part_name;
    MergeTreeDataPartType new_part_type;
    String block_id;                        /// For parts of level zero, the block identifier for deduplication (node name in /blocks/).
    mutable String actual_new_part_name;    /// GET_PART could actually fetch a part covering 'new_part_name'.
    UUID new_part_uuid = UUIDHelpers::Nil;

    Strings source_parts;
    bool deduplicate = false; /// Do deduplicate on merge
    Strings deduplicate_by_columns = {}; // Which columns should be checked for duplicates, empty means 'all' (default).
    MergeType merge_type = MergeType::REGULAR;
    String column_name;
    String index_name;

    /// For DROP_RANGE, true means that the parts need not be deleted, but moved to the `detached` directory.
    bool detach = false;

    /// REPLACE PARTITION FROM command
    struct ReplaceRangeEntry
    {
        String drop_range_part_name;

        String from_database;
        String from_table;
        Strings src_part_names; // as in from_table
        Strings new_part_names;
        Strings part_names_checksums;
        int columns_version;

        void writeText(WriteBuffer & out) const;
        void readText(ReadBuffer & in);
    };

    std::shared_ptr<ReplaceRangeEntry> replace_range_entry;

    /// ALTER METADATA and MUTATE PART command

    /// Version of metadata which will be set after this alter
    /// Also present in MUTATE_PART command, to track mutations
    /// required for complete alter execution.
    int alter_version = -1; /// May be equal to -1, if it's normal mutation, not metadata update.

    /// only ALTER METADATA command
    bool have_mutation = false; /// If this alter requires additional mutation step, for data update

    String columns_str; /// New columns data corresponding to alter_version
    String metadata_str; /// New metadata corresponding to alter_version

    /// Returns a set of parts that will appear after executing the entry + parts to block
    /// selection of merges. These parts are added to queue.virtual_parts.
    Strings getVirtualPartNames() const
    {
        /// Doesn't produce any part
        if (type == ALTER_METADATA)
            return {};

        /// DROP_RANGE does not add a real part, but we must disable merges in that range
        if (type == DROP_RANGE)
            return {new_part_name};

        /// Return {} because selection of merges in the partition where the column is cleared
        /// should not be blocked (only execution of merges should be blocked).
        if (type == CLEAR_COLUMN || type == CLEAR_INDEX)
            return {};

        if (type == REPLACE_RANGE)
        {
            Strings res = replace_range_entry->new_part_names;
            res.emplace_back(replace_range_entry->drop_range_part_name);
            return res;
        }

        return {new_part_name};
    }

    /// Returns set of parts that denote the block number ranges that should be blocked during the entry execution.
    /// These parts are added to future_parts.
    Strings getBlockingPartNames() const
    {
        Strings res = getVirtualPartNames();

        if (type == CLEAR_COLUMN)
            res.emplace_back(new_part_name);

        return res;
    }

    /// Access under queue_mutex, see ReplicatedMergeTreeQueue.
    bool currently_executing = false;    /// Whether the action is executing now.
    bool removed_by_other_entry = false;
    /// These several fields are informational only (for viewing by the user using system tables).
    /// Access under queue_mutex, see ReplicatedMergeTreeQueue.
    size_t num_tries = 0;                 /// The number of attempts to perform the action (since the server started, including the running one).
    std::exception_ptr exception;         /// The last exception, in the case of an unsuccessful attempt to perform the action.
    time_t last_attempt_time = 0;         /// The time at which the last attempt was attempted to complete the action.
    size_t num_postponed = 0;             /// The number of times the action was postponed.
    String postpone_reason;               /// The reason why the action was postponed, if it was postponed.
    time_t last_postpone_time = 0;        /// The time of the last time the action was postponed.

    /// Creation time or the time to copy from the general log to the queue of a particular replica.
    time_t create_time = 0;

    /// The quorum value (for GET_PART) is a non-zero value when the quorum write is enabled.
    size_t quorum = 0;

    /// If this MUTATE_PART entry caused by alter(modify/drop) query.
    bool isAlterMutation() const
    {
        return type == MUTATE_PART && alter_version != -1;
    }
};


struct ReplicatedMergeTreeLogEntry : public ReplicatedMergeTreeLogEntryData, std::enable_shared_from_this<ReplicatedMergeTreeLogEntry>
{
    using Ptr = std::shared_ptr<ReplicatedMergeTreeLogEntry>;

    std::condition_variable execution_complete; /// Awake when currently_executing becomes false.

    static Ptr parse(const String & s, const Coordination::Stat & stat);
};

using ReplicatedMergeTreeLogEntryPtr = std::shared_ptr<ReplicatedMergeTreeLogEntry>;


}<|MERGE_RESOLUTION|>--- conflicted
+++ resolved
@@ -41,11 +41,7 @@
         REPLACE_RANGE,  /// Drop certain range of partitions and replace them by new ones
         MUTATE_PART,    /// Apply one or several mutations to the part.
         ALTER_METADATA, /// Apply alter modification according to global /metadata and /columns paths
-<<<<<<< HEAD
-            };
-=======
     };
->>>>>>> cc965771
 
     static String typeToString(Type type)
     {
