#include <Columns/IColumn.h>
#include <Core/BaseSettings.h>
#include <Core/BaseSettingsFwdMacrosImpl.h>
#include <Core/BaseSettingsProgramOptions.h>
#include <Core/MergeSelectorAlgorithm.h>
#include <Core/SettingsChangesHistory.h>
#include <Disks/DiskFromAST.h>
#include <Parsers/ASTCreateQuery.h>
#include <Parsers/ASTFunction.h>
#include <Parsers/ASTSetQuery.h>
#include <Parsers/FieldFromAST.h>
#include <Parsers/isDiskFunction.h>
#include <Storages/MergeTree/MergeTreeSettings.h>
#include <Storages/System/MutableColumnsAndConstraints.h>
#include <Common/Exception.h>
#include <Common/NamePrompter.h>
#include <Common/logger_useful.h>
#include <Interpreters/Context.h>
#include <Disks/ObjectStorages/DiskObjectStorage.h>

#include <boost/program_options.hpp>
#include <fmt/ranges.h>
#include <Poco/Util/AbstractConfiguration.h>
#include <Poco/Util/Application.h>

#include "config.h"

#if !CLICKHOUSE_CLOUD
constexpr UInt64 default_min_bytes_for_wide_part = 10485760lu;
constexpr bool default_allow_remote_fs_zero_copy_replication = false;
#else
constexpr UInt64 default_min_bytes_for_wide_part = 1024lu * 1024lu * 1024lu;
constexpr bool default_allow_remote_fs_zero_copy_replication = true; /// TODO: Fix
#endif

namespace DB
{

namespace ErrorCodes
{
    extern const int UNKNOWN_SETTING;
    extern const int BAD_ARGUMENTS;
    extern const int READONLY;
}

// clang-format off

/** These settings represent fine tunes for internal details of MergeTree storages
  * and should not be changed by the user without a reason.
  */
#define MERGE_TREE_SETTINGS(DECLARE, ALIAS) \
    DECLARE(UInt64, min_compress_block_size, 0, "When granule is written, compress the data in buffer if the size of pending uncompressed data is larger or equal than the specified threshold. If this setting is not set, the corresponding global setting is used.", 0) \
    DECLARE(UInt64, max_compress_block_size, 0, "Compress the pending uncompressed data in buffer if its size is larger or equal than the specified threshold. Block of data will be compressed even if the current granule is not finished. If this setting is not set, the corresponding global setting is used.", 0) \
    DECLARE(UInt64, index_granularity, 8192, "How many rows correspond to one primary key value.", 0) \
    DECLARE(UInt64, max_digestion_size_per_segment, 256_MiB, "Max number of bytes to digest per segment to build GIN index.", 0) \
    \
    /** Data storing format settings. */ \
<<<<<<< HEAD
    DECLARE(UInt64, min_bytes_for_wide_part, default_min_bytes_for_wide_part, R"(
    Minimum number of bytes/rows in a data part that can be stored in `Wide`
    format. You can set one, both or none of these settings.
    )", 0) \
    DECLARE(UInt32, min_level_for_wide_part, 0, R"(
    Minimal part level to create a data part in `Wide` format instead of `Compact`.
    )", 0) \
    DECLARE(UInt64, min_rows_for_wide_part, 0, R"(
    Minimal number of rows to create a data part in `Wide` format instead of `Compact`.
    )", 0) \
    DECLARE(UInt64, max_merge_delayed_streams_for_parallel_write, 40, R"(
    The maximum number of streams (columns) that can be flushed in parallel
    (analog of max_insert_delayed_streams_for_parallel_write for merges). Works
    only for Vertical merges.
    )", 0) \
    DECLARE(Float, ratio_of_defaults_for_sparse_serialization, 0.9375f, R"(
    Minimal ratio of the number of _default_ values to the number of _all_ values
    in a column. Setting this value causes the column to be stored using sparse
    serializations.

    If a column is sparse (contains mostly zeros), ClickHouse can encode it in
    a sparse format and automatically optimize calculations - the data does not
    require full decompression during queries. To enable this sparse
    serialization, define the `ratio_of_defaults_for_sparse_serialization`
    setting to be less than 1.0. If the value is greater than or equal to 1.0,
    then the columns will be always written using the normal full serialization.

    Possible values:

    - Float between `0` and `1` to enable sparse serialization
    - `1.0` (or greater) if you do not want to use sparse serialization

    **Example**

    Notice the `s` column in the following table is an empty string for 95% of
    the rows. In `my_regular_table` we do not use sparse serialization, and in
    `my_sparse_table` we set `ratio_of_defaults_for_sparse_serialization` to
    0.95:

    ```sql
    CREATE TABLE my_regular_table
    (
        `id` UInt64,
        `s` String
    )
    ENGINE = MergeTree
    ORDER BY id;

    INSERT INTO my_regular_table
    SELECT
        number AS id,
        number % 20 = 0 ? toString(number): '' AS s
    FROM
        numbers(10000000);


    CREATE TABLE my_sparse_table
    (
        `id` UInt64,
        `s` String
    )
    ENGINE = MergeTree
    ORDER BY id
    SETTINGS ratio_of_defaults_for_sparse_serialization = 0.95;

    INSERT INTO my_sparse_table
    SELECT
        number,
        number % 20 = 0 ? toString(number): ''
    FROM
        numbers(10000000);
    ```

    Notice the `s` column in `my_sparse_table` uses less storage space on disk:

    ```sql
    SELECT table, name, data_compressed_bytes, data_uncompressed_bytes FROM system.columns
    WHERE table LIKE 'my_%_table';
    ```

    ```response
    ┌─table────────────┬─name─┬─data_compressed_bytes─┬─data_uncompressed_bytes─┐
    │ my_regular_table │ id   │              37790741 │                75488328 │
    │ my_regular_table │ s    │               2451377 │                12683106 │
    │ my_sparse_table  │ id   │              37790741 │                75488328 │
    │ my_sparse_table  │ s    │               2283454 │                 9855751 │
    └──────────────────┴──────┴───────────────────────┴─────────────────────────┘
    ```

    You can verify if a column is using the sparse encoding by viewing the
    `serialization_kind` column of the `system.parts_columns` table:

    ```sql
    SELECT column, serialization_kind FROM system.parts_columns
    WHERE table LIKE 'my_sparse_table';
    ```

    You can see which parts of `s` were stored using the sparse serialization:

    ```response
    ┌─column─┬─serialization_kind─┐
    │ id     │ Default            │
    │ s      │ Default            │
    │ id     │ Default            │
    │ s      │ Default            │
    │ id     │ Default            │
    │ s      │ Sparse             │
    │ id     │ Default            │
    │ s      │ Sparse             │
    │ id     │ Default            │
    │ s      │ Sparse             │
    │ id     │ Default            │
    │ s      │ Sparse             │
    │ id     │ Default            │
    │ s      │ Sparse             │
    │ id     │ Default            │
    │ s      │ Sparse             │
    │ id     │ Default            │
    │ s      │ Sparse             │
    │ id     │ Default            │
    │ s      │ Sparse             │
    │ id     │ Default            │
    │ s      │ Sparse             │
    └────────┴────────────────────┘
    ```
    )", 0) \
    DECLARE(Bool, replace_long_file_name_to_hash, true, R"(
    If the file name for column is too long (more than 'max_file_name_length'
    bytes) replace it to SipHash128
    )", 0) \
    DECLARE(UInt64, max_file_name_length, 127, R"(
    The maximal length of the file name to keep it as is without hashing.
    Takes effect only if setting `replace_long_file_name_to_hash` is enabled.
    The value of this setting does not include the length of file extension. So,
    it is recommended to set it below the maximum filename length (usually 255
    bytes) with some gap to avoid filesystem errors.
    )", 0) \
    DECLARE(UInt64, min_bytes_for_full_part_storage, 0, R"(
    Only available in ClickHouse Cloud. Minimal uncompressed size in bytes to
    use full type of storage for data part instead of packed
    )", 0) \
    DECLARE(UInt32, min_level_for_full_part_storage, 0, R"(
    Only available in ClickHouse Cloud. Minimal part level to
    use full type of storage for data part instead of packed
    )", 0) \
    DECLARE(UInt64, min_rows_for_full_part_storage, 0, R"(
    Only available in ClickHouse Cloud. Minimal number of rows to use full type
    of storage for data part instead of packed
    )", 0) \
    DECLARE(UInt64, compact_parts_max_bytes_to_buffer, 128 * 1024 * 1024, R"(
    Only available in ClickHouse Cloud. Maximal number of bytes to write in a
    single stripe in compact parts
    )", 0) \
    DECLARE(NonZeroUInt64, compact_parts_max_granules_to_buffer, 128, R"(
    Only available in ClickHouse Cloud. Maximal number of granules to write in a
    single stripe in compact parts
    )", 0) \
    DECLARE(UInt64, compact_parts_merge_max_bytes_to_prefetch_part, 16 * 1024 * 1024, R"(
    Only available in ClickHouse Cloud. Maximal size of compact part to read it
    in a whole to memory during merge.
    )", 0) \
    DECLARE(UInt64, merge_max_bytes_to_prewarm_cache, 1ULL * 1024 * 1024 * 1024, R"(
    Only available in ClickHouse Cloud. Maximal size of part (compact or packed)
    to prewarm cache during merge.
    )", 0) \
    DECLARE(UInt64, merge_total_max_bytes_to_prewarm_cache, 15ULL * 1024 * 1024 * 1024, R"(
    Only available in ClickHouse Cloud. Maximal size of parts in total to prewarm
    cache during merge.
    )", 0) \
    DECLARE(Bool, load_existing_rows_count_for_old_parts, false, R"(
    If enabled along with [exclude_deleted_rows_for_part_size_in_merge](#exclude_deleted_rows_for_part_size_in_merge),
    deleted rows count for existing data parts will be calculated during table
    starting up. Note that it may slow down start up table loading.

    Possible values:
    - `true`
    - `false`

    **See Also**
    - [exclude_deleted_rows_for_part_size_in_merge](#exclude_deleted_rows_for_part_size_in_merge) setting
    )", 0) \
    DECLARE(Bool, use_compact_variant_discriminators_serialization, true, R"(
    Enables compact mode for binary serialization of discriminators in Variant
    data type.
    This mode allows to use significantly less memory for storing discriminators
    in parts when there is mostly one variant or a lot of NULL values.
    )", 0) \
    DECLARE(Bool, escape_variant_subcolumn_filenames, true, R"(
    Escape special symbols in filenames created for subcolumns of Variant data type in Wide parts of MergeTree table. Needed for compatibility.
    )", 0) \
    DECLARE(MergeTreeSerializationInfoVersion, serialization_info_version, "with_types", R"(
    Serialization info version used when writing `serialization.json`.
    This setting is required for compatibility during cluster upgrades.

    Possible values:
    - `basic` - Basic format.
    - `with_types` - Format with additional `types_serialization_versions` field, allowing per-type serialization versions.
    This makes settings like `string_serialization_version` effective.

    During rolling upgrades, set this to `basic` so that new servers produce
    data parts compatible with old servers. After the upgrade completes,
    switch to `WITH_TYPES` to enable per-type serialization versions.
    )", 0) \
    DECLARE(MergeTreeStringSerializationVersion, string_serialization_version, "with_size_stream", R"(
    Controls the serialization format for top-level `String` columns.

    This setting is only effective when `serialization_info_version` is set to "with_types".
    When set to `with_size_stream`, top-level `String` columns are serialized with a separate
    `.size` subcolumn storing string lengths, rather than inline. This allows real `.size`
    subcolumns and can improve compression efficiency.

    Nested `String` types (e.g., inside `Nullable`, `LowCardinality`, `Array`, or `Map`)
    are not affected, except when they appear in a `Tuple`.

    Possible values:

    - `single_stream` — Use the standard serialization format with inline sizes.
    - `with_size_stream` — Use a separate size stream for top-level `String` columns.
    )", 0) \
    DECLARE(MergeTreeNullableSerializationVersion, nullable_serialization_version, "basic", R"(
    Controls the serialization method used for `Nullable(T)` columns.

    Possible values:

    - basic — Use the standard serialization for `Nullable(T)`.

    - allow_sparse — Permit `Nullable(T)` to use sparse encoding.
    )", 0) \
    DECLARE(MergeTreeObjectSerializationVersion, object_serialization_version, "v2", R"(
    Serialization version for JSON data type. Required for compatibility.

    Possible values:
    - `v1`
    - `v2`
    - `v3`

    Only version `v3` supports changing the shared data serialization version.
    )", 0) \
    DECLARE(MergeTreeObjectSharedDataSerializationVersion, object_shared_data_serialization_version, "map", R"(
    Serialization version for shared data inside JSON data type.

    Possible values:
    - `map` - store shared data as `Map(String, String)`
    - `map_with_buckets` - store shared data as several separate `Map(String, String)` columns. Using buckets improves reading individual paths from shared data.
    - `advanced` - special serialization of shared data designed to significantly improve reading of individual paths from shared data.
    Note that this serialization increases the shared data storage size on disk because we store a lot of additional information.

    Number of buckets for `map_with_buckets` and `advanced` serializations is determined by settings
    [object_shared_data_buckets_for_compact_part](#object_shared_data_buckets_for_compact_part)/[object_shared_data_buckets_for_wide_part](#object_shared_data_buckets_for_wide_part).
    )", 0) \
    DECLARE(MergeTreeObjectSharedDataSerializationVersion, object_shared_data_serialization_version_for_zero_level_parts, "map", R"(
    This setting allows to specify different serialization version of the
    shared data inside JSON type for zero level parts that are created during inserts.
    It's recommended not to use `advanced` shared data serialization for zero level parts because it can increase
    the insertion time significantly.
    )", 0) \
    DECLARE(NonZeroUInt64, object_shared_data_buckets_for_compact_part, 8, R"(
    Number of buckets for JSON shared data serialization in Compact parts. Works with `map_with_buckets` and `advanced` shared data serializations.
    )", 0) \
    DECLARE(NonZeroUInt64, object_shared_data_buckets_for_wide_part, 32, R"(
    Number of buckets for JSON shared data serialization in Wide parts. Works with `map_with_buckets` and `advanced` shared data serializations.
    )", 0) \
    DECLARE(MergeTreeDynamicSerializationVersion, dynamic_serialization_version, "v2", R"(
    Serialization version for Dynamic data type. Required for compatibility.

    Possible values:
    - `v1`
    - `v2`
    - `v3`
    )", 0) \
    DECLARE(Bool, write_marks_for_substreams_in_compact_parts, true, R"(
    Enables writing marks per each substream instead of per each column in Compact parts.
    It allows to read individual subcolumns from the data part efficiently.

    For example, column `t Tuple(a String, b UInt32, c Array(Nullable(UInt32)))` is serialized in the next substreams:
    - `t.a` for String data of tuple element `a`
    - `t.b` for UInt32 data of tuple element `b`
    - `t.c.size0` for array sizes of tuple element `c`
    - `t.c.null` for null map of nested array elements of tuple element `c`
    - `t.c` for UInt32 data pf nested array elements of tuple element `c`

    When this setting is enabled, we will write a mark for each of these 5 substreams, which means that we will be able to read
    the data of each individual substream from the granule separately if needed. For example, if we want to read the subcolumn `t.c` we will read only data of
    substreams `t.c.size0`, `t.c.null` and `t.c` and won't read data from substreams `t.a` and `t.b`. When this setting is disabled,
    we will write a mark only for top-level column `t`, which means that we will always read the whole column data from the granule, even if we need only data of some substreams.
    )", 0) \
    DECLARE(UInt64Auto, merge_max_dynamic_subcolumns_in_wide_part, Field("auto"), R"(
    The maximum number of dynamic subcolumns that can be created in every column in the Wide data part after merge.
    It allows to reduce number of files created in Wide data part regardless of dynamic parameters specified in the data type.

    For example, if the table has a column with the JSON(max_dynamic_paths=1024) type and the setting merge_max_dynamic_subcolumns_in_wide_part is set to 128,
    after merge into the Wide data part number of dynamic paths will be decreased to 128 in this part and only 128 paths will be written as dynamic subcolumns.
    )", 0) \
=======
    DECLARE(UInt64, min_bytes_for_wide_part, default_min_bytes_for_wide_part, "Minimal uncompressed size in bytes to create part in wide format instead of compact", 0) \
    DECLARE(UInt64, min_rows_for_wide_part, 0, "Minimal number of rows to create part in wide format instead of compact", 0) \
    DECLARE(Float, ratio_of_defaults_for_sparse_serialization, 0.9375f, "Minimal ratio of number of default values to number of all values in column to store it in sparse serializations. If >= 1, columns will be always written in full serialization.", 0) \
    DECLARE(Bool, replace_long_file_name_to_hash, true, "If the file name for column is too long (more than 'max_file_name_length' bytes) replace it to SipHash128", 0) \
    DECLARE(UInt64, max_file_name_length, 127, "The maximal length of the file name to keep it as is without hashing", 0) \
    DECLARE(UInt64, min_bytes_for_full_part_storage, 0, "Only available in ClickHouse Cloud. Minimal uncompressed size in bytes to use full type of storage for data part instead of packed", 0) \
    DECLARE(UInt64, min_rows_for_full_part_storage, 0, "Only available in ClickHouse Cloud. Minimal number of rows to use full type of storage for data part instead of packed", 0) \
    DECLARE(UInt64, compact_parts_max_bytes_to_buffer, 128 * 1024 * 1024, "Only available in ClickHouse Cloud. Maximal number of bytes to write in a single stripe in compact parts", 0) \
    DECLARE(UInt64, compact_parts_max_granules_to_buffer, 128, "Only available in ClickHouse Cloud. Maximal number of granules to write in a single stripe in compact parts", 0) \
    DECLARE(UInt64, compact_parts_merge_max_bytes_to_prefetch_part, 16 * 1024 * 1024, "Only available in ClickHouse Cloud. Maximal size of compact part to read it in a whole to memory during merge.", 0) \
    DECLARE(UInt64, merge_max_bytes_to_prewarm_cache, 1ULL * 1024 * 1024 * 1024, "Only available in ClickHouse Cloud. Maximal size of part (compact or packed) to prewarm cache during merge.", 0) \
    DECLARE(UInt64, merge_total_max_bytes_to_prewarm_cache, 15ULL * 1024 * 1024 * 1024, "Only available in ClickHouse Cloud. Maximal size of parts in total to prewarm cache during merge.", 0) \
    DECLARE(Bool, load_existing_rows_count_for_old_parts, false, "Whether to load existing_rows_count for existing parts. If false, existing_rows_count will be equal to rows_count for existing parts.", 0) \
    DECLARE(Bool, use_compact_variant_discriminators_serialization, true, "Use compact version of Variant discriminators serialization.", 0) \
>>>>>>> 45b1a0e8
    \
    /** Merge selector settings. */ \
    DECLARE(UInt64, merge_selector_blurry_base_scale_factor, 0, "Controls when the logic kicks in relatively to the number of parts in partition. The bigger the factor the more belated reaction will be.", 0) \
    DECLARE(UInt64, merge_selector_window_size, 1000, "How many parts to look at once.", 0) \
    \
    /** Merge settings. */ \
    DECLARE(UInt64, merge_max_block_size, 8192, "How many rows in blocks should be formed for merge operations. By default has the same value as `index_granularity`.", 0) \
    DECLARE(UInt64, merge_max_block_size_bytes, 10 * 1024 * 1024, "How many bytes in blocks should be formed for merge operations. By default has the same value as `index_granularity_bytes`.", 0) \
    DECLARE(UInt64, max_bytes_to_merge_at_max_space_in_pool, 150ULL * 1024 * 1024 * 1024, "Maximum in total size of parts to merge, when there are maximum free threads in background pool (or entries in replication queue).", 0) \
    DECLARE(UInt64, max_bytes_to_merge_at_min_space_in_pool, 1024 * 1024, "Maximum in total size of parts to merge, when there are minimum free threads in background pool (or entries in replication queue).", 0) \
    DECLARE(UInt64, max_replicated_merges_in_queue, 1000, "How many tasks of merging and mutating parts are allowed simultaneously in ReplicatedMergeTree queue.", 0) \
    DECLARE(UInt64, max_replicated_mutations_in_queue, 8, "How many tasks of mutating parts are allowed simultaneously in ReplicatedMergeTree queue.", 0) \
    DECLARE(UInt64, max_replicated_merges_with_ttl_in_queue, 1, "How many tasks of merging parts with TTL are allowed simultaneously in ReplicatedMergeTree queue.", 0) \
    DECLARE(UInt64, number_of_free_entries_in_pool_to_lower_max_size_of_merge, 8, "When there is less than specified number of free entries in pool (or replicated queue), start to lower maximum size of merge to process (or to put in queue). This is to allow small merges to process - not filling the pool with long running merges.", 0) \
    DECLARE(UInt64, number_of_free_entries_in_pool_to_execute_mutation, 20, "When there is less than specified number of free entries in pool, do not execute part mutations. This is to leave free threads for regular merges and avoid \"Too many parts\"", 0) \
    DECLARE(UInt64, max_number_of_mutations_for_replica, 0, "Limit the number of part mutations per replica to the specified amount. Zero means no limit on the number of mutations per replica (the execution can still be constrained by other settings).", 0) \
    DECLARE(UInt64, max_number_of_merges_with_ttl_in_pool, 2, "When there is more than specified number of merges with TTL entries in pool, do not assign new merge with TTL. This is to leave free threads for regular merges and avoid \"Too many parts\"", 0) \
    DECLARE(Seconds, old_parts_lifetime, 8 * 60, "How many seconds to keep obsolete parts.", 0) \
    DECLARE(Seconds, temporary_directories_lifetime, 86400, "How many seconds to keep tmp_-directories. You should not lower this value because merges and mutations may not be able to work with low value of this setting.", 0) \
    DECLARE(Seconds, lock_acquire_timeout_for_background_operations, DBMS_DEFAULT_LOCK_ACQUIRE_TIMEOUT_SEC, "For background operations like merges, mutations etc. How many seconds before failing to acquire table locks.", 0) \
    DECLARE(UInt64, min_rows_to_fsync_after_merge, 0, "Minimal number of rows to do fsync for part after merge (0 - disabled)", 0) \
    DECLARE(UInt64, min_compressed_bytes_to_fsync_after_merge, 0, "Minimal number of compressed bytes to do fsync for part after merge (0 - disabled)", 0) \
    DECLARE(UInt64, min_compressed_bytes_to_fsync_after_fetch, 0, "Minimal number of compressed bytes to do fsync for part after fetch (0 - disabled)", 0) \
    DECLARE(Bool, fsync_after_insert, false, "Do fsync for every inserted part. Significantly decreases performance of inserts, not recommended to use with wide parts.", 0) \
    DECLARE(Bool, fsync_part_directory, false, "Do fsync for part directory after all part operations (writes, renames, etc.).", 0) \
    DECLARE(UInt64, non_replicated_deduplication_window, 0, "How many last blocks of hashes should be kept on disk (0 - disabled).", 0) \
    DECLARE(UInt64, max_parts_to_merge_at_once, 100, "Max amount of parts which can be merged at once (0 - disabled). Doesn't affect OPTIMIZE FINAL query.", 0) \
    DECLARE(Bool, materialize_skip_indexes_on_merge, true, "If merges create and store skip indexes, otherwise they can be created/stored by explicit MATERIALIZE INDEX", 0) \
    DECLARE(UInt64, merge_selecting_sleep_ms, 5000, "Minimum time to wait before trying to select parts to merge again after no parts were selected. A lower setting will trigger selecting tasks in background_schedule_pool frequently which result in large amount of requests to zookeeper in large-scale clusters", 0) \
    DECLARE(UInt64, max_merge_selecting_sleep_ms, 60000, "Maximum time to wait before trying to select parts to merge again after no parts were selected. A lower setting will trigger selecting tasks in background_schedule_pool frequently which result in large amount of requests to zookeeper in large-scale clusters", 0) \
    DECLARE(Float, merge_selecting_sleep_slowdown_factor, 1.2f, "The sleep time for merge selecting task is multiplied by this factor when there's nothing to merge and divided when a merge was assigned", 0) \
    DECLARE(UInt64, merge_tree_clear_old_temporary_directories_interval_seconds, 60, "The period of executing the clear old temporary directories operation in background.", 0) \
    DECLARE(UInt64, merge_tree_clear_old_parts_interval_seconds, 1, "The period of executing the clear old parts operation in background.", 0) \
    DECLARE(UInt64, min_age_to_force_merge_seconds, 0, "If all parts in a certain range are older than this value, range will be always eligible for merging. Set to 0 to disable.", 0) \
    DECLARE(Bool, min_age_to_force_merge_on_partition_only, false, "Whether min_age_to_force_merge_seconds should be applied only on the entire partition and not on subset.", false) \
    DECLARE(Bool, enable_max_bytes_limit_for_min_age_to_force_merge, false, "Whether merges picked based on min_age_to_force_merge_seconds and min_age_to_force_merge_on_partition_only, should be limited by max_bytes_to_merge_at_max_space_in_pool", false) \
    DECLARE(UInt64, number_of_free_entries_in_pool_to_execute_optimize_entire_partition, 25, "When there is less than specified number of free entries in pool, do not try to execute optimize entire partition with a merge (this merge is created when set min_age_to_force_merge_seconds > 0 and min_age_to_force_merge_on_partition_only = true). This is to leave free threads for regular merges and avoid \"Too many parts\"", 0) \
    DECLARE(Bool, remove_rolled_back_parts_immediately, 1, "Setting for an incomplete experimental feature.", EXPERIMENTAL) \
    DECLARE(UInt64, replicated_max_mutations_in_one_entry, 10000, "Max number of mutation commands that can be merged together and executed in one MUTATE_PART entry (0 means unlimited)", 0) \
    DECLARE(UInt64, number_of_mutations_to_delay, 500, "If table has at least that many unfinished mutations, artificially slow down mutations of table. Disabled if set to 0", 0) \
    DECLARE(UInt64, number_of_mutations_to_throw, 1000, "If table has at least that many unfinished mutations, throw 'Too many mutations' exception. Disabled if set to 0", 0) \
    DECLARE(UInt64, min_delay_to_mutate_ms, 10, "Min delay of mutating MergeTree table in milliseconds, if there are a lot of unfinished mutations", 0) \
    DECLARE(UInt64, max_delay_to_mutate_ms, 1000, "Max delay of mutating MergeTree table in milliseconds, if there are a lot of unfinished mutations", 0) \
    DECLARE(Bool, exclude_deleted_rows_for_part_size_in_merge, false, "Use an estimated source part size (excluding lightweight deleted rows) when selecting parts to merge", 0) \
    DECLARE(String, merge_workload, "", "Name of workload to be used to access resources for merges", 0) \
    DECLARE(String, mutation_workload, "", "Name of workload to be used to access resources for mutations", 0) \
    DECLARE(Milliseconds, background_task_preferred_step_execution_time_ms, 50, "Target time to execution of one step of merge or mutation. Can be exceeded if one step takes longer time", 0) \
    DECLARE(Bool, enforce_index_structure_match_on_partition_manipulation, false, "If this setting is enabled for destination table of a partition manipulation query (`ATTACH/MOVE/REPLACE PARTITION`), the indices and projections must be identical between the source and destination tables. Otherwise, the destination table can have a superset of the source table's indices and projections.", 0) \
    DECLARE(MergeSelectorAlgorithm, merge_selector_algorithm, MergeSelectorAlgorithm::SIMPLE, "The algorithm to select parts for merges assignment", EXPERIMENTAL) \
    DECLARE(Bool, merge_selector_enable_heuristic_to_remove_small_parts_at_right, true, "Enable heuristic for selecting parts for merge which removes parts from right side of range, if their size is less than specified ratio (0.01) of sum_size. Works for Simple and StochasticSimple merge selectors", 0) \
    DECLARE(Float, merge_selector_base, 5.0, "Affects write amplification of assigned merges (expert level setting, don't change if you don't understand what it is doing). Works for Simple and StochasticSimple merge selectors", 0) \
    DECLARE(UInt64, min_parts_to_merge_at_once, 0, "Minimal amount of data parts which merge selector can pick to merge at once (expert level setting, don't change if you don't understand what it is doing). 0 - disabled. Works for Simple and StochasticSimple merge selectors.", 0) \
    \
    /** Inserts settings. */ \
<<<<<<< HEAD
    DECLARE(UInt64, parts_to_delay_insert, 1000, R"(
    If the number of active parts in a single partition exceeds the
    `parts_to_delay_insert` value, an `INSERT` is artificially slowed down.

    Possible values:
    - Any positive integer.

    ClickHouse artificially executes `INSERT` longer (adds 'sleep') so that the
    background merge process can merge parts faster than they are added.
    )", 0) \
    DECLARE(UInt64, inactive_parts_to_delay_insert, 0, R"(
    If the number of inactive parts in a single partition in the table exceeds
    the `inactive_parts_to_delay_insert` value, an `INSERT` is artificially
    slowed down.

    :::tip
    It is useful when a server fails to clean up parts quickly enough.
    :::

    Possible values:
    - Any positive integer.
    )", 0) \
    DECLARE(UInt64, parts_to_throw_insert, 3000, R"(
    If the number of active parts in a single partition exceeds the
    `parts_to_throw_insert` value, `INSERT` is interrupted with the `Too many
    parts (N). Merges are processing significantly slower than inserts`
    exception.

    Possible values:
    - Any positive integer.

    To achieve maximum performance of `SELECT` queries, it is necessary to
    minimize the number of parts processed, see [Merge Tree](/development/architecture#merge-tree).

    Prior to version 23.6 this setting was set to 300. You can set a higher
    different value, it will reduce the probability of the `Too many parts`
    error, but at the same time `SELECT` performance might degrade. Also in case
    of a merge issue (for example, due to insufficient disk space) you will
    notice it later than you would with the original 300.

    )", 0) \
    DECLARE(UInt64, inactive_parts_to_throw_insert, 0, R"(
    If the number of inactive parts in a single partition more than the
    `inactive_parts_to_throw_insert` value, `INSERT` is interrupted with the
    following error:

    > "Too many inactive parts (N). Parts cleaning are processing significantly
      slower than inserts" exception."

    Possible values:
    - Any positive integer.
    )", 0) \
    DECLARE(UInt64, max_avg_part_size_for_too_many_parts, 1ULL * 1024 * 1024 * 1024, R"(
    The 'too many parts' check according to 'parts_to_delay_insert' and
    'parts_to_throw_insert' will be active only if the average part size (in the
    relevant partition) is not larger than the specified threshold. If it is
    larger than the specified threshold, the INSERTs will be neither delayed or
    rejected. This allows to have hundreds of terabytes in a single table on a
    single server if the parts are successfully merged to larger parts. This
    does not affect the thresholds on inactive parts or total parts.
    )", 0) \
    DECLARE(UInt64, max_delay_to_insert, 1, R"(
    The value in seconds, which is used to calculate the `INSERT` delay, if the
    number of active parts in a single partition exceeds the
    [parts_to_delay_insert](#parts_to_delay_insert) value.

    Possible values:
    - Any positive integer.

    The delay (in milliseconds) for `INSERT` is calculated by the formula:

    ```code
    max_k = parts_to_throw_insert - parts_to_delay_insert
    k = 1 + parts_count_in_partition - parts_to_delay_insert
    delay_milliseconds = pow(max_delay_to_insert * 1000, k / max_k)
    ```
    For example, if a partition has 299 active parts and parts_to_throw_insert
    = 300, parts_to_delay_insert = 150, max_delay_to_insert = 1, `INSERT` is
    delayed for `pow( 1 * 1000, (1 + 299 - 150) / (300 - 150) ) = 1000`
    milliseconds.

    Starting from version 23.1 formula has been changed to:

    ```code
    allowed_parts_over_threshold = parts_to_throw_insert - parts_to_delay_insert
    parts_over_threshold = parts_count_in_partition - parts_to_delay_insert + 1
    delay_milliseconds = max(min_delay_to_insert_ms, (max_delay_to_insert * 1000)
    * parts_over_threshold / allowed_parts_over_threshold)
    ```

    For example, if a partition has 224 active parts and parts_to_throw_insert
    = 300, parts_to_delay_insert = 150, max_delay_to_insert = 1,
    min_delay_to_insert_ms = 10, `INSERT` is delayed for `max( 10, 1 * 1000 *
    (224 - 150 + 1) / (300 - 150) ) = 500` milliseconds.
    )", 0) \
    DECLARE(UInt64, min_delay_to_insert_ms, 10, R"(
    Min delay of inserting data into MergeTree table in milliseconds, if there
    are a lot of unmerged parts in single partition.
    )", 0) \
    DECLARE(UInt64, max_parts_in_total, 100000, R"(
    If the total number of active parts in all partitions of a table exceeds the
    `max_parts_in_total` value `INSERT` is interrupted with the `Too many parts
    (N)` exception.

    Possible values:
    - Any positive integer.

    A large number of parts in a table reduces performance of ClickHouse queries
    and increases ClickHouse boot time. Most often this is a consequence of an
    incorrect design (mistakes when choosing a partitioning strategy - too small
    partitions).
    )", 0) \
    DECLARE(Bool, async_insert, false, R"(
    If true, data from INSERT query is stored in queue and later flushed to
    table in background.
    )", 0) \
    DECLARE(Bool, add_implicit_sign_column_constraint_for_collapsing_engine, false, R"(
    If true, adds an implicit constraint for the `sign` column of a CollapsingMergeTree
    or VersionedCollapsingMergeTree table to allow only valid values (`1` and `-1`).
    )", 0) \
    DECLARE(Milliseconds, sleep_before_commit_local_part_in_replicated_table_ms, 0, R"(
    For testing. Do not change it.
    )", 0) \
    DECLARE(Bool, optimize_row_order, false, R"(
    Controls if the row order should be optimized during inserts to improve the
    compressability of the newly inserted table part.

    Only has an effect for ordinary MergeTree-engine tables. Does nothing for
    specialized MergeTree engine tables (e.g. CollapsingMergeTree).

    MergeTree tables are (optionally) compressed using [compression codecs](/sql-reference/statements/create/table#column_compression_codec).
    Generic compression codecs such as LZ4 and ZSTD achieve maximum compression
    rates if the data exposes patterns. Long runs of the same value typically
    compress very well.

    If this setting is enabled, ClickHouse attempts to store the data in newly
    inserted parts in a row order that minimizes the number of equal-value runs
    across the columns of the new table part.
    In other words, a small number of equal-value runs mean that individual runs
    are long and compress well.

    Finding the optimal row order is computationally infeasible (NP hard).
    Therefore, ClickHouse uses a heuristics to quickly find a row order which
    still improves compression rates over the original row order.

    <details markdown="1">

    <summary>Heuristics for finding a row order</summary>

    It is generally possible to shuffle the rows of a table (or table part)
    freely as SQL considers the same table (table part) in different row order
    equivalent.

    This freedom of shuffling rows is restricted when a primary key is defined
    for the table. In ClickHouse, a primary key `C1, C2, ..., CN` enforces that
    the table rows are sorted by columns `C1`, `C2`, ... `Cn` ([clustered index](https://en.wikipedia.org/wiki/Database_index#Clustered)).
    As a result, rows can only be shuffled within "equivalence classes" of row,
    i.e. rows which have the same values in their primary key columns.
    The intuition is that primary keys with high-cardinality, e.g. primary keys
    involving a `DateTime64` timestamp column, lead to many small equivalence
    classes. Likewise, tables with a low-cardinality primary key, create few and
    large equivalence classes. A table with no primary key represents the extreme
    case of a single equivalence class which spans all rows.

    The fewer and the larger the equivalence classes are, the higher the degree
    of freedom when re-shuffling rows.

    The heuristics applied to find the best row order within each equivalence
    class is suggested by D. Lemire, O. Kaser in
    [Reordering columns for smaller indexes](https://doi.org/10.1016/j.ins.2011.02.002)
    and based on sorting the rows within each equivalence class by ascending
    cardinality of the non-primary key columns.

    It performs three steps:
    1. Find all equivalence classes based on the row values in primary key columns.
    2. For each equivalence class, calculate (usually estimate) the cardinalities
       of the non-primary-key columns.
    3. For each equivalence class, sort the rows in order of ascending
       non-primary-key column cardinality.

    </details>

    If enabled, insert operations incur additional CPU costs to analyze and
    optimize the row order of the new data. INSERTs are expected to take 30-50%
    longer depending on the data characteristics.
    Compression rates of LZ4 or ZSTD improve on average by 20-40%.

    This setting works best for tables with no primary key or a low-cardinality
    primary key, i.e. a table with only few distinct primary key values.
    High-cardinality primary keys, e.g. involving timestamp columns of type
    `DateTime64`, are not expected to benefit from this setting.
    )", 0) \
    DECLARE(Bool, use_adaptive_write_buffer_for_dynamic_subcolumns, true, R"(
    Allow to use adaptive writer buffers during writing dynamic subcolumns to
    reduce memory usage
    )", 0) \
    DECLARE(NonZeroUInt64, adaptive_write_buffer_initial_size, 16 * 1024, R"(
    Initial size of an adaptive write buffer
    )", 0) \
    DECLARE(UInt64, min_free_disk_bytes_to_perform_insert, 0, R"(
    The minimum number of bytes that should be free in disk space in order to
    insert data. If the number of available free bytes is less than
    `min_free_disk_bytes_to_perform_insert` then an exception is thrown and the
    insert is not executed. Note that this setting:
    - takes into account the `keep_free_space_bytes` setting.
    - does not take into account the amount of data that will be written by the
      `INSERT` operation.
    - is only checked if a positive (non-zero) number of bytes is specified

    Possible values:
    - Any positive integer.

    :::note
    If both `min_free_disk_bytes_to_perform_insert` and `min_free_disk_ratio_to_perform_insert`
    are specified, ClickHouse will count on the value that will allow to perform
    inserts on a bigger amount of free memory.
    :::
    )", 0) \
    DECLARE(Float, min_free_disk_ratio_to_perform_insert, 0.0, R"(
    The minimum free to total disk space ratio to perform an `INSERT`. Must be a
    floating point value between 0 and 1. Note that this setting:
    - takes into account the `keep_free_space_bytes` setting.
    - does not take into account the amount of data that will be written by the
      `INSERT` operation.
    - is only checked if a positive (non-zero) ratio is specified

    Possible values:
    - Float, 0.0 - 1.0

    Note that if both `min_free_disk_ratio_to_perform_insert` and
    `min_free_disk_bytes_to_perform_insert` are specified, ClickHouse will count
    on the value that will allow to perform inserts on a bigger amount of free
    memory.
    )", 0) \
=======
    DECLARE(UInt64, parts_to_delay_insert, 1000, "If table contains at least that many active parts in single partition, artificially slow down insert into table. Disabled if set to 0", 0) \
    DECLARE(UInt64, inactive_parts_to_delay_insert, 0, "If table contains at least that many inactive parts in single partition, artificially slow down insert into table.", 0) \
    DECLARE(UInt64, parts_to_throw_insert, 3000, "If more than this number active parts in single partition, throw 'Too many parts ...' exception.", 0) \
    DECLARE(UInt64, inactive_parts_to_throw_insert, 0, "If more than this number inactive parts in single partition, throw 'Too many inactive parts ...' exception.", 0) \
    DECLARE(UInt64, max_avg_part_size_for_too_many_parts, 1ULL * 1024 * 1024 * 1024, "The 'too many parts' check according to 'parts_to_delay_insert' and 'parts_to_throw_insert' will be active only if the average part size (in the relevant partition) is not larger than the specified threshold. If it is larger than the specified threshold, the INSERTs will be neither delayed or rejected. This allows to have hundreds of terabytes in a single table on a single server if the parts are successfully merged to larger parts. This does not affect the thresholds on inactive parts or total parts.", 0) \
    DECLARE(UInt64, max_delay_to_insert, 1, "Max delay of inserting data into MergeTree table in seconds, if there are a lot of unmerged parts in single partition.", 0) \
    DECLARE(UInt64, min_delay_to_insert_ms, 10, "Min delay of inserting data into MergeTree table in milliseconds, if there are a lot of unmerged parts in single partition.", 0) \
    DECLARE(UInt64, max_parts_in_total, 100000, "If more than this number active parts in all partitions in total, throw 'Too many parts ...' exception.", 0) \
    DECLARE(Bool, async_insert, false, "If true, data from INSERT query is stored in queue and later flushed to table in background.", 0) \
    DECLARE(Bool, add_implicit_sign_column_constraint_for_collapsing_engine, false, "If true, add implicit constraint for sign column for CollapsingMergeTree engine.", 0) \
    DECLARE(Milliseconds, sleep_before_commit_local_part_in_replicated_table_ms, 0, "For testing. Do not change it.", 0) \
    DECLARE(Bool, optimize_row_order, false, "Allow reshuffling of rows during part inserts and merges to improve the compressibility of the new part", 0) \
    DECLARE(Bool, use_adaptive_write_buffer_for_dynamic_subcolumns, true, "Allow to use adaptive writer buffers during writing dynamic subcolumns to reduce memory usage", 0) \
    DECLARE(UInt64, adaptive_write_buffer_initial_size, 16 * 1024, "Initial size of an adaptive write buffer", 0) \
    DECLARE(UInt64, min_free_disk_bytes_to_perform_insert, 0, "Minimum free disk space bytes to perform an insert.", 0) \
    DECLARE(Float, min_free_disk_ratio_to_perform_insert, 0.0, "Minimum free disk space ratio to perform an insert.", 0) \
>>>>>>> 45b1a0e8
    \
    /* Part removal settings. */ \
    DECLARE(UInt64, simultaneous_parts_removal_limit, 0, "Maximum number of parts to remove during one CleanupThread iteration (0 means unlimited).", 0) \
    DECLARE(UInt64, reduce_blocking_parts_sleep_ms, 5000, "Only available in ClickHouse Cloud. Minimum time to wait before trying to reduce blocking parts again after no ranges were dropped/replaced. A lower setting will trigger tasks in background_schedule_pool frequently which result in large amount of requests to zookeeper in large-scale clusters", 0) \
    \
    /** Replication settings. */ \
    DECLARE(UInt64, replicated_deduplication_window, 1000, "How many last blocks of hashes should be kept in ZooKeeper (old blocks will be deleted).", 0) \
    DECLARE(UInt64, replicated_deduplication_window_seconds, 7 * 24 * 60 * 60 /* one week */, "Similar to \"replicated_deduplication_window\", but determines old blocks by their lifetime. Hash of an inserted block will be deleted (and the block will not be deduplicated after) if it outside of one \"window\". You can set very big replicated_deduplication_window to avoid duplicating INSERTs during that period of time.", 0) \
    DECLARE(UInt64, replicated_deduplication_window_for_async_inserts, 10000, "How many last hash values of async_insert blocks should be kept in ZooKeeper (old blocks will be deleted).", 0) \
    DECLARE(UInt64, replicated_deduplication_window_seconds_for_async_inserts, 7 * 24 * 60 * 60 /* one week */, "Similar to \"replicated_deduplication_window_for_async_inserts\", but determines old blocks by their lifetime. Hash of an inserted block will be deleted (and the block will not be deduplicated after) if it outside of one \"window\". You can set very big replicated_deduplication_window to avoid duplicating INSERTs during that period of time.", 0) \
    DECLARE(Milliseconds, async_block_ids_cache_update_wait_ms, 100, "How long each insert iteration will wait for async_block_ids_cache update", 0) \
    DECLARE(Bool, use_async_block_ids_cache, true, "Use in-memory cache to filter duplicated async inserts based on block ids", 0) \
    DECLARE(UInt64, max_replicated_logs_to_keep, 1000, "How many records may be in log, if there is inactive replica. Inactive replica becomes lost when when this number exceed.", 0) \
    DECLARE(UInt64, min_replicated_logs_to_keep, 10, "Keep about this number of last records in ZooKeeper log, even if they are obsolete. It doesn't affect work of tables: used only to diagnose ZooKeeper log before cleaning.", 0) \
    DECLARE(Seconds, prefer_fetch_merged_part_time_threshold, 3600, "If time passed after replication log entry creation exceeds this threshold and sum size of parts is greater than \"prefer_fetch_merged_part_size_threshold\", prefer fetching merged part from replica instead of doing merge locally. To speed up very long merges.", 0) \
    DECLARE(UInt64, prefer_fetch_merged_part_size_threshold, 10ULL * 1024 * 1024 * 1024, "If sum size of parts exceeds this threshold and time passed after replication log entry creation is greater than \"prefer_fetch_merged_part_time_threshold\", prefer fetching merged part from replica instead of doing merge locally. To speed up very long merges.", 0) \
    DECLARE(Seconds, execute_merges_on_single_replica_time_threshold, 0, "When greater than zero only a single replica starts the merge immediately, others wait up to that amount of time to download the result instead of doing merges locally. If the chosen replica doesn't finish the merge during that amount of time, fallback to standard behavior happens.", 0) \
    DECLARE(Seconds, remote_fs_execute_merges_on_single_replica_time_threshold, 3 * 60 * 60, "When greater than zero only a single replica starts the merge immediately if merged part on shared storage and 'allow_remote_fs_zero_copy_replication' is enabled.", 0) \
    DECLARE(Seconds, try_fetch_recompressed_part_timeout, 7200, "Recompression works slow in most cases, so we don't start merge with recompression until this timeout and trying to fetch recompressed part from replica which assigned this merge with recompression.", 0) \
    DECLARE(Bool, always_fetch_merged_part, false, "If true, replica never merge parts and always download merged parts from other replicas.", 0) \
    DECLARE(UInt64, number_of_partitions_to_consider_for_merge, 10, "Only available in ClickHouse Cloud. Up to top N partitions which we will consider for merge. Partitions picked in a random weighted way where weight is amount of data parts which can be merged in this partition.", 0) \
    DECLARE(UInt64, max_suspicious_broken_parts, 100, "Max broken parts, if more - deny automatic deletion.", 0) \
    DECLARE(UInt64, max_suspicious_broken_parts_bytes, 1ULL * 1024 * 1024 * 1024, "Max size of all broken parts, if more - deny automatic deletion.", 0) \
    DECLARE(UInt64, shared_merge_tree_max_suspicious_broken_parts, 0, "Max broken parts for SMT, if more - deny automatic detach.", 0) \
    DECLARE(UInt64, shared_merge_tree_max_suspicious_broken_parts_bytes, 0, "Max size of all broken parts for SMT, if more - deny automatic detach.", 0) \
    DECLARE(UInt64, max_files_to_modify_in_alter_columns, 75, "Not apply ALTER if number of files for modification(deletion, addition) more than this.", 0) \
    DECLARE(UInt64, max_files_to_remove_in_alter_columns, 50, "Not apply ALTER, if number of files for deletion more than this.", 0) \
    DECLARE(Float, replicated_max_ratio_of_wrong_parts, 0.5, "If ratio of wrong parts to total number of parts is less than this - allow to start.", 0) \
    DECLARE(Bool, replicated_can_become_leader, true, "If true, Replicated tables replicas on this node will try to acquire leadership.", 0) \
    DECLARE(Seconds, zookeeper_session_expiration_check_period, 60, "ZooKeeper session expiration check period, in seconds.", 0) \
    DECLARE(Seconds, initialization_retry_period, 60, "Retry period for table initialization, in seconds.", 0) \
    DECLARE(Bool, detach_old_local_parts_when_cloning_replica, true, "Do not remove old local parts when repairing lost replica.", 0) \
    DECLARE(Bool, detach_not_byte_identical_parts, false, "Do not remove non byte-idential parts for ReplicatedMergeTree, instead detach them (maybe useful for further analysis).", 0) \
    DECLARE(UInt64, max_replicated_fetches_network_bandwidth, 0, "The maximum speed of data exchange over the network in bytes per second for replicated fetches. Zero means unlimited.", 0) \
    DECLARE(UInt64, max_replicated_sends_network_bandwidth, 0, "The maximum speed of data exchange over the network in bytes per second for replicated sends. Zero means unlimited.", 0) \
    DECLARE(Milliseconds, wait_for_unique_parts_send_before_shutdown_ms, 0, "Before shutdown table will wait for required amount time for unique parts (exist only on current replica) to be fetched by other replicas (0 means disabled).", 0) \
    DECLARE(Float, fault_probability_before_part_commit, 0, "For testing. Do not change it.", 0) \
    DECLARE(Float, fault_probability_after_part_commit, 0, "For testing. Do not change it.", 0) \
    DECLARE(Bool, shared_merge_tree_disable_merges_and_mutations_assignment, false, "Stop merges assignment for shared merge tree. Only available in ClickHouse Cloud", 0) \
    DECLARE(Bool, shared_merge_tree_enable_outdated_parts_check, true, "Enable outdated parts check. Only available in ClickHouse Cloud", 0) \
    DECLARE(Float, shared_merge_tree_partitions_hint_ratio_to_reload_merge_pred_for_mutations, 0.5, "Will reload merge predicate in merge/mutate selecting task when <candidate partitions for mutations only (partitions that cannot be merged)>/<candidate partitions for mutations> ratio is higher than the setting. Only available in ClickHouse Cloud", 0) \
    DECLARE(UInt64, shared_merge_tree_parts_load_batch_size, 32, "Amount of fetch parts metadata jobs to schedule at once. Only available in ClickHouse Cloud", 0) \
    DECLARE(UInt64, shared_merge_tree_max_parts_update_leaders_in_total, 6, "Maximum number of parts update leaders. Only available in ClickHouse Cloud", 0) \
    DECLARE(UInt64, shared_merge_tree_max_parts_update_leaders_per_az, 2, "Maximum number of parts update leaders. Only available in ClickHouse Cloud", 0) \
    DECLARE(UInt64, shared_merge_tree_leader_update_period_seconds, 30, "Maximum period to recheck leadership for parts update. Only available in ClickHouse Cloud", 0) \
    DECLARE(UInt64, shared_merge_tree_leader_update_period_random_add_seconds, 10, "Add uniformly distributed value from 0 to x seconds to shared_merge_tree_leader_update_period to avoid thundering herd effect. Only available in ClickHouse Cloud", 0) \
    DECLARE(Bool, shared_merge_tree_read_virtual_parts_from_leader, true, "Read virtual parts from leader when possible. Only available in ClickHouse Cloud", 0) \
    DECLARE(UInt64, shared_merge_tree_initial_parts_update_backoff_ms, 50, "Initial backoff for parts update. Only available in ClickHouse Cloud", 0) \
    DECLARE(UInt64, shared_merge_tree_max_parts_update_backoff_ms, 5000, "Max backoff for parts update. Only available in ClickHouse Cloud", 0) \
    DECLARE(UInt64, shared_merge_tree_interserver_http_connection_timeout_ms, 100, "Timeouts for interserver HTTP connection. Only available in ClickHouse Cloud", 0) \
    DECLARE(UInt64, shared_merge_tree_interserver_http_timeout_ms, 10000, "Timeouts for interserver HTTP communication. Only available in ClickHouse Cloud", 0) \
    DECLARE(UInt64, shared_merge_tree_max_replicas_for_parts_deletion, 10, "Max replicas which will participate in parts deletion (killer thread). Only available in ClickHouse Cloud", 0) \
    DECLARE(UInt64, shared_merge_tree_max_replicas_to_merge_parts_for_each_parts_range, 5, "Max replicas which will try to assign potentially conflicting merges (allow to avoid redundant conflicts in merges assignment). 0 means disabled. Only available in ClickHouse Cloud", 0) \
    DECLARE(Bool, shared_merge_tree_use_outdated_parts_compact_format, false, "Use compact format for outdated parts: reduces load to Keeper, improves outdated parts processing. Only available in ClickHouse Cloud", 0) \
    DECLARE(Int64, shared_merge_tree_memo_ids_remove_timeout_seconds, 1800, "How long we store insert memoization ids to avoid wrong actions during insert retries. Only available in ClickHouse Cloud", 0) \
    DECLARE(UInt64, shared_merge_tree_idle_parts_update_seconds, 3600, "Interval in seconds for parts update without being triggered by ZooKeeper watch in the shared merge tree. Only available in ClickHouse Cloud", 0) \
    DECLARE(UInt64, shared_merge_tree_max_outdated_parts_to_process_at_once, 1000, "Maximum amount of outdated parts leader will try to confirm for removal at one HTTP request. Only available in ClickHouse Cloud", 0) \
    DECLARE(UInt64, shared_merge_tree_postpone_next_merge_for_locally_merged_parts_rows_threshold, 1000000, "Minimum size of part (in rows) to postpone assigning a next merge just after merging it locally. Only available in ClickHouse Cloud", 0) \
    DECLARE(UInt64, shared_merge_tree_postpone_next_merge_for_locally_merged_parts_ms, 0, "Time to keep a locally merged part without starting a new merge containing this part. Gives other replicas a chance fetch the part and start this merge. Only available in ClickHouse Cloud", 0) \
    DECLARE(UInt64, shared_merge_tree_range_for_merge_window_size, 10, "Time to keep a locally merged part without starting a new merge containing this part. Gives other replicas a chance fetch the part and start this merge. Only available in ClickHouse Cloud", 0) \
    DECLARE(Bool, shared_merge_tree_use_too_many_parts_count_from_virtual_parts, 0, "If enabled too many parts counter will rely on shared data in Keeper, not on local replica state. Only available in ClickHouse Cloud", 0) \
    DECLARE(Bool, shared_merge_tree_create_per_replica_metadata_nodes, true, "Enables creation of per-replica /metadata and /columns nodes in ZooKeeper. Only available in ClickHouse Cloud", 0) \
    DECLARE(Bool, shared_merge_tree_use_metadata_hints_cache, true, "Enables requesting FS cache hints from in-memory cache on other replicas. Only available in ClickHouse Cloud", 0) \
    DECLARE(Bool, shared_merge_tree_try_fetch_part_in_memory_data_from_replicas, false, "If enabled all the replicas try to fetch part in memory data (like primary key, partition info and so on) from other replicas where it already exists.", 0) \
    DECLARE(Bool, allow_reduce_blocking_parts_task, true, "Background task which reduces blocking parts for shared merge tree tables. Only in ClickHouse Cloud", 0) \
    \
    /** Check delay of replicas settings. */ \
    DECLARE(UInt64, min_relative_delay_to_measure, 120, "Calculate relative replica delay only if absolute delay is not less that this value.", 0) \
    DECLARE(UInt64, cleanup_delay_period, 30, "Minimum period to clean old queue logs, blocks hashes and parts.", 0) \
    DECLARE(UInt64, max_cleanup_delay_period, 300, "Maximum period to clean old queue logs, blocks hashes and parts.", 0) \
    DECLARE(UInt64, cleanup_delay_period_random_add, 10, "Add uniformly distributed value from 0 to x seconds to cleanup_delay_period to avoid thundering herd effect and subsequent DoS of ZooKeeper in case of very large number of tables.", 0) \
    DECLARE(UInt64, cleanup_thread_preferred_points_per_iteration, 150, "Preferred batch size for background cleanup (points are abstract but 1 point is approximately equivalent to 1 inserted block).", 0) \
    DECLARE(UInt64, cleanup_threads, 128, "Threads for cleanup of outdated threads. Only available in ClickHouse Cloud", 0) \
    DECLARE(UInt64, min_relative_delay_to_close, 300, "Minimal delay from other replicas to close, stop serving requests and not return Ok during status check.", 0) \
    DECLARE(UInt64, min_absolute_delay_to_close, 0, "Minimal absolute delay to close, stop serving requests and not return Ok during status check.", 0) \
    DECLARE(UInt64, enable_vertical_merge_algorithm, 1, "Enable usage of Vertical merge algorithm.", 0) \
    DECLARE(UInt64, vertical_merge_algorithm_min_rows_to_activate, 16 * 8192, "Minimal (approximate) sum of rows in merging parts to activate Vertical merge algorithm.", 0) \
    DECLARE(UInt64, vertical_merge_algorithm_min_bytes_to_activate, 0, "Minimal (approximate) uncompressed size in bytes in merging parts to activate Vertical merge algorithm.", 0) \
    DECLARE(UInt64, vertical_merge_algorithm_min_columns_to_activate, 11, "Minimal amount of non-PK columns to activate Vertical merge algorithm.", 0) \
    DECLARE(Bool, vertical_merge_remote_filesystem_prefetch, true, "If true prefetching of data from remote filesystem is used for the next column during merge", 0) \
    DECLARE(UInt64, max_postpone_time_for_failed_mutations_ms, 5ULL * 60 * 1000, "The maximum postpone time for failed mutations.", 0) \
    \
    /** Compatibility settings */ \
    DECLARE(Bool, allow_suspicious_indices, false, "Reject primary/secondary indexes and sorting keys with identical expressions", 0) \
    DECLARE(Bool, compatibility_allow_sampling_expression_not_in_primary_key, false, "Allow to create a table with sampling expression not in primary key. This is needed only to temporarily allow to run the server with wrong tables for backward compatibility.", 0) \
    DECLARE(Bool, use_minimalistic_checksums_in_zookeeper, true, "Use small format (dozens bytes) for part checksums in ZooKeeper instead of ordinary ones (dozens KB). Before enabling check that all replicas support new format.", 0) \
    DECLARE(Bool, use_minimalistic_part_header_in_zookeeper, true, "Store part header (checksums and columns) in a compact format and a single part znode instead of separate znodes (<part>/columns and <part>/checksums). This can dramatically reduce snapshot size in ZooKeeper. Before enabling check that all replicas support new format.", 0) \
    DECLARE(UInt64, finished_mutations_to_keep, 100, "How many records about mutations that are done to keep. If zero, then keep all of them.", 0) \
    DECLARE(UInt64, min_merge_bytes_to_use_direct_io, 10ULL * 1024 * 1024 * 1024, "Minimal amount of bytes to enable O_DIRECT in merge (0 - disabled).", 0) \
    DECLARE(UInt64, index_granularity_bytes, 10 * 1024 * 1024, "Approximate amount of bytes in single granule (0 - disabled).", 0) \
    DECLARE(UInt64, min_index_granularity_bytes, 1024, "Minimum amount of bytes in single granule.", 1024) \
    DECLARE(Bool, use_const_adaptive_granularity, false, "Always use constant granularity for whole part. It allows to compress in memory values of index granularity. It can be useful in extremely large workloads with thin tables.", 0) \
    DECLARE(Bool, enable_index_granularity_compression, true, "Compress in memory values of index granularity if it is possible", 0) \
    DECLARE(Int64, merge_with_ttl_timeout, 3600 * 4, "Minimal time in seconds, when merge with delete TTL can be repeated.", 0) \
    DECLARE(Int64, merge_with_recompression_ttl_timeout, 3600 * 4, "Minimal time in seconds, when merge with recompression TTL can be repeated.", 0) \
    DECLARE(Bool, ttl_only_drop_parts, false, "Only drop altogether the expired parts and not partially prune them.", 0) \
    DECLARE(Bool, materialize_ttl_recalculate_only, false, "Only recalculate ttl info when MATERIALIZE TTL", 0) \
    DECLARE(Bool, enable_mixed_granularity_parts, true, "Enable parts with adaptive and non adaptive granularity", 0) \
    DECLARE(UInt64, concurrent_part_removal_threshold, 100, "Activate concurrent part removal (see 'max_part_removal_threads') only if the number of inactive data parts is at least this.", 0) \
    DECLARE(UInt64, zero_copy_concurrent_part_removal_max_split_times, 5, "Max recursion depth for splitting independent Outdated parts ranges into smaller subranges (highly not recommended to change)", 0) \
    DECLARE(Float, zero_copy_concurrent_part_removal_max_postpone_ratio, static_cast<Float32>(0.05), "Max percentage of top level parts to postpone removal in order to get smaller independent ranges (highly not recommended to change)", 0) \
    DECLARE(String, storage_policy, "default", "Name of storage disk policy", 0) \
    DECLARE(String, disk, "", "Name of storage disk. Can be specified instead of storage policy.", 0) \
    DECLARE(Bool, table_disk, false, "This is table disk, the path/endpoint should point to the table data, not to the database data. Can be set only for s3_plain/s3_plain_rewritable/web.", 0) \
    DECLARE(Bool, allow_nullable_key, false, "Allow Nullable types as primary keys.", 0) \
    DECLARE(Bool, remove_empty_parts, true, "Remove empty parts after they were pruned by TTL, mutation, or collapsing merge algorithm.", 0) \
    DECLARE(Bool, assign_part_uuids, false, "When enabled, a unique part identifier will be assigned for every new part. Before enabling, check that all replicas support UUID version 4.", 0) \
    DECLARE(Int64, max_partitions_to_read, -1, "Limit the max number of partitions that can be accessed in one query. <= 0 means unlimited. This setting is the default that can be overridden by the query-level setting with the same name.", 0) \
    DECLARE(UInt64, max_concurrent_queries, 0, "Max number of concurrently executed queries related to the MergeTree table (0 - disabled). Queries will still be limited by other max_concurrent_queries settings.", 0) \
    DECLARE(UInt64, min_marks_to_honor_max_concurrent_queries, 0, "Minimal number of marks to honor the MergeTree-level's max_concurrent_queries (0 - disabled). Queries will still be limited by other max_concurrent_queries settings.", 0) \
    DECLARE(UInt64, min_bytes_to_rebalance_partition_over_jbod, 0, "Minimal amount of bytes to enable part rebalance over JBOD array (0 - disabled).", 0) \
    DECLARE(Bool, check_sample_column_is_correct, true, "Check columns or columns by hash for sampling are unsigned integer.", 0) \
    DECLARE(Bool, allow_vertical_merges_from_compact_to_wide_parts, true, "Allows vertical merges from compact to wide parts. This settings must have the same value on all replicas", 0) \
    DECLARE(Bool, enable_the_endpoint_id_with_zookeeper_name_prefix, false, "Enable the endpoint id with zookeeper name prefix for the replicated merge tree table", 0) \
    DECLARE(UInt64, zero_copy_merge_mutation_min_parts_size_sleep_no_scale_before_lock, 0, "If zero copy replication is enabled sleep random amount of time up to 500ms before trying to lock for merge or mutation", 0) \
    DECLARE(UInt64, zero_copy_merge_mutation_min_parts_size_sleep_before_lock, 1ULL * 1024 * 1024 * 1024, "If zero copy replication is enabled sleep random amount of time before trying to lock depending on parts size for merge or mutation", 0) \
    DECLARE(Bool, allow_floating_point_partition_key, false, "Allow floating point as partition key", 0) \
    DECLARE(UInt64, sleep_before_loading_outdated_parts_ms, 0, "For testing. Do not change it.", 0) \
    DECLARE(Bool, always_use_copy_instead_of_hardlinks, false, "Always copy data instead of hardlinking during mutations/replaces/detaches and so on.", 0) \
    DECLARE(Bool, disable_freeze_partition_for_zero_copy_replication, true, "Disable FREEZE PARTITION query for zero copy replication.", 0) \
    DECLARE(Bool, disable_detach_partition_for_zero_copy_replication, true, "Disable DETACH PARTITION query for zero copy replication.", 0) \
    DECLARE(Bool, disable_fetch_partition_for_zero_copy_replication, true, "Disable FETCH PARTITION query for zero copy replication.", 0) \
    DECLARE(Bool, enable_block_number_column, false, "Enable persisting column _block_number for each row.", 0) ALIAS(allow_experimental_block_number_column) \
    DECLARE(Bool, enable_block_offset_column, false, "Enable persisting column _block_offset for each row.", 0) \
    DECLARE(Bool, add_minmax_index_for_numeric_columns, false, "Automatically create min-max indices for columns of numeric type", 0) \
    DECLARE(Bool, add_minmax_index_for_string_columns, false, "Automatically create min-max indices for columns of string type", 0) \
    \
    /** Experimental/work in progress feature. Unsafe for production. */ \
    DECLARE(UInt64, part_moves_between_shards_enable, 0, "Experimental/Incomplete feature to move parts between shards. Does not take into account sharding expressions.", EXPERIMENTAL) \
    DECLARE(UInt64, part_moves_between_shards_delay_seconds, 30, "Time to wait before/after moving parts between shards.", EXPERIMENTAL) \
    DECLARE(Bool, allow_remote_fs_zero_copy_replication, default_allow_remote_fs_zero_copy_replication, "Don't use this setting in production, because it is not ready.", BETA) \
    DECLARE(String, remote_fs_zero_copy_zookeeper_path, "/clickhouse/zero_copy", "ZooKeeper path for zero-copy table-independent info.", EXPERIMENTAL) \
    DECLARE(Bool, remote_fs_zero_copy_path_compatible_mode, false, "Run zero-copy in compatible mode during conversion process.", EXPERIMENTAL) \
    DECLARE(Bool, force_read_through_cache_for_merges, false, "Force read-through filesystem cache for merges", EXPERIMENTAL) \
    DECLARE(Bool, cache_populated_by_fetch, false, "When using zero-copy replication or SharedMergeTree, eagerly read the file into cache for each added part. This approximates the behavior and performance of using ReplicatedMergeTree on direct-attached storage. When enabling this, please make sure to also enable cache_on_write_operations in disks config.", 0) \
    DECLARE(Bool, allow_experimental_replacing_merge_with_cleanup, false, "Allow experimental CLEANUP merges for ReplacingMergeTree with is_deleted column.", EXPERIMENTAL) \
    DECLARE(Bool, enable_replacing_merge_with_cleanup_for_min_age_to_force_merge, false, "Whether to use CLEANUP merges for ReplacingMergeTree when merging partitions down to a single part. Requires allow_experimental_replacing_merge_with_cleanup, min_age_to_force_merge_seconds and min_age_to_force_merge_on_partition_only to be enabled.", EXPERIMENTAL) \
    DECLARE(Bool, allow_experimental_reverse_key, false, "Allow descending sorting key in MergeTree tables (experimental feature).", EXPERIMENTAL) \
    DECLARE(Bool, notify_newest_block_number, false, "Notify newest block number to SharedJoin or SharedSet. Only in ClickHouse Cloud", EXPERIMENTAL) \
    DECLARE(Bool, shared_merge_tree_enable_keeper_parts_extra_data, false, "Enables writing attributes into virtual parts and committing blocks in keeper", EXPERIMENTAL) \
    \
    /** Compress marks and primary key. */ \
    DECLARE(Bool, compress_marks, true, "Marks support compression, reduce mark file size and speed up network transmission.", 0) \
    DECLARE(Bool, compress_primary_key, true, "Primary key support compression, reduce primary key file size and speed up network transmission.", 0) \
    DECLARE(String, marks_compression_codec, "ZSTD(3)", "Compression encoding used by marks, marks are small enough and cached, so the default compression is ZSTD(3).", 0) \
    DECLARE(String, primary_key_compression_codec, "ZSTD(3)", "Compression encoding used by primary, primary key is small enough and cached, so the default compression is ZSTD(3).", 0) \
    DECLARE(UInt64, marks_compress_block_size, 65536, "Mark compress block size, the actual size of the block to compress.", 0) \
    DECLARE(UInt64, primary_key_compress_block_size, 65536, "Primary compress block size, the actual size of the block to compress.", 0) \
    DECLARE(Bool, primary_key_lazy_load, true, "Load primary key in memory on first use instead of on table initialization. This can save memory in the presence of a large number of tables.", 0) \
    DECLARE(Float, primary_key_ratio_of_unique_prefix_values_to_skip_suffix_columns, 0.9f, "If the value of a column of the primary key in data part changes at least in this ratio of times, skip loading next columns in memory. This allows to save memory usage by not loading useless columns of the primary key.", 0) \
    DECLARE(Bool, use_primary_key_cache, false, "Use cache for primary index instead of saving all indexes in memory. Can be useful for very large tables", 0) \
    DECLARE(Bool, prewarm_primary_key_cache, false, "If true primary index cache will be prewarmed by saving marks to mark cache on inserts, merges, fetches and on startup of server", 0) \
    DECLARE(Bool, prewarm_mark_cache, false, "If true mark cache will be prewarmed by saving marks to mark cache on inserts, merges, fetches and on startup of server", 0) \
    DECLARE(String, columns_to_prewarm_mark_cache, "", "List of columns to prewarm mark cache for (if enabled). Empty means all columns", 0) \
    DECLARE(UInt64, min_bytes_to_prewarm_caches, 0, "Minimal size (uncompressed bytes) to prewarm mark cache and primary index cache for new parts", 0) \
    /** Projection settings. */ \
    DECLARE(UInt64, max_projections, 25, "The maximum number of merge tree projections.", 0) \
    DECLARE(LightweightMutationProjectionMode, lightweight_mutation_projection_mode, LightweightMutationProjectionMode::THROW, "When lightweight delete happens on a table with projection(s), the possible operations include throw the exception as projection exists, or drop projections of this table's relevant parts, or rebuild the projections.", 0) \
    DECLARE(DeduplicateMergeProjectionMode, deduplicate_merge_projection_mode, DeduplicateMergeProjectionMode::THROW, "Whether to allow create projection for the table with non-classic MergeTree. Ignore option is purely for compatibility which might result in incorrect answer. Otherwise, if allowed, what is the action when merge, drop or rebuild.", 0) \
    /** Part loading settings. */           \
    DECLARE(Bool, columns_and_secondary_indices_sizes_lazy_calculation, true, "Calculate columns and secondary indices sizes lazily on first request instead of on table initialization.", 0) \

#define MAKE_OBSOLETE_MERGE_TREE_SETTING(M, TYPE, NAME, DEFAULT) \
    M(TYPE, NAME, DEFAULT, "Obsolete setting, does nothing.", SettingsTierType::OBSOLETE)

#define OBSOLETE_MERGE_TREE_SETTINGS(M, ALIAS) \
    /** Obsolete settings that do nothing but left for compatibility reasons. */ \
    MAKE_OBSOLETE_MERGE_TREE_SETTING(M, UInt64, min_relative_delay_to_yield_leadership, 120) \
    MAKE_OBSOLETE_MERGE_TREE_SETTING(M, UInt64, check_delay_period, 60) \
    MAKE_OBSOLETE_MERGE_TREE_SETTING(M, UInt64, replicated_max_parallel_sends, 0) \
    MAKE_OBSOLETE_MERGE_TREE_SETTING(M, UInt64, replicated_max_parallel_sends_for_table, 0) \
    MAKE_OBSOLETE_MERGE_TREE_SETTING(M, UInt64, replicated_max_parallel_fetches, 0) \
    MAKE_OBSOLETE_MERGE_TREE_SETTING(M, UInt64, replicated_max_parallel_fetches_for_table, 0) \
    MAKE_OBSOLETE_MERGE_TREE_SETTING(M, Bool, write_final_mark, true) \
    MAKE_OBSOLETE_MERGE_TREE_SETTING(M, UInt64, min_bytes_for_compact_part, 0) \
    MAKE_OBSOLETE_MERGE_TREE_SETTING(M, UInt64, min_rows_for_compact_part, 0) \
    MAKE_OBSOLETE_MERGE_TREE_SETTING(M, Bool, in_memory_parts_enable_wal, true) \
    MAKE_OBSOLETE_MERGE_TREE_SETTING(M, UInt64, write_ahead_log_max_bytes, 1024 * 1024 * 1024) \
    MAKE_OBSOLETE_MERGE_TREE_SETTING(M, UInt64, write_ahead_log_bytes_to_fsync, 100ULL * 1024 * 1024) \
    MAKE_OBSOLETE_MERGE_TREE_SETTING(M, UInt64, write_ahead_log_interval_ms_to_fsync, 100) \
    MAKE_OBSOLETE_MERGE_TREE_SETTING(M, Bool, in_memory_parts_insert_sync, false) \
    MAKE_OBSOLETE_MERGE_TREE_SETTING(M, MaxThreads, max_part_loading_threads, 0) \
    MAKE_OBSOLETE_MERGE_TREE_SETTING(M, MaxThreads, max_part_removal_threads, 0) \
    MAKE_OBSOLETE_MERGE_TREE_SETTING(M, Bool, use_metadata_cache, false) \
    MAKE_OBSOLETE_MERGE_TREE_SETTING(M, UInt64, merge_tree_enable_clear_old_broken_detached, 0) \
    MAKE_OBSOLETE_MERGE_TREE_SETTING(M, UInt64, merge_tree_clear_old_broken_detached_parts_ttl_timeout_seconds, 1ULL * 3600 * 24 * 30) \
    MAKE_OBSOLETE_MERGE_TREE_SETTING(M, Seconds, replicated_fetches_http_connection_timeout, 0) \
    MAKE_OBSOLETE_MERGE_TREE_SETTING(M, Seconds, replicated_fetches_http_send_timeout, 0) \
    MAKE_OBSOLETE_MERGE_TREE_SETTING(M, Seconds, replicated_fetches_http_receive_timeout, 0) \
    MAKE_OBSOLETE_MERGE_TREE_SETTING(M, UInt64, replicated_max_parallel_fetches_for_host, DEFAULT_COUNT_OF_HTTP_CONNECTIONS_PER_ENDPOINT) \
    MAKE_OBSOLETE_MERGE_TREE_SETTING(M, CleanDeletedRows, clean_deleted_rows, CleanDeletedRows::Never) \
    MAKE_OBSOLETE_MERGE_TREE_SETTING(M, UInt64, kill_delay_period, 30) \
    MAKE_OBSOLETE_MERGE_TREE_SETTING(M, UInt64, kill_delay_period_random_add, 10) \
    MAKE_OBSOLETE_MERGE_TREE_SETTING(M, UInt64, kill_threads, 128) \

    /// Settings that should not change after the creation of a table.
    /// NOLINTNEXTLINE
#define APPLY_FOR_IMMUTABLE_MERGE_TREE_SETTINGS(MACRO) \
    MACRO(index_granularity)                           \

#define LIST_OF_MERGE_TREE_SETTINGS(M, ALIAS) \
    MERGE_TREE_SETTINGS(M, ALIAS)             \
    OBSOLETE_MERGE_TREE_SETTINGS(M, ALIAS)

// clang-format on

DECLARE_SETTINGS_TRAITS(MergeTreeSettingsTraits, LIST_OF_MERGE_TREE_SETTINGS)

/** Settings for the MergeTree family of engines.
  * Could be loaded from config or from a CREATE TABLE query (SETTINGS clause).
  */
struct MergeTreeSettingsImpl : public BaseSettings<MergeTreeSettingsTraits>
{
    /// NOTE: will rewrite the AST to add immutable settings.
    void loadFromQuery(ASTStorage & storage_def, ContextPtr context, bool is_attach);

    /// Check that the values are sane taking also query-level settings into account.
    void sanityCheck(size_t background_pool_tasks, bool allow_experimental, bool allow_beta) const;
};

static void validateTableDisk(const DiskPtr & disk)
{
    if (!disk)
        throw Exception(ErrorCodes::BAD_ARGUMENTS, "MergeTree settings `table_disk` requires `disk` setting.");
    const auto * disk_object_storage = dynamic_cast<const DiskObjectStorage *>(disk.get());
    if (!disk_object_storage)
        throw Exception(ErrorCodes::BAD_ARGUMENTS, "MergeTree settings `table_disk` is not supported for non-ObjectStorage disks");
    if (!(disk_object_storage->isReadOnly() || disk_object_storage->isPlain()))
        throw Exception(ErrorCodes::BAD_ARGUMENTS, "MergeTree settings `table_disk` is not supported for {}", disk_object_storage->getStructure());
}

IMPLEMENT_SETTINGS_TRAITS(MergeTreeSettingsTraits, LIST_OF_MERGE_TREE_SETTINGS)

void MergeTreeSettingsImpl::loadFromQuery(ASTStorage & storage_def, ContextPtr context, bool is_attach)
{
    if (storage_def.settings)
    {
        try
        {
            bool found_disk_setting = false;
            bool found_storage_policy_setting = false;
            bool table_disk = false;
            DiskPtr disk;

            auto changes = storage_def.settings->changes;
            for (auto & [name, value] : changes)
            {
                CustomType custom;
                if (name == "disk")
                {
                    ASTPtr value_as_custom_ast = nullptr;
                    if (value.tryGet<CustomType>(custom) && 0 == strcmp(custom.getTypeName(), "AST"))
                        value_as_custom_ast = dynamic_cast<const FieldFromASTImpl &>(custom.getImpl()).ast;

                    if (value_as_custom_ast && isDiskFunction(value_as_custom_ast))
                    {
                        auto disk_name = DiskFromAST::createCustomDisk(value_as_custom_ast, context, is_attach);
                        LOG_DEBUG(getLogger("MergeTreeSettings"), "Created custom disk {}", disk_name);
                        value = disk_name;
                    }
                    else
                    {
                        DiskFromAST::ensureDiskIsNotCustom(value.safeGet<String>(), context);
                    }
                    disk = context->getDisk(value.safeGet<String>());

                    if (has("storage_policy"))
                        resetToDefault("storage_policy");

                    found_disk_setting = true;
                }
                else if (name == "storage_policy")
                    found_storage_policy_setting = true;
                else if (name == "table_disk")
                    table_disk = value.safeGet<bool>();

                if (!is_attach && found_disk_setting && found_storage_policy_setting)
                {
                    throw Exception(
                        ErrorCodes::BAD_ARGUMENTS,
                        "MergeTree settings `storage_policy` and `disk` cannot be specified at the same time");
                }

            }

            if (table_disk)
                validateTableDisk(disk);

            applyChanges(changes);
        }
        catch (Exception & e)
        {
            if (e.code() == ErrorCodes::UNKNOWN_SETTING)
                e.addMessage("for storage " + storage_def.engine->name);
            throw;
        }
    }
    else
    {
        auto settings_ast = std::make_shared<ASTSetQuery>();
        settings_ast->is_standalone = false;
        storage_def.set(storage_def.settings, settings_ast);
    }

    SettingsChanges & changes = storage_def.settings->changes;

#define ADD_IF_ABSENT(NAME)                                                                                   \
    if (std::find_if(changes.begin(), changes.end(),                                                          \
                  [](const SettingChange & c) { return c.name == #NAME; })                                    \
            == changes.end())                                                                                 \
        changes.push_back(SettingChange{#NAME, (NAME).value});

    APPLY_FOR_IMMUTABLE_MERGE_TREE_SETTINGS(ADD_IF_ABSENT)
#undef ADD_IF_ABSENT
}

void MergeTreeSettingsImpl::sanityCheck(size_t background_pool_tasks, bool allow_experimental, bool allow_beta) const
{
    if (!allow_experimental || !allow_beta)
    {
        for (const auto & setting : all())
        {
            if (!setting.isValueChanged())
                continue;

            auto tier = setting.getTier();
            if (!allow_experimental && tier == EXPERIMENTAL)
            {
                throw Exception(
                    ErrorCodes::READONLY,
                    "Cannot modify setting '{}'. Changes to EXPERIMENTAL settings are disabled in the server config "
                    "('allow_feature_tier')",
                    setting.getName());
            }
            if (!allow_beta && tier == BETA)
            {
                throw Exception(
                    ErrorCodes::READONLY,
                    "Cannot modify setting '{}'. Changes to BETA settings are disabled in the server config ('allow_feature_tier')",
                    setting.getName());
            }
        }
    }


    if (number_of_free_entries_in_pool_to_execute_mutation > background_pool_tasks)
    {
        throw Exception(ErrorCodes::BAD_ARGUMENTS, "The value of 'number_of_free_entries_in_pool_to_execute_mutation' setting"
            " ({}) (default values are defined in <merge_tree> section of config.xml"
            " or the value can be specified per table in SETTINGS section of CREATE TABLE query)"
            " is greater than the value of 'background_pool_size'*'background_merges_mutations_concurrency_ratio'"
            " ({}) (the value is defined in users.xml for default profile)."
            " This indicates incorrect configuration because mutations cannot work with these settings.",
            number_of_free_entries_in_pool_to_execute_mutation.value,
            background_pool_tasks);
    }

    if (number_of_free_entries_in_pool_to_lower_max_size_of_merge > background_pool_tasks)
    {
        throw Exception(ErrorCodes::BAD_ARGUMENTS, "The value of 'number_of_free_entries_in_pool_to_lower_max_size_of_merge' setting"
            " ({}) (default values are defined in <merge_tree> section of config.xml"
            " or the value can be specified per table in SETTINGS section of CREATE TABLE query)"
            " is greater than the value of 'background_pool_size'*'background_merges_mutations_concurrency_ratio'"
            " ({}) (the value is defined in users.xml for default profile)."
            " This indicates incorrect configuration because the maximum size of merge will be always lowered.",
            number_of_free_entries_in_pool_to_lower_max_size_of_merge.value,
            background_pool_tasks);
    }

    if (number_of_free_entries_in_pool_to_execute_optimize_entire_partition > background_pool_tasks)
    {
        throw Exception(ErrorCodes::BAD_ARGUMENTS, "The value of 'number_of_free_entries_in_pool_to_execute_optimize_entire_partition' setting"
            " ({}) (default values are defined in <merge_tree> section of config.xml"
            " or the value can be specified per table in SETTINGS section of CREATE TABLE query)"
            " is greater than the value of 'background_pool_size'*'background_merges_mutations_concurrency_ratio'"
            " ({}) (the value is defined in users.xml for default profile)."
            " This indicates incorrect configuration because the maximum size of merge will be always lowered.",
            number_of_free_entries_in_pool_to_execute_optimize_entire_partition.value,
            background_pool_tasks);
    }

    // Zero index_granularity is nonsensical.
    if (index_granularity < 1)
    {
        throw Exception(
            ErrorCodes::BAD_ARGUMENTS,
            "index_granularity: value {} makes no sense",
            index_granularity.value);
    }

    // The min_index_granularity_bytes value is 1024 b and index_granularity_bytes is 10 mb by default.
    // If index_granularity_bytes is not disabled i.e > 0 b, then always ensure that it's greater than
    // min_index_granularity_bytes. This is mainly a safeguard against accidents whereby a really low
    // index_granularity_bytes SETTING of 1b can create really large parts with large marks.
    if (index_granularity_bytes > 0 && index_granularity_bytes < min_index_granularity_bytes)
    {
        throw Exception(
            ErrorCodes::BAD_ARGUMENTS,
            "index_granularity_bytes: {} is lower than specified min_index_granularity_bytes: {}",
            index_granularity_bytes.value,
            min_index_granularity_bytes.value);
    }

    // If min_bytes_to_rebalance_partition_over_jbod is not disabled i.e > 0 b, then always ensure that
    // it's not less than min_bytes_to_rebalance_partition_over_jbod. This is a safeguard to avoid tiny
    // parts to participate JBOD balancer which will slow down the merge process.
    if (min_bytes_to_rebalance_partition_over_jbod > 0
        && min_bytes_to_rebalance_partition_over_jbod < max_bytes_to_merge_at_max_space_in_pool / 1024)
    {
        throw Exception(
            ErrorCodes::BAD_ARGUMENTS,
            "min_bytes_to_rebalance_partition_over_jbod: {} is lower than specified max_bytes_to_merge_at_max_space_in_pool / 1024: {}",
            min_bytes_to_rebalance_partition_over_jbod.value,
            max_bytes_to_merge_at_max_space_in_pool / 1024);
    }

    if (max_cleanup_delay_period < cleanup_delay_period)
    {
        throw Exception(
            ErrorCodes::BAD_ARGUMENTS,
            "The value of max_cleanup_delay_period setting ({}) must be greater than the value of cleanup_delay_period setting ({})",
            max_cleanup_delay_period.value, cleanup_delay_period.value);
    }

    if (max_merge_selecting_sleep_ms < merge_selecting_sleep_ms)
    {
        throw Exception(
            ErrorCodes::BAD_ARGUMENTS,
            "The value of max_merge_selecting_sleep_ms setting ({}) must be greater than the value of merge_selecting_sleep_ms setting ({})",
            max_merge_selecting_sleep_ms.value, merge_selecting_sleep_ms.value);
    }

    if (merge_selecting_sleep_slowdown_factor < 1.f)
    {
        throw Exception(
            ErrorCodes::BAD_ARGUMENTS,
            "The value of merge_selecting_sleep_slowdown_factor setting ({}) cannot be less than 1.0",
            merge_selecting_sleep_slowdown_factor.value);
    }

    if (zero_copy_merge_mutation_min_parts_size_sleep_before_lock != 0
        && zero_copy_merge_mutation_min_parts_size_sleep_before_lock < zero_copy_merge_mutation_min_parts_size_sleep_no_scale_before_lock)
    {
        throw Exception(
                ErrorCodes::BAD_ARGUMENTS,
                "The value of zero_copy_merge_mutation_min_parts_size_sleep_before_lock setting ({}) cannot be less than"
                " the value of zero_copy_merge_mutation_min_parts_size_sleep_no_scale_before_lock ({})",
                zero_copy_merge_mutation_min_parts_size_sleep_before_lock.value,
                zero_copy_merge_mutation_min_parts_size_sleep_no_scale_before_lock.value);
    }
}

void MergeTreeColumnSettings::validate(const SettingsChanges & changes)
{
    static const MergeTreeSettings merge_tree_settings;
    static const std::set<String> allowed_column_level_settings =
    {
        "min_compress_block_size",
        "max_compress_block_size"
    };

    for (const auto & change : changes)
    {
        if (!allowed_column_level_settings.contains(change.name))
            throw Exception(
                ErrorCodes::UNKNOWN_SETTING,
                "Setting {} is unknown or not supported at column level, supported settings: {}",
                change.name,
                fmt::join(allowed_column_level_settings, ", "));
        MergeTreeSettingsImpl::checkCanSet(change.name, change.value);
    }
}

#define INITIALIZE_SETTING_EXTERN(TYPE, NAME, DEFAULT, DESCRIPTION, FLAGS) MergeTreeSettings##TYPE NAME = &MergeTreeSettingsImpl ::NAME;

namespace MergeTreeSetting
{
    LIST_OF_MERGE_TREE_SETTINGS(INITIALIZE_SETTING_EXTERN, SKIP_ALIAS)  /// NOLINT(misc-use-internal-linkage)
}

#undef INITIALIZE_SETTING_EXTERN

MergeTreeSettings::MergeTreeSettings() : impl(std::make_unique<MergeTreeSettingsImpl>())
{
}

MergeTreeSettings::MergeTreeSettings(const MergeTreeSettings & settings) : impl(std::make_unique<MergeTreeSettingsImpl>(*settings.impl))
{
}

MergeTreeSettings::MergeTreeSettings(MergeTreeSettings && settings) noexcept
    : impl(std::make_unique<MergeTreeSettingsImpl>(std::move(*settings.impl)))
{
}

MergeTreeSettings::~MergeTreeSettings() = default;

MERGETREE_SETTINGS_SUPPORTED_TYPES(MergeTreeSettings, IMPLEMENT_SETTING_SUBSCRIPT_OPERATOR)

bool MergeTreeSettings::has(std::string_view name) const
{
    return impl->has(name);
}

bool MergeTreeSettings::tryGet(std::string_view name, Field & value) const
{
    return impl->tryGet(name, value);
}

Field MergeTreeSettings::get(std::string_view name) const
{
    return impl->get(name);
}

void MergeTreeSettings::set(std::string_view name, const Field & value)
{
    impl->set(name, value);
}

SettingsChanges MergeTreeSettings::changes() const
{
    return impl->changes();
}

void MergeTreeSettings::applyChanges(const SettingsChanges & changes)
{
    impl->applyChanges(changes);
}

void MergeTreeSettings::applyChange(const SettingChange & change)
{
    impl->applyChange(change);
}

void MergeTreeSettings::applyCompatibilitySetting(const String & compatibility_value)
{
    /// If setting value is empty, we don't need to change settings
    if (compatibility_value.empty())
        return;

    ClickHouseVersion version(compatibility_value);
    const auto & settings_changes_history = getMergeTreeSettingsChangesHistory();
    /// Iterate through ClickHouse version in descending order and apply reversed
    /// changes for each version that is higher that version from compatibility setting
    for (auto it = settings_changes_history.rbegin(); it != settings_changes_history.rend(); ++it)
    {
        if (version >= it->first)
            break;

        /// Apply reversed changes from this version.
        for (const auto & change : it->second)
        {
            /// In case the alias is being used (e.g. use enable_analyzer) we must change the original setting
            auto final_name = MergeTreeSettingsTraits::resolveName(change.name);
            if (get(final_name) != change.previous_value)
                set(final_name, change.previous_value);
        }
    }
}

std::vector<std::string_view> MergeTreeSettings::getAllRegisteredNames() const
{
    std::vector<std::string_view> setting_names;
    for (const auto & setting : impl->all())
    {
        setting_names.emplace_back(setting.getName());
    }
    return setting_names;
}

void MergeTreeSettings::loadFromQuery(ASTStorage & storage_def, ContextPtr context, bool is_attach)
{
    impl->loadFromQuery(storage_def, context, is_attach);
}

void MergeTreeSettings::loadFromConfig(const String & config_elem, const Poco::Util::AbstractConfiguration & config)
{
    if (!config.has(config_elem))
        return;

    Poco::Util::AbstractConfiguration::Keys config_keys;
    config.keys(config_elem, config_keys);

    try
    {
        for (const String & key : config_keys)
            impl->set(key, config.getString(config_elem + "." + key));
    }
    catch (Exception & e)
    {
        if (e.code() == ErrorCodes::UNKNOWN_SETTING)
            e.addMessage("in MergeTree config");
        throw;
    }
}

bool MergeTreeSettings::needSyncPart(size_t input_rows, size_t input_bytes) const
{
    return (
        (impl->min_rows_to_fsync_after_merge && input_rows >= impl->min_rows_to_fsync_after_merge)
        || (impl->min_compressed_bytes_to_fsync_after_merge && input_bytes >= impl->min_compressed_bytes_to_fsync_after_merge));
}

void MergeTreeSettings::sanityCheck(size_t background_pool_tasks, bool allow_experimental, bool allow_beta) const
{
    impl->sanityCheck(background_pool_tasks, allow_experimental, allow_beta);
}

void MergeTreeSettings::dumpToSystemMergeTreeSettingsColumns(MutableColumnsAndConstraints & params) const
{
    const auto & constraints = params.constraints;
    MutableColumns & res_columns = params.res_columns;

    for (const auto & setting : impl->all())
    {
        const auto & setting_name = setting.getName();
        res_columns[0]->insert(setting_name);
        res_columns[1]->insert(setting.getValueString());
        res_columns[2]->insert(setting.getDefaultValueString());
        res_columns[3]->insert(setting.isValueChanged());
        res_columns[4]->insert(setting.getDescription());

        Field min;
        Field max;
        SettingConstraintWritability writability = SettingConstraintWritability::WRITABLE;
        constraints.get(*this, setting_name, min, max, writability);

        /// These two columns can accept strings only.
        if (!min.isNull())
            min = MergeTreeSettings::valueToStringUtil(setting_name, min);
        if (!max.isNull())
            max = MergeTreeSettings::valueToStringUtil(setting_name, max);

        res_columns[5]->insert(min);
        res_columns[6]->insert(max);
        res_columns[7]->insert(writability == SettingConstraintWritability::CONST);
        res_columns[8]->insert(setting.getTypeName());
        res_columns[9]->insert(setting.getTier() == SettingsTierType::OBSOLETE);
        res_columns[10]->insert(setting.getTier());
    }
}


namespace
{
/// Define transparent hash to we can use
/// std::string_view with the containers
struct TransparentStringHash
{
    using is_transparent = void;
    size_t operator()(std::string_view txt) const { return std::hash<std::string_view>{}(txt); }
};
}

void MergeTreeSettings::addToProgramOptionsIfNotPresent(
    boost::program_options::options_description & main_options, bool allow_repeated_settings)
{
    /// Add merge tree settings manually, because names of some settings
    /// may clash. Query settings have higher priority and we just
    /// skip ambiguous merge tree settings.

    std::unordered_set<std::string, TransparentStringHash, std::equal_to<>> main_option_names;
    for (const auto & option : main_options.options())
        main_option_names.insert(option->long_name());

    const auto & settings_to_aliases = MergeTreeSettingsImpl::Traits::settingsToAliases();
    for (const auto & setting : impl->all())
    {
        const auto add_setting = [&](const std::string_view name)
        {
            if (auto it = main_option_names.find(name); it != main_option_names.end())
                return;

            if (allow_repeated_settings)
                addProgramOptionAsMultitoken(*impl, main_options, name, setting);
            else
                addProgramOption(*impl, main_options, name, setting);
        };

        const auto & setting_name = setting.getName();
        add_setting(setting_name);

        if (auto it = settings_to_aliases.find(setting_name); it != settings_to_aliases.end())
        {
            for (const auto alias : it->second)
            {
                add_setting(alias);
            }
        }
    }
}

Field MergeTreeSettings::castValueUtil(std::string_view name, const Field & value)
{
    return MergeTreeSettingsImpl::castValueUtil(name, value);
}

String MergeTreeSettings::valueToStringUtil(std::string_view name, const Field & value)
{
    return MergeTreeSettingsImpl::valueToStringUtil(name, value);
}

Field MergeTreeSettings::stringToValueUtil(std::string_view name, const String & str)
{
    return MergeTreeSettingsImpl::stringToValueUtil(name, str);
}

bool MergeTreeSettings::hasBuiltin(std::string_view name)
{
    return MergeTreeSettingsImpl::hasBuiltin(name);
}

std::string_view MergeTreeSettings::resolveName(std::string_view name)
{
    return MergeTreeSettingsImpl::Traits::resolveName(name);
}

bool MergeTreeSettings::isReadonlySetting(const String & name)
{
    return name == "index_granularity"
        || name == "index_granularity_bytes"
        || name == "enable_mixed_granularity_parts"
        || name == "add_minmax_index_for_numeric_columns"
        || name == "add_minmax_index_for_string_columns"
        || name == "table_disk"
    ;
}

/// Cloud only
bool MergeTreeSettings::isSMTReadonlySetting(const String & name)
{
    return name == "enable_mixed_granularity_parts";
}

void MergeTreeSettings::checkCanSet(std::string_view name, const Field & value)
{
    MergeTreeSettingsImpl::checkCanSet(name, value);
}

bool MergeTreeSettings::isPartFormatSetting(const String & name)
{
    return name == "min_bytes_for_wide_part" || name == "min_rows_for_wide_part";
}
}<|MERGE_RESOLUTION|>--- conflicted
+++ resolved
@@ -55,301 +55,6 @@
     DECLARE(UInt64, max_digestion_size_per_segment, 256_MiB, "Max number of bytes to digest per segment to build GIN index.", 0) \
     \
     /** Data storing format settings. */ \
-<<<<<<< HEAD
-    DECLARE(UInt64, min_bytes_for_wide_part, default_min_bytes_for_wide_part, R"(
-    Minimum number of bytes/rows in a data part that can be stored in `Wide`
-    format. You can set one, both or none of these settings.
-    )", 0) \
-    DECLARE(UInt32, min_level_for_wide_part, 0, R"(
-    Minimal part level to create a data part in `Wide` format instead of `Compact`.
-    )", 0) \
-    DECLARE(UInt64, min_rows_for_wide_part, 0, R"(
-    Minimal number of rows to create a data part in `Wide` format instead of `Compact`.
-    )", 0) \
-    DECLARE(UInt64, max_merge_delayed_streams_for_parallel_write, 40, R"(
-    The maximum number of streams (columns) that can be flushed in parallel
-    (analog of max_insert_delayed_streams_for_parallel_write for merges). Works
-    only for Vertical merges.
-    )", 0) \
-    DECLARE(Float, ratio_of_defaults_for_sparse_serialization, 0.9375f, R"(
-    Minimal ratio of the number of _default_ values to the number of _all_ values
-    in a column. Setting this value causes the column to be stored using sparse
-    serializations.
-
-    If a column is sparse (contains mostly zeros), ClickHouse can encode it in
-    a sparse format and automatically optimize calculations - the data does not
-    require full decompression during queries. To enable this sparse
-    serialization, define the `ratio_of_defaults_for_sparse_serialization`
-    setting to be less than 1.0. If the value is greater than or equal to 1.0,
-    then the columns will be always written using the normal full serialization.
-
-    Possible values:
-
-    - Float between `0` and `1` to enable sparse serialization
-    - `1.0` (or greater) if you do not want to use sparse serialization
-
-    **Example**
-
-    Notice the `s` column in the following table is an empty string for 95% of
-    the rows. In `my_regular_table` we do not use sparse serialization, and in
-    `my_sparse_table` we set `ratio_of_defaults_for_sparse_serialization` to
-    0.95:
-
-    ```sql
-    CREATE TABLE my_regular_table
-    (
-        `id` UInt64,
-        `s` String
-    )
-    ENGINE = MergeTree
-    ORDER BY id;
-
-    INSERT INTO my_regular_table
-    SELECT
-        number AS id,
-        number % 20 = 0 ? toString(number): '' AS s
-    FROM
-        numbers(10000000);
-
-
-    CREATE TABLE my_sparse_table
-    (
-        `id` UInt64,
-        `s` String
-    )
-    ENGINE = MergeTree
-    ORDER BY id
-    SETTINGS ratio_of_defaults_for_sparse_serialization = 0.95;
-
-    INSERT INTO my_sparse_table
-    SELECT
-        number,
-        number % 20 = 0 ? toString(number): ''
-    FROM
-        numbers(10000000);
-    ```
-
-    Notice the `s` column in `my_sparse_table` uses less storage space on disk:
-
-    ```sql
-    SELECT table, name, data_compressed_bytes, data_uncompressed_bytes FROM system.columns
-    WHERE table LIKE 'my_%_table';
-    ```
-
-    ```response
-    ┌─table────────────┬─name─┬─data_compressed_bytes─┬─data_uncompressed_bytes─┐
-    │ my_regular_table │ id   │              37790741 │                75488328 │
-    │ my_regular_table │ s    │               2451377 │                12683106 │
-    │ my_sparse_table  │ id   │              37790741 │                75488328 │
-    │ my_sparse_table  │ s    │               2283454 │                 9855751 │
-    └──────────────────┴──────┴───────────────────────┴─────────────────────────┘
-    ```
-
-    You can verify if a column is using the sparse encoding by viewing the
-    `serialization_kind` column of the `system.parts_columns` table:
-
-    ```sql
-    SELECT column, serialization_kind FROM system.parts_columns
-    WHERE table LIKE 'my_sparse_table';
-    ```
-
-    You can see which parts of `s` were stored using the sparse serialization:
-
-    ```response
-    ┌─column─┬─serialization_kind─┐
-    │ id     │ Default            │
-    │ s      │ Default            │
-    │ id     │ Default            │
-    │ s      │ Default            │
-    │ id     │ Default            │
-    │ s      │ Sparse             │
-    │ id     │ Default            │
-    │ s      │ Sparse             │
-    │ id     │ Default            │
-    │ s      │ Sparse             │
-    │ id     │ Default            │
-    │ s      │ Sparse             │
-    │ id     │ Default            │
-    │ s      │ Sparse             │
-    │ id     │ Default            │
-    │ s      │ Sparse             │
-    │ id     │ Default            │
-    │ s      │ Sparse             │
-    │ id     │ Default            │
-    │ s      │ Sparse             │
-    │ id     │ Default            │
-    │ s      │ Sparse             │
-    └────────┴────────────────────┘
-    ```
-    )", 0) \
-    DECLARE(Bool, replace_long_file_name_to_hash, true, R"(
-    If the file name for column is too long (more than 'max_file_name_length'
-    bytes) replace it to SipHash128
-    )", 0) \
-    DECLARE(UInt64, max_file_name_length, 127, R"(
-    The maximal length of the file name to keep it as is without hashing.
-    Takes effect only if setting `replace_long_file_name_to_hash` is enabled.
-    The value of this setting does not include the length of file extension. So,
-    it is recommended to set it below the maximum filename length (usually 255
-    bytes) with some gap to avoid filesystem errors.
-    )", 0) \
-    DECLARE(UInt64, min_bytes_for_full_part_storage, 0, R"(
-    Only available in ClickHouse Cloud. Minimal uncompressed size in bytes to
-    use full type of storage for data part instead of packed
-    )", 0) \
-    DECLARE(UInt32, min_level_for_full_part_storage, 0, R"(
-    Only available in ClickHouse Cloud. Minimal part level to
-    use full type of storage for data part instead of packed
-    )", 0) \
-    DECLARE(UInt64, min_rows_for_full_part_storage, 0, R"(
-    Only available in ClickHouse Cloud. Minimal number of rows to use full type
-    of storage for data part instead of packed
-    )", 0) \
-    DECLARE(UInt64, compact_parts_max_bytes_to_buffer, 128 * 1024 * 1024, R"(
-    Only available in ClickHouse Cloud. Maximal number of bytes to write in a
-    single stripe in compact parts
-    )", 0) \
-    DECLARE(NonZeroUInt64, compact_parts_max_granules_to_buffer, 128, R"(
-    Only available in ClickHouse Cloud. Maximal number of granules to write in a
-    single stripe in compact parts
-    )", 0) \
-    DECLARE(UInt64, compact_parts_merge_max_bytes_to_prefetch_part, 16 * 1024 * 1024, R"(
-    Only available in ClickHouse Cloud. Maximal size of compact part to read it
-    in a whole to memory during merge.
-    )", 0) \
-    DECLARE(UInt64, merge_max_bytes_to_prewarm_cache, 1ULL * 1024 * 1024 * 1024, R"(
-    Only available in ClickHouse Cloud. Maximal size of part (compact or packed)
-    to prewarm cache during merge.
-    )", 0) \
-    DECLARE(UInt64, merge_total_max_bytes_to_prewarm_cache, 15ULL * 1024 * 1024 * 1024, R"(
-    Only available in ClickHouse Cloud. Maximal size of parts in total to prewarm
-    cache during merge.
-    )", 0) \
-    DECLARE(Bool, load_existing_rows_count_for_old_parts, false, R"(
-    If enabled along with [exclude_deleted_rows_for_part_size_in_merge](#exclude_deleted_rows_for_part_size_in_merge),
-    deleted rows count for existing data parts will be calculated during table
-    starting up. Note that it may slow down start up table loading.
-
-    Possible values:
-    - `true`
-    - `false`
-
-    **See Also**
-    - [exclude_deleted_rows_for_part_size_in_merge](#exclude_deleted_rows_for_part_size_in_merge) setting
-    )", 0) \
-    DECLARE(Bool, use_compact_variant_discriminators_serialization, true, R"(
-    Enables compact mode for binary serialization of discriminators in Variant
-    data type.
-    This mode allows to use significantly less memory for storing discriminators
-    in parts when there is mostly one variant or a lot of NULL values.
-    )", 0) \
-    DECLARE(Bool, escape_variant_subcolumn_filenames, true, R"(
-    Escape special symbols in filenames created for subcolumns of Variant data type in Wide parts of MergeTree table. Needed for compatibility.
-    )", 0) \
-    DECLARE(MergeTreeSerializationInfoVersion, serialization_info_version, "with_types", R"(
-    Serialization info version used when writing `serialization.json`.
-    This setting is required for compatibility during cluster upgrades.
-
-    Possible values:
-    - `basic` - Basic format.
-    - `with_types` - Format with additional `types_serialization_versions` field, allowing per-type serialization versions.
-    This makes settings like `string_serialization_version` effective.
-
-    During rolling upgrades, set this to `basic` so that new servers produce
-    data parts compatible with old servers. After the upgrade completes,
-    switch to `WITH_TYPES` to enable per-type serialization versions.
-    )", 0) \
-    DECLARE(MergeTreeStringSerializationVersion, string_serialization_version, "with_size_stream", R"(
-    Controls the serialization format for top-level `String` columns.
-
-    This setting is only effective when `serialization_info_version` is set to "with_types".
-    When set to `with_size_stream`, top-level `String` columns are serialized with a separate
-    `.size` subcolumn storing string lengths, rather than inline. This allows real `.size`
-    subcolumns and can improve compression efficiency.
-
-    Nested `String` types (e.g., inside `Nullable`, `LowCardinality`, `Array`, or `Map`)
-    are not affected, except when they appear in a `Tuple`.
-
-    Possible values:
-
-    - `single_stream` — Use the standard serialization format with inline sizes.
-    - `with_size_stream` — Use a separate size stream for top-level `String` columns.
-    )", 0) \
-    DECLARE(MergeTreeNullableSerializationVersion, nullable_serialization_version, "basic", R"(
-    Controls the serialization method used for `Nullable(T)` columns.
-
-    Possible values:
-
-    - basic — Use the standard serialization for `Nullable(T)`.
-
-    - allow_sparse — Permit `Nullable(T)` to use sparse encoding.
-    )", 0) \
-    DECLARE(MergeTreeObjectSerializationVersion, object_serialization_version, "v2", R"(
-    Serialization version for JSON data type. Required for compatibility.
-
-    Possible values:
-    - `v1`
-    - `v2`
-    - `v3`
-
-    Only version `v3` supports changing the shared data serialization version.
-    )", 0) \
-    DECLARE(MergeTreeObjectSharedDataSerializationVersion, object_shared_data_serialization_version, "map", R"(
-    Serialization version for shared data inside JSON data type.
-
-    Possible values:
-    - `map` - store shared data as `Map(String, String)`
-    - `map_with_buckets` - store shared data as several separate `Map(String, String)` columns. Using buckets improves reading individual paths from shared data.
-    - `advanced` - special serialization of shared data designed to significantly improve reading of individual paths from shared data.
-    Note that this serialization increases the shared data storage size on disk because we store a lot of additional information.
-
-    Number of buckets for `map_with_buckets` and `advanced` serializations is determined by settings
-    [object_shared_data_buckets_for_compact_part](#object_shared_data_buckets_for_compact_part)/[object_shared_data_buckets_for_wide_part](#object_shared_data_buckets_for_wide_part).
-    )", 0) \
-    DECLARE(MergeTreeObjectSharedDataSerializationVersion, object_shared_data_serialization_version_for_zero_level_parts, "map", R"(
-    This setting allows to specify different serialization version of the
-    shared data inside JSON type for zero level parts that are created during inserts.
-    It's recommended not to use `advanced` shared data serialization for zero level parts because it can increase
-    the insertion time significantly.
-    )", 0) \
-    DECLARE(NonZeroUInt64, object_shared_data_buckets_for_compact_part, 8, R"(
-    Number of buckets for JSON shared data serialization in Compact parts. Works with `map_with_buckets` and `advanced` shared data serializations.
-    )", 0) \
-    DECLARE(NonZeroUInt64, object_shared_data_buckets_for_wide_part, 32, R"(
-    Number of buckets for JSON shared data serialization in Wide parts. Works with `map_with_buckets` and `advanced` shared data serializations.
-    )", 0) \
-    DECLARE(MergeTreeDynamicSerializationVersion, dynamic_serialization_version, "v2", R"(
-    Serialization version for Dynamic data type. Required for compatibility.
-
-    Possible values:
-    - `v1`
-    - `v2`
-    - `v3`
-    )", 0) \
-    DECLARE(Bool, write_marks_for_substreams_in_compact_parts, true, R"(
-    Enables writing marks per each substream instead of per each column in Compact parts.
-    It allows to read individual subcolumns from the data part efficiently.
-
-    For example, column `t Tuple(a String, b UInt32, c Array(Nullable(UInt32)))` is serialized in the next substreams:
-    - `t.a` for String data of tuple element `a`
-    - `t.b` for UInt32 data of tuple element `b`
-    - `t.c.size0` for array sizes of tuple element `c`
-    - `t.c.null` for null map of nested array elements of tuple element `c`
-    - `t.c` for UInt32 data pf nested array elements of tuple element `c`
-
-    When this setting is enabled, we will write a mark for each of these 5 substreams, which means that we will be able to read
-    the data of each individual substream from the granule separately if needed. For example, if we want to read the subcolumn `t.c` we will read only data of
-    substreams `t.c.size0`, `t.c.null` and `t.c` and won't read data from substreams `t.a` and `t.b`. When this setting is disabled,
-    we will write a mark only for top-level column `t`, which means that we will always read the whole column data from the granule, even if we need only data of some substreams.
-    )", 0) \
-    DECLARE(UInt64Auto, merge_max_dynamic_subcolumns_in_wide_part, Field("auto"), R"(
-    The maximum number of dynamic subcolumns that can be created in every column in the Wide data part after merge.
-    It allows to reduce number of files created in Wide data part regardless of dynamic parameters specified in the data type.
-
-    For example, if the table has a column with the JSON(max_dynamic_paths=1024) type and the setting merge_max_dynamic_subcolumns_in_wide_part is set to 128,
-    after merge into the Wide data part number of dynamic paths will be decreased to 128 in this part and only 128 paths will be written as dynamic subcolumns.
-    )", 0) \
-=======
     DECLARE(UInt64, min_bytes_for_wide_part, default_min_bytes_for_wide_part, "Minimal uncompressed size in bytes to create part in wide format instead of compact", 0) \
     DECLARE(UInt64, min_rows_for_wide_part, 0, "Minimal number of rows to create part in wide format instead of compact", 0) \
     DECLARE(Float, ratio_of_defaults_for_sparse_serialization, 0.9375f, "Minimal ratio of number of default values to number of all values in column to store it in sparse serializations. If >= 1, columns will be always written in full serialization.", 0) \
@@ -357,14 +62,13 @@
     DECLARE(UInt64, max_file_name_length, 127, "The maximal length of the file name to keep it as is without hashing", 0) \
     DECLARE(UInt64, min_bytes_for_full_part_storage, 0, "Only available in ClickHouse Cloud. Minimal uncompressed size in bytes to use full type of storage for data part instead of packed", 0) \
     DECLARE(UInt64, min_rows_for_full_part_storage, 0, "Only available in ClickHouse Cloud. Minimal number of rows to use full type of storage for data part instead of packed", 0) \
-    DECLARE(UInt64, compact_parts_max_bytes_to_buffer, 128 * 1024 * 1024, "Only available in ClickHouse Cloud. Maximal number of bytes to write in a single stripe in compact parts", 0) \
+    DECLARE(NonZeroUInt64, compact_parts_max_bytes_to_buffer, 128 * 1024 * 1024, "Only available in ClickHouse Cloud. Maximal number of bytes to write in a single stripe in compact parts", 0) \
     DECLARE(UInt64, compact_parts_max_granules_to_buffer, 128, "Only available in ClickHouse Cloud. Maximal number of granules to write in a single stripe in compact parts", 0) \
     DECLARE(UInt64, compact_parts_merge_max_bytes_to_prefetch_part, 16 * 1024 * 1024, "Only available in ClickHouse Cloud. Maximal size of compact part to read it in a whole to memory during merge.", 0) \
     DECLARE(UInt64, merge_max_bytes_to_prewarm_cache, 1ULL * 1024 * 1024 * 1024, "Only available in ClickHouse Cloud. Maximal size of part (compact or packed) to prewarm cache during merge.", 0) \
     DECLARE(UInt64, merge_total_max_bytes_to_prewarm_cache, 15ULL * 1024 * 1024 * 1024, "Only available in ClickHouse Cloud. Maximal size of parts in total to prewarm cache during merge.", 0) \
     DECLARE(Bool, load_existing_rows_count_for_old_parts, false, "Whether to load existing_rows_count for existing parts. If false, existing_rows_count will be equal to rows_count for existing parts.", 0) \
     DECLARE(Bool, use_compact_variant_discriminators_serialization, true, "Use compact version of Variant discriminators serialization.", 0) \
->>>>>>> 45b1a0e8
     \
     /** Merge selector settings. */ \
     DECLARE(UInt64, merge_selector_blurry_base_scale_factor, 0, "Controls when the logic kicks in relatively to the number of parts in partition. The bigger the factor the more belated reaction will be.", 0) \
@@ -419,242 +123,6 @@
     DECLARE(UInt64, min_parts_to_merge_at_once, 0, "Minimal amount of data parts which merge selector can pick to merge at once (expert level setting, don't change if you don't understand what it is doing). 0 - disabled. Works for Simple and StochasticSimple merge selectors.", 0) \
     \
     /** Inserts settings. */ \
-<<<<<<< HEAD
-    DECLARE(UInt64, parts_to_delay_insert, 1000, R"(
-    If the number of active parts in a single partition exceeds the
-    `parts_to_delay_insert` value, an `INSERT` is artificially slowed down.
-
-    Possible values:
-    - Any positive integer.
-
-    ClickHouse artificially executes `INSERT` longer (adds 'sleep') so that the
-    background merge process can merge parts faster than they are added.
-    )", 0) \
-    DECLARE(UInt64, inactive_parts_to_delay_insert, 0, R"(
-    If the number of inactive parts in a single partition in the table exceeds
-    the `inactive_parts_to_delay_insert` value, an `INSERT` is artificially
-    slowed down.
-
-    :::tip
-    It is useful when a server fails to clean up parts quickly enough.
-    :::
-
-    Possible values:
-    - Any positive integer.
-    )", 0) \
-    DECLARE(UInt64, parts_to_throw_insert, 3000, R"(
-    If the number of active parts in a single partition exceeds the
-    `parts_to_throw_insert` value, `INSERT` is interrupted with the `Too many
-    parts (N). Merges are processing significantly slower than inserts`
-    exception.
-
-    Possible values:
-    - Any positive integer.
-
-    To achieve maximum performance of `SELECT` queries, it is necessary to
-    minimize the number of parts processed, see [Merge Tree](/development/architecture#merge-tree).
-
-    Prior to version 23.6 this setting was set to 300. You can set a higher
-    different value, it will reduce the probability of the `Too many parts`
-    error, but at the same time `SELECT` performance might degrade. Also in case
-    of a merge issue (for example, due to insufficient disk space) you will
-    notice it later than you would with the original 300.
-
-    )", 0) \
-    DECLARE(UInt64, inactive_parts_to_throw_insert, 0, R"(
-    If the number of inactive parts in a single partition more than the
-    `inactive_parts_to_throw_insert` value, `INSERT` is interrupted with the
-    following error:
-
-    > "Too many inactive parts (N). Parts cleaning are processing significantly
-      slower than inserts" exception."
-
-    Possible values:
-    - Any positive integer.
-    )", 0) \
-    DECLARE(UInt64, max_avg_part_size_for_too_many_parts, 1ULL * 1024 * 1024 * 1024, R"(
-    The 'too many parts' check according to 'parts_to_delay_insert' and
-    'parts_to_throw_insert' will be active only if the average part size (in the
-    relevant partition) is not larger than the specified threshold. If it is
-    larger than the specified threshold, the INSERTs will be neither delayed or
-    rejected. This allows to have hundreds of terabytes in a single table on a
-    single server if the parts are successfully merged to larger parts. This
-    does not affect the thresholds on inactive parts or total parts.
-    )", 0) \
-    DECLARE(UInt64, max_delay_to_insert, 1, R"(
-    The value in seconds, which is used to calculate the `INSERT` delay, if the
-    number of active parts in a single partition exceeds the
-    [parts_to_delay_insert](#parts_to_delay_insert) value.
-
-    Possible values:
-    - Any positive integer.
-
-    The delay (in milliseconds) for `INSERT` is calculated by the formula:
-
-    ```code
-    max_k = parts_to_throw_insert - parts_to_delay_insert
-    k = 1 + parts_count_in_partition - parts_to_delay_insert
-    delay_milliseconds = pow(max_delay_to_insert * 1000, k / max_k)
-    ```
-    For example, if a partition has 299 active parts and parts_to_throw_insert
-    = 300, parts_to_delay_insert = 150, max_delay_to_insert = 1, `INSERT` is
-    delayed for `pow( 1 * 1000, (1 + 299 - 150) / (300 - 150) ) = 1000`
-    milliseconds.
-
-    Starting from version 23.1 formula has been changed to:
-
-    ```code
-    allowed_parts_over_threshold = parts_to_throw_insert - parts_to_delay_insert
-    parts_over_threshold = parts_count_in_partition - parts_to_delay_insert + 1
-    delay_milliseconds = max(min_delay_to_insert_ms, (max_delay_to_insert * 1000)
-    * parts_over_threshold / allowed_parts_over_threshold)
-    ```
-
-    For example, if a partition has 224 active parts and parts_to_throw_insert
-    = 300, parts_to_delay_insert = 150, max_delay_to_insert = 1,
-    min_delay_to_insert_ms = 10, `INSERT` is delayed for `max( 10, 1 * 1000 *
-    (224 - 150 + 1) / (300 - 150) ) = 500` milliseconds.
-    )", 0) \
-    DECLARE(UInt64, min_delay_to_insert_ms, 10, R"(
-    Min delay of inserting data into MergeTree table in milliseconds, if there
-    are a lot of unmerged parts in single partition.
-    )", 0) \
-    DECLARE(UInt64, max_parts_in_total, 100000, R"(
-    If the total number of active parts in all partitions of a table exceeds the
-    `max_parts_in_total` value `INSERT` is interrupted with the `Too many parts
-    (N)` exception.
-
-    Possible values:
-    - Any positive integer.
-
-    A large number of parts in a table reduces performance of ClickHouse queries
-    and increases ClickHouse boot time. Most often this is a consequence of an
-    incorrect design (mistakes when choosing a partitioning strategy - too small
-    partitions).
-    )", 0) \
-    DECLARE(Bool, async_insert, false, R"(
-    If true, data from INSERT query is stored in queue and later flushed to
-    table in background.
-    )", 0) \
-    DECLARE(Bool, add_implicit_sign_column_constraint_for_collapsing_engine, false, R"(
-    If true, adds an implicit constraint for the `sign` column of a CollapsingMergeTree
-    or VersionedCollapsingMergeTree table to allow only valid values (`1` and `-1`).
-    )", 0) \
-    DECLARE(Milliseconds, sleep_before_commit_local_part_in_replicated_table_ms, 0, R"(
-    For testing. Do not change it.
-    )", 0) \
-    DECLARE(Bool, optimize_row_order, false, R"(
-    Controls if the row order should be optimized during inserts to improve the
-    compressability of the newly inserted table part.
-
-    Only has an effect for ordinary MergeTree-engine tables. Does nothing for
-    specialized MergeTree engine tables (e.g. CollapsingMergeTree).
-
-    MergeTree tables are (optionally) compressed using [compression codecs](/sql-reference/statements/create/table#column_compression_codec).
-    Generic compression codecs such as LZ4 and ZSTD achieve maximum compression
-    rates if the data exposes patterns. Long runs of the same value typically
-    compress very well.
-
-    If this setting is enabled, ClickHouse attempts to store the data in newly
-    inserted parts in a row order that minimizes the number of equal-value runs
-    across the columns of the new table part.
-    In other words, a small number of equal-value runs mean that individual runs
-    are long and compress well.
-
-    Finding the optimal row order is computationally infeasible (NP hard).
-    Therefore, ClickHouse uses a heuristics to quickly find a row order which
-    still improves compression rates over the original row order.
-
-    <details markdown="1">
-
-    <summary>Heuristics for finding a row order</summary>
-
-    It is generally possible to shuffle the rows of a table (or table part)
-    freely as SQL considers the same table (table part) in different row order
-    equivalent.
-
-    This freedom of shuffling rows is restricted when a primary key is defined
-    for the table. In ClickHouse, a primary key `C1, C2, ..., CN` enforces that
-    the table rows are sorted by columns `C1`, `C2`, ... `Cn` ([clustered index](https://en.wikipedia.org/wiki/Database_index#Clustered)).
-    As a result, rows can only be shuffled within "equivalence classes" of row,
-    i.e. rows which have the same values in their primary key columns.
-    The intuition is that primary keys with high-cardinality, e.g. primary keys
-    involving a `DateTime64` timestamp column, lead to many small equivalence
-    classes. Likewise, tables with a low-cardinality primary key, create few and
-    large equivalence classes. A table with no primary key represents the extreme
-    case of a single equivalence class which spans all rows.
-
-    The fewer and the larger the equivalence classes are, the higher the degree
-    of freedom when re-shuffling rows.
-
-    The heuristics applied to find the best row order within each equivalence
-    class is suggested by D. Lemire, O. Kaser in
-    [Reordering columns for smaller indexes](https://doi.org/10.1016/j.ins.2011.02.002)
-    and based on sorting the rows within each equivalence class by ascending
-    cardinality of the non-primary key columns.
-
-    It performs three steps:
-    1. Find all equivalence classes based on the row values in primary key columns.
-    2. For each equivalence class, calculate (usually estimate) the cardinalities
-       of the non-primary-key columns.
-    3. For each equivalence class, sort the rows in order of ascending
-       non-primary-key column cardinality.
-
-    </details>
-
-    If enabled, insert operations incur additional CPU costs to analyze and
-    optimize the row order of the new data. INSERTs are expected to take 30-50%
-    longer depending on the data characteristics.
-    Compression rates of LZ4 or ZSTD improve on average by 20-40%.
-
-    This setting works best for tables with no primary key or a low-cardinality
-    primary key, i.e. a table with only few distinct primary key values.
-    High-cardinality primary keys, e.g. involving timestamp columns of type
-    `DateTime64`, are not expected to benefit from this setting.
-    )", 0) \
-    DECLARE(Bool, use_adaptive_write_buffer_for_dynamic_subcolumns, true, R"(
-    Allow to use adaptive writer buffers during writing dynamic subcolumns to
-    reduce memory usage
-    )", 0) \
-    DECLARE(NonZeroUInt64, adaptive_write_buffer_initial_size, 16 * 1024, R"(
-    Initial size of an adaptive write buffer
-    )", 0) \
-    DECLARE(UInt64, min_free_disk_bytes_to_perform_insert, 0, R"(
-    The minimum number of bytes that should be free in disk space in order to
-    insert data. If the number of available free bytes is less than
-    `min_free_disk_bytes_to_perform_insert` then an exception is thrown and the
-    insert is not executed. Note that this setting:
-    - takes into account the `keep_free_space_bytes` setting.
-    - does not take into account the amount of data that will be written by the
-      `INSERT` operation.
-    - is only checked if a positive (non-zero) number of bytes is specified
-
-    Possible values:
-    - Any positive integer.
-
-    :::note
-    If both `min_free_disk_bytes_to_perform_insert` and `min_free_disk_ratio_to_perform_insert`
-    are specified, ClickHouse will count on the value that will allow to perform
-    inserts on a bigger amount of free memory.
-    :::
-    )", 0) \
-    DECLARE(Float, min_free_disk_ratio_to_perform_insert, 0.0, R"(
-    The minimum free to total disk space ratio to perform an `INSERT`. Must be a
-    floating point value between 0 and 1. Note that this setting:
-    - takes into account the `keep_free_space_bytes` setting.
-    - does not take into account the amount of data that will be written by the
-      `INSERT` operation.
-    - is only checked if a positive (non-zero) ratio is specified
-
-    Possible values:
-    - Float, 0.0 - 1.0
-
-    Note that if both `min_free_disk_ratio_to_perform_insert` and
-    `min_free_disk_bytes_to_perform_insert` are specified, ClickHouse will count
-    on the value that will allow to perform inserts on a bigger amount of free
-    memory.
-    )", 0) \
-=======
     DECLARE(UInt64, parts_to_delay_insert, 1000, "If table contains at least that many active parts in single partition, artificially slow down insert into table. Disabled if set to 0", 0) \
     DECLARE(UInt64, inactive_parts_to_delay_insert, 0, "If table contains at least that many inactive parts in single partition, artificially slow down insert into table.", 0) \
     DECLARE(UInt64, parts_to_throw_insert, 3000, "If more than this number active parts in single partition, throw 'Too many parts ...' exception.", 0) \
@@ -668,10 +136,9 @@
     DECLARE(Milliseconds, sleep_before_commit_local_part_in_replicated_table_ms, 0, "For testing. Do not change it.", 0) \
     DECLARE(Bool, optimize_row_order, false, "Allow reshuffling of rows during part inserts and merges to improve the compressibility of the new part", 0) \
     DECLARE(Bool, use_adaptive_write_buffer_for_dynamic_subcolumns, true, "Allow to use adaptive writer buffers during writing dynamic subcolumns to reduce memory usage", 0) \
-    DECLARE(UInt64, adaptive_write_buffer_initial_size, 16 * 1024, "Initial size of an adaptive write buffer", 0) \
+    DECLARE(NonZeroUInt64, adaptive_write_buffer_initial_size, 16 * 1024, "Initial size of an adaptive write buffer", 0) \
     DECLARE(UInt64, min_free_disk_bytes_to_perform_insert, 0, "Minimum free disk space bytes to perform an insert.", 0) \
     DECLARE(Float, min_free_disk_ratio_to_perform_insert, 0.0, "Minimum free disk space ratio to perform an insert.", 0) \
->>>>>>> 45b1a0e8
     \
     /* Part removal settings. */ \
     DECLARE(UInt64, simultaneous_parts_removal_limit, 0, "Maximum number of parts to remove during one CleanupThread iteration (0 means unlimited).", 0) \
