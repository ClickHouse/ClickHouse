#include <Storages/MergeTree/MergeTreeSettings.h>
#include <Columns/IColumn.h>
#include <Core/BaseSettings.h>
#include <Core/BaseSettingsFwdMacrosImpl.h>
#include <Core/BaseSettingsProgramOptions.h>
#include <Core/MergeSelectorAlgorithm.h>
#include <Core/SettingsChangesHistory.h>
#include <Disks/DiskFromAST.h>
#include <Parsers/ASTCreateQuery.h>
#include <Parsers/ASTFunction.h>
#include <Parsers/ASTSetQuery.h>
#include <Parsers/FieldFromAST.h>
#include <Parsers/isDiskFunction.h>
#include <Storages/System/MutableColumnsAndConstraints.h>
#include <Common/Exception.h>
#include <Common/NamePrompter.h>
#include <Common/logger_useful.h>
#include <Interpreters/Context.h>
#include <Disks/ObjectStorages/DiskObjectStorage.h>

#include <boost/program_options.hpp>
#include <fmt/ranges.h>
#include <Poco/Util/AbstractConfiguration.h>
#include <Poco/Util/Application.h>

#include "config.h"

#if !CLICKHOUSE_CLOUD
constexpr UInt64 default_min_bytes_for_wide_part = 10485760lu;
#else
constexpr UInt64 default_min_bytes_for_wide_part = 1024lu * 1024lu * 1024lu;
#endif

namespace DB
{

namespace ErrorCodes
{
    extern const int UNKNOWN_SETTING;
    extern const int BAD_ARGUMENTS;
    extern const int READONLY;
}

// clang-format off

/** These settings represent fine tunes for internal details of MergeTree storages
  * and should not be changed by the user without a reason.
  */
#define MERGE_TREE_SETTINGS(DECLARE, DECLARE_WITH_ALIAS) \
    DECLARE(UInt64, min_compress_block_size, 0, R"(
    Minimum size of blocks of uncompressed data required for compression when
    writing the next mark. You can also specify this setting in the global settings
    (see [min_compress_block_size](/operations/settings/merge-tree-settings#min_compress_block_size)
    setting). The value specified when the table is created overrides the global value
    for this setting.
    )", 0) \
    DECLARE(UInt64, max_compress_block_size, 0, R"(
    The maximum size of blocks of uncompressed data before compressing for writing
    to a table. You can also specify this setting in the global settings
    (see [max_compress_block_size](/operations/settings/merge-tree-settings#max_compress_block_size)
    setting). The value specified when the table is created overrides the global
    value for this setting.
    )", 0) \
    DECLARE(UInt64, index_granularity, 8192, R"(
    Maximum number of data rows between the marks of an index. I.e how many rows
    correspond to one primary key value.
    )", 0) \
    \
    /** Data storing format settings. */ \
    DECLARE(UInt64, min_bytes_for_wide_part, default_min_bytes_for_wide_part, R"(
    Minimum number of bytes/rows in a data part that can be stored in `Wide`
    format. You can set one, both or none of these settings.
    )", 0) \
    DECLARE(UInt64, min_rows_for_wide_part, 0, R"(
    Minimal number of rows to create part in wide format instead of compact
    )", 0) \
    DECLARE(UInt64, max_merge_delayed_streams_for_parallel_write, 40, R"(
    The maximum number of streams (columns) that can be flushed in parallel
    (analog of max_insert_delayed_streams_for_parallel_write for merges). Works
    only for Vertical merges.
    )", 0) \
    DECLARE(Float, ratio_of_defaults_for_sparse_serialization, 0.9375f, R"(
    Minimal ratio of the number of _default_ values to the number of _all_ values
    in a column. Setting this value causes the column to be stored using sparse
    serializations.

    If a column is sparse (contains mostly zeros), ClickHouse can encode it in
    a sparse format and automatically optimize calculations - the data does not
    require full decompression during queries. To enable this sparse
    serialization, define the `ratio_of_defaults_for_sparse_serialization`
    setting to be less than 1.0. If the value is greater than or equal to 1.0,
    then the columns will be always written using the normal full serialization.

    Possible values:

    - Float between `0` and `1` to enable sparse serialization
    - `1.0` (or greater) if you do not want to use sparse serialization

    **Example**

    Notice the `s` column in the following table is an empty string for 95% of
    the rows. In `my_regular_table` we do not use sparse serialization, and in
    `my_sparse_table` we set `ratio_of_defaults_for_sparse_serialization` to
    0.95:

    ```sql
    CREATE TABLE my_regular_table
    (
        `id` UInt64,
        `s` String
    )
    ENGINE = MergeTree
    ORDER BY id;

    INSERT INTO my_regular_table
    SELECT
        number AS id,
        number % 20 = 0 ? toString(number): '' AS s
    FROM
        numbers(10000000);


    CREATE TABLE my_sparse_table
    (
        `id` UInt64,
        `s` String
    )
    ENGINE = MergeTree
    ORDER BY id
    SETTINGS ratio_of_defaults_for_sparse_serialization = 0.95;

    INSERT INTO my_sparse_table
    SELECT
        number,
        number % 20 = 0 ? toString(number): ''
    FROM
        numbers(10000000);
    ```

    Notice the `s` column in `my_sparse_table` uses less storage space on disk:

    ```sql
    SELECT table, name, data_compressed_bytes, data_uncompressed_bytes FROM system.columns
    WHERE table LIKE 'my_%_table';
    ```

    ```response
    ┌─table────────────┬─name─┬─data_compressed_bytes─┬─data_uncompressed_bytes─┐
    │ my_regular_table │ id   │              37790741 │                75488328 │
    │ my_regular_table │ s    │               2451377 │                12683106 │
    │ my_sparse_table  │ id   │              37790741 │                75488328 │
    │ my_sparse_table  │ s    │               2283454 │                 9855751 │
    └──────────────────┴──────┴───────────────────────┴─────────────────────────┘
    ```

    You can verify if a column is using the sparse encoding by viewing the
    `serialization_kind` column of the `system.parts_columns` table:

    ```sql
    SELECT column, serialization_kind FROM system.parts_columns
    WHERE table LIKE 'my_sparse_table';
    ```

    You can see which parts of `s` were stored using the sparse serialization:

    ```response
    ┌─column─┬─serialization_kind─┐
    │ id     │ Default            │
    │ s      │ Default            │
    │ id     │ Default            │
    │ s      │ Default            │
    │ id     │ Default            │
    │ s      │ Sparse             │
    │ id     │ Default            │
    │ s      │ Sparse             │
    │ id     │ Default            │
    │ s      │ Sparse             │
    │ id     │ Default            │
    │ s      │ Sparse             │
    │ id     │ Default            │
    │ s      │ Sparse             │
    │ id     │ Default            │
    │ s      │ Sparse             │
    │ id     │ Default            │
    │ s      │ Sparse             │
    │ id     │ Default            │
    │ s      │ Sparse             │
    │ id     │ Default            │
    │ s      │ Sparse             │
    └────────┴────────────────────┘
    ```
    )", 0) \
    DECLARE(Bool, replace_long_file_name_to_hash, true, R"(
    If the file name for column is too long (more than 'max_file_name_length'
    bytes) replace it to SipHash128
    )", 0) \
    DECLARE(UInt64, max_file_name_length, 127, R"(
    The maximal length of the file name to keep it as is without hashing.
    Takes effect only if setting `replace_long_file_name_to_hash` is enabled.
    The value of this setting does not include the length of file extension. So,
    it is recommended to set it below the maximum filename length (usually 255
    bytes) with some gap to avoid filesystem errors.
    )", 0) \
    DECLARE(UInt64, min_bytes_for_full_part_storage, 0, R"(
    Only available in ClickHouse Cloud. Minimal uncompressed size in bytes to
    use full type of storage for data part instead of packed
    )", 0) \
    DECLARE(UInt64, min_rows_for_full_part_storage, 0, R"(
    Only available in ClickHouse Cloud. Minimal number of rows to use full type
    of storage for data part instead of packed
    )", 0) \
    DECLARE(UInt64, compact_parts_max_bytes_to_buffer, 128 * 1024 * 1024, R"(
    Only available in ClickHouse Cloud. Maximal number of bytes to write in a
    single stripe in compact parts
    )", 0) \
    DECLARE(UInt64, compact_parts_max_granules_to_buffer, 128, R"(
    Only available in ClickHouse Cloud. Maximal number of granules to write in a
    single stripe in compact parts
    )", 0) \
    DECLARE(UInt64, compact_parts_merge_max_bytes_to_prefetch_part, 16 * 1024 * 1024, R"(
    Only available in ClickHouse Cloud. Maximal size of compact part to read it
    in a whole to memory during merge.
    )", 0) \
    DECLARE(UInt64, merge_max_bytes_to_prewarm_cache, 1ULL * 1024 * 1024 * 1024, R"(
    Only available in ClickHouse Cloud. Maximal size of part (compact or packed)
    to prewarm cache during merge.
    )", 0) \
    DECLARE(UInt64, merge_total_max_bytes_to_prewarm_cache, 15ULL * 1024 * 1024 * 1024, R"(
    Only available in ClickHouse Cloud. Maximal size of parts in total to prewarm
    cache during merge.
    )", 0) \
    DECLARE(Bool, load_existing_rows_count_for_old_parts, false, R"(
    If enabled along with [exclude_deleted_rows_for_part_size_in_merge](#exclude_deleted_rows_for_part_size_in_merge),
    deleted rows count for existing data parts will be calculated during table
    starting up. Note that it may slow down start up table loading.

    Possible values:
    - `true`
    - `false`

    **See Also**
    - [exclude_deleted_rows_for_part_size_in_merge](#exclude_deleted_rows_for_part_size_in_merge) setting
    )", 0) \
    DECLARE(Bool, use_compact_variant_discriminators_serialization, true, R"(
    Enables compact mode for binary serialization of discriminators in Variant
    data type.
    This mode allows to use significantly less memory for storing discriminators
    in parts when there is mostly one variant or a lot of NULL values.
    )", 0) \
    DECLARE(MergeTreeObjectSerializationVersion, object_serialization_version, "v2", R"(
    Serialization version for JSON data type. Required for compatibility.

    Possible values:
    - `v1`
    - `v2`
    - `v3`

    Only version `v3` supports changing the shared data serialization version.
    )", 0) \
    DECLARE(MergeTreeObjectSharedDataSerializationVersion, object_shared_data_serialization_version, "map", R"(
    Serialization version for shared data inside JSON data type.

    Possible values:
    - `map` - store shared data as `Map(String, String)`
    - `map_with_buckets` - store shared data as several separate `Map(String, String)` columns. Using buckets improves reading individual paths from shared data.
    - `advanced` - special serialization of shared data designed to significantly improve reading of individual paths from shared data.
    Note that this serialization increases the shared data storage size on disk because we store a lot of additional information.

    Number of buckets for `map_with_buckets` and `advanced` serializations is determined by settings
    [object_shared_data_buckets_for_compact_part](#object_shared_data_buckets_for_compact_part)/[object_shared_data_buckets_for_wide_part](#object_shared_data_buckets_for_wide_part).
    )", 0) \
    DECLARE(MergeTreeObjectSharedDataSerializationVersion, object_shared_data_serialization_version_for_zero_level_parts, "map", R"(
    This setting allows to specify different serialization version of the
    shared data inside JSON type for zero level parts that are created during inserts.
    It's recommended not to use `advanced` shared data serialization for zero level parts because it can increase
    the insertion time significantly.
    )", 0) \
    DECLARE(NonZeroUInt64, object_shared_data_buckets_for_compact_part, 8, R"(
    Number of buckets for JSON shared data serialization in Compact parts. Works with `map_with_buckets` and `advanced` shared data serializations.
    )", 0) \
    DECLARE(NonZeroUInt64, object_shared_data_buckets_for_wide_part, 32, R"(
    Number of buckets for JSON shared data serialization in Wide parts. Works with `map_with_buckets` and `advanced` shared data serializations.
    )", 0) \
    DECLARE(MergeTreeDynamicSerializationVersion, dynamic_serialization_version, "v2", R"(
    Serialization version for Dynamic data type. Required for compatibility.

    Possible values:
    - `v1`
    - `v2`
    - `v3`
    )", 0) \
    DECLARE(Bool, write_marks_for_substreams_in_compact_parts, true, R"(
    Enables writing marks per each substream instead of per each column in Compact parts.
    It allows to read individual subcolumns from the data part efficiently.
<<<<<<< HEAD

    For example, column `t Tuple(a String, b UInt32, c Array(Nullable(UInt32)))` is serialized in the next substreams:
    - `t.a` for String data of tuple element `a`
    - `t.b` for UInt32 data of tuple element `b`
    - `t.c.size0` for array sizes of tuple element `c`
    - `t.c.null` for null map of nested array elements of tuple element `c`
    - `t.c` for UInt32 data pf nested array elements of tuple element `c`

    When this setting is enabled, we will write a mark for each of these 5 substreams, which means that we will be able to read
    the data of each individual substream from the granule separately if needed. For example, if we want to read the subcolumn `t.c` we will read only data of
    substreams `t.c.size0`, `t.c.null` and `t.c` and won't read data from substreams `t.a` and `t.b`. When this setting is disabled,
    we will write a mark only for top-level column `t`, which means that we will always read the whole column data from the granule, even if we need only data of some substreams.
=======
>>>>>>> bec5634a
    )", 0) \
    DECLARE(UInt64Auto, merge_max_dynamic_subcolumns_in_wide_part, Field("auto"), R"(
    The maximum number of dynamic subcolumns that can be created in every column in the Wide data part after merge.
    It allows to reduce number of files created in Wide data part regardless of dynamic parameters specified in the data type.

    For example, if the table has a column with the JSON(max_dynamic_paths=1024) type and the setting merge_max_dynamic_subcolumns_in_wide_part is set to 128,
    after merge into the Wide data part number of dynamic paths will be decreased to 128 in this part and only 128 paths will be written as dynamic subcolumns.
    )", 0) \
    \
    /** Merge selector settings. */ \
    DECLARE(UInt64, merge_selector_blurry_base_scale_factor, 0, R"(
    Controls when the logic kicks in relatively to the number of parts in
    partition. The bigger the factor the more belated reaction will be.
    )", 0) \
    DECLARE(UInt64, merge_selector_window_size, 1000, R"(
    How many parts to look at once.
    )", 0) \
    \
    /** Merge settings. */ \
    DECLARE(NonZeroUInt64, merge_max_block_size, 8192, R"(
    The number of rows that are read from the merged parts into memory.

    Possible values:
    - Any positive integer.

    Merge reads rows from parts in blocks of `merge_max_block_size` rows, then
    merges and writes the result into a new part. The read block is placed in RAM,
    so `merge_max_block_size` affects the size of the RAM required for the merge.
    Thus, merges can consume a large amount of RAM for tables with very wide rows
    (if the average row size is 100kb, then when merging 10 parts,
    (100kb * 10 * 8192) = ~ 8GB of RAM). By decreasing `merge_max_block_size`,
    you can reduce the amount of RAM required for a merge but slow down a merge.
    )", 0) \
    DECLARE(UInt64, merge_max_block_size_bytes, 10 * 1024 * 1024, R"(
    How many bytes in blocks should be formed for merge operations. By default
    has the same value as `index_granularity_bytes`.
    )", 0) \
    DECLARE(UInt64, max_bytes_to_merge_at_max_space_in_pool, 150ULL * 1024 * 1024 * 1024, R"(
    The maximum total parts size (in bytes) to be merged into one part, if there
    are enough resources available. Corresponds roughly to the maximum possible
    part size created by an automatic background merge. (0 means merges will be disabled)

    Possible values:

    - Any non-negative integer.

    The merge scheduler periodically analyzes the sizes and number of parts in
    partitions, and if there are enough free resources in the pool, it starts
    background merges. Merges occur until the total size of the source parts is
    larger than `max_bytes_to_merge_at_max_space_in_pool`.

    Merges initiated by [OPTIMIZE FINAL](/sql-reference/statements/optimize)
    ignore `max_bytes_to_merge_at_max_space_in_pool` (only the free disk space
    is taken into account).
    )", 0) \
    DECLARE(UInt64, max_bytes_to_merge_at_min_space_in_pool, 1024 * 1024, R"(
    The maximum total part size (in bytes) to be merged into one part, with the
    minimum available resources in the background pool.

    Possible values:
    - Any positive integer.

    `max_bytes_to_merge_at_min_space_in_pool` defines the maximum total size of
    parts which can be merged despite the lack of available disk space (in pool).
    This is necessary to reduce the number of small parts and the chance of
    `Too many parts` errors.
    Merges book disk space by doubling the total merged parts sizes.
    Thus, with a small amount of free disk space, a situation may occur in which
    there is free space, but this space is already booked by ongoing large merges,
    so other merges are unable to start, and the number of small parts grows
    with every insert.
    )", 0) \
    DECLARE(UInt64, max_replicated_merges_in_queue, 1000, R"(
    How many tasks of merging and mutating parts are allowed simultaneously in
    ReplicatedMergeTree queue.
    )", 0) \
    DECLARE(UInt64, max_replicated_mutations_in_queue, 8, R"(
    How many tasks of mutating parts are allowed simultaneously in
    ReplicatedMergeTree queue.
    )", 0) \
    DECLARE(UInt64, max_replicated_merges_with_ttl_in_queue, 1, R"(
    How many tasks of merging parts with TTL are allowed simultaneously in
    ReplicatedMergeTree queue.
    )", 0) \
    DECLARE(UInt64, number_of_free_entries_in_pool_to_lower_max_size_of_merge, 8, R"(
    When there is less than the specified number of free entries in pool
    (or replicated queue), start to lower maximum size of merge to process
    (or to put in queue).
    This is to allow small merges to process - not filling the pool with long
    running merges.

    Possible values:
    - Any positive integer.
    )", 0) \
    DECLARE(UInt64, number_of_free_entries_in_pool_to_execute_mutation, 20, R"(
    When there is less than specified number of free entries in pool, do not
    execute part mutations. This is to leave free threads for regular merges and
    to avoid "Too many parts" errors.

    Possible values:
    - Any positive integer.

    **Usage**

    The value of the `number_of_free_entries_in_pool_to_execute_mutation` setting
    should be less than the value of the [background_pool_size](/operations/server-configuration-parameters/settings.md/#background_pool_size)
    * [background_merges_mutations_concurrency_ratio](/operations/server-configuration-parameters/settings.md/#background_merges_mutations_concurrency_ratio).
    Otherwise, ClickHouse will throw an exception.
    )", 0) \
    DECLARE(UInt64, max_number_of_mutations_for_replica, 0, R"(
    Limit the number of part mutations per replica to the specified amount.
    Zero means no limit on the number of mutations per replica (the execution can
    still be constrained by other settings).
    )", 0) \
    DECLARE(UInt64, max_number_of_merges_with_ttl_in_pool, 2, R"(When there is
    more than specified number of merges with TTL entries in pool, do not assign
    new merge with TTL. This is to leave free threads for regular merges and
    avoid \"Too many parts\"
    )", 0) \
    DECLARE(Seconds, old_parts_lifetime, 8 * 60, R"(
    The time (in seconds) of storing inactive parts to protect against data loss
    during spontaneous server reboots.

    Possible values:
    - Any positive integer.

    After merging several parts into a new part, ClickHouse marks the original
    parts as inactive and deletes them only after `old_parts_lifetime` seconds.
    Inactive parts are removed if they are not used by current queries, i.e. if
    the `refcount` of the part is 1.

    `fsync` is not called for new parts, so for some time new parts exist only
    in the server's RAM (OS cache). If the server is rebooted spontaneously, new
    parts can be lost or damaged. To protect data inactive parts are not deleted
    immediately.

    During startup ClickHouse checks the integrity of the parts. If the merged
    part is damaged ClickHouse returns the inactive parts to the active list,
    and later merges them again. Then the damaged part is renamed (the `broken_`
    prefix is added) and moved to the `detached` folder. If the merged part is
    not damaged, then the original inactive parts are renamed (the `ignored_`
    prefix is added) and moved to the `detached` folder.

    The default `dirty_expire_centisecs` value (a Linux kernel setting) is 30
    seconds (the maximum time that written data is stored only in RAM), but under
    heavy loads on the disk system data can be written much later. Experimentally,
    a value of 480 seconds was chosen for `old_parts_lifetime`, during which a
    new part is guaranteed to be written to disk.
    )", 0) \
    DECLARE(Seconds, temporary_directories_lifetime, 86400, R"(
    How many seconds to keep tmp_-directories. You should not lower this value
    because merges and mutations may not be able to work with low value of this
    setting.
    )", 0) \
    DECLARE(Seconds, lock_acquire_timeout_for_background_operations, DBMS_DEFAULT_LOCK_ACQUIRE_TIMEOUT_SEC, R"(
    For background operations like merges, mutations etc. How many seconds before
    failing to acquire table locks.
    )", 0) \
    DECLARE(UInt64, min_rows_to_fsync_after_merge, 0, R"(
    Minimal number of rows to do fsync for part after merge (0 - disabled)
    )", 0) \
    DECLARE(UInt64, min_compressed_bytes_to_fsync_after_merge, 0, R"(
    Minimal number of compressed bytes to do fsync for part after merge (0 - disabled)
    )", 0) \
    DECLARE(UInt64, min_compressed_bytes_to_fsync_after_fetch, 0, R"(
    Minimal number of compressed bytes to do fsync for part after fetch (0 - disabled)
    )", 0) \
    DECLARE(Bool, fsync_after_insert, false, R"(
    Do fsync for every inserted part. Significantly decreases performance of
    inserts, not recommended to use with wide parts.
    )", 0) \
    DECLARE(Bool, fsync_part_directory, false, R"(
    Do fsync for part directory after all part operations (writes, renames, etc.).
    )", 0) \
    DECLARE(UInt64, non_replicated_deduplication_window, 0, R"(
    The number of the most recently inserted blocks in the non-replicated
    [MergeTree](../../engines/table-engines/mergetree-family/mergetree.md) table
    for which hash sums are stored to check for duplicates.

    Possible values:
    - Any positive integer.
    - `0` (disable deduplication).

    A deduplication mechanism is used, similar to replicated tables (see
    [replicated_deduplication_window](#replicated_deduplication_window) setting).
    The hash sums of the created parts are written to a local file on a disk.
    )", 0) \
    DECLARE(UInt64, max_parts_to_merge_at_once, 100, R"(
    Max amount of parts which can be merged at once (0 - disabled). Doesn't affect
    OPTIMIZE FINAL query.
    )", 0) \
    DECLARE(Bool, materialize_skip_indexes_on_merge, true, R"(
    When enabled, merges build and store skip indices for new parts.
    Otherwise they can be created/stored by explicit MATERIALIZE INDEX
    )", 0) \
    DECLARE(UInt64, merge_selecting_sleep_ms, 5000, R"(
    Minimum time to wait before trying to select parts to merge again after no
    parts were selected. A lower setting will trigger selecting tasks in
    background_schedule_pool frequently which result in large amount of requests
    to zookeeper in large-scale clusters
    )", 0) \
    DECLARE(UInt64, max_merge_selecting_sleep_ms, 60000, R"(
    Maximum time to wait before trying to select parts to merge again after no
    parts were selected. A lower setting will trigger selecting tasks in
    background_schedule_pool frequently which result in large amount of
    requests to zookeeper in large-scale clusters
    )", 0) \
    DECLARE(Float, merge_selecting_sleep_slowdown_factor, 1.2f, R"(
    The sleep time for merge selecting task is multiplied by this factor when
    there's nothing to merge and divided when a merge was assigned
    )", 0) \
    DECLARE(UInt64, merge_tree_clear_old_temporary_directories_interval_seconds, 60, R"(
    Sets the interval in seconds for ClickHouse to execute the cleanup of old
    temporary directories.

    Possible values:
    - Any positive integer.
    )", 0) \
    DECLARE(UInt64, merge_tree_clear_old_parts_interval_seconds, 1, R"(
    Sets the interval in seconds for ClickHouse to execute the cleanup of old
    parts, WALs, and mutations.

    Possible values:
    - Any positive integer.
    )", 0) \
    DECLARE(UInt64, min_age_to_force_merge_seconds, 0, R"(
    Merge parts if every part in the range is older than the value of
    `min_age_to_force_merge_seconds`.

    By default, ignores setting `max_bytes_to_merge_at_max_space_in_pool`
    (see `enable_max_bytes_limit_for_min_age_to_force_merge`).

    Possible values:
    - Positive integer.
    )", 0) \
    DECLARE(Bool, min_age_to_force_merge_on_partition_only, false, R"(
    Whether `min_age_to_force_merge_seconds` should be applied only on the entire
    partition and not on subset.

    By default, ignores setting `max_bytes_to_merge_at_max_space_in_pool` (see
    `enable_max_bytes_limit_for_min_age_to_force_merge`).

    Possible values:
    - true, false
    )", false) \
    DECLARE(Bool, enable_max_bytes_limit_for_min_age_to_force_merge, false, R"(
    If settings `min_age_to_force_merge_seconds` and
    `min_age_to_force_merge_on_partition_only` should respect setting
    `max_bytes_to_merge_at_max_space_in_pool`.

    Possible values:
    - `true`
    - `false`
    )", false) \
    DECLARE(UInt64, number_of_free_entries_in_pool_to_execute_optimize_entire_partition, 25, R"(
    When there is less than specified number of free entries in pool, do not
    execute optimizing entire partition in the background (this task generated
    when set `min_age_to_force_merge_seconds` and enable
    `min_age_to_force_merge_on_partition_only`). This is to leave free threads
    for regular merges and avoid "Too many parts".

    Possible values:
    - Positive integer.

    The value of the `number_of_free_entries_in_pool_to_execute_optimize_entire_partition`
    setting should be less than the value of the
    [background_pool_size](/operations/server-configuration-parameters/settings.md/#background_pool_size)
    * [background_merges_mutations_concurrency_ratio](/operations/server-configuration-parameters/settings.md/#background_merges_mutations_concurrency_ratio).
    Otherwise, ClickHouse throws an exception.
    )", 0) \
    DECLARE(Bool, remove_rolled_back_parts_immediately, 1, R"(
    Setting for an incomplete experimental feature.
    )", EXPERIMENTAL) \
    DECLARE(UInt64, replicated_max_mutations_in_one_entry, 10000, R"(
    Max number of mutation commands that can be merged together and executed in
    one MUTATE_PART entry (0 means unlimited)
    )", 0) \
    DECLARE(UInt64, number_of_mutations_to_delay, 500, R"(If table has at least
    that many unfinished mutations, artificially slow down mutations of table.
    Disabled if set to 0
    )", 0) \
    DECLARE(UInt64, number_of_mutations_to_throw, 1000, R"(
    If table has at least that many unfinished mutations, throw 'Too many mutations'
    exception. Disabled if set to 0
    )", 0) \
    DECLARE(UInt64, min_delay_to_mutate_ms, 10, R"(
    Min delay of mutating MergeTree table in milliseconds, if there are a lot of
    unfinished mutations
    )", 0) \
    DECLARE(UInt64, max_delay_to_mutate_ms, 1000, R"(
    Max delay of mutating MergeTree table in milliseconds, if there are a lot of
    unfinished mutations
    )", 0) \
    DECLARE(Bool, exclude_deleted_rows_for_part_size_in_merge, false, R"(
    If enabled, estimated actual size of data parts (i.e., excluding those rows
    that have been deleted through `DELETE FROM`) will be used when selecting
    parts to merge. Note that this behavior is only triggered for data parts
    affected by `DELETE FROM` executed after this setting is enabled.

    Possible values:
    - `true`
    - `false`

    **See Also**
    - [load_existing_rows_count_for_old_parts](#load_existing_rows_count_for_old_parts)
      setting
    )", 0) \
    DECLARE(String, merge_workload, "", R"(
    Used to regulate how resources are utilized and shared between merges and
    other workloads. Specified value is used as `workload` setting value for
    background merges of this table. If not specified (empty string), then
    server setting `merge_workload` is used instead.

    **See Also**
    - [Workload Scheduling](/operations/workload-scheduling.md)
    )", 0) \
    DECLARE(String, mutation_workload, "", R"(
    Used to regulate how resources are utilized and shared between mutations and
    other workloads. Specified value is used as `workload` setting value for
    background mutations of this table. If not specified (empty string), then
    server setting `mutation_workload` is used instead.

    **See Also**
    - [Workload Scheduling](/operations/workload-scheduling.md)
    )", 0) \
    DECLARE(Milliseconds, background_task_preferred_step_execution_time_ms, 50, R"(
    Target time to execution of one step of merge or mutation. Can be exceeded if
    one step takes longer time
    )", 0) \
    DECLARE(Bool, enforce_index_structure_match_on_partition_manipulation, false, R"(
    If this setting is enabled for destination table of a partition manipulation
    query (`ATTACH/MOVE/REPLACE PARTITION`), the indices and projections must be
    identical between the source and destination tables. Otherwise, the destination
    table can have a superset of the source table's indices and projections.
    )", 0) \
    DECLARE(MergeSelectorAlgorithm, merge_selector_algorithm, MergeSelectorAlgorithm::SIMPLE, R"(
    The algorithm to select parts for merges assignment
    )", EXPERIMENTAL) \
    DECLARE(Bool, merge_selector_enable_heuristic_to_remove_small_parts_at_right, true, R"(
    Enable heuristic for selecting parts for merge which removes parts from right
    side of range, if their size is less than specified ratio (0.01) of sum_size.
    Works for Simple and StochasticSimple merge selectors
    )", 0) \
    DECLARE(Float, merge_selector_base, 5.0, R"(Affects write amplification of
    assigned merges (expert level setting, don't change if you don't understand
    what it is doing). Works for Simple and StochasticSimple merge selectors
    )", 0) \
    DECLARE(UInt64, min_parts_to_merge_at_once, 0, R"(
    Minimal amount of data parts which merge selector can pick to merge at once
    (expert level setting, don't change if you don't understand what it is doing).
    0 - disabled. Works for Simple and StochasticSimple merge selectors.
    )", 0) \
    DECLARE(Bool, apply_patches_on_merge, true, R"(
    If true patch parts are applied on merges
    )", 0) \
    \
    DECLARE(UInt64, max_uncompressed_bytes_in_patches, 30ULL * 1024 * 1024 * 1024, R"(
    The maximum uncompressed size of data in all patch parts in bytes.
    If amount of data in all patch parts exceeds this value, lightweight updates will be rejected.
    0 - unlimited.
    )", 0) \
    /** Inserts settings. */ \
    DECLARE(UInt64, parts_to_delay_insert, 1000, R"(
    If the number of active parts in a single partition exceeds the
    `parts_to_delay_insert` value, an `INSERT` is artificially slowed down.

    Possible values:
    - Any positive integer.

    ClickHouse artificially executes `INSERT` longer (adds 'sleep') so that the
    background merge process can merge parts faster than they are added.
    )", 0) \
    DECLARE(UInt64, inactive_parts_to_delay_insert, 0, R"(
    If the number of inactive parts in a single partition in the table exceeds
    the `inactive_parts_to_delay_insert` value, an `INSERT` is artificially
    slowed down.

    :::tip
    It is useful when a server fails to clean up parts quickly enough.
    :::

    Possible values:
    - Any positive integer.
    )", 0) \
    DECLARE(UInt64, parts_to_throw_insert, 3000, R"(
    If the number of active parts in a single partition exceeds the
    `parts_to_throw_insert` value, `INSERT` is interrupted with the `Too many
    parts (N). Merges are processing significantly slower than inserts`
    exception.

    Possible values:
    - Any positive integer.

    To achieve maximum performance of `SELECT` queries, it is necessary to
    minimize the number of parts processed, see [Merge Tree](/development/architecture#merge-tree).

    Prior to version 23.6 this setting was set to 300. You can set a higher
    different value, it will reduce the probability of the `Too many parts`
    error, but at the same time `SELECT` performance might degrade. Also in case
    of a merge issue (for example, due to insufficient disk space) you will
    notice it later than you would with the original 300.

    )", 0) \
    DECLARE(UInt64, inactive_parts_to_throw_insert, 0, R"(
    If the number of inactive parts in a single partition more than the
    `inactive_parts_to_throw_insert` value, `INSERT` is interrupted with the
    following error:

    > "Too many inactive parts (N). Parts cleaning are processing significantly
      slower than inserts" exception."

    Possible values:
    - Any positive integer.
    )", 0) \
    DECLARE(UInt64, max_avg_part_size_for_too_many_parts, 1ULL * 1024 * 1024 * 1024, R"(
    The 'too many parts' check according to 'parts_to_delay_insert' and
    'parts_to_throw_insert' will be active only if the average part size (in the
    relevant partition) is not larger than the specified threshold. If it is
    larger than the specified threshold, the INSERTs will be neither delayed or
    rejected. This allows to have hundreds of terabytes in a single table on a
    single server if the parts are successfully merged to larger parts. This
    does not affect the thresholds on inactive parts or total parts.
    )", 0) \
    DECLARE(UInt64, max_delay_to_insert, 1, R"(
    The value in seconds, which is used to calculate the `INSERT` delay, if the
    number of active parts in a single partition exceeds the
    [parts_to_delay_insert](#parts_to_delay_insert) value.

    Possible values:
    - Any positive integer.

    The delay (in milliseconds) for `INSERT` is calculated by the formula:

    ```code
    max_k = parts_to_throw_insert - parts_to_delay_insert
    k = 1 + parts_count_in_partition - parts_to_delay_insert
    delay_milliseconds = pow(max_delay_to_insert * 1000, k / max_k)
    ```
    For example, if a partition has 299 active parts and parts_to_throw_insert
    = 300, parts_to_delay_insert = 150, max_delay_to_insert = 1, `INSERT` is
    delayed for `pow( 1 * 1000, (1 + 299 - 150) / (300 - 150) ) = 1000`
    milliseconds.

    Starting from version 23.1 formula has been changed to:

    ```code
    allowed_parts_over_threshold = parts_to_throw_insert - parts_to_delay_insert
    parts_over_threshold = parts_count_in_partition - parts_to_delay_insert + 1
    delay_milliseconds = max(min_delay_to_insert_ms, (max_delay_to_insert * 1000)
    * parts_over_threshold / allowed_parts_over_threshold)
    ```

    For example, if a partition has 224 active parts and parts_to_throw_insert
    = 300, parts_to_delay_insert = 150, max_delay_to_insert = 1,
    min_delay_to_insert_ms = 10, `INSERT` is delayed for `max( 10, 1 * 1000 *
    (224 - 150 + 1) / (300 - 150) ) = 500` milliseconds.
    )", 0) \
    DECLARE(UInt64, min_delay_to_insert_ms, 10, R"(
    Min delay of inserting data into MergeTree table in milliseconds, if there
    are a lot of unmerged parts in single partition.
    )", 0) \
    DECLARE(UInt64, max_parts_in_total, 100000, R"(
    If the total number of active parts in all partitions of a table exceeds the
    `max_parts_in_total` value `INSERT` is interrupted with the `Too many parts
    (N)` exception.

    Possible values:
    - Any positive integer.

    A large number of parts in a table reduces performance of ClickHouse queries
    and increases ClickHouse boot time. Most often this is a consequence of an
    incorrect design (mistakes when choosing a partitioning strategy - too small
    partitions).
    )", 0) \
    DECLARE(Bool, async_insert, false, R"(
    If true, data from INSERT query is stored in queue and later flushed to
    table in background.
    )", 0) \
    DECLARE(Bool, add_implicit_sign_column_constraint_for_collapsing_engine, false, R"(
    If true, adds an implicit constraint for the `sign` column of a CollapsingMergeTree
    or VersionedCollapsingMergeTree table to allow only valid values (`1` and `-1`).
    )", 0) \
    DECLARE(Milliseconds, sleep_before_commit_local_part_in_replicated_table_ms, 0, R"(
    For testing. Do not change it.
    )", 0) \
    DECLARE(Bool, optimize_row_order, false, R"(
    Controls if the row order should be optimized during inserts to improve the
    compressability of the newly inserted table part.

    Only has an effect for ordinary MergeTree-engine tables. Does nothing for
    specialized MergeTree engine tables (e.g. CollapsingMergeTree).

    MergeTree tables are (optionally) compressed using [compression codecs](/sql-reference/statements/create/table#column_compression_codec).
    Generic compression codecs such as LZ4 and ZSTD achieve maximum compression
    rates if the data exposes patterns. Long runs of the same value typically
    compress very well.

    If this setting is enabled, ClickHouse attempts to store the data in newly
    inserted parts in a row order that minimizes the number of equal-value runs
    across the columns of the new table part.
    In other words, a small number of equal-value runs mean that individual runs
    are long and compress well.

    Finding the optimal row order is computationally infeasible (NP hard).
    Therefore, ClickHouse uses a heuristics to quickly find a row order which
    still improves compression rates over the original row order.

    <details markdown="1">

    <summary>Heuristics for finding a row order</summary>

    It is generally possible to shuffle the rows of a table (or table part)
    freely as SQL considers the same table (table part) in different row order
    equivalent.

    This freedom of shuffling rows is restricted when a primary key is defined
    for the table. In ClickHouse, a primary key `C1, C2, ..., CN` enforces that
    the table rows are sorted by columns `C1`, `C2`, ... `Cn` ([clustered index](https://en.wikipedia.org/wiki/Database_index#Clustered)).
    As a result, rows can only be shuffled within "equivalence classes" of row,
    i.e. rows which have the same values in their primary key columns.
    The intuition is that primary keys with high-cardinality, e.g. primary keys
    involving a `DateTime64` timestamp column, lead to many small equivalence
    classes. Likewise, tables with a low-cardinality primary key, create few and
    large equivalence classes. A table with no primary key represents the extreme
    case of a single equivalence class which spans all rows.

    The fewer and the larger the equivalence classes are, the higher the degree
    of freedom when re-shuffling rows.

    The heuristics applied to find the best row order within each equivalence
    class is suggested by D. Lemire, O. Kaser in
    [Reordering columns for smaller indexes](https://doi.org/10.1016/j.ins.2011.02.002)
    and based on sorting the rows within each equivalence class by ascending
    cardinality of the non-primary key columns.

    It performs three steps:
    1. Find all equivalence classes based on the row values in primary key columns.
    2. For each equivalence class, calculate (usually estimate) the cardinalities
       of the non-primary-key columns.
    3. For each equivalence class, sort the rows in order of ascending
       non-primary-key column cardinality.

    </details>

    If enabled, insert operations incur additional CPU costs to analyze and
    optimize the row order of the new data. INSERTs are expected to take 30-50%
    longer depending on the data characteristics.
    Compression rates of LZ4 or ZSTD improve on average by 20-40%.

    This setting works best for tables with no primary key or a low-cardinality
    primary key, i.e. a table with only few distinct primary key values.
    High-cardinality primary keys, e.g. involving timestamp columns of type
    `DateTime64`, are not expected to benefit from this setting.
    )", 0) \
    DECLARE(Bool, use_adaptive_write_buffer_for_dynamic_subcolumns, true, R"(
    Allow to use adaptive writer buffers during writing dynamic subcolumns to
    reduce memory usage
    )", 0) \
    DECLARE(UInt64, adaptive_write_buffer_initial_size, 16 * 1024, R"(
    Initial size of an adaptive write buffer
    )", 0) \
    DECLARE(UInt64, min_free_disk_bytes_to_perform_insert, 0, R"(
    The minimum number of bytes that should be free in disk space in order to
    insert data. If the number of available free bytes is less than
    `min_free_disk_bytes_to_perform_insert` then an exception is thrown and the
    insert is not executed. Note that this setting:
    - takes into account the `keep_free_space_bytes` setting.
    - does not take into account the amount of data that will be written by the
      `INSERT` operation.
    - is only checked if a positive (non-zero) number of bytes is specified

    Possible values:
    - Any positive integer.

    :::note
    If both `min_free_disk_bytes_to_perform_insert` and `min_free_disk_ratio_to_perform_insert`
    are specified, ClickHouse will count on the value that will allow to perform
    inserts on a bigger amount of free memory.
    :::
    )", 0) \
    DECLARE(Float, min_free_disk_ratio_to_perform_insert, 0.0, R"(
    The minimum free to total disk space ratio to perform an `INSERT`. Must be a
    floating point value between 0 and 1. Note that this setting:
    - takes into account the `keep_free_space_bytes` setting.
    - does not take into account the amount of data that will be written by the
      `INSERT` operation.
    - is only checked if a positive (non-zero) ratio is specified

    Possible values:
    - Float, 0.0 - 1.0

    Note that if both `min_free_disk_ratio_to_perform_insert` and
    `min_free_disk_bytes_to_perform_insert` are specified, ClickHouse will count
    on the value that will allow to perform inserts on a bigger amount of free
    memory.
    )", 0) \
    \
    /* Part removal settings. */ \
    DECLARE(UInt64, simultaneous_parts_removal_limit, 0, R"(
    If there are a lot of outdated parts cleanup thread will try to delete up to
    `simultaneous_parts_removal_limit` parts during one iteration.
    `simultaneous_parts_removal_limit` set to `0` means unlimited.
    )", 0) \
    DECLARE(UInt64, reduce_blocking_parts_sleep_ms, 5000, R"(
    Only available in ClickHouse Cloud. Minimum time to wait before trying to
    reduce blocking parts again after no ranges were dropped/replaced. A lower
    setting will trigger tasks in background_schedule_pool frequently which
    results in large amount of requests to zookeeper in large-scale clusters
    )", 0) \
    \
    /** Replication settings. */ \
    DECLARE(UInt64, replicated_deduplication_window, 1000, R"(
    The number of most recently inserted blocks for which ClickHouse Keeper stores
    hash sums to check for duplicates.

    Possible values:
    - Any positive integer.
    - 0 (disable deduplication)

    The `Insert` command creates one or more blocks (parts). For
    [insert deduplication](../../engines/table-engines/mergetree-family/replication.md),
    when writing into replicated tables, ClickHouse writes the hash sums of the
    created parts into ClickHouse Keeper. Hash sums are stored only for the most
    recent `replicated_deduplication_window` blocks. The oldest hash sums are
    removed from ClickHouse Keeper.

    A large number for `replicated_deduplication_window` slows down `Inserts`
    because more entries need to be compared. The hash sum is calculated from
    the composition of the field names and types and the data of the inserted
    part (stream of bytes).
    )", 0) \
    DECLARE(UInt64, replicated_deduplication_window_seconds, 7 * 24 * 60 * 60 /* one week */, R"(
    The number of seconds after which the hash sums of the inserted blocks are
    removed from ClickHouse Keeper.

    Possible values:
    - Any positive integer.

    Similar to [replicated_deduplication_window](#replicated_deduplication_window),
    `replicated_deduplication_window_seconds` specifies how long to store hash
    sums of blocks for insert deduplication. Hash sums older than
    `replicated_deduplication_window_seconds` are removed from ClickHouse Keeper,
    even if they are less than ` replicated_deduplication_window`.

    The time is relative to the time of the most recent record, not to the wall
    time. If it's the only record it will be stored forever.
    )", 0) \
    DECLARE(UInt64, replicated_deduplication_window_for_async_inserts, 10000, R"(
    The number of most recently async inserted blocks for which ClickHouse Keeper
    stores hash sums to check for duplicates.

    Possible values:
    - Any positive integer.
    - 0 (disable deduplication for async_inserts)

    The [Async Insert](/operations/settings/settings#async_insert) command will
    be cached in one or more blocks (parts). For [insert deduplication](/engines/table-engines/mergetree-family/replication),
    when writing into replicated tables, ClickHouse writes the hash sums of each
    insert into ClickHouse Keeper. Hash sums are stored only for the most recent
    `replicated_deduplication_window_for_async_inserts` blocks. The oldest hash
    sums are removed from ClickHouse Keeper.
    A large number of `replicated_deduplication_window_for_async_inserts` slows
    down `Async Inserts` because it needs to compare more entries.
    The hash sum is calculated from the composition of the field names and types
    and the data of the insert (stream of bytes).
    )", 0) \
    DECLARE(UInt64, replicated_deduplication_window_seconds_for_async_inserts, 7 * 24 * 60 * 60 /* one week */, R"(
    The number of seconds after which the hash sums of the async inserts are
    removed from ClickHouse Keeper.

    Possible values:
    - Any positive integer.

    Similar to [replicated_deduplication_window_for_async_inserts](#replicated_deduplication_window_for_async_inserts),
    `replicated_deduplication_window_seconds_for_async_inserts` specifies how
    long to store hash sums of blocks for async insert deduplication. Hash sums
    older than `replicated_deduplication_window_seconds_for_async_inserts` are
    removed from ClickHouse Keeper, even if they are less than
    `replicated_deduplication_window_for_async_inserts`.

    The time is relative to the time of the most recent record, not to the wall
    time. If it's the only record it will be stored forever.
    )", 0) \
    DECLARE(Milliseconds, async_block_ids_cache_update_wait_ms, 100, R"(
    How long each insert iteration will wait for async_block_ids_cache update
    )", 0) \
    DECLARE(Bool, use_async_block_ids_cache, true, R"(
    If true, we cache the hash sums of the async inserts.

    Possible values:
    - `true`
    - `false`

    A block bearing multiple async inserts will generate multiple hash sums.
    When some of the inserts are duplicated, keeper will only return one
    duplicated hash sum in one RPC, which will cause unnecessary RPC retries.
    This cache will watch the hash sums path in Keeper. If updates are watched
    in the Keeper, the cache will update as soon as possible, so that we are
    able to filter the duplicated inserts in the memory.
    )", 0) \
    DECLARE(UInt64, max_replicated_logs_to_keep, 1000, R"(
    How many records may be in the ClickHouse Keeper log if there is inactive
    replica. An inactive replica becomes lost when when this number exceed.

    Possible values:
    - Any positive integer.
    )", 0) \
    DECLARE(UInt64, min_replicated_logs_to_keep, 10, R"(
    Keep about this number of last records in ZooKeeper log, even if they are
    obsolete. It doesn't affect work of tables: used only to diagnose ZooKeeper
    log before cleaning.

    Possible values:
    - Any positive integer.
    )", 0) \
    DECLARE(Seconds, prefer_fetch_merged_part_time_threshold, 3600, R"(
    If the time passed since a replication log (ClickHouse Keeper or ZooKeeper)
    entry creation exceeds this threshold, and the sum of the size of parts is
    greater than `prefer_fetch_merged_part_size_threshold`, then prefer fetching
    merged part from a replica instead of doing merge locally. This is to speed
    up very long merges.

    Possible values:
    - Any positive integer.
    )", 0) \
    DECLARE(UInt64, prefer_fetch_merged_part_size_threshold, 10ULL * 1024 * 1024 * 1024, R"(
    If the sum of the size of parts exceeds this threshold and the time since a
    replication log entry creation is greater than
    `prefer_fetch_merged_part_time_threshold`, then prefer fetching merged part
    from a replica instead of doing merge locally. This is to speed up very long
    merges.

    Possible values:
    - Any positive integer.
    )", 0) \
    DECLARE(Seconds, execute_merges_on_single_replica_time_threshold, 0, R"(
    When this setting has a value greater than zero, only a single replica starts
    the merge immediately, and other replicas wait up to that amount of time to
    download the result instead of doing merges locally. If the chosen replica
    doesn't finish the merge during that amount of time, fallback to standard
    behavior happens.

    Possible values:
    - Any positive integer.
    )", 0) \
    DECLARE(Seconds, remote_fs_execute_merges_on_single_replica_time_threshold, 3 * 60 * 60, R"(
    When this setting has a value greater than zero only a single replica starts
    the merge immediately if merged part on shared storage.

    :::note
    Zero-copy replication is not ready for production
    Zero-copy replication is disabled by default in ClickHouse version 22.8 and
    higher.

    This feature is not recommended for production use.
    :::

    Possible values:
    - Any positive integer.
    )", 0) \
    DECLARE(Seconds, try_fetch_recompressed_part_timeout, 7200, R"(
    Timeout (in seconds) before starting merge with recompression. During this
    time ClickHouse tries to fetch recompressed part from replica which assigned
    this merge with recompression.

    Recompression works slow in most cases, so we don't start merge with
    recompression until this timeout and trying to fetch recompressed part from
    replica which assigned this merge with recompression.

    Possible values:
    - Any positive integer.
    )", 0) \
    DECLARE(Bool, always_fetch_merged_part, false, R"(
    If true, this replica never merges parts and always downloads merged parts
    from other replicas.

    Possible values:
    - true, false
    )", 0) \
    DECLARE(UInt64, number_of_partitions_to_consider_for_merge, 10, R"(
    Only available in ClickHouse Cloud. Up to top N partitions which we will
    consider for merge. Partitions picked in a random weighted way where weight
    is amount of data parts which can be merged in this partition.
    )", 0) \
    DECLARE(UInt64, max_suspicious_broken_parts, 100, R"(
    If the number of broken parts in a single partition exceeds the
    `max_suspicious_broken_parts` value, automatic deletion is denied.

    Possible values:
    - Any positive integer.
    )", 0) \
    DECLARE(UInt64, max_suspicious_broken_parts_bytes, 1ULL * 1024 * 1024 * 1024, R"(
    Max size of all broken parts, if more - deny automatic deletion.

    Possible values:
    - Any positive integer.
    )", 0) \
    DECLARE(UInt64, shared_merge_tree_max_suspicious_broken_parts, 0, R"(
    Max broken parts for SMT, if more - deny automatic detach.
    )", 0) \
    DECLARE(UInt64, shared_merge_tree_max_suspicious_broken_parts_bytes, 0, R"(
    Max size of all broken parts for SMT, if more - deny automatic detach.
    )", 0) \
    DECLARE(UInt64, max_files_to_modify_in_alter_columns, 75, R"(
    Do not apply ALTER if number of files for modification(deletion, addition)
    is greater than this setting.

    Possible values:

    - Any positive integer.

    Default value: 75
    )", 0) \
    DECLARE(UInt64, max_files_to_remove_in_alter_columns, 50, R"(
    Do not apply ALTER, if the number of files for deletion is greater than this
    setting.

    Possible values:
    - Any positive integer.
    )", 0) \
    DECLARE(Float, replicated_max_ratio_of_wrong_parts, 0.5, R"(
    If the ratio of wrong parts to total number of parts is less than this -
    allow to start.

    Possible values:
    - Float, 0.0 - 1.0
    )", 0) \
    DECLARE(Bool, replicated_can_become_leader, true, R"(
    If true, replicated tables replicas on this node will try to acquire
    leadership.

    Possible values:
    - `true`
    - `false`
    )", 0) \
    DECLARE(Seconds, zookeeper_session_expiration_check_period, 60, R"(
    ZooKeeper session expiration check period, in seconds.

    Possible values:
    - Any positive integer.
    )", 0) \
    DECLARE(Seconds, initialization_retry_period, 60, R"(
    Retry period for table initialization, in seconds.
    )", 0) \
    DECLARE(Bool, detach_old_local_parts_when_cloning_replica, true, R"(
    Do not remove old local parts when repairing lost replica.

    Possible values:
    - `true`
    - `false`
    )", 0) \
    DECLARE(Bool, detach_not_byte_identical_parts, false, R"(
    Enables or disables detaching a data part on a replica after a merge or a
    mutation, if it is not byte-identical to data parts on other replicas. If
    disabled, the data part is removed. Activate this setting if you want to
    analyze such parts later.

    The setting is applicable to `MergeTree` tables with enabled
    [data replication](/engines/table-engines/mergetree-family/replacingmergetree).

    Possible values:

    - `0` — Parts are removed.
    - `1` — Parts are detached.
    )", 0) \
    DECLARE(UInt64, max_replicated_fetches_network_bandwidth, 0, R"(
    Limits the maximum speed of data exchange over the network in bytes per
    second for [replicated](../../engines/table-engines/mergetree-family/replication.md)
    fetches. This setting is applied to a particular table, unlike the
    [`max_replicated_fetches_network_bandwidth_for_server`](/operations/settings/merge-tree-settings#max_replicated_fetches_network_bandwidth)
    setting, which is applied to the server.

    You can limit both server network and network for a particular table, but for
    this the value of the table-level setting should be less than server-level
    one. Otherwise the server considers only the
    `max_replicated_fetches_network_bandwidth_for_server` setting.

    The setting isn't followed perfectly accurately.

    Possible values:

    - Positive integer.
    - `0` — Unlimited.

    Default value: `0`.

    **Usage**

    Could be used for throttling speed when replicating data to add or replace
    new nodes.
    )", 0) \
    DECLARE(UInt64, max_replicated_sends_network_bandwidth, 0, R"(
    Limits the maximum speed of data exchange over the network in bytes per
    second for [replicated](/engines/table-engines/mergetree-family/replacingmergetree)
    sends. This setting is applied to a particular table, unlike the
    [`max_replicated_sends_network_bandwidth_for_server`](/operations/settings/merge-tree-settings#max_replicated_sends_network_bandwidth)
    setting, which is applied to the server.

    You can limit both server network and network for a particular table, but
    for this the value of the table-level setting should be less than
    server-level one. Otherwise the server considers only the
    `max_replicated_sends_network_bandwidth_for_server` setting.

    The setting isn't followed perfectly accurately.

    Possible values:

    - Positive integer.
    - `0` — Unlimited.

    **Usage**

    Could be used for throttling speed when replicating data to add or replace
    new nodes.
    )", 0) \
    DECLARE(Milliseconds, wait_for_unique_parts_send_before_shutdown_ms, 0, R"(
    Before shutdown table will wait for required amount time for unique parts
    (exist only on current replica) to be fetched by other replicas (0 means
    disabled).
    )", 0) \
    DECLARE(Float, fault_probability_before_part_commit, 0, R"(
    For testing. Do not change it.
    )", 0) \
    DECLARE(Float, fault_probability_after_part_commit, 0, R"(
    For testing. Do not change it.
    )", 0) \
    DECLARE(Bool, shared_merge_tree_disable_merges_and_mutations_assignment, false, R"(
    Stop merges assignment for shared merge tree. Only available in ClickHouse
    Cloud
    )", 0) \
    DECLARE(Bool, shared_merge_tree_enable_outdated_parts_check, true, R"(
    Enable outdated parts check. Only available in ClickHouse Cloud
    )", 0) \
    DECLARE(Float, shared_merge_tree_partitions_hint_ratio_to_reload_merge_pred_for_mutations, 0.5, R"(
    Will reload merge predicate in merge/mutate selecting task when `<candidate
    partitions for mutations only (partitions that cannot be merged)>/<candidate
    partitions for mutations>` ratio is higher than the setting. Only available
    in ClickHouse Cloud
    )", 0) \
    DECLARE(UInt64, shared_merge_tree_parts_load_batch_size, 32, R"(
    Amount of fetch parts metadata jobs to schedule at once. Only available in
    ClickHouse Cloud
    )", 0) \
    DECLARE(UInt64, shared_merge_tree_max_parts_update_leaders_in_total, 6, R"(
    Maximum number of parts update leaders. Only available in ClickHouse Cloud
    )", 0) \
    DECLARE(UInt64, shared_merge_tree_max_parts_update_leaders_per_az, 2, R"(
    Maximum number of parts update leaders. Only available in ClickHouse Cloud
    )", 0) \
    DECLARE(UInt64, shared_merge_tree_leader_update_period_seconds, 30, R"(
    Maximum period to recheck leadership for parts update. Only available in
    ClickHouse Cloud
    )", 0) \
    DECLARE(UInt64, shared_merge_tree_leader_update_period_random_add_seconds, 10, R"(
    Add uniformly distributed value from 0 to x seconds to
    shared_merge_tree_leader_update_period to avoid thundering
    herd effect. Only available in ClickHouse Cloud
    )", 0) \
    DECLARE(Bool, shared_merge_tree_read_virtual_parts_from_leader, true, R"(
    Read virtual parts from leader when possible. Only available in ClickHouse
    Cloud
    )", 0) \
    DECLARE(UInt64, shared_merge_tree_initial_parts_update_backoff_ms, 50, R"(
    Initial backoff for parts update. Only available in ClickHouse Cloud
    )", 0) \
    DECLARE(UInt64, shared_merge_tree_max_parts_update_backoff_ms, 5000, R"(
    Max backoff for parts update. Only available in ClickHouse Cloud
    )", 0) \
    DECLARE(UInt64, shared_merge_tree_interserver_http_connection_timeout_ms, 100, R"(
    Timeouts for interserver HTTP connection. Only available in ClickHouse Cloud
    )", 0) \
    DECLARE(UInt64, shared_merge_tree_interserver_http_timeout_ms, 10000, R"(
    Timeouts for interserver HTTP communication. Only available in ClickHouse
    Cloud
    )", 0) \
    DECLARE(UInt64, shared_merge_tree_max_replicas_for_parts_deletion, 10, R"(
    Max replicas which will participate in parts deletion (killer thread). Only
    available in ClickHouse Cloud
    )", 0) \
    DECLARE(UInt64, shared_merge_tree_max_replicas_to_merge_parts_for_each_parts_range, 5, R"(
    Max replicas which will try to assign potentially conflicting merges (allow
    to avoid redundant conflicts in merges assignment). 0 means disabled. Only
    available in ClickHouse Cloud
    )", 0) \
    DECLARE(Bool, shared_merge_tree_use_outdated_parts_compact_format, false, R"(
    Use compact format for outdated parts: reduces load to Keeper, improves
    outdated parts processing. Only available in ClickHouse Cloud
    )", 0) \
    DECLARE(Int64, shared_merge_tree_memo_ids_remove_timeout_seconds, 1800, R"(
    How long we store insert memoization ids to avoid wrong actions during
    insert retries. Only available in ClickHouse Cloud
    )", 0) \
    DECLARE(UInt64, shared_merge_tree_idle_parts_update_seconds, 3600, R"(
    Interval in seconds for parts update without being triggered by ZooKeeper
    watch in the shared merge tree. Only available in ClickHouse Cloud
    )", 0) \
    DECLARE(UInt64, shared_merge_tree_max_outdated_parts_to_process_at_once, 1000, R"(
    Maximum amount of outdated parts leader will try to confirm for removal at
    one HTTP request. Only available in ClickHouse Cloud.
    )", 0) \
    DECLARE(UInt64, shared_merge_tree_postpone_next_merge_for_locally_merged_parts_rows_threshold, 1000000, R"(
    Minimum size of part (in rows) to postpone assigning a next merge just after
    merging it locally. Only available in ClickHouse Cloud.
    )", 0) \
    DECLARE(UInt64, shared_merge_tree_postpone_next_merge_for_locally_merged_parts_ms, 0, R"(
    Time to keep a locally merged part without starting a new merge containing
    this part. Gives other replicas a chance fetch the part and start this merge.
    Only available in ClickHouse Cloud.
    )", 0) \
    DECLARE(UInt64, shared_merge_tree_range_for_merge_window_size, 10, R"(
    Time to keep a locally merged part without starting a new merge containing
    this part. Gives other replicas a chance fetch the part and start this merge.
    Only available in ClickHouse Cloud
    )", 0) \
    DECLARE(Bool, shared_merge_tree_use_too_many_parts_count_from_virtual_parts, 0, R"(
    If enabled too many parts counter will rely on shared data in Keeper, not on
    local replica state. Only available in ClickHouse Cloud
    )", 0) \
    DECLARE(Bool, shared_merge_tree_create_per_replica_metadata_nodes, true, R"(
    Enables creation of per-replica /metadata and /columns nodes in ZooKeeper.
    Only available in ClickHouse Cloud
    )", 0) \
    DECLARE(Bool, shared_merge_tree_use_metadata_hints_cache, true, R"(
    Enables requesting FS cache hints from in-memory
    cache on other replicas. Only available in ClickHouse Cloud
    )", 0) \
    DECLARE(Bool, shared_merge_tree_try_fetch_part_in_memory_data_from_replicas, false, R"(
    If enabled all the replicas try to fetch part in memory data (like primary
    key, partition info and so on) from other replicas where it already exists.
    )", 0) \
    DECLARE(Milliseconds, shared_merge_tree_update_replica_flags_delay_ms, 30000, R"(
    How often replica will try to reload it's flags according to background schedule.
    )", 0) \
    DECLARE(Bool, allow_reduce_blocking_parts_task, true, R"(
    Background task which reduces blocking parts for shared merge tree tables.
    Only in ClickHouse Cloud
    )", 0) \
    DECLARE(Seconds, refresh_parts_interval, 0, R"(
    If it is greater than zero - refresh the list of data parts from the underlying filesystem to check if the data was updated under the hood.
    It can be set only if the table is located on readonly disks (which means that this is a readonly replica, while data is being written by another replica).
    )", 0) \
    \
    /** Check delay of replicas settings. */ \
    DECLARE(UInt64, min_relative_delay_to_measure, 120, R"(
    Calculate relative replica delay only if absolute delay is not less that
    this value.
    )", 0) \
    DECLARE(UInt64, cleanup_delay_period, 30, R"(
    Minimum period to clean old queue logs, blocks hashes and parts.
    )", 0) \
    DECLARE(UInt64, max_cleanup_delay_period, 300, R"(
    Maximum period to clean old queue logs, blocks hashes and parts.
    )", 0) \
    DECLARE(UInt64, cleanup_delay_period_random_add, 10, R"(
    Add uniformly distributed value from 0 to x seconds to cleanup_delay_period
    to avoid thundering herd effect and subsequent DoS of ZooKeeper in case of
    very large number of tables.
    )", 0) \
    DECLARE(UInt64, cleanup_thread_preferred_points_per_iteration, 150, R"(
    Preferred batch size for background cleanup (points are abstract but 1 point
    is approximately equivalent to 1 inserted block).
    )", 0) \
    DECLARE(UInt64, min_relative_delay_to_close, 300, R"(
    Minimal delay from other replicas to close, stop serving
    requests and not return Ok during status check.
    )", 0) \
    DECLARE(UInt64, min_absolute_delay_to_close, 0, R"(
    Minimal absolute delay to close, stop serving requests and not
    return Ok during status check.
    )", 0) \
    DECLARE(UInt64, enable_vertical_merge_algorithm, 1, R"(
    Enable usage of Vertical merge algorithm.
    )", 0) \
    DECLARE(UInt64, vertical_merge_algorithm_min_rows_to_activate, 16 * 8192, R"(
    Minimal (approximate) sum of rows in
    merging parts to activate Vertical merge algorithm.
    )", 0) \
    DECLARE(UInt64, vertical_merge_algorithm_min_bytes_to_activate, 0, R"(
    Minimal (approximate) uncompressed size in bytes in merging parts to activate
    Vertical merge algorithm.
    )", 0) \
    DECLARE(UInt64, vertical_merge_algorithm_min_columns_to_activate, 11, R"(
    Minimal amount of non-PK columns to activate Vertical merge algorithm.
    )", 0) \
    DECLARE(Bool, vertical_merge_remote_filesystem_prefetch, true, R"(
    If true prefetching of data from remote filesystem is used for the next
    column during merge
    )", 0) \
    DECLARE(UInt64, max_postpone_time_for_failed_mutations_ms, 5ULL * 60 * 1000, R"(
    The maximum postpone time for failed mutations.
    )", 0) \
    \
    DECLARE(UInt64, max_postpone_time_for_failed_replicated_fetches_ms, 1ULL * 60 * 1000, R"(
    The maximum postpone time for failed replicated fetches.
    )", 0) \
    DECLARE(UInt64, max_postpone_time_for_failed_replicated_merges_ms, 1ULL * 60 * 1000, R"(
    The maximum postpone time for failed replicated merges.
    )", 0) \
    DECLARE(UInt64, max_postpone_time_for_failed_replicated_tasks_ms, 5ULL * 60 * 1000, R"(
    The maximum postpone time for failed replicated task. The value is used if the task is not a fetch, merge or mutation.
    )", 0) \
    /** Compatibility settings */ \
    DECLARE(Bool, allow_suspicious_indices, false, R"(
    Reject primary/secondary indexes and sorting keys with identical expressions
    )", 0) \
    DECLARE(Bool, compatibility_allow_sampling_expression_not_in_primary_key, false, R"(
    Allow to create a table with sampling expression not in primary key. This is
    needed only to temporarily allow to run the server with wrong tables for
    backward compatibility.
    )", 0) \
    DECLARE(Bool, use_minimalistic_checksums_in_zookeeper, true, R"(
    Use small format (dozens bytes) for part checksums in ZooKeeper instead of
    ordinary ones (dozens KB). Before enabling check that all replicas support
    new format.
    )", 0) \
    DECLARE(Bool, use_minimalistic_part_header_in_zookeeper, true, R"(
    Storage method of the data parts headers in ZooKeeper. If enabled, ZooKeeper
    stores less data. For details, see [here](/operations/server-configuration-parameters/settings#use_minimalistic_part_header_in_zookeeper).
    )", 0) \
    DECLARE(UInt64, finished_mutations_to_keep, 100, R"(
    How many records about mutations that are done to keep. If zero, then keep
    all of them.
    )", 0) \
    DECLARE(UInt64, min_merge_bytes_to_use_direct_io, 10ULL * 1024 * 1024 * 1024, R"(
    The minimum data volume for merge operation that is required for using direct
    I/O access to the storage disk. When merging data parts, ClickHouse calculates
    the total storage volume of all the data to be merged. If the volume exceeds
    `min_merge_bytes_to_use_direct_io` bytes, ClickHouse reads and writes the
    data to the storage disk using the direct I/O interface (`O_DIRECT` option).
    If `min_merge_bytes_to_use_direct_io = 0`, then direct I/O is disabled.
    )", 0) \
    DECLARE(UInt64, index_granularity_bytes, 10 * 1024 * 1024, R"(
    Maximum size of data granules in bytes.

    To restrict the granule size only by number of rows, set to `0` (not recommended).
    )", 0) \
    DECLARE(UInt64, min_index_granularity_bytes, 1024, R"(
    Min allowed size of data granules in bytes.

    To provide a safeguard against accidentally creating tables with very low
    `index_granularity_bytes`.
    )", 1024) \
    DECLARE(Bool, use_const_adaptive_granularity, false, R"(
    Always use constant granularity for whole part. It allows to compress in
    memory values of index granularity. It can be useful in extremely large
    workloads with thin tables.
    )", 0) \
    DECLARE(Bool, enable_index_granularity_compression, true, R"(
    Compress in memory values of index granularity if it is possible
    )", 0) \
    DECLARE(Int64, merge_with_ttl_timeout, 3600 * 4, R"(
    Minimum delay in seconds before repeating a merge with delete TTL.
    )", 0) \
    DECLARE(Int64, merge_with_recompression_ttl_timeout, 3600 * 4, R"(
    Minimum delay in seconds before repeating a merge with recompression TTL.
    )", 0) \
    DECLARE(Bool, ttl_only_drop_parts, false, R"(
    Controls whether data parts are fully dropped in MergeTree tables when all
    rows in that part have expired according to their `TTL` settings.

    When `ttl_only_drop_parts` is disabled (by default), only the rows that have
    expired based on their TTL settings are removed.

    When `ttl_only_drop_parts` is enabled, the entire part is dropped if all
    rows in that part have expired according to their `TTL` settings.
    )", 0) \
    DECLARE(Bool, materialize_ttl_recalculate_only, false, R"(
    Only recalculate ttl info when MATERIALIZE TTL
    )", 0) \
    DECLARE(Bool, enable_mixed_granularity_parts, true, R"(
    Enables or disables transitioning to control the granule size with the
    `index_granularity_bytes` setting. Before version 19.11, there was only the
    `index_granularity` setting for restricting granule size. The
    `index_granularity_bytes` setting improves ClickHouse performance when
    selecting data from tables with big rows (tens and hundreds of megabytes).
    If you have tables with big rows, you can enable this setting for the tables
    to improve the efficiency of `SELECT` queries.
    )", 0) \
    DECLARE(UInt64, concurrent_part_removal_threshold, 100, R"(
    Activate concurrent part removal (see 'max_part_removal_threads') only if
    the number of inactive data parts is at least this.
    )", 0) \
    DECLARE(UInt64, zero_copy_concurrent_part_removal_max_split_times, 5, R"(
    Max recursion depth for splitting independent Outdated parts ranges into
    smaller subranges. Recommended not to change.
    )", 0) \
    DECLARE(Float, zero_copy_concurrent_part_removal_max_postpone_ratio, static_cast<Float32>(0.05), R"(
    Max percentage of top level parts to postpone removal in order to get
    smaller independent ranges. Recommended not to change.
    )", 0) \
    DECLARE(String, storage_policy, "default", R"(
    Name of storage disk policy
    )", 0) \
    DECLARE(String, disk, "", R"(
    Name of storage disk. Can be specified instead of storage policy.
    )", 0) \
    DECLARE(Bool, table_disk, false, R"(
    This is table disk, the path/endpoint should point to the table data, not to
    the database data. Can be set only for s3_plain/s3_plain_rewritable/web.
    )", 0) \
    DECLARE(Bool, allow_nullable_key, false, R"(
    Allow Nullable types as primary keys.
    )", 0) \
    DECLARE(Bool, allow_part_offset_column_in_projections, true, R"(
    Allow ussage of '_part_offfset' column in projections select query.
    )", 0) \
    DECLARE(Bool, remove_empty_parts, true, R"(
    Remove empty parts after they were pruned by TTL, mutation, or collapsing
    merge algorithm.
    )", 0) \
    DECLARE(Bool, remove_unused_patch_parts, true, R"(
    Remove in background patch parts which are applied for all active parts.
    )", 0) \
    DECLARE(Bool, assign_part_uuids, false, R"(
    When enabled, a unique part identifier will be assigned for every new part.
    Before enabling, check that all replicas support UUID version 4.
    )", 0) \
    DECLARE(Int64, max_partitions_to_read, -1, R"(
    Limits the maximum number of partitions that can be accessed in one query.

    The setting value specified when the table is created can be overridden via
    query-level setting.

    Possible values:
    - Any positive integer.

    You can also specify a query complexity setting [max_partitions_to_read](/operations/settings/settings#max_partitions_to_read)
    at a query / session / profile level.
    )", 0) \
    DECLARE(UInt64, max_concurrent_queries, 0, R"(
    Max number of concurrently executed queries related to the MergeTree table.
    Queries will still be limited by other `max_concurrent_queries` settings.

    Possible values:
    - Positive integer.
    - `0` — No limit.

    Default value: `0` (no limit).

    **Example**

    ```xml
    <max_concurrent_queries>50</max_concurrent_queries>
    ```
    )", 0) \
    DECLARE(UInt64, min_marks_to_honor_max_concurrent_queries, 0, R"(
    The minimal number of marks read by the query for applying the [max_concurrent_queries](#max_concurrent_queries)
    setting.

    :::note
    Queries will still be limited by other `max_concurrent_queries` settings.
    :::

    Possible values:
    - Positive integer.
    - `0` — Disabled (`max_concurrent_queries` limit applied to no queries).

    **Example**

    ```xml
    <min_marks_to_honor_max_concurrent_queries>10</min_marks_to_honor_max_concurrent_queries>
    ```
    )", 0) \
    DECLARE(UInt64, min_bytes_to_rebalance_partition_over_jbod, 0, R"(
    Sets minimal amount of bytes to enable balancing when distributing new big
    parts over volume disks [JBOD](https://en.wikipedia.org/wiki/Non-RAID_drive_architectures).

    Possible values:

    - Positive integer.
    - `0` — Balancing is disabled.

    **Usage**

    The value of the `min_bytes_to_rebalance_partition_over_jbod` setting should
    not be less than the value of the
    [max_bytes_to_merge_at_max_space_in_pool](/operations/settings/merge-tree-settings#max_bytes_to_merge_at_max_space_in_pool)
    / 1024. Otherwise, ClickHouse throws an exception.
    )", 0) \
    DECLARE(Bool, check_sample_column_is_correct, true, R"(
    Enables the check at table creation, that the data type of a column for s
    ampling or sampling expression is correct. The data type must be one of unsigned
    [integer types](/sql-reference/data-types/int-uint): `UInt8`, `UInt16`,
    `UInt32`, `UInt64`.

    Possible values:
    - `true`  — The check is enabled.
    - `false` — The check is disabled at table creation.

    Default value: `true`.

    By default, the ClickHouse server checks at table creation the data type of
    a column for sampling or sampling expression. If you already have tables with
    incorrect sampling expression and do not want the server to raise an exception
    during startup, set `check_sample_column_is_correct` to `false`.
    )", 0) \
    DECLARE(Bool, allow_vertical_merges_from_compact_to_wide_parts, true, R"(
    Allows vertical merges from compact to wide parts. This settings must have
    the same value on all replicas.
    )", 0) \
    DECLARE(Bool, enable_the_endpoint_id_with_zookeeper_name_prefix, false, R"(
    Enable the endpoint id with zookeeper name prefix for the replicated merge
    tree table.
    )", 0) \
    DECLARE(UInt64, zero_copy_merge_mutation_min_parts_size_sleep_no_scale_before_lock, 0, R"(
    If zero copy replication is enabled sleep random amount of time up to 500ms
    before trying to lock for merge or mutation.
    )", 0) \
    DECLARE(UInt64, zero_copy_merge_mutation_min_parts_size_sleep_before_lock, 1ULL * 1024 * 1024 * 1024, R"(
    If zero copy replication is enabled sleep random amount of time before trying
    to lock depending on parts size for merge or mutation
    )", 0) \
    DECLARE(Bool, allow_floating_point_partition_key, false, R"(
    Enables to allow floating-point number as a partition key.

    Possible values:
    - `0` — Floating-point partition key not allowed.
    - `1` — Floating-point partition key allowed.
    )", 0) \
    DECLARE(UInt64, sleep_before_loading_outdated_parts_ms, 0, R"(
    For testing. Do not change it.
    )", 0) \
    DECLARE(Bool, always_use_copy_instead_of_hardlinks, false, R"(
    Always copy data instead of hardlinking during mutations/replaces/detaches
    and so on.
    )", 0) \
    DECLARE(Bool, disable_freeze_partition_for_zero_copy_replication, true, R"(
    Disable FREEZE PARTITION query for zero copy replication.
    )", 0) \
    DECLARE(Bool, disable_detach_partition_for_zero_copy_replication, true, R"(
    Disable DETACH PARTITION query for zero copy replication.
    )", 0) \
    DECLARE(Bool, disable_fetch_partition_for_zero_copy_replication, true, R"(
    Disable FETCH PARTITION query for zero copy replication.
    )", 0) \
    DECLARE_WITH_ALIAS(Bool, enable_block_number_column, false, R"(
    Enable persisting column _block_number for each row.
    )", 0, allow_experimental_block_number_column) \
    DECLARE(Bool, enable_block_offset_column, false, R"(
    Persists virtual column `_block_number` on merges.
    )", 0) \
    DECLARE(Bool, add_minmax_index_for_numeric_columns, false, R"(
    When enabled, min-max (skipping) indices are added for all numeric columns
    of the table.
    )", 0) \
    DECLARE(Bool, add_minmax_index_for_string_columns, false, R"(
    When enabled, min-max (skipping) indices are added for all string columns of the table.
    )", 0) \
    DECLARE(Bool, allow_summing_columns_in_partition_or_order_key, false, R"(
    When enabled, allows summing columns in a SummingMergeTree table to be used in
    the partition or sorting key.
    )", 0) \
    DECLARE(Bool, allow_coalescing_columns_in_partition_or_order_key, false, R"(
    When enabled, allows coalescing columns in a CoalescingMergeTree table to be used in
    the partition or sorting key.
    )", 0) \
    \
    /** Experimental/work in progress feature. Unsafe for production. */ \
    DECLARE(UInt64, part_moves_between_shards_enable, 0, R"(
    Experimental/Incomplete feature to move parts between shards. Does not take
    into account sharding expressions.
    )", EXPERIMENTAL) \
    DECLARE(UInt64, part_moves_between_shards_delay_seconds, 30, R"(
    Time to wait before/after moving parts between shards.
    )", EXPERIMENTAL) \
    DECLARE(Bool, allow_remote_fs_zero_copy_replication, false, R"(
    Don't use this setting in production, because it is not ready.
    )", EXPERIMENTAL) \
    DECLARE(String, remote_fs_zero_copy_zookeeper_path, "/clickhouse/zero_copy", R"(
    ZooKeeper path for zero-copy table-independent info.
    )", EXPERIMENTAL) \
    DECLARE(Bool, remote_fs_zero_copy_path_compatible_mode, false, R"(
    Run zero-copy in compatible mode during conversion process.
    )", EXPERIMENTAL) \
    DECLARE(Bool, force_read_through_cache_for_merges, false, R"(
    Force read-through filesystem cache for merges
    )", EXPERIMENTAL) \
    DECLARE(Bool, cache_populated_by_fetch, false, R"(
    :::note
    This setting applies only to ClickHouse Cloud.
    :::

    When `cache_populated_by_fetch` is disabled (the default setting), new data
    parts are loaded into the cache only when a query is run that requires those
    parts.

    If enabled, `cache_populated_by_fetch` will instead cause all nodes to load
    new data parts from storage into their cache without requiring a query to
    trigger such an action.

    **See Also**

    - [ignore_cold_parts_seconds](/operations/settings/settings#ignore_cold_parts_seconds)
    - [prefer_warmed_unmerged_parts_seconds](/operations/settings/settings#prefer_warmed_unmerged_parts_seconds)
    - [cache_warmer_threads](/operations/settings/settings#cache_warmer_threads)
    )", 0) \
    DECLARE(String, cache_populated_by_fetch_filename_regexp, "", R"(
    :::note
    This setting applies only to ClickHouse Cloud.
    :::

    If not empty, only files that match this regex will be prewarmed into the cache after fetch (if `cache_populated_by_fetch` is enabled).
    )", 0) \
    DECLARE(Bool, allow_experimental_replacing_merge_with_cleanup, false, R"(
    Allow experimental CLEANUP merges for ReplacingMergeTree with `is_deleted`
    column. When enabled, allows using `OPTIMIZE ... FINAL CLEANUP` to manually
    merge all parts in a partition down to a single part and removing any
    deleted rows.

    Also allows enabling such merges to happen automatically in the background
    with settings `min_age_to_force_merge_seconds`,
    `min_age_to_force_merge_on_partition_only` and
    `enable_replacing_merge_with_cleanup_for_min_age_to_force_merge`.
    )", EXPERIMENTAL) \
    DECLARE(Bool, enable_replacing_merge_with_cleanup_for_min_age_to_force_merge, false, R"(
    Whether to use CLEANUP merges for ReplacingMergeTree when merging partitions
    down to a single part. Requires `allow_experimental_replacing_merge_with_cleanup`,
    `min_age_to_force_merge_seconds` and `min_age_to_force_merge_on_partition_only`
    to be enabled.

    Possible values:
    - `true`
    - `false`
    )", EXPERIMENTAL) \
    DECLARE(Bool, allow_experimental_reverse_key, false, R"(
    Enables support for descending sort order in MergeTree sorting keys. This
    setting is particularly useful for time series analysis and Top-N queries,
    allowing data to be stored in reverse chronological order to optimize query
    performance.

    With `allow_experimental_reverse_key` enabled, you can define descending sort
    orders within the `ORDER BY` clause of a MergeTree table. This enables the
    use of more efficient `ReadInOrder` optimizations instead of `ReadInReverseOrder`
    for descending queries.

    **Example**

    ```sql
    CREATE TABLE example
    (
    time DateTime,
    key Int32,
    value String
    ) ENGINE = MergeTree
    ORDER BY (time DESC, key)  -- Descending order on 'time' field
    SETTINGS allow_experimental_reverse_key = 1;

    SELECT * FROM example WHERE key = 'xxx' ORDER BY time DESC LIMIT 10;
    ```

    By using `ORDER BY time DESC` in the query, `ReadInOrder` is applied.

    **Default Value:** false
    )", EXPERIMENTAL) \
    DECLARE(Bool, notify_newest_block_number, false, R"(
    Notify newest block number to SharedJoin or SharedSet. Only in ClickHouse Cloud.
    )", EXPERIMENTAL) \
    DECLARE(Bool, shared_merge_tree_enable_keeper_parts_extra_data, false, R"(
    Enables writing attributes into virtual parts and committing blocks in keeper
    )", EXPERIMENTAL) \
    DECLARE(Bool, shared_merge_tree_enable_coordinated_merges, false, R"(
    Enables coordinated merges strategy
    )", EXPERIMENTAL) \
    DECLARE(UInt64, shared_merge_tree_merge_coordinator_merges_prepare_count, 100, R"(
    Number of merge entries that coordinator should prepare and distribute across workers
    )", EXPERIMENTAL) \
    DECLARE(Milliseconds, shared_merge_tree_merge_coordinator_fetch_fresh_metadata_period_ms, 10000, R"(
    How often merge coordinator should sync with zookeeper to take fresh metadata
    )", EXPERIMENTAL) \
    DECLARE(UInt64, shared_merge_tree_merge_coordinator_max_merge_request_size, 20, R"(
    Number of merges that coordinator can request from MergerMutator at once
    )", EXPERIMENTAL) \
    DECLARE(Milliseconds, shared_merge_tree_merge_coordinator_election_check_period_ms, 30000, R"(
    Time between runs of merge coordinator election thread
    )", EXPERIMENTAL) \
    DECLARE(Milliseconds, shared_merge_tree_merge_coordinator_min_period_ms, 1, R"(
    Minimum time between runs of merge coordinator thread
    )", EXPERIMENTAL) \
    DECLARE(Milliseconds, shared_merge_tree_merge_coordinator_max_period_ms, 10000, R"(
    Maximum time between runs of merge coordinator thread
    )", EXPERIMENTAL) \
    DECLARE(UInt64, shared_merge_tree_merge_coordinator_factor, 2, R"(
    Time changing factor for delay of coordinator thread
    )", EXPERIMENTAL) \
    DECLARE(Milliseconds, shared_merge_tree_merge_worker_fast_timeout_ms, 100, R"(
    Timeout that merge worker thread will use if it is needed to update it's state after immediate action
    )", EXPERIMENTAL) \
    DECLARE(Milliseconds, shared_merge_tree_merge_worker_regular_timeout_ms, 10000, R"(
    Time between runs of merge worker thread
    )", EXPERIMENTAL) \
    DECLARE(UInt64, shared_merge_tree_virtual_parts_discovery_batch, 1, R"(
    How many partition discoveries should be packed into batch
    )", EXPERIMENTAL) \
    \
    /** Compress marks and primary key. */ \
    DECLARE(Bool, compress_marks, true, R"(
    Marks support compression, reduce mark file size and speed up network
    transmission.
    )", 0) \
    DECLARE(Bool, compress_primary_key, true, R"(
    Primary key support compression, reduce primary key file size and speed up
    network transmission.
    )", 0) \
    DECLARE(String, marks_compression_codec, "ZSTD(3)", R"(
    Compression encoding used by marks, marks are small enough and cached, so
    the default compression is ZSTD(3).
    )", 0) \
    DECLARE(String, primary_key_compression_codec, "ZSTD(3)", R"(
    Compression encoding used by primary, primary key is small enough and cached,
    so the default compression is ZSTD(3).
    )", 0) \
    DECLARE(NonZeroUInt64, marks_compress_block_size, 65536, R"(
    Mark compress block size, the actual size of the block to compress.
    )", 0) \
    DECLARE(NonZeroUInt64, primary_key_compress_block_size, 65536, R"(
    Primary compress block size, the actual size of the block to compress.
    )", 0) \
    DECLARE(Bool, primary_key_lazy_load, true, R"(Load primary key in memory on
    first use instead of on table initialization. This can save memory in the
    presence of a large number of tables.
    )", 0) \
    DECLARE(Float, primary_key_ratio_of_unique_prefix_values_to_skip_suffix_columns, 0.9f, R"(
    If the value of a column of the primary key in data part changes at least in
    this ratio of times, skip loading next columns in memory. This allows to save
    memory usage by not loading useless columns of the primary key.
    )", 0) \
    DECLARE(Bool, use_primary_key_cache, false, R"(Use cache for primary index
    instead of saving all indexes in memory. Can be useful for very large tables
    )", 0) \
    DECLARE(Bool, prewarm_primary_key_cache, false, R"(If true primary index
    cache will be prewarmed by saving marks to mark cache on inserts, merges,
    fetches and on startup of server
    )", 0) \
    DECLARE(Bool, prewarm_mark_cache, false, R"(If true mark cache will be
    prewarmed by saving marks to mark cache on inserts, merges, fetches and on
    startup of server
    )", 0) \
    DECLARE(String, columns_to_prewarm_mark_cache, "", R"(
    List of columns to prewarm mark cache for (if enabled). Empty means all columns
    )", 0) \
    DECLARE(UInt64, min_bytes_to_prewarm_caches, 0, R"(
    Minimal size (uncompressed bytes) to prewarm mark cache and primary index cache
    for new parts
    )", 0) \
    /** Projection settings. */ \
    DECLARE(UInt64, max_projections, 25, R"(
    The maximum number of merge tree projections.
    )", 0) \
    DECLARE(LightweightMutationProjectionMode, lightweight_mutation_projection_mode, LightweightMutationProjectionMode::THROW, R"(
    By default, lightweight delete `DELETE` does not work for tables with
    projections. This is because rows in a projection may be affected by a
    `DELETE` operation. So the default value would be `throw`. However, this
    option can change the behavior. With the value either `drop` or `rebuild`,
    deletes will work with projections. `drop` would delete the projection so it
    might be fast in the current query as projection gets deleted but slow in
    future queries as no projection attached. `rebuild` would rebuild the
    projection which might affect the performance of the current query, but
    might speedup for future queries. A good thing is that these options would
    only work in the part level, which means projections in the part that don't
    get touched would stay intact instead of triggering any action like
    drop or rebuild.

    Possible values:
    - `throw`
    - `drop`
    - `rebuild`
    )", 0) \
    DECLARE(DeduplicateMergeProjectionMode, deduplicate_merge_projection_mode, DeduplicateMergeProjectionMode::THROW, R"(
    Whether to allow create projection for the table with non-classic MergeTree,
    that is not (Replicated, Shared) MergeTree. Ignore option is purely for
    compatibility which might result in incorrect answer. Otherwise, if allowed,
    what is the action when merge projections, either drop or rebuild. So classic
    MergeTree would ignore this setting. It also controls `OPTIMIZE DEDUPLICATE`
    as well, but has effect on all MergeTree family members. Similar to the
    option `lightweight_mutation_projection_mode`, it is also part level.

    Possible values:
    - `ignore`
    - `throw`
    - `drop`
    - `rebuild`
    )", 0) \
    /** Part loading settings. */           \
    DECLARE(Bool, columns_and_secondary_indices_sizes_lazy_calculation, true, R"(
    Calculate columns and secondary indices sizes lazily on first request instead
    of on table initialization.
    )", 0) \
    DECLARE(String, default_compression_codec, "", R"(
    Specifies the default compression codec to be used if none is defined for a particular column in the table declaration.
    Compression codec selecting order for a column:
        1. Compression codec defined for the column in the table declaration
        2. Compression codec defined in `default_compression_codec` (this setting)
        3. Default compression codec defined in `compression` settings
    Default value: an empty string (not defined).
    )", 0) \
    DECLARE(SearchOrphanedPartsDisks, search_orphaned_parts_disks, SearchOrphanedPartsDisks::ANY, R"(
    ClickHouse scans all disks for orphaned parts upon any ATTACH or CREATE table
    in order to not allow to miss data parts at undefined (not included in policy) disks.
    Orphaned parts originates from potentially unsafe storage reconfiguration, e.g. if a disk was excluded from storage policy.
    This setting limits scope of disks to search by traits of the disks.

    Possible values:
    - any - scope is not limited.
    - local - scope is limited by local disks .
    - none - empty scope, do not search
    )", 0) \

#define MAKE_OBSOLETE_MERGE_TREE_SETTING(M, TYPE, NAME, DEFAULT) \
    M(TYPE, NAME, DEFAULT, "Obsolete setting, does nothing.", SettingsTierType::OBSOLETE)

#define OBSOLETE_MERGE_TREE_SETTINGS(M, ALIAS) \
    /** Obsolete settings that do nothing but left for compatibility reasons. */ \
    MAKE_OBSOLETE_MERGE_TREE_SETTING(M, UInt64, min_relative_delay_to_yield_leadership, 120) \
    MAKE_OBSOLETE_MERGE_TREE_SETTING(M, UInt64, check_delay_period, 60) \
    MAKE_OBSOLETE_MERGE_TREE_SETTING(M, UInt64, replicated_max_parallel_sends, 0) \
    MAKE_OBSOLETE_MERGE_TREE_SETTING(M, UInt64, replicated_max_parallel_sends_for_table, 0) \
    MAKE_OBSOLETE_MERGE_TREE_SETTING(M, UInt64, replicated_max_parallel_fetches, 0) \
    MAKE_OBSOLETE_MERGE_TREE_SETTING(M, UInt64, replicated_max_parallel_fetches_for_table, 0) \
    MAKE_OBSOLETE_MERGE_TREE_SETTING(M, Bool, write_final_mark, true) \
    MAKE_OBSOLETE_MERGE_TREE_SETTING(M, UInt64, min_bytes_for_compact_part, 0) \
    MAKE_OBSOLETE_MERGE_TREE_SETTING(M, UInt64, min_rows_for_compact_part, 0) \
    MAKE_OBSOLETE_MERGE_TREE_SETTING(M, Bool, in_memory_parts_enable_wal, true) \
    MAKE_OBSOLETE_MERGE_TREE_SETTING(M, UInt64, write_ahead_log_max_bytes, 1024 * 1024 * 1024) \
    MAKE_OBSOLETE_MERGE_TREE_SETTING(M, UInt64, write_ahead_log_bytes_to_fsync, 100ULL * 1024 * 1024) \
    MAKE_OBSOLETE_MERGE_TREE_SETTING(M, UInt64, write_ahead_log_interval_ms_to_fsync, 100) \
    MAKE_OBSOLETE_MERGE_TREE_SETTING(M, Bool, in_memory_parts_insert_sync, false) \
    MAKE_OBSOLETE_MERGE_TREE_SETTING(M, MaxThreads, max_part_loading_threads, 0) \
    MAKE_OBSOLETE_MERGE_TREE_SETTING(M, MaxThreads, max_part_removal_threads, 0) \
    MAKE_OBSOLETE_MERGE_TREE_SETTING(M, Bool, use_metadata_cache, false) \
    MAKE_OBSOLETE_MERGE_TREE_SETTING(M, UInt64, merge_tree_enable_clear_old_broken_detached, 0) \
    MAKE_OBSOLETE_MERGE_TREE_SETTING(M, UInt64, merge_tree_clear_old_broken_detached_parts_ttl_timeout_seconds, 1ULL * 3600 * 24 * 30) \
    MAKE_OBSOLETE_MERGE_TREE_SETTING(M, Seconds, replicated_fetches_http_connection_timeout, 0) \
    MAKE_OBSOLETE_MERGE_TREE_SETTING(M, Seconds, replicated_fetches_http_send_timeout, 0) \
    MAKE_OBSOLETE_MERGE_TREE_SETTING(M, Seconds, replicated_fetches_http_receive_timeout, 0) \
    MAKE_OBSOLETE_MERGE_TREE_SETTING(M, UInt64, replicated_max_parallel_fetches_for_host, DEFAULT_COUNT_OF_HTTP_CONNECTIONS_PER_ENDPOINT) \
    MAKE_OBSOLETE_MERGE_TREE_SETTING(M, CleanDeletedRows, clean_deleted_rows, CleanDeletedRows::Never) \
    MAKE_OBSOLETE_MERGE_TREE_SETTING(M, UInt64, max_digestion_size_per_segment, 256_MiB) \
    MAKE_OBSOLETE_MERGE_TREE_SETTING(M, UInt64, kill_delay_period, 30) \
    MAKE_OBSOLETE_MERGE_TREE_SETTING(M, UInt64, kill_delay_period_random_add, 10) \
    MAKE_OBSOLETE_MERGE_TREE_SETTING(M, UInt64, kill_threads, 128) \
    MAKE_OBSOLETE_MERGE_TREE_SETTING(M, UInt64, cleanup_threads, 128) \

    /// Settings that should not change after the creation of a table.
    /// NOLINTNEXTLINE
#define APPLY_FOR_IMMUTABLE_MERGE_TREE_SETTINGS(MACRO) \
    MACRO(index_granularity)                           \

#define LIST_OF_MERGE_TREE_SETTINGS(M, ALIAS) \
    MERGE_TREE_SETTINGS(M, ALIAS)             \
    OBSOLETE_MERGE_TREE_SETTINGS(M, ALIAS)

// clang-format on

DECLARE_SETTINGS_TRAITS(MergeTreeSettingsTraits, LIST_OF_MERGE_TREE_SETTINGS)

/** Settings for the MergeTree family of engines.
  * Could be loaded from config or from a CREATE TABLE query (SETTINGS clause).
  */
struct MergeTreeSettingsImpl : public BaseSettings<MergeTreeSettingsTraits>
{
    /// NOTE: will rewrite the AST to add immutable settings.
    void loadFromQuery(ASTStorage & storage_def, ContextPtr context, bool is_attach);

    /// Check that the values are sane taking also query-level settings into account.
    void sanityCheck(size_t background_pool_tasks, bool allow_experimental, bool allow_beta) const;
};

static void validateTableDisk(const DiskPtr & disk)
{
    if (!disk)
        throw Exception(ErrorCodes::BAD_ARGUMENTS, "MergeTree settings `table_disk` requires `disk` setting.");
    const auto * disk_object_storage = dynamic_cast<const DiskObjectStorage *>(disk.get());
    if (!disk_object_storage)
        throw Exception(ErrorCodes::BAD_ARGUMENTS, "MergeTree settings `table_disk` is not supported for non-ObjectStorage disks");
    if (!(disk_object_storage->isReadOnly() || disk_object_storage->isPlain()))
        throw Exception(ErrorCodes::BAD_ARGUMENTS, "MergeTree settings `table_disk` is not supported for {}", disk_object_storage->getStructure());
}

IMPLEMENT_SETTINGS_TRAITS(MergeTreeSettingsTraits, LIST_OF_MERGE_TREE_SETTINGS)

void MergeTreeSettingsImpl::loadFromQuery(ASTStorage & storage_def, ContextPtr context, bool is_attach)
{
    if (storage_def.settings)
    {
        try
        {
            bool found_disk_setting = false;
            bool found_storage_policy_setting = false;
            bool table_disk = false;
            DiskPtr disk;

            auto changes = storage_def.settings->changes;
            for (auto & [name, value] : changes)
            {
                CustomType custom;
                if (name == "disk")
                {
                    ASTPtr value_as_custom_ast = nullptr;
                    if (value.tryGet<CustomType>(custom) && 0 == strcmp(custom.getTypeName(), "AST"))
                        value_as_custom_ast = dynamic_cast<const FieldFromASTImpl &>(custom.getImpl()).ast;

                    if (value_as_custom_ast && isDiskFunction(value_as_custom_ast))
                    {
                        auto disk_name = DiskFromAST::createCustomDisk(value_as_custom_ast, context, is_attach);
                        LOG_DEBUG(getLogger("MergeTreeSettings"), "Created custom disk {}", disk_name);
                        value = disk_name;
                    }
                    else
                    {
                        DiskFromAST::ensureDiskIsNotCustom(value.safeGet<String>(), context);
                    }
                    disk = context->getDisk(value.safeGet<String>());

                    if (has("storage_policy"))
                        resetToDefault("storage_policy");

                    found_disk_setting = true;
                }
                else if (name == "storage_policy")
                    found_storage_policy_setting = true;
                else if (name == "table_disk")
                    table_disk = value.safeGet<bool>();

                if (!is_attach && found_disk_setting && found_storage_policy_setting)
                {
                    throw Exception(
                        ErrorCodes::BAD_ARGUMENTS,
                        "MergeTree settings `storage_policy` and `disk` cannot be specified at the same time");
                }

            }

            if (table_disk)
                validateTableDisk(disk);

            applyChanges(changes);
        }
        catch (Exception & e)
        {
            if (e.code() == ErrorCodes::UNKNOWN_SETTING)
                e.addMessage("for storage " + storage_def.engine->name);
            throw;
        }
    }
    else
    {
        auto settings_ast = std::make_shared<ASTSetQuery>();
        settings_ast->is_standalone = false;
        storage_def.set(storage_def.settings, settings_ast);
    }

    SettingsChanges & changes = storage_def.settings->changes;

#define ADD_IF_ABSENT(NAME)                                                                                   \
    if (std::find_if(changes.begin(), changes.end(),                                                          \
                  [](const SettingChange & c) { return c.name == #NAME; })                                    \
            == changes.end())                                                                                 \
        changes.push_back(SettingChange{#NAME, (NAME).value});

    APPLY_FOR_IMMUTABLE_MERGE_TREE_SETTINGS(ADD_IF_ABSENT)
#undef ADD_IF_ABSENT
}

void MergeTreeSettingsImpl::sanityCheck(size_t background_pool_tasks, bool allow_experimental, bool allow_beta) const
{
    if (!allow_experimental || !allow_beta)
    {
        for (const auto & setting : all())
        {
            if (!setting.isValueChanged())
                continue;

            auto tier = setting.getTier();
            if (!allow_experimental && tier == EXPERIMENTAL)
            {
                throw Exception(
                    ErrorCodes::READONLY,
                    "Cannot modify setting '{}'. Changes to EXPERIMENTAL settings are disabled in the server config "
                    "('allow_feature_tier')",
                    setting.getName());
            }
            if (!allow_beta && tier == BETA)
            {
                throw Exception(
                    ErrorCodes::READONLY,
                    "Cannot modify setting '{}'. Changes to BETA settings are disabled in the server config ('allow_feature_tier')",
                    setting.getName());
            }
        }
    }


    if (number_of_free_entries_in_pool_to_execute_mutation > background_pool_tasks)
    {
        throw Exception(ErrorCodes::BAD_ARGUMENTS, "The value of 'number_of_free_entries_in_pool_to_execute_mutation' setting"
            " ({}) (default values are defined in <merge_tree> section of config.xml"
            " or the value can be specified per table in SETTINGS section of CREATE TABLE query)"
            " is greater than the value of 'background_pool_size'*'background_merges_mutations_concurrency_ratio'"
            " ({}) (the value is defined in users.xml for default profile)."
            " This indicates incorrect configuration because mutations cannot work with these settings.",
            number_of_free_entries_in_pool_to_execute_mutation.value,
            background_pool_tasks);
    }

    if (number_of_free_entries_in_pool_to_lower_max_size_of_merge > background_pool_tasks)
    {
        throw Exception(ErrorCodes::BAD_ARGUMENTS, "The value of 'number_of_free_entries_in_pool_to_lower_max_size_of_merge' setting"
            " ({}) (default values are defined in <merge_tree> section of config.xml"
            " or the value can be specified per table in SETTINGS section of CREATE TABLE query)"
            " is greater than the value of 'background_pool_size'*'background_merges_mutations_concurrency_ratio'"
            " ({}) (the value is defined in users.xml for default profile)."
            " This indicates incorrect configuration because the maximum size of merge will be always lowered.",
            number_of_free_entries_in_pool_to_lower_max_size_of_merge.value,
            background_pool_tasks);
    }

    if (number_of_free_entries_in_pool_to_execute_optimize_entire_partition > background_pool_tasks)
    {
        throw Exception(ErrorCodes::BAD_ARGUMENTS, "The value of 'number_of_free_entries_in_pool_to_execute_optimize_entire_partition' setting"
            " ({}) (default values are defined in <merge_tree> section of config.xml"
            " or the value can be specified per table in SETTINGS section of CREATE TABLE query)"
            " is greater than the value of 'background_pool_size'*'background_merges_mutations_concurrency_ratio'"
            " ({}) (the value is defined in users.xml for default profile)."
            " This indicates incorrect configuration because the maximum size of merge will be always lowered.",
            number_of_free_entries_in_pool_to_execute_optimize_entire_partition.value,
            background_pool_tasks);
    }

    // Zero index_granularity is nonsensical.
    if (index_granularity < 1)
    {
        throw Exception(
            ErrorCodes::BAD_ARGUMENTS,
            "index_granularity: value {} makes no sense",
            index_granularity.value);
    }

    // The min_index_granularity_bytes value is 1024 b and index_granularity_bytes is 10 mb by default.
    // If index_granularity_bytes is not disabled i.e > 0 b, then always ensure that it's greater than
    // min_index_granularity_bytes. This is mainly a safeguard against accidents whereby a really low
    // index_granularity_bytes SETTING of 1b can create really large parts with large marks.
    if (index_granularity_bytes > 0 && index_granularity_bytes < min_index_granularity_bytes)
    {
        throw Exception(
            ErrorCodes::BAD_ARGUMENTS,
            "index_granularity_bytes: {} is lower than specified min_index_granularity_bytes: {}",
            index_granularity_bytes.value,
            min_index_granularity_bytes.value);
    }

    // If min_bytes_to_rebalance_partition_over_jbod is not disabled i.e > 0 b, then always ensure that
    // it's not less than min_bytes_to_rebalance_partition_over_jbod. This is a safeguard to avoid tiny
    // parts to participate JBOD balancer which will slow down the merge process.
    if (min_bytes_to_rebalance_partition_over_jbod > 0
        && min_bytes_to_rebalance_partition_over_jbod < max_bytes_to_merge_at_max_space_in_pool / 1024)
    {
        throw Exception(
            ErrorCodes::BAD_ARGUMENTS,
            "min_bytes_to_rebalance_partition_over_jbod: {} is lower than specified max_bytes_to_merge_at_max_space_in_pool / 1024: {}",
            min_bytes_to_rebalance_partition_over_jbod.value,
            max_bytes_to_merge_at_max_space_in_pool / 1024);
    }

    if (max_cleanup_delay_period < cleanup_delay_period)
    {
        throw Exception(
            ErrorCodes::BAD_ARGUMENTS,
            "The value of max_cleanup_delay_period setting ({}) must be greater than the value of cleanup_delay_period setting ({})",
            max_cleanup_delay_period.value, cleanup_delay_period.value);
    }

    if (max_merge_selecting_sleep_ms < merge_selecting_sleep_ms)
    {
        throw Exception(
            ErrorCodes::BAD_ARGUMENTS,
            "The value of max_merge_selecting_sleep_ms setting ({}) must be greater than the value of merge_selecting_sleep_ms setting ({})",
            max_merge_selecting_sleep_ms.value, merge_selecting_sleep_ms.value);
    }

    if (merge_selecting_sleep_slowdown_factor < 1.f)
    {
        throw Exception(
            ErrorCodes::BAD_ARGUMENTS,
            "The value of merge_selecting_sleep_slowdown_factor setting ({}) cannot be less than 1.0",
            merge_selecting_sleep_slowdown_factor.value);
    }

    if (zero_copy_merge_mutation_min_parts_size_sleep_before_lock != 0
        && zero_copy_merge_mutation_min_parts_size_sleep_before_lock < zero_copy_merge_mutation_min_parts_size_sleep_no_scale_before_lock)
    {
        throw Exception(
                ErrorCodes::BAD_ARGUMENTS,
                "The value of zero_copy_merge_mutation_min_parts_size_sleep_before_lock setting ({}) cannot be less than"
                " the value of zero_copy_merge_mutation_min_parts_size_sleep_no_scale_before_lock ({})",
                zero_copy_merge_mutation_min_parts_size_sleep_before_lock.value,
                zero_copy_merge_mutation_min_parts_size_sleep_no_scale_before_lock.value);
    }
}

void MergeTreeColumnSettings::validate(const SettingsChanges & changes)
{
    static const MergeTreeSettings merge_tree_settings;
    static const std::set<String> allowed_column_level_settings =
    {
        "min_compress_block_size",
        "max_compress_block_size"
    };

    for (const auto & change : changes)
    {
        if (!allowed_column_level_settings.contains(change.name))
            throw Exception(
                ErrorCodes::UNKNOWN_SETTING,
                "Setting {} is unknown or not supported at column level, supported settings: {}",
                change.name,
                fmt::join(allowed_column_level_settings, ", "));
        MergeTreeSettingsImpl::checkCanSet(change.name, change.value);
    }
}

#define INITIALIZE_SETTING_EXTERN(TYPE, NAME, DEFAULT, DESCRIPTION, FLAGS, ...) MergeTreeSettings##TYPE NAME = &MergeTreeSettingsImpl ::NAME;

namespace MergeTreeSetting
{
    LIST_OF_MERGE_TREE_SETTINGS(INITIALIZE_SETTING_EXTERN, INITIALIZE_SETTING_EXTERN)  /// NOLINT(misc-use-internal-linkage)
}

#undef INITIALIZE_SETTING_EXTERN

MergeTreeSettings::MergeTreeSettings() : impl(std::make_unique<MergeTreeSettingsImpl>())
{
}

MergeTreeSettings::MergeTreeSettings(const MergeTreeSettings & settings) : impl(std::make_unique<MergeTreeSettingsImpl>(*settings.impl))
{
}

MergeTreeSettings::MergeTreeSettings(MergeTreeSettings && settings) noexcept
    : impl(std::make_unique<MergeTreeSettingsImpl>(std::move(*settings.impl)))
{
}

MergeTreeSettings::~MergeTreeSettings() = default;

MERGETREE_SETTINGS_SUPPORTED_TYPES(MergeTreeSettings, IMPLEMENT_SETTING_SUBSCRIPT_OPERATOR)

bool MergeTreeSettings::has(std::string_view name) const
{
    return impl->has(name);
}

bool MergeTreeSettings::tryGet(std::string_view name, Field & value) const
{
    return impl->tryGet(name, value);
}

Field MergeTreeSettings::get(std::string_view name) const
{
    return impl->get(name);
}

void MergeTreeSettings::set(std::string_view name, const Field & value)
{
    impl->set(name, value);
}

SettingsChanges MergeTreeSettings::changes() const
{
    return impl->changes();
}

void MergeTreeSettings::applyChanges(const SettingsChanges & changes)
{
    impl->applyChanges(changes);
}

void MergeTreeSettings::applyChange(const SettingChange & change)
{
    impl->applyChange(change);
}

void MergeTreeSettings::applyCompatibilitySetting(const String & compatibility_value)
{
    /// If setting value is empty, we don't need to change settings
    if (compatibility_value.empty())
        return;

    ClickHouseVersion version(compatibility_value);
    const auto & settings_changes_history = getMergeTreeSettingsChangesHistory();
    /// Iterate through ClickHouse version in descending order and apply reversed
    /// changes for each version that is higher that version from compatibility setting
    for (auto it = settings_changes_history.rbegin(); it != settings_changes_history.rend(); ++it)
    {
        if (version >= it->first)
            break;

        /// Apply reversed changes from this version.
        for (const auto & change : it->second)
        {
            /// In case the alias is being used (e.g. use enable_analyzer) we must change the original setting
            auto final_name = MergeTreeSettingsTraits::resolveName(change.name);
            auto setting_index = MergeTreeSettingsTraits::Accessor::instance().find(final_name);
            auto previous_value = MergeTreeSettingsTraits::Accessor::instance().castValueUtil(setting_index, change.previous_value);

            if (get(final_name) != previous_value)
                set(final_name, previous_value);
        }
    }
}

std::vector<std::string_view> MergeTreeSettings::getAllRegisteredNames() const
{
    std::vector<std::string_view> setting_names;
    for (const auto & setting : impl->all())
    {
        setting_names.emplace_back(setting.getName());
    }
    return setting_names;
}

void MergeTreeSettings::loadFromQuery(ASTStorage & storage_def, ContextPtr context, bool is_attach)
{
    impl->loadFromQuery(storage_def, context, is_attach);
}

void MergeTreeSettings::loadFromConfig(const String & config_elem, const Poco::Util::AbstractConfiguration & config)
{
    if (!config.has(config_elem))
        return;

    Poco::Util::AbstractConfiguration::Keys config_keys;
    config.keys(config_elem, config_keys);

    try
    {
        for (const String & key : config_keys)
            impl->set(key, config.getString(config_elem + "." + key));
    }
    catch (Exception & e)
    {
        if (e.code() == ErrorCodes::UNKNOWN_SETTING)
            e.addMessage("in MergeTree config");
        throw;
    }
}

bool MergeTreeSettings::needSyncPart(size_t input_rows, size_t input_bytes) const
{
    return (
        (impl->min_rows_to_fsync_after_merge && input_rows >= impl->min_rows_to_fsync_after_merge)
        || (impl->min_compressed_bytes_to_fsync_after_merge && input_bytes >= impl->min_compressed_bytes_to_fsync_after_merge));
}

void MergeTreeSettings::sanityCheck(size_t background_pool_tasks, bool allow_experimental, bool allow_beta) const
{
    impl->sanityCheck(background_pool_tasks, allow_experimental, allow_beta);
}

void MergeTreeSettings::dumpToSystemMergeTreeSettingsColumns(MutableColumnsAndConstraints & params) const
{
    const auto & constraints = params.constraints;
    MutableColumns & res_columns = params.res_columns;

    for (const auto & setting : impl->all())
    {
        const auto & setting_name = setting.getName();
        size_t col = 0;
        res_columns[col++]->insert(setting_name);
        res_columns[col++]->insert(setting.getValueString());
        res_columns[col++]->insert(setting.getDefaultValueString());
        res_columns[col++]->insert(setting.isValueChanged());
        res_columns[col++]->insert(setting.getDescription());
        Field min;
        Field max;
        std::vector<Field> disallowed_values;
        SettingConstraintWritability writability = SettingConstraintWritability::WRITABLE;
        constraints.get(*this, setting_name, min, max, disallowed_values, writability);

        /// These two columns can accept strings only.
        if (!min.isNull())
            min = MergeTreeSettings::valueToStringUtil(setting_name, min);
        if (!max.isNull())
            max = MergeTreeSettings::valueToStringUtil(setting_name, max);

        Array disallowed_array;
        for (const auto & value : disallowed_values)
                disallowed_array.emplace_back(MergeTreeSettings::valueToStringUtil(setting_name, value));

        res_columns[col++]->insert(min);
        res_columns[col++]->insert(max);
        res_columns[col++]->insert(disallowed_array);
        res_columns[col++]->insert(writability == SettingConstraintWritability::CONST);
        res_columns[col++]->insert(setting.getTypeName());
        res_columns[col++]->insert(setting.getTier() == SettingsTierType::OBSOLETE);
        res_columns[col++]->insert(setting.getTier());
    }
}

void MergeTreeSettings::dumpToSystemCompletionsColumns(MutableColumns & res_columns) const
{
    static constexpr const char * MERGE_TREE_SETTING_CONTEXT = "merge tree setting";
    for (const auto & setting : impl->all())
    {
        const auto & setting_name = setting.getName();
        res_columns[0]->insert(setting_name);
        res_columns[1]->insert(MERGE_TREE_SETTING_CONTEXT);
        res_columns[2]->insertDefault();
    }
}

namespace
{
/// Define transparent hash to we can use
/// std::string_view with the containers
struct TransparentStringHash
{
    using is_transparent = void;
    size_t operator()(std::string_view txt) const { return std::hash<std::string_view>{}(txt); }
};
}

void MergeTreeSettings::addToProgramOptionsIfNotPresent(
    boost::program_options::options_description & main_options, bool allow_repeated_settings)
{
    /// Add merge tree settings manually, because names of some settings
    /// may clash. Query settings have higher priority and we just
    /// skip ambiguous merge tree settings.

    std::unordered_set<std::string, TransparentStringHash, std::equal_to<>> main_option_names;
    for (const auto & option : main_options.options())
        main_option_names.insert(option->long_name());

    const auto & settings_to_aliases = MergeTreeSettingsImpl::Traits::settingsToAliases();
    for (const auto & setting : impl->all())
    {
        const auto add_setting = [&](const std::string_view name)
        {
            if (auto it = main_option_names.find(name); it != main_option_names.end())
                return;

            if (allow_repeated_settings)
                addProgramOptionAsMultitoken(*impl, main_options, name, setting);
            else
                addProgramOption(*impl, main_options, name, setting);
        };

        const auto & setting_name = setting.getName();
        add_setting(setting_name);

        if (auto it = settings_to_aliases.find(setting_name); it != settings_to_aliases.end())
        {
            for (const auto alias : it->second)
            {
                add_setting(alias);
            }
        }
    }
}

Field MergeTreeSettings::castValueUtil(std::string_view name, const Field & value)
{
    return MergeTreeSettingsImpl::castValueUtil(name, value);
}

String MergeTreeSettings::valueToStringUtil(std::string_view name, const Field & value)
{
    return MergeTreeSettingsImpl::valueToStringUtil(name, value);
}

Field MergeTreeSettings::stringToValueUtil(std::string_view name, const String & str)
{
    return MergeTreeSettingsImpl::stringToValueUtil(name, str);
}

bool MergeTreeSettings::hasBuiltin(std::string_view name)
{
    return MergeTreeSettingsImpl::hasBuiltin(name);
}

std::string_view MergeTreeSettings::resolveName(std::string_view name)
{
    return MergeTreeSettingsImpl::Traits::resolveName(name);
}

bool MergeTreeSettings::isReadonlySetting(const String & name)
{
    return name == "index_granularity"
        || name == "index_granularity_bytes"
        || name == "enable_mixed_granularity_parts"
        || name == "add_minmax_index_for_numeric_columns"
        || name == "add_minmax_index_for_string_columns"
        || name == "table_disk"
    ;
}

/// Cloud only
bool MergeTreeSettings::isSMTReadonlySetting(const String & name)
{
    return name == "enable_mixed_granularity_parts";
}

void MergeTreeSettings::checkCanSet(std::string_view name, const Field & value)
{
    MergeTreeSettingsImpl::checkCanSet(name, value);
}

bool MergeTreeSettings::isPartFormatSetting(const String & name)
{
    return name == "min_bytes_for_wide_part" || name == "min_rows_for_wide_part";
}
}<|MERGE_RESOLUTION|>--- conflicted
+++ resolved
@@ -292,21 +292,6 @@
     DECLARE(Bool, write_marks_for_substreams_in_compact_parts, true, R"(
     Enables writing marks per each substream instead of per each column in Compact parts.
     It allows to read individual subcolumns from the data part efficiently.
-<<<<<<< HEAD
-
-    For example, column `t Tuple(a String, b UInt32, c Array(Nullable(UInt32)))` is serialized in the next substreams:
-    - `t.a` for String data of tuple element `a`
-    - `t.b` for UInt32 data of tuple element `b`
-    - `t.c.size0` for array sizes of tuple element `c`
-    - `t.c.null` for null map of nested array elements of tuple element `c`
-    - `t.c` for UInt32 data pf nested array elements of tuple element `c`
-
-    When this setting is enabled, we will write a mark for each of these 5 substreams, which means that we will be able to read
-    the data of each individual substream from the granule separately if needed. For example, if we want to read the subcolumn `t.c` we will read only data of
-    substreams `t.c.size0`, `t.c.null` and `t.c` and won't read data from substreams `t.a` and `t.b`. When this setting is disabled,
-    we will write a mark only for top-level column `t`, which means that we will always read the whole column data from the granule, even if we need only data of some substreams.
-=======
->>>>>>> bec5634a
     )", 0) \
     DECLARE(UInt64Auto, merge_max_dynamic_subcolumns_in_wide_part, Field("auto"), R"(
     The maximum number of dynamic subcolumns that can be created in every column in the Wide data part after merge.
