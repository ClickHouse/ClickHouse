--- conflicted
+++ resolved
@@ -1487,50 +1487,6 @@
     The maximum postpone time for failed replicated task. The value is used if the task is not a fetch, merge or mutation.
     )", 0) \
     /** Compatibility settings */ \
-<<<<<<< HEAD
-    DECLARE(Bool, allow_suspicious_indices, false, "Reject primary/secondary indexes and sorting keys with identical expressions", 0) \
-    DECLARE(Bool, compatibility_allow_sampling_expression_not_in_primary_key, false, "Allow to create a table with sampling expression not in primary key. This is needed only to temporarily allow to run the server with wrong tables for backward compatibility.", 0) \
-    DECLARE(Bool, use_minimalistic_checksums_in_zookeeper, true, "Use small format (dozens bytes) for part checksums in ZooKeeper instead of ordinary ones (dozens KB). Before enabling check that all replicas support new format.", 0) \
-    DECLARE(Bool, use_minimalistic_part_header_in_zookeeper, true, "Store part header (checksums and columns) in a compact format and a single part znode instead of separate znodes (<part>/columns and <part>/checksums). This can dramatically reduce snapshot size in ZooKeeper. Before enabling check that all replicas support new format.", 0) \
-    DECLARE(UInt64, finished_mutations_to_keep, 100, "How many records about mutations that are done to keep. If zero, then keep all of them.", 0) \
-    DECLARE(UInt64, min_merge_bytes_to_use_direct_io, 10ULL * 1024 * 1024 * 1024, "Minimal amount of bytes to enable O_DIRECT in merge (0 - disabled).", 0) \
-    DECLARE(UInt64, index_granularity_bytes, 10 * 1024 * 1024, "Approximate amount of bytes in single granule (0 - disabled).", 0) \
-    DECLARE(UInt64, min_index_granularity_bytes, 1024, "Minimum amount of bytes in single granule.", 1024) \
-    DECLARE(Bool, use_const_adaptive_granularity, false, "Always use constant granularity for whole part. It allows to compress in memory values of index granularity. It can be useful in extremely large workloads with thin tables.", 0) \
-    DECLARE(Bool, enable_index_granularity_compression, true, "Compress in memory values of index granularity if it is possible", 0) \
-    DECLARE(Int64, merge_with_ttl_timeout, 3600 * 4, "Minimal time in seconds, when merge with delete TTL can be repeated.", 0) \
-    DECLARE(Int64, merge_with_recompression_ttl_timeout, 3600 * 4, "Minimal time in seconds, when merge with recompression TTL can be repeated.", 0) \
-    DECLARE(Bool, ttl_only_drop_parts, false, "Only drop altogether the expired parts and not partially prune them.", 0) \
-    DECLARE(Bool, materialize_ttl_recalculate_only, false, "Only recalculate ttl info when MATERIALIZE TTL", 0) \
-    DECLARE(Bool, enable_mixed_granularity_parts, true, "Enable parts with adaptive and non adaptive granularity", 0) \
-    DECLARE(UInt64, concurrent_part_removal_threshold, 100, "Activate concurrent part removal (see 'max_part_removal_threads') only if the number of inactive data parts is at least this.", 0) \
-    DECLARE(UInt64, zero_copy_concurrent_part_removal_max_split_times, 5, "Max recursion depth for splitting independent Outdated parts ranges into smaller subranges (highly not recommended to change)", 0) \
-    DECLARE(Float, zero_copy_concurrent_part_removal_max_postpone_ratio, static_cast<Float32>(0.05), "Max percentage of top level parts to postpone removal in order to get smaller independent ranges (highly not recommended to change)", 0) \
-    DECLARE(String, storage_policy, "default", "Name of storage disk policy", 0) \
-    DECLARE(String, disk, "", "Name of storage disk. Can be specified instead of storage policy.", 0) \
-    DECLARE(Bool, table_disk, false, "This is table disk, the path/endpoint should point to the table data, not to the database data. Can be set only for s3_plain/s3_plain_rewritable/web.", 0) \
-    DECLARE(Bool, allow_nullable_key, false, "Allow Nullable types as primary keys.", 0) \
-    DECLARE(Bool, remove_empty_parts, true, "Remove empty parts after they were pruned by TTL, mutation, or collapsing merge algorithm.", 0) \
-    DECLARE(Bool, assign_part_uuids, false, "When enabled, a unique part identifier will be assigned for every new part. Before enabling, check that all replicas support UUID version 4.", 0) \
-    DECLARE(Int64, max_partitions_to_read, -1, "Limit the max number of partitions that can be accessed in one query. <= 0 means unlimited. This setting is the default that can be overridden by the query-level setting with the same name.", 0) \
-    DECLARE(UInt64, max_concurrent_queries, 0, "Max number of concurrently executed queries related to the MergeTree table (0 - disabled). Queries will still be limited by other max_concurrent_queries settings.", 0) \
-    DECLARE(UInt64, min_marks_to_honor_max_concurrent_queries, 0, "Minimal number of marks to honor the MergeTree-level's max_concurrent_queries (0 - disabled). Queries will still be limited by other max_concurrent_queries settings.", 0) \
-    DECLARE(UInt64, min_bytes_to_rebalance_partition_over_jbod, 0, "Minimal amount of bytes to enable part rebalance over JBOD array (0 - disabled).", 0) \
-    DECLARE(Bool, check_sample_column_is_correct, true, "Check columns or columns by hash for sampling are unsigned integer.", 0) \
-    DECLARE(Bool, allow_vertical_merges_from_compact_to_wide_parts, true, "Allows vertical merges from compact to wide parts. This settings must have the same value on all replicas", 0) \
-    DECLARE(Bool, enable_the_endpoint_id_with_zookeeper_name_prefix, false, "Enable the endpoint id with zookeeper name prefix for the replicated merge tree table", 0) \
-    DECLARE(UInt64, zero_copy_merge_mutation_min_parts_size_sleep_before_lock, 1ULL * 1024 * 1024 * 1024, "If zero copy replication is enabled sleep random amount of time before trying to lock depending on parts size for merge or mutation", 0) \
-    DECLARE(Bool, allow_floating_point_partition_key, false, "Allow floating point as partition key", 0) \
-    DECLARE(UInt64, sleep_before_loading_outdated_parts_ms, 0, "For testing. Do not change it.", 0) \
-    DECLARE(Bool, always_use_copy_instead_of_hardlinks, false, "Always copy data instead of hardlinking during mutations/replaces/detaches and so on.", 0) \
-    DECLARE(Bool, disable_freeze_partition_for_zero_copy_replication, true, "Disable FREEZE PARTITION query for zero copy replication.", 0) \
-    DECLARE(Bool, disable_detach_partition_for_zero_copy_replication, true, "Disable DETACH PARTITION query for zero copy replication.", 0) \
-    DECLARE(Bool, disable_fetch_partition_for_zero_copy_replication, true, "Disable FETCH PARTITION query for zero copy replication.", 0) \
-    DECLARE(Bool, enable_block_number_column, false, "Enable persisting column _block_number for each row.", 0) ALIAS(allow_experimental_block_number_column) \
-    DECLARE(Bool, enable_block_offset_column, false, "Enable persisting column _block_offset for each row.", 0) \
-    DECLARE(Bool, add_minmax_index_for_numeric_columns, true, "Automatically create min-max indices for columns of numeric type", 0) \
-    DECLARE(Bool, add_minmax_index_for_string_columns, false, "Automatically create min-max indices for columns of string type", 0) \
-=======
     DECLARE(Bool, allow_suspicious_indices, false, R"(
     Reject primary/secondary indexes and sorting keys with identical expressions
     )", 0) \
@@ -1770,7 +1726,7 @@
     DECLARE(Bool, enable_block_offset_column, false, R"(
     Persists virtual column `_block_number` on merges.
     )", 0) \
-    DECLARE(Bool, add_minmax_index_for_numeric_columns, false, R"(
+    DECLARE(Bool, add_minmax_index_for_numeric_columns, true, R"(
     When enabled, min-max (skipping) indices are added for all numeric columns
     of the table.
     )", 0) \
@@ -1827,7 +1783,6 @@
     DECLARE(Milliseconds, shared_merge_tree_merge_worker_regular_timeout_ms, 10000, R"(
     Time between runs of merge worker thread
     )", BETA) \
->>>>>>> 2453a19c
     \
     /** Experimental/work in progress feature. Unsafe for production. */ \
     DECLARE(UInt64, part_moves_between_shards_enable, 0, R"(
