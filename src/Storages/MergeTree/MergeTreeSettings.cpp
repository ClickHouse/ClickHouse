--- conflicted
+++ resolved
@@ -1775,7 +1775,6 @@
     Calculate columns and secondary indices sizes lazily on first request instead
     of on table initialization.
     )", 0) \
-<<<<<<< HEAD
     /** Secondary Index settings. */ \
     DECLARE(SecondaryIndicesOnColumnsAlter, secondary_indices_on_columns_alter, SecondaryIndicesOnColumnsAlter::THROW, R"(
     The setting will be only applicable to ALTER (modify column and update), not to lightweight updates.
@@ -1789,7 +1788,6 @@
     - `throw`
     - `drop`
     - `rebuild`
-=======
     DECLARE(String, default_compression_codec, "", R"(
     Specifies the default compression codec to be used if none is defined for a particular column in the table declaration.
     Compression codec selecting order for a column:
@@ -1797,7 +1795,6 @@
         2. Compression codec defined in `default_compression_codec` (this setting)
         3. Default compression codec defined in `compression` settings
     Default value: an empty string (not defined).
->>>>>>> 8e294b90
     )", 0) \
 
 #define MAKE_OBSOLETE_MERGE_TREE_SETTING(M, TYPE, NAME, DEFAULT) \
