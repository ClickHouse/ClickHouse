--- conflicted
+++ resolved
@@ -1785,7 +1785,6 @@
     else
         LOG_DEBUG(log, "Trying to finalize {} mutations", candidates.size());
 
-<<<<<<< HEAD
     /// We need to check committing block numbers and new parts which could be committed.
     /// Actually we don't need most of predicate logic here but it all the code related to committing blocks
     /// and updatating queue state is implemented there.
@@ -1795,9 +1794,6 @@
             partition_ids_hint.insert(partitions.first);
 
     auto merge_pred = getMergePredicate(zookeeper, std::move(partition_ids_hint));
-=======
-    auto merge_pred = getMergePredicate(zookeeper);
->>>>>>> 927bed18
 
     std::vector<const ReplicatedMergeTreeMutationEntry *> finished;
     for (const ReplicatedMergeTreeMutationEntryPtr & candidate : candidates)
