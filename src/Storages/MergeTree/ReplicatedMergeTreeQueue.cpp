#include <Storages/MergeTree/ReplicatedMergeTreeQueue.h>
#include <Storages/StorageReplicatedMergeTree.h>
#include <Storages/MergeTree/IMergeTreeDataPart.h>
#include <Storages/MergeTree/MergeTreeDataMergerMutator.h>
#include <Storages/MergeTree/ReplicatedMergeTreeQuorumEntry.h>
#include <Storages/MergeTree/ReplicatedMergeTreeMergeStrategyPicker.h>
#include <IO/ReadHelpers.h>
#include <IO/WriteHelpers.h>
#include <Common/StringUtils/StringUtils.h>
#include <Common/CurrentMetrics.h>
#include <Storages/MergeTree/ReplicatedMergeTreeLogEntry.h>
#include <Storages/MutationCommands.h>
#include <Parsers/formatAST.h>
#include <base/sort.h>

#include <ranges>

namespace DB
{

namespace ErrorCodes
{
    extern const int LOGICAL_ERROR;
    extern const int UNEXPECTED_NODE_IN_ZOOKEEPER;
    extern const int ABORTED;
}


ReplicatedMergeTreeQueue::ReplicatedMergeTreeQueue(StorageReplicatedMergeTree & storage_, ReplicatedMergeTreeMergeStrategyPicker & merge_strategy_picker_)
    : storage(storage_)
    , merge_strategy_picker(merge_strategy_picker_)
    , format_version(storage.format_version)
    , current_parts(format_version)
    , virtual_parts(format_version)
    , drop_parts(format_version)
{
    zookeeper_path = storage.zookeeper_path;
    replica_path = storage.replica_path;
    logger_name = storage.getStorageID().getFullTableName() + " (ReplicatedMergeTreeQueue)";
    log = getLogger(logger_name);
}


void ReplicatedMergeTreeQueue::clear()
{
    auto locks = lockQueue();
    chassert(future_parts.empty());
    current_parts.clear();
    virtual_parts.clear();
    queue.clear();
    inserts_by_time.clear();
    mutations_by_znode.clear();
    mutations_by_partition.clear();
    mutation_pointer.clear();
}

void ReplicatedMergeTreeQueue::setBrokenPartsToEnqueueFetchesOnLoading(Strings && parts_to_fetch)
{
    std::lock_guard lock(state_mutex);
    /// Can be called only before queue initialization
    assert(broken_parts_to_enqueue_fetches_on_loading.empty());
    assert(virtual_parts.size() == 0);
    broken_parts_to_enqueue_fetches_on_loading = std::move(parts_to_fetch);
}

void ReplicatedMergeTreeQueue::initialize(zkutil::ZooKeeperPtr zookeeper)
{
    clear();
    std::lock_guard lock(state_mutex);

    LOG_TRACE(log, "Initializing parts in queue");

    /// Get current parts state from zookeeper
    Strings parts = zookeeper->getChildren(replica_path + "/parts");
    for (const auto & part_name : parts)
    {
        LOG_TEST(log, "Adding part {} to current and virtual parts", part_name);
        current_parts.add(part_name, nullptr);
        virtual_parts.add(part_name, nullptr);
    }

    LOG_TRACE(log, "Queue initialized");
}

bool ReplicatedMergeTreeQueue::isVirtualPart(const MergeTreeData::DataPartPtr & data_part) const
{
    std::lock_guard lock(state_mutex);
    auto virtual_part_name = virtual_parts.getContainingPart(data_part->info);
    return !virtual_part_name.empty() && virtual_part_name != data_part->name;
}

bool ReplicatedMergeTreeQueue::isGoingToBeDropped(const MergeTreePartInfo & part_info, MergeTreePartInfo * out_drop_range_info) const
{
    std::lock_guard lock(state_mutex);
    return isGoingToBeDroppedImpl(part_info, out_drop_range_info);
}

bool ReplicatedMergeTreeQueue::isGoingToBeDroppedImpl(const MergeTreePartInfo & part_info, MergeTreePartInfo * out_drop_range_info) const
{
    String covering_virtual = virtual_parts.getContainingPart(part_info);
    if (!covering_virtual.empty())
    {
        auto covering_virtual_info = MergeTreePartInfo::fromPartName(covering_virtual, format_version);
        if (covering_virtual_info.isFakeDropRangePart())
        {
            if (out_drop_range_info)
                *out_drop_range_info = covering_virtual_info;
            return true;
        }
    }
    return drop_parts.hasDropPart(part_info, out_drop_range_info);
}

bool ReplicatedMergeTreeQueue::checkPartInQueueAndGetSourceParts(const String & part_name, Strings & source_parts) const
{
    std::lock_guard lock(state_mutex);

    bool found = false;
    for (const auto & entry : queue)
    {
        if (entry->new_part_name == part_name && entry->source_parts.size() > source_parts.size())
        {
            source_parts.clear();
            source_parts.insert(source_parts.end(), entry->source_parts.begin(), entry->source_parts.end());
            found = true;
        }
    }

    return found;
}


bool ReplicatedMergeTreeQueue::load(zkutil::ZooKeeperPtr zookeeper)
{
    String queue_path = fs::path(replica_path) / "queue";
    LOG_DEBUG(log, "Loading queue from {}", queue_path);

    bool updated = false;
    std::optional<time_t> min_unprocessed_insert_time_changed;

    {
        std::lock_guard pull_logs_lock(pull_logs_to_queue_mutex);

        /// Reset batch size on initialization to recover from possible errors of too large batch size.
        current_multi_batch_size = 1;

        std::unordered_set<String> already_loaded_paths;
        {
            std::lock_guard lock(state_mutex);
            for (const LogEntryPtr & log_entry : queue)
                already_loaded_paths.insert(log_entry->znode_name);
        }

        Strings children = zookeeper->getChildren(queue_path);

        size_t removed_entries = std::erase_if(children,
            [&](const String & path)
            {
                return already_loaded_paths.count(path);
            });

        LOG_DEBUG(log, "Having {} queue entries to load, {} entries already loaded.", children.size(), removed_entries);

        ::sort(children.begin(), children.end());

        auto children_num = children.size();
        std::vector<std::string> paths;
        paths.reserve(children_num);

        for (const String & child : children)
            paths.emplace_back(fs::path(queue_path) / child);

        auto results = zookeeper->get(paths);
        for (size_t i = 0; i < children_num; ++i)
        {
            auto res = results[i];
            LogEntryPtr entry = LogEntry::parse(res.data, res.stat, format_version);
            entry->znode_name = children[i];

            std::lock_guard lock(state_mutex);

            insertUnlocked(entry, min_unprocessed_insert_time_changed, lock);

            updated = true;
        }

        {  /// Mutation pointer is a part of "state" and must be updated with state mutex
            std::lock_guard lock(state_mutex);
            zookeeper->tryGet(fs::path(replica_path) / "mutation_pointer", mutation_pointer);
        }
    }

    updateTimesInZooKeeper(zookeeper, min_unprocessed_insert_time_changed, {});

    merge_strategy_picker.refreshState();

    LOG_TRACE(log, "Loaded queue");
    return updated;
}


void ReplicatedMergeTreeQueue::createLogEntriesToFetchBrokenParts()
{
    Strings broken_parts;
    {
        std::lock_guard lock(state_mutex);
        broken_parts = broken_parts_to_enqueue_fetches_on_loading;
    }

    /// It will lock state_mutex
    for (const auto & broken_part_name : broken_parts)
        storage.removePartAndEnqueueFetch(broken_part_name, /* storage_init = */true);

    Strings parts_in_zk = storage.getZooKeeper()->getChildren(replica_path + "/parts");
    storage.paranoidCheckForCoveredPartsInZooKeeperOnStart(parts_in_zk, {});

    std::lock_guard lock(state_mutex);
    /// broken_parts_to_enqueue_fetches_on_loading can be assigned only once on table startup,
    /// so actually no race conditions are possible
    assert(broken_parts == broken_parts_to_enqueue_fetches_on_loading);
    broken_parts_to_enqueue_fetches_on_loading.clear();
}


void ReplicatedMergeTreeQueue::insertUnlocked(
    const LogEntryPtr & entry, std::optional<time_t> & min_unprocessed_insert_time_changed,
    std::lock_guard<std::mutex> & state_lock)
{
    auto entry_virtual_parts = entry->getVirtualPartNames(format_version);

    LOG_TRACE(log, "Insert entry {} to queue with type {}", entry->znode_name, entry->getDescriptionForLogs(format_version));

    for (const String & virtual_part_name : entry_virtual_parts)
    {
        virtual_parts.add(virtual_part_name, nullptr);

        /// Don't add drop range parts to mutations
        /// they don't produce any useful parts
        /// Note: DROP_PART does not have virtual parts
        auto part_info = MergeTreePartInfo::fromPartName(virtual_part_name, format_version);
        if (part_info.isFakeDropRangePart())
            continue;

        addPartToMutations(virtual_part_name, part_info);
    }

    if (entry->type == LogEntry::DROP_PART)
    {
        /// DROP PART remove parts, so we remove it from virtual parts to
        /// preserve invariant virtual_parts = current_parts + queue.
        /// Also remove it from parts_to_do to avoid intersecting parts in parts_to_do
        /// if fast replica will execute DROP PART and assign a merge that contains dropped blocks.
        drop_parts.addDropPart(entry);
        String drop_part_name = *entry->getDropRange(format_version);
        virtual_parts.removePartAndCoveredParts(drop_part_name);
        removeCoveredPartsFromMutations(drop_part_name, /*remove_part = */ true, /*remove_covered_parts = */ true);
    }

    /// Put 'DROP PARTITION' entries at the beginning of the queue not to make superfluous fetches of parts that will be eventually deleted
    if (entry->getDropRange(format_version))
        queue.push_front(entry);
    else
        queue.push_back(entry);

    if (entry->type == LogEntry::GET_PART || entry->type == LogEntry::ATTACH_PART)
    {
        inserts_by_time.insert(entry);

        if (entry->create_time && (!min_unprocessed_insert_time || entry->create_time < min_unprocessed_insert_time))
        {
            min_unprocessed_insert_time.store(entry->create_time, std::memory_order_relaxed);
            min_unprocessed_insert_time_changed = min_unprocessed_insert_time;
        }
    }
    if (entry->type == LogEntry::ALTER_METADATA)
    {
        LOG_TRACE(log, "Adding alter metadata version {} to the queue", entry->alter_version);
        alter_sequence.addMetadataAlter(entry->alter_version, state_lock);
    }
}


void ReplicatedMergeTreeQueue::insert(zkutil::ZooKeeperPtr zookeeper, LogEntryPtr & entry)
{
    std::optional<time_t> min_unprocessed_insert_time_changed;

    {
        std::lock_guard lock(state_mutex);
        insertUnlocked(entry, min_unprocessed_insert_time_changed, lock);
    }

    updateTimesInZooKeeper(zookeeper, min_unprocessed_insert_time_changed, {});
}


void ReplicatedMergeTreeQueue::updateStateOnQueueEntryRemoval(
    const LogEntryPtr & entry,
    bool is_successful,
    std::optional<time_t> & min_unprocessed_insert_time_changed,
    std::optional<time_t> & max_processed_insert_time_changed,
    std::unique_lock<std::mutex> & state_lock)
{

    auto entry_virtual_parts = entry->getVirtualPartNames(format_version);
    LOG_TEST(log, "Removing {} entry {} from queue with type {}",
             is_successful ? "successful" : "unsuccessful",
             entry->znode_name, entry->getDescriptionForLogs(format_version));
    /// Update insert times.
    if (entry->type == LogEntry::GET_PART || entry->type == LogEntry::ATTACH_PART)
    {
        inserts_by_time.erase(entry);

        if (inserts_by_time.empty())
        {
            min_unprocessed_insert_time.store(0, std::memory_order_relaxed);
            min_unprocessed_insert_time_changed = min_unprocessed_insert_time;
        }
        else if ((*inserts_by_time.begin())->create_time > min_unprocessed_insert_time)
        {
            min_unprocessed_insert_time.store((*inserts_by_time.begin())->create_time, std::memory_order_relaxed);
            min_unprocessed_insert_time_changed = min_unprocessed_insert_time;
        }

        if (entry->create_time > max_processed_insert_time)
        {
            max_processed_insert_time.store(entry->create_time, std::memory_order_relaxed);
            max_processed_insert_time_changed = max_processed_insert_time;
        }
    }

    if (is_successful)
    {
        if (!entry->actual_new_part_name.empty())
        {
            LOG_TEST(log, "Entry {} has actual new part name {}, removing it from mutations", entry->znode_name, entry->actual_new_part_name);
            /// We don't add bigger fetched part to current_parts because we
            /// have an invariant `virtual_parts` = `current_parts` + `queue`.
            ///
            /// But we remove covered parts from mutations, because we actually
            /// have replacing part.
            ///
            /// NOTE actual_new_part_name is very confusing and error-prone. This approach must be fixed.
            removeCoveredPartsFromMutations(entry->actual_new_part_name, /*remove_part = */ false, /*remove_covered_parts = */ true);
        }

        LOG_TEST(log, "Adding parts [{}] to current parts", fmt::join(entry_virtual_parts, ", "));

        for (const String & virtual_part_name : entry_virtual_parts)
        {
            current_parts.add(virtual_part_name, nullptr);

            /// These parts are already covered by newer part, we don't have to
            /// mutate it.
            removeCoveredPartsFromMutations(virtual_part_name, /*remove_part = */ false, /*remove_covered_parts = */ true);
        }

        if (auto drop_range_part_name = entry->getDropRange(format_version))
        {
            if (entry->type == LogEntry::DROP_PART)
            {
                /// DROP PART doesn't have virtual parts so remove from current
                /// parts all covered parts.
                LOG_TEST(log, "Removing DROP_PART from current parts {}", *drop_range_part_name);
                current_parts.removePartAndCoveredParts(*drop_range_part_name);
                drop_parts.removeDropPart(entry);
            }
            else
            {
                LOG_TEST(log, "Removing DROP_RANGE from current and virtual parts {}", *drop_range_part_name);
                current_parts.remove(*drop_range_part_name);
                virtual_parts.remove(*drop_range_part_name);
            }

            /// NOTE: we don't need to remove part/covered parts from mutations (removeCoveredPartsFromMutations()) here because:
            /// - for DROP PART we have this during inserting to queue (see insertUnlocked())
            /// - for DROP PARTITION we have this in the loop above (when we adding parts to current_parts)
        }

        if (entry->type == LogEntry::ALTER_METADATA)
        {
            LOG_TRACE(log, "Finishing metadata alter with version {}", entry->alter_version);
            alter_sequence.finishMetadataAlter(entry->alter_version, state_lock);
        }
    }
    else
    {
        if (entry->type == LogEntry::DROP_PART)
        {
            drop_parts.removeDropPart(entry);
        }

        LOG_TEST(log, "Removing unsuccessful entry {} virtual parts [{}]", entry->znode_name, fmt::join(entry_virtual_parts, ", "));

        for (const String & virtual_part_name : entry_virtual_parts)
        {
            /// This part will never appear, so remove it from virtual parts
            virtual_parts.remove(virtual_part_name);

            /// Because execution of the entry is unsuccessful,
            /// `virtual_part_name` will never appear so we won't need to mutate
            /// it.
            removeCoveredPartsFromMutations(virtual_part_name, /*remove_part = */ true, /*remove_covered_parts = */ false);
        }
    }
}


void ReplicatedMergeTreeQueue::removeCoveredPartsFromMutations(const String & part_name, bool remove_part, bool remove_covered_parts)
{
    auto part_info = MergeTreePartInfo::fromPartName(part_name, format_version);

    LOG_TEST(log, "Removing part {} from mutations (remove_part: {}, remove_covered_parts: {})", part_name, remove_part, remove_covered_parts);

    auto in_partition = mutations_by_partition.find(part_info.partition_id);
    if (in_partition == mutations_by_partition.end())
        return;

    bool some_mutations_are_probably_done = false;

    for (auto & it : in_partition->second)
    {
        MutationStatus & status = *it.second;

        if (remove_part && remove_covered_parts)
            status.parts_to_do.removePartAndCoveredParts(part_name);
        else if (remove_covered_parts)
            status.parts_to_do.removePartsCoveredBy(part_name);
        else if (remove_part)
            status.parts_to_do.remove(part_name);
        else
            throw Exception(ErrorCodes::LOGICAL_ERROR, "Called remove part from mutations, but nothing removed");

        if (status.parts_to_do.size() == 0)
            some_mutations_are_probably_done = true;

        if (!status.latest_failed_part.empty() && part_info.contains(status.latest_failed_part_info))
        {
            status.latest_failed_part.clear();
            status.latest_failed_part_info = MergeTreePartInfo();
            status.latest_fail_time = 0;
            status.latest_fail_reason.clear();
        }
    }

    if (some_mutations_are_probably_done)
        storage.mutations_finalizing_task->schedule();
}

void ReplicatedMergeTreeQueue::addPartToMutations(const String & part_name, const MergeTreePartInfo & part_info)
{
    LOG_TEST(log, "Adding part {} to mutations", part_name);
    assert(!part_info.isFakeDropRangePart());

    auto in_partition = mutations_by_partition.find(part_info.partition_id);
    if (in_partition == mutations_by_partition.end())
        return;

    auto from_it = in_partition->second.upper_bound(part_info.getDataVersion());
    for (auto it = from_it; it != in_partition->second.end(); ++it)
    {
        MutationStatus & status = *it->second;
        status.parts_to_do.add(part_name);
    }
}

void ReplicatedMergeTreeQueue::updateTimesInZooKeeper(
    zkutil::ZooKeeperPtr zookeeper,
    std::optional<time_t> min_unprocessed_insert_time_changed,
    std::optional<time_t> max_processed_insert_time_changed) const
{
    /// Here there can be a race condition (with different remove at the same time)
    ///  because we update times in ZooKeeper with unlocked mutex, while these times may change.
    /// Consider it unimportant (for a short time, ZK will have a slightly different time value).

    Coordination::Requests ops;

    if (min_unprocessed_insert_time_changed)
        ops.emplace_back(zkutil::makeSetRequest(
            replica_path + "/min_unprocessed_insert_time", toString(*min_unprocessed_insert_time_changed), -1));

    if (max_processed_insert_time_changed)
        ops.emplace_back(zkutil::makeSetRequest(
            replica_path + "/max_processed_insert_time", toString(*max_processed_insert_time_changed), -1));

    if (!ops.empty())
    {
        Coordination::Responses responses;
        auto code = zookeeper->tryMulti(ops, responses);

        if (code != Coordination::Error::ZOK)
            LOG_ERROR(log, "Couldn't set value of nodes for insert times "
                           "({}/min_unprocessed_insert_time, max_processed_insert_time): {}. "
                           "This shouldn't happen often.", replica_path, code);
    }
}


void ReplicatedMergeTreeQueue::removeProcessedEntry(zkutil::ZooKeeperPtr zookeeper, LogEntryPtr & entry)
{
    std::optional<time_t> min_unprocessed_insert_time_changed;
    std::optional<time_t> max_processed_insert_time_changed;

    bool found = false;
    bool need_remove_from_zk = true;
    size_t queue_size = 0;

    /// First remove from memory then from ZooKeeper
    {
        std::unique_lock lock(state_mutex);
        if (entry->removed_by_other_entry)
        {
            need_remove_from_zk = false;
            queue_size = queue.size();
        }
        else
        {
            /// Remove the job from the queue in the RAM.
            /// You can not just refer to a pre-saved iterator, because someone else might be able to delete the task.
            /// Why do we view the queue from the end?
            ///  - because the task for execution first is moved to the end of the queue, so that in case of failure it remains at the end.
            for (Queue::iterator it = queue.end(); it != queue.begin();)
            {
                --it;

                if (*it == entry)
                {
                    found = true;
                    updateStateOnQueueEntryRemoval(
                            entry, /* is_successful = */ true,
                            min_unprocessed_insert_time_changed, max_processed_insert_time_changed, lock);

                    queue.erase(it);
                    queue_size = queue.size();
                    break;
                }
            }
        }
    }

    if (!found && need_remove_from_zk)
        throw Exception(ErrorCodes::LOGICAL_ERROR, "Can't find {} in the memory queue. It is a bug. Entry: {}",
                                                      entry->znode_name, entry->toString());
    notifySubscribers(queue_size, &(entry->znode_name));

    if (!need_remove_from_zk)
        return;

    auto code = zookeeper->tryRemove(fs::path(replica_path) / "queue" / entry->znode_name);
    if (code != Coordination::Error::ZOK)
        LOG_ERROR(log, "Couldn't remove {}/queue/{}: {}. This shouldn't happen often.", replica_path, entry->znode_name, code);

    updateTimesInZooKeeper(zookeeper, min_unprocessed_insert_time_changed, max_processed_insert_time_changed);
}

bool ReplicatedMergeTreeQueue::removeFailedQuorumPart(const MergeTreePartInfo & part_info)
{
    assert(part_info.level == 0);
    std::lock_guard lock(state_mutex);
    return virtual_parts.remove(part_info);
}

std::pair<int32_t, int32_t> ReplicatedMergeTreeQueue::pullLogsToQueue(zkutil::ZooKeeperPtr zookeeper, Coordination::WatchCallback watch_callback, PullLogsReason reason)
{
    std::lock_guard lock(pull_logs_to_queue_mutex);

    if (reason != LOAD)
    {
        /// It's totally ok to load queue on readonly replica (that's what RestartingThread does on initialization).
        /// It's ok if replica became readonly due to connection loss after we got current zookeeper (in this case zookeeper must be expired).
        /// And it's ok if replica became readonly after shutdown.
        /// In other cases it's likely that someone called pullLogsToQueue(...) when queue is not initialized yet by RestartingThread.
        bool not_completely_initialized = storage.is_readonly && !zookeeper->expired() && !storage.shutdown_prepared_called;
        if (not_completely_initialized)
            throw Exception(ErrorCodes::LOGICAL_ERROR, "Tried to pull logs to queue (reason: {}) on readonly replica {}, it's a bug",
                            reason, storage.getStorageID().getNameForLogs());
    }

    if (pull_log_blocker.isCancelled())
        throw Exception(ErrorCodes::ABORTED, "Log pulling is cancelled");

    String index_str = zookeeper->get(fs::path(replica_path) / "log_pointer");
    UInt64 index;

    /// The version of "/log" is modified when new entries to merge/mutate/drop appear.
    Coordination::Stat stat;
    zookeeper->get(fs::path(zookeeper_path) / "log", &stat);

    Strings log_entries = zookeeper->getChildrenWatch(fs::path(zookeeper_path) / "log", nullptr, watch_callback);

    /// We update mutations after we have loaded the list of log entries, but before we insert them
    /// in the queue.
    /// With this we ensure that if you read the log state L1 and then the state of mutations M1,
    /// then L1 "happened-before" M1.
    int32_t mutations_version = updateMutations(zookeeper);

    if (index_str.empty())
    {
        /// If we do not already have a pointer to the log, put a pointer to the first entry in it.
        index = log_entries.empty() ? 0 : parse<UInt64>(std::min_element(log_entries.begin(), log_entries.end())->substr(strlen("log-")));

        zookeeper->set(fs::path(replica_path) / "log_pointer", toString(index));
    }
    else
    {
        index = parse<UInt64>(index_str);
    }

    String min_log_entry = "log-" + padIndex(index);

    /// Multiple log entries that must be copied to the queue.

    std::erase_if(log_entries, [&min_log_entry](const String & entry) { return entry < min_log_entry; });

    if (!log_entries.empty())
    {
        ::sort(log_entries.begin(), log_entries.end());

        for (size_t entry_idx = 0, num_entries = log_entries.size(); entry_idx < num_entries;)
        {
            auto begin = log_entries.begin() + entry_idx;
            auto end = entry_idx + current_multi_batch_size >= log_entries.size()
                ? log_entries.end()
                : (begin + current_multi_batch_size);
            auto last = end - 1;

            /// Increment entry_idx before batch size increase (we copied at most current_multi_batch_size entries)
            entry_idx += current_multi_batch_size;

            /// Increase the batch size exponentially, so it will saturate to MAX_MULTI_OPS.
            if (current_multi_batch_size < MAX_MULTI_OPS)
                current_multi_batch_size = std::min<size_t>(MAX_MULTI_OPS, current_multi_batch_size * 2);

            String last_entry = *last;
            if (!startsWith(last_entry, "log-"))
                throw Exception(ErrorCodes::UNEXPECTED_NODE_IN_ZOOKEEPER, "Error in zookeeper data: unexpected node {} in {}/log",
                    last_entry, zookeeper_path);

            UInt64 last_entry_index = parse<UInt64>(last_entry.substr(strlen("log-")));

            LOG_DEBUG(log, "Pulling {} entries to queue: {} - {}", (end - begin), *begin, *last);

            Strings get_paths;
            get_paths.reserve(end - begin);

            for (auto it = begin; it != end; ++it)
                get_paths.emplace_back(fs::path(zookeeper_path) / "log" / *it);

            /// Simultaneously add all new entries to the queue and move the pointer to the log.

            Coordination::Requests ops;
            std::vector<LogEntryPtr> copied_entries;
            copied_entries.reserve(end - begin);

            std::optional<time_t> min_unprocessed_insert_time_changed;

            auto get_results = zookeeper->get(get_paths);
            auto get_num = get_results.size();
            for (size_t i = 0; i < get_num; ++i)
            {
                auto res = get_results[i];

                copied_entries.emplace_back(LogEntry::parse(res.data, res.stat, format_version));

                ops.emplace_back(zkutil::makeCreateRequest(
                    fs::path(replica_path) / "queue/queue-", res.data, zkutil::CreateMode::PersistentSequential));

                const auto & entry = *copied_entries.back();
                if (entry.type == LogEntry::GET_PART || entry.type == LogEntry::ATTACH_PART)
                {
                    std::lock_guard state_lock(state_mutex);
                    if (entry.create_time && (!min_unprocessed_insert_time || entry.create_time < min_unprocessed_insert_time))
                    {
                        min_unprocessed_insert_time.store(entry.create_time, std::memory_order_relaxed);
                        min_unprocessed_insert_time_changed = min_unprocessed_insert_time;
                    }
                }
            }

            ops.emplace_back(zkutil::makeSetRequest(
                fs::path(replica_path) / "log_pointer", toString(last_entry_index + 1), -1));

            if (min_unprocessed_insert_time_changed)
                ops.emplace_back(zkutil::makeSetRequest(
                    fs::path(replica_path) / "min_unprocessed_insert_time", toString(*min_unprocessed_insert_time_changed), -1));

            auto responses = zookeeper->multi(ops);

            /// Now we have successfully updated the queue in ZooKeeper. Update it in RAM.

            try
            {
                std::lock_guard state_lock(state_mutex);

                for (size_t copied_entry_idx = 0, num_copied_entries = copied_entries.size(); copied_entry_idx < num_copied_entries; ++copied_entry_idx)
                {
                    String path_created = dynamic_cast<const Coordination::CreateResponse &>(*responses[copied_entry_idx]).path_created;
                    copied_entries[copied_entry_idx]->znode_name = path_created.substr(path_created.find_last_of('/') + 1);

                    std::optional<time_t> unused = false;
                    insertUnlocked(copied_entries[copied_entry_idx], unused, state_lock);
                }

                last_queue_update = time(nullptr);
            }
            catch (...)
            {
                tryLogCurrentException(log);
                /// If it fails, the data in RAM is incorrect. In order to avoid possible further corruption of data in ZK, we will kill ourselves.
                /// This is possible only if there is an unknown logical error.
                std::terminate();
            }

            if (!copied_entries.empty())
            {
                LOG_DEBUG(log, "Pulled {} entries to queue.", copied_entries.size());
                merge_strategy_picker.refreshState();
            }
        }

        storage.background_operations_assignee.trigger();
    }

    return std::pair{stat.version, mutations_version};
}


namespace
{


/// Simplified representation of queue entry. Contain two sets
/// 1) Which parts we will receive after entry execution
/// 2) Which parts we will drop/remove after entry execution
///
/// We use this representation to understand which parts mutation actually have to mutate.
struct QueueEntryRepresentation
{
    std::vector<std::string> produced_parts;
    std::vector<std::string> dropped_parts;
};

using QueueRepresentation = std::map<std::string, QueueEntryRepresentation>;

/// Produce a map from queue znode name to simplified entry representation.
QueueRepresentation getQueueRepresentation(const std::list<ReplicatedMergeTreeLogEntryPtr> & entries, MergeTreeDataFormatVersion format_version)
{
    using LogEntryType = ReplicatedMergeTreeLogEntryData::Type;
    QueueRepresentation result;
    for (const auto & entry : entries)
    {
        const auto & key = entry->znode_name;
        switch (entry->type)
        {
            /// explicitly specify all types of entries without default, so if
            /// someone decide to add new type it will produce a compiler warning (error in our case)
            case LogEntryType::GET_PART:
            case LogEntryType::ATTACH_PART:
            case LogEntryType::MERGE_PARTS:
            case LogEntryType::MUTATE_PART:
            {
                result[key].produced_parts.push_back(entry->new_part_name);
                break;
            }
            case LogEntryType::REPLACE_RANGE:
            {
                /// Quite tricky entry, it both produce and drop parts (in some cases)
                const auto & new_parts = entry->replace_range_entry->new_part_names;
                auto & produced_parts = result[key].produced_parts;
                produced_parts.insert(
                    produced_parts.end(), new_parts.begin(), new_parts.end());

                if (auto drop_range = entry->getDropRange(format_version))
                {
                    auto & dropped_parts = result[key].dropped_parts;
                    dropped_parts.push_back(*drop_range);
                }
                break;
            }
            case LogEntryType::DROP_RANGE:
            case LogEntryType::DROP_PART:
            {
                result[key].dropped_parts.push_back(entry->new_part_name);
                break;
            }
            /// These entries don't produce/drop any parts
            case LogEntryType::EMPTY:
            case LogEntryType::ALTER_METADATA:
            case LogEntryType::CLEAR_INDEX:
            case LogEntryType::CLEAR_COLUMN:
            case LogEntryType::SYNC_PINNED_PART_UUIDS:
            case LogEntryType::CLONE_PART_FROM_SHARD:
            {
                break;
            }
        }
    }
    return result;
}

/// Try to understand which part we need to mutate to finish mutation. In ReplicatedQueue we have two sets of parts:
/// current parts -- set of parts which we actually have (on disk)
/// virtual parts -- set of parts which we will have after we will execute our queue
///
/// From the first glance it can sound that these two sets should be enough to understand which parts we have to mutate
/// to finish mutation but it's not true:
/// 1) Obviously we cannot rely on current_parts because we can have stale state (some parts are absent, some merges not finished).
///    We also have to account parts which we will get after queue execution.
/// 2) But we cannot rely on virtual_parts for this, because they contain parts which we will get after we have executed our queue.
///    So if we need to execute mutation 0000000001 for part all_0_0_0 and we have already pulled entry
///    to mutate this part into own queue our virtual parts will contain part all_0_0_0_1, not part all_0_0_0.
///
/// To avoid such issues we simply traverse all entries in queue in order and applying diff (add parts/remove parts) to current parts
/// if they could be affected by mutation. Such approach is expensive but we do it only once since we get the mutation.
/// After that we just update parts_to_do for each mutation when pulling entries into our queue (addPartToMutations, removePartFromMutations).
ActiveDataPartSet getPartNamesToMutate(
    const ReplicatedMergeTreeMutationEntry & mutation, const ActiveDataPartSet & current_parts,
    const QueueRepresentation & queue_representation, MergeTreeDataFormatVersion format_version)
{
    ActiveDataPartSet result(format_version);
    /// Traverse mutation by partition
    for (const auto & [partition_id, block_num] : mutation.block_numbers)
    {
        /// Note that we cannot simply count all parts to mutate using getPartsCoveredBy(appropriate part_info)
        /// because they are not consecutive in `parts`.
        MergeTreePartInfo covering_part_info(
            partition_id, 0, block_num, MergeTreePartInfo::MAX_LEVEL, MergeTreePartInfo::MAX_BLOCK_NUMBER);

        /// First of all add all affected current_parts
        for (const String & covered_part_name : current_parts.getPartsCoveredBy(covering_part_info))
        {
            auto part_info = MergeTreePartInfo::fromPartName(covered_part_name, current_parts.getFormatVersion());
            if (part_info.getDataVersion() < block_num)
                result.add(covered_part_name);
        }

        /// Traverse queue and update affected current_parts
        for (const auto & [_, entry_representation] : queue_representation)
        {
            /// First we have to drop something if entry drop parts
            for (const auto & part_to_drop : entry_representation.dropped_parts)
            {
                auto part_to_drop_info = MergeTreePartInfo::fromPartName(part_to_drop, format_version);
                if (part_to_drop_info.partition_id == partition_id)
                    result.removePartAndCoveredParts(part_to_drop);
            }

            /// After we have to add parts if entry adds them
            for (const auto & part_to_add : entry_representation.produced_parts)
            {
                auto part_to_add_info = MergeTreePartInfo::fromPartName(part_to_add, format_version);
                if (part_to_add_info.partition_id == partition_id && part_to_add_info.getDataVersion() < block_num)
                    result.add(part_to_add);
            }
        }
    }

    return result;
}

}

int32_t ReplicatedMergeTreeQueue::updateMutations(zkutil::ZooKeeperPtr zookeeper, Coordination::WatchCallbackPtr watch_callback)
{
    std::lock_guard lock(update_mutations_mutex);

    Coordination::Stat mutations_stat;
    Strings entries_in_zk = zookeeper->getChildrenWatch(fs::path(zookeeper_path) / "mutations", &mutations_stat, watch_callback);
    StringSet entries_in_zk_set(entries_in_zk.begin(), entries_in_zk.end());

    /// Compare with the local state, delete obsolete entries and determine which new entries to load.
    Strings entries_to_load;
    bool some_active_mutations_were_killed = false;
    {
        std::lock_guard state_lock(state_mutex);

        for (auto it = mutations_by_znode.begin(); it != mutations_by_znode.end();)
        {
            const ReplicatedMergeTreeMutationEntry & entry = *it->second.entry;
            if (!entries_in_zk_set.contains(entry.znode_name))
            {
                if (!it->second.is_done)
                {
                    LOG_DEBUG(log, "Removing killed mutation {} from local state.", entry.znode_name);
                    some_active_mutations_were_killed = true;
                    if (entry.isAlterMutation())
                    {
                        LOG_DEBUG(log, "Removed alter {} because mutation {} were killed.", entry.alter_version, entry.znode_name);
                        alter_sequence.finishDataAlter(entry.alter_version, state_lock);
                    }
                }
                else
                    LOG_DEBUG(log, "Removing obsolete mutation {} from local state.", entry.znode_name);

                for (const auto & partition_and_block_num : entry.block_numbers)
                {
                    auto & in_partition = mutations_by_partition[partition_and_block_num.first];
                    in_partition.erase(partition_and_block_num.second);
                    if (in_partition.empty())
                        mutations_by_partition.erase(partition_and_block_num.first);
                }

                it = mutations_by_znode.erase(it);
            }
            else
                ++it;
        }

        for (const String & znode : entries_in_zk_set)
        {
            if (!mutations_by_znode.contains(znode))
                entries_to_load.push_back(znode);
        }
    }

    if (some_active_mutations_were_killed)
        storage.background_operations_assignee.trigger();

    if (!entries_to_load.empty())
    {
        LOG_INFO(log, "Loading {} mutation entries: {} - {}", toString(entries_to_load.size()), entries_to_load.front(), entries_to_load.back());

        std::vector<std::future<Coordination::GetResponse>> futures;
        for (const String & entry : entries_to_load)
            futures.emplace_back(zookeeper->asyncTryGet(fs::path(zookeeper_path) / "mutations" / entry));

        std::vector<ReplicatedMergeTreeMutationEntryPtr> new_mutations;
        for (size_t i = 0; i < entries_to_load.size(); ++i)
        {
            auto maybe_response = futures[i].get();
            if (maybe_response.error != Coordination::Error::ZOK)
            {
                assert(maybe_response.error == Coordination::Error::ZNONODE);
                /// It's ok if it happened on server startup or table creation and replica loads all mutation entries.
                /// It's also ok if mutation was killed.
                LOG_WARNING(log, "Cannot get mutation node {} ({}), probably it was concurrently removed", entries_to_load[i], maybe_response.error);
                continue;
            }
            new_mutations.push_back(std::make_shared<ReplicatedMergeTreeMutationEntry>(
                ReplicatedMergeTreeMutationEntry::parse(maybe_response.data, entries_to_load[i])));
        }

        bool some_mutations_are_probably_done = false;
        {
            std::lock_guard state_lock(state_mutex);

            for (const ReplicatedMergeTreeMutationEntryPtr & entry : new_mutations)
            {
                auto & mutation = mutations_by_znode.emplace(entry->znode_name, MutationStatus(entry, format_version))
                    .first->second;

                for (const auto & pair : entry->block_numbers)
                {
                    const String & partition_id = pair.first;
                    Int64 block_num = pair.second;
                    mutations_by_partition[partition_id].emplace(block_num, &mutation);
                }
                LOG_TRACE(log, "Adding mutation {} for {} partitions (data versions: {})",
                          entry->znode_name, entry->block_numbers.size(), entry->getBlockNumbersForLogs());

                /// Initialize `mutation.parts_to_do`. We cannot use only current_parts + virtual_parts here so we
                /// traverse all the queue and build correct state of parts_to_do.
                auto queue_representation = getQueueRepresentation(queue, format_version);
                mutation.parts_to_do = getPartNamesToMutate(*entry, current_parts, queue_representation, format_version);

                if (mutation.parts_to_do.size() == 0)
                    some_mutations_are_probably_done = true;

                /// otherwise it's already done
                if (entry->isAlterMutation() && entry->znode_name > mutation_pointer)
                {
                    LOG_TRACE(log, "Adding mutation {} with alter version {} to the queue", entry->znode_name, entry->alter_version);
                    alter_sequence.addMutationForAlter(entry->alter_version, state_lock);
                }
            }
        }

        storage.merge_selecting_task->schedule();

        if (some_mutations_are_probably_done)
            storage.mutations_finalizing_task->schedule();
    }
    return mutations_stat.version;
}


ReplicatedMergeTreeMutationEntryPtr ReplicatedMergeTreeQueue::removeMutation(
    zkutil::ZooKeeperPtr zookeeper, const String & mutation_id)
{
    std::lock_guard lock(update_mutations_mutex);

    auto rc = zookeeper->tryRemove(fs::path(zookeeper_path) / "mutations" / mutation_id);
    if (rc == Coordination::Error::ZOK)
        LOG_DEBUG(log, "Removed mutation {} from ZooKeeper.", mutation_id);

    ReplicatedMergeTreeMutationEntryPtr entry;
    bool mutation_was_active = false;
    {
        std::lock_guard state_lock(state_mutex);

        auto it = mutations_by_znode.find(mutation_id);
        if (it == mutations_by_znode.end())
            return nullptr;

        mutation_was_active = !it->second.is_done;

        entry = it->second.entry;
        for (const auto & partition_and_block_num : entry->block_numbers)
        {
            auto & in_partition = mutations_by_partition[partition_and_block_num.first];
            in_partition.erase(partition_and_block_num.second);
            if (in_partition.empty())
                mutations_by_partition.erase(partition_and_block_num.first);
        }

        if (entry->isAlterMutation())
        {
            LOG_DEBUG(log, "Removed alter {} because mutation {} were killed.", entry->alter_version, entry->znode_name);
            alter_sequence.finishDataAlter(entry->alter_version, state_lock);
        }

        mutations_by_znode.erase(it);
        LOG_DEBUG(log, "Removed mutation {} from local state.", entry->znode_name);
    }

    if (mutation_was_active)
        storage.background_operations_assignee.trigger();

    return entry;
}


ReplicatedMergeTreeQueue::StringSet ReplicatedMergeTreeQueue::moveSiblingPartsForMergeToEndOfQueue(const String & part_name)
{
    std::lock_guard lock(state_mutex);

    /// Let's find the action to merge this part with others. Let's remember others.
    StringSet parts_for_merge;
    Queue::iterator merge_entry = queue.end();
    for (Queue::iterator it = queue.begin(); it != queue.end(); ++it)
    {
        if ((*it)->type == LogEntry::MERGE_PARTS || (*it)->type == LogEntry::MUTATE_PART)
        {
            if (std::find((*it)->source_parts.begin(), (*it)->source_parts.end(), part_name)
                != (*it)->source_parts.end())
            {
                parts_for_merge = StringSet((*it)->source_parts.begin(), (*it)->source_parts.end());
                merge_entry = it;
                break;
            }
        }
    }

    if (!parts_for_merge.empty())
    {
        /// Move to the end of queue actions that result in one of the parts in `parts_for_merge`.
        for (Queue::iterator it = queue.begin(); it != queue.end();)
        {
            auto it0 = it;
            ++it;

            if (it0 == merge_entry)
                break;

            const auto t = (*it0)->type;

            if ((t == LogEntry::MERGE_PARTS ||
                 t == LogEntry::GET_PART  ||
                 t == LogEntry::ATTACH_PART ||
                 t == LogEntry::MUTATE_PART)
                && parts_for_merge.contains((*it0)->new_part_name))
            {
                queue.splice(queue.end(), queue, it0, it);
            }
        }
    }

    return parts_for_merge;
}

bool ReplicatedMergeTreeQueue::checkReplaceRangeCanBeRemoved(const MergeTreePartInfo & part_info, LogEntryPtr entry_ptr, const ReplicatedMergeTreeLogEntryData & current) const
{
    if (entry_ptr->type != LogEntry::REPLACE_RANGE)
        return false;
    assert(entry_ptr->replace_range_entry);

    if (current.type != LogEntry::REPLACE_RANGE && current.type != LogEntry::DROP_RANGE && current.type != LogEntry::DROP_PART)
        return false;

    if (entry_ptr->replace_range_entry == current.replace_range_entry) /// same partition, don't want to drop ourselves
        return false;

    if (!part_info.contains(MergeTreePartInfo::fromPartName(entry_ptr->replace_range_entry->drop_range_part_name, format_version)))
        return false;

    size_t number_of_covered_parts = 0;
    for (const String & new_part_name : entry_ptr->replace_range_entry->new_part_names)
    {
        if (part_info.contains(MergeTreePartInfo::fromPartName(new_part_name, format_version)))
            ++number_of_covered_parts;
    }

    /// It must either cover all new parts from REPLACE_RANGE or no one. Otherwise it's a bug in replication,
    /// which may lead to intersecting entries.
    assert(number_of_covered_parts == 0 || number_of_covered_parts == entry_ptr->replace_range_entry->new_part_names.size());
    return number_of_covered_parts == entry_ptr->replace_range_entry->new_part_names.size();
}

void ReplicatedMergeTreeQueue::removePartProducingOpsInRange(
    zkutil::ZooKeeperPtr zookeeper,
    const MergeTreePartInfo & part_info,
    const std::optional<ReplicatedMergeTreeLogEntryData> & covering_entry)
{
    /// TODO is it possible to simplify it?
    Queue to_wait;
    size_t removed_entries = 0;
    std::optional<time_t> min_unprocessed_insert_time_changed;
    std::optional<time_t> max_processed_insert_time_changed;

    /// Remove operations with parts, contained in the range to be deleted, from the queue.
    std::unique_lock lock(state_mutex);

    [[maybe_unused]] bool called_from_alter_query_directly = covering_entry && covering_entry->replace_range_entry
        && covering_entry->replace_range_entry->columns_version < 0;
    [[maybe_unused]] bool called_for_broken_part = !covering_entry;
    assert(currently_executing_drop_replace_ranges.contains(part_info) || called_from_alter_query_directly || called_for_broken_part);

    for (Queue::iterator it = queue.begin(); it != queue.end();)
    {
        auto type = (*it)->type;
        bool is_simple_producing_op = type == LogEntry::GET_PART ||
                                      type == LogEntry::ATTACH_PART ||
                                      type == LogEntry::MERGE_PARTS ||
                                      type == LogEntry::MUTATE_PART;
        bool simple_op_covered = is_simple_producing_op && part_info.contains(MergeTreePartInfo::fromPartName((*it)->new_part_name, format_version));
        bool replace_range_covered = covering_entry && checkReplaceRangeCanBeRemoved(part_info, *it, *covering_entry);
        if (simple_op_covered || replace_range_covered)
        {
            const String & znode_name = (*it)->znode_name;

            if ((*it)->currently_executing)
                to_wait.push_back(*it);

            auto code = zookeeper->tryRemove(fs::path(replica_path) / "queue" / znode_name);
            if (code != Coordination::Error::ZOK)
                LOG_INFO(log, "Couldn't remove {}: {}", (fs::path(replica_path) / "queue" / znode_name).string(), code);

            updateStateOnQueueEntryRemoval(
                *it, /* is_successful = */ false,
                min_unprocessed_insert_time_changed, max_processed_insert_time_changed, lock);

            LogEntryPtr removing_entry = std::move(*it);   /// Make it live a bit longer
            removing_entry->removed_by_other_entry = true;
            it = queue.erase(it);
            notifySubscribers(queue.size(), &znode_name);
            ++removed_entries;
        }
        else
            ++it;
    }

    updateTimesInZooKeeper(zookeeper, min_unprocessed_insert_time_changed, max_processed_insert_time_changed);

    LOG_DEBUG(log, "Removed {} entries from queue. Waiting for {} entries that are currently executing.", removed_entries, to_wait.size());

    /// Let's wait for the operations with the parts contained in the range to be deleted.
    for (LogEntryPtr & entry : to_wait)
        entry->execution_complete.wait(lock, [&entry] { return !entry->currently_executing; });
}


bool ReplicatedMergeTreeQueue::isCoveredByFuturePartsImpl(const LogEntry & entry, const String & new_part_name,
                                                          String & out_reason, std::unique_lock<std::mutex> & /* queue_lock */,
                                                          std::vector<LogEntryPtr> * covered_entries_to_wait) const
{
    /// Let's check if the same part is now being created by another action.
    auto entry_for_same_part_it = future_parts.find(new_part_name);
    if (entry_for_same_part_it != future_parts.end())
    {
        const LogEntry & another_entry = *entry_for_same_part_it->second;
        constexpr auto fmt_string = "Not executing log entry {} of type {} for part {} "
                                    "because another log entry {} of type {} for the same part ({}) is being processed.";
        LOG_INFO(LogToStr(out_reason, log), fmt_string, entry.znode_name, entry.type, entry.new_part_name,
                 another_entry.znode_name, another_entry.type, another_entry.new_part_name);
        return true;

        /** When the corresponding action is completed, then `isNotCoveredByFuturePart` next time, will succeed,
            *  and queue element will be processed.
            * Immediately in the `executeLogEntry` function it will be found that we already have a part,
            *  and queue element will be immediately treated as processed.
            */
    }

    /// A more complex check is whether another part is currently created by other action that will cover this part.
    /// NOTE The above is redundant, but left for a more convenient message in the log.
    auto result_part = MergeTreePartInfo::fromPartName(new_part_name, format_version);

    /// It can slow down when the size of `future_parts` is large. But it can not be large, since background pool is limited.
    for (const auto & future_part_elem : future_parts)
    {
        auto future_part = MergeTreePartInfo::fromPartName(future_part_elem.first, format_version);

        if (future_part.isDisjoint(result_part))
            continue;

        /// Parts are not disjoint. They can be even intersecting and it's not a problem,
        /// because we may have two queue entries producing intersecting parts if there's DROP_RANGE between them (so virtual_parts are ok).

        /// Give priority to DROP_RANGEs and allow processing them even if covered entries are currently executing.
        /// DROP_RANGE will cancel covered operations and will wait for them in removePartProducingOpsInRange.
        if (result_part.isFakeDropRangePart() && result_part.contains(future_part))
            continue;

        /// In other cases we cannot execute `entry` (or upgrade its actual_part_name to `new_part_name`)
        /// while any covered or covering parts are processed.
        /// But we also cannot simply return true and postpone entry processing, because it may lead to kind of livelock.
        /// Since queue is processed in multiple threads, it's likely that there will be at least one thread
        /// executing faulty entry for some small part, so bigger covering part will never be processed.
        /// That's why it's better to wait for covered entry to be executed (does not matter successfully or not)
        /// instead of exiting and postponing covering entry.

        if (covered_entries_to_wait)
        {
            if (entry.znode_name < future_part_elem.second->znode_name)
            {
                constexpr auto fmt_string = "Not executing log entry {} for part {} "
                                            "because it is not disjoint with part {} that is currently executing and another entry {} is newer.";
                LOG_TRACE(LogToStr(out_reason, log), fmt_string, entry.znode_name, new_part_name, future_part_elem.first, future_part_elem.second->znode_name);
                return true;
            }

            covered_entries_to_wait->push_back(future_part_elem.second);
            continue;
        }

        constexpr auto fmt_string = "Not executing log entry {} for part {} "
                                    "because it is not disjoint with part {} that is currently executing.";

        /// This message can be too noisy, do not print it more than once per second
        LOG_TEST(LogToStr(out_reason, LogFrequencyLimiter(log, 5)), fmt_string, entry.znode_name, new_part_name, future_part_elem.first);
        return true;
    }

    return false;
}

bool ReplicatedMergeTreeQueue::addFuturePartIfNotCoveredByThem(const String & part_name, LogEntry & entry, String & reject_reason)
{
    /// We have found `part_name` on some replica and are going to fetch it instead of covered `entry->new_part_name`.
    std::unique_lock lock(state_mutex);

    String covering_part = virtual_parts.getContainingPart(part_name);
    if (covering_part.empty())
    {
        /// We should not fetch any parts that absent in our `virtual_parts` set,
        /// because we do not know about such parts according to our replication queue (we know about them from some side-channel).
        /// Otherwise, it may break invariants in replication queue reordering, for example:
        /// 1. Our queue contains GET_PART all_2_2_0, log contains DROP_RANGE all_2_2_0 and MERGE_PARTS all_1_3_1
        /// 2. We execute GET_PART all_2_2_0, but fetch all_1_3_1 instead
        ///    (drop_parts.isAffectedByDropPart(...) is false-negative, because DROP_RANGE all_2_2_0 is not pulled yet).
        ///    It actually means, that MERGE_PARTS all_1_3_1 is executed too, but it's not even pulled yet.
        /// 3. Then we pull log, trying to execute DROP_RANGE all_2_2_0
        ///    and reveal that it was incorrectly reordered with MERGE_PARTS all_1_3_1 (drop range intersects merged part).
        reject_reason = fmt::format("Log entry for part {} or covering part is not pulled from log to queue yet.", part_name);
        return false;
    }

    /// FIXME get rid of actual_part_name.
    /// If new covering part jumps over non-disjoint DROP_PART we should execute DROP_PART first to avoid intersection
    if (drop_parts.isAffectedByDropPart(part_name, reject_reason))
        return false;

    std::vector<LogEntryPtr> covered_entries_to_wait;
    if (isCoveredByFuturePartsImpl(entry, part_name, reject_reason, lock, &covered_entries_to_wait))
        return false;

    CurrentlyExecuting::setActualPartName(entry, part_name, *this, lock, covered_entries_to_wait);
    return true;

}


bool ReplicatedMergeTreeQueue::shouldExecuteLogEntry(
    const LogEntry & entry,
    String & out_postpone_reason,
    MergeTreeDataMergerMutator & merger_mutator,
    MergeTreeData & data,
    std::unique_lock<std::mutex> & state_lock) const
{
    /// If our entry produce part which is already covered by
    /// some other entry which is currently executing, then we can postpone this entry.
    for (const String & new_part_name : entry.getVirtualPartNames(format_version))
    {
        /// Do not wait for any entries here, because we have only one thread that scheduling queue entries.
        /// We can wait in worker threads, but not in scheduler.
        if (isCoveredByFuturePartsImpl(entry, new_part_name, out_postpone_reason, state_lock, /* covered_entries_to_wait */ nullptr))
            return false;
    }

    if (entry.type != LogEntry::DROP_RANGE && entry.type != LogEntry::DROP_PART)
    {
        /// Do not touch any entries that are not disjoint with some DROP_PART to avoid intersecting parts
        if (drop_parts.isAffectedByDropPart(entry, out_postpone_reason))
            return false;
    }

    /// Optimization: it does not really make sense to generate parts that are going to be dropped anyway
    if (!entry.new_part_name.empty())
    {
        auto new_part_info = MergeTreePartInfo::fromPartName(entry.new_part_name, format_version);
        MergeTreePartInfo drop_info;
        if (entry.type != LogEntry::DROP_PART && !new_part_info.isFakeDropRangePart() && isGoingToBeDroppedImpl(new_part_info, &drop_info))
        {
            out_postpone_reason = fmt::format(
                "Not executing {} because it produces part {} that is going to be dropped by {}",
                entry.znode_name, entry.new_part_name, drop_info.getPartNameForLogs());
            return false;
        }
    }

    /// Check that fetches pool is not overloaded
    if ((entry.type == LogEntry::GET_PART || entry.type == LogEntry::ATTACH_PART)
        && !storage.canExecuteFetch(entry, out_postpone_reason))
    {
        /// Don't print log message about this, because we can have a lot of fetches,
        /// for example during replica recovery.
        return false;
    }

    if (entry.type == LogEntry::MERGE_PARTS || entry.type == LogEntry::MUTATE_PART)
    {
        /** If any of the required parts are now fetched or in merge process, wait for the end of this operation.
          * Otherwise, even if all the necessary parts for the merge are not present, you should try to make a merge.
          * If any parts are missing, instead of merge, there will be an attempt to download a part.
          * Such a situation is possible if the receive of a part has failed, and it was moved to the end of the queue.
          */
        size_t sum_parts_size_in_bytes = 0;
        for (const auto & name : entry.source_parts)
        {
            if (future_parts.contains(name))
            {
                constexpr auto fmt_string = "Not executing log entry {} of type {} for part {} "
                      "because part {} is not ready yet (log entry for that part is being processed).";
                LOG_TRACE(LogToStr(out_postpone_reason, log), fmt_string, entry.znode_name, entry.typeToString(), entry.new_part_name, name);
                return false;
            }

            auto part = data.getPartIfExists(name, {MergeTreeDataPartState::PreActive, MergeTreeDataPartState::Active, MergeTreeDataPartState::Outdated});
            if (part)
            {
                if (auto part_in_memory = asInMemoryPart(part))
                    sum_parts_size_in_bytes += part_in_memory->block.bytes();
                else
                    sum_parts_size_in_bytes += part->getBytesOnDisk();
            }
        }

        if (merger_mutator.merges_blocker.isCancelled())
        {
            constexpr auto fmt_string = "Not executing log entry {} of type {} for part {} because merges and mutations are cancelled now.";
            LOG_DEBUG(LogToStr(out_postpone_reason, log), fmt_string, entry.znode_name, entry.typeToString(), entry.new_part_name);
            return false;
        }

        const auto data_settings = data.getSettings();
        if (data_settings->allow_remote_fs_zero_copy_replication)
        {
            auto disks = storage.getDisks();
            DiskPtr disk_with_zero_copy = nullptr;
            for (const auto & disk : disks)
            {
                if (disk->supportZeroCopyReplication())
                {
                    disk_with_zero_copy = disk;
                    break;
                }
            }

            /// Technically speaking if there are more than one disk that could store the part (a local hot + cloud cold)
            /// It would be possible for the merge to happen concurrently with other replica if the other replica is doing
            /// a merge using zero-copy and the cloud storage, and the local replica uses the local storage instead
            /// The question is, is it worth keep retrying to do the merge over and over for the opportunity to do
            /// double the work? Probably not
            /// So what we do is that, even if hot merge could happen, check the zero copy lock anyway.
            /// Keep in mind that for the zero copy lock check to happen (via existing_zero_copy_locks) we need to
            /// have failed first because of it and added it via watchZeroCopyLock. Considering we've already tried to
            /// use cloud storage and zero-copy replication, the most likely scenario is that we'll try again
            String replica_to_execute_merge;
            if (disk_with_zero_copy && storage.checkZeroCopyLockExists(entry.new_part_name, disk_with_zero_copy, replica_to_execute_merge))
            {
                constexpr auto fmt_string = "Not executing merge/mutation for the part {}, waiting for {} to execute it and will fetch after.";
                out_postpone_reason = fmt::format(fmt_string, entry.new_part_name, replica_to_execute_merge);
                LOG_TEST(log, fmt_string, entry.new_part_name, replica_to_execute_merge);
                return false;
            }
        }

        if (merge_strategy_picker.shouldMergeOnSingleReplica(entry))
        {
            auto replica_to_execute_merge = merge_strategy_picker.pickReplicaToExecuteMerge(entry);

            if (replica_to_execute_merge && !merge_strategy_picker.isMergeFinishedByReplica(replica_to_execute_merge.value(), entry))
            {
                constexpr auto fmt_string = "Not executing merge for the part {}, waiting for {} to execute merge.";
                out_postpone_reason = fmt::format(fmt_string, entry.new_part_name, replica_to_execute_merge.value());
                return false;
            }
        }

        UInt64 max_source_parts_size = entry.type == LogEntry::MERGE_PARTS ? merger_mutator.getMaxSourcePartsSizeForMerge()
                                                                           : merger_mutator.getMaxSourcePartSizeForMutation();
        /** If there are enough free threads in background pool to do large merges (maximal size of merge is allowed),
          * then ignore value returned by getMaxSourcePartsSizeForMerge() and execute merge of any size,
          * because it may be ordered by OPTIMIZE or early with different settings.
          * Setting max_bytes_to_merge_at_max_space_in_pool still working for regular merges,
          * because the leader replica does not assign merges of greater size (except OPTIMIZE PARTITION and OPTIMIZE FINAL).
          */
        bool ignore_max_size = false;
        if (entry.type == LogEntry::MERGE_PARTS)
        {
            ignore_max_size = max_source_parts_size == data_settings->max_bytes_to_merge_at_max_space_in_pool;

            if (isTTLMergeType(entry.merge_type))
            {
                if (merger_mutator.ttl_merges_blocker.isCancelled())
                {
                    constexpr auto fmt_string = "Not executing log entry {} for part {} because merges with TTL are cancelled now.";
                    LOG_DEBUG(LogToStr(out_postpone_reason, log), fmt_string, entry.znode_name, entry.new_part_name);
                    return false;
                }
                size_t total_merges_with_ttl = data.getTotalMergesWithTTLInMergeList();
                if (total_merges_with_ttl >= data_settings->max_number_of_merges_with_ttl_in_pool)
                {
                    constexpr auto fmt_string = "Not executing log entry {} for part {} because {} merges with TTL already executing, maximum {}.";
                    LOG_DEBUG(LogToStr(out_postpone_reason, log), fmt_string, entry.znode_name, entry.new_part_name, total_merges_with_ttl,
                              data_settings->max_number_of_merges_with_ttl_in_pool);
                    return false;
                }
            }
        }

        if (!ignore_max_size && sum_parts_size_in_bytes > max_source_parts_size)
        {
            constexpr auto fmt_string = "Not executing log entry {} of type {} for part {}"
                                        " because source parts size ({}) is greater than the current maximum ({}).";
            LOG_DEBUG(LogToStr(out_postpone_reason, LogFrequencyLimiter(log, 5)), fmt_string, entry.znode_name, entry.typeToString(), entry.new_part_name,
                      ReadableSize(sum_parts_size_in_bytes), ReadableSize(max_source_parts_size));

            return false;
        }
    }

    /// Alters must be executed one by one. First metadata change, and after that data alter (MUTATE_PART entries with).
    /// corresponding alter_version.
    if (entry.type == LogEntry::ALTER_METADATA)
    {
        if (!alter_sequence.canExecuteMetaAlter(entry.alter_version, state_lock))
        {
            int head_alter = alter_sequence.getHeadAlterVersion(state_lock);
            constexpr auto fmt_string = "Cannot execute alter metadata {} with version {} because another alter {} must be executed before";
            LOG_TRACE(LogToStr(out_postpone_reason, log), fmt_string, entry.znode_name, entry.alter_version, head_alter);
            return false;
        }

        auto database_name = storage.getStorageID().database_name;
        auto database = DatabaseCatalog::instance().getDatabase(database_name);
        if (!database->canExecuteReplicatedMetadataAlter())
        {
            LOG_TRACE(LogToStr(out_postpone_reason, log), "Cannot execute alter metadata {} with version {} "
                      "because database {} cannot process metadata alters now", entry.znode_name, entry.alter_version, database_name);
            return false;
        }
    }

    /// If this MUTATE_PART is part of alter modify/drop query, than we have to execute them one by one
    if (entry.isAlterMutation())
    {
        if (!alter_sequence.canExecuteDataAlter(entry.alter_version, state_lock))
        {
            int head_alter = alter_sequence.getHeadAlterVersion(state_lock);
            if (head_alter == entry.alter_version)
            {
                constexpr auto fmt_string = "Cannot execute alter data {} with version {} because metadata still not altered";
                LOG_TRACE(LogToStr(out_postpone_reason, log), fmt_string, entry.znode_name, entry.alter_version);
            }
            else
            {
                constexpr auto fmt_string = "Cannot execute alter data {} with version {} because another alter {} must be executed before";
                LOG_TRACE(LogToStr(out_postpone_reason, log), fmt_string, entry.znode_name, entry.alter_version, head_alter);
            }

            return false;
        }
    }

    /// DROP_RANGE, DROP_PART and REPLACE_RANGE entries remove other entries, which produce parts in the range.
    /// If such part producing operations are currently executing, then DROP/REPLACE RANGE wait them to finish.
    /// Deadlock is possible if multiple DROP/REPLACE RANGE entries are executing in parallel and wait each other.
    /// But it should not happen if ranges are disjoint.
    /// See also removePartProducingOpsInRange(...) and ReplicatedMergeTreeQueue::CurrentlyExecuting.

    if (auto drop_range = entry.getDropRange(format_version))
    {
        auto drop_range_info = MergeTreePartInfo::fromPartName(*drop_range, format_version);
        for (const auto & info : currently_executing_drop_replace_ranges)
        {
            if (drop_range_info.isDisjoint(info))
                continue;
            constexpr auto fmt_string = "Not executing log entry {} of type {} for part {} "
                "because another DROP_RANGE or REPLACE_RANGE entry with not disjoint range {} is currently executing.";
            LOG_TRACE(LogToStr(out_postpone_reason, log), fmt_string, entry.znode_name,
                      entry.typeToString(),
                      entry.new_part_name,
                      info.getPartNameForLogs());
            return false;
        }
    }

    if (entry.type == LogEntry::DROP_PART)
    {
        /// We should avoid reordering of REPLACE_RANGE and DROP_PART,
        /// because if replace_range_entry->new_part_names contains drop_range_entry->new_part_name
        /// and we execute DROP PART before REPLACE_RANGE, then DROP PART will be no-op
        /// (because part is not created yet, so there is nothing to drop;
        /// DROP_RANGE does not cover all parts of REPLACE_RANGE, so removePartProducingOpsInRange(...) will not remove anything too)
        /// and part will never be removed. Replicas may diverge due to such reordering.
        /// We don't need to do anything for other entry types, because removePartProducingOpsInRange(...) will remove them as expected.

        auto drop_part_info = MergeTreePartInfo::fromPartName(entry.new_part_name, format_version);
        for (const auto & replace_entry : queue)
        {
            if (replace_entry->type != LogEntry::REPLACE_RANGE)
                continue;

            for (const auto & new_part_name : replace_entry->replace_range_entry->new_part_names)
            {
                auto new_part_info = MergeTreePartInfo::fromPartName(new_part_name, format_version);
                if (!new_part_info.isDisjoint(drop_part_info))
                {
                    constexpr auto fmt_string = "Not executing log entry {} of type {} for part {} "
                        "because it probably depends on {} (REPLACE_RANGE).";
                    LOG_TRACE(LogToStr(out_postpone_reason, log), fmt_string, entry.znode_name, entry.typeToString(),
                              entry.new_part_name, replace_entry->znode_name);
                    return false;
                }
            }
        }
    }

    return true;
}


Int64 ReplicatedMergeTreeQueue::getCurrentMutationVersion(
    const String & partition_id, Int64 data_version) const
{
    auto in_partition = mutations_by_partition.find(partition_id);
    if (in_partition == mutations_by_partition.end())
        return 0;

    auto it = in_partition->second.upper_bound(data_version);
    if (it == in_partition->second.begin())
        return 0;

    --it;
    return it->first;
}


ReplicatedMergeTreeQueue::CurrentlyExecuting::CurrentlyExecuting(
    const ReplicatedMergeTreeQueue::LogEntryPtr & entry_, ReplicatedMergeTreeQueue & queue_, std::unique_lock<std::mutex> & /* state_lock */)
    : entry(entry_), queue(queue_)
{
    if (auto drop_range = entry->getDropRange(queue.format_version))
    {
        auto drop_range_info = MergeTreePartInfo::fromPartName(*drop_range, queue.format_version);
        [[maybe_unused]] bool inserted = queue.currently_executing_drop_replace_ranges.emplace(drop_range_info).second;
        assert(inserted);
    }
    entry->currently_executing = true;
    ++entry->num_tries;
    entry->last_attempt_time = time(nullptr);

    for (const String & new_part_name : entry->getVirtualPartNames(queue.format_version))
    {
        if (!queue.future_parts.emplace(new_part_name, entry).second)
            throw Exception(ErrorCodes::LOGICAL_ERROR, "Tagging already tagged future part {}. This is a bug. "
                                                       "It happened on attempt to execute {}: {}",
                                                       new_part_name, entry->znode_name, entry->toString());
    }
}


void ReplicatedMergeTreeQueue::CurrentlyExecuting::setActualPartName(
    ReplicatedMergeTreeQueue::LogEntry & entry,
    const String & actual_part_name,
    ReplicatedMergeTreeQueue & queue,
    std::unique_lock<std::mutex> & state_lock,
    std::vector<LogEntryPtr> & covered_entries_to_wait)
{
    if (!entry.actual_new_part_name.empty())
        throw Exception(ErrorCodes::LOGICAL_ERROR, "Entry actual part isn't empty yet. This is a bug.");

    entry.actual_new_part_name = actual_part_name;

    /// Check if it is the same (and already added) part.
    if (entry.actual_new_part_name == entry.new_part_name)
        return;

    if (!queue.future_parts.emplace(entry.actual_new_part_name, entry.shared_from_this()).second)
        throw Exception(ErrorCodes::LOGICAL_ERROR, "Attaching already existing future part {}. This is a bug. "
                                                   "It happened on attempt to execute {}: {}",
                                                   entry.actual_new_part_name, entry.znode_name, entry.toString());

    for (LogEntryPtr & covered_entry : covered_entries_to_wait)
    {
        if (&entry == covered_entry.get())
            continue;
        LOG_TRACE(queue.log, "Waiting for {} producing {} to finish before executing {} producing not disjoint part {}",
                  covered_entry->znode_name, covered_entry->new_part_name, entry.znode_name, entry.new_part_name);
        covered_entry->execution_complete.wait(state_lock, [&covered_entry] { return !covered_entry->currently_executing; });
    }
}


ReplicatedMergeTreeQueue::CurrentlyExecuting::~CurrentlyExecuting()
{
    std::lock_guard lock(queue.state_mutex);

    if (auto drop_range = entry->getDropRange(queue.format_version))
    {
        auto drop_range_info = MergeTreePartInfo::fromPartName(*drop_range, queue.format_version);
        [[maybe_unused]] bool removed = queue.currently_executing_drop_replace_ranges.erase(drop_range_info);
        assert(removed);
    }
    entry->currently_executing = false;
    entry->execution_complete.notify_all();

    for (const String & new_part_name : entry->getVirtualPartNames(queue.format_version))
    {
        if (!queue.future_parts.erase(new_part_name))
        {
            LOG_ERROR(queue.log, "Untagging already untagged future part {}. This is a bug.", new_part_name);
            assert(false);
        }
    }

    if (!entry->actual_new_part_name.empty())
    {
        if (entry->actual_new_part_name != entry->new_part_name && !queue.future_parts.erase(entry->actual_new_part_name))
        {
            LOG_ERROR(queue.log, "Untagging already untagged future part {}. This is a bug.", entry->actual_new_part_name);
            assert(false);
        }

        entry->actual_new_part_name.clear();
    }
}


ReplicatedMergeTreeQueue::SelectedEntryPtr ReplicatedMergeTreeQueue::selectEntryToProcess(MergeTreeDataMergerMutator & merger_mutator, MergeTreeData & data)
{
    LogEntryPtr entry;

    std::unique_lock lock(state_mutex);

    for (auto it = queue.begin(); it != queue.end(); ++it)
    {
        if ((*it)->currently_executing)
            continue;

        if (shouldExecuteLogEntry(**it, (*it)->postpone_reason, merger_mutator, data, lock))
        {
            entry = *it;
            /// We gave a chance for the entry, move it to the tail of the queue, after that
            /// we move it to the end of the queue.
            queue.splice(queue.end(), queue, it);
            break;
        }
        else
        {
            ++(*it)->num_postponed;
            (*it)->last_postpone_time = time(nullptr);
        }
    }

    if (entry)
        return std::make_shared<SelectedEntry>(entry, std::unique_ptr<CurrentlyExecuting>{new CurrentlyExecuting(entry, *this, lock)});
    else
        return {};
}


bool ReplicatedMergeTreeQueue::processEntry(
    std::function<zkutil::ZooKeeperPtr()> get_zookeeper,
    LogEntryPtr & entry,
    std::function<bool(LogEntryPtr &)> func)
{
    std::exception_ptr saved_exception;

    try
    {
        /// We don't have any backoff for failed entries
        /// we just count amount of tries for each of them.
        if (func(entry))
            removeProcessedEntry(get_zookeeper(), entry);
    }
    catch (...)
    {
        saved_exception = std::current_exception();
    }

    if (saved_exception)
    {
        std::lock_guard lock(state_mutex);
        entry->exception = saved_exception;
        entry->last_exception_time = time(nullptr);
        return false;
    }

    return true;
}


ReplicatedMergeTreeQueue::OperationsInQueue ReplicatedMergeTreeQueue::countMergesAndPartMutations() const
{
    std::lock_guard lock(state_mutex);

    size_t count_merges = 0;
    size_t count_mutations = 0;
    size_t count_merges_with_ttl = 0;
    for (const auto & entry : queue)
    {
        if (entry->type == ReplicatedMergeTreeLogEntry::MERGE_PARTS)
        {
            ++count_merges;
            if (isTTLMergeType(entry->merge_type))
                ++count_merges_with_ttl;
        }
        else if (entry->type == ReplicatedMergeTreeLogEntry::MUTATE_PART)
            ++count_mutations;
    }

    return OperationsInQueue{count_merges, count_mutations, count_merges_with_ttl};
}


size_t ReplicatedMergeTreeQueue::countMutations() const
{
    std::lock_guard lock(state_mutex);
    return mutations_by_znode.size();
}

size_t ReplicatedMergeTreeQueue::countFinishedMutations() const
{
    std::lock_guard lock(state_mutex);

    size_t count = 0;
    for (const auto & [_, status] : mutations_by_znode)
    {
        if (!status.is_done)
            break;
        ++count;
    }

    return count;
}

std::map<std::string, MutationCommands> ReplicatedMergeTreeQueue::getUnfinishedMutations() const
{
    std::map<std::string, MutationCommands> result;
    std::lock_guard lock(state_mutex);

    for (const auto & [name, status] : mutations_by_znode | std::views::reverse)
    {
        if (status.is_done)
            break;
        result.emplace(name, status.entry->commands);
    }

    return result;
}

ReplicatedMergeTreeMergePredicate ReplicatedMergeTreeQueue::getMergePredicate(zkutil::ZooKeeperPtr & zookeeper,
                                                                              std::optional<PartitionIdsHint> && partition_ids_hint)
{
    return ReplicatedMergeTreeMergePredicate(*this, zookeeper, std::move(partition_ids_hint));
}


std::map<int64_t, MutationCommands> ReplicatedMergeTreeQueue::getAlterMutationCommandsForPart(const MergeTreeData::DataPartPtr & part) const
{
    std::unique_lock lock(state_mutex);

    auto in_partition = mutations_by_partition.find(part->info.partition_id);
    if (in_partition == mutations_by_partition.end())
        return {};

    Int64 part_data_version = part->info.getDataVersion();
    Int64 part_metadata_version = part->getMetadataVersion();
    LOG_TEST(log, "Looking for mutations for part {} (part data version {}, part metadata version {})", part->name, part_data_version, part_metadata_version);

    std::map<int64_t, MutationCommands> result;

    bool seen_all_data_mutations = false;
    bool seen_all_metadata_mutations = false;

    /// Here we return mutation commands for part which has bigger alter version than part metadata version.
    /// Please note, we don't use getDataVersion(). It's because these alter commands are used for in-fly conversions
    /// of part's metadata.
    for (const auto & [mutation_version, mutation_status] : in_partition->second | std::views::reverse)
    {
        if (seen_all_data_mutations && seen_all_metadata_mutations)
            break;

        auto alter_version = mutation_status->entry->alter_version;
        if (alter_version != -1)
        {
            if (alter_version > storage.getInMemoryMetadataPtr()->getMetadataVersion())
                continue;

            /// We take commands with bigger metadata version
            if (alter_version > part_metadata_version)
                result[mutation_version] = mutation_status->entry->commands;
            else
                seen_all_metadata_mutations = true;
        }
        else
        {
            if (mutation_version > part_data_version)
                result[mutation_version] = mutation_status->entry->commands;
            else
                seen_all_data_mutations = true;
        }
    }

    LOG_TEST(log, "Got {} commands for part {} (part data version {}, part metadata version {})",
        result.size(), part->name, part_data_version, part_metadata_version);

    return result;
}

MutationCommands ReplicatedMergeTreeQueue::getMutationCommands(
    const MergeTreeData::DataPartPtr & part, Int64 desired_mutation_version, Strings & mutation_ids) const
{
    /// NOTE: If the corresponding mutation is not found, the error is logged (and not thrown as an exception)
    /// to allow recovering from a mutation that cannot be executed. This way you can delete the mutation entry
    /// from /mutations in ZK and the replicas will simply skip the mutation.

    /// NOTE: However, it's quite dangerous to skip MUTATE_PART. Replicas may diverge if one of them have executed part mutation,
    /// and then mutation was killed before execution of MUTATE_PART on remaining replicas.

    if (part->info.getDataVersion() > desired_mutation_version)
    {
        LOG_WARNING(log, "Data version of part {} is already greater than desired mutation version {}", part->name, desired_mutation_version);
        return MutationCommands{};
    }

    std::lock_guard lock(state_mutex);

    auto in_partition = mutations_by_partition.find(part->info.partition_id);
    if (in_partition == mutations_by_partition.end())
    {
        LOG_WARNING(log, "There are no mutations for partition ID {} (trying to mutate part {} to {})", part->info.partition_id, part->name, toString(desired_mutation_version));
        return MutationCommands{};
    }

    auto begin = in_partition->second.upper_bound(part->info.getDataVersion());

    auto end = in_partition->second.lower_bound(desired_mutation_version);
    if (end == in_partition->second.end() || end->first != desired_mutation_version)
        LOG_WARNING(log,
            "Mutation with version {} not found in partition ID {} (trying to mutate part {})",
            desired_mutation_version,
            part->info.partition_id,
            part->name);
    else
        ++end;

    MutationCommands commands;
    for (auto it = begin; it != end; ++it)
    {
        /// FIXME uncomment this assertion after relesing 23.5 (currently it fails in Upgrade check)
        /// chassert(mutation_pointer < it->second->entry->znode_name);
        mutation_ids.push_back(it->second->entry->znode_name);
        const auto & commands_from_entry = it->second->entry->commands;
        commands.insert(commands.end(), commands_from_entry.begin(), commands_from_entry.end());
    }

    return commands;
}


bool ReplicatedMergeTreeQueue::tryFinalizeMutations(zkutil::ZooKeeperPtr zookeeper)
{
    std::vector<ReplicatedMergeTreeMutationEntryPtr> candidates;
    {
        std::lock_guard lock(state_mutex);

        for (auto & kv : mutations_by_znode)
        {
            const String & znode = kv.first;
            MutationStatus & mutation = kv.second;

            if (mutation.is_done)
                continue;

            if (znode <= mutation_pointer)
            {
                LOG_TRACE(log, "Marking mutation {} done because it is <= mutation_pointer ({})", znode, mutation_pointer);
                mutation.is_done = true;
                mutation.latest_fail_reason.clear();
                alter_sequence.finishDataAlter(mutation.entry->alter_version, lock);
                if (mutation.parts_to_do.size() != 0)
                {
                    LOG_INFO(log, "Seems like we jumped over mutation {} when downloaded part with bigger mutation number. "
                                  "It's OK, tasks for rest parts will be skipped, but probably a lot of mutations "
                                  "were executed concurrently on different replicas.", znode);
                    mutation.parts_to_do.clear();
                }
            }
            else if (mutation.parts_to_do.size() == 0)
            {
                /// Why it doesn't mean that mutation 100% finished? Because when we were creating part_to_do set
                /// some INSERT queries could be in progress. So we have to double-check that no affected committing block
                /// numbers exist and no new parts were surprisingly committed.
                LOG_TRACE(log, "Will check if mutation {} is done", mutation.entry->znode_name);
                candidates.emplace_back(mutation.entry);
            }
        }
    }

    if (candidates.empty())
        return false;
    else
        LOG_DEBUG(log, "Trying to finalize {} mutations", candidates.size());

    /// We need to check committing block numbers and new parts which could be committed.
    /// Actually we don't need most of predicate logic here but it all the code related to committing blocks
    /// and updating queue state is implemented there.
    PartitionIdsHint partition_ids_hint;
    for (const auto & candidate : candidates)
        for (const auto & partitions : candidate->block_numbers)
            if (!candidate->checked_partitions_cache.contains(partitions.first))
                partition_ids_hint.insert(partitions.first);

    auto merge_pred = getMergePredicate(zookeeper, std::move(partition_ids_hint));

    std::vector<const ReplicatedMergeTreeMutationEntry *> finished;
    for (const auto & candidate : candidates)
    {
        if (merge_pred.isMutationFinished(candidate->znode_name, candidate->block_numbers, candidate->checked_partitions_cache))
            finished.push_back(candidate.get());
    }

    if (!finished.empty())
    {
        zookeeper->set(fs::path(replica_path) / "mutation_pointer", finished.back()->znode_name);

        std::lock_guard lock(state_mutex);

        mutation_pointer = finished.back()->znode_name;

        for (const ReplicatedMergeTreeMutationEntry * entry : finished)
        {
            auto it = mutations_by_znode.find(entry->znode_name);
            if (it != mutations_by_znode.end())
            {
                LOG_TRACE(log, "Mutation {} is done", entry->znode_name);
                it->second.is_done = true;
                it->second.latest_fail_reason.clear();
                if (entry->isAlterMutation())
                {
                    LOG_TRACE(log, "Finishing data alter with version {} for entry {}", entry->alter_version, entry->znode_name);
                    alter_sequence.finishDataAlter(entry->alter_version, lock);
                }
            }
        }
    }

    /// Mutations may finish in non sequential order because we may fetch
    /// already mutated parts from other replicas. So, because we updated
    /// mutation pointer we have to recheck all previous mutations, they may be
    /// also finished.
    return !finished.empty();
}


ReplicatedMergeTreeQueue::Status ReplicatedMergeTreeQueue::getStatus() const
{
    std::lock_guard lock(state_mutex);

    Status res;

    res.future_parts = static_cast<UInt32>(future_parts.size());
    res.queue_size = static_cast<UInt32>(queue.size());
    res.last_queue_update = static_cast<UInt32>(last_queue_update);

    res.inserts_in_queue = 0;
    res.merges_in_queue = 0;
    res.part_mutations_in_queue = 0;
    res.queue_oldest_time = 0;
    res.inserts_oldest_time = 0;
    res.merges_oldest_time = 0;
    res.part_mutations_oldest_time = 0;

    for (const LogEntryPtr & entry : queue)
    {
        if (entry->create_time && (!res.queue_oldest_time || entry->create_time < res.queue_oldest_time))
            res.queue_oldest_time = static_cast<UInt32>(entry->create_time);

        if (entry->type == LogEntry::GET_PART || entry->type == LogEntry::ATTACH_PART)
        {
            ++res.inserts_in_queue;

            if (entry->create_time && (!res.inserts_oldest_time || entry->create_time < res.inserts_oldest_time))
            {
                res.inserts_oldest_time = static_cast<UInt32>(entry->create_time);
                res.oldest_part_to_get = entry->new_part_name;
            }
        }

        if (entry->type == LogEntry::MERGE_PARTS)
        {
            ++res.merges_in_queue;

            if (entry->create_time && (!res.merges_oldest_time || entry->create_time < res.merges_oldest_time))
            {
                res.merges_oldest_time = static_cast<UInt32>(entry->create_time);
                res.oldest_part_to_merge_to = entry->new_part_name;
            }
        }

        if (entry->type == LogEntry::MUTATE_PART)
        {
            ++res.part_mutations_in_queue;

            if (entry->create_time && (!res.part_mutations_oldest_time || entry->create_time < res.part_mutations_oldest_time))
            {
                res.part_mutations_oldest_time = static_cast<UInt32>(entry->create_time);
                res.oldest_part_to_mutate_to = entry->new_part_name;
            }
        }
    }

    return res;
}


void ReplicatedMergeTreeQueue::getEntries(LogEntriesData & res) const
{
    res.clear();
    std::lock_guard lock(state_mutex);

    res.reserve(queue.size());
    for (const auto & entry : queue)
        res.emplace_back(*entry);
}


void ReplicatedMergeTreeQueue::getInsertTimes(time_t & out_min_unprocessed_insert_time, time_t & out_max_processed_insert_time) const
{
    out_min_unprocessed_insert_time = min_unprocessed_insert_time.load(std::memory_order_relaxed);
    out_max_processed_insert_time = max_processed_insert_time.load(std::memory_order_relaxed);
}


std::optional<MergeTreeMutationStatus> ReplicatedMergeTreeQueue::getIncompleteMutationsStatus(const String & znode_name, std::set<String> * mutation_ids) const
{

    std::lock_guard lock(state_mutex);
    auto current_mutation_it = mutations_by_znode.find(znode_name);
    /// killed
    if (current_mutation_it == mutations_by_znode.end())
        return {};

    const MutationStatus & status = current_mutation_it->second;
    MergeTreeMutationStatus result
    {
        .is_done = status.is_done,
        .latest_failed_part = status.latest_failed_part,
        .latest_fail_time = status.latest_fail_time,
        .latest_fail_reason = status.latest_fail_reason,
    };

    if (mutation_ids && !status.latest_fail_reason.empty())
    {
        const auto & latest_failed_part_info = status.latest_failed_part_info;
        auto in_partition = mutations_by_partition.find(latest_failed_part_info.partition_id);
        if (in_partition != mutations_by_partition.end())
        {
            const auto & version_to_status = in_partition->second;
            auto begin_it = version_to_status.upper_bound(latest_failed_part_info.getDataVersion());
            for (auto it = begin_it; it != version_to_status.end(); ++it)
            {
                /// All mutations with the same failure
                if (!it->second->is_done && it->second->latest_fail_reason == status.latest_fail_reason)
                    mutation_ids->insert(it->second->entry->znode_name);
            }
        }
    }
    return result;
}

std::vector<MergeTreeMutationStatus> ReplicatedMergeTreeQueue::getMutationsStatus() const
{
    std::lock_guard lock(state_mutex);

    std::vector<MergeTreeMutationStatus> result;
    for (const auto & pair : mutations_by_znode)
    {
        const MutationStatus & status = pair.second;
        const ReplicatedMergeTreeMutationEntry & entry = *status.entry;
        Names parts_to_mutate = status.parts_to_do.getParts();

        for (const MutationCommand & command : entry.commands)
        {
            WriteBufferFromOwnString buf;
            formatAST(*command.ast, buf, false, true);
            result.push_back(MergeTreeMutationStatus
            {
                entry.znode_name,
                buf.str(),
                entry.create_time,
                entry.block_numbers,
                parts_to_mutate,
                status.is_done,
                status.latest_failed_part,
                status.latest_fail_time,
                status.latest_fail_reason,
            });
        }
    }

    return result;
}

ReplicatedMergeTreeQueue::QueueLocks ReplicatedMergeTreeQueue::lockQueue()
{
    return QueueLocks(state_mutex, pull_logs_to_queue_mutex, update_mutations_mutex);
}

LocalMergePredicate::LocalMergePredicate(ReplicatedMergeTreeQueue & queue_)
{
    /// Use only information that can be quickly accessed locally without querying ZooKeeper
    virtual_parts_ = &queue_.virtual_parts;
    mutations_state_ = &queue_;
    virtual_parts_mutex = &queue_.state_mutex;
}


template<typename VirtualPartsT, typename MutationsStateT>
CommittingBlocks BaseMergePredicate<VirtualPartsT, MutationsStateT>::getCommittingBlocks(
    zkutil::ZooKeeperPtr & zookeeper, const std::string & zookeeper_path, LoggerPtr log_)
{
    CommittingBlocks committing_blocks;

    /// Load current inserts
    /// Hint avoids listing partitions that we don't really need.
    /// Dropped (or cleaned up by TTL) partitions are never removed from ZK,
    /// so without hint it can do a few thousands requests (if not using MultiRead).
    Strings partitions;
    if (!partition_ids_hint)
        partitions = zookeeper->getChildren(fs::path(zookeeper_path) / "block_numbers");
    else
        std::copy(partition_ids_hint->begin(), partition_ids_hint->end(), std::back_inserter(partitions));

    std::vector<std::string> paths;
    paths.reserve(partitions.size());
    for (const String & partition : partitions)
        paths.push_back(fs::path(zookeeper_path) / "block_numbers" / partition);

    auto locks_children = zookeeper->tryGetChildren(paths);

    for (size_t i = 0; i < partitions.size(); ++i)
    {
        auto & response = locks_children[i];
        if (response.error != Coordination::Error::ZOK && !partition_ids_hint)
            throw Coordination::Exception::fromPath(response.error, paths[i]);

        if (response.error != Coordination::Error::ZOK)
        {
            /// Probably a wrong hint was provided (it's ok if a user passed non-existing partition to OPTIMIZE)
            LOG_WARNING(log_, "Partition id '{}' was provided as a hint, but there's not such partition in ZooKeeper", partitions[i]);
            partition_ids_hint->erase(partitions[i]);
            continue;
        }

        Strings partition_block_numbers = locks_children[i].names;
        for (const String & entry : partition_block_numbers)
        {
            if (!startsWith(entry, "block-"))
                continue;

            Int64 block_number = parse<Int64>(entry.substr(strlen("block-")));
            committing_blocks[partitions[i]].insert(block_number);
        }
    }

    return committing_blocks;
}

ReplicatedMergeTreeMergePredicate::ReplicatedMergeTreeMergePredicate(
    ReplicatedMergeTreeQueue & queue_, zkutil::ZooKeeperPtr & zookeeper, std::optional<PartitionIdsHint> && partition_ids_hint_)
    : BaseMergePredicate<ActiveDataPartSet, ReplicatedMergeTreeQueue>(std::move(partition_ids_hint_))
    , queue(queue_)
{
    {
        std::lock_guard lock(queue.state_mutex);
        prev_virtual_parts = std::make_shared<ActiveDataPartSet>(queue.virtual_parts);
    }

    /// Load current quorum status.
    auto quorum_status_future = zookeeper->asyncTryGet(fs::path(queue.zookeeper_path) / "quorum" / "status");

    committing_blocks = std::make_shared<CommittingBlocks>(getCommittingBlocks(zookeeper, queue.zookeeper_path, queue.log));

    std::tie(merges_version, std::ignore) = queue_.pullLogsToQueue(zookeeper, {}, ReplicatedMergeTreeQueue::MERGE_PREDICATE);

    {
        /// We avoid returning here a version to be used in a lightweight transaction.
        ///
        /// When pinned parts set is changed a log entry is added to the queue in the same transaction.
        /// The log entry serves as a synchronization point, and it also increments `merges_version`.
        ///
        /// If pinned parts are fetched after logs are pulled then we can safely say that it contains all locks up to `merges_version`.
        String s = zookeeper->get(queue.zookeeper_path + "/pinned_part_uuids");
        pinned_part_uuids = std::make_shared<PinnedPartUUIDs>();
        pinned_part_uuids->fromString(s);
    }

    Coordination::GetResponse quorum_status_response = quorum_status_future.get();
    if (quorum_status_response.error == Coordination::Error::ZOK)
    {
        ReplicatedMergeTreeQuorumEntry quorum_status;
        quorum_status.fromString(quorum_status_response.data);
        inprogress_quorum_part = std::make_shared<String>(quorum_status.part_name);
    }

    /// Use all information about parts
    prev_virtual_parts_ = prev_virtual_parts.get();
    virtual_parts_ = &queue.virtual_parts;
    committing_blocks_ = committing_blocks.get();
    pinned_part_uuids_ = pinned_part_uuids.get();
    inprogress_quorum_part_ = inprogress_quorum_part.get();
    mutations_state_ = &queue;
    virtual_parts_mutex = &queue.state_mutex;
}

template<typename VirtualPartsT, typename MutationsStateT>
bool BaseMergePredicate<VirtualPartsT, MutationsStateT>::operator()(
    const MergeTreeData::DataPartPtr & left,
    const MergeTreeData::DataPartPtr & right,
    const MergeTreeTransaction *,
    String & out_reason) const
{
    if (left)
        return canMergeTwoParts(left, right, out_reason);
    else
        return canMergeSinglePart(right, out_reason);
}

template<typename VirtualPartsT, typename MutationsStateT>
bool BaseMergePredicate<VirtualPartsT, MutationsStateT>::canMergeTwoParts(
    const MergeTreeData::DataPartPtr & left,
    const MergeTreeData::DataPartPtr & right,
    String & out_reason) const
{
    /// A sketch of a proof of why this method actually works:
    ///
    /// The trickiest part is to ensure that no new parts will ever appear in the range of blocks between left and right.
    /// Inserted parts get their block numbers by acquiring an ephemeral lock (see EphemeralLockInZooKeeper.h).
    /// These block numbers are monotonically increasing in a partition.
    ///
    /// Because there is a window between the moment the inserted part gets its block number and
    /// the moment it is committed (appears in the replication log), we can't get the name of all parts up to the given
    /// block number just by looking at the replication log - some parts with smaller block numbers may be currently committing
    /// and will appear in the log later than the parts with bigger block numbers.
    ///
    /// We also can't take a consistent snapshot of parts that are already committed plus parts that are about to commit
    /// due to limitations of ZooKeeper transactions.
    ///
    /// So we do the following (see the constructor):
    /// * copy virtual_parts from queue to prev_virtual_parts
    ///   (a set of parts which corresponds to executing the replication log up to a certain point)
    /// * load committing_blocks (inserts and mutations that have already acquired a block number but haven't appeared in the log yet)
    /// * do pullLogsToQueue() again to load fresh queue.virtual_parts and mutations.
    ///
    /// Now we have an invariant: if some part is in prev_virtual_parts then:
    /// * all parts with smaller block numbers are either in committing_blocks or in queue.virtual_parts
    ///   (those that managed to commit before we loaded committing_blocks).
    /// * all mutations with smaller block numbers are either in committing_blocks or in queue.mutations_by_partition
    ///
    /// So to check that no new parts will ever appear in the range of blocks between left and right we first check that
    /// left and right are already present in prev_virtual_parts (we can't give a definite answer for parts that were committed later)
    /// and then check that there are no blocks between them in committing_blocks and no parts in queue.virtual_parts.
    ///
    /// Similarly, to check that there will be no mutation with a block number between two parts from prev_virtual_parts
    /// (only then we can merge them without mutating the left part), we first check committing_blocks
    /// and then check that these two parts have the same mutation version according to queue.mutations_by_partition.

    if (left->info.partition_id != right->info.partition_id)
    {
        throw Exception(ErrorCodes::LOGICAL_ERROR, "Parts {} and {} belong to different partitions", left->name, right->name);
    }

    for (const MergeTreeData::DataPartPtr & part : {left, right})
    {
        if (pinned_part_uuids_ && pinned_part_uuids_->part_uuids.contains(part->uuid))
        {
            out_reason = "Part " + part->name + " has uuid " + toString(part->uuid) + " which is currently pinned";
            return false;
        }

        if (inprogress_quorum_part_ && part->name == *inprogress_quorum_part_)
        {
            out_reason = "Quorum insert for part " + part->name + " is currently in progress";
            return false;
        }

        if (prev_virtual_parts_ && prev_virtual_parts_->getContainingPart(part->info).empty())
        {
            out_reason = "Entry for part " + part->name + " hasn't been read from the replication log yet";
            return false;
        }
    }

    Int64 left_max_block = left->info.max_block;
    Int64 right_min_block = right->info.min_block;
    if (left_max_block > right_min_block)
        std::swap(left_max_block, right_min_block);

    if (committing_blocks_ && left_max_block + 1 < right_min_block)
    {
        if (partition_ids_hint && !partition_ids_hint->contains(left->info.partition_id))
        {
            out_reason = fmt::format("Uncommitted block were not loaded for unexpected partition {}", left->info.partition_id);
            return false;
        }

        auto committing_blocks_in_partition = committing_blocks_->find(left->info.partition_id);
        if (committing_blocks_in_partition != committing_blocks_->end())
        {
            const std::set<Int64> & block_numbers = committing_blocks_in_partition->second;

            auto block_it = block_numbers.upper_bound(left_max_block);
            if (block_it != block_numbers.end() && *block_it < right_min_block)
            {
                out_reason = "Block number " + toString(*block_it) + " is still being inserted between parts "
                    + left->name + " and " + right->name;
                return false;
            }
        }
    }

    std::unique_lock<std::mutex> lock;
    if (virtual_parts_mutex)
        lock = std::unique_lock(*virtual_parts_mutex);

    if (virtual_parts_)
    {
        for (const MergeTreeData::DataPartPtr & part : {left, right})
        {
            /// We look for containing parts in queue.virtual_parts (and not in prev_virtual_parts) because queue.virtual_parts is newer
            /// and it is guaranteed that it will contain all merges assigned before this object is constructed.
            String containing_part = virtual_parts_->getContainingPart(part->info);
            if (containing_part != part->name)
            {
                out_reason = "Part " + part->name + " has already been assigned a merge into " + containing_part;
                return false;
            }
        }

        if (left_max_block + 1 < right_min_block)
        {
            /// Fake part which will appear as merge result
            MergeTreePartInfo gap_part_info(
                left->info.partition_id, left_max_block + 1, right_min_block - 1,
                MergeTreePartInfo::MAX_LEVEL, MergeTreePartInfo::MAX_BLOCK_NUMBER);

            /// We don't select parts if any smaller part covered by our merge must exist after
            /// processing replication log up to log_pointer.
            Strings covered = virtual_parts_->getPartsCoveredBy(gap_part_info);
            if (!covered.empty())
            {
                out_reason = "There are " + toString(covered.size()) + " parts (from " + covered.front()
                    + " to " + covered.back() + ") that are still not present or being processed by "
                    + " other background process on this replica between " + left->name + " and " + right->name;
                return false;
            }
        }
    }

    if (mutations_state_)
    {
        Int64 left_mutation_ver = mutations_state_->getCurrentMutationVersion(
            left->info.partition_id, left->info.getDataVersion());

        Int64 right_mutation_ver = mutations_state_->getCurrentMutationVersion(
            left->info.partition_id, right->info.getDataVersion());

        if (left_mutation_ver != right_mutation_ver)
        {
            out_reason = "Current mutation versions of parts " + left->name + " and " + right->name + " differ: "
                + toString(left_mutation_ver) + " and " + toString(right_mutation_ver) + " respectively";
            return false;
        }
    }

    return MergeTreeData::partsContainSameProjections(left, right, out_reason);
}

template<typename VirtualPartsT, typename MutationsStateT>
bool BaseMergePredicate<VirtualPartsT, MutationsStateT>::canMergeSinglePart(
    const MergeTreeData::DataPartPtr & part,
    String & out_reason) const
{
    if (pinned_part_uuids_ && pinned_part_uuids_->part_uuids.contains(part->uuid))
    {
        out_reason = fmt::format("Part {} has uuid {} which is currently pinned", part->name, part->uuid);
        return false;
    }

    if (inprogress_quorum_part_ && part->name == *inprogress_quorum_part_)
    {
        out_reason = fmt::format("Quorum insert for part {} is currently in progress", part->name);
        return false;
    }

    if (prev_virtual_parts_ && prev_virtual_parts_->getContainingPart(part->info).empty())
    {
        out_reason = fmt::format("Entry for part {} hasn't been read from the replication log yet", part->name);
        return false;
    }

    std::unique_lock<std::mutex> lock;
    if (virtual_parts_mutex)
        lock = std::unique_lock(*virtual_parts_mutex);

    if (virtual_parts_)
    {
        /// We look for containing parts in queue.virtual_parts (and not in prev_virtual_parts) because queue.virtual_parts is newer
        /// and it is guaranteed that it will contain all merges assigned before this object is constructed.
        String containing_part = virtual_parts_->getContainingPart(part->info);
        if (containing_part != part->name)
        {
            out_reason = fmt::format("Part {} has already been assigned a merge into {}", part->name, containing_part);
            return false;
        }
    }

    return true;
}


bool ReplicatedMergeTreeMergePredicate::partParticipatesInReplaceRange(const MergeTreeData::DataPartPtr & part, String & out_reason) const
{
    std::lock_guard lock(queue.state_mutex);
    for (const auto & entry : queue.queue)
    {
        if (entry->type != ReplicatedMergeTreeLogEntry::REPLACE_RANGE)
            continue;

        for (const auto & part_name : entry->replace_range_entry->new_part_names)
        {
            if (part->info.isDisjoint(MergeTreePartInfo::fromPartName(part_name, queue.format_version)))
                continue;

            out_reason = fmt::format("Part {} participates in REPLACE_RANGE {} ({})", part_name, entry->new_part_name, entry->znode_name);
            return true;
        }
    }
    return false;
}


std::optional<std::pair<Int64, int>> ReplicatedMergeTreeMergePredicate::getDesiredMutationVersion(const MergeTreeData::DataPartPtr & part) const
{
    /// Assigning mutations is easier than assigning merges because mutations appear in the same order as
    /// the order of their version numbers (see StorageReplicatedMergeTree::mutate).
    /// This means that if we have loaded the mutation with version number X then all mutations with
    /// the version numbers less than X are also loaded and if there is no merge or mutation assigned to
    /// the part (checked by querying queue.virtual_parts), we can confidently assign a mutation to
    /// version X for this part.

    /// We cannot mutate part if it's being inserted with quorum and it's not
    /// already reached.
    if (inprogress_quorum_part && part->name == *inprogress_quorum_part)
        return {};

    std::lock_guard lock(queue.state_mutex);

    if (queue.virtual_parts.getContainingPart(part->info) != part->name)
        return {};

    auto in_partition = queue.mutations_by_partition.find(part->info.partition_id);
    if (in_partition == queue.mutations_by_partition.end())
        return {};

    UInt64 mutations_limit = queue.storage.getSettings()->replicated_max_mutations_in_one_entry;
    UInt64 mutations_count = 0;

    Int64 current_version = queue.getCurrentMutationVersion(part->info.partition_id, part->info.getDataVersion());
    Int64 max_version = in_partition->second.begin()->first;

    int alter_version = -1;
    bool barrier_found = false;
    for (auto [mutation_version, mutation_status] : in_partition->second)
    {
        /// Some commands cannot stick together with other commands
        if (mutation_status->entry->commands.containBarrierCommand())
        {
            /// We already collected some mutation, we don't want to stick it with barrier
            if (max_version != mutation_version && max_version > current_version)
                break;

            /// This mutations is fresh, but it's barrier, let's execute only it
            if (mutation_version > current_version)
                barrier_found = true;
        }

        max_version = mutation_version;
        if (current_version < max_version)
            ++mutations_count;

        if (mutation_status->entry->isAlterMutation())
        {
            /// We want to assign mutations for part which version is bigger
            /// than part current version. But it doesn't make sense to assign
            /// more fresh versions of alter-mutations if previous alter still
            /// not done because alters execute one by one in strict order.
            if (mutation_version > current_version || !mutation_status->is_done)
            {
                alter_version = mutation_status->entry->alter_version;
                break;
            }
        }

        if (mutations_limit && mutations_count == mutations_limit)
        {
            LOG_WARNING(queue.log, "Will apply only {} of {} mutations and mutate part {} to version {} (the last version is {})",
                        mutations_count, in_partition->second.size(), part->name, max_version, in_partition->second.rbegin()->first);
            break;
        }

        if (barrier_found == true)
            break;
    }

    if (current_version >= max_version)
        return {};

    LOG_TRACE(queue.log, "Will apply {} mutations and mutate part {} to version {} (the last version is {})",
              mutations_count, part->name, max_version, in_partition->second.rbegin()->first);

    return std::make_pair(max_version, alter_version);
}


bool ReplicatedMergeTreeMergePredicate::isMutationFinished(const std::string & znode_name, const std::map<String, int64_t> & block_numbers,
                                                           std::unordered_set<String> & checked_partitions_cache) const
{
    /// Check committing block numbers, maybe some affected inserts
    /// still not written to disk and committed to ZK.
    for (const auto & kv : block_numbers)
    {
        const String & partition_id = kv.first;
        Int64 block_num = kv.second;

        /// Maybe we already know that there are no relevant uncommitted blocks
        if (checked_partitions_cache.contains(partition_id))
            continue;

        if (partition_ids_hint && !partition_ids_hint->contains(partition_id))
            throw Exception(ErrorCodes::LOGICAL_ERROR, "Partition id {} was not provided as hint, it's a bug", partition_id);

        auto partition_it = committing_blocks->find(partition_id);
        if (partition_it != committing_blocks->end())
        {
            size_t blocks_count = std::distance(
                partition_it->second.begin(), partition_it->second.lower_bound(block_num));
            if (blocks_count)
            {
                LOG_TRACE(queue.log, "Mutation {} is not done yet because in partition ID {} there are still {} uncommitted blocks.", znode_name, partition_id, blocks_count);
                return false;
            }
        }

        /// There are no committing blocks less than block_num in that partition and there's no way they can appear
        /// TODO Why not to get committing blocks when pulling a mutation? We could get rid of finalization task or simplify it
        checked_partitions_cache.insert(partition_id);
    }

    std::lock_guard lock(queue.state_mutex);
    /// When we creating predicate we have updated the queue. Some committing inserts can now be committed so
    /// we check parts_to_do one more time. Also this code is async so mutation actually could be deleted from memory.
    if (auto it = queue.mutations_by_znode.find(znode_name); it != queue.mutations_by_znode.end())
    {
        if (it->second.parts_to_do.size() == 0)
            return true;

        LOG_TRACE(queue.log, "Mutation {} is not done because some parts [{}] were just committed", znode_name, fmt::join(it->second.parts_to_do.getParts(), ", "));
        return false;
    }
    else
    {
        LOG_TRACE(queue.log, "Mutation {} is done because it doesn't exist anymore", znode_name);
        return true;
    }
}

bool ReplicatedMergeTreeMergePredicate::isGoingToBeDropped(const MergeTreePartInfo & new_drop_range_info,
                                                           MergeTreePartInfo * out_drop_range_info) const
{
    return queue.isGoingToBeDropped(new_drop_range_info, out_drop_range_info);
}

String ReplicatedMergeTreeMergePredicate::getCoveringVirtualPart(const String & part_name) const
{
    std::lock_guard lock(queue.state_mutex);
    return queue.virtual_parts.getContainingPart(MergeTreePartInfo::fromPartName(part_name, queue.format_version));
}


ReplicatedMergeTreeQueue::SubscriberHandler
ReplicatedMergeTreeQueue::addSubscriber(ReplicatedMergeTreeQueue::SubscriberCallBack && callback,
<<<<<<< HEAD
                                        std::unordered_set<String> & out_entry_names, LogEntryPriorityTags & out_entry_priority_tags, SyncReplicaMode sync_mode)
=======
                                        std::unordered_set<String> & out_entry_names, SyncReplicaMode sync_mode,
                                        std::unordered_set<String> src_replicas)
>>>>>>> 75edbdd3
{
    std::lock_guard<std::mutex> lock(state_mutex);
    std::lock_guard lock_subscribers(subscribers_mutex);

    if (sync_mode != SyncReplicaMode::PULL)
    {
        /// We must get the list of entries to wait atomically with adding the callback
        bool lightweight_entries_only = sync_mode == SyncReplicaMode::LIGHTWEIGHT;
        static constexpr std::array lightweight_entries =
        {
            LogEntry::GET_PART,
            LogEntry::ATTACH_PART,
            LogEntry::DROP_RANGE,
            LogEntry::REPLACE_RANGE,
            LogEntry::DROP_PART
        };

        std::unordered_set<String> existing_replicas;
        if (!src_replicas.empty())
        {
            Strings unfiltered_hosts;
            unfiltered_hosts = storage.getZooKeeper()->getChildren(zookeeper_path + "/replicas");
            for (const auto & host : unfiltered_hosts)
                existing_replicas.insert(host);
        }

        out_entry_names.reserve(queue.size());

        for (const auto & entry : queue)
        {
<<<<<<< HEAD
            if (!lightweight_entries_only
                || std::find(lightweight_entries.begin(), lightweight_entries.end(), entry->type) != lightweight_entries.end())
                {
                    out_entry_priority_tags.emplace_back(std::make_shared<LogEntryPriorityTag>());
                    entry->priority_tag = out_entry_priority_tags.back();
                    out_entry_names.insert(entry->znode_name);
                }
=======
            bool entry_matches = !lightweight_entries_only || std::find(lightweight_entries.begin(), lightweight_entries.end(), entry->type) != lightweight_entries.end();
            if (!entry_matches)
                continue;

            // `src_replicas` is used for specified sets of replicas; however, we also account for
            // entries from removed or unknown replicas. This is necessary because the `source_replica`
            // field in a replication queue entry doesn't always indicate the current existence or state
            // of the part in that replica. Therefore, we include entries from replicas not listed in zookeeper.
            // The `need_wait_for_entry` condition ensures:
            // 1. Waiting for entries from both specified (`src_replicas`) and potentially removed
            //    or unknown replicas, as `source_replica` may not reflect the current part status.
            // 2. Handling cases where parts become broken (e.g., due to a hard restart) leading to
            //    changes in the source replica or empty `source_replica` fields.

            // Example Scenario:
            // - A part is added on replica1 and fetched by replica2. If the part on replica1 breaks and
            //   replica1 schedules a re-fetch from another source, a GET_PART entry with an empty
            //   `source_replica` may be created.
            // - If replica3 is added and replica2 (with the intact part) is removed, SYNC .. FROM replica2
            //   might not account for the re-fetch need from replica1, risking data inconsistencies.
            // - Therefore, `need_wait_for_entry` considers entries with specified sources, those not in
            //   zookeeper->getChildren(zookeeper_path + "/replicas"), and entries with empty `source_replica`.

            bool is_entry_from_specified_replica = src_replicas.contains(entry->source_replica);

            chassert(!existing_replicas.contains(""));
            bool is_entry_from_removed_or_unknown_replica = !existing_replicas.contains(entry->source_replica) || entry->source_replica.empty();

            bool need_wait_for_entry = src_replicas.empty() || is_entry_from_specified_replica || is_entry_from_removed_or_unknown_replica;

            if (need_wait_for_entry)
            {
                out_entry_names.insert(entry->znode_name);
            }
>>>>>>> 75edbdd3
        }

        LOG_TRACE(log, "Waiting for {} entries to be processed: {}", out_entry_names.size(), fmt::join(out_entry_names, ", "));
    }

    auto it = subscribers.emplace(subscribers.end(), std::move(callback));

    /// Atomically notify about current size
    (*it)(queue.size(), nullptr);

    return SubscriberHandler(it, *this);
}

void ReplicatedMergeTreeQueue::notifySubscribersOnPartialShutdown()
{
    size_t queue_size;
    {
        std::lock_guard<std::mutex> lock(state_mutex);
        queue_size = queue.size();
    }
    std::lock_guard lock_subscribers(subscribers_mutex);
    for (auto & subscriber_callback : subscribers)
        subscriber_callback(queue_size, nullptr);
}

ReplicatedMergeTreeQueue::SubscriberHandler::~SubscriberHandler()
{
    std::lock_guard lock(queue.subscribers_mutex);
    queue.subscribers.erase(it);
}

void ReplicatedMergeTreeQueue::notifySubscribers(size_t new_queue_size, const String * removed_log_entry_id)
{
    std::lock_guard lock_subscribers(subscribers_mutex);
    for (auto & subscriber_callback : subscribers)
        subscriber_callback(new_queue_size, removed_log_entry_id);
}

String padIndex(Int64 index)
{
    String index_str = toString(index);
    return std::string(10 - index_str.size(), '0') + index_str;
}

void ReplicatedMergeTreeQueue::removeCurrentPartsFromMutations()
{
    std::lock_guard state_lock(state_mutex);
    for (const auto & part_name : current_parts.getParts())
        removeCoveredPartsFromMutations(part_name, /*remove_part = */ false, /*remove_covered_parts = */ true);
}

template class BaseMergePredicate<ActiveDataPartSet, ReplicatedMergeTreeQueue>;

}<|MERGE_RESOLUTION|>--- conflicted
+++ resolved
@@ -2621,14 +2621,12 @@
 }
 
 
-ReplicatedMergeTreeQueue::SubscriberHandler
-ReplicatedMergeTreeQueue::addSubscriber(ReplicatedMergeTreeQueue::SubscriberCallBack && callback,
-<<<<<<< HEAD
-                                        std::unordered_set<String> & out_entry_names, LogEntryPriorityTags & out_entry_priority_tags, SyncReplicaMode sync_mode)
-=======
-                                        std::unordered_set<String> & out_entry_names, SyncReplicaMode sync_mode,
-                                        std::unordered_set<String> src_replicas)
->>>>>>> 75edbdd3
+ReplicatedMergeTreeQueue::SubscriberHandler ReplicatedMergeTreeQueue::addSubscriber(
+    ReplicatedMergeTreeQueue::SubscriberCallBack && callback,
+    std::unordered_set<String> & out_entry_names,
+    LogEntryPriorityTags & out_entry_priority_tags,
+    SyncReplicaMode sync_mode,
+    std::unordered_set<String> src_replicas)
 {
     std::lock_guard<std::mutex> lock(state_mutex);
     std::lock_guard lock_subscribers(subscribers_mutex);
@@ -2659,15 +2657,6 @@
 
         for (const auto & entry : queue)
         {
-<<<<<<< HEAD
-            if (!lightweight_entries_only
-                || std::find(lightweight_entries.begin(), lightweight_entries.end(), entry->type) != lightweight_entries.end())
-                {
-                    out_entry_priority_tags.emplace_back(std::make_shared<LogEntryPriorityTag>());
-                    entry->priority_tag = out_entry_priority_tags.back();
-                    out_entry_names.insert(entry->znode_name);
-                }
-=======
             bool entry_matches = !lightweight_entries_only || std::find(lightweight_entries.begin(), lightweight_entries.end(), entry->type) != lightweight_entries.end();
             if (!entry_matches)
                 continue;
@@ -2700,9 +2689,10 @@
 
             if (need_wait_for_entry)
             {
+                out_entry_priority_tags.emplace_back(std::make_shared<LogEntryPriorityTag>());
+                entry->priority_tag = out_entry_priority_tags.back();
                 out_entry_names.insert(entry->znode_name);
             }
->>>>>>> 75edbdd3
         }
 
         LOG_TRACE(log, "Waiting for {} entries to be processed: {}", out_entry_names.size(), fmt::join(out_entry_names, ", "));
