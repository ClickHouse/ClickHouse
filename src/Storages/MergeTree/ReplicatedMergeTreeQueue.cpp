#include <Storages/MergeTree/ReplicatedMergeTreeQueue.h>
#include <Storages/StorageReplicatedMergeTree.h>
#include <IO/ReadHelpers.h>
#include <IO/WriteHelpers.h>
#include <Storages/MergeTree/IMergeTreeDataPart.h>
#include <Storages/MergeTree/MergeTreeDataMergerMutator.h>
#include <Storages/MergeTree/ReplicatedMergeTreeQuorumEntry.h>
#include <Storages/MergeTree/ReplicatedMergeTreeMergeStrategyPicker.h>
#include <Common/StringUtils/StringUtils.h>


namespace DB
{

namespace ErrorCodes
{
    extern const int LOGICAL_ERROR;
    extern const int UNEXPECTED_NODE_IN_ZOOKEEPER;
    extern const int ABORTED;
}


ReplicatedMergeTreeQueue::ReplicatedMergeTreeQueue(StorageReplicatedMergeTree & storage_, ReplicatedMergeTreeMergeStrategyPicker & merge_strategy_picker_)
    : storage(storage_)
    , merge_strategy_picker(merge_strategy_picker_)
    , format_version(storage.format_version)
    , current_parts(format_version)
    , virtual_parts(format_version)
{
    zookeeper_path = storage.zookeeper_path;
    replica_path = storage.replica_path;
    logger_name = storage.getStorageID().getFullTableName() + " (ReplicatedMergeTreeQueue)";
    log = &Poco::Logger::get(logger_name);
}


void ReplicatedMergeTreeQueue::clear()
{
    auto locks = lockQueue();
    assert(future_parts.empty());
    current_parts.clear();
    virtual_parts.clear();
    queue.clear();
    inserts_by_time.clear();
    mutations_by_znode.clear();
    mutations_by_partition.clear();
    mutation_pointer.clear();
}

void ReplicatedMergeTreeQueue::initialize(const MergeTreeData::DataParts & parts)
{
    std::lock_guard lock(state_mutex);
    for (const auto & part : parts)
    {
        current_parts.add(part->name, nullptr, log);
        virtual_parts.add(part->name, nullptr, log);
    }
}

bool ReplicatedMergeTreeQueue::isVirtualPart(const MergeTreeData::DataPartPtr & data_part) const
{
    std::lock_guard lock(state_mutex);
    auto virtual_part_name = virtual_parts.getContainingPart(data_part->info);
    return !virtual_part_name.empty() && virtual_part_name != data_part->name;
}


bool ReplicatedMergeTreeQueue::load(zkutil::ZooKeeperPtr zookeeper)
{
    String queue_path = fs::path(replica_path) / "queue";
    LOG_DEBUG(log, "Loading queue from {}", queue_path);

    bool updated = false;
    std::optional<time_t> min_unprocessed_insert_time_changed;

    {
        std::lock_guard pull_logs_lock(pull_logs_to_queue_mutex);

        /// Reset batch size on initialization to recover from possible errors of too large batch size.
        current_multi_batch_size = 1;

<<<<<<< HEAD
=======
        String log_pointer_str = zookeeper->get(fs::path(replica_path) / "log_pointer");
        log_pointer = log_pointer_str.empty() ? 0 : parse<UInt64>(log_pointer_str);

>>>>>>> 5dda97be
        std::unordered_set<String> already_loaded_paths;
        {
            std::lock_guard lock(state_mutex);
            for (const LogEntryPtr & log_entry : queue)
                already_loaded_paths.insert(log_entry->znode_name);
        }

        Strings children = zookeeper->getChildren(queue_path);

        auto to_remove_it = std::remove_if(
            children.begin(), children.end(), [&](const String & path)
            {
                return already_loaded_paths.count(path);
            });

        LOG_DEBUG(log, "Having {} queue entries to load, {} entries already loaded.", (to_remove_it - children.begin()), (children.end() - to_remove_it));
        children.erase(to_remove_it, children.end());

        std::sort(children.begin(), children.end());

        zkutil::AsyncResponses<Coordination::GetResponse> futures;
        futures.reserve(children.size());

        for (const String & child : children)
            futures.emplace_back(child, zookeeper->asyncGet(fs::path(queue_path) / child));

        for (auto & future : futures)
        {
            Coordination::GetResponse res = future.second.get();
            LogEntryPtr entry = LogEntry::parse(res.data, res.stat);
            entry->znode_name = future.first;

            std::lock_guard lock(state_mutex);

            insertUnlocked(entry, min_unprocessed_insert_time_changed, lock);

            updated = true;
        }

        zookeeper->tryGet(fs::path(replica_path) / "mutation_pointer", mutation_pointer);
    }

    updateTimesInZooKeeper(zookeeper, min_unprocessed_insert_time_changed, {});

    merge_strategy_picker.refreshState();

    LOG_TRACE(log, "Loaded queue");
    return updated;
}


void ReplicatedMergeTreeQueue::insertUnlocked(
    const LogEntryPtr & entry, std::optional<time_t> & min_unprocessed_insert_time_changed,
    std::lock_guard<std::mutex> & state_lock)
{
    for (const String & virtual_part_name : entry->getVirtualPartNames(format_version))
    {
        virtual_parts.add(virtual_part_name, nullptr, log);
        addPartToMutations(virtual_part_name);
    }

    /// Put 'DROP PARTITION' entries at the beginning of the queue not to make superfluous fetches of parts that will be eventually deleted
    if (entry->type != LogEntry::DROP_RANGE)
        queue.push_back(entry);
    else
        queue.push_front(entry);

    if (entry->type == LogEntry::GET_PART || entry->type == LogEntry::ATTACH_PART)
    {
        inserts_by_time.insert(entry);

        if (entry->create_time && (!min_unprocessed_insert_time || entry->create_time < min_unprocessed_insert_time))
        {
            min_unprocessed_insert_time = entry->create_time;
            min_unprocessed_insert_time_changed = min_unprocessed_insert_time;
        }
    }
    if (entry->type == LogEntry::ALTER_METADATA)
    {
        LOG_TRACE(log, "Adding alter metadata version {} to the queue", entry->alter_version);
        alter_sequence.addMetadataAlter(entry->alter_version, state_lock);
    }
}


void ReplicatedMergeTreeQueue::insert(zkutil::ZooKeeperPtr zookeeper, LogEntryPtr & entry)
{
    std::optional<time_t> min_unprocessed_insert_time_changed;

    {
        std::lock_guard lock(state_mutex);
        insertUnlocked(entry, min_unprocessed_insert_time_changed, lock);
    }

    updateTimesInZooKeeper(zookeeper, min_unprocessed_insert_time_changed, {});
}


void ReplicatedMergeTreeQueue::updateStateOnQueueEntryRemoval(
    const LogEntryPtr & entry,
    bool is_successful,
    std::optional<time_t> & min_unprocessed_insert_time_changed,
    std::optional<time_t> & max_processed_insert_time_changed,
    std::unique_lock<std::mutex> & state_lock)
{
    /// Update insert times.
    if (entry->type == LogEntry::GET_PART || entry->type == LogEntry::ATTACH_PART)
    {
        inserts_by_time.erase(entry);

        if (inserts_by_time.empty())
        {
            min_unprocessed_insert_time = 0;
            min_unprocessed_insert_time_changed = min_unprocessed_insert_time;
        }
        else if ((*inserts_by_time.begin())->create_time > min_unprocessed_insert_time)
        {
            min_unprocessed_insert_time = (*inserts_by_time.begin())->create_time;
            min_unprocessed_insert_time_changed = min_unprocessed_insert_time;
        }

        if (entry->create_time > max_processed_insert_time)
        {
            max_processed_insert_time = entry->create_time;
            max_processed_insert_time_changed = max_processed_insert_time;
        }
    }

    if (is_successful)
    {
        if (!entry->actual_new_part_name.empty())
        {
            /// We don't add bigger fetched part to current_parts because we
            /// have an invariant `virtual_parts` = `current_parts` + `queue`.
            ///
            /// But we remove covered parts from mutations, because we actually
            /// have replacing part.
            ///
            /// NOTE actual_new_part_name is very confusing and error-prone. This approach must be fixed.
            removeCoveredPartsFromMutations(entry->actual_new_part_name, /*remove_part = */ false, /*remove_covered_parts = */ true);
        }

        for (const String & virtual_part_name : entry->getVirtualPartNames(format_version))
        {
            current_parts.add(virtual_part_name, nullptr, log);

            /// These parts are already covered by newer part, we don't have to
            /// mutate it.
            removeCoveredPartsFromMutations(virtual_part_name, /*remove_part = */ false, /*remove_covered_parts = */ true);
        }

        if (auto drop_range_part_name = entry->getDropRange(format_version))
        {
            current_parts.remove(*drop_range_part_name);
            virtual_parts.remove(*drop_range_part_name);
        }

        if (entry->type == LogEntry::ALTER_METADATA)
        {
            LOG_TRACE(log, "Finishing metadata alter with version {}", entry->alter_version);
            alter_sequence.finishMetadataAlter(entry->alter_version, state_lock);
        }
    }
    else
    {
        for (const String & virtual_part_name : entry->getVirtualPartNames(format_version))
        {
            /// Because execution of the entry is unsuccessful,
            /// `virtual_part_name` will never appear so we won't need to mutate
            /// it.
            removeCoveredPartsFromMutations(virtual_part_name, /*remove_part = */ true, /*remove_covered_parts = */ false);
        }
    }
}


void ReplicatedMergeTreeQueue::removeCoveredPartsFromMutations(const String & part_name, bool remove_part, bool remove_covered_parts)
{
    auto part_info = MergeTreePartInfo::fromPartName(part_name, format_version);
    auto in_partition = mutations_by_partition.find(part_info.partition_id);
    if (in_partition == mutations_by_partition.end())
        return;

    bool some_mutations_are_probably_done = false;

    for (auto & it : in_partition->second)
    {
        MutationStatus & status = *it.second;

        if (remove_part && remove_covered_parts)
            status.parts_to_do.removePartAndCoveredParts(part_name);
        else if (remove_covered_parts)
            status.parts_to_do.removePartsCoveredBy(part_name);
        else if (remove_part)
            status.parts_to_do.remove(part_name);
        else
            throw Exception("Called remove part from mutations, but nothing removed", ErrorCodes::LOGICAL_ERROR);

        if (status.parts_to_do.size() == 0)
            some_mutations_are_probably_done = true;

        if (!status.latest_failed_part.empty() && part_info.contains(status.latest_failed_part_info))
        {
            status.latest_failed_part.clear();
            status.latest_failed_part_info = MergeTreePartInfo();
            status.latest_fail_time = 0;
            status.latest_fail_reason.clear();
        }
    }

    if (some_mutations_are_probably_done)
        storage.mutations_finalizing_task->schedule();
}

void ReplicatedMergeTreeQueue::addPartToMutations(const String & part_name)
{
    auto part_info = MergeTreePartInfo::fromPartName(part_name, format_version);

    /// Do not add special virtual parts to parts_to_do
    if (part_info.isFakeDropRangePart())
        return;

    auto in_partition = mutations_by_partition.find(part_info.partition_id);
    if (in_partition == mutations_by_partition.end())
        return;

    auto from_it = in_partition->second.upper_bound(part_info.getDataVersion());
    for (auto it = from_it; it != in_partition->second.end(); ++it)
    {
        MutationStatus & status = *it->second;
        status.parts_to_do.add(part_name);
    }
}

void ReplicatedMergeTreeQueue::updateTimesInZooKeeper(
    zkutil::ZooKeeperPtr zookeeper,
    std::optional<time_t> min_unprocessed_insert_time_changed,
    std::optional<time_t> max_processed_insert_time_changed) const
{
    /// Here there can be a race condition (with different remove at the same time)
    ///  because we update times in ZooKeeper with unlocked mutex, while these times may change.
    /// Consider it unimportant (for a short time, ZK will have a slightly different time value).

    Coordination::Requests ops;

    if (min_unprocessed_insert_time_changed)
        ops.emplace_back(zkutil::makeSetRequest(
            replica_path + "/min_unprocessed_insert_time", toString(*min_unprocessed_insert_time_changed), -1));

    if (max_processed_insert_time_changed)
        ops.emplace_back(zkutil::makeSetRequest(
            replica_path + "/max_processed_insert_time", toString(*max_processed_insert_time_changed), -1));

    if (!ops.empty())
    {
        Coordination::Responses responses;
        auto code = zookeeper->tryMulti(ops, responses);

        if (code != Coordination::Error::ZOK)
            LOG_ERROR(log, "Couldn't set value of nodes for insert times "
                           "({}/min_unprocessed_insert_time, max_processed_insert_time): {}. "
                           "This shouldn't happen often.", replica_path, Coordination::errorMessage(code));
    }
}


void ReplicatedMergeTreeQueue::removeProcessedEntry(zkutil::ZooKeeperPtr zookeeper, LogEntryPtr & entry)
{
    std::optional<time_t> min_unprocessed_insert_time_changed;
    std::optional<time_t> max_processed_insert_time_changed;

    bool found = false;
    bool need_remove_from_zk = true;
    size_t queue_size = 0;

    /// First remove from memory then from ZooKeeper
    {
        std::unique_lock lock(state_mutex);
        if (entry->removed_by_other_entry)
        {
            need_remove_from_zk = false;
            queue_size = queue.size();
        }
        else
        {
            /// Remove the job from the queue in the RAM.
            /// You can not just refer to a pre-saved iterator, because someone else might be able to delete the task.
            /// Why do we view the queue from the end?
            ///  - because the task for execution first is moved to the end of the queue, so that in case of failure it remains at the end.
            for (Queue::iterator it = queue.end(); it != queue.begin();)
            {
                --it;

                if (*it == entry)
                {
                    found = true;
                    updateStateOnQueueEntryRemoval(
                            entry, /* is_successful = */ true,
                            min_unprocessed_insert_time_changed, max_processed_insert_time_changed, lock);

                    queue.erase(it);
                    queue_size = queue.size();
                    break;
                }
            }
        }
    }

    if (!found && need_remove_from_zk)
        throw Exception(ErrorCodes::LOGICAL_ERROR, "Can't find {} in the memory queue. It is a bug. Entry: {}",
                                                      entry->znode_name, entry->toString());

    notifySubscribers(queue_size);

    if (!need_remove_from_zk)
        return;

    auto code = zookeeper->tryRemove(fs::path(replica_path) / "queue" / entry->znode_name);
    if (code != Coordination::Error::ZOK)
        LOG_ERROR(log, "Couldn't remove {}/queue/{}: {}. This shouldn't happen often.", replica_path, entry->znode_name, Coordination::errorMessage(code));

    updateTimesInZooKeeper(zookeeper, min_unprocessed_insert_time_changed, max_processed_insert_time_changed);
}


bool ReplicatedMergeTreeQueue::remove(zkutil::ZooKeeperPtr zookeeper, const String & part_name)
{
    LogEntryPtr found;
    size_t queue_size = 0;

    std::optional<time_t> min_unprocessed_insert_time_changed;
    std::optional<time_t> max_processed_insert_time_changed;

    {
        std::unique_lock lock(state_mutex);

        bool removed = virtual_parts.remove(part_name);

        for (Queue::iterator it = queue.begin(); it != queue.end();)
        {
            if ((*it)->new_part_name == part_name)
            {
                found = *it;
                if (removed)
                {
                    /// Preserve invariant `virtual_parts` = `current_parts` + `queue`.
                    /// We remove new_part from virtual parts and add all source parts
                    /// which present in current_parts.
                    for (const auto & source_part : found->source_parts)
                    {
                        auto part_in_current_parts = current_parts.getContainingPart(source_part);
                        if (part_in_current_parts == source_part)
                            virtual_parts.add(source_part, nullptr, log);
                    }
                }

                updateStateOnQueueEntryRemoval(
                    found, /* is_successful = */ false,
                    min_unprocessed_insert_time_changed, max_processed_insert_time_changed, lock);
                queue.erase(it++);
                queue_size = queue.size();
                break;
            }
            else
                ++it;
        }
    }

    if (!found)
        return false;

    notifySubscribers(queue_size);

    zookeeper->tryRemove(fs::path(replica_path) / "queue" / found->znode_name);
    updateTimesInZooKeeper(zookeeper, min_unprocessed_insert_time_changed, max_processed_insert_time_changed);

    return true;
}


bool ReplicatedMergeTreeQueue::removeFailedQuorumPart(const MergeTreePartInfo & part_info)
{
    assert(part_info.level == 0);
    std::lock_guard lock(state_mutex);
    return virtual_parts.remove(part_info);
}

int32_t ReplicatedMergeTreeQueue::pullLogsToQueue(zkutil::ZooKeeperPtr zookeeper, Coordination::WatchCallback watch_callback)
{
    std::lock_guard lock(pull_logs_to_queue_mutex);
    if (pull_log_blocker.isCancelled())
        throw Exception("Log pulling is cancelled", ErrorCodes::ABORTED);

    String index_str = zookeeper->get(fs::path(replica_path) / "log_pointer");
    UInt64 index;

    /// The version of "/log" is modified when new entries to merge/mutate/drop appear.
    Coordination::Stat stat;
    zookeeper->get(fs::path(zookeeper_path) / "log", &stat);

    Strings log_entries = zookeeper->getChildrenWatch(fs::path(zookeeper_path) / "log", nullptr, watch_callback);

    /// We update mutations after we have loaded the list of log entries, but before we insert them
    /// in the queue.
    /// With this we ensure that if you read the log state L1 and then the state of mutations M1,
    /// then L1 "happened-before" M1.
    updateMutations(zookeeper);

    if (index_str.empty())
    {
        /// If we do not already have a pointer to the log, put a pointer to the first entry in it.
        index = log_entries.empty() ? 0 : parse<UInt64>(std::min_element(log_entries.begin(), log_entries.end())->substr(strlen("log-")));

        zookeeper->set(fs::path(replica_path) / "log_pointer", toString(index));
    }
    else
    {
        index = parse<UInt64>(index_str);
    }

    String min_log_entry = "log-" + padIndex(index);

    /// Multiple log entries that must be copied to the queue.

    log_entries.erase(
        std::remove_if(log_entries.begin(), log_entries.end(), [&min_log_entry](const String & entry) { return entry < min_log_entry; }),
        log_entries.end());

    if (!log_entries.empty())
    {
        std::sort(log_entries.begin(), log_entries.end());

        for (size_t entry_idx = 0, num_entries = log_entries.size(); entry_idx < num_entries;)
        {
            auto begin = log_entries.begin() + entry_idx;
            auto end = entry_idx + current_multi_batch_size >= log_entries.size()
                ? log_entries.end()
                : (begin + current_multi_batch_size);
            auto last = end - 1;

            /// Increment entry_idx before batch size increase (we copied at most current_multi_batch_size entries)
            entry_idx += current_multi_batch_size;

            /// Increase the batch size exponentially, so it will saturate to MAX_MULTI_OPS.
            if (current_multi_batch_size < MAX_MULTI_OPS)
                current_multi_batch_size = std::min<size_t>(MAX_MULTI_OPS, current_multi_batch_size * 2);

            String last_entry = *last;
            if (!startsWith(last_entry, "log-"))
                throw Exception("Error in zookeeper data: unexpected node " + last_entry + " in " + zookeeper_path + "/log",
                    ErrorCodes::UNEXPECTED_NODE_IN_ZOOKEEPER);

            UInt64 last_entry_index = parse<UInt64>(last_entry.substr(strlen("log-")));

            LOG_DEBUG(log, "Pulling {} entries to queue: {} - {}", (end - begin), *begin, *last);

            zkutil::AsyncResponses<Coordination::GetResponse> futures;
            futures.reserve(end - begin);

            for (auto it = begin; it != end; ++it)
                futures.emplace_back(*it, zookeeper->asyncGet(fs::path(zookeeper_path) / "log" / *it));

            /// Simultaneously add all new entries to the queue and move the pointer to the log.

            Coordination::Requests ops;
            std::vector<LogEntryPtr> copied_entries;
            copied_entries.reserve(end - begin);

            std::optional<time_t> min_unprocessed_insert_time_changed;

            for (auto & future : futures)
            {
                Coordination::GetResponse res = future.second.get();

                copied_entries.emplace_back(LogEntry::parse(res.data, res.stat));

                ops.emplace_back(zkutil::makeCreateRequest(
                    fs::path(replica_path) / "queue/queue-", res.data, zkutil::CreateMode::PersistentSequential));

                const auto & entry = *copied_entries.back();
                if (entry.type == LogEntry::GET_PART || entry.type == LogEntry::ATTACH_PART)
                {
                    std::lock_guard state_lock(state_mutex);
                    if (entry.create_time && (!min_unprocessed_insert_time || entry.create_time < min_unprocessed_insert_time))
                    {
                        min_unprocessed_insert_time = entry.create_time;
                        min_unprocessed_insert_time_changed = min_unprocessed_insert_time;
                    }
                }
            }

            ops.emplace_back(zkutil::makeSetRequest(
                fs::path(replica_path) / "log_pointer", toString(last_entry_index + 1), -1));

            if (min_unprocessed_insert_time_changed)
                ops.emplace_back(zkutil::makeSetRequest(
                    fs::path(replica_path) / "min_unprocessed_insert_time", toString(*min_unprocessed_insert_time_changed), -1));

            auto responses = zookeeper->multi(ops);

            /// Now we have successfully updated the queue in ZooKeeper. Update it in RAM.

            try
            {
                std::lock_guard state_lock(state_mutex);

                for (size_t copied_entry_idx = 0, num_copied_entries = copied_entries.size(); copied_entry_idx < num_copied_entries; ++copied_entry_idx)
                {
                    String path_created = dynamic_cast<const Coordination::CreateResponse &>(*responses[copied_entry_idx]).path_created;
                    copied_entries[copied_entry_idx]->znode_name = path_created.substr(path_created.find_last_of('/') + 1);

                    std::optional<time_t> unused = false;
                    insertUnlocked(copied_entries[copied_entry_idx], unused, state_lock);
                }

                last_queue_update = time(nullptr);
            }
            catch (...)
            {
                tryLogCurrentException(log);
                /// If it fails, the data in RAM is incorrect. In order to avoid possible further corruption of data in ZK, we will kill ourselves.
                /// This is possible only if there is an unknown logical error.
                std::terminate();
            }

            if (!copied_entries.empty())
            {
                LOG_DEBUG(log, "Pulled {} entries to queue.", copied_entries.size());
                merge_strategy_picker.refreshState();
            }
        }

        storage.background_executor.triggerTask();
    }

    return stat.version;
}


namespace
{

Names getPartNamesToMutate(
    const ReplicatedMergeTreeMutationEntry & mutation, const ActiveDataPartSet & parts)
{
    Names result;
    for (const auto & pair : mutation.block_numbers)
    {
        const String & partition_id = pair.first;
        Int64 block_num = pair.second;

        /// Note that we cannot simply count all parts to mutate using getPartsCoveredBy(appropriate part_info)
        /// because they are not consecutive in `parts`.
        MergeTreePartInfo covering_part_info(
            partition_id, 0, block_num, MergeTreePartInfo::MAX_LEVEL, MergeTreePartInfo::MAX_BLOCK_NUMBER);
        for (const String & covered_part_name : parts.getPartsCoveredBy(covering_part_info))
        {
            auto part_info = MergeTreePartInfo::fromPartName(covered_part_name, parts.getFormatVersion());
            if (part_info.getDataVersion() < block_num)
                result.push_back(covered_part_name);
        }
    }

    return result;
}

}

void ReplicatedMergeTreeQueue::updateMutations(zkutil::ZooKeeperPtr zookeeper, Coordination::WatchCallback watch_callback)
{
    std::lock_guard lock(update_mutations_mutex);

    Strings entries_in_zk = zookeeper->getChildrenWatch(fs::path(zookeeper_path) / "mutations", nullptr, watch_callback);
    StringSet entries_in_zk_set(entries_in_zk.begin(), entries_in_zk.end());

    /// Compare with the local state, delete obsolete entries and determine which new entries to load.
    Strings entries_to_load;
    bool some_active_mutations_were_killed = false;
    {
        std::lock_guard state_lock(state_mutex);

        for (auto it = mutations_by_znode.begin(); it != mutations_by_znode.end();)
        {
            const ReplicatedMergeTreeMutationEntry & entry = *it->second.entry;
            if (!entries_in_zk_set.count(entry.znode_name))
            {
                if (!it->second.is_done)
                {
                    LOG_DEBUG(log, "Removing killed mutation {} from local state.", entry.znode_name);
                    some_active_mutations_were_killed = true;
                    if (entry.isAlterMutation())
                    {
                        LOG_DEBUG(log, "Removed alter {} because mutation {} were killed.", entry.alter_version, entry.znode_name);
                        alter_sequence.finishDataAlter(entry.alter_version, state_lock);
                    }
                }
                else
                    LOG_DEBUG(log, "Removing obsolete mutation {} from local state.", entry.znode_name);

                for (const auto & partition_and_block_num : entry.block_numbers)
                {
                    auto & in_partition = mutations_by_partition[partition_and_block_num.first];
                    in_partition.erase(partition_and_block_num.second);
                    if (in_partition.empty())
                        mutations_by_partition.erase(partition_and_block_num.first);
                }

                it = mutations_by_znode.erase(it);
            }
            else
                ++it;
        }

        for (const String & znode : entries_in_zk_set)
        {
            if (!mutations_by_znode.count(znode))
                entries_to_load.push_back(znode);
        }
    }

    if (some_active_mutations_were_killed)
        storage.background_executor.triggerTask();

    if (!entries_to_load.empty())
    {
        LOG_INFO(log, "Loading {} mutation entries: {} - {}", toString(entries_to_load.size()), entries_to_load.front(), entries_to_load.back());

        std::vector<std::future<Coordination::GetResponse>> futures;
        for (const String & entry : entries_to_load)
            futures.emplace_back(zookeeper->asyncGet(fs::path(zookeeper_path) / "mutations" / entry));

        std::vector<ReplicatedMergeTreeMutationEntryPtr> new_mutations;
        for (size_t i = 0; i < entries_to_load.size(); ++i)
        {
            new_mutations.push_back(std::make_shared<ReplicatedMergeTreeMutationEntry>(
                ReplicatedMergeTreeMutationEntry::parse(futures[i].get().data, entries_to_load[i])));
        }

        bool some_mutations_are_probably_done = false;
        {
            std::lock_guard state_lock(state_mutex);

            for (const ReplicatedMergeTreeMutationEntryPtr & entry : new_mutations)
            {
                auto & mutation = mutations_by_znode.emplace(entry->znode_name, MutationStatus(entry, format_version))
                    .first->second;

                for (const auto & pair : entry->block_numbers)
                {
                    const String & partition_id = pair.first;
                    Int64 block_num = pair.second;
                    mutations_by_partition[partition_id].emplace(block_num, &mutation);
                    LOG_TRACE(log, "Adding mutation {} for partition {} for all block numbers less than {}", entry->znode_name, partition_id, block_num);
                }

                /// Initialize `mutation.parts_to_do`. First we need to mutate all parts in `current_parts`.
                Strings current_parts_to_mutate = getPartNamesToMutate(*entry, current_parts);
                for (const String & current_part_to_mutate : current_parts_to_mutate)
                {
                    assert(MergeTreePartInfo::fromPartName(current_part_to_mutate, format_version).level < MergeTreePartInfo::MAX_LEVEL);
                    mutation.parts_to_do.add(current_part_to_mutate);
                }

                /// And next we would need to mutate all parts with getDataVersion() greater than
                /// mutation block number that would appear as a result of executing the queue.
                for (const auto & queue_entry : queue)
                {
                    for (const String & produced_part_name : queue_entry->getVirtualPartNames(format_version))
                    {
                        auto part_info = MergeTreePartInfo::fromPartName(produced_part_name, format_version);

                        /// Oddly enough, getVirtualPartNames() may return _virtual_ part name.
                        /// Such parts do not exist and will never appear, so we should not add virtual parts to parts_to_do list.
                        /// Fortunately, it's easy to distinguish virtual parts from normal parts by part level.
                        /// See StorageReplicatedMergeTree::getFakePartCoveringAllPartsInPartition(...)
                        if (part_info.isFakeDropRangePart())
                            continue;

                        auto it = entry->block_numbers.find(part_info.partition_id);
                        if (it != entry->block_numbers.end() && it->second > part_info.getDataVersion())
                            mutation.parts_to_do.add(produced_part_name);
                    }
                }

                if (mutation.parts_to_do.size() == 0)
                {
                    some_mutations_are_probably_done = true;
                }

                /// otherwise it's already done
                if (entry->isAlterMutation() && entry->znode_name > mutation_pointer)
                {
                    LOG_TRACE(log, "Adding mutation {} with alter version {} to the queue", entry->znode_name, entry->alter_version);
                    alter_sequence.addMutationForAlter(entry->alter_version, state_lock);
                }
            }
        }

        storage.merge_selecting_task->schedule();

        if (some_mutations_are_probably_done)
            storage.mutations_finalizing_task->schedule();
    }
}


ReplicatedMergeTreeMutationEntryPtr ReplicatedMergeTreeQueue::removeMutation(
    zkutil::ZooKeeperPtr zookeeper, const String & mutation_id)
{
    std::lock_guard lock(update_mutations_mutex);

    auto rc = zookeeper->tryRemove(fs::path(zookeeper_path) / "mutations" / mutation_id);
    if (rc == Coordination::Error::ZOK)
        LOG_DEBUG(log, "Removed mutation {} from ZooKeeper.", mutation_id);

    ReplicatedMergeTreeMutationEntryPtr entry;
    bool mutation_was_active = false;
    {
        std::lock_guard state_lock(state_mutex);

        auto it = mutations_by_znode.find(mutation_id);
        if (it == mutations_by_znode.end())
            return nullptr;

        mutation_was_active = !it->second.is_done;

        entry = it->second.entry;
        for (const auto & partition_and_block_num : entry->block_numbers)
        {
            auto & in_partition = mutations_by_partition[partition_and_block_num.first];
            in_partition.erase(partition_and_block_num.second);
            if (in_partition.empty())
                mutations_by_partition.erase(partition_and_block_num.first);
        }

        if (entry->isAlterMutation())
        {
            LOG_DEBUG(log, "Removed alter {} because mutation {} were killed.", entry->alter_version, entry->znode_name);
            alter_sequence.finishDataAlter(entry->alter_version, state_lock);
        }

        mutations_by_znode.erase(it);
        LOG_DEBUG(log, "Removed mutation {} from local state.", entry->znode_name);
    }

    if (mutation_was_active)
        storage.background_executor.triggerTask();

    return entry;
}


ReplicatedMergeTreeQueue::StringSet ReplicatedMergeTreeQueue::moveSiblingPartsForMergeToEndOfQueue(const String & part_name)
{
    std::lock_guard lock(state_mutex);

    /// Let's find the action to merge this part with others. Let's remember others.
    StringSet parts_for_merge;
    Queue::iterator merge_entry = queue.end();
    for (Queue::iterator it = queue.begin(); it != queue.end(); ++it)
    {
        if ((*it)->type == LogEntry::MERGE_PARTS || (*it)->type == LogEntry::MUTATE_PART)
        {
            if (std::find((*it)->source_parts.begin(), (*it)->source_parts.end(), part_name)
                != (*it)->source_parts.end())
            {
                parts_for_merge = StringSet((*it)->source_parts.begin(), (*it)->source_parts.end());
                merge_entry = it;
                break;
            }
        }
    }

    if (!parts_for_merge.empty())
    {
        /// Move to the end of queue actions that result in one of the parts in `parts_for_merge`.
        for (Queue::iterator it = queue.begin(); it != queue.end();)
        {
            auto it0 = it;
            ++it;

            if (it0 == merge_entry)
                break;

            const auto t = (*it0)->type;

            if ((t == LogEntry::MERGE_PARTS ||
                 t == LogEntry::GET_PART  ||
                 t == LogEntry::ATTACH_PART ||
                 t == LogEntry::MUTATE_PART)
                && parts_for_merge.count((*it0)->new_part_name))
            {
                queue.splice(queue.end(), queue, it0, it);
            }
        }
    }

    return parts_for_merge;
}

bool ReplicatedMergeTreeQueue::checkReplaceRangeCanBeRemoved(const MergeTreePartInfo & part_info, const LogEntryPtr entry_ptr, const ReplicatedMergeTreeLogEntryData & current) const
{
    if (entry_ptr->type != LogEntry::REPLACE_RANGE)
        return false;
    assert(entry_ptr->replace_range_entry);

    if (current.type != LogEntry::REPLACE_RANGE && current.type != LogEntry::DROP_RANGE)
        return false;

    if (entry_ptr->replace_range_entry == current.replace_range_entry) /// same partition, don't want to drop ourselves
        return false;

    size_t number_of_covered_parts = 0;
    for (const String & new_part_name : entry_ptr->replace_range_entry->new_part_names)
    {
        if (part_info.contains(MergeTreePartInfo::fromPartName(new_part_name, format_version)))
            ++number_of_covered_parts;
    }

    /// It must either cover all new parts from REPLACE_RANGE or no one. Otherwise it's a bug in replication,
    /// which may lead to intersecting entries.
    assert(number_of_covered_parts == 0 || number_of_covered_parts == entry_ptr->replace_range_entry->new_part_names.size());
    return number_of_covered_parts == entry_ptr->replace_range_entry->new_part_names.size();
}

void ReplicatedMergeTreeQueue::removePartProducingOpsInRange(
    zkutil::ZooKeeperPtr zookeeper,
    const MergeTreePartInfo & part_info,
    const ReplicatedMergeTreeLogEntryData & current)
{
    /// TODO is it possible to simplify it?
    Queue to_wait;
    size_t removed_entries = 0;
    std::optional<time_t> min_unprocessed_insert_time_changed;
    std::optional<time_t> max_processed_insert_time_changed;

    /// Remove operations with parts, contained in the range to be deleted, from the queue.
    std::unique_lock lock(state_mutex);

    [[maybe_unused]] bool called_from_alter_query_directly = current.replace_range_entry && current.replace_range_entry->columns_version < 0;
    assert(currently_executing_drop_or_replace_range || called_from_alter_query_directly);

    for (Queue::iterator it = queue.begin(); it != queue.end();)
    {
        auto type = (*it)->type;

        bool is_simple_producing_op = type == LogEntry::GET_PART ||
                                      type == LogEntry::ATTACH_PART ||
                                      type == LogEntry::MERGE_PARTS ||
                                      type == LogEntry::MUTATE_PART;
        bool simple_op_covered = is_simple_producing_op && part_info.contains(MergeTreePartInfo::fromPartName((*it)->new_part_name, format_version));
        if (simple_op_covered || checkReplaceRangeCanBeRemoved(part_info, *it, current))
        {
            if ((*it)->currently_executing)
                to_wait.push_back(*it);
<<<<<<< HEAD
            auto code = zookeeper->tryRemove(replica_path + "/queue/" + (*it)->znode_name);
=======
            auto code = zookeeper->tryRemove(fs::path(replica_path) / "queue" / (*it)->znode_name);
            /// FIXME it's probably unsafe to remove entries non-atomically
            /// when this method called directly from alter query (not from replication queue task),
            /// because entries will be lost if ALTER fails.
>>>>>>> 5dda97be
            if (code != Coordination::Error::ZOK)
                LOG_INFO(log, "Couldn't remove {}: {}", (fs::path(replica_path) / "queue" / (*it)->znode_name).string(), Coordination::errorMessage(code));

            updateStateOnQueueEntryRemoval(
                *it, /* is_successful = */ false,
                min_unprocessed_insert_time_changed, max_processed_insert_time_changed, lock);

            (*it)->removed_by_other_entry = true;
            queue.erase(it++);
            ++removed_entries;
        }
        else
            ++it;
    }

    updateTimesInZooKeeper(zookeeper, min_unprocessed_insert_time_changed, max_processed_insert_time_changed);

    LOG_DEBUG(log, "Removed {} entries from queue. Waiting for {} entries that are currently executing.", removed_entries, to_wait.size());

    /// Let's wait for the operations with the parts contained in the range to be deleted.
    for (LogEntryPtr & entry : to_wait)
        entry->execution_complete.wait(lock, [&entry] { return !entry->currently_executing; });
}


bool ReplicatedMergeTreeQueue::isNotCoveredByFuturePartsImpl(const String & log_entry_name, const String & new_part_name,
                                                             String & out_reason, std::lock_guard<std::mutex> & /* queue_lock */) const
{
    /// Let's check if the same part is now being created by another action.
    if (future_parts.count(new_part_name))
    {
        const char * format_str = "Not executing log entry {} for part {} "
                                  "because another log entry for the same part is being processed. This shouldn't happen often.";
        LOG_INFO(log, format_str, log_entry_name, new_part_name);
        out_reason = fmt::format(format_str, log_entry_name, new_part_name);
        return false;

        /** When the corresponding action is completed, then `isNotCoveredByFuturePart` next time, will succeed,
            *  and queue element will be processed.
            * Immediately in the `executeLogEntry` function it will be found that we already have a part,
            *  and queue element will be immediately treated as processed.
            */
    }

    /// A more complex check is whether another part is currently created by other action that will cover this part.
    /// NOTE The above is redundant, but left for a more convenient message in the log.
    auto result_part = MergeTreePartInfo::fromPartName(new_part_name, format_version);

    /// It can slow down when the size of `future_parts` is large. But it can not be large, since background pool is limited.
    for (const auto & future_part_elem : future_parts)
    {
        auto future_part = MergeTreePartInfo::fromPartName(future_part_elem.first, format_version);

        if (future_part.contains(result_part))
        {
            const char * format_str = "Not executing log entry {} for part {} "
                                      "because it is covered by part {} that is currently executing.";
            LOG_TRACE(log, format_str, log_entry_name, new_part_name, future_part_elem.first);
            out_reason = fmt::format(format_str, log_entry_name, new_part_name, future_part_elem.first);
            return false;
        }
    }

    return true;
}

bool ReplicatedMergeTreeQueue::addFuturePartIfNotCoveredByThem(const String & part_name, LogEntry & entry, String & reject_reason)
{
    std::lock_guard lock(state_mutex);

    if (isNotCoveredByFuturePartsImpl(entry.znode_name, part_name, reject_reason, lock))
    {
        CurrentlyExecuting::setActualPartName(entry, part_name, *this);
        return true;
    }

    return false;
}


bool ReplicatedMergeTreeQueue::shouldExecuteLogEntry(
    const LogEntry & entry,
    String & out_postpone_reason,
    MergeTreeDataMergerMutator & merger_mutator,
    MergeTreeData & data,
    std::lock_guard<std::mutex> & state_lock) const
{
    /// If our entry produce part which is already covered by
    /// some other entry which is currently executing, then we can postpone this entry.
    if (entry.type == LogEntry::MERGE_PARTS
        || entry.type == LogEntry::GET_PART
        || entry.type == LogEntry::ATTACH_PART
        || entry.type == LogEntry::MUTATE_PART)
    {
        for (const String & new_part_name : entry.getBlockingPartNames(format_version))
        {
            if (!isNotCoveredByFuturePartsImpl(entry.znode_name, new_part_name, out_postpone_reason, state_lock))
                return false;
        }
    }

    /// Check that fetches pool is not overloaded
    if ((entry.type == LogEntry::GET_PART || entry.type == LogEntry::ATTACH_PART)
        && !storage.canExecuteFetch(entry, out_postpone_reason))
    {
        /// Don't print log message about this, because we can have a lot of fetches,
        /// for example during replica recovery.
        return false;
    }

    if (entry.type == LogEntry::MERGE_PARTS || entry.type == LogEntry::MUTATE_PART)
    {
        /** If any of the required parts are now fetched or in merge process, wait for the end of this operation.
          * Otherwise, even if all the necessary parts for the merge are not present, you should try to make a merge.
          * If any parts are missing, instead of merge, there will be an attempt to download a part.
          * Such a situation is possible if the receive of a part has failed, and it was moved to the end of the queue.
          */
        size_t sum_parts_size_in_bytes = 0;
        for (const auto & name : entry.source_parts)
        {
            if (future_parts.count(name))
            {
                const char * format_str = "Not executing log entry {} of type {} for part {} "
                                          "because part {} is not ready yet (log entry for that part is being processed).";
                LOG_TRACE(log, format_str, entry.znode_name, entry.typeToString(), entry.new_part_name, name);
                /// Copy-paste of above because we need structured logging (instead of already formatted message).
                out_postpone_reason = fmt::format(format_str, entry.znode_name, entry.typeToString(), entry.new_part_name, name);
                return false;
            }

            auto part = data.getPartIfExists(name, {MergeTreeDataPartState::PreCommitted, MergeTreeDataPartState::Committed, MergeTreeDataPartState::Outdated});
            if (part)
            {
                if (auto part_in_memory = asInMemoryPart(part))
                    sum_parts_size_in_bytes += part_in_memory->block.bytes();
                else
                    sum_parts_size_in_bytes += part->getBytesOnDisk();
            }
        }

        if (merger_mutator.merges_blocker.isCancelled())
        {
            const char * format_str = "Not executing log entry {} of type {} for part {} because merges and mutations are cancelled now.";
            LOG_DEBUG(log, format_str, entry.znode_name, entry.typeToString(), entry.new_part_name);
            out_postpone_reason = fmt::format(format_str, entry.znode_name, entry.typeToString(), entry.new_part_name);
            return false;
        }

        if (merge_strategy_picker.shouldMergeOnSingleReplica(entry))
        {
            auto replica_to_execute_merge = merge_strategy_picker.pickReplicaToExecuteMerge(entry);

            if (replica_to_execute_merge && !merge_strategy_picker.isMergeFinishedByReplica(replica_to_execute_merge.value(), entry))
            {
                String reason = "Not executing merge for the part " + entry.new_part_name
                    +  ", waiting for " + replica_to_execute_merge.value() + " to execute merge.";
                out_postpone_reason = reason;
                return false;
            }
        }

        UInt64 max_source_parts_size = entry.type == LogEntry::MERGE_PARTS ? merger_mutator.getMaxSourcePartsSizeForMerge()
                                                                           : merger_mutator.getMaxSourcePartSizeForMutation();
        /** If there are enough free threads in background pool to do large merges (maximal size of merge is allowed),
          * then ignore value returned by getMaxSourcePartsSizeForMerge() and execute merge of any size,
          * because it may be ordered by OPTIMIZE or early with different settings.
          * Setting max_bytes_to_merge_at_max_space_in_pool still working for regular merges,
          * because the leader replica does not assign merges of greater size (except OPTIMIZE PARTITION and OPTIMIZE FINAL).
          */
        const auto data_settings = data.getSettings();
        bool ignore_max_size = false;
        if (entry.type == LogEntry::MERGE_PARTS)
        {
            ignore_max_size = max_source_parts_size == data_settings->max_bytes_to_merge_at_max_space_in_pool;

            if (isTTLMergeType(entry.merge_type))
            {
                if (merger_mutator.ttl_merges_blocker.isCancelled())
                {
                    const char * format_str = "Not executing log entry {} for part {} because merges with TTL are cancelled now.";
                    LOG_DEBUG(log, format_str,
                              entry.znode_name, entry.new_part_name);
                    out_postpone_reason = fmt::format(format_str, entry.znode_name, entry.new_part_name);
                    return false;
                }
                size_t total_merges_with_ttl = data.getTotalMergesWithTTLInMergeList();
                if (total_merges_with_ttl >= data_settings->max_number_of_merges_with_ttl_in_pool)
                {
                    const char * format_str = "Not executing log entry {} for part {}"
                        " because {} merges with TTL already executing, maximum {}.";
                    LOG_DEBUG(log, format_str,
                        entry.znode_name, entry.new_part_name, total_merges_with_ttl,
                        data_settings->max_number_of_merges_with_ttl_in_pool);

                    out_postpone_reason = fmt::format(format_str,
                        entry.znode_name, entry.new_part_name, total_merges_with_ttl,
                        data_settings->max_number_of_merges_with_ttl_in_pool);
                    return false;
                }
            }
        }

        if (!ignore_max_size && sum_parts_size_in_bytes > max_source_parts_size)
        {
            const char * format_str = "Not executing log entry {} of type {} for part {}"
                " because source parts size ({}) is greater than the current maximum ({}).";

            LOG_DEBUG(log, format_str, entry.znode_name,
                entry.typeToString(), entry.new_part_name,
                ReadableSize(sum_parts_size_in_bytes), ReadableSize(max_source_parts_size));

            out_postpone_reason = fmt::format(format_str, entry.znode_name,
                entry.typeToString(), entry.new_part_name,
                ReadableSize(sum_parts_size_in_bytes), ReadableSize(max_source_parts_size));

            return false;
        }
    }

    /// Alters must be executed one by one. First metadata change, and after that data alter (MUTATE_PART entries with).
    /// corresponding alter_version.
    if (entry.type == LogEntry::ALTER_METADATA)
    {
        if (!alter_sequence.canExecuteMetaAlter(entry.alter_version, state_lock))
        {
            int head_alter = alter_sequence.getHeadAlterVersion(state_lock);
            const char * format_str = "Cannot execute alter metadata {} with version {} because another alter {} must be executed before";
            LOG_TRACE(log, format_str, entry.znode_name, entry.alter_version, head_alter);
            out_postpone_reason = fmt::format(format_str, entry.znode_name, entry.alter_version, head_alter);
            return false;
        }
    }

    /// If this MUTATE_PART is part of alter modify/drop query, than we have to execute them one by one
    if (entry.isAlterMutation())
    {
        if (!alter_sequence.canExecuteDataAlter(entry.alter_version, state_lock))
        {
            int head_alter = alter_sequence.getHeadAlterVersion(state_lock);
            if (head_alter == entry.alter_version)
            {
                const char * format_str = "Cannot execute alter data {} with version {} because metadata still not altered";
                LOG_TRACE(log, format_str, entry.znode_name, entry.alter_version);
                out_postpone_reason = fmt::format(format_str, entry.znode_name, entry.alter_version);
            }
            else
            {
                const char * format_str = "Cannot execute alter data {} with version {} because another alter {} must be executed before";
                LOG_TRACE(log, format_str, entry.znode_name, entry.alter_version, head_alter);
                out_postpone_reason = fmt::format(format_str, entry.znode_name, entry.alter_version, head_alter);
            }

            return false;
        }
    }

    if (entry.type == LogEntry::DROP_RANGE || entry.type == LogEntry::REPLACE_RANGE)
    {
        /// DROP_RANGE and REPLACE_RANGE entries remove other entries, which produce parts in the range.
        /// If such part producing operations are currently executing, then DROP/REPLACE RANGE wait them to finish.
        /// Deadlock is possible if multiple DROP/REPLACE RANGE entries are executing in parallel and wait each other.
        /// See also removePartProducingOpsInRange(...) and ReplicatedMergeTreeQueue::CurrentlyExecuting.
        if (currently_executing_drop_or_replace_range)
        {

            const char * format_str = "Not executing log entry {} of type {} for part {} "
                                      "because another DROP_RANGE or REPLACE_RANGE entry are currently executing.";
            LOG_TRACE(log, format_str, entry.znode_name, entry.typeToString(), entry.new_part_name);
            out_postpone_reason = fmt::format(format_str, entry.znode_name, entry.typeToString(), entry.new_part_name);
            return false;
        }
    }

    return true;
}


Int64 ReplicatedMergeTreeQueue::getCurrentMutationVersionImpl(
    const String & partition_id, Int64 data_version, std::lock_guard<std::mutex> & /* state_lock */) const
{
    auto in_partition = mutations_by_partition.find(partition_id);
    if (in_partition == mutations_by_partition.end())
        return 0;

    auto it = in_partition->second.upper_bound(data_version);
    if (it == in_partition->second.begin())
        return 0;

    --it;
    return it->first;
}


Int64 ReplicatedMergeTreeQueue::getCurrentMutationVersion(const String & partition_id, Int64 data_version) const
{
    std::lock_guard lock(state_mutex);
    return getCurrentMutationVersionImpl(partition_id, data_version, lock);
}


ReplicatedMergeTreeQueue::CurrentlyExecuting::CurrentlyExecuting(const ReplicatedMergeTreeQueue::LogEntryPtr & entry_, ReplicatedMergeTreeQueue & queue_)
    : entry(entry_), queue(queue_)
{
    if (entry->type == ReplicatedMergeTreeLogEntry::DROP_RANGE || entry->type == ReplicatedMergeTreeLogEntry::REPLACE_RANGE)
    {
        assert(!queue.currently_executing_drop_or_replace_range);
        queue.currently_executing_drop_or_replace_range = true;
    }
    entry->currently_executing = true;
    ++entry->num_tries;
    entry->last_attempt_time = time(nullptr);

    for (const String & new_part_name : entry->getBlockingPartNames(queue.format_version))
    {
        if (!queue.future_parts.emplace(new_part_name, entry).second)
            throw Exception(ErrorCodes::LOGICAL_ERROR, "Tagging already tagged future part {}. This is a bug. "
                                                       "It happened on attempt to execute {}: {}",
                                                       new_part_name, entry->znode_name, entry->toString());
    }
}


void ReplicatedMergeTreeQueue::CurrentlyExecuting::setActualPartName(ReplicatedMergeTreeQueue::LogEntry & entry,
                                                                     const String & actual_part_name, ReplicatedMergeTreeQueue & queue)
{
    if (!entry.actual_new_part_name.empty())
        throw Exception("Entry actual part isn't empty yet. This is a bug.", ErrorCodes::LOGICAL_ERROR);

    entry.actual_new_part_name = actual_part_name;

    /// Check if it is the same (and already added) part.
    if (entry.actual_new_part_name == entry.new_part_name)
        return;

    if (!queue.future_parts.emplace(entry.actual_new_part_name, entry.shared_from_this()).second)
        throw Exception(ErrorCodes::LOGICAL_ERROR, "Attaching already existing future part {}. This is a bug. "
                                                   "It happened on attempt to execute {}: {}",
                                                   entry.actual_new_part_name, entry.znode_name, entry.toString());
}


ReplicatedMergeTreeQueue::CurrentlyExecuting::~CurrentlyExecuting()
{
    std::lock_guard lock(queue.state_mutex);

    if (entry->type == ReplicatedMergeTreeLogEntry::DROP_RANGE || entry->type == ReplicatedMergeTreeLogEntry::REPLACE_RANGE)
    {
        assert(queue.currently_executing_drop_or_replace_range);
        queue.currently_executing_drop_or_replace_range = false;
    }
    entry->currently_executing = false;
    entry->execution_complete.notify_all();

    for (const String & new_part_name : entry->getBlockingPartNames(queue.format_version))
    {
        if (!queue.future_parts.erase(new_part_name))
        {
            LOG_ERROR(queue.log, "Untagging already untagged future part {}. This is a bug.", new_part_name);
            assert(false);
        }
    }

    if (!entry->actual_new_part_name.empty())
    {
        if (entry->actual_new_part_name != entry->new_part_name && !queue.future_parts.erase(entry->actual_new_part_name))
        {
            LOG_ERROR(queue.log, "Untagging already untagged future part {}. This is a bug.", entry->actual_new_part_name);
            assert(false);
        }

        entry->actual_new_part_name.clear();
    }
}


ReplicatedMergeTreeQueue::SelectedEntryPtr ReplicatedMergeTreeQueue::selectEntryToProcess(MergeTreeDataMergerMutator & merger_mutator, MergeTreeData & data)
{
    LogEntryPtr entry;

    std::lock_guard lock(state_mutex);

    for (auto it = queue.begin(); it != queue.end(); ++it)
    {
        if ((*it)->currently_executing)
            continue;

        if (shouldExecuteLogEntry(**it, (*it)->postpone_reason, merger_mutator, data, lock))
        {
            entry = *it;
            /// We gave a chance for the entry, move it to the tail of the queue, after that
            /// we move it to the end of the queue.
            queue.splice(queue.end(), queue, it);
            break;
        }
        else
        {
            ++(*it)->num_postponed;
            (*it)->last_postpone_time = time(nullptr);
        }
    }

    if (entry)
        return std::make_shared<SelectedEntry>(entry, std::unique_ptr<CurrentlyExecuting>{ new CurrentlyExecuting(entry, *this) });
    else
        return {};
}


bool ReplicatedMergeTreeQueue::processEntry(
    std::function<zkutil::ZooKeeperPtr()> get_zookeeper,
    LogEntryPtr & entry,
    const std::function<bool(LogEntryPtr &)> func)
{
    std::exception_ptr saved_exception;

    try
    {
        /// We don't have any backoff for failed entries
        /// we just count amount of tries for each of them.
        if (func(entry))
            removeProcessedEntry(get_zookeeper(), entry);
    }
    catch (...)
    {
        saved_exception = std::current_exception();
    }

    if (saved_exception)
    {
        std::lock_guard lock(state_mutex);

        entry->exception = saved_exception;

        if (entry->type == ReplicatedMergeTreeLogEntryData::MUTATE_PART)
        {
            /// Record the exception in the system.mutations table.
            Int64 result_data_version = MergeTreePartInfo::fromPartName(entry->new_part_name, format_version)
                .getDataVersion();
            auto source_part_info = MergeTreePartInfo::fromPartName(
                entry->source_parts.at(0), format_version);

            auto in_partition = mutations_by_partition.find(source_part_info.partition_id);
            if (in_partition != mutations_by_partition.end())
            {
                auto mutations_begin_it = in_partition->second.upper_bound(source_part_info.getDataVersion());
                auto mutations_end_it = in_partition->second.upper_bound(result_data_version);
                for (auto it = mutations_begin_it; it != mutations_end_it; ++it)
                {
                    MutationStatus & status = *it->second;
                    status.latest_failed_part = entry->source_parts.at(0);
                    status.latest_failed_part_info = source_part_info;
                    status.latest_fail_time = time(nullptr);
                    status.latest_fail_reason = getExceptionMessage(saved_exception, false);
                }
            }
        }

        return false;
    }

    return true;
}


ReplicatedMergeTreeQueue::OperationsInQueue ReplicatedMergeTreeQueue::countMergesAndPartMutations() const
{
    std::lock_guard lock(state_mutex);

    size_t count_merges = 0;
    size_t count_mutations = 0;
    size_t count_merges_with_ttl = 0;
    for (const auto & entry : queue)
    {
        if (entry->type == ReplicatedMergeTreeLogEntry::MERGE_PARTS)
        {
            ++count_merges;
            if (isTTLMergeType(entry->merge_type))
                ++count_merges_with_ttl;
        }
        else if (entry->type == ReplicatedMergeTreeLogEntry::MUTATE_PART)
            ++count_mutations;
    }

    return OperationsInQueue{count_merges, count_mutations, count_merges_with_ttl};
}


size_t ReplicatedMergeTreeQueue::countMutations() const
{
    std::lock_guard lock(state_mutex);
    return mutations_by_znode.size();
}


size_t ReplicatedMergeTreeQueue::countFinishedMutations() const
{
    std::lock_guard lock(state_mutex);

    size_t count = 0;
    for (const auto & pair : mutations_by_znode)
    {
        const auto & mutation = pair.second;
        if (!mutation.is_done)
            break;

        ++count;
    }

    return count;
}


ReplicatedMergeTreeMergePredicate ReplicatedMergeTreeQueue::getMergePredicate(zkutil::ZooKeeperPtr & zookeeper)
{
    return ReplicatedMergeTreeMergePredicate(*this, zookeeper);
}


MutationCommands ReplicatedMergeTreeQueue::getFirstAlterMutationCommandsForPart(const MergeTreeData::DataPartPtr & part) const
{
    std::lock_guard lock(state_mutex);
    auto in_partition = mutations_by_partition.find(part->info.partition_id);
    if (in_partition == mutations_by_partition.end())
        return MutationCommands{};

    Int64 part_version = part->info.getDataVersion();
    for (auto [mutation_version, mutation_status] : in_partition->second)
        if (mutation_version > part_version && mutation_status->entry->alter_version != -1)
            return mutation_status->entry->commands;

    return MutationCommands{};
}

MutationCommands ReplicatedMergeTreeQueue::getMutationCommands(
    const MergeTreeData::DataPartPtr & part, Int64 desired_mutation_version) const
{
    /// NOTE: If the corresponding mutation is not found, the error is logged (and not thrown as an exception)
    /// to allow recovering from a mutation that cannot be executed. This way you can delete the mutation entry
    /// from /mutations in ZK and the replicas will simply skip the mutation.

    if (part->info.getDataVersion() > desired_mutation_version)
    {
        LOG_WARNING(log, "Data version of part {} is already greater than desired mutation version {}", part->name, desired_mutation_version);
        return MutationCommands{};
    }

    std::lock_guard lock(state_mutex);

    auto in_partition = mutations_by_partition.find(part->info.partition_id);
    if (in_partition == mutations_by_partition.end())
    {
        LOG_WARNING(log, "There are no mutations for partition ID {} (trying to mutate part {} to {})", part->info.partition_id, part->name, toString(desired_mutation_version));
        return MutationCommands{};
    }

    auto begin = in_partition->second.upper_bound(part->info.getDataVersion());

    auto end = in_partition->second.lower_bound(desired_mutation_version);
    if (end == in_partition->second.end() || end->first != desired_mutation_version)
        LOG_WARNING(log, "Mutation with version {} not found in partition ID {} (trying to mutate part {}", desired_mutation_version, part->info.partition_id, part->name + ")");
    else
        ++end;

    MutationCommands commands;
    for (auto it = begin; it != end; ++it)
        commands.insert(commands.end(), it->second->entry->commands.begin(), it->second->entry->commands.end());

    return commands;
}


bool ReplicatedMergeTreeQueue::tryFinalizeMutations(zkutil::ZooKeeperPtr zookeeper)
{
    std::vector<ReplicatedMergeTreeMutationEntryPtr> candidates;
    {
        std::lock_guard lock(state_mutex);

        for (auto & kv : mutations_by_znode)
        {
            const String & znode = kv.first;
            MutationStatus & mutation = kv.second;

            if (mutation.is_done)
                continue;

            if (znode <= mutation_pointer)
            {
                LOG_TRACE(log, "Marking mutation {} done because it is <= mutation_pointer ({})", znode, mutation_pointer);
                mutation.is_done = true;
                alter_sequence.finishDataAlter(mutation.entry->alter_version, lock);
                if (mutation.parts_to_do.size() != 0)
                {
                    LOG_INFO(log, "Seems like we jumped over mutation {} when downloaded part with bigger mutation number.{}", znode, " It's OK, tasks for rest parts will be skipped, but probably a lot of mutations were executed concurrently on different replicas.");
                    mutation.parts_to_do.clear();
                }
            }
            else if (mutation.parts_to_do.size() == 0)
            {
                LOG_TRACE(log, "Will check if mutation {} is done", mutation.entry->znode_name);
                candidates.push_back(mutation.entry);
            }
        }
    }

    if (candidates.empty())
        return false;
    else
        LOG_DEBUG(log, "Trying to finalize {} mutations", candidates.size());

    auto merge_pred = getMergePredicate(zookeeper);

    std::vector<const ReplicatedMergeTreeMutationEntry *> finished;
    for (const ReplicatedMergeTreeMutationEntryPtr & candidate : candidates)
    {
        if (merge_pred.isMutationFinished(*candidate))
            finished.push_back(candidate.get());
    }

    if (!finished.empty())
    {
        zookeeper->set(fs::path(replica_path) / "mutation_pointer", finished.back()->znode_name);

        std::lock_guard lock(state_mutex);

        mutation_pointer = finished.back()->znode_name;

        for (const ReplicatedMergeTreeMutationEntry * entry : finished)
        {
            auto it = mutations_by_znode.find(entry->znode_name);
            if (it != mutations_by_znode.end())
            {
                LOG_TRACE(log, "Mutation {} is done", entry->znode_name);
                it->second.is_done = true;
                if (entry->isAlterMutation())
                {
                    LOG_TRACE(log, "Finishing data alter with version {} for entry {}", entry->alter_version, entry->znode_name);
                    alter_sequence.finishDataAlter(entry->alter_version, lock);
                }
            }
        }
    }

    /// Mutations may finish in non sequential order because we may fetch
    /// already mutated parts from other replicas. So, because we updated
    /// mutation pointer we have to recheck all previous mutations, they may be
    /// also finished.
    return !finished.empty();
}


ReplicatedMergeTreeQueue::Status ReplicatedMergeTreeQueue::getStatus() const
{
    std::lock_guard lock(state_mutex);

    Status res;

    res.future_parts = future_parts.size();
    res.queue_size = queue.size();
    res.last_queue_update = last_queue_update;

    res.inserts_in_queue = 0;
    res.merges_in_queue = 0;
    res.part_mutations_in_queue = 0;
    res.queue_oldest_time = 0;
    res.inserts_oldest_time = 0;
    res.merges_oldest_time = 0;
    res.part_mutations_oldest_time = 0;

    for (const LogEntryPtr & entry : queue)
    {
        if (entry->create_time && (!res.queue_oldest_time || entry->create_time < res.queue_oldest_time))
            res.queue_oldest_time = entry->create_time;

        if (entry->type == LogEntry::GET_PART || entry->type == LogEntry::ATTACH_PART)
        {
            ++res.inserts_in_queue;

            if (entry->create_time && (!res.inserts_oldest_time || entry->create_time < res.inserts_oldest_time))
            {
                res.inserts_oldest_time = entry->create_time;
                res.oldest_part_to_get = entry->new_part_name;
            }
        }

        if (entry->type == LogEntry::MERGE_PARTS)
        {
            ++res.merges_in_queue;

            if (entry->create_time && (!res.merges_oldest_time || entry->create_time < res.merges_oldest_time))
            {
                res.merges_oldest_time = entry->create_time;
                res.oldest_part_to_merge_to = entry->new_part_name;
            }
        }

        if (entry->type == LogEntry::MUTATE_PART)
        {
            ++res.part_mutations_in_queue;

            if (entry->create_time && (!res.part_mutations_oldest_time || entry->create_time < res.part_mutations_oldest_time))
            {
                res.part_mutations_oldest_time = entry->create_time;
                res.oldest_part_to_mutate_to = entry->new_part_name;
            }
        }
    }

    return res;
}


void ReplicatedMergeTreeQueue::getEntries(LogEntriesData & res) const
{
    res.clear();
    std::lock_guard lock(state_mutex);

    res.reserve(queue.size());
    for (const auto & entry : queue)
        res.emplace_back(*entry);
}


void ReplicatedMergeTreeQueue::getInsertTimes(time_t & out_min_unprocessed_insert_time, time_t & out_max_processed_insert_time) const
{
    std::lock_guard lock(state_mutex);
    out_min_unprocessed_insert_time = min_unprocessed_insert_time;
    out_max_processed_insert_time = max_processed_insert_time;
}


std::optional<MergeTreeMutationStatus> ReplicatedMergeTreeQueue::getIncompleteMutationsStatus(const String & znode_name, std::set<String> * mutation_ids) const
{

    std::lock_guard lock(state_mutex);
    auto current_mutation_it = mutations_by_znode.find(znode_name);
    /// killed
    if (current_mutation_it == mutations_by_znode.end())
        return {};

    const MutationStatus & status = current_mutation_it->second;
    MergeTreeMutationStatus result
    {
        .is_done = status.is_done,
        .latest_failed_part = status.latest_failed_part,
        .latest_fail_time = status.latest_fail_time,
        .latest_fail_reason = status.latest_fail_reason,
    };

    if (mutation_ids && !status.latest_fail_reason.empty())
    {
        const auto & latest_failed_part_info = status.latest_failed_part_info;
        auto in_partition = mutations_by_partition.find(latest_failed_part_info.partition_id);
        if (in_partition != mutations_by_partition.end())
        {
            const auto & version_to_status = in_partition->second;
            auto begin_it = version_to_status.upper_bound(latest_failed_part_info.getDataVersion());
            for (auto it = begin_it; it != version_to_status.end(); ++it)
            {
                /// All mutations with the same failure
                if (!it->second->is_done && it->second->latest_fail_reason == status.latest_fail_reason)
                    mutation_ids->insert(it->second->entry->znode_name);
            }
        }
    }
    return result;
}

std::vector<MergeTreeMutationStatus> ReplicatedMergeTreeQueue::getMutationsStatus() const
{
    std::lock_guard lock(state_mutex);

    std::vector<MergeTreeMutationStatus> result;
    for (const auto & pair : mutations_by_znode)
    {
        const MutationStatus & status = pair.second;
        const ReplicatedMergeTreeMutationEntry & entry = *status.entry;
        Names parts_to_mutate = status.parts_to_do.getParts();

        for (const MutationCommand & command : entry.commands)
        {
            WriteBufferFromOwnString buf;
            formatAST(*command.ast, buf, false, true);
            result.push_back(MergeTreeMutationStatus
            {
                entry.znode_name,
                buf.str(),
                entry.create_time,
                entry.block_numbers,
                parts_to_mutate,
                status.is_done,
                status.latest_failed_part,
                status.latest_fail_time,
                status.latest_fail_reason,
            });
        }
    }

    return result;
}

ReplicatedMergeTreeQueue::QueueLocks ReplicatedMergeTreeQueue::lockQueue()
{
    return QueueLocks(state_mutex, pull_logs_to_queue_mutex, update_mutations_mutex);
}

ReplicatedMergeTreeMergePredicate::ReplicatedMergeTreeMergePredicate(
    ReplicatedMergeTreeQueue & queue_, zkutil::ZooKeeperPtr & zookeeper)
    : queue(queue_)
    , prev_virtual_parts(queue.format_version)
{
    {
        std::lock_guard lock(queue.state_mutex);
        prev_virtual_parts = queue.virtual_parts;
    }

    /// Load current quorum status.
    auto quorum_status_future = zookeeper->asyncTryGet(fs::path(queue.zookeeper_path) / "quorum" / "status");

    /// Load current inserts
    std::unordered_set<String> lock_holder_paths;
    for (const String & entry : zookeeper->getChildren(fs::path(queue.zookeeper_path) / "temp"))
    {
        if (startsWith(entry, "abandonable_lock-"))
            lock_holder_paths.insert(fs::path(queue.zookeeper_path) / "temp" / entry);
    }

    if (!lock_holder_paths.empty())
    {
        Strings partitions = zookeeper->getChildren(fs::path(queue.zookeeper_path) / "block_numbers");
        std::vector<std::future<Coordination::ListResponse>> lock_futures;
        for (const String & partition : partitions)
            lock_futures.push_back(zookeeper->asyncGetChildren(fs::path(queue.zookeeper_path) / "block_numbers" / partition));

        struct BlockInfoInZooKeeper
        {
            String partition;
            Int64 number;
            String zk_path;
            std::future<Coordination::GetResponse> contents_future;
        };

        std::vector<BlockInfoInZooKeeper> block_infos;
        for (size_t i = 0; i < partitions.size(); ++i)
        {
            Strings partition_block_numbers = lock_futures[i].get().names;
            for (const String & entry : partition_block_numbers)
            {
                /// TODO: cache block numbers that are abandoned.
                /// We won't need to check them on the next iteration.
                if (startsWith(entry, "block-"))
                {
                    Int64 block_number = parse<Int64>(entry.substr(strlen("block-")));
                    String zk_path = fs::path(queue.zookeeper_path) / "block_numbers" / partitions[i] / entry;
                    block_infos.emplace_back(
                        BlockInfoInZooKeeper{partitions[i], block_number, zk_path, zookeeper->asyncTryGet(zk_path)});
                }
            }
        }

        for (auto & block : block_infos)
        {
            Coordination::GetResponse resp = block.contents_future.get();
            if (resp.error == Coordination::Error::ZOK && lock_holder_paths.count(resp.data))
                committing_blocks[block.partition].insert(block.number);
        }
    }

    merges_version = queue_.pullLogsToQueue(zookeeper);

    {
        /// We avoid returning here a version to be used in a lightweight transaction.
        ///
        /// When pinned parts set is changed a log entry is added to the queue in the same transaction.
        /// The log entry serves as a synchronization point, and it also increments `merges_version`.
        ///
        /// If pinned parts are fetched after logs are pulled then we can safely say that it contains all locks up to `merges_version`.
        String s = zookeeper->get(queue.zookeeper_path + "/pinned_part_uuids");
        pinned_part_uuids.fromString(s);
    }

    Coordination::GetResponse quorum_status_response = quorum_status_future.get();
    if (quorum_status_response.error == Coordination::Error::ZOK)
    {
        ReplicatedMergeTreeQuorumEntry quorum_status;
        quorum_status.fromString(quorum_status_response.data);
        inprogress_quorum_part = quorum_status.part_name;
    }
    else
        inprogress_quorum_part.clear();
}

bool ReplicatedMergeTreeMergePredicate::operator()(
    const MergeTreeData::DataPartPtr & left,
    const MergeTreeData::DataPartPtr & right,
    String * out_reason) const
{
    if (left)
        return canMergeTwoParts(left, right, out_reason);
    else
        return canMergeSinglePart(right, out_reason);
}


bool ReplicatedMergeTreeMergePredicate::canMergeTwoParts(
    const MergeTreeData::DataPartPtr & left,
    const MergeTreeData::DataPartPtr & right,
    String * out_reason) const
{
    /// A sketch of a proof of why this method actually works:
    ///
    /// The trickiest part is to ensure that no new parts will ever appear in the range of blocks between left and right.
    /// Inserted parts get their block numbers by acquiring an ephemeral lock (see EphemeralLockInZooKeeper.h).
    /// These block numbers are monotonically increasing in a partition.
    ///
    /// Because there is a window between the moment the inserted part gets its block number and
    /// the moment it is committed (appears in the replication log), we can't get the name of all parts up to the given
    /// block number just by looking at the replication log - some parts with smaller block numbers may be currently committing
    /// and will appear in the log later than the parts with bigger block numbers.
    ///
    /// We also can't take a consistent snapshot of parts that are already committed plus parts that are about to commit
    /// due to limitations of ZooKeeper transactions.
    ///
    /// So we do the following (see the constructor):
    /// * copy virtual_parts from queue to prev_virtual_parts
    ///   (a set of parts which corresponds to executing the replication log up to a certain point)
    /// * load committing_blocks (inserts and mutations that have already acquired a block number but haven't appeared in the log yet)
    /// * do pullLogsToQueue() again to load fresh queue.virtual_parts and mutations.
    ///
    /// Now we have an invariant: if some part is in prev_virtual_parts then:
    /// * all parts with smaller block numbers are either in committing_blocks or in queue.virtual_parts
    ///   (those that managed to commit before we loaded committing_blocks).
    /// * all mutations with smaller block numbers are either in committing_blocks or in queue.mutations_by_partition
    ///
    /// So to check that no new parts will ever appear in the range of blocks between left and right we first check that
    /// left and right are already present in prev_virtual_parts (we can't give a definite answer for parts that were committed later)
    /// and then check that there are no blocks between them in committing_blocks and no parts in queue.virtual_parts.
    ///
    /// Similarly, to check that there will be no mutation with a block number between two parts from prev_virtual_parts
    /// (only then we can merge them without mutating the left part), we first check committing_blocks
    /// and then check that these two parts have the same mutation version according to queue.mutations_by_partition.

    if (left->info.partition_id != right->info.partition_id)
    {
        throw Exception(ErrorCodes::LOGICAL_ERROR, "Parts {} and {} belong to different partitions", left->name, right->name);
    }

    for (const MergeTreeData::DataPartPtr & part : {left, right})
    {
        if (pinned_part_uuids.part_uuids.contains(part->uuid))
        {
            if (out_reason)
                *out_reason = "Part " + part->name + " has uuid " + toString(part->uuid) + " which is currently pinned";
            return false;
        }

        if (part->name == inprogress_quorum_part)
        {
            if (out_reason)
                *out_reason = "Quorum insert for part " + part->name + " is currently in progress";
            return false;
        }

        if (prev_virtual_parts.getContainingPart(part->info).empty())
        {
            if (out_reason)
                *out_reason = "Entry for part " + part->name + " hasn't been read from the replication log yet";
            return false;
        }
    }

    Int64 left_max_block = left->info.max_block;
    Int64 right_min_block = right->info.min_block;
    if (left_max_block > right_min_block)
        std::swap(left_max_block, right_min_block);

    if (left_max_block + 1 < right_min_block)
    {
        auto committing_blocks_in_partition = committing_blocks.find(left->info.partition_id);
        if (committing_blocks_in_partition != committing_blocks.end())
        {
            const std::set<Int64> & block_numbers = committing_blocks_in_partition->second;

            auto block_it = block_numbers.upper_bound(left_max_block);
            if (block_it != block_numbers.end() && *block_it < right_min_block)
            {
                if (out_reason)
                    *out_reason = "Block number " + toString(*block_it) + " is still being inserted between parts "
                        + left->name + " and " + right->name;

                return false;
            }
        }
    }

    std::lock_guard lock(queue.state_mutex);

    for (const MergeTreeData::DataPartPtr & part : {left, right})
    {
        /// We look for containing parts in queue.virtual_parts (and not in prev_virtual_parts) because queue.virtual_parts is newer
        /// and it is guaranteed that it will contain all merges assigned before this object is constructed.
        String containing_part = queue.virtual_parts.getContainingPart(part->info);
        if (containing_part != part->name)
        {
            if (out_reason)
                *out_reason = "Part " + part->name + " has already been assigned a merge into " + containing_part;
            return false;
        }
    }

    if (left_max_block + 1 < right_min_block)
    {
        /// Fake part which will appear as merge result
        MergeTreePartInfo gap_part_info(
            left->info.partition_id, left_max_block + 1, right_min_block - 1,
            MergeTreePartInfo::MAX_LEVEL, MergeTreePartInfo::MAX_BLOCK_NUMBER);

        /// We don't select parts if any smaller part covered by our merge must exist after
        /// processing replication log up to log_pointer.
        Strings covered = queue.virtual_parts.getPartsCoveredBy(gap_part_info);
        if (!covered.empty())
        {
            if (out_reason)
                *out_reason = "There are " + toString(covered.size()) + " parts (from " + covered.front()
                    + " to " + covered.back() + ") that are still not present or being processed by "
                    + " other background process on this replica between " + left->name + " and " + right->name;
            return false;
        }
    }

    Int64 left_mutation_ver = queue.getCurrentMutationVersionImpl(
        left->info.partition_id, left->info.getDataVersion(), lock);

    Int64 right_mutation_ver = queue.getCurrentMutationVersionImpl(
        left->info.partition_id, right->info.getDataVersion(), lock);

    if (left_mutation_ver != right_mutation_ver)
    {
        if (out_reason)
            *out_reason = "Current mutation versions of parts " + left->name + " and " + right->name + " differ: "
                + toString(left_mutation_ver) + " and " + toString(right_mutation_ver) + " respectively";
        return false;
    }

    return MergeTreeData::partsContainSameProjections(left, right);
}

bool ReplicatedMergeTreeMergePredicate::canMergeSinglePart(
    const MergeTreeData::DataPartPtr & part,
    String * out_reason) const
{
    if (pinned_part_uuids.part_uuids.contains(part->uuid))
    {
        if (out_reason)
            *out_reason = "Part " + part->name + " has uuid " + toString(part->uuid) + " which is currently pinned";
        return false;
    }

    if (part->name == inprogress_quorum_part)
    {
        if (out_reason)
            *out_reason = "Quorum insert for part " + part->name + " is currently in progress";
        return false;
    }

    if (prev_virtual_parts.getContainingPart(part->info).empty())
    {
        if (out_reason)
            *out_reason = "Entry for part " + part->name + " hasn't been read from the replication log yet";
        return false;
    }

    std::lock_guard<std::mutex> lock(queue.state_mutex);

    /// We look for containing parts in queue.virtual_parts (and not in prev_virtual_parts) because queue.virtual_parts is newer
    /// and it is guaranteed that it will contain all merges assigned before this object is constructed.
    String containing_part = queue.virtual_parts.getContainingPart(part->info);
    if (containing_part != part->name)
    {
        if (out_reason)
            *out_reason = "Part " + part->name + " has already been assigned a merge into " + containing_part;
        return false;
    }

    return true;
}


std::optional<std::pair<Int64, int>> ReplicatedMergeTreeMergePredicate::getDesiredMutationVersion(const MergeTreeData::DataPartPtr & part) const
{
    /// Assigning mutations is easier than assigning merges because mutations appear in the same order as
    /// the order of their version numbers (see StorageReplicatedMergeTree::mutate).
    /// This means that if we have loaded the mutation with version number X then all mutations with
    /// the version numbers less than X are also loaded and if there is no merge or mutation assigned to
    /// the part (checked by querying queue.virtual_parts), we can confidently assign a mutation to
    /// version X for this part.

    /// We cannot mutate part if it's being inserted with quorum and it's not
    /// already reached.
    if (part->name == inprogress_quorum_part)
        return {};

    std::lock_guard lock(queue.state_mutex);

    if (queue.virtual_parts.getContainingPart(part->info) != part->name)
        return {};

    auto in_partition = queue.mutations_by_partition.find(part->info.partition_id);
    if (in_partition == queue.mutations_by_partition.end())
        return {};

    Int64 current_version = queue.getCurrentMutationVersionImpl(part->info.partition_id, part->info.getDataVersion(), lock);
    Int64 max_version = in_partition->second.rbegin()->first;

    int alter_version = -1;
    for (auto [mutation_version, mutation_status] : in_partition->second)
    {
        max_version = mutation_version;
        if (mutation_status->entry->isAlterMutation())
        {
            /// We want to assign mutations for part which version is bigger
            /// than part current version. But it doesn't make sense to assign
            /// more fresh versions of alter-mutations if previous alter still
            /// not done because alters execute one by one in strict order.
            if (mutation_version > current_version || !mutation_status->is_done)
            {
                alter_version = mutation_status->entry->alter_version;
                break;
            }
        }
    }

    if (current_version >= max_version)
        return {};

    return std::make_pair(max_version, alter_version);
}


bool ReplicatedMergeTreeMergePredicate::isMutationFinished(const ReplicatedMergeTreeMutationEntry & mutation) const
{
    for (const auto & kv : mutation.block_numbers)
    {
        const String & partition_id = kv.first;
        Int64 block_num = kv.second;

        auto partition_it = committing_blocks.find(partition_id);
        if (partition_it != committing_blocks.end())
        {
            size_t blocks_count = std::distance(
                partition_it->second.begin(), partition_it->second.lower_bound(block_num));
            if (blocks_count)
            {
                LOG_TRACE(queue.log, "Mutation {} is not done yet because in partition ID {} there are still {} uncommitted blocks.", mutation.znode_name, partition_id, blocks_count);
                return false;
            }
        }
    }

    {
        std::lock_guard lock(queue.state_mutex);

        size_t suddenly_appeared_parts = getPartNamesToMutate(mutation, queue.virtual_parts).size();
        if (suddenly_appeared_parts)
        {
            LOG_TRACE(queue.log, "Mutation {} is not done yet because {} parts to mutate suddenly appeared.", mutation.znode_name, suddenly_appeared_parts);
            return false;
        }
    }

    return true;
}


ReplicatedMergeTreeQueue::SubscriberHandler
ReplicatedMergeTreeQueue::addSubscriber(ReplicatedMergeTreeQueue::SubscriberCallBack && callback)
{
    std::lock_guard lock(state_mutex);
    std::lock_guard lock_subscribers(subscribers_mutex);

    auto it = subscribers.emplace(subscribers.end(), std::move(callback));

    /// Atomically notify about current size
    (*it)(queue.size());

    return SubscriberHandler(it, *this);
}

ReplicatedMergeTreeQueue::SubscriberHandler::~SubscriberHandler()
{
    std::lock_guard lock(queue.subscribers_mutex);
    queue.subscribers.erase(it);
}

void ReplicatedMergeTreeQueue::notifySubscribers(size_t new_queue_size)
{
    std::lock_guard lock_subscribers(subscribers_mutex);
    for (auto & subscriber_callback : subscribers)
        subscriber_callback(new_queue_size);
}

ReplicatedMergeTreeQueue::~ReplicatedMergeTreeQueue()
{
    notifySubscribers(0);
}

String padIndex(Int64 index)
{
    String index_str = toString(index);
    return std::string(10 - index_str.size(), '0') + index_str;
}

void ReplicatedMergeTreeQueue::removeCurrentPartsFromMutations()
{
    std::lock_guard state_lock(state_mutex);
    for (const auto & part_name : current_parts.getParts())
        removeCoveredPartsFromMutations(part_name, /*remove_part = */ true, /*remove_covered_parts = */ true);
}

}<|MERGE_RESOLUTION|>--- conflicted
+++ resolved
@@ -79,12 +79,6 @@
         /// Reset batch size on initialization to recover from possible errors of too large batch size.
         current_multi_batch_size = 1;
 
-<<<<<<< HEAD
-=======
-        String log_pointer_str = zookeeper->get(fs::path(replica_path) / "log_pointer");
-        log_pointer = log_pointer_str.empty() ? 0 : parse<UInt64>(log_pointer_str);
-
->>>>>>> 5dda97be
         std::unordered_set<String> already_loaded_paths;
         {
             std::lock_guard lock(state_mutex);
@@ -940,14 +934,7 @@
         {
             if ((*it)->currently_executing)
                 to_wait.push_back(*it);
-<<<<<<< HEAD
-            auto code = zookeeper->tryRemove(replica_path + "/queue/" + (*it)->znode_name);
-=======
             auto code = zookeeper->tryRemove(fs::path(replica_path) / "queue" / (*it)->znode_name);
-            /// FIXME it's probably unsafe to remove entries non-atomically
-            /// when this method called directly from alter query (not from replication queue task),
-            /// because entries will be lost if ALTER fails.
->>>>>>> 5dda97be
             if (code != Coordination::Error::ZOK)
                 LOG_INFO(log, "Couldn't remove {}: {}", (fs::path(replica_path) / "queue" / (*it)->znode_name).string(), Coordination::errorMessage(code));
 
