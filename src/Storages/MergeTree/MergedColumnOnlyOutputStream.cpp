--- conflicted
+++ resolved
@@ -20,12 +20,7 @@
     WrittenOffsetColumns * offset_columns_,
     const MergeTreeIndexGranularity & index_granularity,
     const MergeTreeIndexGranularityInfo * index_granularity_info)
-<<<<<<< HEAD
-    : IMergedBlockOutputStream(data_part, metadata_snapshot_, columns_list_, /*reset_columns=*/ true)
-=======
-    : IMergedBlockOutputStream(data_part->storage.getSettings(), data_part->getDataPartStoragePtr(), metadata_snapshot_, header_.getNamesAndTypesList(), /*reset_columns=*/ true)
-    , header(header_)
->>>>>>> da3e7450
+    : IMergedBlockOutputStream(data_part->storage.getSettings(), data_part->getDataPartStoragePtr(), metadata_snapshot_, columns_list_, /*reset_columns=*/ true)
 {
     const auto & global_settings = data_part->storage.getContext()->getSettings();
 
@@ -36,18 +31,13 @@
         index_granularity_info ? index_granularity_info->mark_type.adaptive : data_part->storage.canUseAdaptiveGranularity(),
         /* rewrite_primary_key = */ false);
 
-<<<<<<< HEAD
-    writer = data_part->getWriter(
-        columns_list_,
-=======
     writer = createMergeTreeDataPartWriter(
         data_part->getType(),
         data_part->name, data_part->storage.getLogName(), data_part->getSerializations(),
         data_part_storage, data_part->index_granularity_info,
         storage_settings,
-        header.getNamesAndTypesList(),
+        columns_list_,
         data_part->getColumnPositions(),
->>>>>>> da3e7450
         metadata_snapshot_,
         data_part->storage.getVirtualsPtr(),
         indices_to_recalc,
