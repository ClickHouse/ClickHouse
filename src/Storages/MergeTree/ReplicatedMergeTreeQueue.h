#pragma once

#include <optional>

#include <Common/ActionBlocker.h>
#include <Parsers/SyncReplicaMode.h>
#include <Storages/MergeTree/ReplicatedMergeTreeLogEntry.h>
#include <Storages/MergeTree/ReplicatedMergeTreeMutationEntry.h>
#include <Storages/MergeTree/ActiveDataPartSet.h>
#include <Storages/MergeTree/MergeTreeData.h>
#include <Storages/MergeTree/MergeTreeMutationStatus.h>
#include <Storages/MergeTree/PinnedPartUUIDs.h>
#include <Storages/MergeTree/ReplicatedMergeTreeQuorumAddedParts.h>
#include <Storages/MergeTree/ReplicatedMergeTreeAltersSequence.h>
#include <Storages/MergeTree/DropPartsRanges.h>

#include <Common/ZooKeeper/ZooKeeper.h>


namespace DB
{

class StorageReplicatedMergeTree;
class MergeTreeDataMergerMutator;

class ReplicatedMergeTreeMergePredicate;
class ReplicatedMergeTreeMergeStrategyPicker;

using PartitionIdsHint = std::unordered_set<String>;

class ReplicatedMergeTreeQueue
{
private:
    friend class CurrentlyExecuting;
    friend class LocalMergePredicate;
    friend class ReplicatedMergeTreeMergePredicate;
    template<typename T, typename U> friend class BaseMergePredicate;
    friend class MergeFromLogEntryTask;
    friend class ReplicatedMergeMutateTaskBase;

    using LogEntry = ReplicatedMergeTreeLogEntry;
    using LogEntryPtr = LogEntry::Ptr;

    using Queue = std::list<LogEntryPtr>;

    using StringSet = std::set<String>;

    struct ByTime
    {
        bool operator()(const LogEntryPtr & lhs, const LogEntryPtr & rhs) const
        {
            return std::forward_as_tuple(lhs->create_time, lhs.get())
                 < std::forward_as_tuple(rhs->create_time, rhs.get());
        }
    };

    struct OperationsInQueue
    {
        size_t merges = 0;
        size_t mutations = 0;
        size_t merges_with_ttl = 0;
    };

    /// To calculate min_unprocessed_insert_time, max_processed_insert_time, for which the replica lag is calculated.
    using InsertsByTime = std::set<LogEntryPtr, ByTime>;

    StorageReplicatedMergeTree & storage;
    ReplicatedMergeTreeMergeStrategyPicker & merge_strategy_picker;
    MergeTreeDataFormatVersion format_version;

    String zookeeper_path;
    String replica_path;
    String logger_name;
    LoggerPtr log = nullptr;

    /// Protects the queue, future_parts and other queue state variables.
    mutable std::mutex state_mutex;

    /// A set of parts that should be on this replica according to the queue entries that have been done
    /// up to this point. The invariant holds: `virtual_parts` = `current_parts` + `queue`.
    /// Note: it can be different from the actual set of parts because the replica can decide to fetch
    /// a bigger part instead of the part mentioned in the log entry.
    ActiveDataPartSet current_parts;

    /** The queue of what you need to do on this line to catch up. It is taken from ZooKeeper (/replicas/me/queue/).
      * In ZK records in chronological order. Here they are executed in parallel and reorder after entry execution.
      * Order of execution is not "queue" at all. Look at selectEntryToProcess.
      */
    Queue queue;

    InsertsByTime inserts_by_time;
    std::atomic<time_t> min_unprocessed_insert_time = 0;
    std::atomic<time_t> max_processed_insert_time = 0;

    time_t last_queue_update = 0;

    /// parts that will appear as a result of actions performed right now by background threads (these actions are not in the queue).
    /// Used to block other actions on parts in the range covered by future_parts.
    using FuturePartsSet = std::map<String, LogEntryPtr>;
    FuturePartsSet future_parts;

    /// Avoid parallel execution of queue enties, which may remove other entries from the queue.
    std::set<MergeTreePartInfo> currently_executing_drop_replace_ranges;

    /** What will be the set of active parts after executing all log entries up to log_pointer.
      * Used to determine which merges can be assigned (see ReplicatedMergeTreeMergePredicate)
      */
    ActiveDataPartSet virtual_parts;


    /// We do not add DROP_PARTs to virtual_parts because they can intersect,
    /// so we store them separately in this structure.
    DropPartsRanges drop_parts;

    /// A set of mutations loaded from ZooKeeper.
    /// mutations_by_partition is an index partition ID -> block ID -> mutation into this set.
    /// Note that mutations are updated in such a way that they are always more recent than
    /// log_pointer (see pullLogsToQueue()).

    struct MutationStatus
    {
        MutationStatus(const ReplicatedMergeTreeMutationEntryPtr & entry_, MergeTreeDataFormatVersion format_version_)
            : entry(entry_)
            , parts_to_do(format_version_)
        {
        }

        ReplicatedMergeTreeMutationEntryPtr entry;

        /// Current parts we have to mutate to complete mutation.
        ///
        /// current_part_name =mutation> result_part_name
        /// ^~~parts_to_do~~^            ^~virtual_parts~^
        ///
        /// We use ActiveDataPartSet structure to be able to manage covering and
        /// covered parts.
        ActiveDataPartSet parts_to_do;

        /// Note that is_done is not equivalent to parts_to_do.size() == 0
        /// (even if parts_to_do.size() == 0 some relevant parts can still commit in the future).
        /// Also we can jump over mutation when we download mutated part from other replica.
        bool is_done = false;

        String latest_failed_part;
        MergeTreePartInfo latest_failed_part_info;
        time_t latest_fail_time = 0;
        String latest_fail_reason;
    };

    /// Mapping from znode path to Mutations Status
    std::map<String, MutationStatus> mutations_by_znode;
    /// Partition -> (block_number -> MutationStatus)
    std::unordered_map<String, std::map<Int64, MutationStatus *>> mutations_by_partition;
    /// Znode ID of the latest mutation that is done.
    String mutation_pointer;

    /// Provides only one simultaneous call to pullLogsToQueue.
    std::mutex pull_logs_to_queue_mutex;

    /// This sequence control ALTERs execution in replication queue.
    /// We need it because alters have to be executed sequentially (one by one).
    ReplicatedMergeTreeAltersSequence alter_sequence;

    Strings broken_parts_to_enqueue_fetches_on_loading;

    /// List of subscribers
    /// A subscriber callback is called when an entry queue is deleted
    mutable std::mutex subscribers_mutex;

    using SubscriberCallBack = std::function<void(size_t /* queue_size */, const String * /* removed_log_entry_id */)>;
    using Subscribers = std::list<SubscriberCallBack>;
    using SubscriberIterator = Subscribers::iterator;

    friend class SubscriberHandler;
    struct SubscriberHandler : public boost::noncopyable
    {
        SubscriberHandler(SubscriberIterator it_, ReplicatedMergeTreeQueue & queue_) : it(it_), queue(queue_) {}
        ~SubscriberHandler();

    private:
        SubscriberIterator it;
        ReplicatedMergeTreeQueue & queue;
    };

    Subscribers subscribers;

    /// Notify subscribers about queue change (new queue size and entry that was removed)
    void notifySubscribers(size_t new_queue_size, const String * removed_log_entry_id);

    /// Check that entry_ptr is REPLACE_RANGE entry and can be removed from queue because current entry covers it
    bool checkReplaceRangeCanBeRemoved(
        const MergeTreePartInfo & part_info, LogEntryPtr entry_ptr, const ReplicatedMergeTreeLogEntryData & current) const;

    /// Ensures that only one thread is simultaneously updating mutations.
    std::mutex update_mutations_mutex;

    /// Insert new entry from log into queue
    void insertUnlocked(
        const LogEntryPtr & entry, std::optional<time_t> & min_unprocessed_insert_time_changed,
        std::lock_guard<std::mutex> & state_lock);

    void removeProcessedEntry(zkutil::ZooKeeperPtr zookeeper, LogEntryPtr & entry);

    /** Can I now try this action. If not, you need to leave it in the queue and try another one.
      * Called under the state_mutex.
      */
    bool shouldExecuteLogEntry(
        const LogEntry & entry, String & out_postpone_reason,
        MergeTreeDataMergerMutator & merger_mutator, MergeTreeData & data,
        std::unique_lock<std::mutex> & state_lock) const;

    /// Return the version (block number) of the last mutation that we don't need to apply to the part
    /// with getDataVersion() == data_version. (Either this mutation was already applied or the part
    /// was created after the mutation).
    /// If there is no such mutation or it has already been executed and deleted, return 0.
    Int64 getCurrentMutationVersion(const String & partition_id, Int64 data_version) const;

    /** Check that part isn't in currently generating parts and isn't covered by them.
      * Should be called under state_mutex.
      */
    bool isCoveredByFuturePartsImpl(
        const LogEntry & entry,
        const String & new_part_name, String & out_reason,
        std::unique_lock<std::mutex> & state_lock,
        std::vector<LogEntryPtr> * covered_entries_to_wait) const;

    /// After removing the queue element, update the insertion times in the RAM. Running under state_mutex.
    /// Returns information about what times have changed - this information can be passed to updateTimesInZooKeeper.
    void updateStateOnQueueEntryRemoval(const LogEntryPtr & entry,
        bool is_successful,
        std::optional<time_t> & min_unprocessed_insert_time_changed,
        std::optional<time_t> & max_processed_insert_time_changed,
        std::unique_lock<std::mutex> & state_lock);

    /// Add part for mutations with block_number > part.getDataVersion()
    void addPartToMutations(const String & part_name, const MergeTreePartInfo & part_info);

    /// Remove covered parts from mutations (parts_to_do) which were assigned
    /// for mutation. If remove_covered_parts = true, than remove parts covered
    /// by first argument. If remove_part == true, than also remove part itself.
    /// Both negative flags will throw exception.
    ///
    /// Part removed from mutations which satisfy conditions:
    /// block_number > part.getDataVersion()
    /// or block_number == part.getDataVersion()
    ///    ^ (this may happen if we downloaded mutated part from other replica)
    void removeCoveredPartsFromMutations(const String & part_name, bool remove_part, bool remove_covered_parts);

    /// Update the insertion times in ZooKeeper.
    void updateTimesInZooKeeper(zkutil::ZooKeeperPtr zookeeper,
        std::optional<time_t> min_unprocessed_insert_time_changed,
        std::optional<time_t> max_processed_insert_time_changed) const;

    /// Marks the element of the queue as running.
    class CurrentlyExecuting
    {
    private:
        ReplicatedMergeTreeQueue::LogEntryPtr entry;
        ReplicatedMergeTreeQueue & queue;

        friend class ReplicatedMergeTreeQueue;

        /// Created only in the selectEntryToProcess function. It is called under mutex.
        CurrentlyExecuting(
            const ReplicatedMergeTreeQueue::LogEntryPtr & entry_,
            ReplicatedMergeTreeQueue & queue_,
            std::unique_lock<std::mutex> & state_lock);

        /// In case of fetch, we determine actual part during the execution, so we need to update entry. It is called under state_mutex.
        static void setActualPartName(
            ReplicatedMergeTreeQueue::LogEntry & entry,
            const String & actual_part_name,
            ReplicatedMergeTreeQueue & queue,
            std::unique_lock<std::mutex> & state_lock,
            std::vector<LogEntryPtr> & covered_entries_to_wait);

    public:
        ~CurrentlyExecuting();
    };

    using CurrentlyExecutingPtr = std::unique_ptr<CurrentlyExecuting>;
    /// ZK contains a limit on the number or total size of operations in a multi-request.
    /// If the limit is exceeded, the connection is simply closed.
    /// The constant is selected with a margin. The default limit in ZK is 1 MB of data in total.
    /// The average size of the node value in this case is less than 10 kilobytes.
    static constexpr size_t MAX_MULTI_OPS = 100;

    /// Very large queue entries may appear occasionally.
    /// We cannot process MAX_MULTI_OPS at once because it will fail.
    /// But we have to process more than one entry at once because otherwise lagged replicas keep up slowly.
    /// Let's start with one entry per transaction and increase it exponentially towards MAX_MULTI_OPS.
    /// It will allow to make some progress before failing and remain operational even in extreme cases.
    size_t current_multi_batch_size = 1;

public:
    ReplicatedMergeTreeQueue(StorageReplicatedMergeTree & storage_, ReplicatedMergeTreeMergeStrategyPicker & merge_strategy_picker_);
    ~ReplicatedMergeTreeQueue() = default;

    /// Clears queue state
    void clear();

    /// Get set of parts from zookeeper
    void initialize(zkutil::ZooKeeperPtr zookeeper);

    /** Inserts an action to the end of the queue.
      * To restore broken parts during operation.
      * Do not insert the action itself into ZK (do it yourself).
      */
    void insert(zkutil::ZooKeeperPtr zookeeper, LogEntryPtr & entry);

    /** Load (initialize) a queue from ZooKeeper (/replicas/me/queue/).
      * If queue was not empty load() would not load duplicate records.
      * return true, if we update queue.
      */
    bool load(zkutil::ZooKeeperPtr zookeeper);

    bool removeFailedQuorumPart(const MergeTreePartInfo & part_info);

    enum PullLogsReason
    {
        LOAD,
        UPDATE,
        MERGE_PREDICATE,
        SYNC,
        OTHER,
    };

    /** Copy the new entries from the shared log to the queue of this replica. Set the log_pointer to the appropriate value.
      * If watch_callback is not empty, will call it when new entries appear in the log.
      * If there were new entries, notifies storage.queue_task_handle.
      * Additionally loads mutations (so that the set of mutations is always more recent than the queue).
      * Return the version of "logs" node (that is updated for every merge/mutation/... added to the log)
      */
    std::pair<int32_t, int32_t> pullLogsToQueue(zkutil::ZooKeeperPtr zookeeper, Coordination::WatchCallback watch_callback = {}, PullLogsReason reason = OTHER);

    /// Load new mutation entries. If something new is loaded, schedule storage.merge_selecting_task.
    /// If watch_callback is not empty, will call it when new mutations appear in ZK.
    int32_t updateMutations(zkutil::ZooKeeperPtr zookeeper, Coordination::WatchCallbackPtr watch_callback = {});

    /// Remove a mutation from ZooKeeper and from the local set. Returns the removed entry or nullptr
    /// if it could not be found. Called during KILL MUTATION query execution.
    ReplicatedMergeTreeMutationEntryPtr removeMutation(zkutil::ZooKeeperPtr zookeeper, const String & mutation_id);

    /** Remove the action from the queue with the parts covered by part_name (from ZK and from the RAM).
      * And also wait for the completion of their execution, if they are now being executed.
      * covering_entry is as an entry that caused removal of entries in range (usually, DROP_RANGE)
      */
    void removePartProducingOpsInRange(zkutil::ZooKeeperPtr zookeeper,
                                       const MergeTreePartInfo & part_info,
                                       const std::optional<ReplicatedMergeTreeLogEntryData> & covering_entry);

    /** In the case where there are not enough parts to perform the merge in part_name
      * - move actions with merged parts to the end of the queue
      * (in order to download a already merged part from another replica).
      */
    StringSet moveSiblingPartsForMergeToEndOfQueue(const String & part_name);

    /** Select the next action to process.
      * merger_mutator is used only to check if the merges are not suspended.
      */
    struct SelectedEntry
    {
        ReplicatedMergeTreeQueue::LogEntryPtr log_entry;
        CurrentlyExecutingPtr currently_executing_holder;

        SelectedEntry(const ReplicatedMergeTreeQueue::LogEntryPtr & log_entry_, CurrentlyExecutingPtr && currently_executing_holder_)
            : log_entry(log_entry_)
            , currently_executing_holder(std::move(currently_executing_holder_))
        {}
    };

    using SelectedEntryPtr = std::shared_ptr<SelectedEntry>;
    SelectedEntryPtr selectEntryToProcess(MergeTreeDataMergerMutator & merger_mutator, MergeTreeData & data);

    /** Execute `func` function to handle the action.
      * In this case, at runtime, mark the queue element as running
      *  (add into future_parts and more).
      * If there was an exception during processing, it saves it in `entry`.
      * Returns true if there were no exceptions during the processing.
      */
    bool processEntry(std::function<zkutil::ZooKeeperPtr()> get_zookeeper, LogEntryPtr & entry, std::function<bool(LogEntryPtr &)> func);

    /// Count the number of merges and mutations of single parts in the queue.
    OperationsInQueue countMergesAndPartMutations() const;

    /// Count the total number of active mutations.
    size_t countMutations() const;

    /// Count the total number of active mutations that are finished (is_done = true).
    size_t countFinishedMutations() const;

    std::map<std::string, MutationCommands> getUnfinishedMutations() const;

    /// Returns functor which used by MergeTreeMergerMutator to select parts for merge
    ReplicatedMergeTreeMergePredicate
    getMergePredicate(zkutil::ZooKeeperPtr & zookeeper, std::optional<PartitionIdsHint> && partition_ids_hint);

    MutationCommands getMutationCommands(const MergeTreeData::DataPartPtr & part, Int64 desired_mutation_version,
                                         Strings & mutation_ids) const;

    /// Return mutation commands for part which could be not applied to
    /// it according to part mutation version. Used when we apply alter commands on fly,
    /// without actual data modification on disk.
    std::map<int64_t, MutationCommands> getAlterMutationCommandsForPart(const MergeTreeData::DataPartPtr & part) const;

    /// Mark finished mutations as done. If the function needs to be called again at some later time
    /// (because some mutations are probably done but we are not sure yet), returns true.
    bool tryFinalizeMutations(zkutil::ZooKeeperPtr zookeeper);

    /// Checks that part is already in virtual parts
    bool isVirtualPart(const MergeTreeData::DataPartPtr & data_part) const;

    /// Returns true if part_info is covered by some DROP_RANGE or DROP_PART
    bool isGoingToBeDropped(const MergeTreePartInfo & part_info, MergeTreePartInfo * out_drop_range_info = nullptr) const;
    bool isGoingToBeDroppedImpl(const MergeTreePartInfo & part_info, MergeTreePartInfo * out_drop_range_info) const;

    /// Check that part produced by some entry in queue and get source parts for it.
    /// If there are several entries return largest source_parts set. This rarely possible
    /// for example after replica clone.
    bool checkPartInQueueAndGetSourceParts(const String & part_name, Strings & source_parts) const;

    /// Check that part isn't in currently generating parts and isn't covered by them and add it to future_parts.
    /// Locks queue's mutex.
    bool addFuturePartIfNotCoveredByThem(const String & part_name, LogEntry & entry, String & reject_reason);

    /// A blocker that stops selects from the queue
    ActionBlocker actions_blocker;

    /// A blocker that stops pulling entries from replication log to queue
    ActionBlocker pull_log_blocker;

    /// Adds a subscriber
<<<<<<< HEAD
    SubscriberHandler addSubscriber(SubscriberCallBack && callback, std::unordered_set<String> & out_entry_names, LogEntryPriorityTags & out_entry_priority_tags, SyncReplicaMode sync_mode);
=======
    SubscriberHandler addSubscriber(SubscriberCallBack && callback, std::unordered_set<String> & out_entry_names, SyncReplicaMode sync_mode, std::unordered_set<String> src_replicas);
>>>>>>> 75edbdd3

    void notifySubscribersOnPartialShutdown();

    struct Status
    {
        /// TODO: consider using UInt64 here
        UInt32 future_parts;
        UInt32 queue_size;
        UInt32 inserts_in_queue;
        UInt32 merges_in_queue;
        UInt32 part_mutations_in_queue;
        UInt32 queue_oldest_time;
        UInt32 inserts_oldest_time;
        UInt32 merges_oldest_time;
        UInt32 part_mutations_oldest_time;
        String oldest_part_to_get;
        String oldest_part_to_merge_to;
        String oldest_part_to_mutate_to;
        UInt32 last_queue_update;
    };

    /// Get information about the queue.
    Status getStatus() const;

    /// Get the data of the queue elements.
    using LogEntriesData = std::vector<ReplicatedMergeTreeLogEntryData>;
    void getEntries(LogEntriesData & res) const;

    /// Get information about the insertion times.
    void getInsertTimes(time_t & out_min_unprocessed_insert_time, time_t & out_max_processed_insert_time) const;


    /// Return empty optional if mutation was killed. Otherwise return partially
    /// filled mutation status with information about error (latest_fail*) and
    /// is_done. mutation_ids filled with all mutations with same errors,
    /// because they may be executed simultaneously as one mutation. Order is
    /// important for better readability of exception message. If mutation was
    /// killed doesn't return any ids.
    std::optional<MergeTreeMutationStatus> getIncompleteMutationsStatus(const String & znode_name, std::set<String> * mutation_ids = nullptr) const;

    std::vector<MergeTreeMutationStatus> getMutationsStatus() const;

    void removeCurrentPartsFromMutations();

    using QueueLocks = std::scoped_lock<std::mutex, std::mutex, std::mutex>;

    /// This method locks all important queue mutexes: state_mutex,
    /// pull_logs_to_queue and update_mutations_mutex. It should be used only
    /// once while we want to shutdown our queue and remove it's task from pool.
    /// It's needed because queue itself can trigger it's task handler and in
    /// this case race condition is possible.
    QueueLocks lockQueue();

    /// Can be called only on data parts loading.
    /// We need loaded queue to create GET_PART entry for broken (or missing) part,
    /// but queue is not loaded yet on data parts loading.
    void setBrokenPartsToEnqueueFetchesOnLoading(Strings && parts_to_fetch);
    /// Must be called right after queue loading.
    void createLogEntriesToFetchBrokenParts();
};

using CommittingBlocks = std::unordered_map<String, std::set<Int64>>;

template<typename VirtualPartsT, typename MutationsStateT>
class BaseMergePredicate
{
public:
    BaseMergePredicate() = default;
    BaseMergePredicate(std::optional<PartitionIdsHint> && partition_ids_hint_) : partition_ids_hint(std::move(partition_ids_hint_)) {}

    /// Depending on the existence of left part checks a merge predicate for two parts or for single part.
    bool operator()(const MergeTreeData::DataPartPtr & left,
                    const MergeTreeData::DataPartPtr & right,
                    const MergeTreeTransaction * txn,
                    String & out_reason) const;

    /// Can we assign a merge with these two parts?
    /// (assuming that no merge was assigned after the predicate was constructed)
    /// If we can't and out_reason is not nullptr, set it to the reason why we can't merge.
    bool canMergeTwoParts(const MergeTreeData::DataPartPtr & left,
                          const MergeTreeData::DataPartPtr & right,
                          String & out_reason) const;

    /// Can we assign a merge this part and some other part?
    /// For example a merge of a part and itself is needed for TTL.
    /// This predicate is checked for the first part of each range.
    bool canMergeSinglePart(const MergeTreeData::DataPartPtr & part, String & out_reason) const;

    CommittingBlocks getCommittingBlocks(zkutil::ZooKeeperPtr & zookeeper, const std::string & zookeeper_path, LoggerPtr log_);

protected:
    /// A list of partitions that can be used in the merge predicate
    std::optional<PartitionIdsHint> partition_ids_hint;

    /// A snapshot of active parts that would appear if the replica executes all log entries in its queue.
    const VirtualPartsT * prev_virtual_parts_ = nullptr;
    const VirtualPartsT * virtual_parts_ = nullptr;

    /// partition ID -> block numbers of the inserts and mutations that are about to commit
    /// (loaded at some later time than prev_virtual_parts).
    const CommittingBlocks * committing_blocks_ = nullptr;

    /// List of UUIDs for parts that have their identity "pinned".
    const PinnedPartUUIDs * pinned_part_uuids_ = nullptr;

    /// Quorum state taken at some later time than prev_virtual_parts.
    const String * inprogress_quorum_part_ = nullptr;

    /// An object that provides current mutation version for a part
    const MutationsStateT * mutations_state_ = nullptr;

    std::mutex * virtual_parts_mutex = nullptr;
};

/// Lightweight version of ReplicatedMergeTreeMergePredicate that do not make any ZooKeeper requests,
/// but may return false-positive results. Checks only a subset of required conditions.
class LocalMergePredicate : public BaseMergePredicate<ActiveDataPartSet, ReplicatedMergeTreeQueue>
{
public:
    LocalMergePredicate(ReplicatedMergeTreeQueue & queue_);
};

class ReplicatedMergeTreeMergePredicate : public BaseMergePredicate<ActiveDataPartSet, ReplicatedMergeTreeQueue>
{
public:
    ReplicatedMergeTreeMergePredicate(ReplicatedMergeTreeQueue & queue_, zkutil::ZooKeeperPtr & zookeeper,
                                      std::optional<PartitionIdsHint> && partition_ids_hint_);

    /// Returns true if part is needed for some REPLACE_RANGE entry.
    /// We should not drop part in this case, because replication queue may stuck without that part.
    bool partParticipatesInReplaceRange(const MergeTreeData::DataPartPtr & part, String & out_reason) const;

    /// Return nonempty optional of desired mutation version and alter version.
    /// If we have no alter (modify/drop) mutations in mutations queue, than we return biggest possible
    /// mutation version (and -1 as alter version). In other case, we return biggest mutation version with
    /// smallest alter version. This required, because we have to execute alter mutations sequentially and
    /// don't glue them together. Alter is rare operation, so it shouldn't affect performance.
    std::optional<std::pair<Int64, int>> getDesiredMutationVersion(const MergeTreeData::DataPartPtr & part) const;

    bool isMutationFinished(const std::string & znode_name, const std::map<String, int64_t> & block_numbers,
                            std::unordered_set<String> & checked_partitions_cache) const;

    /// The version of "log" node that is used to check that no new merges have appeared.
    int32_t getVersion() const { return merges_version; }

    /// Returns true if there's a drop range covering new_drop_range_info
    bool isGoingToBeDropped(const MergeTreePartInfo & new_drop_range_info, MergeTreePartInfo * out_drop_range_info = nullptr) const;

    /// Returns virtual part covering part_name (if any) or empty string
    String getCoveringVirtualPart(const String & part_name) const;

private:
    const ReplicatedMergeTreeQueue & queue;

    /// We copy a merge predicate when we cast it to AllowedMergingPredicate, let's keep the pointers valid
    std::shared_ptr<ActiveDataPartSet> prev_virtual_parts;
    std::shared_ptr<CommittingBlocks> committing_blocks;
    std::shared_ptr<PinnedPartUUIDs> pinned_part_uuids;
    std::shared_ptr<String> inprogress_quorum_part;

    int32_t merges_version = -1;
};

/** Convert a number to a string in the format of the suffixes of auto-incremental nodes in ZooKeeper.
  * Negative numbers are also supported - for them the name of the node looks somewhat silly
  *  and does not match any auto-incremented node in ZK.
  */
String padIndex(Int64 index);

}<|MERGE_RESOLUTION|>--- conflicted
+++ resolved
@@ -430,11 +430,7 @@
     ActionBlocker pull_log_blocker;
 
     /// Adds a subscriber
-<<<<<<< HEAD
-    SubscriberHandler addSubscriber(SubscriberCallBack && callback, std::unordered_set<String> & out_entry_names, LogEntryPriorityTags & out_entry_priority_tags, SyncReplicaMode sync_mode);
-=======
-    SubscriberHandler addSubscriber(SubscriberCallBack && callback, std::unordered_set<String> & out_entry_names, SyncReplicaMode sync_mode, std::unordered_set<String> src_replicas);
->>>>>>> 75edbdd3
+    SubscriberHandler addSubscriber(SubscriberCallBack && callback, std::unordered_set<String> & out_entry_names, LogEntryPriorityTags & out_entry_priority_tags, SyncReplicaMode sync_mode, std::unordered_set<String> src_replicas);
 
     void notifySubscribersOnPartialShutdown();
 
