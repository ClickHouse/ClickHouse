--- conflicted
+++ resolved
@@ -327,16 +327,9 @@
     for (size_t i = 0; i < index_block.columns(); ++i)
     {
         const auto & column = index_block.getByPosition(i).column;
-<<<<<<< HEAD
-        index_serializations[i]->serializeBinary(*column, row, index_stream, {});
-
-        if (settings.load_primary_key_in_memory)
-            index_columns[i]->insertFrom(*column, row);
-=======
 
         index_columns[i]->insertFrom(*column, row);
         index_serializations[i]->serializeBinary(*column, row, index_stream, {});
->>>>>>> 92c4dcfa
     }
 }
 
@@ -354,19 +347,8 @@
          */
         MemoryTrackerBlockerInThread temporarily_disable_memory_tracker;
 
-<<<<<<< HEAD
-        if (settings.load_primary_key_in_memory)
-        {
-            if (index_columns.empty())
-                index_columns = primary_index_block.cloneEmptyColumns();
-
-            for (auto & column : index_columns)
-                column->reserve(column->size() + granules_to_write.size());
-        }
-=======
         if (index_columns.empty())
             index_columns = primary_index_block.cloneEmptyColumns();
->>>>>>> 92c4dcfa
 
         /// Write index. The index contains Primary Key value for each `index_granularity` row.
         for (const auto & granule : granules_to_write)
