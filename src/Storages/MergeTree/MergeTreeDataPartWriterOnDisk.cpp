#include <Storages/MergeTree/MergeTreeDataPartWriterOnDisk.h>
#include <Common/MemoryTrackerBlockerInThread.h>

#include <utility>
#include "IO/WriteBufferFromFileDecorator.h"

namespace DB
{
namespace ErrorCodes
{
    extern const int LOGICAL_ERROR;
}

void MergeTreeDataPartWriterOnDisk::Stream::preFinalize()
{
    compressed.next();
    /// 'compressed_buf' doesn't call next() on underlying buffer ('plain_hashing'). We should do it manually.
    plain_hashing.next();
    marks.next();

    plain_file->preFinalize();
    marks_file->preFinalize();

    is_prefinalized = true;
}

void MergeTreeDataPartWriterOnDisk::Stream::finalize()
{
    if (!is_prefinalized)
        preFinalize();

    plain_file->finalize();
    marks_file->finalize();
}

void MergeTreeDataPartWriterOnDisk::Stream::sync() const
{
    plain_file->sync();
    marks_file->sync();
}

MergeTreeDataPartWriterOnDisk::Stream::Stream(
    const String & escaped_column_name_,
    DiskPtr disk_,
    const String & data_path_,
    const std::string & data_file_extension_,
    const std::string & marks_path_,
    const std::string & marks_file_extension_,
    const CompressionCodecPtr & compression_codec_,
    size_t max_compress_block_size_) :
    escaped_column_name(escaped_column_name_),
    data_file_extension{data_file_extension_},
    marks_file_extension{marks_file_extension_},
    plain_file(disk_->writeFile(data_path_ + data_file_extension, max_compress_block_size_, WriteMode::Rewrite)),
    plain_hashing(*plain_file),
    compressed_buf(plain_hashing, compression_codec_, max_compress_block_size_),
    compressed(compressed_buf),
    marks_file(disk_->writeFile(marks_path_ + marks_file_extension, 4096, WriteMode::Rewrite)), marks(*marks_file)
{
}

void MergeTreeDataPartWriterOnDisk::Stream::addToChecksums(MergeTreeData::DataPart::Checksums & checksums)
{
    String name = escaped_column_name;

    checksums.files[name + data_file_extension].is_compressed = true;
    checksums.files[name + data_file_extension].uncompressed_size = compressed.count();
    checksums.files[name + data_file_extension].uncompressed_hash = compressed.getHash();
    checksums.files[name + data_file_extension].file_size = plain_hashing.count();
    checksums.files[name + data_file_extension].file_hash = plain_hashing.getHash();

    checksums.files[name + marks_file_extension].file_size = marks.count();
    checksums.files[name + marks_file_extension].file_hash = marks.getHash();
}


MergeTreeDataPartWriterOnDisk::MergeTreeDataPartWriterOnDisk(
    const MergeTreeData::DataPartPtr & data_part_,
    const NamesAndTypesList & columns_list_,
    const StorageMetadataPtr & metadata_snapshot_,
    const MergeTreeIndices & indices_to_recalc_,
    const String & marks_file_extension_,
    const CompressionCodecPtr & default_codec_,
    const MergeTreeWriterSettings & settings_,
    const MergeTreeIndexGranularity & index_granularity_)
    : IMergeTreeDataPartWriter(data_part_,
        columns_list_, metadata_snapshot_, settings_, index_granularity_)
    , skip_indices(indices_to_recalc_)
    , part_path(data_part_->getFullRelativePath())
    , marks_file_extension(marks_file_extension_)
    , default_codec(default_codec_)
    , compute_granularity(index_granularity.empty())
{
    if (settings.blocks_are_granules_size && !index_granularity.empty())
        throw Exception("Can't take information about index granularity from blocks, when non empty index_granularity array specified", ErrorCodes::LOGICAL_ERROR);

    auto disk = data_part->volume->getDisk();
    if (!disk->exists(part_path))
        disk->createDirectories(part_path);

    if (settings.rewrite_primary_key)
        initPrimaryIndex();
    initSkipIndices();
}

// Implementation is split into static functions for ability
/// of making unit tests without creation instance of IMergeTreeDataPartWriter,
/// which requires a lot of dependencies and access to filesystem.
static size_t computeIndexGranularityImpl(
    const Block & block,
    size_t index_granularity_bytes,
    size_t fixed_index_granularity_rows,
    bool blocks_are_granules,
    bool can_use_adaptive_index_granularity)
{
    size_t rows_in_block = block.rows();
    size_t index_granularity_for_block;

    if (!can_use_adaptive_index_granularity)
        index_granularity_for_block = fixed_index_granularity_rows;
    else
    {
        size_t block_size_in_memory = block.bytes();
        if (blocks_are_granules)
        {
            index_granularity_for_block = rows_in_block;
        }
        else if (block_size_in_memory >= index_granularity_bytes)
        {
            size_t granules_in_block = block_size_in_memory / index_granularity_bytes;
            index_granularity_for_block = rows_in_block / granules_in_block;
        }
        else
        {
            size_t size_of_row_in_bytes = std::max(block_size_in_memory / rows_in_block, 1UL);
            index_granularity_for_block = index_granularity_bytes / size_of_row_in_bytes;
        }
    }
<<<<<<< HEAD

    /// We should be less or equal than fixed index granularity.
    /// But if block size is a granule size then do not adjust it.
    /// Granularity greater than fixed granularity might come from compact part.
    if (!blocks_are_granules)
        index_granularity_for_block = std::min(fixed_index_granularity_rows, index_granularity_for_block);

    /// Very rare case when index granularity bytes less than single row.
    if (index_granularity_for_block == 0)
=======
    if (index_granularity_for_block == 0) /// very rare case when index granularity bytes less then single row
>>>>>>> 0810454b
        index_granularity_for_block = 1;

    /// We should be less or equal than fixed index granularity
    index_granularity_for_block = std::min(fixed_index_granularity_rows, index_granularity_for_block);
    return index_granularity_for_block;
}

size_t MergeTreeDataPartWriterOnDisk::computeIndexGranularity(const Block & block) const
{
    const auto storage_settings = storage.getSettings();
    return computeIndexGranularityImpl(
            block,
            storage_settings->index_granularity_bytes,
            storage_settings->index_granularity,
            settings.blocks_are_granules_size,
            settings.can_use_adaptive_granularity);
}

void MergeTreeDataPartWriterOnDisk::initPrimaryIndex()
{
    if (metadata_snapshot->hasPrimaryKey())
    {
        index_file_stream = data_part->volume->getDisk()->writeFile(part_path + "primary.idx", DBMS_DEFAULT_BUFFER_SIZE, WriteMode::Rewrite);
        index_stream = std::make_unique<HashingWriteBuffer>(*index_file_stream);
    }
}

void MergeTreeDataPartWriterOnDisk::initSkipIndices()
{
    for (const auto & index_helper : skip_indices)
    {
        String stream_name = index_helper->getFileName();
        skip_indices_streams.emplace_back(
                std::make_unique<MergeTreeDataPartWriterOnDisk::Stream>(
                        stream_name,
                        data_part->volume->getDisk(),
                        part_path + stream_name, index_helper->getSerializedFileExtension(),
                        part_path + stream_name, marks_file_extension,
                        default_codec, settings.max_compress_block_size));
        skip_indices_aggregators.push_back(index_helper->createIndexAggregator());
        skip_index_accumulated_marks.push_back(0);
    }
}

void MergeTreeDataPartWriterOnDisk::calculateAndSerializePrimaryIndex(const Block & primary_index_block, const Granules & granules_to_write)
{
    size_t primary_columns_num = primary_index_block.columns();
    if (index_columns.empty())
    {
        index_types = primary_index_block.getDataTypes();
        index_columns.resize(primary_columns_num);
        last_block_index_columns.resize(primary_columns_num);
        for (size_t i = 0; i < primary_columns_num; ++i)
            index_columns[i] = primary_index_block.getByPosition(i).column->cloneEmpty();
    }

    {
        /** While filling index (index_columns), disable memory tracker.
         * Because memory is allocated here (maybe in context of INSERT query),
         *  but then freed in completely different place (while merging parts), where query memory_tracker is not available.
         * And otherwise it will look like excessively growing memory consumption in context of query.
         *  (observed in long INSERT SELECTs)
         */
        MemoryTrackerBlockerInThread temporarily_disable_memory_tracker;

        /// Write index. The index contains Primary Key value for each `index_granularity` row.
        for (const auto & granule : granules_to_write)
        {
            if (metadata_snapshot->hasPrimaryKey() && granule.mark_on_start)
            {
                for (size_t j = 0; j < primary_columns_num; ++j)
                {
                    const auto & primary_column = primary_index_block.getByPosition(j);
                    index_columns[j]->insertFrom(*primary_column.column, granule.start_row);
                    primary_column.type->getDefaultSerialization()->serializeBinary(*primary_column.column, granule.start_row, *index_stream);
                }
            }
        }
    }

    /// store last index row to write final mark at the end of column
    for (size_t j = 0; j < primary_columns_num; ++j)
        last_block_index_columns[j] = primary_index_block.getByPosition(j).column;
}

void MergeTreeDataPartWriterOnDisk::calculateAndSerializeSkipIndices(const Block & skip_indexes_block, const Granules & granules_to_write)
{
    /// Filling and writing skip indices like in MergeTreeDataPartWriterWide::writeColumn
    for (size_t i = 0; i < skip_indices.size(); ++i)
    {
        const auto index_helper = skip_indices[i];
        auto & stream = *skip_indices_streams[i];
        for (const auto & granule : granules_to_write)
        {
            if (skip_index_accumulated_marks[i] == index_helper->index.granularity)
            {
                skip_indices_aggregators[i]->getGranuleAndReset()->serializeBinary(stream.compressed);
                skip_index_accumulated_marks[i] = 0;
            }

            if (skip_indices_aggregators[i]->empty() && granule.mark_on_start)
            {
                skip_indices_aggregators[i] = index_helper->createIndexAggregator();

                if (stream.compressed.offset() >= settings.min_compress_block_size)
                    stream.compressed.next();

                writeIntBinary(stream.plain_hashing.count(), stream.marks);
                writeIntBinary(stream.compressed.offset(), stream.marks);
                /// Actually this numbers is redundant, but we have to store them
                /// to be compatible with normal .mrk2 file format
                if (settings.can_use_adaptive_granularity)
                    writeIntBinary(1UL, stream.marks);
            }

            size_t pos = granule.start_row;
            skip_indices_aggregators[i]->update(skip_indexes_block, &pos, granule.rows_to_write);
            if (granule.is_complete)
                ++skip_index_accumulated_marks[i];
        }
    }
}

void MergeTreeDataPartWriterOnDisk::fillPrimaryIndexChecksums(MergeTreeData::DataPart::Checksums & checksums)
{
    bool write_final_mark = (with_final_mark && data_written);
    if (write_final_mark && compute_granularity)
        index_granularity.appendMark(0);

    if (index_stream)
    {
        if (write_final_mark)
        {
            for (size_t j = 0; j < index_columns.size(); ++j)
            {
                const auto & column = *last_block_index_columns[j];
                size_t last_row_number = column.size() - 1;
                index_columns[j]->insertFrom(column, last_row_number);
                index_types[j]->getDefaultSerialization()->serializeBinary(column, last_row_number, *index_stream);
            }
            last_block_index_columns.clear();
        }

        index_stream->next();
        checksums.files["primary.idx"].file_size = index_stream->count();
        checksums.files["primary.idx"].file_hash = index_stream->getHash();
        index_file_stream->preFinalize();
    }
}

void MergeTreeDataPartWriterOnDisk::finishPrimaryIndexSerialization(bool sync)
{
    if (index_stream)
    {
        index_file_stream->finalize();
        if (sync)
            index_file_stream->sync();
        index_stream = nullptr;
    }
}

void MergeTreeDataPartWriterOnDisk::fillSkipIndicesChecksums(MergeTreeData::DataPart::Checksums & checksums)
{
    for (size_t i = 0; i < skip_indices.size(); ++i)
    {
        auto & stream = *skip_indices_streams[i];
        if (!skip_indices_aggregators[i]->empty())
            skip_indices_aggregators[i]->getGranuleAndReset()->serializeBinary(stream.compressed);
    }

    for (auto & stream : skip_indices_streams)
    {
        stream->preFinalize();
        stream->addToChecksums(checksums);
    }
}

void MergeTreeDataPartWriterOnDisk::finishSkipIndicesSerialization(bool sync)
{
    for (auto & stream : skip_indices_streams)
    {
        stream->finalize();
        if (sync)
            stream->sync();
    }

    skip_indices_streams.clear();
    skip_indices_aggregators.clear();
    skip_index_accumulated_marks.clear();
}

Names MergeTreeDataPartWriterOnDisk::getSkipIndicesColumns() const
{
    std::unordered_set<String> skip_indexes_column_names_set;
    for (const auto & index : skip_indices)
        std::copy(index->index.column_names.cbegin(), index->index.column_names.cend(),
                  std::inserter(skip_indexes_column_names_set, skip_indexes_column_names_set.end()));
    return Names(skip_indexes_column_names_set.begin(), skip_indexes_column_names_set.end());
}

}<|MERGE_RESOLUTION|>--- conflicted
+++ resolved
@@ -136,7 +136,6 @@
             index_granularity_for_block = index_granularity_bytes / size_of_row_in_bytes;
         }
     }
-<<<<<<< HEAD
 
     /// We should be less or equal than fixed index granularity.
     /// But if block size is a granule size then do not adjust it.
@@ -146,13 +145,8 @@
 
     /// Very rare case when index granularity bytes less than single row.
     if (index_granularity_for_block == 0)
-=======
-    if (index_granularity_for_block == 0) /// very rare case when index granularity bytes less then single row
->>>>>>> 0810454b
         index_granularity_for_block = 1;
 
-    /// We should be less or equal than fixed index granularity
-    index_granularity_for_block = std::min(fixed_index_granularity_rows, index_granularity_for_block);
     return index_granularity_for_block;
 }
 
