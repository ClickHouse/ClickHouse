--- conflicted
+++ resolved
@@ -242,20 +242,11 @@
                 if (traverseFunction(arg, block_with_constants, out, node))
                     maybe_useful = true;
             }
-<<<<<<< HEAD
 
             if (arguments.size() != 2)
                 return false;
 
             if (functionIsInOrGlobalInOperator(function->name))
-=======
-        }
-        else if (function->name == "equals" || function->name  == "notEquals" || function->name == "has" || function->name == "indexOf" || function->name == "hasAny")
-        {
-            Field const_value;
-            DataTypePtr const_type;
-            if (KeyCondition::getConstant(arguments[1], block_with_constants, const_value, const_type))
->>>>>>> e35dc90c
             {
                 if (const auto & prepared_set = getPreparedSet(arguments[1]))
                 {
@@ -263,7 +254,7 @@
                         maybe_useful = true;
                 }
             }
-            else if (function->name == "equals" || function->name == "notEquals" || function->name == "has" || function->name == "indexOf")
+            else if (function->name == "equals" || function->name == "notEquals" || function->name == "has" || function->name == "indexOf" || function->name == "hasAny")
             {
                 Field const_value;
                 DataTypePtr const_type;
