--- conflicted
+++ resolved
@@ -136,12 +136,6 @@
     MergeListElement * ptr() { return this; }
 
     ~MergeListElement();
-<<<<<<< HEAD
-
-    MergeListElement & ref() { return *this; }
-};
-=======
->>>>>>> df57f8e3
 
     MergeListElement & ref() { return *this; }
 };
