--- conflicted
+++ resolved
@@ -218,19 +218,11 @@
 
 MergeTreeIndexFormat MergeTreeIndexMinMax::getDeserializedFormat(const MergeTreeDataPartChecksums & checksums, const std::string & relative_path_prefix) const
 {
-<<<<<<< HEAD
     if (checksums.files.contains(relative_path_prefix + ".idx2"))
-        return {2, {{MergeTreeIndexSubstream::Type::Regular, "", ".idx2"}}};
+        return {2, ".idx2"};
     if (checksums.files.contains(relative_path_prefix + ".idx"))
-        return {1, {{MergeTreeIndexSubstream::Type::Regular, "", ".idx"}}};
-    return {0 /* unknown */, {}};
-=======
-    if (data_part_storage.existsFile(relative_path_prefix + ".idx2"))
-        return {2, ".idx2"};
-    if (data_part_storage.existsFile(relative_path_prefix + ".idx"))
         return {1, ".idx"};
     return {0 /* unknown */, ""};
->>>>>>> c9ec872c
 }
 
 MergeTreeIndexPtr minmaxIndexCreator(
