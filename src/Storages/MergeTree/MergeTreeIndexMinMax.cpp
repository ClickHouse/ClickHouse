--- conflicted
+++ resolved
@@ -189,15 +189,8 @@
     return false;
 }
 
-<<<<<<< HEAD
-std::unique_ptr<IMergeTreeIndex> minmaxIndexCreator(
-    const NamesAndTypesList & new_columns,
-    std::shared_ptr<ASTIndexDeclaration> node,
-    const Context & context)
-=======
 MergeTreeIndexPtr minmaxIndexCreator(
     const IndexDescription & index)
->>>>>>> 811d124a
 {
     return std::make_shared<MergeTreeIndexMinMax>(index);
 }
