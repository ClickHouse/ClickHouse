#pragma once

#include <Common/FST.h>
#include <Common/Logger.h>
#include <Compression/ICompressionCodec.h>
#include <Disks/IDisk.h>
#include <IO/ReadBufferFromFileBase.h>
#include <IO/WriteBufferFromFileBase.h>
#include <Interpreters/BloomFilter.h>
#include <Storages/MergeTree/IDataPartStorage.h>

#include <roaring.hh>
#include <mutex>
#include <unordered_map>
#include <vector>
#include <absl/container/flat_hash_map.h>

#include "config.h"

#if USE_FASTPFOR
#  include <codecfactory.h>
#endif


/// GinIndexStore manages the Generalized Inverted Index ("gin") (text index) for a data part, and it is made up of one or more
/// immutable index segments.
///
/// There are 4 types of index files in a store:
///  1. Segment ID file(.gin_sid): it contains one byte for version followed by the next available segment ID.
///  2. Segment Metadata file(.gin_seg): it contains index segment metadata.
///     - Its file format is an array of GinSegmentDescriptor as defined in this file.
///     - postings_start_offset points to the file(.gin_post) starting position for the segment's postings list.
///     - dict_start_offset points to the file(.gin_dict) starting position for the segment's dictionaries.
///  3. Dictionary file(.gin_dict): it contains dictionaries.
///     - It contains an array of (FST_size, FST_blob) which has size and actual data of FST.
///  4. Postings Lists(.gin_post): it contains postings lists data.
///     - It contains an array of serialized postings lists.
///
/// During the searching in the segment, the segment's meta data can be found in .gin_seg file. From the meta data,
/// the starting position of its dictionary is used to locate its FST. Then FST is read into memory.
/// By using the term and FST, the offset("output" in FST) of the postings list for the term
/// in FST is found. The offset plus the postings_start_offset is the file location in .gin_post file
/// for its postings list.

namespace DB
{
static constexpr UInt64 UNLIMITED_SEGMENT_DIGESTION_THRESHOLD_BYTES = 0;

/// An in-memory posting list is a 32-bit Roaring Bitmap
using GinPostingsList = roaring::Roaring;
using GinPostingsListPtr = std::shared_ptr<GinPostingsList>;

class GinCompressionFactory
{
public:
    static const CompressionCodecPtr & zstdCodec();
};

#if USE_FASTPFOR
/// This class serializes a posting list into on-disk format by applying DELTA encoding first, then PFOR compression.
/// Internally, the FastPFOR library is used for the PFOR compression.
class GinIndexPostingListDeltaPforSerialization
{
public:
    static UInt64 serialize(WriteBuffer & buffer, const GinPostingsList & rowids);
    static GinPostingsListPtr deserialize(ReadBuffer & buffer);

private:
    static std::shared_ptr<FastPForLib::IntegerCODEC> codec();
    static std::vector<UInt32> encodeDeltaScalar(const GinPostingsList & rowids);
    static void decodeDeltaScalar(std::vector<UInt32> & deltas);

    /// FastPFOR fails to compress below this threshold, compressed data becomes larger than the original array.
    static constexpr size_t FASTPFOR_THRESHOLD = 4;
};
#endif

/// This class serialize a posting list into on-disk format by applying ZSTD compression on top of Roaring Bitmap.
class GinIndexPostingListRoaringZstdSerialization
{
public:
    static UInt64 serialize(WriteBuffer & buffer, const GinPostingsList & rowids);
    static GinPostingsListPtr deserialize(ReadBuffer & buffer);

private:
    static constexpr size_t MIN_SIZE_FOR_ROARING_ENCODING = 16;
    static constexpr size_t ROARING_ENCODING_COMPRESSION_CARDINALITY_THRESHOLD = 5000;
    static constexpr UInt64 ARRAY_CONTAINER_MASK = 0x1;
    static constexpr UInt64 ROARING_CONTAINER_MASK = 0x0;
    static constexpr UInt64 ROARING_COMPRESSED_MASK = 0x1;
    static constexpr UInt64 ROARING_UNCOMPRESSED_MASK = 0x0;
};

/// Build a postings list for a term
class GinPostingsListBuilder
{
public:
    /// Check whether a row_id is already added
    bool contains(UInt32 row_id) const;

    /// Add a row_id into the builder
    void add(UInt32 row_id);

    /// Serializes the content of builder into given WriteBuffer.
    /// Returns the number of bytes written into WriteBuffer.
    UInt64 serialize(WriteBuffer & buffer);

    /// Deserializes the postings list data from given ReadBuffer.
    /// Returns a pointer to the GinIndexPostingsList created by deserialization.
    static GinPostingsListPtr deserialize(ReadBuffer & buffer);

private:
    enum class Serialization : UInt8
    {
        ROARING_ZSTD = 1,
        DELTA_PFOR = 2,
    };

    GinPostingsList rowids;
};

using GinPostingsListBuilderPtr = std::shared_ptr<GinPostingsListBuilder>;

/// Gin index segment descriptor, which contains:
struct GinSegmentDescriptor
{
    /// Segment ID retrieved from next available ID from file .gin_sid
    UInt32 segment_id = 0;

    /// Start row ID for this segment
    UInt32 next_row_id = 1;

    /// .gin_bflt file offset of this segment's bloom filter
    UInt64 bloom_filter_start_offset = 0;

    /// .gin_dict file offset of this segment's dictionaries
    UInt64 dict_start_offset = 0;

    /// .gin_post file offset of this segment's postings lists
    UInt64 postings_start_offset = 0;
};

/// This class encapsulates an instance of `BloomFilter` class.
/// The main responsibility is handling the serialization.
class GinDictionaryBloomFilter
{
public:
    GinDictionaryBloomFilter(UInt64 unique_count_, size_t bits_per_rows_, size_t num_hashes_);

    /// Adds token to bloom filter
    void add(std::string_view token);

    /// Does the token exist according to the bloom filter?
    bool contains(std::string_view token);

    /// Serialize into WriteBuffer
    UInt64 serialize(WriteBuffer & write_buffer);
    /// Deserialize from ReadBuffer

    static std::unique_ptr<GinDictionaryBloomFilter> deserialize(ReadBuffer & read_buffer);

private:
    /// Estimated number of entries
    const UInt64 unique_count;
    /// Bit size of the bloom filter
    const UInt64 bits_per_row;
    /// Number of hash functions used by the bloom filter
    const UInt64 num_hashes;

    /// Encapsulated BloomFilter instance
    BloomFilter bloom_filter;
};

struct GinDictionary
{
    /// .gin_bflt file offset of this segment's bloom filter
    UInt64 bloom_filter_start_offset;

    /// .gin_post file offset of this segment's postings lists
    UInt64 postings_start_offset;

    /// .gin_dict file offset of this segment's dictionaries
    UInt64 dict_start_offset;

    /// (Minimized) Finite State Transducer, which can be viewed as a map of <term, offset>, where offset is the
    /// offset to the term's posting list in postings list file
    std::unique_ptr<FST::FiniteStateTransducer> fst;
    std::mutex fst_mutex;

    /// Bloom filter created from the dictionary
    std::unique_ptr<GinDictionaryBloomFilter> bloom_filter;
};

using GinDictionaryPtr = std::shared_ptr<GinDictionary>;

/// Gin index store which has gin index meta data for the corresponding column data part
class GinIndexStore
{
public:
    static constexpr auto GIN_SEGMENT_ID_FILE_TYPE = ".gin_sid";
    static constexpr auto GIN_SEGMENT_DESCRIPTOR_FILE_TYPE = ".gin_seg";
    static constexpr auto GIN_BLOOM_FILTER_FILE_TYPE = ".gin_bflt";
    static constexpr auto GIN_DICTIONARY_FILE_TYPE = ".gin_dict";
    static constexpr auto GIN_POSTINGS_FILE_TYPE = ".gin_post";

    enum class Format : uint8_t
    {
        v1 = 1, /// Initial version, supports adaptive compression
    };

    class Statistics
    {
    public:
        explicit Statistics(const GinIndexStore & store);

        String toString() const;

        Statistics operator-(const Statistics & other)
        {
            segment_descriptor_file_size -= other.segment_descriptor_file_size;
            bloom_filter_file_size -= other.bloom_filter_file_size;
            dictionary_file_size -= other.dictionary_file_size;
            posting_lists_file_size -= other.posting_lists_file_size;
            return *this;
        }

    private:
        size_t num_terms;
        size_t current_size_bytes;
        size_t segment_descriptor_file_size;
        size_t bloom_filter_file_size;
        size_t dictionary_file_size;
        size_t posting_lists_file_size;
    };

    /// Container for all term's postings list builder
    using GinPostingsListBuilderContainer = absl::flat_hash_map<String, GinPostingsListBuilderPtr>;

    GinIndexStore(const String & name_, DataPartStoragePtr storage_);
    GinIndexStore(
        const String & name_,
        DataPartStoragePtr storage_,
        MutableDataPartStoragePtr data_part_storage_builder_,
        UInt64 segment_digestion_threshold_bytes_,
        double bloom_filter_false_positive_rate_);

    /// Check existence by checking the existence of file .gin_sid
    bool exists() const;

    /// Get a range of next n available row IDs
    UInt32 getNextRowIdRange(size_t n);

    /// Get next available segment ID by updating file .gin_sid
    UInt32 getNextSegmentId();

    /// Get total number of segments in the store
    UInt32 getNumOfSegments();

    /// Get version
    Format getVersion();

    /// Get current postings list builder
    const GinPostingsListBuilderContainer & getPostingsListBuilder() const { return current_postings_list_builder_container; }

    /// Set postings list builder for given term
    void setPostingsListBuilder(const String & term, GinPostingsListBuilderPtr builder) { current_postings_list_builder_container[term] = builder; }

    /// Check if we need to write segment to Gin index files
    bool needToWriteCurrentSegment() const;

    /// Accumulate the size of text data which has been digested
    void incrementCurrentSizeBy(UInt64 bytes) { current_size_bytes += bytes; }

    UInt32 getCurrentSegmentId() const { return current_segment.segment_id; }

    /// Do last segment writing
    void finalize();
    void cancel() noexcept;

    /// Method for writing segment data to Gin index files
    void writeSegment();

    const String & getName() const { return name; }

    Statistics getStatistics();

private:
    /// FST size less than 100KiB does not worth to compress.
    static constexpr auto FST_SIZE_COMPRESSION_THRESHOLD = 100_KiB;
    /// Current version of GinIndex to store FST
    static constexpr auto CURRENT_GIN_FILE_FORMAT_VERSION = Format::v1;

    friend class GinIndexStoreDeserializer;

    /// Initialize all indexing files for this store
    void initFileStreams();

    /// Initialize segment ID by either reading from file .gin_sid or setting to default value
    void initSegmentId();

    /// Stores segment ID to disk
    void writeSegmentId();

    const String name;
    const DataPartStoragePtr storage;
    MutableDataPartStoragePtr data_part_storage_builder;

    UInt32 cached_segment_num = 0;

    std::mutex mutex;

    /// Not thread-safe, protected by mutex
    UInt32 next_available_segment_id = 0;

    /// Dictionaries indexed by segment ID
    using GinSegmentDictionaries = std::unordered_map<UInt32, GinDictionaryPtr>;

    /// Term's dictionaries which are loaded from .gin_dict files
    GinSegmentDictionaries segment_dictionaries;

    /// Container for building postings lists during index construction
    GinPostingsListBuilderContainer current_postings_list_builder_container;

    /// For the segmentation of Gin indexes
    GinSegmentDescriptor current_segment;
    UInt64 current_size_bytes = 0;

    /// File streams for segment, bloom filter, dictionaries and postings lists
    std::unique_ptr<WriteBufferFromFileBase> segment_descriptor_file_stream;
    std::unique_ptr<WriteBufferFromFileBase> bloom_filter_file_stream;
    std::unique_ptr<WriteBufferFromFileBase> dict_file_stream;
    std::unique_ptr<WriteBufferFromFileBase> postings_file_stream;

    const UInt64 segment_digestion_threshold_bytes = 0;
    const double bloom_filter_false_positive_rate = 0.0;

    LoggerPtr logger = getLogger("TextIndex");
};

using GinIndexStorePtr = std::shared_ptr<GinIndexStore>;

/// Map of <segment_id, postings_list>
using GinSegmentPostingsLists = std::unordered_map<UInt32, GinPostingsListPtr>;

/// Postings lists and terms built from query string
using GinPostingsListsCache = std::unordered_map<String, GinSegmentPostingsLists>;
using GinPostingsListsCachePtr = std::shared_ptr<GinPostingsListsCache>;

/// Gin index store reader which helps to read segments, dictionaries and postings list
class GinIndexStoreDeserializer : private boost::noncopyable
{
public:
    explicit GinIndexStoreDeserializer(const GinIndexStorePtr & store_);

    /// Read segment information from .gin_seg files
    void readSegments();

    /// Prepare segments for reading
    void prepareSegmentsForReading();

    /// Prepare segment for given segment id
    void prepareSegmentForReading(UInt32 segment_id);

    /// Read FST for given segment dictionary from .gin_dict files
    void readSegmentFST(UInt32 segment_id, GinDictionary & dictionary);

    /// Read postings lists for the term
    GinSegmentPostingsLists readSegmentPostingsLists(const String & term);

    /// Read postings lists for terms (which are created by tokenzing query string)
    GinPostingsListsCachePtr createPostingsListsCacheFromTerms(const std::vector<String> & terms);

private:
    /// Initialize gin index files
    void initFileStreams();

    /// The store for the reader
    GinIndexStorePtr store;

    /// File streams for reading Gin Index
    std::unique_ptr<ReadBufferFromFileBase> segment_descriptor_file_stream;
    std::unique_ptr<ReadBufferFromFileBase> bloom_filter_file_stream;
    std::unique_ptr<ReadBufferFromFileBase> dict_file_stream;
    std::unique_ptr<ReadBufferFromFileBase> postings_file_stream;

    LoggerPtr logger = getLogger("TextIndex");
};

<<<<<<< HEAD
class GinQueryString;

/// PostingsCacheForStore contains postings lists from 'store' which are retrieved from Gin index files for the terms in query strings
/// GinPostingsCache is per query string (one query can have multiple query strings): when skipping index (row ID ranges) is used for the part during the
=======
/// GinPostingsListsCacheForStore contains postings lists from 'store' which are retrieved from Gin index files for the terms in query strings
/// GinPostingsListsCache is per query string (one query can have multiple query strings): when skipping index (row ID ranges) is used for the part during the
>>>>>>> 51e603b4
/// query, the postings cache is created and associated with the store where postings lists are read
/// for the tokenized query string. The postings caches are released automatically when the query is done.
struct GinPostingsListsCacheForStore
{
    PostingsCacheForStore() = default;
    PostingsCacheForStore(const String & name, DataPartStoragePtr storage);

    /// Which store to retrieve postings lists
    GinIndexStorePtr store;

    /// Map of <query, postings lists>
<<<<<<< HEAD
    mutable std::unordered_map<String, GinPostingsCachePtr> cache;

    /// Get postings lists for query string IF cached, return nullptr if not found
    GinPostingsCachePtr getCachedPostings(const GinQueryString & gin_query_string) const;

    /// Get postings lists for query string, return nullptr if not found
    GinPostingsCachePtr getOrRetrievePostings(const GinQueryString & gin_query_string) const;
=======
    std::unordered_map<String, GinPostingsListsCachePtr> cache;

    /// Get postings lists for query string, return nullptr if not found
    GinPostingsListsCachePtr getPostingsLists(const String & query_string) const;
>>>>>>> 51e603b4
};

/// A singleton for storing GinIndexStores
class GinIndexStoreFactory : private boost::noncopyable
{
public:
    /// Get singleton of GinIndexStoreFactory
    static GinIndexStoreFactory & instance();

    /// Get GinIndexStore by using index name, disk and part_path (which are combined to create key in stores)
    GinIndexStorePtr get(const String & name, DataPartStoragePtr storage);

    /// Remove all Gin index files which are under the same part_path
    void remove(const String & part_path);

    /// GinIndexStores indexed by part file path
    using GinIndexStores = std::unordered_map<String, GinIndexStorePtr>;

private:
    GinIndexStores stores;
    std::mutex mutex;
};

bool isGinFile(const String & file_name);
}<|MERGE_RESOLUTION|>--- conflicted
+++ resolved
@@ -386,40 +386,28 @@
     LoggerPtr logger = getLogger("TextIndex");
 };
 
-<<<<<<< HEAD
 class GinQueryString;
 
-/// PostingsCacheForStore contains postings lists from 'store' which are retrieved from Gin index files for the terms in query strings
-/// GinPostingsCache is per query string (one query can have multiple query strings): when skipping index (row ID ranges) is used for the part during the
-=======
 /// GinPostingsListsCacheForStore contains postings lists from 'store' which are retrieved from Gin index files for the terms in query strings
 /// GinPostingsListsCache is per query string (one query can have multiple query strings): when skipping index (row ID ranges) is used for the part during the
->>>>>>> 51e603b4
 /// query, the postings cache is created and associated with the store where postings lists are read
 /// for the tokenized query string. The postings caches are released automatically when the query is done.
 struct GinPostingsListsCacheForStore
 {
-    PostingsCacheForStore() = default;
-    PostingsCacheForStore(const String & name, DataPartStoragePtr storage);
+    GinPostingsListsCacheForStore() = default;
+    GinPostingsListsCacheForStore(const String & name, DataPartStoragePtr storage);
 
     /// Which store to retrieve postings lists
     GinIndexStorePtr store;
 
     /// Map of <query, postings lists>
-<<<<<<< HEAD
-    mutable std::unordered_map<String, GinPostingsCachePtr> cache;
+    std::unordered_map<String, GinPostingsListsCachePtr> cache;
 
     /// Get postings lists for query string IF cached, return nullptr if not found
-    GinPostingsCachePtr getCachedPostings(const GinQueryString & gin_query_string) const;
+    GinPostingsListsCachePtr getCachedPostings(const GinQueryString & gin_query_string) const;
 
     /// Get postings lists for query string, return nullptr if not found
-    GinPostingsCachePtr getOrRetrievePostings(const GinQueryString & gin_query_string) const;
-=======
-    std::unordered_map<String, GinPostingsListsCachePtr> cache;
-
-    /// Get postings lists for query string, return nullptr if not found
-    GinPostingsListsCachePtr getPostingsLists(const String & query_string) const;
->>>>>>> 51e603b4
+    GinPostingsListsCachePtr getOrRetrievePostings(const GinQueryString & gin_query_string);
 };
 
 /// A singleton for storing GinIndexStores
