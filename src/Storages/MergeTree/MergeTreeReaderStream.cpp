#include <Storages/MergeTree/MergeTreeReaderStream.h>
#include <Compression/CachedCompressedReadBuffer.h>

#include <base/getThreadId.h>
#include <utility>


namespace DB
{

namespace ErrorCodes
{
    extern const int ARGUMENT_OUT_OF_BOUND;
    extern const int CANNOT_READ_ALL_DATA;
}

MergeTreeReaderStream::MergeTreeReaderStream(
        DiskPtr disk_,
        const String & path_prefix_, const String & data_file_extension_, size_t marks_count_,
        const MarkRanges & all_mark_ranges,
        const MergeTreeReaderSettings & settings,
        MarkCache * mark_cache_,
        UncompressedCache * uncompressed_cache, size_t file_size_,
        const MergeTreeIndexGranularityInfo * index_granularity_info_,
        const ReadBufferFromFileBase::ProfileCallback & profile_callback, clockid_t clock_type,
        bool is_low_cardinality_dictionary_)
    : disk(std::move(disk_))
    , path_prefix(path_prefix_)
    , data_file_extension(data_file_extension_)
    , is_low_cardinality_dictionary(is_low_cardinality_dictionary_)
    , marks_count(marks_count_)
    , file_size(file_size_)
    , mark_cache(mark_cache_)
    , save_marks_in_cache(settings.save_marks_in_cache)
    , index_granularity_info(index_granularity_info_)
    , marks_loader(disk, mark_cache, index_granularity_info->getMarksFilePath(path_prefix),
        marks_count, *index_granularity_info, save_marks_in_cache)
{
    /// Compute the size of the buffer.
    size_t max_mark_range_bytes = 0;
    size_t sum_mark_range_bytes = 0;

    for (const auto & mark_range : all_mark_ranges)
    {
        size_t left_mark = mark_range.begin;
        size_t right_mark = mark_range.end;
        size_t left_offset = left_mark < marks_count ? marks_loader.getMark(left_mark).offset_in_compressed_file : 0;
        auto mark_range_bytes = getRightOffset(right_mark) - left_offset;

        max_mark_range_bytes = std::max(max_mark_range_bytes, mark_range_bytes);
        sum_mark_range_bytes += mark_range_bytes;
    }

    std::optional<size_t> estimated_sum_mark_range_bytes;
    if (sum_mark_range_bytes)
        estimated_sum_mark_range_bytes.emplace(sum_mark_range_bytes);

    /// Avoid empty buffer. May happen while reading dictionary for DataTypeLowCardinality.
    /// For example: part has single dictionary and all marks point to the same position.
    ReadSettings read_settings = settings.read_settings;
    read_settings.must_read_until_position = true;
    if (max_mark_range_bytes != 0)
        read_settings = read_settings.adjustBufferSize(max_mark_range_bytes);

    //// Empty buffer does not makes progress.
    if (!read_settings.local_fs_buffer_size || !read_settings.remote_fs_buffer_size)
        throw Exception(ErrorCodes::CANNOT_READ_ALL_DATA, "Cannot read to empty buffer.");

    /// Initialize the objects that shall be used to perform read operations.
    if (uncompressed_cache)
    {
        auto buffer = std::make_unique<CachedCompressedReadBuffer>(
            fullPath(disk, path_prefix + data_file_extension),
            [this, estimated_sum_mark_range_bytes, read_settings]()
            {
                return disk->readFile(
                    path_prefix + data_file_extension,
                    read_settings,
                    estimated_sum_mark_range_bytes);
            },
            uncompressed_cache);

        if (profile_callback)
            buffer->setProfileCallback(profile_callback, clock_type);

        if (!settings.checksum_on_read)
            buffer->disableChecksumming();

        cached_buffer = std::move(buffer);
        data_buffer = cached_buffer.get();
        compressed_data_buffer = cached_buffer.get();
    }
    else
    {
        auto buffer = std::make_unique<CompressedReadBufferFromFile>(
            disk->readFile(
                path_prefix + data_file_extension,
                read_settings,
                estimated_sum_mark_range_bytes));

        if (profile_callback)
            buffer->setProfileCallback(profile_callback, clock_type);

        if (!settings.checksum_on_read)
            buffer->disableChecksumming();

        non_cached_buffer = std::move(buffer);
        data_buffer = non_cached_buffer.get();
        compressed_data_buffer = non_cached_buffer.get();
    }
}


size_t MergeTreeReaderStream::getRightOffset(size_t right_mark_non_included)
{
    /// NOTE: if we are reading the whole file, then right_mark == marks_count
    /// and we will use max_read_buffer_size for buffer size, thus avoiding the need to load marks.

    /// Special case, can happen in Collapsing/Replacing engines
    if (marks_count == 0)
        return 0;

    assert(right_mark_non_included <= marks_count);

    size_t result_right_offset;
    if (0 < right_mark_non_included && right_mark_non_included < marks_count)
    {
        auto right_mark = marks_loader.getMark(right_mark_non_included);
        result_right_offset = right_mark.offset_in_compressed_file;

<<<<<<< HEAD
=======
        bool need_to_check_marks_from_the_right = false;

        /// If the end of range is inside the block, we will need to read it too.
        if (right_mark.offset_in_decompressed_block > 0)
        {
            need_to_check_marks_from_the_right = true;
        }
        else if (is_low_cardinality_dictionary)
        {
            /// Also, in LowCardinality dictionary several consecutive marks can point to
            /// the same offset. So to get true bytes offset we have to get first
            /// non-equal mark.
            /// Example:
            ///  Mark 186, points to [2003111, 0]
            ///  Mark 187, points to [2003111, 0]
            ///  Mark 188, points to [2003111, 0] <--- for example need to read until 188
            ///  Mark 189, points to [2003111, 0] <--- not suitable, because have same offset
            ///  Mark 190, points to [2003111, 0]
            ///  Mark 191, points to [2003111, 0]
            ///  Mark 192, points to [2081424, 0] <--- what we are looking for
            ///  Mark 193, points to [2081424, 0]
            ///  Mark 194, points to [2081424, 0]

            /// Also, in some cases, when one granule is not-atomically written (which is possible at merges)
            /// one granule may require reading of two dictionaries which starts from different marks.
            /// The only correct way is to take offset from at least next different granule from the right one.

            /// Check test_s3_low_cardinality_right_border.

            need_to_check_marks_from_the_right = true;
        }


>>>>>>> 20682370
        /// Let's go to the right and find mark with bigger offset in compressed file
        bool found_bigger_mark = false;
        for (size_t i = right_mark_non_included + 1; i < marks_count; ++i)
        {
            const auto & candidate_mark =  marks_loader.getMark(i);
            if (result_right_offset < candidate_mark.offset_in_compressed_file)
            {
                result_right_offset = candidate_mark.offset_in_compressed_file;
                found_bigger_mark = true;
                break;
            }
        }

        if (!found_bigger_mark)
        {
            /// If there are no marks after the end of range, just use file size
            result_right_offset = file_size;
        }
    }
    else if (right_mark_non_included == 0)
        result_right_offset = marks_loader.getMark(right_mark_non_included).offset_in_compressed_file;
    else
        result_right_offset = file_size;

    return result_right_offset;
}

void MergeTreeReaderStream::seekToMark(size_t index)
{
    MarkInCompressedFile mark = marks_loader.getMark(index);

    try
    {
        compressed_data_buffer->seek(mark.offset_in_compressed_file, mark.offset_in_decompressed_block);
    }
    catch (Exception & e)
    {
        /// Better diagnostics.
        if (e.code() == ErrorCodes::ARGUMENT_OUT_OF_BOUND)
            e.addMessage("(while seeking to mark " + toString(index)
                         + " of column " + path_prefix + "; offsets are: "
                         + toString(mark.offset_in_compressed_file) + " "
                         + toString(mark.offset_in_decompressed_block) + ")");

        throw;
    }
}


void MergeTreeReaderStream::seekToStart()
{
    try
    {
        compressed_data_buffer->seek(0, 0);
    }
    catch (Exception & e)
    {
        /// Better diagnostics.
        if (e.code() == ErrorCodes::ARGUMENT_OUT_OF_BOUND)
            e.addMessage("(while seeking to start of column " + path_prefix + ")");

        throw;
    }
}


void MergeTreeReaderStream::adjustRightMark(size_t right_mark)
{
    /**
     * Note: this method is called multiple times for the same range of marks -- each time we
     * read from stream, but we must update last_right_offset only if it is bigger than
     * the last one to avoid redundantly cancelling prefetches.
     */
    auto right_offset = getRightOffset(right_mark);
    if (!right_offset)
    {
        if (last_right_offset && *last_right_offset == 0)
            return;

        last_right_offset = 0; // Zero value means the end of file.
        data_buffer->setReadUntilEnd();
    }
    else
    {
        if (last_right_offset && right_offset <= last_right_offset.value())
            return;

        last_right_offset = right_offset;
        data_buffer->setReadUntilPosition(right_offset);
    }
}

}<|MERGE_RESOLUTION|>--- conflicted
+++ resolved
@@ -128,8 +128,6 @@
         auto right_mark = marks_loader.getMark(right_mark_non_included);
         result_right_offset = right_mark.offset_in_compressed_file;
 
-<<<<<<< HEAD
-=======
         bool need_to_check_marks_from_the_right = false;
 
         /// If the end of range is inside the block, we will need to read it too.
@@ -162,8 +160,6 @@
             need_to_check_marks_from_the_right = true;
         }
 
-
->>>>>>> 20682370
         /// Let's go to the right and find mark with bigger offset in compressed file
         bool found_bigger_mark = false;
         for (size_t i = right_mark_non_included + 1; i < marks_count; ++i)
