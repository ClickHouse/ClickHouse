#include <Storages/PartitionCommands.h>
#include <Storages/MergeTree/MergeTreeData.h>

#include <Access/AccessControl.h>
#include <AggregateFunctions/AggregateFunctionCount.h>
#include <Analyzer/QueryTreeBuilder.h>
#include <Analyzer/Utils.h>
#include <Backups/BackupEntriesCollector.h>
#include <Backups/BackupEntryWrappedWith.h>
#include <Backups/IBackup.h>
#include <Backups/RestorerFromBackup.h>
#include <Columns/ColumnAggregateFunction.h>
#include <Common/Config/ConfigHelper.h>
#include <Common/CurrentMetrics.h>
#include <Common/Increment.h>
#include <Common/ProfileEventsScope.h>
#include <Common/Stopwatch.h>
#include <Common/StringUtils.h>
#include <Common/ThreadFuzzer.h>
#include <Common/escapeForFileName.h>
#include <Common/noexcept_scope.h>
#include <Common/quoteString.h>
#include <Common/scope_guard_safe.h>
#include <Common/typeid_cast.h>
#include <Common/thread_local_rng.h>
#include <Core/BackgroundSchedulePool.h>
#include <Core/Settings.h>
#include <Core/ServerSettings.h>
#include <Storages/MergeTree/RangesInDataPart.h>
#include <Compression/CompressedReadBuffer.h>
#include <Compression/CompressionFactory.h>
#include <Core/QueryProcessingStage.h>
#include <DataTypes/DataTypeCustomSimpleAggregateFunction.h>
#include <DataTypes/DataTypeEnum.h>
#include <DataTypes/DataTypeLowCardinality.h>
#include <DataTypes/DataTypeTuple.h>
#include <DataTypes/DataTypeUUID.h>
#include <DataTypes/NestedUtils.h>
#include <DataTypes/ObjectUtils.h>
#include <DataTypes/hasNullable.h>
#include <Disks/ObjectStorages/DiskObjectStorage.h>
#include <Disks/SingleDiskVolume.h>
#include <Disks/TemporaryFileOnDisk.h>
#include <Disks/createVolume.h>
#include <IO/Operators.h>
#include <IO/S3Common.h>
#include <IO/SharedThreadPools.h>
#include <IO/WriteBufferFromString.h>
#include <IO/WriteHelpers.h>
#include <Interpreters/Aggregator.h>
#include <Interpreters/Context.h>
#include <Interpreters/convertFieldToType.h>
#include <Interpreters/DatabaseCatalog.h>
#include <Interpreters/evaluateConstantExpression.h>
#include <Interpreters/ExpressionAnalyzer.h>
#include <Interpreters/ExpressionActions.h>
#include <Interpreters/InterpreterSelectQuery.h>
#include <Interpreters/MergeTreeTransaction.h>
#include <Interpreters/PartLog.h>
#include <Interpreters/TransactionLog.h>
#include <Interpreters/TreeRewriter.h>
#include <Interpreters/inplaceBlockConversions.h>
#include <Interpreters/Cache/QueryConditionCache.h>
#include <Parsers/ASTExpressionList.h>
#include <Parsers/ASTIndexDeclaration.h>
#include <Parsers/ASTHelpers.h>
#include <Parsers/ASTFunction.h>
#include <Parsers/ASTLiteral.h>
#include <Parsers/ASTPartition.h>
#include <Parsers/ASTSetQuery.h>
#include <Parsers/ASTTablesInSelectQuery.h>
#include <Parsers/parseQuery.h>
#include <Parsers/ASTAlterQuery.h>
#include <Processors/Formats/IInputFormat.h>
#include <Processors/QueryPlan/QueryIdHolder.h>
#include <Processors/QueryPlan/ReadFromMergeTree.h>
#include <Storages/AlterCommands.h>
#include <Storages/MergeTree/MergeTreeVirtualColumns.h>
#include <Storages/Freeze.h>
#include <Storages/MergeTree/DataPartStorageOnDiskFull.h>
#include <Storages/MergeTree/MergeTreeDataPartBuilder.h>
#include <Storages/MergeTree/MergeTreeDataPartCompact.h>
#include <Storages/MergeTree/MergeTreeSettings.h>
#include <Storages/MergeTree/PrimaryIndexCache.h>
#include <Storages/Statistics/ConditionSelectivityEstimator.h>
#include <Storages/MergeTree/MergeTreeSelectProcessor.h>
#include <Storages/MergeTree/checkDataPart.h>
#include <Storages/MutationCommands.h>
#include <Storages/MergeTree/ActiveDataPartSet.h>
#include <Storages/StorageReplicatedMergeTree.h>
#include <Storages/VirtualColumnUtils.h>
#include <Storages/MergeTree/MergeTreeIndexGranularityAdaptive.h>

#include <boost/algorithm/string/join.hpp>

#include <base/insertAtEnd.h>
#include <base/interpolate.h>
#include <base/isSharedPtrUnique.h>

#include <algorithm>
#include <atomic>
#include <chrono>
#include <limits>
#include <optional>
#include <ranges>
#include <set>
#include <thread>
#include <unordered_set>
#include <filesystem>

#include <fmt/format.h>
#include <Poco/Logger.h>
#include <Poco/Net/NetException.h>

#if USE_AZURE_BLOB_STORAGE
#include <azure/core/http/http.hpp>
#endif


template <>
struct fmt::formatter<DB::DataPartPtr> : fmt::formatter<std::string>
{
    template <typename FormatCtx>
    auto format(const DB::DataPartPtr & part, FormatCtx & ctx) const
    {
        return fmt::formatter<std::string>::format(part->name, ctx);
    }
};


namespace fs = std::filesystem;

namespace ProfileEvents
{
    extern const Event RejectedInserts;
    extern const Event DelayedInserts;
    extern const Event DelayedInsertsMilliseconds;
    extern const Event InsertedWideParts;
    extern const Event InsertedCompactParts;
    extern const Event MergedIntoWideParts;
    extern const Event MergedIntoCompactParts;
    extern const Event RejectedMutations;
    extern const Event DelayedMutations;
    extern const Event DelayedMutationsMilliseconds;
    extern const Event PartsLockWaitMicroseconds;
    extern const Event PartsLockHoldMicroseconds;
    extern const Event LoadedDataParts;
    extern const Event LoadedDataPartsMicroseconds;
    extern const Event RestorePartsSkippedFiles;
    extern const Event RestorePartsSkippedBytes;
}

namespace CurrentMetrics
{
    extern const Metric DelayedInserts;
    extern const Metric FreezePartThreads;
    extern const Metric FreezePartThreadsActive;
    extern const Metric FreezePartThreadsScheduled;
}


namespace
{
    constexpr UInt64 RESERVATION_MIN_ESTIMATION_SIZE = 1u * 1024u * 1024u; /// 1MB
}


namespace DB
{

namespace Setting
{
    extern const SettingsBool allow_drop_detached;
    extern const SettingsBool allow_experimental_analyzer;
    extern const SettingsBool allow_experimental_full_text_index;
    extern const SettingsBool allow_experimental_inverted_index;
    extern const SettingsBool allow_experimental_vector_similarity_index;
    extern const SettingsBool allow_non_metadata_alters;
    extern const SettingsBool allow_statistics_optimize;
    extern const SettingsBool allow_suspicious_indices;
    extern const SettingsBool alter_move_to_space_execute_async;
    extern const SettingsBool alter_partition_verbose_result;
    extern const SettingsBool apply_mutations_on_fly;
    extern const SettingsBool fsync_metadata;
    extern const SettingsSeconds lock_acquire_timeout;
    extern const SettingsBool materialize_ttl_after_modify;
    extern const SettingsUInt64 max_partition_size_to_drop;
    extern const SettingsMaxThreads max_threads;
    extern const SettingsUInt64 number_of_mutations_to_delay;
    extern const SettingsUInt64 number_of_mutations_to_throw;
    extern const SettingsBool parallel_replicas_for_non_replicated_merge_tree;
    extern const SettingsUInt64 parts_to_delay_insert;
    extern const SettingsUInt64 parts_to_throw_insert;
}

namespace MergeTreeSetting
{
    extern const MergeTreeSettingsBool allow_experimental_reverse_key;
    extern const MergeTreeSettingsBool allow_nullable_key;
    extern const MergeTreeSettingsBool allow_remote_fs_zero_copy_replication;
    extern const MergeTreeSettingsBool allow_suspicious_indices;
    extern const MergeTreeSettingsBool allow_summing_columns_in_partition_or_order_key;
    extern const MergeTreeSettingsBool assign_part_uuids;
    extern const MergeTreeSettingsBool async_insert;
    extern const MergeTreeSettingsBool check_sample_column_is_correct;
    extern const MergeTreeSettingsBool compatibility_allow_sampling_expression_not_in_primary_key;
    extern const MergeTreeSettingsUInt64 concurrent_part_removal_threshold;
    extern const MergeTreeSettingsDeduplicateMergeProjectionMode deduplicate_merge_projection_mode;
    extern const MergeTreeSettingsBool disable_freeze_partition_for_zero_copy_replication;
    extern const MergeTreeSettingsString disk;
    extern const MergeTreeSettingsBool table_disk;
    extern const MergeTreeSettingsBool enable_mixed_granularity_parts;
    extern const MergeTreeSettingsBool fsync_after_insert;
    extern const MergeTreeSettingsBool fsync_part_directory;
    extern const MergeTreeSettingsUInt64 inactive_parts_to_delay_insert;
    extern const MergeTreeSettingsUInt64 inactive_parts_to_throw_insert;
    extern const MergeTreeSettingsUInt64 index_granularity_bytes;
    extern const MergeTreeSettingsSeconds lock_acquire_timeout_for_background_operations;
    extern const MergeTreeSettingsUInt64 max_avg_part_size_for_too_many_parts;
    extern const MergeTreeSettingsUInt64 max_delay_to_insert;
    extern const MergeTreeSettingsUInt64 max_delay_to_mutate_ms;
    extern const MergeTreeSettingsUInt64 max_file_name_length;
    extern const MergeTreeSettingsUInt64 max_parts_in_total;
    extern const MergeTreeSettingsUInt64 max_projections;
    extern const MergeTreeSettingsUInt64 max_suspicious_broken_parts_bytes;
    extern const MergeTreeSettingsUInt64 max_suspicious_broken_parts;
    extern const MergeTreeSettingsUInt64 min_bytes_for_wide_part;
    extern const MergeTreeSettingsUInt64 min_bytes_to_rebalance_partition_over_jbod;
    extern const MergeTreeSettingsUInt64 min_delay_to_insert_ms;
    extern const MergeTreeSettingsUInt64 min_delay_to_mutate_ms;
    extern const MergeTreeSettingsUInt64 min_rows_for_wide_part;
    extern const MergeTreeSettingsUInt64 number_of_mutations_to_delay;
    extern const MergeTreeSettingsUInt64 number_of_mutations_to_throw;
    extern const MergeTreeSettingsSeconds old_parts_lifetime;
    extern const MergeTreeSettingsUInt64 part_moves_between_shards_enable;
    extern const MergeTreeSettingsUInt64 parts_to_delay_insert;
    extern const MergeTreeSettingsUInt64 parts_to_throw_insert;
    extern const MergeTreeSettingsFloat ratio_of_defaults_for_sparse_serialization;
    extern const MergeTreeSettingsBool remove_empty_parts;
    extern const MergeTreeSettingsBool remove_rolled_back_parts_immediately;
    extern const MergeTreeSettingsBool replace_long_file_name_to_hash;
    extern const MergeTreeSettingsUInt64 simultaneous_parts_removal_limit;
    extern const MergeTreeSettingsUInt64 sleep_before_loading_outdated_parts_ms;
    extern const MergeTreeSettingsString storage_policy;
    extern const MergeTreeSettingsFloat zero_copy_concurrent_part_removal_max_postpone_ratio;
    extern const MergeTreeSettingsUInt64 zero_copy_concurrent_part_removal_max_split_times;
    extern const MergeTreeSettingsBool use_primary_key_cache;
    extern const MergeTreeSettingsBool prewarm_primary_key_cache;
    extern const MergeTreeSettingsBool prewarm_mark_cache;
    extern const MergeTreeSettingsBool primary_key_lazy_load;
    extern const MergeTreeSettingsBool enforce_index_structure_match_on_partition_manipulation;
    extern const MergeTreeSettingsUInt64 min_bytes_to_prewarm_caches;
    extern const MergeTreeSettingsBool columns_and_secondary_indices_sizes_lazy_calculation;
    extern const MergeTreeSettingsSeconds refresh_parts_interval;
}

namespace ServerSetting
{
    extern const ServerSettingsDouble mark_cache_prewarm_ratio;
    extern const ServerSettingsDouble primary_index_cache_prewarm_ratio;
}

namespace ErrorCodes
{
    extern const int NO_SUCH_DATA_PART;
    extern const int NOT_IMPLEMENTED;
    extern const int DIRECTORY_ALREADY_EXISTS;
    extern const int TOO_MANY_UNEXPECTED_DATA_PARTS;
    extern const int DUPLICATE_DATA_PART;
    extern const int NO_SUCH_COLUMN_IN_TABLE;
    extern const int LOGICAL_ERROR;
    extern const int ILLEGAL_COLUMN;
    extern const int ILLEGAL_TYPE_OF_COLUMN_FOR_FILTER;
    extern const int CORRUPTED_DATA;
    extern const int BAD_TYPE_OF_FIELD;
    extern const int BAD_ARGUMENTS;
    extern const int INVALID_PARTITION_VALUE;
    extern const int METADATA_MISMATCH;
    extern const int PART_IS_TEMPORARILY_LOCKED;
    extern const int TOO_MANY_PARTS;
    extern const int INCOMPATIBLE_COLUMNS;
    extern const int BAD_TTL_EXPRESSION;
    extern const int INCORRECT_FILE_NAME;
    extern const int BAD_DATA_PART_NAME;
    extern const int READONLY_SETTING;
    extern const int ABORTED;
    extern const int UNKNOWN_DISK;
    extern const int NOT_ENOUGH_SPACE;
    extern const int ALTER_OF_COLUMN_IS_FORBIDDEN;
    extern const int SUPPORT_IS_DISABLED;
    extern const int ILLEGAL_INDEX;
    extern const int TOO_MANY_SIMULTANEOUS_QUERIES;
    extern const int INCORRECT_QUERY;
    extern const int INVALID_SETTING_VALUE;
    extern const int CANNOT_RESTORE_TABLE;
    extern const int ZERO_COPY_REPLICATION_ERROR;
    extern const int NOT_INITIALIZED;
    extern const int SERIALIZATION_ERROR;
    extern const int TOO_MANY_MUTATIONS;
    extern const int CANNOT_SCHEDULE_TASK;
    extern const int LIMIT_EXCEEDED;
    extern const int CANNOT_FORGET_PARTITION;
    extern const int DATA_TYPE_CANNOT_BE_USED_IN_KEY;
}

static void checkSuspiciousIndices(const ASTFunction * index_function)
{
    std::unordered_set<UInt64> unique_index_expression_hashes;
    for (const auto & child : index_function->arguments->children)
    {
        const IASTHash hash = child->getTreeHash(/*ignore_aliases=*/ true);
        const auto & first_half_of_hash = hash.low64;

        if (!unique_index_expression_hashes.emplace(first_half_of_hash).second)
            throw Exception(ErrorCodes::BAD_ARGUMENTS,
                    "Primary key or secondary index contains a duplicate expression. To suppress this exception, rerun the command with setting 'allow_suspicious_indices = 1'");
    }
}

static void checkSampleExpression(const StorageInMemoryMetadata & metadata, bool allow_sampling_expression_not_in_primary_key, bool check_sample_column_is_correct)
{
    if (metadata.sampling_key.column_names.empty())
        throw Exception(ErrorCodes::INCORRECT_QUERY, "There are no columns in sampling expression");

    const auto & pk_sample_block = metadata.getPrimaryKey().sample_block;
    if (!pk_sample_block.has(metadata.sampling_key.column_names[0]) && !allow_sampling_expression_not_in_primary_key)
        throw Exception(ErrorCodes::BAD_ARGUMENTS, "Sampling expression must be present in the primary key");

    if (!check_sample_column_is_correct)
        return;

    const auto & sampling_key = metadata.getSamplingKey();
    DataTypePtr sampling_column_type = sampling_key.data_types[0];

    bool is_correct_sample_condition = false;
    if (sampling_key.data_types.size() == 1)
    {
        if (typeid_cast<const DataTypeUInt64 *>(sampling_column_type.get()))
            is_correct_sample_condition = true;
        else if (typeid_cast<const DataTypeUInt32 *>(sampling_column_type.get()))
            is_correct_sample_condition = true;
        else if (typeid_cast<const DataTypeUInt16 *>(sampling_column_type.get()))
            is_correct_sample_condition = true;
        else if (typeid_cast<const DataTypeUInt8 *>(sampling_column_type.get()))
            is_correct_sample_condition = true;
    }

    if (!is_correct_sample_condition)
        throw Exception(ErrorCodes::ILLEGAL_TYPE_OF_COLUMN_FOR_FILTER,
            "Invalid sampling column type in storage parameters: {}. Must be one unsigned integer type",
            sampling_column_type->getName());
}


void MergeTreeData::initializeDirectoriesAndFormatVersion(const std::string & relative_data_path_, bool attach, const std::string & date_column_name, bool need_create_directories)
{
    auto settings = getSettings();
    if ((*settings)[MergeTreeSetting::table_disk])
    {
        LOG_TRACE(log, "Table is located directly on disk (without database layer)");
    }
    else
    {
        relative_data_path = relative_data_path_;
        if (relative_data_path.empty())
            throw Exception(ErrorCodes::INCORRECT_FILE_NAME, "MergeTree storages require data path");
    }

    MergeTreeDataFormatVersion min_format_version(0);
    if (date_column_name.empty())
        min_format_version = MERGE_TREE_DATA_MIN_FORMAT_VERSION_WITH_CUSTOM_PARTITIONING;

    const auto format_version_path = fs::path(relative_data_path) / MergeTreeData::FORMAT_VERSION_FILE_NAME;
    std::optional<UInt32> read_format_version;

    for (const auto & disk : getDisks())
    {
        if (disk->isBroken())
            continue;

        if (need_create_directories && !disk->isReadOnly())
        {
            disk->createDirectories(relative_data_path);
            disk->createDirectories(fs::path(relative_data_path) / DETACHED_DIR_NAME);
        }

        if (auto buf = disk->readFileIfExists(format_version_path, getReadSettings()))
        {
            UInt32 current_format_version{0};
            readIntText(current_format_version, *buf);
            if (!buf->eof())
                throw Exception(ErrorCodes::CORRUPTED_DATA, "Bad version file: {}", fullPath(disk, format_version_path));

            if (!read_format_version.has_value())
                read_format_version = current_format_version;
            else if (*read_format_version != current_format_version)
                throw Exception(ErrorCodes::CORRUPTED_DATA,
                                "Version file on {} contains version {} expected version is {}.",
                                fullPath(disk, format_version_path), current_format_version, *read_format_version);
        }
    }

    /// When data path or file not exists, ignore the format_version check
    if (!attach || !read_format_version)
    {
        format_version = min_format_version;

        /// Try to write to first non-readonly disk
        for (const auto & disk : getStoragePolicy()->getDisks())
        {
            if (disk->isBroken())
               continue;

            /// Write once disk is almost the same as read-only for MergeTree,
            /// since it does not support move, that is required for any
            /// operation over MergeTree, so avoid writing format_version.txt
            /// into it as well, to avoid leaving it after DROP.
            if (!disk->isReadOnly() && !disk->isWriteOnce())
            {
                auto buf = disk->writeFile(format_version_path, 16, WriteMode::Rewrite, getContext()->getWriteSettings());
                writeIntText(format_version.toUnderType(), *buf);
                buf->finalize();
                if (getContext()->getSettingsRef()[Setting::fsync_metadata])
                    buf->sync();
            }

            break;
        }
    }
    else
    {
        format_version = *read_format_version;
    }

    if (format_version < min_format_version)
    {
        if (min_format_version == MERGE_TREE_DATA_MIN_FORMAT_VERSION_WITH_CUSTOM_PARTITIONING.toUnderType())
            throw Exception(ErrorCodes::METADATA_MISMATCH, "MergeTree data format version on disk doesn't support custom partitioning");
    }
}


DataPartsLock::DataPartsLock(std::mutex & data_parts_mutex_)
    : wait_watch(Stopwatch(CLOCK_MONOTONIC))
    , lock(data_parts_mutex_)
    , lock_watch(Stopwatch(CLOCK_MONOTONIC))
{
    ProfileEvents::increment(ProfileEvents::PartsLockWaitMicroseconds, wait_watch->elapsedMicroseconds());
}


DataPartsLock::~DataPartsLock()
{
    if (lock_watch.has_value())
        ProfileEvents::increment(ProfileEvents::PartsLockHoldMicroseconds, lock_watch->elapsedMicroseconds());
}

MergeTreeData::MutationsSnapshotBase::MutationsSnapshotBase(Params params_, MutationCounters counters_)
    : params(std::move(params_)), counters(std::move(counters_))
{
}

bool MergeTreeData::MutationsSnapshotBase::hasSupportedCommands(const MutationCommands & commands) const
{
    bool need_data_mutations = hasDataMutations();
    bool need_alter_mutations = hasAlterMutations();
    bool need_metatadata_mutations = hasMetadataMutations();

    for (const auto & command : commands)
    {
        if (need_data_mutations && AlterConversions::isSupportedDataMutation(command.type))
            return true;

        if (need_alter_mutations && AlterConversions::isSupportedAlterMutation(command.type))
            return true;

        if (need_metatadata_mutations && AlterConversions::isSupportedMetadataMutation(command.type))
            return true;
    }

    return false;
}

void MergeTreeData::MutationsSnapshotBase::addSupportedCommands(const MutationCommands & commands, MutationCommands & result_commands) const
{
    for (const auto & command : commands | std::views::reverse)
    {
        bool is_supported = AlterConversions::isSupportedMetadataMutation(command.type)
            || (params.need_data_mutations && AlterConversions::isSupportedDataMutation(command.type))
            || (params.need_alter_mutations && AlterConversions::isSupportedAlterMutation(command.type));

        if (is_supported)
            result_commands.emplace_back(command);
    }
}

MergeTreeData::MergeTreeData(
    const StorageID & table_id_,
    const StorageInMemoryMetadata & metadata_,
    ContextMutablePtr context_,
    const String & date_column_name,
    const MergingParams & merging_params_,
    std::unique_ptr<MergeTreeSettings> storage_settings_,
    bool require_part_metadata_,
    LoadingStrictnessLevel mode,
    BrokenPartCallback broken_part_callback_)
    : IStorage(table_id_)
    , WithMutableContext(context_->getGlobalContext())
    , format_version(date_column_name.empty() ? MERGE_TREE_DATA_MIN_FORMAT_VERSION_WITH_CUSTOM_PARTITIONING : MERGE_TREE_DATA_OLD_FORMAT_VERSION)
    , merging_params(merging_params_)
    , require_part_metadata(require_part_metadata_)
    , broken_part_callback(broken_part_callback_)
    , log(table_id_.getNameForLogs())
    , storage_settings(std::move(storage_settings_))
    , pinned_part_uuids(std::make_shared<PinnedPartUUIDs>())
    , data_parts_by_info(data_parts_indexes.get<TagByInfo>())
    , data_parts_by_state_and_info(data_parts_indexes.get<TagByStateAndInfo>())
    , parts_mover(this)
    , background_operations_assignee(*this, BackgroundJobsAssignee::Type::DataProcessing, getContext())
    , background_moves_assignee(*this, BackgroundJobsAssignee::Type::Moving, getContext())
{
    context_->getGlobalContext()->initializeBackgroundExecutorsIfNeeded();

    const auto settings = getSettings();

    bool sanity_checks = mode <= LoadingStrictnessLevel::CREATE;

    allow_nullable_key = !sanity_checks || (*settings)[MergeTreeSetting::allow_nullable_key];
    allow_reverse_key = !sanity_checks || (*settings)[MergeTreeSetting::allow_experimental_reverse_key];

    /// Check sanity of MergeTreeSettings. Only when table is created.
    if (sanity_checks)
    {
        const auto & ac = getContext()->getAccessControl();
        bool allow_experimental = ac.getAllowExperimentalTierSettings();
        bool allow_beta = ac.getAllowBetaTierSettings();
        settings->sanityCheck(getContext()->getMergeMutateExecutor()->getMaxTasksCount(), allow_experimental, allow_beta);
    }

    if (!date_column_name.empty())
    {
        try
        {
            checkPartitionKeyAndInitMinMax(metadata_.partition_key);
            setProperties(metadata_, metadata_, !sanity_checks);
            if (minmax_idx_date_column_pos == -1)
                throw Exception(ErrorCodes::BAD_TYPE_OF_FIELD, "Could not find Date column");
        }
        catch (Exception & e)
        {
            /// Better error message.
            e.addMessage("(while initializing MergeTree partition key from date column " + backQuote(date_column_name) + ")");
            throw;
        }
    }
    else
    {
        is_custom_partitioned = true;
        checkPartitionKeyAndInitMinMax(metadata_.partition_key);
    }
    setProperties(metadata_, metadata_, !sanity_checks);

    /// NOTE: using the same columns list as is read when performing actual merges.
    merging_params.check(*settings, metadata_);

    if (metadata_.sampling_key.definition_ast != nullptr)
    {
        /// This is for backward compatibility.
        checkSampleExpression(metadata_, !sanity_checks || (*settings)[MergeTreeSetting::compatibility_allow_sampling_expression_not_in_primary_key],
                              (*settings)[MergeTreeSetting::check_sample_column_is_correct] && sanity_checks);
    }

    checkColumnFilenamesForCollision(metadata_.getColumns(), *settings, sanity_checks);
    checkTTLExpressions(metadata_, metadata_);

    String reason;
    if (!canUsePolymorphicParts(*settings, reason) && !reason.empty())
        LOG_WARNING(log, "{} Settings 'min_rows_for_wide_part'and 'min_bytes_for_wide_part' will be ignored.", reason);

    common_assignee_trigger = [this] (bool delay) noexcept
    {
        if (delay)
            background_operations_assignee.postpone();
        else
            background_operations_assignee.trigger();
    };

    moves_assignee_trigger = [this] (bool delay) noexcept
    {
        if (delay)
            background_moves_assignee.postpone();
        else
            background_moves_assignee.trigger();
    };
}

VirtualColumnsDescription MergeTreeData::createVirtuals(const StorageInMemoryMetadata & metadata)
{
    VirtualColumnsDescription desc;

    desc.addEphemeral("_part", std::make_shared<DataTypeLowCardinality>(std::make_shared<DataTypeString>()), "Name of part");
    desc.addEphemeral("_part_index", std::make_shared<DataTypeUInt64>(), "Sequential index of the part in the query result");
    desc.addEphemeral("_part_starting_offset", std::make_shared<DataTypeUInt64>(), "Cumulative starting row of the part in the query result");
    desc.addEphemeral("_part_uuid", std::make_shared<DataTypeUUID>(), "Unique part identifier (if enabled MergeTree setting assign_part_uuids)");
    desc.addEphemeral("_partition_id", std::make_shared<DataTypeLowCardinality>(std::make_shared<DataTypeString>()), "Name of partition");
    desc.addEphemeral("_sample_factor", std::make_shared<DataTypeFloat64>(), "Sample factor (from the query)");
    desc.addEphemeral("_part_offset", std::make_shared<DataTypeUInt64>(), "Number of row in the part");
    desc.addEphemeral("_part_data_version", std::make_shared<DataTypeUInt64>(), "Data version of part (either min block number or mutation version)");

    if (metadata.hasPartitionKey())
    {
        auto partition_types = metadata.partition_key.sample_block.getDataTypes();
        desc.addEphemeral("_partition_value", std::make_shared<DataTypeTuple>(std::move(partition_types)), "Value (a tuple) of a PARTITION BY expression");
    }

    desc.addPersistent(RowExistsColumn::name, RowExistsColumn::type, nullptr, "Persisted mask created by lightweight delete that show whether row exists or is deleted");
    desc.addPersistent(BlockNumberColumn::name, BlockNumberColumn::type, BlockNumberColumn::codec, "Persisted original number of block that was assigned at insert");
    desc.addPersistent(BlockOffsetColumn::name, BlockOffsetColumn::type, BlockOffsetColumn::codec, "Persisted original number of row in block that was assigned at insert");

    return desc;
}

VirtualColumnsDescription MergeTreeData::createProjectionVirtuals(const StorageInMemoryMetadata & metadata)
{
    VirtualColumnsDescription desc;

    desc.addEphemeral("_part", std::make_shared<DataTypeLowCardinality>(std::make_shared<DataTypeString>()), "Name of part");
    desc.addEphemeral("_part_index", std::make_shared<DataTypeUInt64>(), "Sequential index of the part in the query result");
    desc.addEphemeral("_part_starting_offset", std::make_shared<DataTypeUInt64>(), "Cumulative starting row of the part in the query result");
    desc.addEphemeral("_part_uuid", std::make_shared<DataTypeUUID>(), "Unique part identifier (if enabled MergeTree setting assign_part_uuids)");
    desc.addEphemeral("_partition_id", std::make_shared<DataTypeLowCardinality>(std::make_shared<DataTypeString>()), "Name of partition");
    desc.addEphemeral("_part_data_version", std::make_shared<DataTypeUInt64>(), "Data version of part (either min block number or mutation version)");

    if (metadata.hasPartitionKey())
    {
        auto partition_types = metadata.partition_key.sample_block.getDataTypes();
        desc.addEphemeral("_partition_value", std::make_shared<DataTypeTuple>(std::move(partition_types)), "Value (a tuple) of a PARTITION BY expression");
    }

    return desc;
}

StoragePolicyPtr MergeTreeData::getStoragePolicy() const
{
    auto settings = getSettings();
    const auto & context = getContext();

    StoragePolicyPtr storage_policy;

    if ((*settings)[MergeTreeSetting::disk].changed)
        storage_policy = context->getStoragePolicyFromDisk((*settings)[MergeTreeSetting::disk]);
    else
        storage_policy = context->getStoragePolicy((*settings)[MergeTreeSetting::storage_policy]);

    return storage_policy;
}

ConditionSelectivityEstimator MergeTreeData::getConditionSelectivityEstimatorByPredicate(
    const StorageSnapshotPtr & storage_snapshot, const ActionsDAG * filter_dag, ContextPtr local_context) const
{
    if (!local_context->getSettingsRef()[Setting::allow_statistics_optimize])
        return {};

    const auto & parts = assert_cast<const MergeTreeData::SnapshotData &>(*storage_snapshot->data).parts;

    if (parts.empty() || !filter_dag)
        return {};

    ASTPtr expression_ast;

    ConditionSelectivityEstimator estimator;
    ActionsDAGWithInversionPushDown inverted_dag(filter_dag->getOutputs().front(), local_context);
    PartitionPruner partition_pruner(storage_snapshot->metadata, inverted_dag, local_context);

    if (partition_pruner.isUseless())
    {
        /// Read all partitions.
        for (const auto & part : parts)
        try
        {
            auto stats = part.data_part->loadStatistics();
            /// TODO: We only have one stats file for every part.
            estimator.incrementRowCount(part.data_part->rows_count);
            for (const auto & stat : stats)
                estimator.addStatistics(part.data_part->info.getPartNameV1(), stat);
        }
        catch (...)
        {
            tryLogCurrentException(log, fmt::format("while loading statistics on part {}", part.data_part->info.getPartNameV1()));
        }
    }
    else
    {
        for (const auto & part : parts)
        try
        {
            if (!partition_pruner.canBePruned(*part.data_part))
            {
                auto stats = part.data_part->loadStatistics();
                estimator.incrementRowCount(part.data_part->rows_count);
                for (const auto & stat : stats)
                    estimator.addStatistics(part.data_part->info.getPartNameV1(), stat);
            }
        }
        catch (...)
        {
            tryLogCurrentException(log, fmt::format("while loading statistics on part {}", part.data_part->info.getPartNameV1()));
        }
    }

    return estimator;
}

bool MergeTreeData::supportsFinal() const
{
    return merging_params.mode == MergingParams::Collapsing
        || merging_params.mode == MergingParams::Summing
        || merging_params.mode == MergingParams::Aggregating
        || merging_params.mode == MergingParams::Replacing
        || merging_params.mode == MergingParams::Graphite
        || merging_params.mode == MergingParams::VersionedCollapsing;
}

static void checkKeyExpression(const ExpressionActions & expr, const Block & sample_block, const String & key_name, bool allow_nullable_key)
{
    if (expr.hasArrayJoin())
        throw Exception(ErrorCodes::ILLEGAL_COLUMN, "{} key cannot contain array joins", key_name);

    try
    {
        expr.assertDeterministic();
    }
    catch (Exception & e)
    {
        e.addMessage(fmt::format("for {} key", key_name));
        throw;
    }

    for (const ColumnWithTypeAndName & element : sample_block)
    {
        const ColumnPtr & column = element.column;
        if (column && (isColumnConst(*column) || column->isDummy()))
            throw Exception(ErrorCodes::ILLEGAL_COLUMN, "{} key cannot contain constants", key_name);

        if (!allow_nullable_key && hasNullable(element.type))
            throw Exception(
                            ErrorCodes::ILLEGAL_COLUMN,
                            "{} key contains nullable columns, "
                            "but merge tree setting `allow_nullable_key` is disabled", key_name);
    }
}

void MergeTreeData::checkProperties(
    const StorageInMemoryMetadata & new_metadata,
    const StorageInMemoryMetadata & old_metadata,
    bool attach,
    bool allow_empty_sorting_key,
    bool allow_reverse_sorting_key,
    bool allow_nullable_key_,
    ContextPtr local_context) const
{
    if (!new_metadata.sorting_key.definition_ast && !allow_empty_sorting_key)
        throw Exception(ErrorCodes::BAD_ARGUMENTS, "ORDER BY cannot be empty");

    if (!allow_reverse_sorting_key)
    {
        size_t num_sorting_keys = new_metadata.sorting_key.column_names.size();
        for (size_t i = 0; i < num_sorting_keys; ++i)
        {
            if (!new_metadata.sorting_key.reverse_flags.empty() && new_metadata.sorting_key.reverse_flags[i])
            {
                throw Exception(
                    ErrorCodes::ILLEGAL_COLUMN,
                    "Sorting key {} is reversed, but merge tree setting `allow_experimental_reverse_key` is disabled",
                    new_metadata.sorting_key.column_names[i]);
            }
        }
    }

    KeyDescription new_sorting_key = new_metadata.sorting_key;
    KeyDescription new_primary_key = new_metadata.primary_key;

    size_t sorting_key_size = new_sorting_key.column_names.size();
    size_t primary_key_size = new_primary_key.column_names.size();
    if (primary_key_size > sorting_key_size)
        throw Exception(ErrorCodes::BAD_ARGUMENTS, "Primary key must be a prefix of the sorting key, but its length: "
            "{} is greater than the sorting key length: {}", primary_key_size, sorting_key_size);

    bool allow_suspicious_indices = (*getSettings())[MergeTreeSetting::allow_suspicious_indices];
    if (local_context)
        allow_suspicious_indices = local_context->getSettingsRef()[Setting::allow_suspicious_indices];

    if (!allow_suspicious_indices && !attach)
        if (const auto * index_function = typeid_cast<ASTFunction *>(new_sorting_key.definition_ast.get()))
            checkSuspiciousIndices(index_function);

    for (size_t i = 0; i < sorting_key_size; ++i)
    {
        const String & sorting_key_column = new_sorting_key.column_names[i];

        if (i < primary_key_size)
        {
            const String & pk_column = new_primary_key.column_names[i];
            if (pk_column != sorting_key_column)
                throw Exception(ErrorCodes::BAD_ARGUMENTS,
                                "Primary key must be a prefix of the sorting key, "
                                "but the column in the position {} is {}", i, sorting_key_column +", not " + pk_column);

        }
    }

    auto all_columns = new_metadata.columns.getAllPhysical();

    /// This is ALTER, not CREATE/ATTACH TABLE. Let us check that all new columns used in the sorting key
    /// expression have just been added (so that the sorting order is guaranteed to be valid with the new key).

    Names new_primary_key_columns = new_primary_key.column_names;
    Names new_sorting_key_columns = new_sorting_key.column_names;

    ASTPtr added_key_column_expr_list = std::make_shared<ASTExpressionList>();
    const auto & old_sorting_key_columns = old_metadata.getSortingKeyColumns();
    for (size_t new_i = 0, old_i = 0; new_i < sorting_key_size; ++new_i)
    {
        if (old_i < old_sorting_key_columns.size())
        {
            if (new_sorting_key_columns[new_i] != old_sorting_key_columns[old_i])
                added_key_column_expr_list->children.push_back(new_sorting_key.expression_list_ast->children[new_i]);
            else
                ++old_i;
        }
        else
            added_key_column_expr_list->children.push_back(new_sorting_key.expression_list_ast->children[new_i]);
    }

    if (!added_key_column_expr_list->children.empty())
    {
        auto syntax = TreeRewriter(getContext()).analyze(added_key_column_expr_list, all_columns);
        Names used_columns = syntax->requiredSourceColumns();

        NamesAndTypesList deleted_columns;
        NamesAndTypesList added_columns;
        old_metadata.getColumns().getAllPhysical().getDifference(all_columns, deleted_columns, added_columns);

        for (const String & col : used_columns)
        {
            if (!added_columns.contains(col) || deleted_columns.contains(col))
                throw Exception(ErrorCodes::BAD_ARGUMENTS,
                                "Existing column {} is used in the expression that was added to the sorting key. "
                                "You can add expressions that use only the newly added columns",
                                backQuoteIfNeed(col));

            if (new_metadata.columns.getDefaults().contains(col))
                throw Exception(ErrorCodes::BAD_ARGUMENTS,
                                "Newly added column {} has a default expression, so adding expressions that use "
                                "it to the sorting key is forbidden", backQuoteIfNeed(col));
        }
    }

    if (!new_metadata.secondary_indices.empty())
    {
        std::unordered_set<String> indices_names;

        for (const auto & index : new_metadata.secondary_indices)
        {
            if (!allow_suspicious_indices && !attach)
            {
                const auto * index_ast = typeid_cast<const ASTIndexDeclaration *>(index.definition_ast.get());
                ASTPtr index_expression = index_ast ? index_ast->getExpression() : nullptr;
                const auto * index_expression_ptr = index_expression ? typeid_cast<const ASTFunction *>(index_expression.get()) : nullptr;
                if (index_expression_ptr)
                    checkSuspiciousIndices(index_expression_ptr);
            }

            MergeTreeIndexFactory::instance().validate(index, attach);

            if (indices_names.find(index.name) != indices_names.end())
                throw Exception(ErrorCodes::LOGICAL_ERROR, "Index with name {} already exists", backQuote(index.name));

            indices_names.insert(index.name);
        }
    }

    /// If adaptive index granularity is disabled, certain vector search queries with PREWHERE run into LOGICAL_ERRORs.
    ///     SET allow_experimental_vector_similarity_index = 1;
    ///     CREATE TABLE tab (`id` Int32, `vec` Array(Float32), INDEX idx vec TYPE  vector_similarity('hnsw', 'L2Distance') GRANULARITY 100000000) ENGINE = MergeTree ORDER BY id SETTINGS index_granularity_bytes = 0;
    ///     INSERT INTO tab SELECT number, [toFloat32(number), 0.] FROM numbers(10000);
    ///     WITH [1., 0.] AS reference_vec SELECT id, L2Distance(vec, reference_vec) FROM tab PREWHERE toLowCardinality(10) ORDER BY L2Distance(vec, reference_vec) ASC LIMIT 100;
    /// As a workaround, force enabled adaptive index granularity for now (it is the default anyways).
    if (new_metadata.secondary_indices.hasType("vector_similarity") && (*getSettings())[MergeTreeSetting::index_granularity_bytes] == 0)
        throw Exception(ErrorCodes::INVALID_SETTING_VALUE,
            "Experimental vector similarity index can only be used with MergeTree setting 'index_granularity_bytes' != 0");

    if (!new_metadata.projections.empty())
    {
        std::unordered_set<String> projections_names;

        for (const auto & projection : new_metadata.projections)
        {
            if (projections_names.find(projection.name) != projections_names.end())
                throw Exception(ErrorCodes::LOGICAL_ERROR, "Projection with name {} already exists", backQuote(projection.name));

            const auto settings = getSettings();
            if (projections_names.size() >= (*settings)[MergeTreeSetting::max_projections])
                throw Exception(ErrorCodes::LIMIT_EXCEEDED, "Maximum limit of {} projection(s) exceeded", (*settings)[MergeTreeSetting::max_projections].value);

            /// We cannot alter a projection so far. So here we do not try to find a projection in old metadata.
            bool is_aggregate = projection.type == ProjectionDescription::Type::Aggregate;
            checkProperties(
                *projection.metadata,
                *projection.metadata,
                attach,
                is_aggregate,
                allow_reverse_key,
                true /* allow_nullable_key */,
                local_context);
            projections_names.insert(projection.name);
        }
    }

    String projection_with_parent_part_offset;
    for (const auto & projection : old_metadata.projections)
    {
        if (projection.with_parent_part_offset)
        {
            projection_with_parent_part_offset = projection.name;
            break;
        }
    }

    if (!projection_with_parent_part_offset.empty())
    {
        for (const auto & col : new_metadata.columns)
        {
            if (col.name == "_part_offset" || col.name == "_part_index" || col.name == "_parent_part_offset")
                throw Exception(
                    ErrorCodes::BAD_ARGUMENTS,
                    "Cannot add column `{}` because normal projection {} references its parent `_part_offset` column. "
                    "Columns named `_part_offset`, `_part_index`, or `_parent_part_offset` are not allowed in this case",
                    col.name,
                    projection_with_parent_part_offset);
        }
    }

    for (const auto & col : new_metadata.columns)
    {
        if (!col.statistics.empty())
            MergeTreeStatisticsFactory::instance().validate(col.statistics, col.type);
    }

    checkKeyExpression(*new_sorting_key.expression, new_sorting_key.sample_block, "Sorting", allow_nullable_key_);
}

void MergeTreeData::setProperties(
    const StorageInMemoryMetadata & new_metadata,
    const StorageInMemoryMetadata & old_metadata,
    bool attach,
    ContextPtr local_context)
{
    checkProperties(
        new_metadata,
        old_metadata,
        attach,
        false,
        allow_reverse_key,
        allow_nullable_key,
        local_context);
    setInMemoryMetadata(new_metadata);
    setVirtuals(createVirtuals(new_metadata));
    projection_virtuals.set(std::make_unique<VirtualColumnsDescription>(createProjectionVirtuals(new_metadata)));
}

namespace
{

ExpressionActionsPtr getCombinedIndicesExpression(
    const KeyDescription & key,
    const MergeTreeIndices & indices,
    const ColumnsDescription & columns,
    ContextPtr context)
{
    ASTPtr combined_expr_list = key.expression_list_ast->clone();

    for (const auto & index : indices)
        for (const auto & index_expr : index->index.expression_list_ast->children)
            combined_expr_list->children.push_back(index_expr->clone());

    auto syntax_result = TreeRewriter(context).analyze(combined_expr_list, columns.get(GetColumnsOptions(GetColumnsOptions::Kind::AllPhysical).withSubcolumns()));
    return ExpressionAnalyzer(combined_expr_list, syntax_result, context).getActions(false);
}

}

ExpressionActionsPtr MergeTreeData::getMinMaxExpr(const KeyDescription & partition_key, const ExpressionActionsSettings & settings)
{
    NamesAndTypesList partition_key_columns;
    if (!partition_key.column_names.empty())
        partition_key_columns = partition_key.expression->getRequiredColumnsWithTypes();

    return std::make_shared<ExpressionActions>(ActionsDAG(partition_key_columns), settings);
}

Names MergeTreeData::getMinMaxColumnsNames(const KeyDescription & partition_key)
{
    if (!partition_key.column_names.empty())
        return partition_key.expression->getRequiredColumns();
    return {};
}

DataTypes MergeTreeData::getMinMaxColumnsTypes(const KeyDescription & partition_key)
{
    if (!partition_key.column_names.empty())
        return partition_key.expression->getRequiredColumnsWithTypes().getTypes();
    return {};
}

ExpressionActionsPtr
MergeTreeData::getPrimaryKeyAndSkipIndicesExpression(const StorageMetadataPtr & metadata_snapshot, const MergeTreeIndices & indices) const
{
    return getCombinedIndicesExpression(metadata_snapshot->getPrimaryKey(), indices, metadata_snapshot->getColumns(), getContext());
}

ExpressionActionsPtr
MergeTreeData::getSortingKeyAndSkipIndicesExpression(const StorageMetadataPtr & metadata_snapshot, const MergeTreeIndices & indices) const
{
    return getCombinedIndicesExpression(metadata_snapshot->getSortingKey(), indices, metadata_snapshot->getColumns(), getContext());
}


void MergeTreeData::checkPartitionKeyAndInitMinMax(const KeyDescription & new_partition_key)
{
    if (new_partition_key.expression_list_ast->children.empty())
        return;

    checkKeyExpression(*new_partition_key.expression, new_partition_key.sample_block, "Partition", allow_nullable_key);

    /// Add all columns used in the partition key to the min-max index.
    DataTypes minmax_idx_columns_types = getMinMaxColumnsTypes(new_partition_key);

    /// Try to find the date column in columns used by the partition key (a common case).
    /// If there are no - DateTime or DateTime64 would also suffice.

    bool has_date_column = false;
    bool has_datetime_column = false;

    for (size_t i = 0; i < minmax_idx_columns_types.size(); ++i)
    {
        if (isDate(minmax_idx_columns_types[i]))
        {
            if (!has_date_column)
            {
                minmax_idx_date_column_pos = i;
                has_date_column = true;
            }
            else
            {
                /// There is more than one Date column in partition key and we don't know which one to choose.
                minmax_idx_date_column_pos = -1;
            }
        }
    }
    if (!has_date_column)
    {
        for (size_t i = 0; i < minmax_idx_columns_types.size(); ++i)
        {
            if (isDateTime(minmax_idx_columns_types[i])
                || isDateTime64(minmax_idx_columns_types[i])
            )
            {
                if (!has_datetime_column)
                {
                    minmax_idx_time_column_pos = i;
                    has_datetime_column = true;
                }
                else
                {
                    /// There is more than one DateTime column in partition key and we don't know which one to choose.
                    minmax_idx_time_column_pos = -1;
                }
            }
        }
    }
}


void MergeTreeData::checkTTLExpressions(const StorageInMemoryMetadata & new_metadata, const StorageInMemoryMetadata & old_metadata) const
{
    auto new_column_ttls = new_metadata.column_ttls_by_name;

    if (!new_column_ttls.empty())
    {
        NameSet columns_ttl_forbidden;

        if (old_metadata.hasPartitionKey())
            for (const auto & col : old_metadata.getColumnsRequiredForPartitionKey())
                columns_ttl_forbidden.insert(col);

        if (old_metadata.hasSortingKey())
            for (const auto & col : old_metadata.getColumnsRequiredForSortingKey())
                columns_ttl_forbidden.insert(col);

        for (const auto & [name, ttl_description] : new_column_ttls)
        {
            if (columns_ttl_forbidden.contains(name))
                throw Exception(ErrorCodes::ILLEGAL_COLUMN, "Trying to set TTL for key column {}", name);
        }
    }
    auto new_table_ttl = new_metadata.table_ttl;

    if (new_table_ttl.definition_ast)
    {
        for (const auto & move_ttl : new_table_ttl.move_ttl)
        {
            if (!move_ttl.if_exists && !getDestinationForMoveTTL(move_ttl))
            {
                if (move_ttl.destination_type == DataDestinationType::DISK)
                    throw Exception(ErrorCodes::BAD_TTL_EXPRESSION,
                                    "No such disk {} for given storage policy", backQuote(move_ttl.destination_name));

                throw Exception(ErrorCodes::BAD_TTL_EXPRESSION,
                                "No such volume {} for given storage policy", backQuote(move_ttl.destination_name));
            }
        }
    }
}

namespace
{
template <typename TMustHaveDataType>
void checkSpecialColumn(const std::string_view column_meta_name, const AlterCommand & command)
{
    if (command.type == AlterCommand::MODIFY_COLUMN)
    {
        if (!command.data_type)
        {
            throw Exception(
                ErrorCodes::ALTER_OF_COLUMN_IS_FORBIDDEN,
                "Trying to modify settings for column {} ({}) ",
                column_meta_name,
                command.column_name);
        }
        else if (!typeid_cast<const TMustHaveDataType *>(command.data_type.get()))
        {
            throw Exception(
                ErrorCodes::ALTER_OF_COLUMN_IS_FORBIDDEN,
                "Cannot alter {} column ({}) to type {}, because it must have type {}",
                column_meta_name,
                command.column_name,
                command.data_type->getName(),
                TypeName<TMustHaveDataType>);
        }
    }
    else if (command.type == AlterCommand::DROP_COLUMN)
    {
        throw Exception(
            ErrorCodes::ALTER_OF_COLUMN_IS_FORBIDDEN,
            "Trying to ALTER DROP {} ({}) column",
            column_meta_name,
            backQuoteIfNeed(command.column_name));
    }
    else if (command.type == AlterCommand::RENAME_COLUMN)
    {
        throw Exception(
            ErrorCodes::ALTER_OF_COLUMN_IS_FORBIDDEN,
            "Trying to ALTER RENAME {} ({}) column",
            column_meta_name,
            backQuoteIfNeed(command.column_name));
    }
};
}

void MergeTreeData::checkStoragePolicy(const StoragePolicyPtr & new_storage_policy) const
{
    const auto old_storage_policy = getStoragePolicy();
    old_storage_policy->checkCompatibleWith(new_storage_policy);
}


void MergeTreeData::MergingParams::check(const MergeTreeSettings & settings, const StorageInMemoryMetadata & metadata) const
{
    const auto columns = metadata.getColumns().getAllPhysical();

    if (!is_deleted_column.empty() && mode != MergingParams::Replacing)
        throw Exception(ErrorCodes::LOGICAL_ERROR,
                        "is_deleted column for MergeTree cannot be specified in modes except Replacing.");

    if (!sign_column.empty() && mode != MergingParams::Collapsing && mode != MergingParams::VersionedCollapsing)
        throw Exception(ErrorCodes::LOGICAL_ERROR,
                        "Sign column for MergeTree cannot be specified "
                        "in modes except Collapsing or VersionedCollapsing.");

    if (!version_column.empty() && mode != MergingParams::Replacing && mode != MergingParams::VersionedCollapsing)
        throw Exception(ErrorCodes::LOGICAL_ERROR,
                        "Version column for MergeTree cannot be specified "
                        "in modes except Replacing or VersionedCollapsing.");

    if (!columns_to_sum.empty() && mode != MergingParams::Summing)
        throw Exception(ErrorCodes::LOGICAL_ERROR, "List of columns to sum for MergeTree cannot be specified in all modes except Summing.");

    /// Check that if the sign column is needed, it exists and is of type Int8.
    auto check_sign_column = [this, & columns](bool is_optional, const std::string & storage)
    {
        if (sign_column.empty())
        {
            if (is_optional)
                return;

            throw Exception(ErrorCodes::LOGICAL_ERROR, "Sign column for storage {} is empty", storage);
        }

        bool miss_column = true;
        for (const auto & column : columns)
        {
            if (column.name == sign_column)
            {
                if (!typeid_cast<const DataTypeInt8 *>(column.type.get()))
                    throw Exception(ErrorCodes::BAD_TYPE_OF_FIELD, "Sign column ({}) for storage {} must have type Int8. "
                            "Provided column of type {}.", sign_column, storage, column.type->getName());
                miss_column = false;
                break;
            }
        }
        if (miss_column)
            throw Exception(ErrorCodes::NO_SUCH_COLUMN_IN_TABLE, "Sign column {} does not exist in table declaration.", sign_column);
    };

    /// that if the version_column column is needed, it exists and is of unsigned integer type.
    auto check_version_column = [this, & columns](bool is_optional, const std::string & storage)
    {
        if (version_column.empty())
        {
            if (is_optional)
                return;

            throw Exception(ErrorCodes::LOGICAL_ERROR, "Version column for storage {} is empty", storage);
        }

        bool miss_column = true;
        for (const auto & column : columns)
        {
            if (column.name == version_column)
            {
                if (!column.type->canBeUsedAsVersion())
                    throw Exception(ErrorCodes::BAD_TYPE_OF_FIELD,
                                    "The column {} cannot be used as a version column for storage {} because it is "
                                    "of type {} (must be of an integer type or of type Date/DateTime/DateTime64)",
                                    version_column, storage, column.type->getName());
                miss_column = false;
                break;
            }
        }
        if (miss_column)
            throw Exception(ErrorCodes::NO_SUCH_COLUMN_IN_TABLE, "Version column {} does not exist in table declaration.", version_column);
    };

    /// Check that if the is_deleted column is needed, it exists and is of type UInt8. If exist, version column must be defined too but version checks are not done here.
    auto check_is_deleted_column = [this, & columns](bool is_optional, const std::string & storage)
    {
        if (is_deleted_column.empty())
        {
            if (is_optional)
                return;

            throw Exception(ErrorCodes::LOGICAL_ERROR, "`is_deleted` ({}) column for storage {} is empty", is_deleted_column, storage);
        }

        if (version_column.empty() && !is_optional)
            throw Exception(ErrorCodes::LOGICAL_ERROR, "Version column ({}) for storage {} is empty while is_deleted ({}) is not.",
                            version_column, storage, is_deleted_column);

        bool miss_is_deleted_column = true;
        for (const auto & column : columns)
        {
            if (column.name == is_deleted_column)
            {
                if (!typeid_cast<const DataTypeUInt8 *>(column.type.get()))
                    throw Exception(ErrorCodes::BAD_TYPE_OF_FIELD, "is_deleted column ({}) for storage {} must have type UInt8. Provided column of type {}.",
                                    is_deleted_column, storage, column.type->getName());
                miss_is_deleted_column = false;
                break;
            }
        }

        if (miss_is_deleted_column)
            throw Exception(ErrorCodes::NO_SUCH_COLUMN_IN_TABLE, "is_deleted column {} does not exist in table declaration.", is_deleted_column);
    };


    if (mode == MergingParams::Collapsing)
        check_sign_column(false, "CollapsingMergeTree");

    if (mode == MergingParams::Summing)
    {
        auto columns_to_sum_sorted = columns_to_sum;
        std::sort(columns_to_sum_sorted.begin(), columns_to_sum_sorted.end());
        if (const auto it = std::adjacent_find(columns_to_sum_sorted.begin(), columns_to_sum_sorted.end()); it != columns_to_sum_sorted.end())
            throw Exception(ErrorCodes::BAD_ARGUMENTS, "Column {} is listed multiple times in the list of columns to sum", *it);

        /// If columns_to_sum are set, then check that such columns exist.
        for (const auto & column_to_sum : columns_to_sum)
        {
            auto check_column_to_sum_exists = [& column_to_sum](const NameAndTypePair & name_and_type)
            {
                return column_to_sum == Nested::extractTableName(name_and_type.name);
            };
            if (columns.end() == std::find_if(columns.begin(), columns.end(), check_column_to_sum_exists))
                throw Exception(
                    ErrorCodes::NO_SUCH_COLUMN_IN_TABLE,
                    "Column {} listed in columns to sum does not exist in table declaration.",
                    column_to_sum);
        }

        auto allow_summing_columns_in_partition_or_order_key = settings[MergeTreeSetting::allow_summing_columns_in_partition_or_order_key];

        /// Check that summing columns are not in partition key.
        if (!allow_summing_columns_in_partition_or_order_key && metadata.isPartitionKeyDefined())
        {
            auto partition_key_columns = metadata.getPartitionKey().expression->getRequiredColumns();
            std::sort(partition_key_columns.begin(), partition_key_columns.end());

            Names names_intersection;
            std::set_intersection(columns_to_sum_sorted.begin(), columns_to_sum_sorted.end(),
                                  partition_key_columns.begin(), partition_key_columns.end(),
                                  std::back_inserter(names_intersection));

            if (!names_intersection.empty())
                throw Exception(ErrorCodes::BAD_ARGUMENTS, "Columns: {} listed both in columns to sum and in partition key. "
                "That is not allowed.", boost::algorithm::join(names_intersection, ", "));
        }

        /// Check that summing columns are not in sorting key.
        if (!allow_summing_columns_in_partition_or_order_key && metadata.isSortingKeyDefined())
        {
            auto sorting_key_columns = metadata.getSortingKey().expression->getRequiredColumns();
            std::sort(sorting_key_columns.begin(), sorting_key_columns.end());

            Names names_intersection;
            std::set_intersection(columns_to_sum_sorted.begin(), columns_to_sum_sorted.end(),
                                  sorting_key_columns.begin(), sorting_key_columns.end(),
                                  std::back_inserter(names_intersection));

            if (!names_intersection.empty())
                throw Exception(ErrorCodes::BAD_ARGUMENTS, "Columns: {} listed both in columns to sum and in sorting key. "
                "That is not allowed.", boost::algorithm::join(names_intersection, ", "));
        }
    }

    if (mode == MergingParams::Replacing)
    {
        if (!version_column.empty() && version_column == is_deleted_column)
            throw Exception(ErrorCodes::BAD_ARGUMENTS, "The version and is_deleted column cannot be the same column ({})", version_column);

        check_is_deleted_column(true, "ReplacingMergeTree");
        check_version_column(true, "ReplacingMergeTree");
    }

    if (mode == MergingParams::VersionedCollapsing)
    {
        if (!version_column.empty() && version_column == sign_column)
            throw Exception(ErrorCodes::BAD_ARGUMENTS, "The version and sign column cannot be the same column ({})", version_column);

        check_sign_column(false, "VersionedCollapsingMergeTree");
        check_version_column(false, "VersionedCollapsingMergeTree");
    }

    /// TODO Checks for Graphite mode.
}

const Names MergeTreeData::virtuals_useful_for_filter = {"_part", "_partition_id", "_part_uuid", "_partition_value", "_part_data_version"};

Block MergeTreeData::getHeaderWithVirtualsForFilter(const StorageMetadataPtr & metadata) const
{
    const auto columns = metadata->getColumns().getAllPhysical();
    Block header;
    auto virtuals_desc = getVirtualsPtr();
    for (const auto & name : virtuals_useful_for_filter)
    {
        if (columns.contains(name))
            continue;
        if (auto column = virtuals_desc->tryGet(name))
            header.insert({column->type->createColumn(), column->type, name});
    }

    return header;
}

Block MergeTreeData::getBlockWithVirtualsForFilter(
    const StorageMetadataPtr & metadata, const RangesInDataParts & parts, bool ignore_empty) const
{
    auto block = getHeaderWithVirtualsForFilter(metadata);

    for (const auto & part : parts)
    {
        if (ignore_empty && part.data_part->isEmpty())
            continue;

        for (auto & column : block)
        {
            auto field = getFieldForConstVirtualColumn(column.name, *part.data_part);
            column.column->assumeMutableRef().insert(field);
        }
    }

    return block;
}


std::optional<UInt64> MergeTreeData::totalRowsByPartitionPredicateImpl(
    const ActionsDAG & filter_actions_dag, ContextPtr local_context, const RangesInDataParts & parts) const
{
    if (parts.empty())
        return 0;

    auto metadata_snapshot = getInMemoryMetadataPtr();
    auto virtual_columns_block = getBlockWithVirtualsForFilter(metadata_snapshot, {parts[0]});

    auto filter_dag = VirtualColumnUtils::splitFilterDagForAllowedInputs(
        filter_actions_dag.getOutputs().at(0), nullptr, /*allow_partial_result=*/false);
    if (!filter_dag)
        return {};

    /// Generate valid expressions for filtering
    bool valid = true;
    for (const auto * input : filter_dag->getInputs())
        if (!virtual_columns_block.has(input->result_name))
            valid = false;

    ActionsDAGWithInversionPushDown inverted_dag(filter_dag->getOutputs().front(), local_context);

    PartitionPruner partition_pruner(metadata_snapshot, inverted_dag, local_context, true /* strict */);
    if (partition_pruner.isUseless() && !valid)
        return {};

    std::unordered_set<String> part_values;
    if (valid)
    {
        virtual_columns_block = getBlockWithVirtualsForFilter(metadata_snapshot, parts);
        VirtualColumnUtils::filterBlockWithExpression(
            VirtualColumnUtils::buildFilterExpression(std::move(*filter_dag), local_context), virtual_columns_block);
        part_values = VirtualColumnUtils::extractSingleValueFromBlock<String>(virtual_columns_block, "_part");
        if (part_values.empty())
            return 0;
    }
    // At this point, empty `part_values` means all parts.

    size_t res = 0;
    for (const auto & part : parts)
    {
        if ((part_values.empty() || part_values.find(part.data_part->name) != part_values.end())
            && !partition_pruner.canBePruned(*part.data_part))
            res += part.data_part->rows_count;
    }
    return res;
}

String MergeTreeData::MergingParams::getModeName() const
{
    switch (mode)
    {
        case Ordinary:      return "";
        case Collapsing:    return "Collapsing";
        case Summing:       return "Summing";
        case Aggregating:   return "Aggregating";
        case Replacing:     return "Replacing";
        case Graphite:      return "Graphite";
        case VersionedCollapsing: return "VersionedCollapsing";
    }
}

Int64 MergeTreeData::getMaxBlockNumber() const
{
    auto lock = lockParts();

    Int64 max_block_num = 0;
    for (const DataPartPtr & part : data_parts_by_info)
        max_block_num = std::max({max_block_num, part->info.max_block, part->info.mutation});

    return max_block_num;
}

void MergeTreeData::PartLoadingTree::add(const MergeTreePartInfo & info, const String & name, const DiskPtr & disk)
{
    auto & current_ptr = root_by_partition[info.getPartitionId()];
    if (!current_ptr)
        current_ptr = std::make_shared<Node>(MergeTreePartInfo{}, "", disk);

    auto * current = current_ptr.get();
    while (true)
    {
        auto it = current->children.lower_bound(info);
        if (it != current->children.begin())
        {
            auto prev = std::prev(it);
            const auto & prev_info = prev->first;

            if (prev_info.contains(info))
            {
                current = prev->second.get();
                continue;
            }
            if (!prev_info.isDisjoint(info))
            {
                throw Exception(ErrorCodes::LOGICAL_ERROR,
                    "Part {} intersects previous part {}. It is a bug or a result of manual intervention",
                    name, prev->second->name);
            }
        }

        if (it != current->children.end())
        {
            const auto & next_info = it->first;

            if (next_info.contains(info))
            {
                current = it->second.get();
                continue;
            }
            if (!next_info.isDisjoint(info))
            {
                throw Exception(ErrorCodes::LOGICAL_ERROR,
                    "Part {} intersects next part {}. It is a bug or a result of manual intervention",
                    name, it->second->name);
            }
        }

        current->children.emplace(info, std::make_shared<Node>(info, name, disk));
        break;
    }
}

template <typename Func>
void MergeTreeData::PartLoadingTree::traverse(bool recursive, Func && func)
{
    std::function<void(const NodePtr &)> traverse_impl = [&](const auto & node)
    {
        func(node);
        if (recursive)
            for (const auto & [_, child] : node->children)
                traverse_impl(child);
    };

    for (const auto & elem : root_by_partition)
        for (const auto & [_, node] : elem.second->children)
            traverse_impl(node);
}

MergeTreeData::PartLoadingTree
MergeTreeData::PartLoadingTree::build(PartLoadingInfos nodes)
{
    std::sort(nodes.begin(), nodes.end(), [](const auto & lhs, const auto & rhs)
    {
        return std::tie(lhs.info.level, lhs.info.mutation) > std::tie(rhs.info.level, rhs.info.mutation);
    });

    PartLoadingTree tree;
    for (const auto & [info, name, disk] : nodes)
        tree.add(info, name, disk);
    return tree;
}

static std::optional<size_t> calculatePartSizeSafe(
    const MergeTreeData::DataPartPtr & part, const LoggerPtr & log)
{
    try
    {
        return part->getDataPartStorage().calculateTotalSizeOnDisk();
    }
    catch (...)
    {
        tryLogCurrentException(log, fmt::format("while calculating part size {} on path {}",
            part->name, part->getDataPartStorage().getRelativePath()));
        return {};
    }
}

static void preparePartForRemoval(const MergeTreeMutableDataPartPtr & part)
{
    part->remove_time.store(part->modification_time, std::memory_order_relaxed);
    auto creation_csn = part->version.creation_csn.load(std::memory_order_relaxed);
    if (creation_csn != Tx::RolledBackCSN && creation_csn != Tx::PrehistoricCSN && !part->version.isRemovalTIDLocked())
    {
        /// It's possible that covering part was created without transaction,
        /// but if covered part was created with transaction (i.e. creation_tid is not prehistoric),
        /// then it must have removal tid in metadata file.
        throw Exception(ErrorCodes::LOGICAL_ERROR, "Data part {} is Outdated and has creation TID {} and CSN {}, "
                        "but does not have removal tid. It's a bug or a result of manual intervention.",
                        part->name, part->version.creation_tid, creation_csn);
    }

    /// Explicitly set removal_tid_lock for parts w/o transaction (i.e. w/o txn_version.txt)
    /// to avoid keeping part forever (see VersionMetadata::canBeRemoved())
    if (!part->version.isRemovalTIDLocked())
    {
        TransactionInfoContext transaction_context{part->storage.getStorageID(), part->name};
        part->version.lockRemovalTID(Tx::PrehistoricTID, transaction_context);
    }
}

static constexpr size_t loading_parts_initial_backoff_ms = 100;
static constexpr size_t loading_parts_max_backoff_ms = 5000;
static constexpr size_t loading_parts_max_tries = 3;

void MergeTreeData::loadUnexpectedDataPart(UnexpectedPartLoadState & state)
{
    const MergeTreePartInfo & part_info = state.loading_info->info;
    const String & part_name = state.loading_info->name;
    const DiskPtr & part_disk_ptr = state.loading_info->disk;
    LOG_TRACE(log, "Loading unexpected part {} from disk {}", part_name, part_disk_ptr->getName());

    LoadPartResult res;
    auto single_disk_volume = std::make_shared<SingleDiskVolume>("volume_" + part_name, part_disk_ptr, 0);
    auto data_part_storage = std::make_shared<DataPartStorageOnDiskFull>(single_disk_volume, relative_data_path, part_name);
    String part_path = fs::path(relative_data_path) / part_name;

    try
    {
        state.part = getDataPartBuilder(part_name, single_disk_volume, part_name, getReadSettings())
            .withPartInfo(part_info)
            .withPartFormatFromDisk()
            .build();

        state.part->loadRowsCountFileForUnexpectedPart();
    }
    catch (...)
    {
        LOG_DEBUG(log, "Failed to load unexpected data part {} with exception: {}", part_name, getExceptionMessage(std::current_exception(), false));
        if (!state.part)
        {
            /// Build a fake part and mark it as broken in case of filesystem error.
            /// If the error impacts part directory instead of single files,
            /// an exception will be thrown during detach and silently ignored.
            state.part = getDataPartBuilder(part_name, single_disk_volume, part_name, getReadSettings())
                .withPartStorageType(MergeTreeDataPartStorageType::Full)
                .withPartType(MergeTreeDataPartType::Wide)
                .build();
        }

        state.is_broken = true;
        tryLogCurrentException(log, fmt::format("while loading unexpected part {} on path {}", part_name, part_path));
    }
}

MergeTreeData::LoadPartResult MergeTreeData::loadDataPart(
    const MergeTreePartInfo & part_info,
    const String & part_name,
    const DiskPtr & part_disk_ptr,
    MergeTreeDataPartState to_state,
    std::mutex & part_loading_mutex)
{
    LOG_TRACE(log, "Loading {} part {} from disk {}", magic_enum::enum_name(to_state), part_name, part_disk_ptr->getName());

    LoadPartResult res;
    auto single_disk_volume = std::make_shared<SingleDiskVolume>("volume_" + part_name, part_disk_ptr, 0);
    auto data_part_storage = std::make_shared<DataPartStorageOnDiskFull>(single_disk_volume, relative_data_path, part_name);

    String part_path = fs::path(relative_data_path) / part_name;

    /// Ignore broken parts that can appear as a result of hard server restart.
    auto mark_broken = [&]
    {
        if (!res.part)
        {
            /// Build a fake part and mark it as broken in case of filesystem error.
            /// If the error impacts part directory instead of single files,
            /// an exception will be thrown during detach and silently ignored.
            res.part = getDataPartBuilder(part_name, single_disk_volume, part_name, getReadSettings())
                .withPartStorageType(MergeTreeDataPartStorageType::Full)
                .withPartType(MergeTreeDataPartType::Wide)
                .build();
        }

        res.is_broken = true;
        tryLogCurrentException(log, fmt::format("while loading part {} on path {}", part_name, part_path));

        res.size_of_part = calculatePartSizeSafe(res.part, log.load());
        auto part_size_str = res.size_of_part ? formatReadableSizeWithBinarySuffix(*res.size_of_part) : "failed to calculate size";

        LOG_ERROR(log,
            "Detaching broken part {} (size: {}). "
            "If it happened after update, it is likely because of backward incompatibility. "
            "You need to resolve this manually",
            fs::path(getFullPathOnDisk(part_disk_ptr)) / part_name, part_size_str);
    };

    try
    {
        res.part = getDataPartBuilder(part_name, single_disk_volume, part_name, getReadSettings())
            .withPartInfo(part_info)
            .withPartFormatFromDisk()
            .build();
    }
    catch (...)
    {
        /// Don't count the part as broken if there was a retryalbe error
        /// during loading, such as "not enough memory" or network error.
        if (isRetryableException(std::current_exception()))
            throw;

        LOG_DEBUG(log, "Failed to load data part {} with exception: {}", part_name, getExceptionMessage(std::current_exception(), false));
        mark_broken();
        return res;
    }

    try
    {
        res.part->loadColumnsChecksumsIndexes(require_part_metadata, !part_disk_ptr->isReadOnly());
    }
    catch (...)
    {
        /// Don't count the part as broken if there was a retryalbe error
        /// during loading, such as "not enough memory" or network error.
        if (isRetryableException(std::current_exception()))
            throw;

        mark_broken();
        return res;
    }

    res.part->modification_time = part_disk_ptr->getLastModified(fs::path(relative_data_path) / part_name).epochTime();
    res.part->loadVersionMetadata();

    if (res.part->wasInvolvedInTransaction())
    {
        /// Check if CSNs were written after committing transaction, update and write if needed.
        bool version_updated = false;
        auto & version = res.part->version;
        chassert(!version.creation_tid.isEmpty());

        if (!res.part->version.creation_csn)
        {
            auto min = TransactionLog::getCSNAndAssert(res.part->version.creation_tid, res.part->version.creation_csn);
            if (!min)
            {
                /// Transaction that created this part was not committed. Remove part.
                min = Tx::RolledBackCSN;
            }

            LOG_TRACE(log, "Will fix version metadata of {} after unclean restart: part has creation_tid={}, setting creation_csn={}",
                        res.part->name, res.part->version.creation_tid, min);

            version.creation_csn = min;
            version_updated = true;
        }

        if (!version.removal_tid.isEmpty() && !version.removal_csn)
        {
            auto max = TransactionLog::getCSNAndAssert(version.removal_tid, version.removal_csn);
            if (max)
            {
                LOG_TRACE(log, "Will fix version metadata of {} after unclean restart: part has removal_tid={}, setting removal_csn={}",
                            res.part->name, version.removal_tid, max);
                version.removal_csn = max;
            }
            else
            {
                /// Transaction that tried to remove this part was not committed. Clear removal_tid.
                LOG_TRACE(log, "Will fix version metadata of {} after unclean restart: clearing removal_tid={}",
                            res.part->name, version.removal_tid);
                version.unlockRemovalTID(version.removal_tid, TransactionInfoContext{getStorageID(), res.part->name});
            }

            version_updated = true;
        }

        /// Sanity checks
        bool csn_order = !version.removal_csn || version.creation_csn <= version.removal_csn || version.removal_csn == Tx::PrehistoricCSN;
        bool min_start_csn_order = version.creation_tid.start_csn <= version.creation_csn;
        bool max_start_csn_order = version.removal_tid.start_csn <= version.removal_csn;
        bool creation_csn_known = version.creation_csn;
        if (!csn_order || !min_start_csn_order || !max_start_csn_order || !creation_csn_known)
            throw Exception(ErrorCodes::LOGICAL_ERROR, "Part {} has invalid version metadata: {}", res.part->name, version.toString());

        if (version_updated)
            res.part->storeVersionMetadata(/* force */ true);

        /// Deactivate part if creation was not committed or if removal was.
        if (version.creation_csn == Tx::RolledBackCSN || version.removal_csn)
        {
            preparePartForRemoval(res.part);
            to_state = DataPartState::Outdated;
        }
    }

    res.part->setState(to_state);

    DataPartIteratorByInfo it;
    bool inserted;

    {
        std::lock_guard lock(part_loading_mutex);
        LOG_TEST(log, "loadDataPart: inserting {} into data_parts_indexes", res.part->getNameWithState());
        std::tie(it, inserted) = data_parts_indexes.insert(res.part);
    }

    /// Remove duplicate parts with the same checksum.
    if (!inserted)
    {
        if ((*it)->checksums.getTotalChecksumHex() == res.part->checksums.getTotalChecksumHex())
        {
            LOG_ERROR(log, "Remove duplicate part {}", data_part_storage->getFullPath());
            res.part->is_duplicate = true;
            return res;
        }

        throw Exception(ErrorCodes::DUPLICATE_DATA_PART, "Part {} already exists but with different checksums", res.part->name);
    }

    if (to_state == DataPartState::Active)
        addPartContributionToDataVolume(res.part);

    if (res.part->hasLightweightDelete())
        has_lightweight_delete_parts.store(true);

    LOG_TRACE(log, "Finished loading {} part {} on disk {}", magic_enum::enum_name(to_state), part_name, part_disk_ptr->getName());
    return res;
}

MergeTreeData::LoadPartResult MergeTreeData::loadDataPartWithRetries(
    const MergeTreePartInfo & part_info,
    const String & part_name,
    const DiskPtr & part_disk_ptr,
    MergeTreeDataPartState to_state,
    std::mutex & part_loading_mutex,
    size_t initial_backoff_ms,
    size_t max_backoff_ms,
    size_t max_tries)
{
    auto handle_exception = [&, this](std::exception_ptr exception_ptr, size_t try_no)
    {
        if (try_no + 1 == max_tries)
            throw;

        LOG_DEBUG(log,
            "Failed to load data part {} at try {} with retryable error: {}. Will retry in {} ms",
             part_name, try_no, getExceptionMessage(exception_ptr, false), initial_backoff_ms);

        std::this_thread::sleep_for(std::chrono::milliseconds(initial_backoff_ms));
        initial_backoff_ms = std::min(initial_backoff_ms * 2, max_backoff_ms);
    };

    for (size_t try_no = 0; try_no < max_tries; ++try_no)
    {
        try
        {
            return loadDataPart(part_info, part_name, part_disk_ptr, to_state, part_loading_mutex);
        }
        catch (...)
        {
            if (isRetryableException(std::current_exception()))
                handle_exception(std::current_exception(),try_no);
            else
                throw;
        }
    }
    UNREACHABLE();
}


std::vector<MergeTreeData::LoadPartResult> MergeTreeData::loadDataPartsFromDisk(PartLoadingTreeNodes & parts_to_load)
{
    const size_t num_parts = parts_to_load.size();

    LOG_TRACE(log, "Will load {} parts using up to {} threads", num_parts, getActivePartsLoadingThreadPool().get().getMaxThreads());

    /// Shuffle all the parts randomly to possible speed up loading them from JBOD.
    std::shuffle(parts_to_load.begin(), parts_to_load.end(), thread_local_rng);

    std::mutex part_select_mutex;
    std::mutex part_loading_mutex;

    std::vector<LoadPartResult> loaded_parts;

    ThreadPoolCallbackRunnerLocal<void> runner(getActivePartsLoadingThreadPool().get(), "ActiveParts");
    while (true)
    {
        bool are_parts_to_load_empty = false;
        {
            std::lock_guard lock(part_select_mutex);
            are_parts_to_load_empty = parts_to_load.empty();
        }

        if (are_parts_to_load_empty)
        {
            /// Wait for all scheduled tasks.
            runner.waitForAllToFinishAndRethrowFirstError();

            /// At this point it is possible, that some other parts appeared in the queue for processing (parts_to_load),
            /// because we added them from inside the pool.
            /// So we need to recheck it.
        }

        PartLoadingTree::NodePtr current_part;
        {
            std::lock_guard lock(part_select_mutex);
            if (parts_to_load.empty())
                break;

            current_part = parts_to_load.back();
            parts_to_load.pop_back();
        }

        runner(
            [&, part = std::move(current_part)]()
            {
                /// Pass a separate mutex to guard the set of parts, because this lambda
                /// is called concurrently but with already locked @data_parts_mutex.
                auto res = loadDataPartWithRetries(
                    part->info, part->name, part->disk,
                    DataPartState::Active, part_loading_mutex, loading_parts_initial_backoff_ms,
                    loading_parts_max_backoff_ms, loading_parts_max_tries);

                part->is_loaded = true;
                bool is_active_part = res.part->getState() == DataPartState::Active;

                /// If part is broken or duplicate or should be removed according to transaction
                /// and it has any covered parts then try to load them to replace this part.
                if (!is_active_part && !part->children.empty())
                {
                    std::lock_guard lock{part_select_mutex};
                    for (const auto & [_, node] : part->children)
                        parts_to_load.push_back(node);
                }

                {
                    std::lock_guard lock(part_loading_mutex);
                    loaded_parts.push_back(std::move(res));
                }
            }, Priority{0});
    }

    return loaded_parts;
}


void MergeTreeData::loadDataParts(bool skip_sanity_checks, std::optional<std::unordered_set<std::string>> expected_parts)
{
    Stopwatch watch;
    LOG_DEBUG(log, "Loading data parts");

    auto metadata_snapshot = getInMemoryMetadataPtr();
    const auto settings = getSettings();

    auto disks = getStoragePolicy()->getDisks();

    if (!getStoragePolicy()->isDefaultPolicy() && !skip_sanity_checks && !(*settings)[MergeTreeSetting::disk].changed)
    {
        /// Check extra parts on different disks, in order to not allow to miss data parts at undefined disks.
        std::unordered_set<String> defined_disk_names;

        for (const auto & disk_ptr : disks)
        {
            defined_disk_names.insert(disk_ptr->getName());
        }

        /// In case of delegate disks it is not enough to traverse `disks`,
        /// because for example cache or encrypted disk which wrap s3 disk and s3 disk itself can be put into different storage policies.
        /// But disk->exists returns the same thing for both disks.
        for (const auto & [disk_name, disk] : getContext()->getDisksMap())
        {
            /// As encrypted disk can use the same path of its nested disk,
            /// we need to take it into account here.
            const auto & delegate = disk->getDelegateDiskIfExists();
            if (delegate && disk->getPath() == delegate->getPath())
                defined_disk_names.insert(delegate->getName());

            if (disk->supportsCache())
            {
                /// As cache is implemented on object storage layer, not on disk level, e.g.
                /// we have such structure:
                /// DiskObjectStorage(CachedObjectStorage(...(CachedObjectStored(ObjectStorage)...)))
                /// and disk_ptr->getName() here is the name of last delegate - ObjectStorage.
                /// So now we need to add cache layers to defined disk names.
                auto caches = disk->getCacheLayersNames();
                defined_disk_names.insert(caches.begin(), caches.end());
            }
        }

        std::unordered_set<String> skip_check_disks;
        for (const auto & [disk_name, disk] : getContext()->getDisksMap())
        {
            if (disk->isBroken() || disk->isCustomDisk())
            {
                skip_check_disks.insert(disk_name);
                continue;
            }

            bool is_disk_defined = defined_disk_names.contains(disk_name);

            if (!is_disk_defined && disk->existsDirectory(relative_data_path))
            {
                /// There still a chance that underlying disk is defined in storage policy
                const auto & delegate = disk->getDelegateDiskIfExists();
                is_disk_defined = delegate && !delegate->isBroken() && !delegate->isCustomDisk() && delegate->getPath() == disk->getPath()
                    && defined_disk_names.contains(delegate->getName());
            }

            if (!is_disk_defined && disk->existsDirectory(relative_data_path))
            {
                for (const auto it = disk->iterateDirectory(relative_data_path); it->isValid(); it->next())
                {
                    if (!MergeTreePartInfo::tryParsePartName(it->name(), format_version))
                        continue; /// Cannot parse part name, some garbage on disk, just ignore it.
                    /// But we can't ignore valid part name on undefined disk.
                    throw Exception(
                        ErrorCodes::UNKNOWN_DISK,
                        "Part '{}' ({}) was found on disk '{}' which is not defined in the storage policy '{}' or broken"
                        " (defined disks: [{}], skipped disks: [{}])",
                        it->name(), it->path(), disk_name, getStoragePolicy()->getName(),
                        fmt::join(defined_disk_names, ", "), fmt::join(skip_check_disks, ", "));
                }
            }
        }
    }

    std::vector<PartLoadingTree::PartLoadingInfos> parts_to_load_by_disk(disks.size());
    std::vector<PartLoadingTree::PartLoadingInfos> unexpected_parts_to_load_by_disk(disks.size());

    ThreadPoolCallbackRunnerLocal<void> runner(getActivePartsLoadingThreadPool().get(), "ActiveParts");

    bool all_disks_are_readonly = true;
    for (size_t i = 0; i < disks.size(); ++i)
    {
        const auto & disk_ptr = disks[i];
        if (disk_ptr->isBroken())
            continue;
        if (!disk_ptr->isReadOnly())
            all_disks_are_readonly = false;

        auto & disk_parts = parts_to_load_by_disk[i];
        auto & unexpected_disk_parts = unexpected_parts_to_load_by_disk[i];

        runner([&expected_parts, &unexpected_disk_parts, &disk_parts, this, disk_ptr]()
        {
            for (auto it = disk_ptr->iterateDirectory(relative_data_path); it->isValid(); it->next())
            {
                /// Skip temporary directories, file 'format_version.txt' and directory 'detached'.
                if (startsWith(it->name(), "tmp")
                    || it->name() == MergeTreeData::FORMAT_VERSION_FILE_NAME
                    || it->name() == DETACHED_DIR_NAME)
                    continue;

                if (auto part_info = MergeTreePartInfo::tryParsePartName(it->name(), format_version))
                {
                    if (expected_parts && !expected_parts->contains(it->name()))
                        unexpected_disk_parts.emplace_back(*part_info, it->name(), disk_ptr);
                    else
                        disk_parts.emplace_back(*part_info, it->name(), disk_ptr);
                }
            }
        }, Priority{0});
    }

    /// For iteration to be completed
    runner.waitForAllToFinishAndRethrowFirstError();

    PartLoadingTree::PartLoadingInfos parts_to_load;
    for (auto & disk_parts : parts_to_load_by_disk)
        std::move(disk_parts.begin(), disk_parts.end(), std::back_inserter(parts_to_load));
    PartLoadingTree::PartLoadingInfos unexpected_parts_to_load;
    for (auto & disk_parts : unexpected_parts_to_load_by_disk)
        std::move(disk_parts.begin(), disk_parts.end(), std::back_inserter(unexpected_parts_to_load));

    auto loading_tree = PartLoadingTree::build(std::move(parts_to_load));

    size_t num_parts = 0;
    PartLoadingTreeNodes active_parts;

    /// Collect only "the most covering" parts from the top level of the tree.
    loading_tree.traverse(/*recursive=*/ false, [&](const auto & node)
    {
        active_parts.emplace_back(node);
    });

    num_parts += active_parts.size();

    auto part_lock = lockParts();

    MutableDataPartsVector broken_parts_to_detach;
    MutableDataPartsVector duplicate_parts_to_remove;

    size_t suspicious_broken_parts = 0;
    size_t suspicious_broken_parts_bytes = 0;
    size_t suspicious_broken_unexpected_parts = 0;
    size_t suspicious_broken_unexpected_parts_bytes = 0;
    bool have_adaptive_parts = false;
    bool have_non_adaptive_parts = false;
    bool have_lightweight_in_parts = false;
    bool have_parts_with_version_metadata = false;

    bool is_static_storage = isStaticStorage();

    if (num_parts > 0)
    {
        auto loaded_parts = loadDataPartsFromDisk(active_parts);

        for (const auto & res : loaded_parts)
        {
            if (res.is_broken)
            {
                broken_parts_to_detach.push_back(res.part);
                bool unexpected = expected_parts != std::nullopt && !expected_parts->contains(res.part->name);
                if (unexpected)
                {
                    LOG_DEBUG(log, "loadDataParts: Part {} is broken, but it's not expected to be in parts set, "
                              " will not count it as suspicious broken part", res.part->name);
                    ++suspicious_broken_unexpected_parts;
                }
                else
                    ++suspicious_broken_parts;

                if (res.size_of_part)
                {
                    if (unexpected)
                        suspicious_broken_unexpected_parts_bytes += *res.size_of_part;
                    else
                        suspicious_broken_parts_bytes += *res.size_of_part;
                }
            }
            else if (res.part->is_duplicate)
            {
                if (!is_static_storage)
                    res.part->remove();
            }
            else
            {
                bool is_adaptive = res.part->index_granularity_info.mark_type.adaptive;
                have_adaptive_parts |= is_adaptive;
                have_non_adaptive_parts |= !is_adaptive;
                have_lightweight_in_parts |= res.part->hasLightweightDelete();
                have_parts_with_version_metadata |= res.part->wasInvolvedInTransaction();
            }
        }
    }

    if (have_non_adaptive_parts && have_adaptive_parts && !(*settings)[MergeTreeSetting::enable_mixed_granularity_parts])
        throw Exception(ErrorCodes::LOGICAL_ERROR,
                        "Table contains parts with adaptive and non adaptive marks, "
                        "but `setting enable_mixed_granularity_parts` is disabled");

    has_non_adaptive_index_granularity_parts = have_non_adaptive_parts;
    has_lightweight_delete_parts = have_lightweight_in_parts;
    transactions_enabled = have_parts_with_version_metadata;

    if (!skip_sanity_checks)
    {
        if (suspicious_broken_parts > (*settings)[MergeTreeSetting::max_suspicious_broken_parts])
            throw Exception(
                ErrorCodes::TOO_MANY_UNEXPECTED_DATA_PARTS,
                "Suspiciously many ({} parts, {} in total) broken parts "
                "to remove while maximum allowed broken parts count is {}. You can change the maximum value "
                "with merge tree setting 'max_suspicious_broken_parts' in <merge_tree> configuration section or in table settings in .sql file "
                "(don't forget to return setting back to default value)",
                suspicious_broken_parts,
                formatReadableSizeWithBinarySuffix(suspicious_broken_parts_bytes),
                (*settings)[MergeTreeSetting::max_suspicious_broken_parts].value);

        if (suspicious_broken_parts_bytes > (*settings)[MergeTreeSetting::max_suspicious_broken_parts_bytes])
            throw Exception(
                ErrorCodes::TOO_MANY_UNEXPECTED_DATA_PARTS,
                "Suspiciously big size ({} parts, {} in total) of all broken "
                "parts to remove while maximum allowed broken parts size is {}. "
                "You can change the maximum value with merge tree setting 'max_suspicious_broken_parts_bytes' in <merge_tree> configuration "
                "section or in table settings in .sql file (don't forget to return setting back to default value)",
                suspicious_broken_parts,
                formatReadableSizeWithBinarySuffix(suspicious_broken_parts_bytes),
                formatReadableSizeWithBinarySuffix((*settings)[MergeTreeSetting::max_suspicious_broken_parts_bytes]));
    }

    if (suspicious_broken_unexpected_parts != 0)
        LOG_WARNING(log, "Found suspicious broken unexpected parts {} with total rows count {}", suspicious_broken_unexpected_parts, suspicious_broken_unexpected_parts_bytes);

    bool replicated = dynamic_cast<StorageReplicatedMergeTree *>(this) != nullptr;
    if (!is_static_storage)
        for (auto & part : broken_parts_to_detach)
            part->renameToDetached("broken-on-start", /*ignore_error=*/ replicated); /// detached parts must not have '_' in prefixes

    resetObjectColumnsFromActiveParts(part_lock);
    resetSerializationHints(part_lock);
    are_columns_and_secondary_indices_sizes_calculated = false;
    if (!(*settings)[MergeTreeSetting::columns_and_secondary_indices_sizes_lazy_calculation])
        calculateColumnAndSecondaryIndexSizesIfNeeded();

    PartLoadingTreeNodes unloaded_parts;

    std::vector<UnexpectedPartLoadState> unexpected_unloaded_data_parts;
    for (const auto & [info, name, disk] : unexpected_parts_to_load)
    {
        bool uncovered = true;
        for (const auto & part : unexpected_parts_to_load)
        {
            if (name != part.name && part.info.contains(info))
            {
                uncovered = false;
                break;
            }
        }
        unexpected_unloaded_data_parts.push_back({std::make_shared<PartLoadingTree::Node>(info, name, disk), uncovered, /*is_broken*/ false, /*part*/ nullptr});
    }

    if (!unexpected_unloaded_data_parts.empty())
    {
        LOG_DEBUG(log, "Found {} unexpected data parts. They will be loaded asynchronously", unexpected_unloaded_data_parts.size());
        {
            std::lock_guard lock(unexpected_data_parts_mutex);
            unexpected_data_parts = std::move(unexpected_unloaded_data_parts);
            unexpected_data_parts_loading_finished = false;
        }

        unexpected_data_parts_loading_task = getContext()->getSchedulePool().createTask(
            "MergeTreeData::loadUnexpectedDataParts",
            [this] { loadUnexpectedDataParts(); });
    }

    loading_tree.traverse(/*recursive=*/ true, [&](const auto & node)
    {
        if (!node->is_loaded)
            unloaded_parts.push_back(node);
    });

    /// By the way, if all disks are readonly, it does not make sense to load outdated parts (we will not own them).
    if (!unloaded_parts.empty() && !all_disks_are_readonly)
    {
        LOG_DEBUG(log, "Found {} outdated data parts. They will be loaded asynchronously", unloaded_parts.size());

        {
            std::lock_guard lock(outdated_data_parts_mutex);
            outdated_unloaded_data_parts = std::move(unloaded_parts);
            outdated_data_parts_loading_finished = false;
        }

        outdated_data_parts_loading_task = getContext()->getSchedulePool().createTask(
            "MergeTreeData::loadOutdatedDataParts",
            [this] { loadOutdatedDataParts(/*is_async=*/ true); });
    }

    watch.stop();
    LOG_DEBUG(log, "Loaded data parts ({} items) took {} seconds", data_parts_indexes.size(), watch.elapsedSeconds());
    ProfileEvents::increment(ProfileEvents::LoadedDataParts, data_parts_indexes.size());
    ProfileEvents::increment(ProfileEvents::LoadedDataPartsMicroseconds, watch.elapsedMicroseconds());
    data_parts_loading_finished = true;

    auto refresh_parts_interval = (*settings)[MergeTreeSetting::refresh_parts_interval].totalMilliseconds();
    if (all_disks_are_readonly && refresh_parts_interval && !refresh_parts_task)
    {
        refresh_parts_task = getContext()->getSchedulePool().createTask(
            "MergeTreeData::refreshDataParts",
            [this, refresh_parts_interval] { refreshDataParts(refresh_parts_interval); });

        refresh_parts_task->scheduleAfter(refresh_parts_interval);
    }
}

void MergeTreeData::refreshDataParts(UInt64 interval_milliseconds)
{
    for (auto & disk : getStoragePolicy()->getDisks())
        disk->refresh(interval_milliseconds);

    Stopwatch watch;
    LOG_DEBUG(log, "Refreshing data parts");

    auto metadata_snapshot = getInMemoryMetadataPtr();
    const auto settings = getSettings();

    auto disks = getStoragePolicy()->getDisks();
    PartLoadingTree::PartLoadingInfos parts_to_load;

    for (const auto & disk_ptr : disks)
    {
        if (disk_ptr->isBroken())
            continue;
        if (!disk_ptr->isReadOnly())
            throw Exception(ErrorCodes::LOGICAL_ERROR, "MergeTreeData::refreshDataParts should only be called if all disks are readonly");

        for (auto it = disk_ptr->iterateDirectory(relative_data_path); it->isValid(); it->next())
        {
            /// Skip temporary directories, file 'format_version.txt' and directory 'detached'.
            if (startsWith(it->name(), "tmp")
                || it->name() == MergeTreeData::FORMAT_VERSION_FILE_NAME
                || it->name() == DETACHED_DIR_NAME)
                continue;

            if (auto part_info = MergeTreePartInfo::tryParsePartName(it->name(), format_version))
                parts_to_load.emplace_back(*part_info, it->name(), disk_ptr);
        }
    }

    auto loading_tree = PartLoadingTree::build(std::move(parts_to_load));

    PartLoadingTreeNodes parts_to_add;

    {
        auto part_lock = lockParts();

        /// Collect only "the most covering" parts from the top level of the tree.
        loading_tree.traverse(/*recursive=*/ false, [&, this](const auto & node)
        {
            if (auto it = data_parts_by_info.find(node->info); it == data_parts_by_info.end())
                parts_to_add.emplace_back(node);
        });
    }

    bool have_non_adaptive_parts = false;
    bool have_lightweight_in_parts = false;
    bool have_parts_with_version_metadata = false;

    for (const auto & my_part : parts_to_add)
    {
        auto res = loadDataPartWithRetries(
            my_part->info, my_part->name, my_part->disk,
            DataPartState::PreActive, data_parts_mutex, loading_parts_initial_backoff_ms,
            loading_parts_max_backoff_ms, loading_parts_max_tries);

        if (res.is_broken)
        {
            LOG_ERROR(log, "The new data part {} appears broken - skip loading", res.part->name);
        }
        else
        {
            Transaction transaction(*this, nullptr);
            preparePartForCommit(res.part, transaction, false, false);
            transaction.commit();

            bool is_adaptive = res.part->index_granularity_info.mark_type.adaptive;
            have_non_adaptive_parts |= !is_adaptive;
            have_lightweight_in_parts |= res.part->hasLightweightDelete();
            have_parts_with_version_metadata |= res.part->wasInvolvedInTransaction();
        }
    }

    has_non_adaptive_index_granularity_parts = have_non_adaptive_parts;
    has_lightweight_delete_parts = have_lightweight_in_parts;
    transactions_enabled = have_parts_with_version_metadata;

    auto old_parts = grabOldParts(true);

    watch.stop();
    LOG_DEBUG(log, "Refreshing data parts (added {} items, removed {} items) took {} seconds",
        parts_to_add.size(), old_parts.size(), watch.elapsedSeconds());

    ProfileEvents::increment(ProfileEvents::LoadedDataParts, parts_to_add.size());
    ProfileEvents::increment(ProfileEvents::LoadedDataPartsMicroseconds, watch.elapsedMicroseconds());

    refresh_parts_task->scheduleAfter(interval_milliseconds);
}


void MergeTreeData::loadUnexpectedDataParts()
try
{
    {
        std::lock_guard lock(unexpected_data_parts_mutex);
        if (unexpected_data_parts.empty())
        {
            unexpected_data_parts_loading_finished = true;
            unexpected_data_parts_cv.notify_all();
            return;
        }

        LOG_DEBUG(log, "Loading {} unexpected data parts",
            unexpected_data_parts.size());
    }

    ThreadFuzzer::maybeInjectSleep();

    auto blocker = CannotAllocateThreadFaultInjector::blockFaultInjections();

    ThreadPoolCallbackRunnerLocal<void> runner(getUnexpectedPartsLoadingThreadPool().get(), "UnexpectedParts");

    bool replicated = dynamic_cast<StorageReplicatedMergeTree *>(this) != nullptr;
    for (auto & load_state : unexpected_data_parts)
    {
        std::lock_guard lock(unexpected_data_parts_mutex);
        chassert(!load_state.part);
        if (unexpected_data_parts_loading_canceled)
        {
            runner.waitForAllToFinishAndRethrowFirstError();
            return;
        }
        runner([&]()
        {
            loadUnexpectedDataPart(load_state);

            chassert(load_state.part);
            if (load_state.is_broken)
                load_state.part->renameToDetached("broken-on-start", /*ignore_error=*/ replicated); /// detached parts must not have '_' in prefixes
        }, Priority{});
    }
    runner.waitForAllToFinishAndRethrowFirstError();
    LOG_DEBUG(log, "Loaded {} unexpected data parts", unexpected_data_parts.size());

    {
        std::lock_guard lock(unexpected_data_parts_mutex);
        unexpected_data_parts_loading_finished = true;
        unexpected_data_parts_cv.notify_all();
    }
}
catch (...)
{
    LOG_ERROR(log, "Loading of unexpected parts failed. "
        "Will terminate to avoid undefined behaviour due to inconsistent set of parts. "
        "Exception: {}", getCurrentExceptionMessage(true));
    std::terminate();
}

void MergeTreeData::loadOutdatedDataParts(bool is_async)
try
{
    {
        std::lock_guard lock(outdated_data_parts_mutex);
        if (outdated_unloaded_data_parts.empty())
        {
            outdated_data_parts_loading_finished = true;
            outdated_data_parts_cv.notify_all();
            return;
        }

        LOG_DEBUG(log, "Loading {} outdated data parts {}",
            outdated_unloaded_data_parts.size(),
            is_async ? "asynchronously" : "synchronously");
    }

    std::this_thread::sleep_for(std::chrono::milliseconds(static_cast<size_t>((*getSettings())[MergeTreeSetting::sleep_before_loading_outdated_parts_ms])));
    ThreadFuzzer::maybeInjectSleep();

    /// Acquire shared lock because 'relative_data_path' is used while loading parts.
    TableLockHolder shared_lock;
    if (is_async)
        shared_lock = lockForShare(RWLockImpl::NO_QUERY, (*getSettings())[MergeTreeSetting::lock_acquire_timeout_for_background_operations]);

    std::atomic_size_t num_loaded_parts = 0;

    auto blocker = CannotAllocateThreadFaultInjector::blockFaultInjections();

    ThreadPoolCallbackRunnerLocal<void> runner(getOutdatedPartsLoadingThreadPool().get(), "OutdatedParts");

    bool replicated = dynamic_cast<StorageReplicatedMergeTree *>(this) != nullptr;
    while (true)
    {
        ThreadFuzzer::maybeInjectSleep();
        PartLoadingTree::NodePtr part;

        {
            std::lock_guard lock(outdated_data_parts_mutex);

            if (is_async && outdated_data_parts_loading_canceled)
            {
                /// Wait for every scheduled task
                /// In case of any exception it will be re-thrown and server will be terminated.
                runner.waitForAllToFinishAndRethrowFirstError();

                LOG_DEBUG(log,
                    "Stopped loading outdated data parts because task was canceled. "
                    "Loaded {} parts, {} left unloaded", num_loaded_parts.load(), outdated_unloaded_data_parts.size());
                return;
            }

            if (outdated_unloaded_data_parts.empty())
                break;

            part = outdated_unloaded_data_parts.back();
            outdated_unloaded_data_parts.pop_back();
        }

        runner([&, my_part = part]()
        {
            auto blocker_for_runner_thread = CannotAllocateThreadFaultInjector::blockFaultInjections();

            auto res = loadDataPartWithRetries(
            my_part->info, my_part->name, my_part->disk,
            DataPartState::Outdated, data_parts_mutex, loading_parts_initial_backoff_ms,
            loading_parts_max_backoff_ms, loading_parts_max_tries);

            ++num_loaded_parts;
            if (res.is_broken)
            {
                forcefullyRemoveBrokenOutdatedPartFromZooKeeperBeforeDetaching(res.part->name);
                res.part->renameToDetached("broken-on-start", /*ignore_error=*/ replicated); /// detached parts must not have '_' in prefixes
            }
            else if (res.part->is_duplicate)
                res.part->remove();
            else
                preparePartForRemoval(res.part);
        }, Priority{});
    }

    runner.waitForAllToFinishAndRethrowFirstError();

    LOG_DEBUG(log, "Loaded {} outdated data parts {}",
        num_loaded_parts.load(), is_async ? "asynchronously" : "synchronously");

    {
        std::lock_guard lock(outdated_data_parts_mutex);
        outdated_data_parts_loading_finished = true;
        outdated_data_parts_cv.notify_all();
    }
}
catch (...)
{
    LOG_ERROR(log, "Loading of outdated parts failed. "
        "Will terminate to avoid undefined behaviour due to inconsistent set of parts. "
        "Exception: {}", getCurrentExceptionMessage(true));
    std::terminate();
}

/// No TSA because of std::unique_lock and std::condition_variable.
void MergeTreeData::waitForOutdatedPartsToBeLoaded() const TSA_NO_THREAD_SAFETY_ANALYSIS
{
    /// Background tasks are not run if storage is static.
    if (isStaticStorage())
        return;

    /// If waiting is not required, do NOT log and do NOT enable/disable turbo mode to make `waitForOutdatedPartsToBeLoaded` a lightweight check
    {
        std::unique_lock lock(outdated_data_parts_mutex);
        if (outdated_data_parts_loading_canceled)
            throw Exception(ErrorCodes::NOT_INITIALIZED, "Loading of outdated data parts was already canceled");
        if (outdated_data_parts_loading_finished)
            return;
    }

    /// We need to load parts as fast as possible
    getOutdatedPartsLoadingThreadPool().enableTurboMode();
    SCOPE_EXIT({
        /// Let's lower the number of threads e.g. for later ATTACH queries to behave as usual
        getOutdatedPartsLoadingThreadPool().disableTurboMode();
    });

    LOG_TRACE(log, "Will wait for outdated data parts to be loaded");

    std::unique_lock lock(outdated_data_parts_mutex);

    outdated_data_parts_cv.wait(lock, [this]() TSA_NO_THREAD_SAFETY_ANALYSIS
    {
        return outdated_data_parts_loading_finished || outdated_data_parts_loading_canceled;
    });

    if (outdated_data_parts_loading_canceled)
        throw Exception(ErrorCodes::NOT_INITIALIZED, "Loading of outdated data parts was canceled");

    LOG_TRACE(log, "Finished waiting for outdated data parts to be loaded");
}

void MergeTreeData::waitForUnexpectedPartsToBeLoaded() const TSA_NO_THREAD_SAFETY_ANALYSIS
{
    /// Background tasks are not run if storage is static.
    if (isStaticStorage())
        return;

    /// If waiting is not required, do NOT log and do NOT enable/disable turbo mode to make `waitForUnexpectedPartsToBeLoaded` a lightweight check
    {
        std::unique_lock lock(unexpected_data_parts_mutex);
        if (unexpected_data_parts_loading_canceled)
            throw Exception(ErrorCodes::NOT_INITIALIZED, "Loading of unexpected data parts was already canceled");
        if (unexpected_data_parts_loading_finished)
            return;
    }

    /// We need to load parts as fast as possible
    getUnexpectedPartsLoadingThreadPool().enableTurboMode();
    SCOPE_EXIT({
        /// Let's lower the number of threads e.g. for later ATTACH queries to behave as usual
        getUnexpectedPartsLoadingThreadPool().disableTurboMode();
    });

    LOG_TRACE(log, "Will wait for unexpected data parts to be loaded");

    std::unique_lock lock(unexpected_data_parts_mutex);

    unexpected_data_parts_cv.wait(lock, [this]() TSA_NO_THREAD_SAFETY_ANALYSIS
    {
        return unexpected_data_parts_loading_finished || unexpected_data_parts_loading_canceled;
    });

    if (unexpected_data_parts_loading_canceled)
        throw Exception(ErrorCodes::NOT_INITIALIZED, "Loading of unexpected data parts was canceled");

    LOG_TRACE(log, "Finished waiting for unexpected data parts to be loaded");
}

void MergeTreeData::startOutdatedAndUnexpectedDataPartsLoadingTask()
{
    if (outdated_data_parts_loading_task)
        outdated_data_parts_loading_task->activateAndSchedule();
    if (unexpected_data_parts_loading_task)
        unexpected_data_parts_loading_task->activateAndSchedule();
}

void MergeTreeData::stopOutdatedAndUnexpectedDataPartsLoadingTask()
{
    if (outdated_data_parts_loading_task)
    {
        {
            std::lock_guard lock(outdated_data_parts_mutex);
            outdated_data_parts_loading_canceled = true;
        }

        outdated_data_parts_loading_task->deactivate();
        outdated_data_parts_cv.notify_all();
    }

    if (unexpected_data_parts_loading_task)
    {
        {
            std::lock_guard lock(unexpected_data_parts_mutex);
            unexpected_data_parts_loading_canceled = true;
        }

        unexpected_data_parts_loading_task->deactivate();
        unexpected_data_parts_cv.notify_all();
    }
}

PrimaryIndexCachePtr MergeTreeData::getPrimaryIndexCache() const
{
    bool use_primary_key_cache = (*getSettings())[MergeTreeSetting::use_primary_key_cache];
    bool primary_key_lazy_load = (*getSettings())[MergeTreeSetting::primary_key_lazy_load];

    if (!use_primary_key_cache || !primary_key_lazy_load)
        return nullptr;

    return getContext()->getPrimaryIndexCache();
}

PrimaryIndexCachePtr MergeTreeData::getPrimaryIndexCacheToPrewarm(size_t part_uncompressed_bytes) const
{
    if (!(*getSettings())[MergeTreeSetting::prewarm_primary_key_cache])
        return nullptr;

    /// Do not load data to caches for small parts because
    /// they will be likely replaced by merge immediately.
    size_t min_bytes_to_prewarm = (*getSettings())[MergeTreeSetting::min_bytes_to_prewarm_caches];
    if (part_uncompressed_bytes && part_uncompressed_bytes < min_bytes_to_prewarm)
        return nullptr;

    return getPrimaryIndexCache();
}

MarkCachePtr MergeTreeData::getMarkCacheToPrewarm(size_t part_uncompressed_bytes) const
{
    if (!(*getSettings())[MergeTreeSetting::prewarm_mark_cache])
        return nullptr;

    /// Do not load data to caches for small parts because
    /// they will be likely replaced by merge immediately.
    size_t min_bytes_to_prewarm = (*getSettings())[MergeTreeSetting::min_bytes_to_prewarm_caches];
    if (part_uncompressed_bytes && part_uncompressed_bytes < min_bytes_to_prewarm)
        return nullptr;

    return getContext()->getMarkCache();
}

void MergeTreeData::prewarmCaches(ThreadPool & pool, MarkCachePtr mark_cache, PrimaryIndexCachePtr index_cache)
{
    if (!mark_cache && !index_cache)
        return;

    Stopwatch watch;
    LOG_TRACE(log, "Prewarming mark and/or primary index caches");

    auto data_parts = getDataPartsVectorForInternalUsage();

    /// Prewarm caches firstly for the most fresh parts according
    /// to time columns in partition key (if exists) and by modification time.

    auto to_tuple = [](const auto & part)
    {
        return std::make_tuple(part->getMinMaxDate().second, part->getMinMaxTime().second, part->modification_time);
    };

    std::sort(data_parts.begin(), data_parts.end(), [&to_tuple](const auto & lhs, const auto & rhs)
    {
        return to_tuple(lhs) > to_tuple(rhs);
    });

    double marks_ratio_to_prewarm = getContext()->getServerSettings()[ServerSetting::mark_cache_prewarm_ratio];
    double index_ratio_to_prewarm = getContext()->getServerSettings()[ServerSetting::primary_index_cache_prewarm_ratio];

    Names columns_to_prewarm_marks;

    if (mark_cache)
    {
        auto metadata_snaphost = getInMemoryMetadataPtr();
        columns_to_prewarm_marks = getColumnsToPrewarmMarks(*getSettings(), metadata_snaphost->getColumns().getAllPhysical());
    }

    /// Allocate runner on stack after all used local variables to make its destructor
    /// is called first and all tasks stopped before local variables are being destroyed.
    ThreadPoolCallbackRunnerLocal<void> runner(pool, "PrewarmCaches");

    auto enough_space = [&](const auto & cache, double ratio_to_prewarm)
    {
        return cache->sizeInBytes() < cache->maxSizeInBytes() * ratio_to_prewarm;
    };

    for (const auto & part : data_parts)
    {
        bool added_task = false;

        if (index_cache && !part->isIndexLoaded() && enough_space(index_cache, index_ratio_to_prewarm))
        {
            runner([&]
            {
                /// Check again, because another task may have filled the cache while this task was waiting in the queue.
                /// The cache still may be filled slightly more than `index_ratio_to_prewarm`, but it's ok.
                if (enough_space(index_cache, index_ratio_to_prewarm))
                    part->loadIndexToCache(*index_cache);
            });

            added_task = true;
        }

        if (mark_cache && enough_space(mark_cache, marks_ratio_to_prewarm))
        {
            runner([&]
            {
                /// Check again, because another task may have filled the cache while this task was waiting in the queue.
                /// The cache still may be filled slightly more than `marks_ratio_to_prewarm`, but it's ok.
                if (enough_space(mark_cache, marks_ratio_to_prewarm))
                    part->loadMarksToCache(columns_to_prewarm_marks, mark_cache.get());
            });

            added_task = true;
        }

        if (!added_task)
            break;
    }

    runner.waitForAllToFinishAndRethrowFirstError();
    LOG_TRACE(log, "Prewarmed mark and/or primary index caches in {} seconds", watch.elapsedSeconds());
}

/// Is the part directory old.
/// True if its modification time and the modification time of all files inside it is less then threshold.
/// (Only files on the first level of nesting are considered).
static bool isOldPartDirectory(const DiskPtr & disk, const String & directory_path, time_t threshold)
{
    if (!disk->existsDirectory(directory_path) || disk->getLastModified(directory_path).epochTime() > threshold)
        return false;

    for (auto it = disk->iterateDirectory(directory_path); it->isValid(); it->next())
        if (disk->getLastModified(it->path()).epochTime() > threshold)
            return false;

    return true;
}


size_t MergeTreeData::clearOldTemporaryDirectories(size_t custom_directories_lifetime_seconds, const NameSet & valid_prefixes)
{
    size_t cleared_count = 0;

    cleared_count += clearOldTemporaryDirectories(relative_data_path, custom_directories_lifetime_seconds, valid_prefixes);

    if (allowRemoveStaleMovingParts())
    {
        /// Clear _all_ parts from the `moving` directory
        cleared_count += clearOldTemporaryDirectories(fs::path(relative_data_path) / "moving", custom_directories_lifetime_seconds, {""});
    }

    return cleared_count;
}

size_t MergeTreeData::clearOldTemporaryDirectories(const String & root_path, size_t custom_directories_lifetime_seconds, const NameSet & valid_prefixes)
{
    /// If the method is already called from another thread, then we don't need to do anything.
    std::unique_lock lock(clear_old_temporary_directories_mutex, std::defer_lock);
    if (!lock.try_lock())
        return 0;

    const auto settings = getSettings();
    time_t current_time = time(nullptr);
    ssize_t deadline = current_time - custom_directories_lifetime_seconds;

    size_t cleared_count = 0;

    /// Delete temporary directories older than a the specified age.
    for (const auto & disk : getDisks())
    {
        if (disk->isBroken())
            continue;

        if (!disk->existsDirectory(root_path))
            continue;

        for (auto it = disk->iterateDirectory(root_path); it->isValid(); it->next())
        {
            const std::string & basename = it->name();
            bool start_with_valid_prefix = false;
            for (const auto & prefix : valid_prefixes)
            {
                if (startsWith(basename, prefix))
                {
                    start_with_valid_prefix = true;
                    break;
                }
            }

            if (!start_with_valid_prefix)
                continue;

            const std::string & full_path = fullPath(disk, it->path());

            try
            {
                if (isOldPartDirectory(disk, it->path(), deadline))
                {
                    ThreadFuzzer::maybeInjectSleep();

                    if (temporary_parts.contains(basename))
                    {
                        /// Actually we don't rely on temporary_directories_lifetime when removing old temporaries directories,
                        /// it's just an extra level of protection just in case we have a bug.
                        LOG_INFO(LogFrequencyLimiter(log.load(), 10), "{} is in use (by merge/mutation/INSERT) (consider increasing temporary_directories_lifetime setting)", full_path);
                        continue;
                    }
                    if (!disk->existsDirectory(it->path()))
                    {
                        /// We should recheck that the dir exists, otherwise we can get "No such file or directory"
                        /// due to a race condition with "Renaming temporary part" (temporary part holder could be already released, so the check above is not enough)
                        LOG_WARNING(log, "Temporary directory {} suddenly disappeared while iterating, assuming it was concurrently renamed to persistent", it->path());
                        continue;
                    }

                    LOG_WARNING(log, "Removing temporary directory {}", full_path);

                    /// Even if it's a temporary part it could be downloaded with zero copy replication and this function
                    /// is executed as a callback.
                    ///
                    /// We don't control the amount of refs for temporary parts so we cannot decide can we remove blobs
                    /// or not. So we are not doing it
                    bool keep_shared = false;
                    if (disk->supportZeroCopyReplication() && (*settings)[MergeTreeSetting::allow_remote_fs_zero_copy_replication] && supportsReplication())
                    {
                        LOG_WARNING(log, "Since zero-copy replication is enabled we are not going to remove blobs from shared storage for {}", full_path);
                        keep_shared = true;
                    }

                    disk->removeSharedRecursive(it->path(), keep_shared, {});
                    ++cleared_count;
                }
            }
            catch (const fs::filesystem_error & e)
            {
                if (e.code() == std::errc::no_such_file_or_directory)
                {
                    /// If the file is already deleted, do nothing.
                }
                else
                    throw;
            }
        }
    }

    return cleared_count;
}

scope_guard MergeTreeData::getTemporaryPartDirectoryHolder(const String & part_dir_name) const
{
    temporary_parts.add(part_dir_name);
    return [this, part_dir_name]() { temporary_parts.remove(part_dir_name); };
}

MergeTreeData::MutableDataPartPtr MergeTreeData::asMutableDeletingPart(const DataPartPtr & part)
{
    auto state = part->getState();
    if (state != DataPartState::Deleting && state != DataPartState::DeleteOnDestroy)
        throw Exception(ErrorCodes::LOGICAL_ERROR,
            "Cannot remove part {}, because it has state: {}", part->name, magic_enum::enum_name(state));

    return std::const_pointer_cast<IMergeTreeDataPart>(part);
}

MergeTreeData::DataPartsVector MergeTreeData::grabOldParts(bool force)
{
    DataPartsVector res;

    /// If the method is already called from another thread, then we don't need to do anything.
    std::unique_lock lock(grab_old_parts_mutex, std::defer_lock);
    if (!lock.try_lock())
        return res;

    /// Concurrent parts removal is disabled for "zero-copy replication" (a non-production feature),
    /// because parts removal involves hard links and concurrent hard link operations don't work correctly
    /// in the "zero-copy replication" (because it is a non-production feature).
    /// Please don't use "zero-copy replication" (a non-production feature) in production.
    /// It is not ready for production usage. Don't use it.

    bool need_remove_parts_in_order = supportsReplication() && (*getSettings())[MergeTreeSetting::allow_remote_fs_zero_copy_replication];

    if (need_remove_parts_in_order)
    {
        bool has_zero_copy_disk = false;
        for (const auto & disk : getDisks())
        {
            if (disk->supportZeroCopyReplication())
            {
                has_zero_copy_disk = true;
                break;
            }
        }
        need_remove_parts_in_order = has_zero_copy_disk;
    }

    std::vector<DataPartIteratorByStateAndInfo> parts_to_delete;
    std::vector<MergeTreePartInfo> skipped_parts;

    auto has_skipped_mutation_parent = [&skipped_parts, need_remove_parts_in_order] (const DataPartPtr & part)
    {
        if (!need_remove_parts_in_order)
            return false;

        for (const auto & part_info : skipped_parts)
            if (part->info.isMutationChildOf(part_info))
                return true;

        return false;
    };

    auto time_now = time(nullptr);

    {
        auto removal_limit = (*getSettings())[MergeTreeSetting::simultaneous_parts_removal_limit];
        size_t current_removal_limit = removal_limit == 0 ? std::numeric_limits<size_t>::max() : static_cast<size_t>(removal_limit);

        auto parts_lock = lockParts();

        auto outdated_parts_range = getDataPartsStateRange(DataPartState::Outdated);
        for (auto it = outdated_parts_range.begin(); it != outdated_parts_range.end(); ++it)
        {
            if (parts_to_delete.size() == current_removal_limit)
            {
                LOG_TRACE(log, "Found {} parts to remove and reached the limit for one removal iteration", current_removal_limit);
                break;
            }

            const DataPartPtr & part = *it;

            part->last_removal_attempt_time.store(time_now, std::memory_order_relaxed);

            /// Do not remove outdated part if it may be visible for some transaction
            if (!part->version.canBeRemoved())
            {
                part->removal_state.store(DataPartRemovalState::VISIBLE_TO_TRANSACTIONS, std::memory_order_relaxed);
                skipped_parts.push_back(part->info);
                continue;
            }

            /// Grab only parts that are not used by anyone (SELECTs for example).
            if (!isSharedPtrUnique(part))
            {
                part->removal_state.store(DataPartRemovalState::NON_UNIQUE_OWNERSHIP, std::memory_order_relaxed);
                skipped_parts.push_back(part->info);
                continue;
            }

            /// First remove all covered parts, then remove covering empty part
            /// Avoids resurrection of old parts for MergeTree and issues with unexpected parts for Replicated
            if (part->rows_count == 0 && !getCoveredOutdatedParts(part, parts_lock).empty())
            {
                part->removal_state.store(DataPartRemovalState::EMPTY_PART_COVERS_OTHER_PARTS, std::memory_order_relaxed);
                skipped_parts.push_back(part->info);
                continue;
            }

            auto part_remove_time = part->remove_time.load(std::memory_order_relaxed);
            bool reached_removal_time = part_remove_time <= time_now && time_now - part_remove_time >= (*getSettings())[MergeTreeSetting::old_parts_lifetime].totalSeconds();
            if ((reached_removal_time && !has_skipped_mutation_parent(part))
                || force
                || (part->version.creation_csn == Tx::RolledBackCSN && (*getSettings())[MergeTreeSetting::remove_rolled_back_parts_immediately]))
            {
                if (part->removal_state.load(std::memory_order_relaxed) == DataPartRemovalState::REMOVE_ROLLED_BACK)
                    part->removal_state.store(DataPartRemovalState::REMOVE_RETRY, std::memory_order_relaxed);
                else
                    part->removal_state.store(DataPartRemovalState::REMOVE, std::memory_order_relaxed);
                parts_to_delete.emplace_back(it);
            }
            else
            {
                if (!reached_removal_time)
                    part->removal_state.store(DataPartRemovalState::NOT_REACHED_REMOVAL_TIME, std::memory_order_relaxed);
                else
                    part->removal_state.store(DataPartRemovalState::HAS_SKIPPED_MUTATION_PARENT, std::memory_order_relaxed);
                skipped_parts.push_back(part->info);
                continue;
            }
        }

        res.reserve(parts_to_delete.size());
        for (const auto & it_to_delete : parts_to_delete)
        {
            res.emplace_back(*it_to_delete);
            modifyPartState(it_to_delete, DataPartState::Deleting);
        }
    }

    if (!res.empty())
        LOG_TRACE(log, "Skipped {} old parts, found {} old parts to remove. Parts: [{}]",
                  skipped_parts.size(), res.size(), fmt::join(getPartsNames(res), ", "));

    return res;
}


void MergeTreeData::rollbackDeletingParts(const MergeTreeData::DataPartsVector & parts)
{
    auto lock = lockParts();
    for (const auto & part : parts)
    {
        /// We should modify it under data_parts_mutex
        part->assertState({DataPartState::Deleting});
        modifyPartState(part, DataPartState::Outdated);
        part->removal_state.store(DataPartRemovalState::REMOVE_ROLLED_BACK, std::memory_order_relaxed);
    }
}

void MergeTreeData::removePartsFinally(const MergeTreeData::DataPartsVector & parts)
{
    if (parts.empty())
        return;

    {
        auto lock = lockParts();

        /// TODO: use data_parts iterators instead of pointers
        for (const auto & part : parts)
        {
            /// Temporary does not present in data_parts_by_info.
            if (part->getState() == DataPartState::Temporary)
                continue;

            auto it = data_parts_by_info.find(part->info);
            if (it == data_parts_by_info.end())
                throw Exception(ErrorCodes::LOGICAL_ERROR, "Deleting data part {} doesn't exist", part->name);

            (*it)->assertState({DataPartState::Deleting});

            LOG_TEST(log, "removePartsFinally: removing {} from data_parts_indexes", (*it)->getNameWithState());
            data_parts_indexes.erase(it);
        }
    }

    LOG_DEBUG(log, "Removing {} parts from memory: Parts: [{}]", parts.size(), fmt::join(parts, ", "));

    /// Data parts is still alive (since DataPartsVector holds shared_ptrs) and contain useful metainformation for logging
    /// NOTE: There is no need to log parts deletion somewhere else, all deleting parts pass through this function and pass away

    auto table_id = getStorageID();
    if (auto part_log = getContext()->getPartLog(table_id.database_name))
    {
        PartLogElement part_log_elem;

        part_log_elem.event_type = PartLogElement::REMOVE_PART;

        const auto time_now = std::chrono::system_clock::now();
        part_log_elem.event_time = timeInSeconds(time_now);
        part_log_elem.event_time_microseconds = timeInMicroseconds(time_now);

        part_log_elem.duration_ms = 0;

        part_log_elem.database_name = table_id.database_name;
        part_log_elem.table_name = table_id.table_name;
        part_log_elem.table_uuid = table_id.uuid;

        for (const auto & part : parts)
        {
            part_log_elem.partition_id = part->info.getPartitionId();
            part_log_elem.partition = part->partition.serializeToString(part->getMetadataSnapshot());
            part_log_elem.part_name = part->name;
            part_log_elem.bytes_compressed_on_disk = part->getBytesOnDisk();
            part_log_elem.bytes_uncompressed = part->getBytesUncompressedOnDisk();
            part_log_elem.rows = part->rows_count;
            part_log_elem.part_type = part->getType();

            part_log->add(part_log_elem);
        }
    }
}


void MergeTreeData::clearPartsFromFilesystemImpl(const DataPartsVector & parts, bool throw_on_error, NameSet * parts_failed_to_delete)
{
    NameSet part_names_succeed;

    auto get_failed_parts = [&part_names_succeed, &parts_failed_to_delete, &parts] ()
    {
        if (part_names_succeed.size() == parts.size())
            return;

        if (parts_failed_to_delete)
        {
            for (const auto & part : parts)
            {
                if (!part_names_succeed.contains(part->name))
                    parts_failed_to_delete->insert(part->name);
            }
        }
    };

    try
    {
        clearPartsFromFilesystemImplMaybeInParallel(parts, &part_names_succeed);
        get_failed_parts();
    }
    catch (...)
    {
        get_failed_parts();

        LOG_DEBUG(log, "Failed to remove all parts, all count {}, removed {}", parts.size(), part_names_succeed.size());

        if (throw_on_error)
            throw;
    }
}

void MergeTreeData::clearPartsFromFilesystemImplMaybeInParallel(const DataPartsVector & parts_to_remove, NameSet * part_names_succeed)
{
    if (parts_to_remove.empty())
        return;

    const auto settings = getSettings();

    auto remove_single_thread = [this, &parts_to_remove, part_names_succeed]()
    {
        LOG_DEBUG(
            log, "Removing {} parts from filesystem (serially): Parts: [{}]", parts_to_remove.size(), fmt::join(parts_to_remove, ", "));
        for (const DataPartPtr & part : parts_to_remove)
        {
            asMutableDeletingPart(part)->remove();
            if (part_names_succeed)
                part_names_succeed->insert(part->name);
        }
    };

    if (parts_to_remove.size() <= (*settings)[MergeTreeSetting::concurrent_part_removal_threshold])
    {
        remove_single_thread();
        return;
    }

    /// Parallel parts removal.
    std::mutex part_names_mutex;

    /// This flag disallow straightforward concurrent parts removal. It's required only in case
    /// when we have parts on zero-copy disk + at least some of them were mutated.
    bool remove_parts_in_order = false;
    if ((*settings)[MergeTreeSetting::allow_remote_fs_zero_copy_replication] && dynamic_cast<StorageReplicatedMergeTree *>(this) != nullptr)
    {
        remove_parts_in_order = std::any_of(
            parts_to_remove.begin(), parts_to_remove.end(),
            [] (const auto & data_part) { return data_part->isStoredOnRemoteDiskWithZeroCopySupport() && data_part->info.getMutationVersion() > 0; }
        );
    }

    if (!remove_parts_in_order)
    {
        /// NOTE: Under heavy system load you may get "Cannot schedule a task" from ThreadPool.
        LOG_DEBUG(
            log, "Removing {} parts from filesystem (concurrently): Parts: [{}]", parts_to_remove.size(), fmt::join(parts_to_remove, ", "));

        ThreadPoolCallbackRunnerLocal<void> runner(getPartsCleaningThreadPool().get(), "PartsCleaning");

        for (const DataPartPtr & part : parts_to_remove)
        {
            runner([&part, &part_names_mutex, part_names_succeed, thread_group = CurrentThread::getGroup()]
            {
                asMutableDeletingPart(part)->remove();
                if (part_names_succeed)
                {
                    std::lock_guard lock(part_names_mutex);
                    part_names_succeed->insert(part->name);
                }
            }, Priority{0});
        }

        runner.waitForAllToFinishAndRethrowFirstError();
        return;
    }

    if (format_version < MERGE_TREE_DATA_MIN_FORMAT_VERSION_WITH_CUSTOM_PARTITIONING)
    {
        remove_single_thread();
        return;
    }

    /// NOTE: Under heavy system load you may get "Cannot schedule a task" from ThreadPool.
    LOG_DEBUG(
        log, "Removing {} parts from filesystem (concurrently): Parts: [{}]", parts_to_remove.size(), fmt::join(parts_to_remove, ", "));

    /// We have "zero copy replication" parts and we are going to remove them in parallel.
    /// The problem is that all parts in a mutation chain must be removed sequentially to avoid "key does not exits" issues.
    /// We remove disjoint subsets of parts in parallel.
    /// The problem is that it's not trivial to divide Outdated parts into disjoint subsets,
    /// because Outdated parts legally can be intersecting (but intersecting parts must be separated by a DROP_RANGE).
    /// So we ignore level and version and use block numbers only (they cannot intersect by block numbers unless we have a bug).

    struct RemovalRanges
    {
        std::vector<MergeTreePartInfo> infos;
        std::vector<DataPartsVector> parts;
        std::vector<UInt64> split_times;
    };

    auto split_into_independent_ranges = [this](const DataPartsVector & parts_to_remove_, size_t split_times) -> RemovalRanges
    {
        if (parts_to_remove_.empty())
            return {};

        ActiveDataPartSet independent_ranges_set(format_version);
        for (const auto & part : parts_to_remove_)
        {
            MergeTreePartInfo range_info = part->info;
            range_info.level = static_cast<UInt32>(range_info.max_block - range_info.min_block);
            range_info.mutation = 0;
            independent_ranges_set.add(range_info, range_info.getPartNameV1());
        }

        RemovalRanges independent_ranges;
        independent_ranges.infos = independent_ranges_set.getPartInfos();
        size_t num_ranges = independent_ranges.infos.size();
        independent_ranges.parts.resize(num_ranges);
        independent_ranges.split_times.resize(num_ranges, split_times);
        size_t avg_range_size = parts_to_remove_.size() / num_ranges;

        size_t sum_of_ranges = 0;
        for (size_t i = 0; i < num_ranges; ++i)
        {
            MergeTreePartInfo & range = independent_ranges.infos[i];
            DataPartsVector & parts_in_range = independent_ranges.parts[i];
            range.level = MergeTreePartInfo::MAX_LEVEL;
            range.mutation = MergeTreePartInfo::MAX_BLOCK_NUMBER;

            parts_in_range.reserve(avg_range_size * 2);
            for (const auto & part : parts_to_remove_)
                if (range.contains(part->info))
                    parts_in_range.push_back(part);
            sum_of_ranges += parts_in_range.size();
        }

        if (parts_to_remove_.size() != sum_of_ranges)
            throw Exception(ErrorCodes::LOGICAL_ERROR, "Number of removed parts is not equal to number of parts in independent ranges "
                                                       "({} != {}), it's a bug", parts_to_remove_.size(), sum_of_ranges);

        return independent_ranges;
    };

    ThreadPoolCallbackRunnerLocal<void> runner(getPartsCleaningThreadPool().get(), "PartsCleaning");

    auto schedule_parts_removal = [this, &runner, &part_names_mutex, part_names_succeed](
        const MergeTreePartInfo & range, DataPartsVector && parts_in_range)
    {
        /// Below, range should be captured by copy to avoid use-after-scope on exception from pool
        runner(
            [this, range, &part_names_mutex, part_names_succeed, batch = std::move(parts_in_range)]
        {
            LOG_TRACE(log, "Removing {} parts in blocks range {}", batch.size(), range.getPartNameForLogs());

            for (const auto & part : batch)
            {
                asMutableDeletingPart(part)->remove();
                if (part_names_succeed)
                {
                    std::lock_guard lock(part_names_mutex);
                    part_names_succeed->insert(part->name);
                }
            }
        }, Priority{0});
    };

    RemovalRanges independent_ranges = split_into_independent_ranges(parts_to_remove, /* split_times */ 0);
    DataPartsVector excluded_parts;
    size_t num_ranges = independent_ranges.infos.size();
    size_t sum_of_ranges = 0;
    for (size_t i = 0; i < num_ranges; ++i)
    {
        MergeTreePartInfo & range = independent_ranges.infos[i];
        DataPartsVector & parts_in_range = independent_ranges.parts[i];
        UInt64 split_times = independent_ranges.split_times[i];

        /// It may happen that we have a huge part covering thousands small parts.
        /// In this case, we will get a huge range that will be process by only one thread causing really long tail latency.
        /// Let's try to exclude such parts in order to get smaller tasks for thread pool and more uniform distribution.
        if ((*settings)[MergeTreeSetting::concurrent_part_removal_threshold] < parts_in_range.size() &&
            split_times < (*settings)[MergeTreeSetting::zero_copy_concurrent_part_removal_max_split_times])
        {
            auto smaller_parts_pred = [&range](const DataPartPtr & part)
            {
                return !(part->info.min_block == range.min_block && part->info.max_block == range.max_block);
            };

            size_t covered_parts_count = std::count_if(parts_in_range.begin(), parts_in_range.end(), smaller_parts_pred);
            size_t top_level_count = parts_in_range.size() - covered_parts_count;
            chassert(top_level_count);
            Float32 parts_to_exclude_ratio = static_cast<Float32>(top_level_count) / parts_in_range.size();
            if ((*settings)[MergeTreeSetting::zero_copy_concurrent_part_removal_max_postpone_ratio] < parts_to_exclude_ratio)
            {
                /// Most likely we have a long mutations chain here
                LOG_DEBUG(log, "Block range {} contains {} parts including {} top-level parts, will not try to split it",
                          range.getPartNameForLogs(), parts_in_range.size(), top_level_count);
            }
            else
            {
                auto new_end_it = std::partition(parts_in_range.begin(), parts_in_range.end(), smaller_parts_pred);
                std::move(new_end_it, parts_in_range.end(), std::back_inserter(excluded_parts));
                parts_in_range.erase(new_end_it, parts_in_range.end());

                RemovalRanges subranges = split_into_independent_ranges(parts_in_range, split_times + 1);

                LOG_DEBUG(log, "Block range {} contained {} parts, it was split into {} independent subranges after excluding {} top-level parts",
                          range.getPartNameForLogs(), parts_in_range.size() + top_level_count, subranges.infos.size(), top_level_count);

                std::move(subranges.infos.begin(), subranges.infos.end(), std::back_inserter(independent_ranges.infos));
                std::move(subranges.parts.begin(), subranges.parts.end(), std::back_inserter(independent_ranges.parts));
                std::move(subranges.split_times.begin(), subranges.split_times.end(), std::back_inserter(independent_ranges.split_times));
                num_ranges += subranges.infos.size();
                continue;
            }
        }

        sum_of_ranges += parts_in_range.size();

        schedule_parts_removal(range, std::move(parts_in_range));
    }

    /// Remove excluded parts as well. They were reordered, so sort them again
    std::sort(excluded_parts.begin(), excluded_parts.end(), [](const auto & x, const auto & y) { return x->info < y->info; });
    LOG_TRACE(log, "Will remove {} big parts separately: {}", excluded_parts.size(), fmt::join(excluded_parts, ", "));

    independent_ranges = split_into_independent_ranges(excluded_parts, /* split_times */ 0);

    runner.waitForAllToFinishAndRethrowFirstError();

    for (size_t i = 0; i < independent_ranges.infos.size(); ++i)
    {
        MergeTreePartInfo & range = independent_ranges.infos[i];
        DataPartsVector & parts_in_range = independent_ranges.parts[i];
        schedule_parts_removal(range, std::move(parts_in_range));
    }

    runner.waitForAllToFinishAndRethrowFirstError();

    if (parts_to_remove.size() != sum_of_ranges + excluded_parts.size())
        throw Exception(ErrorCodes::LOGICAL_ERROR,
                        "Number of parts to remove was not equal to number of parts in independent ranges and excluded parts"
                        "({} != {} + {}), it's a bug", parts_to_remove.size(), sum_of_ranges, excluded_parts.size());
}

size_t MergeTreeData::clearPartsFromFilesystemAndRollbackIfError(const DataPartsVector & parts_to_delete, const String & parts_type)
{
    NameSet parts_failed_to_delete;
    clearPartsFromFilesystemImpl(parts_to_delete, false, &parts_failed_to_delete);

    DataPartsVector finally_remove_parts;
    if (!parts_failed_to_delete.empty())
    {
        DataPartsVector rollback_parts;
        for (const auto & part : parts_to_delete)
        {
            if (!parts_failed_to_delete.contains(part->name))
                finally_remove_parts.push_back(part);
            else
                rollback_parts.push_back(part);
        }

        if (!rollback_parts.empty())
            rollbackDeletingParts(rollback_parts);
    }
    else  /// all parts were successfully removed
    {
        finally_remove_parts = parts_to_delete;
    }

    try
    {
        if (!finally_remove_parts.empty())
        {
            removePartsFinally(finally_remove_parts);
            LOG_DEBUG(log, "Removed {} {} parts", finally_remove_parts.size(), parts_type);
        }
    }
    catch (...)
    {
        tryLogCurrentException(log, "Failed to remove some parts from memory, or write info about them into part log");
    }

    return finally_remove_parts.size();
}

size_t MergeTreeData::clearEmptyParts()
{
    if (!(*getSettings())[MergeTreeSetting::remove_empty_parts])
        return 0;

    std::vector<std::string> parts_names_to_drop;

    {
        /// Need to destroy parts vector before clearing them from filesystem.
        auto parts = getDataPartsVectorForInternalUsage();
        for (const auto & part : parts)
        {
            if (part->rows_count != 0)
                continue;

            /// Do not try to drop uncommitted parts. If the newest tx doesn't see it then it probably hasn't been committed yet
            if (!part->version.getCreationTID().isPrehistoric() && !part->version.isVisible(TransactionLog::instance().getLatestSnapshot()))
                continue;

            parts_names_to_drop.emplace_back(part->name);
        }
    }

    for (auto & name : parts_names_to_drop)
    {
        LOG_INFO(log, "Will drop empty part {}", name);
        dropPartNoWaitNoThrow(name);
    }

    return parts_names_to_drop.size();
}

void MergeTreeData::rename(const String & new_table_path, const StorageID & new_table_id)
{
    LOG_INFO(log, "Renaming table to path {} with ID {}", new_table_path, new_table_id.getFullTableName());

    auto disks = getStoragePolicy()->getDisks();

    for (const auto & disk : disks)
    {
        if (disk->existsDirectory(new_table_path))
            throw Exception(ErrorCodes::DIRECTORY_ALREADY_EXISTS, "Target path already exists: {}", fullPath(disk, new_table_path));
    }

    for (const auto & disk : disks)
    {
        auto new_table_path_parent = parentPath(new_table_path);
        disk->createDirectories(new_table_path_parent);
        disk->moveDirectory(relative_data_path, new_table_path);
    }

    if (!getStorageID().hasUUID())
        getContext()->clearCaches();

    /// TODO: remove const_cast
    for (const auto & part : data_parts_by_info)
    {
        auto & part_mutable = const_cast<IMergeTreeDataPart &>(*part);
        part_mutable.getDataPartStorage().changeRootPath(relative_data_path, new_table_path);
    }

    relative_data_path = new_table_path;
    renameInMemory(new_table_id);
}

void MergeTreeData::renameInMemory(const StorageID & new_table_id)
{
    IStorage::renameInMemory(new_table_id);
    log.store(new_table_id.getNameForLogs());
}

void MergeTreeData::dropAllData()
{
    /// In case there is read-only/write-once disk we cannot allow to call dropAllData(), but dropping tables is allowed.
    ///
    /// Note, that one may think that drop on write-once disk should be
    /// supported, since it is pretty trivial to implement
    /// MetadataStorageFromPlainObjectStorageTransaction::removeDirectory(),
    /// however removing part requires moveDirectory() as well.
    if (isStaticStorage())
    {
        LOG_INFO(log, "dropAllData: Skip cleanup due to all disks are either read-only or write-once");
        return;
    }

    LOG_TRACE(log, "dropAllData: waiting for locks.");
    auto settings_ptr = getSettings();

    auto lock = lockParts();

    size_t skipped_parts = 0;
    DataPartsVector all_parts;
    for (auto it = data_parts_by_info.begin(); it != data_parts_by_info.end(); ++it)
    {
        /// NOTE: this includes write-once disks as well, but this should be
        /// OK, since removing parts requires hardlinks, plus there is a check
        /// that assumes the same at the beginning - isStaticStorage()
        if ((*it)->isStoredOnReadonlyDisk())
        {
            LOG_TRACE(log, "dropAllData: Skip removing part {}, it is located on read-only disk", (*it)->name);
            ++skipped_parts;
            continue;
        }
        modifyPartState(it, DataPartState::Deleting);
        all_parts.push_back(*it);
    }
    if (skipped_parts > 0)
        LOG_WARNING(log, "dropAllData: {} parts had been skipped", skipped_parts);

    /// Tables in atomic databases have UUID and stored in persistent locations.
    /// No need to clear caches (that are keyed by filesystem path) because collision is not possible.
    if (!getStorageID().hasUUID())
        getContext()->clearCaches();

    /// Removing of each data part before recursive removal of directory is to speed-up removal, because there will be less number of syscalls.
    NameSet part_names_failed;
    try
    {
        LOG_TRACE(log, "dropAllData: removing data parts (count {}) from filesystem.", all_parts.size());
        clearPartsFromFilesystemImpl(all_parts, true, &part_names_failed);

        LOG_TRACE(log, "dropAllData: removing all data parts from memory.");
        data_parts_indexes.clear();
        all_data_dropped = true;
    }
    catch (...)
    {
        /// Removing from memory only successfully removed parts from disk
        /// Parts removal process can be important and on the next try it's better to try to remove
        /// them instead of remove recursive call.
        LOG_WARNING(log, "dropAllData: got exception removing parts from disk, removing successfully removed parts from memory.");
        for (const auto & part : all_parts)
        {
            if (!part_names_failed.contains(part->name))
                data_parts_indexes.erase(part->info);
        }

        throw;
    }

    LOG_INFO(log, "dropAllData: clearing temporary directories");
    clearOldTemporaryDirectories(0, {"tmp_", "delete_tmp_", "tmp-fetch_"});

    resetColumnSizes();

    auto detached_parts = getDetachedParts();
    for (const auto & part : detached_parts)
    {
        bool is_zero_copy = supportsReplication() && part.disk->supportZeroCopyReplication()
            && (*settings_ptr)[MergeTreeSetting::allow_remote_fs_zero_copy_replication];
        try
        {
            bool keep_shared = removeDetachedPart(part.disk, fs::path(relative_data_path) / DETACHED_DIR_NAME / part.dir_name / "", part.dir_name);
            LOG_DEBUG(log, "dropAllData: Dropped detached part {}, keep shared data: {}", part.dir_name, keep_shared);
        }
        catch (...)
        {
            /// Without zero-copy-replication we will simply remove it recursively, but with zero-copy it will leave garbage on s3
            if (is_zero_copy && isRetryableException(std::current_exception()))
                throw;
            tryLogCurrentException(log);
        }
    }

    for (const auto & disk : getDisks())
    {
        if (disk->isBroken())
        {
            LOG_TRACE(log, "dropAllData: Skip cleanup on broken disk {}", disk->getName());
            continue;
        }
        if (disk->isReadOnly())
        {
            LOG_TRACE(log, "dropAllData: Skip cleanup on read-only disk {}", disk->getName());
            continue;
        }

        /// It can naturally happen if we cannot drop table from the first time
        /// i.e. get exceptions after remove recursive
        if (!disk->existsDirectory(relative_data_path))
        {
            LOG_INFO(log, "dropAllData: path {} is already removed from disk {}", relative_data_path, disk->getName());
            continue;
        }

        LOG_INFO(log, "dropAllData: remove format_version.txt, detached, moving and write ahead logs");
        disk->removeFileIfExists(fs::path(relative_data_path) / FORMAT_VERSION_FILE_NAME);

        if (disk->existsDirectory(fs::path(relative_data_path) / DETACHED_DIR_NAME))
            disk->removeSharedRecursive(fs::path(relative_data_path) / DETACHED_DIR_NAME, /*keep_all_shared_data*/ true, {});

        if (disk->existsDirectory(fs::path(relative_data_path) / MOVING_DIR_NAME))
            disk->removeRecursive(fs::path(relative_data_path) / MOVING_DIR_NAME);

        try
        {
            if (!disk->isDirectoryEmpty(relative_data_path) &&
                supportsReplication() && disk->supportZeroCopyReplication()
                && (*settings_ptr)[MergeTreeSetting::allow_remote_fs_zero_copy_replication])
            {
                std::vector<std::string> files_left;
                disk->listFiles(relative_data_path, files_left);

                throw Exception(
                                ErrorCodes::ZERO_COPY_REPLICATION_ERROR,
                                "Directory {} with table {} not empty (files [{}]) after drop. Will not drop.",
                                relative_data_path, getStorageID().getNameForLogs(), fmt::join(files_left, ", "));
            }

            LOG_INFO(log, "dropAllData: removing table directory recursive to cleanup garbage");
            disk->removeRecursive(relative_data_path);
        }
        catch (const fs::filesystem_error & e)
        {
            if (e.code() == std::errc::no_such_file_or_directory)
            {
                /// If the file is already deleted, log the error message and do nothing.
                tryLogCurrentException(__PRETTY_FUNCTION__);
            }
            else
                throw;
        }
    }

    setDataVolume(0, 0, 0);

    LOG_TRACE(log, "dropAllData: done.");
}

void MergeTreeData::dropIfEmpty()
{
    auto lock = lockParts();

    if (!data_parts_by_info.empty())
        return;

    try
    {
        for (const auto & disk : getDisks())
        {
            if (disk->isBroken())
                continue;
            /// Non recursive, exception is thrown if there are more files.
            disk->removeFileIfExists(fs::path(relative_data_path) / FORMAT_VERSION_FILE_NAME);
            disk->removeDirectory(fs::path(relative_data_path) / DETACHED_DIR_NAME);
            disk->removeDirectory(relative_data_path);
        }
    }
    catch (...)
    {
        // On unsuccessful creation of ReplicatedMergeTree table with multidisk configuration some files may not exist.
        tryLogCurrentException(__PRETTY_FUNCTION__);
    }
}

namespace
{

/// Conversion that is allowed for serializable key (primary key, sorting key).
/// Key should be serialized in the same way after conversion.
/// NOTE: The list is not complete.
bool isSafeForKeyConversion(const IDataType * from, const IDataType * to)
{
    if (from->getName() == to->getName())
        return true;

    /// Enums are serialized in partition key as numbers - so conversion from Enum to number is Ok.
    /// But only for types of identical width because they are serialized as binary in minmax index.
    /// But not from number to Enum because Enum does not necessarily represents all numbers.

    if (const auto * from_enum8 = typeid_cast<const DataTypeEnum8 *>(from))
    {
        if (const auto * to_enum8 = typeid_cast<const DataTypeEnum8 *>(to))
            return to_enum8->contains(*from_enum8);
        if (typeid_cast<const DataTypeInt8 *>(to))
            return true;    // NOLINT
        return false;
    }

    if (const auto * from_enum16 = typeid_cast<const DataTypeEnum16 *>(from))
    {
        if (const auto * to_enum16 = typeid_cast<const DataTypeEnum16 *>(to))
            return to_enum16->contains(*from_enum16);
        if (typeid_cast<const DataTypeInt16 *>(to))
            return true;    // NOLINT
        return false;
    }

    if (const auto * from_lc = typeid_cast<const DataTypeLowCardinality *>(from))
        return from_lc->getDictionaryType()->equals(*to);

    if (const auto * to_lc = typeid_cast<const DataTypeLowCardinality *>(to))
        return to_lc->getDictionaryType()->equals(*from);

    return false;
}

/// Special check for alters of VersionedCollapsingMergeTree version column
void checkVersionColumnTypesConversion(const IDataType * old_type, const IDataType * new_type, const String column_name)
{
    /// Check new type can be used as version
    if (!new_type->canBeUsedAsVersion())
        throw Exception(ErrorCodes::ALTER_OF_COLUMN_IS_FORBIDDEN,
                        "Cannot alter version column {} to type {} because version column must be "
                        "of an integer type or of type Date or DateTime" , backQuoteIfNeed(column_name),
                        new_type->getName());

    auto which_new_type = WhichDataType(new_type);
    auto which_old_type = WhichDataType(old_type);

    /// Check alter to different sign or float -> int and so on
    if ((which_old_type.isInt() && !which_new_type.isInt())
        || (which_old_type.isUInt() && !which_new_type.isUInt())
        || (which_old_type.isDate() && !which_new_type.isDate())
        || (which_old_type.isDate32() && !which_new_type.isDate32())
        || (which_old_type.isDateTime() && !which_new_type.isDateTime())
        || (which_old_type.isFloat() && !which_new_type.isFloat()))
    {
        throw Exception(ErrorCodes::ALTER_OF_COLUMN_IS_FORBIDDEN, "Cannot alter version column {} from type {} to type {} "
                        "because new type will change sort order of version column. "
                        "The only possible conversion is expansion of the number of bytes of the current type.",
                        backQuoteIfNeed(column_name), old_type->getName(), new_type->getName());
    }

    /// Check alter to smaller size: UInt64 -> UInt32 and so on
    if (new_type->getSizeOfValueInMemory() < old_type->getSizeOfValueInMemory())
    {
        throw Exception(ErrorCodes::ALTER_OF_COLUMN_IS_FORBIDDEN, "Cannot alter version column {} from type {} to type {} "
                        "because new type is smaller than current in the number of bytes. "
                        "The only possible conversion is expansion of the number of bytes of the current type.",
                        backQuoteIfNeed(column_name), old_type->getName(), new_type->getName());
    }
}

}

void MergeTreeData::checkAlterIsPossible(const AlterCommands & commands, ContextPtr local_context) const
{
    /// Check that needed transformations can be applied to the list of columns without considering type conversions.
    StorageInMemoryMetadata new_metadata = getInMemoryMetadata();
    StorageInMemoryMetadata old_metadata = getInMemoryMetadata();

    const auto & settings = local_context->getSettingsRef();
    const auto & settings_from_storage = getSettings();

    if (!settings[Setting::allow_non_metadata_alters])
    {
        auto mutation_commands = commands.getMutationCommands(new_metadata, settings[Setting::materialize_ttl_after_modify], local_context);

        if (!mutation_commands.empty())
            throw Exception(ErrorCodes::ALTER_OF_COLUMN_IS_FORBIDDEN,
                            "The following alter commands: '{}' will modify data on disk, "
                            "but setting `allow_non_metadata_alters` is disabled",
                            mutation_commands.ast()->formatForErrorMessage());
    }

    /// Block the case of alter table add projection for special merge trees.
    if (std::any_of(commands.begin(), commands.end(), [](const AlterCommand & c) { return c.type == AlterCommand::ADD_PROJECTION; }))
    {
        if (merging_params.mode != MergingParams::Mode::Ordinary
            && (*settings_from_storage)[MergeTreeSetting::deduplicate_merge_projection_mode] == DeduplicateMergeProjectionMode::THROW)
            throw Exception(ErrorCodes::SUPPORT_IS_DISABLED,
                "Projection is fully supported in {} with deduplicate_merge_projection_mode = throw. "
                "Use 'drop' or 'rebuild' option of deduplicate_merge_projection_mode.",
                getName());
    }

    commands.apply(new_metadata, local_context);

    if (AlterCommands::hasGinIndex(new_metadata) && !settings[Setting::allow_experimental_full_text_index])
        throw Exception(ErrorCodes::SUPPORT_IS_DISABLED,
                "Experimental full-text index feature is not enabled (turn on setting 'allow_experimental_full_text_index')");

    if (AlterCommands::hasLegacyFullTextIndex(new_metadata) && !settings[Setting::allow_experimental_full_text_index])
        throw Exception(ErrorCodes::ILLEGAL_INDEX, "The 'full_text' index type is deprecated. Please use the 'gin' index type instead");

    /// ---
    /// Temporary checks during a transition period. Remove this block one year after GIN indexes became GA.
    if (AlterCommands::hasLegacyInvertedIndex(new_metadata) && !settings[Setting::allow_experimental_inverted_index])
        throw Exception(ErrorCodes::ILLEGAL_INDEX, "The 'inverted' index type is deprecated. Please use the 'gin' index type instead");

    if (AlterCommands::hasVectorSimilarityIndex(new_metadata) && !settings[Setting::allow_experimental_vector_similarity_index])
        throw Exception(ErrorCodes::SUPPORT_IS_DISABLED,
            "Experimental vector similarity index is disabled (turn on setting 'allow_experimental_vector_similarity_index')");
    /// ---

    /// If adaptive index granularity is disabled, certain vector search queries with PREWHERE run into LOGICAL_ERRORs.
    ///     SET allow_experimental_vector_similarity_index = 1;
    ///     CREATE TABLE tab (`id` Int32, `vec` Array(Float32), INDEX idx vec TYPE  vector_similarity('hnsw', 'L2Distance') GRANULARITY 100000000) ENGINE = MergeTree ORDER BY id SETTINGS index_granularity_bytes = 0;
    ///     INSERT INTO tab SELECT number, [toFloat32(number), 0.] FROM numbers(10000);
    ///     WITH [1., 0.] AS reference_vec SELECT id, L2Distance(vec, reference_vec) FROM tab PREWHERE toLowCardinality(10) ORDER BY L2Distance(vec, reference_vec) ASC LIMIT 100;
    /// As a workaround, force enabled adaptive index granularity for now (it is the default anyways).
    if (AlterCommands::hasVectorSimilarityIndex(new_metadata) && (*getSettings())[MergeTreeSetting::index_granularity_bytes] == 0)
        throw Exception(ErrorCodes::INVALID_SETTING_VALUE,
            "Experimental vector similarity index can only be used with MergeTree setting 'index_granularity_bytes' != 0");

    for (const auto & disk : getDisks())
        if (!disk->supportsHardLinks() && !commands.isSettingsAlter() && !commands.isCommentAlter())
            throw Exception(
                ErrorCodes::SUPPORT_IS_DISABLED,
                "ALTER TABLE commands are not supported on immutable disk '{}', except for setting and comment alteration",
                disk->getName());

    /// Set of columns that shouldn't be altered.
    NameSet columns_alter_type_forbidden;

    /// Primary key columns can be ALTERed only if they are used in the key as-is
    /// (and not as a part of some expression) and if the ALTER only affects column metadata.
    NameSet columns_alter_type_metadata_only;

    /// Columns to check that the type change is safe for partition key.
    NameSet columns_alter_type_check_safe_for_partition;

    if (old_metadata.hasPartitionKey())
    {
        /// Forbid altering columns inside partition key expressions because it can change partition ID format.
        auto partition_key_expr = old_metadata.getPartitionKey().expression;
        for (const auto & action : partition_key_expr->getActions())
        {
            for (const auto * child : action.node->children)
                columns_alter_type_forbidden.insert(child->result_name);
        }

        /// But allow to alter columns without expressions under certain condition.
        for (const String & col : partition_key_expr->getRequiredColumns())
            columns_alter_type_check_safe_for_partition.insert(col);
    }

    if (old_metadata.hasSortingKey())
    {
        auto sorting_key_expr = old_metadata.getSortingKey().expression;
        for (const auto & action : sorting_key_expr->getActions())
        {
            for (const auto * child : action.node->children)
                columns_alter_type_forbidden.insert(child->result_name);
        }
        for (const String & col : sorting_key_expr->getRequiredColumns())
            columns_alter_type_metadata_only.insert(col);

        /// We don't process sample_by_ast separately because it must be among the primary key columns
        /// and we don't process primary_key_expr separately because it is a prefix of sorting_key_expr.
    }
    if (!merging_params.sign_column.empty())
        columns_alter_type_forbidden.insert(merging_params.sign_column);

    /// All of the above.
    NameSet columns_in_keys;
    columns_in_keys.insert(columns_alter_type_forbidden.begin(), columns_alter_type_forbidden.end());
    columns_in_keys.insert(columns_alter_type_metadata_only.begin(), columns_alter_type_metadata_only.end());
    columns_in_keys.insert(columns_alter_type_check_safe_for_partition.begin(), columns_alter_type_check_safe_for_partition.end());

    std::unordered_map<String, String> columns_in_indices;
    for (const auto & index : old_metadata.getSecondaryIndices())
    {
        for (const String & col : index.expression->getRequiredColumns())
            columns_in_indices.emplace(col, index.name);
    }

    std::unordered_map<String, String> columns_in_projections;
    for (const auto & projection : old_metadata.getProjections())
    {
        for (const String & col : projection.getRequiredColumns())
            columns_in_projections.emplace(col, projection.name);
    }

    NameSet dropped_columns;

    std::map<String, const IDataType *> old_types;
    for (const auto & column : old_metadata.getColumns().getAllPhysical())
        old_types.emplace(column.name, column.type.get());

    NamesAndTypesList columns_to_check_conversion;

    auto unfinished_mutations = getUnfinishedMutationCommands();
    std::optional<NameDependencies> name_deps{};
    for (const AlterCommand & command : commands)
    {
        checkDropCommandDoesntAffectInProgressMutations(command, unfinished_mutations, local_context);
        /// Just validate partition expression
        if (command.partition)
        {
            getPartitionIDFromQuery(command.partition, local_context);
        }

        if (command.type == AlterCommand::MODIFY_SETTING || command.type == AlterCommand::RESET_SETTING)
        {
            if (old_metadata.settings_changes == nullptr)
                throw Exception(ErrorCodes::BAD_ARGUMENTS, "Cannot alter settings, because table engine doesn't support settings changes");
        }

        if (command.column_name == merging_params.version_column)
        {
            /// Some type changes for version column is allowed despite it's a part of sorting key
            if (command.type == AlterCommand::MODIFY_COLUMN)
            {
                const IDataType * new_type = command.data_type.get();
                const IDataType * old_type = old_types[command.column_name];

                if (new_type)
                    checkVersionColumnTypesConversion(old_type, new_type, command.column_name);

                /// No other checks required
                continue;
            }
            if (command.type == AlterCommand::DROP_COLUMN)
            {
                throw Exception(ErrorCodes::ALTER_OF_COLUMN_IS_FORBIDDEN,
                    "Trying to ALTER DROP version {} column", backQuoteIfNeed(command.column_name));
            }
            if (command.type == AlterCommand::RENAME_COLUMN)
            {
                throw Exception(ErrorCodes::ALTER_OF_COLUMN_IS_FORBIDDEN,
                    "Trying to ALTER RENAME version {} column", backQuoteIfNeed(command.column_name));
            }
        }
        else if (command.column_name == merging_params.is_deleted_column)
        {
            checkSpecialColumn<DataTypeUInt8>("is_deleted", command);
        }
        else if (command.column_name == merging_params.sign_column)
        {
            checkSpecialColumn<DataTypeUInt8>("sign", command);
        }

        if (command.type == AlterCommand::MODIFY_QUERY)
            throw Exception(ErrorCodes::NOT_IMPLEMENTED,
                            "ALTER MODIFY QUERY is not supported by MergeTree engines family");
        if (command.type == AlterCommand::MODIFY_REFRESH)
            throw Exception(ErrorCodes::NOT_IMPLEMENTED,
                            "ALTER MODIFY REFRESH is not supported by MergeTree engines family");

        if (command.type == AlterCommand::MODIFY_SQL_SECURITY)
            throw Exception(ErrorCodes::NOT_IMPLEMENTED,
                            "ALTER MODIFY SQL SECURITY is not supported by MergeTree engines family");

        if (command.type == AlterCommand::MODIFY_ORDER_BY && !is_custom_partitioned)
        {
            throw Exception(ErrorCodes::BAD_ARGUMENTS,
                            "ALTER MODIFY ORDER BY is not supported for default-partitioned tables created with the old syntax");
        }
        if (command.type == AlterCommand::MODIFY_TTL && !is_custom_partitioned)
        {
            throw Exception(ErrorCodes::BAD_ARGUMENTS,
                            "ALTER MODIFY TTL is not supported for default-partitioned tables created with the old syntax");
        }
        if (command.type == AlterCommand::MODIFY_SAMPLE_BY)
        {
            if (!is_custom_partitioned)
                throw Exception(ErrorCodes::BAD_ARGUMENTS,
                                "ALTER MODIFY SAMPLE BY is not supported for default-partitioned tables created with the old syntax");

            checkSampleExpression(new_metadata, (*getSettings())[MergeTreeSetting::compatibility_allow_sampling_expression_not_in_primary_key],
                                  (*getSettings())[MergeTreeSetting::check_sample_column_is_correct]);
        }
        if (command.type == AlterCommand::ADD_INDEX && !is_custom_partitioned)
        {
            throw Exception(ErrorCodes::BAD_ARGUMENTS, "ALTER ADD INDEX is not supported for tables with the old syntax");
        }
        if (command.type == AlterCommand::ADD_PROJECTION)
        {
            if (!is_custom_partitioned)
                throw Exception(ErrorCodes::BAD_ARGUMENTS, "ALTER ADD PROJECTION is not supported for tables with the old syntax");
        }
        if (command.type == AlterCommand::RENAME_COLUMN)
        {
            if (columns_in_keys.contains(command.column_name))
            {
                throw Exception(ErrorCodes::ALTER_OF_COLUMN_IS_FORBIDDEN,
                                "Trying to ALTER RENAME key {} column which is a part of key expression",
                                backQuoteIfNeed(command.column_name));
            }

            /// Don't check columns in indices here. RENAME works fine with index columns.

            if (auto it = columns_in_projections.find(command.column_name); it != columns_in_projections.end())
            {
                throw Exception(
                    ErrorCodes::ALTER_OF_COLUMN_IS_FORBIDDEN,
                    "Trying to ALTER RENAME {} column which is a part of projection {}",
                    backQuoteIfNeed(command.column_name),
                    it->second);
            }
        }
        else if (command.type == AlterCommand::DROP_COLUMN)
        {
            if (columns_in_keys.contains(command.column_name))
            {
                throw Exception(ErrorCodes::ALTER_OF_COLUMN_IS_FORBIDDEN,
                    "Trying to ALTER DROP key {} column which is a part of key expression", backQuoteIfNeed(command.column_name));
            }

            /// Don't check columns in indices or projections here. If required columns of indices
            /// or projections get dropped, it will be checked later in AlterCommands::apply. This
            /// allows projections with * to drop columns. One example can be found in
            /// 02691_drop_column_with_projections_replicated.sql.

            if (!command.clear)
            {
                if (!name_deps)
                    name_deps = getDependentViewsByColumn(local_context);
                const auto & deps_mv = name_deps.value()[command.column_name];
                if (!deps_mv.empty())
                {
                    throw Exception(ErrorCodes::ALTER_OF_COLUMN_IS_FORBIDDEN,
                        "Trying to ALTER DROP column {} which is referenced by materialized view {}",
                        backQuoteIfNeed(command.column_name), toString(deps_mv));
                }
            }

            if (old_metadata.columns.has(command.column_name))
            {
                dropped_columns.emplace(command.column_name);
            }
            else
            {
                const auto & nested = old_metadata.columns.getNested(command.column_name);
                for (const auto & nested_column : nested)
                    dropped_columns.emplace(nested_column.name);
            }

        }
        else if (command.type == AlterCommand::RESET_SETTING)
        {
            for (const auto & reset_setting : command.settings_resets)
            {
                if (!settings_from_storage->has(reset_setting))
                    throw Exception(ErrorCodes::BAD_ARGUMENTS,
                                    "Cannot reset setting '{}' because it doesn't exist for MergeTree engines family",
                                    reset_setting);
            }
        }
        else if (command.isRequireMutationStage(getInMemoryMetadata()))
        {
            /// This alter will override data on disk. Let's check that it doesn't
            /// modify immutable column.
            if (columns_alter_type_forbidden.contains(command.column_name))
                throw Exception(ErrorCodes::ALTER_OF_COLUMN_IS_FORBIDDEN, "ALTER of key column {} is forbidden",
                    backQuoteIfNeed(command.column_name));

            if (auto it = columns_in_indices.find(command.column_name); it != columns_in_indices.end())
            {
                throw Exception(
                    ErrorCodes::ALTER_OF_COLUMN_IS_FORBIDDEN,
                    "Trying to ALTER {} column which is a part of index {}",
                    backQuoteIfNeed(command.column_name),
                    it->second);
            }

            /// Don't check columns in projections here. If required columns of projections get
            /// modified, it will be checked later in AlterCommands::apply.

            if (command.type == AlterCommand::MODIFY_COLUMN)
            {
                if (columns_alter_type_check_safe_for_partition.contains(command.column_name))
                {
                    auto it = old_types.find(command.column_name);

                    assert(it != old_types.end());
                    if (!isSafeForKeyConversion(it->second, command.data_type.get()))
                        throw Exception(ErrorCodes::ALTER_OF_COLUMN_IS_FORBIDDEN,
                                        "ALTER of partition key column {} from type {} "
                                        "to type {} is not safe because it can change the representation "
                                        "of partition key", backQuoteIfNeed(command.column_name),
                                        it->second->getName(), command.data_type->getName());
                }

                if (columns_alter_type_metadata_only.contains(command.column_name))
                {
                    auto it = old_types.find(command.column_name);
                    assert(it != old_types.end());
                    if (!isSafeForKeyConversion(it->second, command.data_type.get()))
                        throw Exception(ErrorCodes::ALTER_OF_COLUMN_IS_FORBIDDEN,
                                        "ALTER of key column {} from type {} "
                                        "to type {} is not safe because it can change the representation "
                                        "of primary key", backQuoteIfNeed(command.column_name),
                                        it->second->getName(), command.data_type->getName());
                }

                if (old_metadata.getColumns().has(command.column_name))
                {
                    columns_to_check_conversion.push_back(
                        new_metadata.getColumns().getPhysical(command.column_name));

                    const auto & old_column = old_metadata.getColumns().get(command.column_name);
                    if (!old_column.statistics.empty())
                    {
                        const auto & new_column = new_metadata.getColumns().get(command.column_name);
                        if (!old_column.type->equals(*new_column.type))
                            throw Exception(ErrorCodes::ALTER_OF_COLUMN_IS_FORBIDDEN,
                                            "ALTER types of column {} with statistics is not safe "
                                            "because it can change the representation of statistics",
                                            backQuoteIfNeed(command.column_name));
                    }
                }
            }
        }
    }

    checkColumnFilenamesForCollision(new_metadata, /*throw_on_error=*/ true);
    checkProperties(new_metadata, old_metadata, false, false, allow_reverse_key, allow_nullable_key, local_context);
    checkTTLExpressions(new_metadata, old_metadata);

    if (!columns_to_check_conversion.empty())
    {
        auto old_header = old_metadata.getSampleBlock();
        performRequiredConversions(old_header, columns_to_check_conversion, local_context);
    }

    if (old_metadata.hasSettingsChanges())
    {
        const auto current_changes = old_metadata.getSettingsChanges()->as<const ASTSetQuery &>().changes;
        const auto & new_changes = new_metadata.settings_changes->as<const ASTSetQuery &>().changes;
        local_context->checkMergeTreeSettingsConstraints(*settings_from_storage, new_changes);

        bool found_disk_setting = false;
        bool found_storage_policy_setting = false;

        for (const auto & changed_setting : new_changes)
        {
            const auto & setting_name = changed_setting.name;
            const auto & new_value = changed_setting.value;
            MergeTreeSettings::checkCanSet(setting_name, new_value);
            const Field * current_value = current_changes.tryGet(setting_name);

            if ((!current_value || *current_value != new_value)
                && MergeTreeSettings::isReadonlySetting(setting_name))
            {
                throw Exception(ErrorCodes::READONLY_SETTING, "Setting '{}' is readonly for storage '{}'", setting_name, getName());
            }

            if (!current_value && MergeTreeSettings::isPartFormatSetting(setting_name))
            {
                MergeTreeSettings copy = *getSettings();
                copy.applyChange(changed_setting);
                String reason;
                if (!canUsePolymorphicParts(copy, reason) && !reason.empty())
                    throw Exception(ErrorCodes::NOT_IMPLEMENTED, "Can't change settings. Reason: {}", reason);
            }

            if (setting_name == "storage_policy")
            {
                checkStoragePolicy(local_context->getStoragePolicy(new_value.safeGet<String>()));
                found_storage_policy_setting = true;
            }
            else if (setting_name == "disk")
            {
                checkStoragePolicy(local_context->getStoragePolicyFromDisk(new_value.safeGet<String>()));
                found_disk_setting = true;
            }
        }

        if (found_storage_policy_setting && found_disk_setting)
            throw Exception(
                ErrorCodes::BAD_ARGUMENTS,
                "MergeTree settings `storage_policy` and `disk` cannot be specified at the same time");

        /// Check if it is safe to reset the settings
        for (const auto & current_setting : current_changes)
        {
            const auto & setting_name = current_setting.name;
            const Field * new_value = new_changes.tryGet(setting_name);
            /// Prevent unsetting readonly setting
            if (MergeTreeSettings::isReadonlySetting(setting_name) && !new_value)
            {
                throw Exception(ErrorCodes::READONLY_SETTING, "Setting '{}' is readonly for storage '{}'", setting_name, getName());
            }

            if (MergeTreeSettings::isPartFormatSetting(setting_name) && !new_value)
            {
                /// Use default settings + new and check if doesn't affect part format settings
                auto copy = getDefaultSettings();
                copy->applyChanges(new_changes);
                String reason;
                if (!canUsePolymorphicParts(*copy, reason) && !reason.empty())
                    throw Exception(ErrorCodes::NOT_IMPLEMENTED, "Can't change settings. Reason: {}", reason);
            }

        }
    }

    for (const auto & part : getDataPartsVectorForInternalUsage())
    {
        bool at_least_one_column_rest = false;
        for (const auto & column : part->getColumns())
        {
            if (!dropped_columns.contains(column.name))
            {
                at_least_one_column_rest = true;
                break;
            }
        }
        if (!at_least_one_column_rest)
        {
            std::string postfix;
            if (dropped_columns.size() > 1)
                postfix = "s";
            throw Exception(ErrorCodes::BAD_ARGUMENTS,
                            "Cannot drop or clear column{} '{}', because all columns "
                            "in part '{}' will be removed from disk. Empty parts are not allowed",
                            postfix, boost::algorithm::join(dropped_columns, ", "), part->name);
        }
    }
}


void MergeTreeData::checkMutationIsPossible(const MutationCommands & /*commands*/, const Settings & /*settings*/) const
{
    for (const auto & disk : getDisks())
        if (!disk->supportsHardLinks())
            throw Exception(ErrorCodes::SUPPORT_IS_DISABLED, "Mutations are not supported for immutable disk '{}'", disk->getName());
}

MergeTreeDataPartFormat MergeTreeData::choosePartFormat(size_t bytes_uncompressed, size_t rows_count) const
{
    using PartType = MergeTreeDataPartType;
    using PartStorageType = MergeTreeDataPartStorageType;

    String out_reason;
    const auto settings = getSettings();
    if (!canUsePolymorphicParts(*settings, out_reason))
        return {PartType::Wide, PartStorageType::Full};

    auto satisfies = [&](const auto & min_bytes_for, const auto & min_rows_for)
    {
        return bytes_uncompressed < min_bytes_for || rows_count < min_rows_for;
    };

    auto part_type = PartType::Wide;
    if (satisfies((*settings)[MergeTreeSetting::min_bytes_for_wide_part], (*settings)[MergeTreeSetting::min_rows_for_wide_part]))
        part_type = PartType::Compact;

    return {part_type, PartStorageType::Full};
}

MergeTreeDataPartFormat MergeTreeData::choosePartFormatOnDisk(size_t bytes_uncompressed, size_t rows_count) const
{
    return choosePartFormat(bytes_uncompressed, rows_count);
}

MergeTreeDataPartBuilder MergeTreeData::getDataPartBuilder(
    const String & name, const VolumePtr & volume, const String & part_dir, const ReadSettings & read_settings_) const
{
    return MergeTreeDataPartBuilder(*this, name, volume, relative_data_path, part_dir, read_settings_);
}

void MergeTreeData::changeSettings(
        const ASTPtr & new_settings,
        AlterLockHolder & /* table_lock_holder */)
{
    if (new_settings)
    {
        bool has_storage_policy_changed = false;

        const auto & new_changes = new_settings->as<const ASTSetQuery &>().changes;
        StoragePolicyPtr new_storage_policy = nullptr;

        for (const auto & change : new_changes)
        {
            if (change.name == "disk" || change.name == "storage_policy")
            {
                if (change.name == "disk")
                    new_storage_policy = getContext()->getStoragePolicyFromDisk(change.value.safeGet<String>());
                else
                    new_storage_policy = getContext()->getStoragePolicy(change.value.safeGet<String>());
                StoragePolicyPtr old_storage_policy = getStoragePolicy();

                /// StoragePolicy of different version or name is guaranteed to have different pointer
                if (new_storage_policy != old_storage_policy)
                {
                    checkStoragePolicy(new_storage_policy);

                    std::unordered_set<String> all_diff_disk_names;
                    for (const auto & disk : new_storage_policy->getDisks())
                        all_diff_disk_names.insert(disk->getName());
                    for (const auto & disk : old_storage_policy->getDisks())
                        all_diff_disk_names.erase(disk->getName());

                    for (const String & disk_name : all_diff_disk_names)
                    {
                        auto disk = new_storage_policy->getDiskByName(disk_name);
                        if (disk->existsDirectory(relative_data_path))
                            throw Exception(ErrorCodes::LOGICAL_ERROR, "New storage policy contain disks which already contain data of a table with the same name");
                    }

                    for (const String & disk_name : all_diff_disk_names)
                    {
                        auto disk = new_storage_policy->getDiskByName(disk_name);
                        disk->createDirectories(relative_data_path);
                        disk->createDirectories(fs::path(relative_data_path) / DETACHED_DIR_NAME);
                    }
                    /// FIXME how would that be done while reloading configuration???

                    has_storage_policy_changed = true;
                }
            }
        }

        /// Reset to default settings before applying existing.
        auto copy = getDefaultSettings();
        copy->applyChanges(new_changes);
        const auto & ac = getContext()->getAccessControl();
        bool allow_experimental = ac.getAllowExperimentalTierSettings();
        bool allow_beta = ac.getAllowBetaTierSettings();
        copy->sanityCheck(getContext()->getMergeMutateExecutor()->getMaxTasksCount(), allow_experimental, allow_beta);

        storage_settings.set(std::move(copy));
        StorageInMemoryMetadata new_metadata = getInMemoryMetadata();
        new_metadata.setSettingsChanges(new_settings);
        setInMemoryMetadata(new_metadata);

        if (has_storage_policy_changed)
            startBackgroundMovesIfNeeded();
    }
}

void MergeTreeData::PartsTemporaryRename::addPart(const String & old_name, const String & new_name, const DiskPtr & disk)
{
    old_and_new_names.push_back({old_name, new_name, disk});
}

void MergeTreeData::PartsTemporaryRename::tryRenameAll()
{
    renamed = true;
    for (size_t i = 0; i < old_and_new_names.size(); ++i)
    {
        try
        {
            const auto & [old_name, new_name, disk] = old_and_new_names[i];
            if (old_name.empty() || new_name.empty())
                throw DB::Exception(ErrorCodes::LOGICAL_ERROR, "Empty part name. Most likely it's a bug.");
            const auto full_path = fs::path(storage.relative_data_path) / source_dir;
            disk->moveFile(fs::path(full_path) / old_name, fs::path(full_path) / new_name);
        }
        catch (...)
        {
            old_and_new_names.resize(i);
            LOG_WARNING(storage.log, "Cannot rename parts to perform operation on them: {}", getCurrentExceptionMessage(false));
            throw;
        }
    }
}

MergeTreeData::PartsTemporaryRename::~PartsTemporaryRename()
{
    // TODO what if server had crashed before this destructor was called?
    if (!renamed)
        return;
    for (const auto & [old_name, new_name, disk] : old_and_new_names)
    {
        if (old_name.empty())
            continue;

        try
        {
            const String full_path = fs::path(storage.relative_data_path) / source_dir;
            disk->moveFile(fs::path(full_path) / new_name, fs::path(full_path) / old_name);
        }
        catch (...)
        {
            tryLogCurrentException(__PRETTY_FUNCTION__);
        }
    }
}

MergeTreeData::PartHierarchy MergeTreeData::getPartHierarchy(
    const MergeTreePartInfo & part_info,
    DataPartState state,
    DataPartsLock & /* data_parts_lock */) const
{
    PartHierarchy result;

    /// Parts contained in the part are consecutive in data_parts, intersecting the insertion place for the part itself.
    auto it_middle = data_parts_by_state_and_info.lower_bound(DataPartStateAndInfo{state, part_info});
    auto committed_parts_range = getDataPartsStateRange(state);

    /// Go to the left.
    DataPartIteratorByStateAndInfo begin = it_middle;
    while (begin != committed_parts_range.begin())
    {
        auto prev = std::prev(begin);

        if (!part_info.contains((*prev)->info))
        {
            if ((*prev)->info.contains(part_info))
            {
                result.covering_parts.push_back(*prev);
            }
            else if (!part_info.isDisjoint((*prev)->info))
            {
                result.intersected_parts.push_back(*prev);
            }

            break;
        }

        begin = prev;
    }

    std::reverse(result.covering_parts.begin(), result.covering_parts.end());

    /// Go to the right.
    DataPartIteratorByStateAndInfo end = it_middle;
    while (end != committed_parts_range.end())
    {
        if ((*end)->info == part_info)
        {
            result.duplicate_part = *end;
        }

        if (!part_info.contains((*end)->info))
        {
            if ((*end)->info.contains(part_info))
            {
                result.covering_parts.push_back(*end);
            }
            else if (!part_info.isDisjoint((*end)->info))
            {
                result.intersected_parts.push_back(*end);
            }

            break;
        }

        ++end;
    }

    if (begin != committed_parts_range.end() && (*begin)->info == part_info)
        ++begin;

    result.covered_parts.insert(result.covered_parts.end(), begin, end);

    return result;
}

MergeTreeData::DataPartsVector MergeTreeData::getCoveredOutdatedParts(
    const DataPartPtr & part,
    DataPartsLock & data_parts_lock) const
{
    part->assertState({DataPartState::Active, DataPartState::PreActive, DataPartState::Outdated});
    bool is_outdated_part = part->getState() == DataPartState::Outdated;
    PartHierarchy hierarchy = getPartHierarchy(part->info, DataPartState::Outdated, data_parts_lock);

    if (hierarchy.duplicate_part && !is_outdated_part)
        throw Exception(ErrorCodes::LOGICAL_ERROR, "Unexpected duplicate part {}. It is a bug.", hierarchy.duplicate_part->getNameWithState());

    return hierarchy.covered_parts;
}

MergeTreeData::DataPartsVector MergeTreeData::getActivePartsToReplace(
    const MergeTreePartInfo & new_part_info,
    const String & new_part_name,
    DataPartPtr & out_covering_part,
    DataPartsLock & data_parts_lock) const
{
    PartHierarchy hierarchy = getPartHierarchy(new_part_info, DataPartState::Active, data_parts_lock);

    if (!hierarchy.intersected_parts.empty())
        throw Exception(ErrorCodes::LOGICAL_ERROR, "Part {} intersects part {}. It is a bug.",
                        new_part_name, hierarchy.intersected_parts.back()->getNameWithState());

    if (hierarchy.duplicate_part)
        throw Exception(ErrorCodes::LOGICAL_ERROR, "Unexpected duplicate part {}. It is a bug.", hierarchy.duplicate_part->getNameWithState());

    if (!hierarchy.covering_parts.empty())
        out_covering_part = std::move(hierarchy.covering_parts.back());

    return std::move(hierarchy.covered_parts);
}

void MergeTreeData::checkPartPartition(MutableDataPartPtr & part, DataPartsLock & lock) const
{
    if (DataPartPtr existing_part_in_partition = getAnyPartInPartition(part->info.getPartitionId(), lock))
    {
        if (part->partition.value != existing_part_in_partition->partition.value)
            throw Exception(ErrorCodes::CORRUPTED_DATA, "Partition value mismatch between two parts with the same partition ID. "
                "Existing part: {}, newly added part: {}", existing_part_in_partition->name, part->name);
    }
}

void MergeTreeData::checkPartDuplicate(MutableDataPartPtr & part, Transaction & transaction, DataPartsLock & /*lock*/) const
{
    auto it_duplicate = data_parts_by_info.find(part->info);

    if (it_duplicate != data_parts_by_info.end())
    {
        if ((*it_duplicate)->checkState({DataPartState::Outdated, DataPartState::Deleting}))
            throw Exception(ErrorCodes::PART_IS_TEMPORARILY_LOCKED, "Part {} already exists, but it will be deleted soon",
                            (*it_duplicate)->getNameWithState());

        if (transaction.txn)
            throw Exception(ErrorCodes::SERIALIZATION_ERROR, "Part {} already exists", (*it_duplicate)->getNameWithState());

        throw Exception(ErrorCodes::DUPLICATE_DATA_PART, "Part {} already exists", (*it_duplicate)->getNameWithState());
    }
}

void MergeTreeData::checkPartDynamicColumns(MutableDataPartPtr & part, DataPartsLock & /*lock*/) const
{
    auto metadata_snapshot = getInMemoryMetadataPtr();
    const auto & columns = metadata_snapshot->getColumns();
    auto virtuals = getVirtualsPtr();

    if (!hasDynamicSubcolumnsDeprecated(columns))
        return;

    const auto & part_columns = part->getColumns();
    for (const auto & part_column : part_columns)
    {
        if (virtuals->has(part_column.name))
            continue;

        auto storage_column = columns.getPhysical(part_column.name);
        if (!storage_column.type->hasDynamicSubcolumnsDeprecated())
            continue;

        auto concrete_storage_column = object_columns.getPhysical(part_column.name);

        /// It will throw if types are incompatible.
        getLeastCommonTypeForDynamicColumns(storage_column.type, {concrete_storage_column.type, part_column.type}, true);
    }
}

void MergeTreeData::preparePartForCommit(MutableDataPartPtr & part, Transaction & out_transaction, bool need_rename, bool rename_in_transaction)
{
    part->is_temp = false;
    part->setState(DataPartState::PreActive);

    assert([&]()
           {
               String dir_name = fs::path(part->getDataPartStorage().getRelativePath()).filename();
               bool may_be_cleaned_up = dir_name.starts_with("tmp_") || dir_name.starts_with("tmp-fetch_");
               return !may_be_cleaned_up || temporary_parts.contains(dir_name);
           }());
    assert(!(!need_rename && rename_in_transaction));

    if (need_rename && !rename_in_transaction)
        part->renameTo(part->name, true);

    LOG_TEST(log, "preparePartForCommit: inserting {} into data_parts_indexes", part->getNameWithState());
    data_parts_indexes.insert(part);
    if (rename_in_transaction)
        out_transaction.addPart(part, need_rename);
    else
        out_transaction.addPart(part, /* need_rename= */ false);
}

bool MergeTreeData::addTempPart(
    MutableDataPartPtr & part,
    Transaction & out_transaction,
    DataPartsLock & lock,
    DataPartsVector * out_covered_parts)
{
    LOG_TRACE(log, "Adding temporary part from directory {} with name {}.", part->getDataPartStorage().getPartDirectory(), part->name);
    if (&out_transaction.data != this)
        throw Exception(ErrorCodes::LOGICAL_ERROR, "MergeTreeData::Transaction for one table cannot be used with another. It is a bug.");

    if (part->hasLightweightDelete())
        has_lightweight_delete_parts.store(true);

    checkPartPartition(part, lock);
    checkPartDuplicate(part, out_transaction, lock);
    checkPartDynamicColumns(part, lock);

    DataPartPtr covering_part;
    DataPartsVector covered_parts = getActivePartsToReplace(part->info, part->name, covering_part, lock);

    if (covering_part)
    {
        LOG_WARNING(log, "Tried to add obsolete part {} covered by {}", part->name, covering_part->getNameWithState());
        return false;
    }

    /// All checks are passed. Now we can rename the part on disk.
    /// So, we maintain invariant: if a non-temporary part in filesystem then it is in data_parts
    preparePartForCommit(part, out_transaction, /* need_rename = */false);

    if (out_covered_parts)
    {
        out_covered_parts->reserve(covered_parts.size());

        for (DataPartPtr & covered_part : covered_parts)
            out_covered_parts->emplace_back(std::move(covered_part));
    }

    return true;
}


bool MergeTreeData::renameTempPartAndReplaceImpl(
    MutableDataPartPtr & part,
    Transaction & out_transaction,
    DataPartsLock & lock,
    DataPartsVector * out_covered_parts,
    bool rename_in_transaction)
{
    LOG_TRACE(log, "Renaming temporary part {} to {} with tid {}.", part->getDataPartStorage().getPartDirectory(), part->name, out_transaction.getTID());

    if (&out_transaction.data != this)
        throw Exception(ErrorCodes::LOGICAL_ERROR, "MergeTreeData::Transaction for one table cannot be used with another. It is a bug.");

    part->assertState({DataPartState::Temporary});
    checkPartPartition(part, lock);
    checkPartDuplicate(part, out_transaction, lock);
    checkPartDynamicColumns(part, lock);

    PartHierarchy hierarchy = getPartHierarchy(part->info, DataPartState::Active, lock);

    if (!hierarchy.intersected_parts.empty())
    {
        // Drop part|partition operation inside some transactions sees some stale snapshot from the time when transactions has been started.
        // So such operation may attempt to delete already outdated part. In this case, this outdated part is most likely covered by the other part and intersection may occur.
        // Part mayght be outdated due to merge|mutation|update|optimization operations.
        if (part->isEmpty() || (hierarchy.intersected_parts.size() == 1 && hierarchy.intersected_parts.back()->isEmpty()))
        {
            throw Exception(ErrorCodes::SERIALIZATION_ERROR, "Part {} intersects part {}. One of them is empty part. "
                            "That is a race between drop operation under transaction and a merge/mutation.",
                            part->name, hierarchy.intersected_parts.back()->getNameWithState());
        }

        throw Exception(ErrorCodes::LOGICAL_ERROR, "Part {} intersects part {}. There are {} intersected parts. It is a bug.",
                        part->name, hierarchy.intersected_parts.back()->getNameWithState(), hierarchy.intersected_parts.size());
    }

    if (hierarchy.duplicate_part)
        throw Exception(ErrorCodes::LOGICAL_ERROR, "Unexpected duplicate part {}. It is a bug.", hierarchy.duplicate_part->getNameWithState());


    if (part->hasLightweightDelete())
        has_lightweight_delete_parts.store(true);

    /// All checks are passed. Now we can rename the part on disk.
    /// So, we maintain invariant: if a non-temporary part in filesystem then it is in data_parts
    preparePartForCommit(part, out_transaction, /* need_rename= */ true, rename_in_transaction);

    if (out_covered_parts)
    {
        out_covered_parts->reserve(out_covered_parts->size() + hierarchy.covered_parts.size());
        std::move(hierarchy.covered_parts.begin(), hierarchy.covered_parts.end(), std::back_inserter(*out_covered_parts));
    }

    return true;
}

bool MergeTreeData::renameTempPartAndReplaceUnlocked(
    MutableDataPartPtr & part,
    Transaction & out_transaction,
    DataPartsLock & lock,
    bool rename_in_transaction)
{
    return renameTempPartAndReplaceImpl(part, out_transaction, lock, /*out_covered_parts=*/ nullptr, rename_in_transaction);
}

MergeTreeData::DataPartsVector MergeTreeData::renameTempPartAndReplace(
    MutableDataPartPtr & part,
    Transaction & out_transaction,
    bool rename_in_transaction)
{
    auto part_lock = lockParts();
    DataPartsVector covered_parts;
    renameTempPartAndReplaceImpl(part, out_transaction, part_lock, &covered_parts, rename_in_transaction);
    return covered_parts;
}

bool MergeTreeData::renameTempPartAndAdd(
    MutableDataPartPtr & part,
    Transaction & out_transaction,
    DataPartsLock & lock,
    bool rename_in_transaction)
{
    DataPartsVector covered_parts;

    if (!renameTempPartAndReplaceImpl(part, out_transaction, lock, &covered_parts, rename_in_transaction))
        return false;

    if (!covered_parts.empty())
        throw Exception(ErrorCodes::LOGICAL_ERROR, "Added part {} covers {} existing part(s) (including {})",
            part->name, covered_parts.size(), covered_parts[0]->name);

    return true;
}

void MergeTreeData::removePartsFromWorkingSet(MergeTreeTransaction * txn, const MergeTreeData::DataPartsVector & remove, bool clear_without_timeout, DataPartsLock & acquired_lock)
{
    if (txn)
        transactions_enabled.store(true);

    auto remove_time = clear_without_timeout ? 0 : time(nullptr);
    bool removed_active_part = false;

    for (const DataPartPtr & part : remove)
    {
        if (part->version.creation_csn != Tx::RolledBackCSN)
            MergeTreeTransaction::removeOldPart(shared_from_this(), part, txn);

        if (part->getState() == MergeTreeDataPartState::Active)
        {
            removePartContributionToColumnAndSecondaryIndexSizes(part);
            removePartContributionToDataVolume(part);
            removed_active_part = true;
        }

        if (part->getState() == MergeTreeDataPartState::Active || clear_without_timeout)
            part->remove_time.store(remove_time, std::memory_order_relaxed);

        if (part->getState() != MergeTreeDataPartState::Outdated)
            modifyPartState(part, MergeTreeDataPartState::Outdated);
    }

    if (removed_active_part)
        resetObjectColumnsFromActiveParts(acquired_lock);
}

void MergeTreeData::removePartsFromWorkingSetImmediatelyAndSetTemporaryState(const DataPartsVector & remove, DataPartsLock * acquired_lock)
{
    auto lock = (acquired_lock) ? DataPartsLock() : lockParts();

    for (const auto & part : remove)
    {
        auto it_part = data_parts_by_info.find(part->info);
        if (it_part == data_parts_by_info.end())
            throw Exception(ErrorCodes::LOGICAL_ERROR, "Part {} not found in data_parts", part->getNameWithState());

        assert(part->getState() == MergeTreeDataPartState::PreActive);

        modifyPartState(part, MergeTreeDataPartState::Temporary);
        /// Erase immediately
        LOG_TEST(log, "removePartsFromWorkingSetImmediatelyAndSetTemporaryState: removing {} from data_parts_indexes", part->getNameWithState());
        data_parts_indexes.erase(it_part);
    }
}

void MergeTreeData::removePartsFromWorkingSet(
        MergeTreeTransaction * txn, const DataPartsVector & remove, bool clear_without_timeout, DataPartsLock * acquired_lock)
{
    auto lock = (acquired_lock) ? DataPartsLock() : lockParts();

    for (const auto & part : remove)
    {
        if (!data_parts_by_info.count(part->info))
            throw Exception(ErrorCodes::LOGICAL_ERROR, "Part {} not found in data_parts", part->getNameWithState());

        part->assertState({DataPartState::PreActive, DataPartState::Active, DataPartState::Outdated});
    }

    removePartsFromWorkingSet(txn, remove, clear_without_timeout, lock);
}


void MergeTreeData::removePartsInRangeFromWorkingSet(MergeTreeTransaction * txn, const MergeTreePartInfo & drop_range, DataPartsLock & lock)
{
    removePartsInRangeFromWorkingSetAndGetPartsToRemoveFromZooKeeper(txn, drop_range, lock, /*create_empty_part*/ false);
}

DataPartsVector MergeTreeData::grabActivePartsToRemoveForDropRange(
    MergeTreeTransaction * txn, const MergeTreePartInfo & drop_range, DataPartsLock & lock)
{
    DataPartsVector parts_to_remove;

    if (drop_range.min_block > drop_range.max_block)
        throw Exception(ErrorCodes::LOGICAL_ERROR, "Invalid drop range: {}", drop_range.getPartNameForLogs());

    auto partition_range = getVisibleDataPartsVectorInPartition(txn, drop_range.getPartitionId(), &lock);

    for (const DataPartPtr & part : partition_range)
    {
        if (part->info.getPartitionId() != drop_range.getPartitionId())
            throw Exception(ErrorCodes::LOGICAL_ERROR, "Unexpected partition_id of part {}. This is a bug.", part->name);

        /// It's a DROP PART and it's already executed by fetching some covering part
        bool is_drop_part = !drop_range.isFakeDropRangePart() && drop_range.min_block;

        if (is_drop_part && (part->info.min_block != drop_range.min_block || part->info.max_block != drop_range.max_block))
        {
            /// Why we check only min and max blocks here without checking merge
            /// level or mutation? It's a tricky situation which can happen on a stale
            /// replica. For example, we have parts all_1_1_0, all_2_2_0 and
            /// all_3_3_0. Fast replica assign some merges (OPTIMIZE FINAL or
            /// TTL) all_2_2_0 -> all_2_2_1 -> all_2_2_2. So it has set of parts
            /// all_1_1_0, all_2_2_2 and all_3_3_0. After that it decides to
            /// drop part all_2_2_2. Now set of parts is all_1_1_0 and
            /// all_3_3_0. Now fast replica assign merge all_1_1_0 + all_3_3_0
            /// to all_1_3_1 and finishes it. Slow replica pulls the queue and
            /// have two contradictory tasks -- drop all_2_2_2 and merge/fetch
            /// all_1_3_1. If this replica will fetch all_1_3_1 first and then tries
            /// to drop all_2_2_2 after that it will receive the LOGICAL ERROR.
            /// So here we just check that all_1_3_1 covers blocks from drop
            /// all_2_2_2. The same situation can occur if the all_2_2_0
            /// part mutates several times, after which it will be deleted, for
            /// example if it becomes empty.
            ///
            bool is_covered_by_min_max_block = part->info.min_block <= drop_range.min_block && part->info.max_block >= drop_range.max_block;
            if (is_covered_by_min_max_block)
            {
                LOG_TRACE(LogFrequencyLimiter(log.load(), 1), "Skipping drop range for part {} because covering part {} already exists", drop_range.getPartNameForLogs(), part->name);
                return {};
            }
        }

        if (part->info.min_block < drop_range.min_block)
        {
            if (drop_range.min_block <= part->info.max_block)
            {
                /// Intersect left border
                throw Exception(ErrorCodes::LOGICAL_ERROR, "Unexpected merged part {} intersecting drop range {}",
                                part->name, drop_range.getPartNameForLogs());
            }

            continue;
        }

        /// Stop on new parts
        if (part->info.min_block > drop_range.max_block)
            break;

        if (part->info.min_block <= drop_range.max_block && drop_range.max_block < part->info.max_block)
        {
            /// Intersect right border
            throw Exception(ErrorCodes::LOGICAL_ERROR, "Unexpected merged part {} intersecting drop range {}",
                            part->name, drop_range.getPartNameForLogs());
        }

        parts_to_remove.emplace_back(part);
    }
    return parts_to_remove;
}

MergeTreeData::PartsToRemoveFromZooKeeper MergeTreeData::removePartsInRangeFromWorkingSetAndGetPartsToRemoveFromZooKeeper(
        MergeTreeTransaction * txn, const MergeTreePartInfo & drop_range, DataPartsLock & lock, bool create_empty_part)
{
#ifndef NDEBUG
    {
        /// All parts (including outdated) must be loaded at this moment.
        std::lock_guard outdated_parts_lock(outdated_data_parts_mutex);
        assert(outdated_unloaded_data_parts.empty());
    }
#endif

    auto parts_to_remove = grabActivePartsToRemoveForDropRange(txn, drop_range, lock);

    bool clear_without_timeout = true;
    /// We a going to remove active parts covered by drop_range without timeout.
    /// Let's also reset timeout for inactive parts
    /// and add these parts to list of parts to remove from ZooKeeper
    auto inactive_parts_to_remove_immediately = getDataPartsVectorInPartitionForInternalUsage({DataPartState::Outdated, DataPartState::Deleting}, drop_range.getPartitionId(), &lock);

    /// FIXME refactor removePartsFromWorkingSet(...), do not remove parts twice
    removePartsFromWorkingSet(txn, parts_to_remove, clear_without_timeout, lock);

    /// We can only create a covering part for a blocks range that starts with 0 (otherwise we may get "intersecting parts"
    /// if we remove a range from the middle when dropping a part).
    /// Maybe we could do it by incrementing mutation version to get a name for the empty covering part,
    /// but it's okay to simply avoid creating it for DROP PART (for a part in the middle).
    /// NOTE: Block numbers in ReplicatedMergeTree start from 0. For MergeTree, is_new_syntax is always false.
    assert(!create_empty_part || supportsReplication());
    bool range_in_the_middle = drop_range.min_block;
    bool is_new_syntax = format_version >= MERGE_TREE_DATA_MIN_FORMAT_VERSION_WITH_CUSTOM_PARTITIONING;
    if (create_empty_part && !parts_to_remove.empty() && is_new_syntax && !range_in_the_middle)
    {
        /// We are going to remove a lot of parts from zookeeper just after returning from this function.
        /// And we will remove parts from disk later (because some queries may use them).
        /// But if the server restarts in-between, then it will notice a lot of unexpected parts,
        /// so it may refuse to start. Let's create an empty part that covers them.
        /// We don't need to commit it to zk, and don't even need to activate it.

        MergeTreePartInfo empty_info = drop_range;
        empty_info.level = empty_info.mutation = 0;
        empty_info.min_block = MergeTreePartInfo::MAX_BLOCK_NUMBER;
        for (const auto & part : parts_to_remove)
        {
            /// We still have to take min_block into account to avoid creating multiple covering ranges
            /// that intersect each other
            empty_info.min_block = std::min(empty_info.min_block, part->info.min_block);
            empty_info.level = std::max(empty_info.level, part->info.level);
            empty_info.mutation = std::max(empty_info.mutation, part->info.mutation);
        }
        empty_info.level += 1;

        const auto & partition = parts_to_remove.front()->partition;
        String empty_part_name = empty_info.getPartNameAndCheckFormat(format_version);
        auto [new_data_part, tmp_dir_holder] = createEmptyPart(empty_info, partition, empty_part_name, NO_TRANSACTION_PTR);

        MergeTreeData::Transaction transaction(*this, NO_TRANSACTION_RAW);
        renameTempPartAndAdd(new_data_part, transaction, lock, /*rename_in_transaction=*/ false);     /// All covered parts must be already removed

        /// It will add the empty part to the set of Outdated parts without making it Active (exactly what we need)
        transaction.rollback(&lock);
        new_data_part->remove_time.store(0, std::memory_order_relaxed);
        /// Such parts are always local, they don't participate in replication, they don't have shared blobs.
        /// So we don't have locks for shared data in zk for them, and can just remove blobs (this avoids leaving garbage in S3)
        new_data_part->remove_tmp_policy = IMergeTreeDataPart::BlobsRemovalPolicyForTemporaryParts::REMOVE_BLOBS_OF_NOT_TEMPORARY;
    }

    /// Since we can return parts in Deleting state, we have to use a wrapper that restricts access to such parts.
    PartsToRemoveFromZooKeeper parts_to_remove_from_zookeeper;
    for (auto & part : parts_to_remove)
        parts_to_remove_from_zookeeper.emplace_back(std::move(part));

    for (auto & part : inactive_parts_to_remove_immediately)
    {
        if (!drop_range.contains(part->info))
            continue;
        part->remove_time.store(0, std::memory_order_relaxed);
        parts_to_remove_from_zookeeper.emplace_back(std::move(part), /* was_active */ false);
    }

    return parts_to_remove_from_zookeeper;
}

void MergeTreeData::restoreAndActivatePart(const DataPartPtr & part, DataPartsLock * acquired_lock)
{
    auto lock = (acquired_lock) ? DataPartsLock() : lockParts();
    if (part->getState() == DataPartState::Active)
        return;
    addPartContributionToColumnAndSecondaryIndexSizes(part);
    addPartContributionToDataVolume(part);
    modifyPartState(part, DataPartState::Active);
}


void MergeTreeData::outdateUnexpectedPartAndCloneToDetached(const DataPartPtr & part_to_detach)
{
    LOG_INFO(log, "Cloning part {} to unexpected_{} and making it obsolete.", part_to_detach->getDataPartStorage().getPartDirectory(), part_to_detach->name);
    part_to_detach->makeCloneInDetached("unexpected", getInMemoryMetadataPtr(), /*disk_transaction*/ {});

    DataPartsLock lock = lockParts();
    part_to_detach->is_unexpected_local_part = true;
    if (part_to_detach->getState() == DataPartState::Active)
        removePartsFromWorkingSet(NO_TRANSACTION_RAW, {part_to_detach}, true, &lock);
}

void MergeTreeData::forcefullyMovePartToDetachedAndRemoveFromMemory(const MergeTreeData::DataPartPtr & part_to_detach, const String & prefix)
{
    if (prefix.empty())
        LOG_INFO(log, "Renaming {} to {} and forgetting it.", part_to_detach->getDataPartStorage().getPartDirectory(), part_to_detach->name);
    else
        LOG_INFO(log, "Renaming {} to {}_{} and forgetting it.", part_to_detach->getDataPartStorage().getPartDirectory(), prefix, part_to_detach->name);

    auto lock = lockParts();
    bool removed_active_part = false;
    bool restored_active_part = false;
    bool replicated = dynamic_cast<StorageReplicatedMergeTree *>(this) != nullptr;

    auto it_part = data_parts_by_info.find(part_to_detach->info);
    if (it_part == data_parts_by_info.end())
        throw Exception(ErrorCodes::NO_SUCH_DATA_PART, "No such data part {}", part_to_detach->getNameWithState());

    /// What if part_to_detach is a reference to *it_part? Make a new owner just in case.
    /// Important to own part pointer here (not const reference), because it will be removed from data_parts_indexes
    /// few lines below.
    DataPartPtr part = *it_part; // NOLINT

    if (part->getState() == DataPartState::Active)
    {
        removePartContributionToDataVolume(part);
        removePartContributionToColumnAndSecondaryIndexSizes(part);
        removed_active_part = true;
    }

    modifyPartState(it_part, DataPartState::Deleting);
    asMutableDeletingPart(part)->renameToDetached(prefix, /*ignore_error=*/ replicated);
    LOG_TEST(log, "forcefullyMovePartToDetachedAndRemoveFromMemory: removing {} from data_parts_indexes", part->getNameWithState());
    data_parts_indexes.erase(it_part);

    if (removed_active_part || restored_active_part)
        resetObjectColumnsFromActiveParts(lock);
}


bool MergeTreeData::tryRemovePartImmediately(DataPartPtr && part)
{
    DataPartPtr part_to_delete;
    {
        auto lock = lockParts();

        auto part_name_with_state = part->getNameWithState();
        LOG_TRACE(log, "Trying to immediately remove part {}", part_name_with_state);

        if (part->getState() != DataPartState::Temporary)
        {
            auto it = data_parts_by_info.find(part->info);
            if (it == data_parts_by_info.end() || (*it).get() != part.get())
                throw Exception(ErrorCodes::LOGICAL_ERROR, "Part {} doesn't exist", part->name);

            part.reset();

            if (!((*it)->getState() == DataPartState::Outdated && isSharedPtrUnique(*it)))
            {
                if ((*it)->getState() != DataPartState::Outdated)
                    LOG_WARNING(log, "Cannot immediately remove part {} because it's not in Outdated state "
                             "usage counter {}", part_name_with_state, it->use_count());

                if (!isSharedPtrUnique(*it))
                    LOG_WARNING(log, "Cannot immediately remove part {} because someone using it right now "
                             "usage counter {}", part_name_with_state, it->use_count());
                return false;
            }

            modifyPartState(it, DataPartState::Deleting);

            part_to_delete = *it;
        }
        else
        {
            part_to_delete = std::move(part);
        }
    }

    try
    {
        asMutableDeletingPart(part_to_delete)->remove();
    }
    catch (...)
    {
        rollbackDeletingParts({part_to_delete});
        throw;
    }

    removePartsFinally({part_to_delete});
    LOG_TRACE(log, "Removed part {}", part_to_delete->name);
    return true;
}


size_t MergeTreeData::getTotalActiveSizeInBytes() const
{
    return total_active_size_bytes.load();
}


size_t MergeTreeData::getTotalActiveSizeInRows() const
{
    return total_active_size_rows.load();
}


size_t MergeTreeData::getActivePartsCount() const
{
    return total_active_size_parts.load();
}


size_t MergeTreeData::getOutdatedPartsCount() const
{
    return total_outdated_parts_count.load();
}

size_t MergeTreeData::getNumberOfOutdatedPartsWithExpiredRemovalTime() const
{
    size_t res = 0;

    auto time_now = time(nullptr);

    auto parts_lock = lockParts();
    auto outdated_parts_range = getDataPartsStateRange(DataPartState::Outdated);
    for (const auto & part : outdated_parts_range)
    {
        auto part_remove_time = part->remove_time.load(std::memory_order_relaxed);
        if (part_remove_time <= time_now && time_now - part_remove_time >= (*getSettings())[MergeTreeSetting::old_parts_lifetime].totalSeconds() && isSharedPtrUnique(part))
            ++res;
    }

    return res;
}

std::pair<size_t, size_t> MergeTreeData::getMaxPartsCountAndSizeForPartitionWithState(DataPartState state) const
{
    auto lock = lockParts();

    size_t cur_parts_count = 0;
    size_t cur_parts_size = 0;
    size_t max_parts_count = 0;
    size_t argmax_parts_size = 0;

    const String * cur_partition_id = nullptr;

    for (const auto & part : getDataPartsStateRange(state))
    {
        if (!cur_partition_id || part->info.getPartitionId() != *cur_partition_id)
        {
            cur_partition_id = &part->info.getPartitionId();
            cur_parts_count = 0;
            cur_parts_size = 0;
        }

        ++cur_parts_count;
        cur_parts_size += part->getBytesOnDisk();

        if (cur_parts_count > max_parts_count)
        {
            max_parts_count = cur_parts_count;
            argmax_parts_size = cur_parts_size;
        }
    }

    return {max_parts_count, argmax_parts_size};
}


std::pair<size_t, size_t> MergeTreeData::getMaxPartsCountAndSizeForPartition() const
{
    return getMaxPartsCountAndSizeForPartitionWithState(DataPartState::Active);
}


size_t MergeTreeData::getMaxOutdatedPartsCountForPartition() const
{
    return getMaxPartsCountAndSizeForPartitionWithState(DataPartState::Outdated).first;
}


std::optional<Int64> MergeTreeData::getMinPartDataVersion() const
{
    auto lock = lockParts();

    std::optional<Int64> result;
    for (const auto & part : getDataPartsStateRange(DataPartState::Active))
    {
        if (!result || *result > part->info.getDataVersion())
            result = part->info.getDataVersion();
    }

    return result;
}


void MergeTreeData::delayInsertOrThrowIfNeeded(Poco::Event * until, const ContextPtr & query_context, bool allow_throw) const
{
    const auto settings = getSettings();
    const auto & query_settings = query_context->getSettingsRef();
    const size_t parts_count_in_total = getActivePartsCount();

    /// Check if we have too many parts in total
    if (allow_throw && parts_count_in_total >= (*settings)[MergeTreeSetting::max_parts_in_total])
    {
        ProfileEvents::increment(ProfileEvents::RejectedInserts);
        throw Exception(
            ErrorCodes::TOO_MANY_PARTS,
            "Too many parts ({}) in all partitions in total in table '{}'. This indicates wrong choice of partition key. The threshold can be modified "
            "with 'max_parts_in_total' setting in <merge_tree> element in config.xml or with per-table setting.",
            parts_count_in_total, getLogName());
    }

    size_t outdated_parts_over_threshold = 0;
    {
        size_t outdated_parts_count_in_partition = 0;
        if ((*settings)[MergeTreeSetting::inactive_parts_to_throw_insert] > 0 || (*settings)[MergeTreeSetting::inactive_parts_to_delay_insert] > 0)
            outdated_parts_count_in_partition = getMaxOutdatedPartsCountForPartition();

        if (allow_throw && (*settings)[MergeTreeSetting::inactive_parts_to_throw_insert] > 0 && outdated_parts_count_in_partition >= (*settings)[MergeTreeSetting::inactive_parts_to_throw_insert])
        {
            ProfileEvents::increment(ProfileEvents::RejectedInserts);
            throw Exception(
                ErrorCodes::TOO_MANY_PARTS,
                "Too many inactive parts ({}) in table '{}'. Parts cleaning are processing significantly slower than inserts",
                outdated_parts_count_in_partition, getLogName());
        }
        if ((*settings)[MergeTreeSetting::inactive_parts_to_delay_insert] > 0 && outdated_parts_count_in_partition >= (*settings)[MergeTreeSetting::inactive_parts_to_delay_insert])
            outdated_parts_over_threshold = outdated_parts_count_in_partition - (*settings)[MergeTreeSetting::inactive_parts_to_delay_insert] + 1;
    }

    auto [parts_count_in_partition, size_of_partition] = getMaxPartsCountAndSizeForPartition();
    size_t average_part_size = parts_count_in_partition ? size_of_partition / parts_count_in_partition : 0;
    const auto active_parts_to_delay_insert
        = query_settings[Setting::parts_to_delay_insert] ? query_settings[Setting::parts_to_delay_insert] : (*settings)[MergeTreeSetting::parts_to_delay_insert];
    const auto active_parts_to_throw_insert
        = query_settings[Setting::parts_to_throw_insert] ? query_settings[Setting::parts_to_throw_insert] : (*settings)[MergeTreeSetting::parts_to_throw_insert];
    size_t active_parts_over_threshold = 0;

    {
        bool parts_are_large_enough_in_average
            = (*settings)[MergeTreeSetting::max_avg_part_size_for_too_many_parts] && average_part_size > (*settings)[MergeTreeSetting::max_avg_part_size_for_too_many_parts];

        if (allow_throw && parts_count_in_partition >= active_parts_to_throw_insert && !parts_are_large_enough_in_average)
        {
            ProfileEvents::increment(ProfileEvents::RejectedInserts);
            throw Exception(
                ErrorCodes::TOO_MANY_PARTS,
                "Too many parts ({} with average size of {}) in table '{}'. Merges are processing significantly slower than inserts",
                parts_count_in_partition,
                ReadableSize(average_part_size),
                getLogName());
        }
        if (active_parts_to_delay_insert > 0 && parts_count_in_partition >= active_parts_to_delay_insert
            && !parts_are_large_enough_in_average)
            /// if parts_count == parts_to_delay_insert -> we're 1 part over threshold
            active_parts_over_threshold = parts_count_in_partition - active_parts_to_delay_insert + 1;
    }

    /// no need for delay
    if (!active_parts_over_threshold && !outdated_parts_over_threshold)
        return;

    UInt64 delay_milliseconds = 0;
    {
        size_t parts_over_threshold = 0;
        size_t allowed_parts_over_threshold = 1;
        const bool use_active_parts_threshold = (active_parts_over_threshold >= outdated_parts_over_threshold);
        if (use_active_parts_threshold)
        {
            parts_over_threshold = active_parts_over_threshold;
            allowed_parts_over_threshold = active_parts_to_throw_insert - active_parts_to_delay_insert;
        }
        else
        {
            parts_over_threshold = outdated_parts_over_threshold;
            allowed_parts_over_threshold = outdated_parts_over_threshold; /// if throw threshold is not set, will use max delay
            if ((*settings)[MergeTreeSetting::inactive_parts_to_throw_insert] > 0)
                allowed_parts_over_threshold = (*settings)[MergeTreeSetting::inactive_parts_to_throw_insert] - (*settings)[MergeTreeSetting::inactive_parts_to_delay_insert];
        }

        const UInt64 max_delay_milliseconds = ((*settings)[MergeTreeSetting::max_delay_to_insert] > 0 ? (*settings)[MergeTreeSetting::max_delay_to_insert] * 1000 : 1000);
        if (allowed_parts_over_threshold == 0 || parts_over_threshold > allowed_parts_over_threshold)
        {
            delay_milliseconds = max_delay_milliseconds;
        }
        else
        {
            double delay_factor = static_cast<double>(parts_over_threshold) / allowed_parts_over_threshold;
            const UInt64 min_delay_milliseconds = (*settings)[MergeTreeSetting::min_delay_to_insert_ms];
            delay_milliseconds = std::max(min_delay_milliseconds, static_cast<UInt64>(max_delay_milliseconds * delay_factor));
        }
    }

    ProfileEvents::increment(ProfileEvents::DelayedInserts);
    ProfileEvents::increment(ProfileEvents::DelayedInsertsMilliseconds, delay_milliseconds);

    CurrentMetrics::Increment metric_increment(CurrentMetrics::DelayedInserts);

    LOG_INFO(log, "Delaying inserting block by {} ms. because there are {} parts and their average size is {}",
        delay_milliseconds, parts_count_in_partition, ReadableSize(average_part_size));

    if (until)
        until->tryWait(delay_milliseconds);
    else
        std::this_thread::sleep_for(std::chrono::milliseconds(static_cast<size_t>(delay_milliseconds)));
}

void MergeTreeData::delayMutationOrThrowIfNeeded(Poco::Event * until, const ContextPtr & query_context) const
{
    const auto settings = getSettings();
    const auto & query_settings = query_context->getSettingsRef();

    size_t num_mutations_to_delay = query_settings[Setting::number_of_mutations_to_delay] ? query_settings[Setting::number_of_mutations_to_delay]
                                                                                 : (*settings)[MergeTreeSetting::number_of_mutations_to_delay];

    size_t num_mutations_to_throw = query_settings[Setting::number_of_mutations_to_throw] ? query_settings[Setting::number_of_mutations_to_throw]
                                                                                 : (*settings)[MergeTreeSetting::number_of_mutations_to_throw];

    if (!num_mutations_to_delay && !num_mutations_to_throw)
        return;

    size_t num_unfinished_mutations = getUnfinishedMutationCommands().size();
    if (num_mutations_to_throw && num_unfinished_mutations >= num_mutations_to_throw)
    {
        ProfileEvents::increment(ProfileEvents::RejectedMutations);
        throw Exception(ErrorCodes::TOO_MANY_MUTATIONS,
            "Too many unfinished mutations ({}) in table {}",
            num_unfinished_mutations, getLogName());
    }

    if (num_mutations_to_delay && num_unfinished_mutations >= num_mutations_to_delay)
    {
        if (!num_mutations_to_throw)
            num_mutations_to_throw = num_mutations_to_delay * 2;

        size_t mutations_over_threshold = num_unfinished_mutations - num_mutations_to_delay;
        size_t allowed_mutations_over_threshold = num_mutations_to_throw - num_mutations_to_delay;

        double delay_factor = std::min(static_cast<double>(mutations_over_threshold) / allowed_mutations_over_threshold, 1.0);
        size_t delay_milliseconds = static_cast<size_t>(interpolateLinear((*settings)[MergeTreeSetting::min_delay_to_mutate_ms], (*settings)[MergeTreeSetting::max_delay_to_mutate_ms], delay_factor));

        ProfileEvents::increment(ProfileEvents::DelayedMutations);
        ProfileEvents::increment(ProfileEvents::DelayedMutationsMilliseconds, delay_milliseconds);

        if (until)
            until->tryWait(delay_milliseconds);
        else
            std::this_thread::sleep_for(std::chrono::milliseconds(delay_milliseconds));
    }
}

MergeTreeData::DataPartPtr MergeTreeData::getActiveContainingPart(
    const MergeTreePartInfo & part_info, MergeTreeData::DataPartState state, DataPartsLock & /*lock*/) const
{
    auto current_state_parts_range = getDataPartsStateRange(state);

    /// The part can be covered only by the previous or the next one in data_parts.
    auto it = data_parts_by_state_and_info.lower_bound(DataPartStateAndInfo{state, part_info});

    if (it != current_state_parts_range.end())
    {
        if ((*it)->info == part_info)
            return *it;
        if ((*it)->info.contains(part_info))
            return *it;
    }

    if (it != current_state_parts_range.begin())
    {
        --it;
        if ((*it)->info.contains(part_info))
            return *it;
    }

    return nullptr;
}


void MergeTreeData::swapActivePart(MergeTreeData::DataPartPtr part_copy, DataPartsLock &)
{
    for (auto original_active_part : getDataPartsStateRange(DataPartState::Active)) // NOLINT (copy is intended)
    {
        if (part_copy->name == original_active_part->name)
        {
            auto active_part_it = data_parts_by_info.find(original_active_part->info);
            if (active_part_it == data_parts_by_info.end())
                throw Exception(ErrorCodes::NO_SUCH_DATA_PART, "Cannot swap part '{}', no such active part.", part_copy->name);

            /// We do not check allow_remote_fs_zero_copy_replication here because data may be shared
            /// when allow_remote_fs_zero_copy_replication turned on and off again
            original_active_part->force_keep_shared_data = false;

            if (original_active_part->getDataPartStorage().supportZeroCopyReplication() &&
                part_copy->getDataPartStorage().supportZeroCopyReplication() &&
                original_active_part->getDataPartStorage().getUniqueId() == part_copy->getDataPartStorage().getUniqueId())
            {
                /// May be when several volumes use the same S3/HDFS storage
                original_active_part->force_keep_shared_data = true;
            }

            modifyPartState(original_active_part, DataPartState::DeleteOnDestroy);
            LOG_TEST(log, "swapActivePart: removing {} from data_parts_indexes", (*active_part_it)->getNameWithState());
            data_parts_indexes.erase(active_part_it);

            LOG_TEST(log, "swapActivePart: inserting {} into data_parts_indexes", part_copy->getNameWithState());
            auto part_it = data_parts_indexes.insert(part_copy).first;
            modifyPartState(part_it, DataPartState::Active);

            ssize_t diff_bytes = part_copy->getBytesOnDisk() - original_active_part->getBytesOnDisk();
            ssize_t diff_rows = part_copy->rows_count - original_active_part->rows_count;
            increaseDataVolume(diff_bytes, diff_rows, /* parts= */ 0);

            /// Move parts are non replicated operations, so we take lock here.
            /// All other locks are taken in StorageReplicatedMergeTree
            lockSharedData(*part_copy, /* replace_existing_lock */ true);

            return;
        }
    }
    throw Exception(ErrorCodes::NO_SUCH_DATA_PART, "Cannot swap part '{}', no such active part.", part_copy->name);
}


MergeTreeData::DataPartPtr MergeTreeData::getActiveContainingPart(const MergeTreePartInfo & part_info) const
{
    auto lock = lockParts();
    return getActiveContainingPart(part_info, DataPartState::Active, lock);
}

MergeTreeData::DataPartPtr MergeTreeData::getActiveContainingPart(const String & part_name) const
{
    auto part_info = MergeTreePartInfo::fromPartName(part_name, format_version);
    return getActiveContainingPart(part_info);
}

MergeTreeData::DataPartPtr MergeTreeData::getActiveContainingPart(const String & part_name, DataPartsLock & lock) const
{
    auto part_info = MergeTreePartInfo::fromPartName(part_name, format_version);
    return getActiveContainingPart(part_info, DataPartState::Active, lock);
}

MergeTreeData::DataPartsVector MergeTreeData::getVisibleDataPartsVectorInPartition(ContextPtr local_context, const String & partition_id) const
{
    return getVisibleDataPartsVectorInPartition(local_context->getCurrentTransaction().get(), partition_id);
}


MergeTreeData::DataPartsVector MergeTreeData::getVisibleDataPartsVectorInPartition(
    ContextPtr local_context, const String & partition_id, DataPartsLock & lock) const
{
    return getVisibleDataPartsVectorInPartition(local_context->getCurrentTransaction().get(), partition_id, &lock);
}

MergeTreeData::DataPartsVector MergeTreeData::getVisibleDataPartsVectorInPartition(
    MergeTreeTransaction * txn, const String & partition_id, DataPartsLock * acquired_lock) const
{
    if (txn)
    {
        DataPartStateAndPartitionID active_parts{MergeTreeDataPartState::Active, partition_id};
        DataPartStateAndPartitionID outdated_parts{MergeTreeDataPartState::Outdated, partition_id};
        DataPartsVector res;
        {
            auto lock = (acquired_lock) ? DataPartsLock() : lockParts();
            res.insert(res.end(), data_parts_by_state_and_info.lower_bound(active_parts), data_parts_by_state_and_info.upper_bound(active_parts));
            res.insert(res.end(), data_parts_by_state_and_info.lower_bound(outdated_parts), data_parts_by_state_and_info.upper_bound(outdated_parts));
        }
        filterVisibleDataParts(res, txn->getSnapshot(), txn->tid);
        return res;
    }

    return getDataPartsVectorInPartitionForInternalUsage(MergeTreeDataPartState::Active, partition_id, acquired_lock);
}


MergeTreeData::DataPartsVector MergeTreeData::getDataPartsVectorInPartitionForInternalUsage(const DataPartStates & affordable_states, const String & partition_id, DataPartsLock * acquired_lock) const
{
    auto lock = (acquired_lock) ? DataPartsLock() : lockParts();
    DataPartsVector res;
    for (const auto & state : affordable_states)
    {
        DataPartStateAndPartitionID state_with_partition{state, partition_id};
        res.insert(res.end(), data_parts_by_state_and_info.lower_bound(state_with_partition), data_parts_by_state_and_info.upper_bound(state_with_partition));
    }
    return res;
}

MergeTreeData::DataPartsVector MergeTreeData::getDataPartsVectorInPartitionForInternalUsage(
    const MergeTreeData::DataPartState & state, const String & partition_id, DataPartsLock * acquired_lock) const
{
    DataPartStateAndPartitionID state_with_partition{state, partition_id};

    auto lock = (acquired_lock) ? DataPartsLock() : lockParts();
    return DataPartsVector(
        data_parts_by_state_and_info.lower_bound(state_with_partition),
        data_parts_by_state_and_info.upper_bound(state_with_partition));
}

MergeTreeData::DataPartsVector MergeTreeData::getVisibleDataPartsVectorInPartitions(ContextPtr local_context, const std::unordered_set<String> & partition_ids) const
{
    auto txn = local_context->getCurrentTransaction();
    DataPartsVector res;
    {
        auto lock = lockParts();
        for (const auto & partition_id : partition_ids)
        {
            DataPartStateAndPartitionID active_parts{MergeTreeDataPartState::Active, partition_id};
            insertAtEnd(
                res,
                DataPartsVector(
                    data_parts_by_state_and_info.lower_bound(active_parts),
                    data_parts_by_state_and_info.upper_bound(active_parts)));

            if (txn)
            {
                DataPartStateAndPartitionID outdated_parts{MergeTreeDataPartState::Active, partition_id};

                insertAtEnd(
                    res,
                    DataPartsVector(
                        data_parts_by_state_and_info.lower_bound(outdated_parts),
                        data_parts_by_state_and_info.upper_bound(outdated_parts)));
            }
        }
    }

    if (txn)
        filterVisibleDataParts(res, txn->getSnapshot(), txn->tid);

    return res;
}

MergeTreeData::DataPartPtr MergeTreeData::getPartIfExists(const MergeTreePartInfo & part_info, const MergeTreeData::DataPartStates & valid_states) const
{
    auto lock = lockParts();
    return getPartIfExistsUnlocked(part_info, valid_states, lock);
}

MergeTreeData::DataPartPtr MergeTreeData::getPartIfExists(const String & part_name, const MergeTreeData::DataPartStates & valid_states) const
{
    auto lock = lockParts();
    return getPartIfExistsUnlocked(part_name, valid_states, lock);
}

MergeTreeData::DataPartPtr MergeTreeData::getPartIfExistsUnlocked(const String & part_name, const DataPartStates & valid_states, DataPartsLock & acquired_lock) const
{
    return getPartIfExistsUnlocked(MergeTreePartInfo::fromPartName(part_name, format_version), valid_states, acquired_lock);
}

MergeTreeData::DataPartPtr MergeTreeData::getPartIfExistsUnlocked(const MergeTreePartInfo & part_info, const DataPartStates & valid_states, DataPartsLock & /* acquired_lock */) const
{
    auto it = data_parts_by_info.find(part_info);
    if (it == data_parts_by_info.end())
        return nullptr;

    for (auto state : valid_states)
        if ((*it)->getState() == state)
            return *it;

    return nullptr;
}

static void loadPartAndFixMetadataImpl(MergeTreeData::MutableDataPartPtr part, ContextPtr local_context, int32_t metadata_version, bool sync)
{
    /// Remove metadata version file and take it from table.
    /// Currently we cannot attach parts with different schema, so
    /// we can assume that it's equal to table's current schema.
    part->removeMetadataVersion();
    {
        auto out_metadata = part->getDataPartStorage().writeFile(IMergeTreeDataPart::METADATA_VERSION_FILE_NAME, 4096, local_context->getWriteSettings());
        writeText(metadata_version, *out_metadata);
        out_metadata->finalize();
        if (sync)
            out_metadata->sync();
    }

    part->loadColumnsChecksumsIndexes(false, true);
    part->modification_time = part->getDataPartStorage().getLastModified().epochTime();
    part->removeDeleteOnDestroyMarker();
    part->removeVersionMetadata();
}

void MergeTreeData::calculateColumnAndSecondaryIndexSizesIfNeeded() const
{
    std::unique_lock lock(columns_and_secondary_indices_sizes_mutex);
    if (are_columns_and_secondary_indices_sizes_calculated)
        return;

    column_sizes.clear();

    /// Take into account only committed parts
    auto committed_parts_range = getDataPartsStateRange(DataPartState::Active);
    for (const auto & part : committed_parts_range)
        addPartContributionToColumnAndSecondaryIndexSizesUnlocked(part);

    are_columns_and_secondary_indices_sizes_calculated = true;
}

void MergeTreeData::addPartContributionToColumnAndSecondaryIndexSizes(const DataPartPtr & part) const
{
    /// If sizes are calculated lazily, don't add part contribution. All sizes from all active parts will be calculated later.
    std::unique_lock lock(columns_and_secondary_indices_sizes_mutex);
    if (!are_columns_and_secondary_indices_sizes_calculated)
        return;

    addPartContributionToColumnAndSecondaryIndexSizesUnlocked(part);
}

void MergeTreeData::addPartContributionToColumnAndSecondaryIndexSizesUnlocked(const DataPartPtr & part) const
{
    for (const auto & column : part->getColumns())
    {
        ColumnSize & total_column_size = column_sizes[column.name];
        ColumnSize part_column_size = part->getColumnSize(column.name);
        total_column_size.add(part_column_size);
    }

    const auto metadata_snapshot = getInMemoryMetadataPtr();
    auto indexes_descriptions = metadata_snapshot->secondary_indices;
    for (const auto & index : indexes_descriptions)
    {
        IndexSize & total_secondary_index_size = secondary_index_sizes[index.name];
        IndexSize part_index_size = part->getSecondaryIndexSize(index.name);
        total_secondary_index_size.add(part_index_size);
    }
}

void MergeTreeData::removePartContributionToColumnAndSecondaryIndexSizes(const DataPartPtr & part) const
{
    /// If sizes are calculated lazily, don't remove part contribution. All sizes from all active parts will be calculated later.
    std::unique_lock lock(columns_and_secondary_indices_sizes_mutex);
    if (!are_columns_and_secondary_indices_sizes_calculated)
        return;

    for (const auto & column : part->getColumns())
    {
        ColumnSize & total_column_size = column_sizes[column.name];
        ColumnSize part_column_size = part->getColumnSize(column.name);

        auto log_subtract = [&](size_t & from, size_t value, const char * field)
        {
            if (value > from)
                LOG_ERROR(log, "Possibly incorrect column size subtraction: {} - {} = {}, column: {}, field: {}",
                    from, value, from - value, column.name, field);

            from -= value;
        };

        log_subtract(total_column_size.data_compressed, part_column_size.data_compressed, ".data_compressed");
        log_subtract(total_column_size.data_uncompressed, part_column_size.data_uncompressed, ".data_uncompressed");
        log_subtract(total_column_size.marks, part_column_size.marks, ".marks");
    }

    for (auto & [secondary_index_name, total_secondary_index_size] : secondary_index_sizes)
    {
        if (!part->hasSecondaryIndex(secondary_index_name))
            continue;

        IndexSize part_secondary_index_size = part->getSecondaryIndexSize(secondary_index_name);

        auto log_subtract = [&](size_t & from, size_t value, const char * field)
        {
            if (value > from)
                LOG_ERROR(log, "Possibly incorrect index size subtraction: {} - {} = {}, index: {}, field: {}",
                    from, value, from - value, secondary_index_name, field);

            from -= value;
        };

        log_subtract(total_secondary_index_size.data_compressed, part_secondary_index_size.data_compressed, ".data_compressed");
        log_subtract(total_secondary_index_size.data_uncompressed, part_secondary_index_size.data_uncompressed, ".data_uncompressed");
        log_subtract(total_secondary_index_size.marks, part_secondary_index_size.marks, ".marks");
    }
}

void MergeTreeData::checkAlterPartitionIsPossible(
    const PartitionCommands & commands, const StorageMetadataPtr & /*metadata_snapshot*/, const Settings & settings, ContextPtr local_context) const
{
    const auto disks = getDisks();
    for (const auto & command : commands)
    {
        if (command.type == PartitionCommand::DROP_DETACHED_PARTITION && !settings[Setting::allow_drop_detached])
            throw DB::Exception(ErrorCodes::SUPPORT_IS_DISABLED,
                                "Cannot execute query: DROP DETACHED PART "
                                "is disabled (see allow_drop_detached setting)");

        auto disk_without_partition_command_support_it = std::find_if(
            disks.begin(), disks.end(), [&command](const auto & disk_ptr) { return !disk_ptr->supportsPartitionCommand(command); });
        if (disk_without_partition_command_support_it != disks.end())
            throw Exception(
                ErrorCodes::SUPPORT_IS_DISABLED,
                "Partition operation ALTER TABLE {} is not supported for disk '{}'",
                command.typeToString(),
                (*disk_without_partition_command_support_it)->getName());

        if (command.partition && command.type != PartitionCommand::DROP_DETACHED_PARTITION)
        {
            if (command.part)
            {
                auto part_name = command.partition->as<ASTLiteral &>().value.safeGet<String>();
                /// We are able to parse it
                MergeTreePartInfo::fromPartName(part_name, format_version);
            }
            else
            {
                /// We are able to parse it
                const auto * partition_ast = command.partition->as<ASTPartition>();
                if (partition_ast && partition_ast->all)
                {
                    if (command.type != PartitionCommand::DROP_PARTITION && command.type != PartitionCommand::ATTACH_PARTITION && !(command.type == PartitionCommand::REPLACE_PARTITION && !command.replace))
                        throw DB::Exception(ErrorCodes::SUPPORT_IS_DISABLED, "Only support DROP/DETACH/ATTACH PARTITION ALL currently");
                }
                else
                {
                    String partition_id = getPartitionIDFromQuery(command.partition, local_context);
                    if (command.type == PartitionCommand::FORGET_PARTITION)
                    {
                        DataPartsLock lock = lockParts();
                        auto parts_in_partition = getDataPartsPartitionRange(partition_id);
                        if (!parts_in_partition.empty())
                            throw Exception(ErrorCodes::CANNOT_FORGET_PARTITION, "Partition {} is not empty", partition_id);
                    }
                }
            }
        }
    }
}

void MergeTreeData::checkPartitionCanBeDropped(const ASTPtr & partition, ContextPtr local_context)
{
    if (!supportsReplication() && isStaticStorage())
        return;

    DataPartsVector parts_to_remove;
    const auto * partition_ast = partition->as<ASTPartition>();
    if (partition_ast && partition_ast->all)
        parts_to_remove = getVisibleDataPartsVector(local_context);
    else
    {
        const String partition_id = getPartitionIDFromQuery(partition, local_context);
        parts_to_remove = getVisibleDataPartsVectorInPartition(local_context, partition_id);
    }
    UInt64 partition_size = 0;

    for (const auto & part : parts_to_remove)
        partition_size += part->getBytesOnDisk();

    auto table_id = getStorageID();

    const auto & query_settings = local_context->getSettingsRef();
    if (query_settings[Setting::max_partition_size_to_drop].changed)
    {
        getContext()->checkPartitionCanBeDropped(
            table_id.database_name, table_id.table_name, partition_size, query_settings[Setting::max_partition_size_to_drop]);
        return;
    }

    getContext()->checkPartitionCanBeDropped(table_id.database_name, table_id.table_name, partition_size);
}

void MergeTreeData::checkPartCanBeDropped(const String & part_name, ContextPtr local_context)
{
    if (!supportsReplication() && isStaticStorage())
        return;

    auto part = getPartIfExists(part_name, {MergeTreeDataPartState::Active});
    if (!part)
        throw Exception(ErrorCodes::NO_SUCH_DATA_PART, "No part {} in committed state", part_name);

    auto table_id = getStorageID();

    const auto & query_settings = local_context->getSettingsRef();
    if (query_settings[Setting::max_partition_size_to_drop].changed)
    {
        getContext()->checkPartitionCanBeDropped(
            table_id.database_name, table_id.table_name, part->getBytesOnDisk(), query_settings[Setting::max_partition_size_to_drop]);
        return;
    }

    getContext()->checkPartitionCanBeDropped(table_id.database_name, table_id.table_name, part->getBytesOnDisk());
}

void MergeTreeData::movePartitionToDisk(const ASTPtr & partition, const String & name, bool moving_part, ContextPtr local_context)
{
    String partition_id;

    if (moving_part)
        partition_id = partition->as<ASTLiteral &>().value.safeGet<String>();
    else
        partition_id = getPartitionIDFromQuery(partition, local_context);

    DataPartsVector parts;
    if (moving_part)
    {
        auto part_info = MergeTreePartInfo::fromPartName(partition_id, format_version);
        parts.push_back(getActiveContainingPart(part_info));
        if (!parts.back() || parts.back()->name != part_info.getPartNameAndCheckFormat(format_version))
            throw Exception(ErrorCodes::NO_SUCH_DATA_PART, "Part {} is not exists or not active", partition_id);
    }
    else
        parts = getVisibleDataPartsVectorInPartition(local_context, partition_id);

    auto disk = getStoragePolicy()->getDiskByName(name);
    std::erase_if(parts, [&](auto part_ptr)
        {
            return part_ptr->getDataPartStorage().getDiskName() == disk->getName();
        });

    if (parts.empty())
    {
        if (moving_part)
            throw Exception(ErrorCodes::UNKNOWN_DISK, "Part '{}' is already on disk '{}'", partition_id, disk->getName());

        throw Exception(ErrorCodes::UNKNOWN_DISK, "All parts of partition '{}' are already on disk '{}'", partition_id, disk->getName());
    }

    if (parts_mover.moves_blocker.isCancelled())
        throw Exception(ErrorCodes::ABORTED, "Cannot move parts because moves are manually disabled");

    auto moving_tagger = checkPartsForMove(parts, std::static_pointer_cast<Space>(disk));
    if (moving_tagger->parts_to_move.empty())
        throw Exception(ErrorCodes::NO_SUCH_DATA_PART, "No parts to move are found in partition {}", partition_id);

    const auto & query_settings = local_context->getSettingsRef();
    std::future<MovePartsOutcome> moves_future = movePartsToSpace(
        moving_tagger,
        local_context->getReadSettings(),
        local_context->getWriteSettings(),
        query_settings[Setting::alter_move_to_space_execute_async]);

    if (query_settings[Setting::alter_move_to_space_execute_async] && moves_future.wait_for(std::chrono::seconds(0)) != std::future_status::ready)
    {
        return;
    }

    auto moves_outcome = moves_future.get();
    switch (moves_outcome)
    {
        case MovePartsOutcome::MovesAreCancelled:
            throw Exception(ErrorCodes::ABORTED, "Cannot move parts because moves are manually disabled");
        case MovePartsOutcome::NothingToMove:
            throw Exception(ErrorCodes::NO_SUCH_DATA_PART, "No parts to move are found in partition {}", partition_id);
        case MovePartsOutcome::MoveWasPostponedBecauseOfZeroCopy:
            throw Exception(ErrorCodes::PART_IS_TEMPORARILY_LOCKED, "Move was not finished, because zero copy mode is enabled and someone other is moving the same parts right now");
        case MovePartsOutcome::CannotScheduleMove:
            throw Exception(ErrorCodes::CANNOT_SCHEDULE_TASK, "Cannot schedule move, no free threads, try to wait until all in-progress move finish or increase <background_move_pool_size>");
        case MovePartsOutcome::PartsMoved:
            break;
    }
}


void MergeTreeData::movePartitionToVolume(const ASTPtr & partition, const String & name, bool moving_part, ContextPtr local_context)
{
    String partition_id;

    if (moving_part)
        partition_id = partition->as<ASTLiteral &>().value.safeGet<String>();
    else
        partition_id = getPartitionIDFromQuery(partition, local_context);

    DataPartsVector parts;
    if (moving_part)
    {
        auto part_info = MergeTreePartInfo::fromPartName(partition_id, format_version);
        parts.emplace_back(getActiveContainingPart(part_info));
        if (!parts.back() || parts.back()->name != part_info.getPartNameAndCheckFormat(format_version))
            throw Exception(ErrorCodes::NO_SUCH_DATA_PART, "Part {} is not exists or not active", partition_id);
    }
    else
        parts = getVisibleDataPartsVectorInPartition(local_context, partition_id);

    auto volume = getStoragePolicy()->getVolumeByName(name);
    if (!volume)
        throw Exception(ErrorCodes::UNKNOWN_DISK, "Volume {} does not exist on policy {}", name, getStoragePolicy()->getName());

    if (parts.empty())
        throw Exception(ErrorCodes::NO_SUCH_DATA_PART, "Nothing to move (check that the partition exists).");

    std::erase_if(parts, [&](auto part_ptr)
        {
            for (const auto & disk : volume->getDisks())
            {
                if (part_ptr->getDataPartStorage().getDiskName() == disk->getName())
                {
                    return true;
                }
            }
            return false;
        });

    if (parts.empty())
    {
        if (moving_part)
            throw Exception(ErrorCodes::UNKNOWN_DISK, "Part '{}' is already on volume '{}'", partition_id, volume->getName());

        throw Exception(ErrorCodes::UNKNOWN_DISK, "All parts of partition '{}' are already on volume '{}'", partition_id, volume->getName());
    }

    if (parts_mover.moves_blocker.isCancelled())
        throw Exception(ErrorCodes::ABORTED, "Cannot move parts because moves are manually disabled");

    auto moving_tagger = checkPartsForMove(parts, std::static_pointer_cast<Space>(volume));
    if (moving_tagger->parts_to_move.empty())
        throw Exception(ErrorCodes::NO_SUCH_DATA_PART, "No parts to move are found in partition {}", partition_id);

    const auto & query_settings = local_context->getSettingsRef();
    std::future<MovePartsOutcome> moves_future = movePartsToSpace(
        moving_tagger,
        local_context->getReadSettings(),
        local_context->getWriteSettings(),
        query_settings[Setting::alter_move_to_space_execute_async]);

    if (query_settings[Setting::alter_move_to_space_execute_async] && moves_future.wait_for(std::chrono::seconds(0)) != std::future_status::ready)
    {
        return;
    }

    auto moves_outcome = moves_future.get();
    switch (moves_outcome)
    {
        case MovePartsOutcome::MovesAreCancelled:
            throw Exception(ErrorCodes::ABORTED, "Cannot move parts because moves are manually disabled");
        case MovePartsOutcome::NothingToMove:
            throw Exception(ErrorCodes::NO_SUCH_DATA_PART, "No parts to move are found in partition {}", partition_id);
        case MovePartsOutcome::MoveWasPostponedBecauseOfZeroCopy:
            throw Exception(ErrorCodes::PART_IS_TEMPORARILY_LOCKED, "Move was not finished, because zero copy mode is enabled and someone other is moving the same parts right now");
        case MovePartsOutcome::CannotScheduleMove:
            throw Exception(ErrorCodes::CANNOT_SCHEDULE_TASK, "Cannot schedule move, no free threads, try to wait until all in-progress move finish or increase <background_move_pool_size>");
        case MovePartsOutcome::PartsMoved:
            break;
    }
}

void MergeTreeData::movePartitionToTable(const PartitionCommand & command, ContextPtr query_context)
{
    String dest_database = query_context->resolveDatabase(command.to_database);
    auto dest_storage = DatabaseCatalog::instance().getTable({dest_database, command.to_table}, query_context);

    /// The target table and the source table are the same.
    if (dest_storage->getStorageID() == this->getStorageID())
        return;

    auto * dest_storage_merge_tree = dynamic_cast<MergeTreeData *>(dest_storage.get());
    if (!dest_storage_merge_tree)
        throw Exception(ErrorCodes::NOT_IMPLEMENTED,
            "Cannot move partition from table {} to table {} with storage {}",
            getStorageID().getNameForLogs(), dest_storage->getStorageID().getNameForLogs(), dest_storage->getName());

    dest_storage_merge_tree->waitForOutdatedPartsToBeLoaded();
    movePartitionToTable(dest_storage, command.partition, query_context);
}

void MergeTreeData::movePartitionToShard(const ASTPtr & /*partition*/, bool /*move_part*/, const String & /*to*/, ContextPtr /*query_context*/)
{
    throw Exception(ErrorCodes::NOT_IMPLEMENTED, "MOVE PARTITION TO SHARD is not supported by storage {}", getName());
}

void MergeTreeData::fetchPartition(
    const ASTPtr & /*partition*/,
    const StorageMetadataPtr & /*metadata_snapshot*/,
    const String & /*from*/,
    bool /*fetch_part*/,
    ContextPtr /*query_context*/)
{
    throw Exception(ErrorCodes::NOT_IMPLEMENTED, "FETCH PARTITION is not supported by storage {}", getName());
}

void MergeTreeData::forgetPartition(const ASTPtr & /*partition*/, ContextPtr /*query_context*/)
{
    throw Exception(ErrorCodes::NOT_IMPLEMENTED, "FORGET PARTITION is not supported by storage {}", getName());
}

Pipe MergeTreeData::alterPartition(
    const StorageMetadataPtr & metadata_snapshot,
    const PartitionCommands & commands,
    ContextPtr query_context)
{
    /// Wait for loading of outdated parts
    /// because partition commands (DROP, MOVE, etc.)
    /// must be applied to all parts on disk.
    waitForOutdatedPartsToBeLoaded();

    PartitionCommandsResultInfo result;
    for (const PartitionCommand & command : commands)
    {
        PartitionCommandsResultInfo current_command_results;
        switch (command.type)
        {
            case PartitionCommand::DROP_PARTITION:
            {
                if (command.part)
                {
                    auto part_name = command.partition->as<ASTLiteral &>().value.safeGet<String>();
                    checkPartCanBeDropped(part_name, query_context);
                    dropPart(part_name, command.detach, query_context);
                }
                else
                {
                    checkPartitionCanBeDropped(command.partition, query_context);
                    dropPartition(command.partition, command.detach, query_context);
                }
            }
            break;

            case PartitionCommand::DROP_DETACHED_PARTITION:
                dropDetached(command.partition, command.part, query_context);
                break;

            case PartitionCommand::FORGET_PARTITION:
                forgetPartition(command.partition, query_context);
                break;

            case PartitionCommand::ATTACH_PARTITION:
                current_command_results = attachPartition(command.partition, metadata_snapshot, command.part, query_context);
                break;
            case PartitionCommand::MOVE_PARTITION:
            {
                switch (*command.move_destination_type)
                {
                    case PartitionCommand::MoveDestinationType::DISK:
                        movePartitionToDisk(command.partition, command.move_destination_name, command.part, query_context);
                        break;

                    case PartitionCommand::MoveDestinationType::VOLUME:
                        movePartitionToVolume(command.partition, command.move_destination_name, command.part, query_context);
                        break;

                    case PartitionCommand::MoveDestinationType::TABLE:
                        movePartitionToTable(command, query_context);
                        break;

                    case PartitionCommand::MoveDestinationType::SHARD:
                    {
                        if (!(*getSettings())[MergeTreeSetting::part_moves_between_shards_enable])
                            throw Exception(ErrorCodes::SUPPORT_IS_DISABLED,
                                            "Moving parts between shards is experimental and work in progress"
                                            ", see part_moves_between_shards_enable setting");
                        movePartitionToShard(command.partition, command.part, command.move_destination_name, query_context);
                    }
                    break;
                }
            }
            break;

            case PartitionCommand::REPLACE_PARTITION:
            {
                if (command.replace)
                    checkPartitionCanBeDropped(command.partition, query_context);

                auto resolved = query_context->resolveStorageID({command.from_database, command.from_table});
                auto from_storage = DatabaseCatalog::instance().getTable(resolved, query_context);

                auto * from_storage_merge_tree = dynamic_cast<MergeTreeData *>(from_storage.get());
                if (!from_storage_merge_tree)
                    throw Exception(ErrorCodes::NOT_IMPLEMENTED,
                        "Cannot replace partition from table {} with storage {} to table {}",
                        from_storage->getStorageID().getNameForLogs(), from_storage->getName(), getStorageID().getNameForLogs());

                from_storage_merge_tree->waitForOutdatedPartsToBeLoaded();
                replacePartitionFrom(from_storage, command.partition, command.replace, query_context);
            }
            break;

            case PartitionCommand::FETCH_PARTITION:
                fetchPartition(command.partition, metadata_snapshot, command.from_zookeeper_path, command.part, query_context);
                break;

            case PartitionCommand::FREEZE_PARTITION:
            {
                auto lock = lockForShare(query_context->getCurrentQueryId(), query_context->getSettingsRef()[Setting::lock_acquire_timeout]);
                current_command_results = freezePartition(command.partition, command.with_name, query_context, lock);
            }
            break;

            case PartitionCommand::FREEZE_ALL_PARTITIONS:
            {
                auto lock = lockForShare(query_context->getCurrentQueryId(), query_context->getSettingsRef()[Setting::lock_acquire_timeout]);
                current_command_results = freezeAll(command.with_name, query_context, lock);
            }
            break;

            case PartitionCommand::UNFREEZE_PARTITION:
            {
                auto lock = lockForShare(query_context->getCurrentQueryId(), query_context->getSettingsRef()[Setting::lock_acquire_timeout]);
                current_command_results = unfreezePartition(command.partition, command.with_name, query_context, lock);
            }
            break;

            case PartitionCommand::UNFREEZE_ALL_PARTITIONS:
            {
                auto lock = lockForShare(query_context->getCurrentQueryId(), query_context->getSettingsRef()[Setting::lock_acquire_timeout]);
                current_command_results = unfreezeAll(command.with_name, query_context, lock);
            }

            break;

            default:
                throw Exception(ErrorCodes::LOGICAL_ERROR, "Uninitialized partition command");
        }
        for (auto & command_result : current_command_results)
            command_result.command_type = command.typeToString();
        result.insert(result.end(), current_command_results.begin(), current_command_results.end());
    }

    if (query_context->getSettingsRef()[Setting::alter_partition_verbose_result])
        return convertCommandsResultToSource(result);

    return {};
}

MergeTreeData::PartsBackupEntries MergeTreeData::backupParts(
    const DataPartsVector & data_parts,
    const String & data_path_in_backup,
    const BackupSettings & backup_settings,
    const ContextPtr & local_context)
{
    MergeTreeData::PartsBackupEntries res;
    std::map<DiskPtr, std::shared_ptr<TemporaryFileOnDisk>> temp_dirs;
    TableLockHolder table_lock;

    for (const auto & part : data_parts)
    {
        /// Hard links is the default way to ensure that we'll be keeping access to the files of parts.
        bool make_temporary_hard_links = true;
        bool hold_storage_and_part_ptrs = false;
        bool hold_table_lock = false;

        if (getStorageID().hasUUID())
        {
            /// Tables in atomic databases have UUIDs. When using atomic database we don't have to create hard links to make a backup,
            /// we can just hold smart pointers to a storage and to data parts instead. That's enough to protect those files from deleting
            /// until the backup is done (see the calls `part.unique()` in grabOldParts() and table.unique() in DatabaseCatalog).
            make_temporary_hard_links = false;
            hold_storage_and_part_ptrs = true;
        }
        else if (supportsReplication() && part->getDataPartStorage().supportZeroCopyReplication() && (*getSettings())[MergeTreeSetting::allow_remote_fs_zero_copy_replication])
        {
            /// Hard links don't work correctly with zero copy replication.
            make_temporary_hard_links = false;
            hold_storage_and_part_ptrs = true;
            hold_table_lock = true;
        }

        if (hold_table_lock && !table_lock)
            table_lock = lockForShare(local_context->getCurrentQueryId(), local_context->getSettingsRef()[Setting::lock_acquire_timeout]);

        if (backup_settings.check_projection_parts)
            part->checkConsistencyWithProjections(/* require_part_metadata= */ true);

        BackupEntries backup_entries_from_part;
        part->getDataPartStorage().backup(
            part->checksums,
            part->getFileNamesWithoutChecksums(),
            data_path_in_backup,
            backup_settings,
            make_temporary_hard_links,
            backup_entries_from_part,
            &temp_dirs,
            false, false);

        auto backup_projection = [&](IDataPartStorage & storage, IMergeTreeDataPart & projection_part)
        {
            storage.backup(
                projection_part.checksums,
                projection_part.getFileNamesWithoutChecksums(),
                fs::path{data_path_in_backup} / part->name,
                backup_settings,
                make_temporary_hard_links,
                backup_entries_from_part,
                &temp_dirs,
                projection_part.is_broken,
                backup_settings.allow_backup_broken_projections);
        };

        auto projection_parts = part->getProjectionParts();
        std::string proj_suffix = ".proj";
        std::unordered_set<String> defined_projections;

        for (const auto & [projection_name, projection_part] : projection_parts)
        {
            defined_projections.emplace(projection_name);
            backup_projection(projection_part->getDataPartStorage(), *projection_part);
        }

        /// It is possible that the part has a written but not loaded projection,
        /// e.g. it is written to parent part's checksums.txt and exists on disk,
        /// but does not exist in table's projections definition.
        /// Such a part can appear server was restarted after DROP PROJECTION but before old part was removed.
        /// In this case, the old part will load only projections from metadata.
        /// See 031145_non_loaded_projection_backup.sh.
        for (const auto & [name, _] : part->checksums.files)
        {
            auto projection_name = fs::path(name).stem().string();
            if (endsWith(name, proj_suffix) && !defined_projections.contains(projection_name))
            {
                auto projection_storage = part->getDataPartStorage().getProjection(projection_name + proj_suffix);
                if (projection_storage->existsFile("checksums.txt"))
                {
                    auto projection_part = const_cast<IMergeTreeDataPart &>(*part).getProjectionPartBuilder(
                        projection_name, /* is_temp_projection */false).withPartFormatFromDisk().build();
                    backup_projection(projection_part->getDataPartStorage(), *projection_part);
                }
            }
        }

        if (hold_storage_and_part_ptrs)
        {
            /// Wrap backup entries with smart pointers to data parts and to the storage itself
            /// (we'll be holding those smart pointers for as long as we'll be using the backup entries).
            auto storage_and_part = std::make_pair(shared_from_this(), part);
            if (hold_table_lock)
                wrapBackupEntriesWith(backup_entries_from_part, std::make_pair(storage_and_part, table_lock));
            else
                wrapBackupEntriesWith(backup_entries_from_part, storage_and_part);
        }

        auto & part_backup_entries = res.emplace_back();
        part_backup_entries.part_name = part->name;
        part_backup_entries.part_checksum = part->checksums.getTotalChecksumUInt128();
        part_backup_entries.backup_entries = std::move(backup_entries_from_part);
    }

    return res;
}

void MergeTreeData::restoreDataFromBackup(RestorerFromBackup & restorer, const String & data_path_in_backup, const std::optional<ASTs> & partitions)
{
    auto backup = restorer.getBackup();
    if (!backup->hasFiles(data_path_in_backup))
        return;

    if (!restorer.isNonEmptyTableAllowed() && getTotalActiveSizeInBytes() && backup->hasFiles(data_path_in_backup))
        RestorerFromBackup::throwTableIsNotEmpty(getStorageID());

    restorePartsFromBackup(restorer, data_path_in_backup, partitions);
}

class MergeTreeData::RestoredPartsHolder
{
public:
    RestoredPartsHolder(const std::shared_ptr<MergeTreeData> & storage_, const BackupPtr & backup_)
        : storage(storage_), backup(backup_)
    {
    }

    BackupPtr getBackup() const { return backup; }

    void setNumParts(size_t num_parts_)
    {
        std::lock_guard lock{mutex};
        num_parts = num_parts_;
        attachIfAllPartsRestored();
    }

    void increaseNumBrokenParts()
    {
        std::lock_guard lock{mutex};
        ++num_broken_parts;
        attachIfAllPartsRestored();
    }

    void addPart(MutableDataPartPtr part)
    {
        std::lock_guard lock{mutex};
        parts.emplace_back(part);
        attachIfAllPartsRestored();
    }

    String getTemporaryDirectory(const DiskPtr & disk, const String & part_name)
    {
        std::lock_guard lock{mutex};
        auto it = temp_part_dirs.find(part_name);
        if (it == temp_part_dirs.end())
        {
            auto temp_dir_deleter = std::make_unique<TemporaryFileOnDisk>(disk, fs::path{storage->getRelativeDataPath()} / ("tmp_restore_" + part_name + "-"));
            auto temp_part_dir = fs::path{temp_dir_deleter->getRelativePath()}.filename();
            /// Attaching parts will rename them so it's expected for a temporary part directory not to exist anymore in the end.
            temp_dir_deleter->setShowWarningIfRemoved(false);
            /// The following holder is needed to prevent clearOldTemporaryDirectories() from clearing `temp_part_dir` before we attach the part.
            auto temp_dir_holder = storage->getTemporaryPartDirectoryHolder(temp_part_dir);
            it = temp_part_dirs.emplace(part_name,
                                        std::make_pair(std::move(temp_dir_deleter), std::move(temp_dir_holder))).first;
        }
        return it->second.first->getRelativePath();
    }

private:
    void attachIfAllPartsRestored()
    {
        if (!num_parts || (parts.size() + num_broken_parts < num_parts))
            return;

        /// Sort parts by min_block (because we need to preserve the order of parts).
        std::sort(
            parts.begin(),
            parts.end(),
            [](const MutableDataPartPtr & lhs, const MutableDataPartPtr & rhs) { return lhs->info.min_block < rhs->info.min_block; });

        storage->attachRestoredParts(std::move(parts));
        parts.clear();
        temp_part_dirs.clear();
        num_parts = 0;
    }

    const std::shared_ptr<MergeTreeData> storage;
    const BackupPtr backup;
    size_t num_parts = 0;
    size_t num_broken_parts = 0;
    MutableDataPartsVector parts;
    std::map<String /* part_name*/, std::pair<std::unique_ptr<TemporaryFileOnDisk>, scope_guard>> temp_part_dirs;
    mutable std::mutex mutex;
};

void MergeTreeData::restorePartsFromBackup(RestorerFromBackup & restorer, const String & data_path_in_backup, const std::optional<ASTs> & partitions)
{
    std::optional<std::unordered_set<String>> partition_ids;
    if (partitions)
        partition_ids = getPartitionIDsFromQuery(*partitions, restorer.getContext());

    auto backup = restorer.getBackup();
    Strings part_names = backup->listFiles(data_path_in_backup, /*recursive*/ false);
    std::erase(part_names, "mutations");

    bool restore_broken_parts_as_detached = restorer.getRestoreSettings().restore_broken_parts_as_detached;

    auto restored_parts_holder = std::make_shared<RestoredPartsHolder>(std::static_pointer_cast<MergeTreeData>(shared_from_this()), backup);

    fs::path data_path_in_backup_fs = data_path_in_backup;
    size_t num_parts = 0;

    for (const String & part_name : part_names)
    {
        const auto part_info = MergeTreePartInfo::tryParsePartName(part_name, format_version);
        if (!part_info)
        {
            throw Exception(ErrorCodes::CANNOT_RESTORE_TABLE, "File name {} is not a part's name",
                            String{data_path_in_backup_fs / part_name});
        }

        if (partition_ids && !partition_ids->contains(part_info->getPartitionId()))
            continue;

        restorer.addDataRestoreTask(
            [storage = std::static_pointer_cast<MergeTreeData>(shared_from_this()),
             backup,
             part_path_in_backup = data_path_in_backup_fs / part_name,
             my_part_info = *part_info,
             restore_broken_parts_as_detached,
             restored_parts_holder]
            { storage->restorePartFromBackup(restored_parts_holder, my_part_info, part_path_in_backup, restore_broken_parts_as_detached); });

        ++num_parts;
    }

    restored_parts_holder->setNumParts(num_parts);
}

void MergeTreeData::restorePartFromBackup(std::shared_ptr<RestoredPartsHolder> restored_parts_holder, const MergeTreePartInfo & part_info, const String & part_path_in_backup, bool detach_if_broken) const
{
    String part_name = part_info.getPartNameAndCheckFormat(format_version);
    auto backup = restored_parts_holder->getBackup();

    /// Find all files of this part in the backup.
    Strings filenames = backup->listFiles(part_path_in_backup, /* recursive= */ true);

    /// Calculate the total size of the part.
    UInt64 total_size_of_part = 0;
    fs::path part_path_in_backup_fs = part_path_in_backup;
    for (const String & filename : filenames)
        total_size_of_part += backup->getFileSize(part_path_in_backup_fs / filename);

    std::shared_ptr<IReservation> reservation = getStoragePolicy()->reserveAndCheck(total_size_of_part);

    /// Calculate paths, for example:
    /// part_name = 0_1_1_0
    /// part_path_in_backup = /data/test/table/0_1_1_0
    /// temp_part_dir = /var/lib/clickhouse/data/test/table/tmp_restore_all_0_1_1_0-XXXXXXXX
    auto disk = reservation->getDisk();
    fs::path temp_part_dir = restored_parts_holder->getTemporaryDirectory(disk, part_name);

    /// Subdirectories in the part's directory. It's used to restore projections.
    std::unordered_set<String> subdirs;

    /// Copy files from the backup to the directory `tmp_part_dir`.
    disk->createDirectories(temp_part_dir);

    for (const String & filename : filenames)
    {
        /// Needs to create subdirectories before copying the files. Subdirectories are used to represent projections.
        auto separator_pos = filename.rfind('/');
        if (separator_pos != String::npos)
        {
            String subdir = filename.substr(0, separator_pos);
            if (subdirs.emplace(subdir).second)
                disk->createDirectories(temp_part_dir / subdir);
        }

        /// TODO Transactions: Decide what to do with version metadata (if any). Let's just skip it for now.
        if (filename.ends_with(IMergeTreeDataPart::TXN_VERSION_METADATA_FILE_NAME) ||
            filename.ends_with(IMergeTreeDataPart::METADATA_VERSION_FILE_NAME))
        {
            ProfileEvents::increment(ProfileEvents::RestorePartsSkippedFiles);
            ProfileEvents::increment(ProfileEvents::RestorePartsSkippedBytes, backup->getFileSize(part_path_in_backup_fs / filename));
            continue;
        }

        size_t file_size = backup->copyFileToDisk(part_path_in_backup_fs / filename, disk, temp_part_dir / filename, WriteMode::Rewrite);
        reservation->update(reservation->getSize() - file_size);
    }

    if (auto part = loadPartRestoredFromBackup(part_name, disk, temp_part_dir, detach_if_broken))
        restored_parts_holder->addPart(part);
    else
        restored_parts_holder->increaseNumBrokenParts();
}

MergeTreeData::MutableDataPartPtr MergeTreeData::loadPartRestoredFromBackup(const String & part_name, const DiskPtr & disk, const String & temp_part_dir, bool detach_if_broken) const
{
    MutableDataPartPtr part;

    auto single_disk_volume = std::make_shared<SingleDiskVolume>(disk->getName(), disk, 0);
    fs::path full_part_dir{temp_part_dir};
    String parent_part_dir = full_part_dir.parent_path();
    String part_dir_name = full_part_dir.filename();

    /// Load this part from the directory `temp_part_dir`.
    auto load_part = [&]
    {
        MergeTreeDataPartBuilder builder(*this, part_name, single_disk_volume, parent_part_dir, part_dir_name, getReadSettings());
        builder.withPartFormatFromDisk();
        part = std::move(builder).build();
        part->version.setCreationTID(Tx::PrehistoricTID, nullptr);
        part->loadColumnsChecksumsIndexes(/* require_columns_checksums= */ false, /* check_consistency= */ true);
    };

    /// Broken parts can appear in a backup sometimes.
    auto mark_broken = [&](const std::exception_ptr error)
    {
        tryLogException(error, log,
                        fmt::format("Part {} will be restored as detached because it's broken. You need to resolve this manually", part_name));
        if (!part)
        {
            /// Make a fake data part only to copy its files to /detached/.
            part = MergeTreeDataPartBuilder{*this, part_name, single_disk_volume, parent_part_dir, part_dir_name, getReadSettings()}
                       .withPartStorageType(MergeTreeDataPartStorageType::Full)
                       .withPartType(MergeTreeDataPartType::Wide)
                       .build();
        }
        /// Errors should not be ignored in RESTORE, since you should not restore to broken disks.
        part->renameToDetached("broken-from-backup");
    };

    /// Try to load this part multiple times.
    auto backoff_ms = loading_parts_initial_backoff_ms;
    for (size_t try_no = 0; try_no < loading_parts_max_tries; ++try_no)
    {
        std::exception_ptr error;
        bool retryable = false;
        try
        {
            load_part();
        }
        catch (const Poco::Net::NetException &)
        {
            error = std::current_exception();
            retryable = true;
        }
        catch (const Poco::TimeoutException &)
        {
            error = std::current_exception();
            retryable = true;
        }
        catch (...)
        {
            error = std::current_exception();
            retryable = isRetryableException(std::current_exception());
        }

        if (!error)
            return part;

        if (!retryable && detach_if_broken)
        {
            mark_broken(error);
            return nullptr;
        }

        if (!retryable)
        {
            LOG_ERROR(log,
                      "Failed to restore part {} because it's broken. You can skip broken parts while restoring by setting "
                      "'restore_broken_parts_as_detached = true'",
                      part_name);
        }

        if (!retryable || (try_no + 1 == loading_parts_max_tries))
        {
            try
            {
                std::rethrow_exception(error);
            }
            catch (...)
            {
                if (Exception * e = current_exception_cast<Exception *>())
                    e->addMessage("while restoring part {} of table {}", part_name, getStorageID());
                throw;
            }
        }

        tryLogException(error, log,
                        fmt::format("Failed to load part {} at try {} with a retryable error. Will retry in {} ms", part_name, try_no, backoff_ms));

        std::this_thread::sleep_for(std::chrono::milliseconds(backoff_ms));
        backoff_ms = std::min(backoff_ms * 2, loading_parts_max_backoff_ms);
    }

    UNREACHABLE();
}


String MergeTreeData::getPartitionIDFromQuery(const ASTPtr & ast, ContextPtr local_context, DataPartsLock * acquired_lock) const
{
    const auto & partition_ast = ast->as<ASTPartition &>();

    if (partition_ast.all)
        throw Exception(ErrorCodes::SUPPORT_IS_DISABLED, "Only Support DROP/DETACH/ATTACH PARTITION ALL currently");

    if (!partition_ast.value)
    {
        MergeTreePartInfo::validatePartitionID(partition_ast.id->clone(), format_version);
        return partition_ast.id->as<ASTLiteral>()->value.safeGet<String>();
    }
    size_t partition_ast_fields_count = 0;
    ASTPtr partition_value_ast = partition_ast.value->clone();
    if (!partition_ast.fields_count.has_value())
    {
        if (partition_value_ast->as<ASTLiteral>())
        {
            partition_ast_fields_count = 1;
        }
        else if (const auto * tuple_ast = partition_value_ast->as<ASTFunction>())
        {
            if (tuple_ast->name != "tuple")
            {
                if (isFunctionCast(tuple_ast))
                {
                    if (tuple_ast->arguments->as<ASTExpressionList>()->children.empty())
                    {
                        throw Exception(
                            ErrorCodes::INVALID_PARTITION_VALUE, "Expected tuple for complex partition key, got {}", tuple_ast->name);
                    }
                    auto first_arg = tuple_ast->arguments->as<ASTExpressionList>()->children.at(0);
                    if (const auto * inner_tuple = first_arg->as<ASTFunction>(); inner_tuple && inner_tuple->name == "tuple")
                    {
                        const auto * arguments_ast = tuple_ast->arguments->as<ASTExpressionList>();
                        if (arguments_ast)
                            partition_ast_fields_count = arguments_ast->children.size();
                        else
                            partition_ast_fields_count = 0;
                    }
                    else if (const auto * inner_literal_tuple = first_arg->as<ASTLiteral>(); inner_literal_tuple)
                    {
                        if (inner_literal_tuple->value.getType() == Field::Types::Tuple)
                            partition_ast_fields_count = inner_literal_tuple->value.safeGet<Tuple>().size();
                        else
                            partition_ast_fields_count = 1;
                    }
                    else
                    {
                        throw Exception(
                            ErrorCodes::INVALID_PARTITION_VALUE, "Expected tuple for complex partition key, got {}", tuple_ast->name);
                    }
                }
                else
                    throw Exception(ErrorCodes::INVALID_PARTITION_VALUE, "Expected tuple for complex partition key, got {}", tuple_ast->name);
            }
            else
            {
                const auto * arguments_ast = tuple_ast->arguments->as<ASTExpressionList>();
                if (arguments_ast)
                    partition_ast_fields_count = arguments_ast->children.size();
                else
                    partition_ast_fields_count = 0;
            }
        }
        else
        {
            throw Exception(
                ErrorCodes::INVALID_PARTITION_VALUE, "Expected literal or tuple for partition key, got {}", partition_value_ast->getID());
        }
    }
    else
    {
        partition_ast_fields_count = *partition_ast.fields_count;
    }

    if (format_version < MERGE_TREE_DATA_MIN_FORMAT_VERSION_WITH_CUSTOM_PARTITIONING)
    {
        /// Month-partitioning specific - partition ID can be passed in the partition value.
        const auto * partition_lit = partition_ast.value->as<ASTLiteral>();
        if (partition_lit && partition_lit->value.getType() == Field::Types::String)
        {
            MergeTreePartInfo::validatePartitionID(partition_ast.value->clone(), format_version);
            return partition_lit->value.safeGet<String>();
        }
    }

    /// Re-parse partition key fields using the information about expected field types.
    auto metadata_snapshot = getInMemoryMetadataPtr();
    const Block & key_sample_block = metadata_snapshot->getPartitionKey().sample_block;
    size_t fields_count = key_sample_block.columns();
    if (partition_ast_fields_count != fields_count)
        throw Exception(ErrorCodes::INVALID_PARTITION_VALUE,
                        "Wrong number of fields in the partition expression: {}, must be: {}",
                        partition_ast_fields_count, fields_count);

    Row partition_row(fields_count);
    if (fields_count == 0)
    {
        /// Function tuple(...) requires at least one argument, so empty key is a special case
        assert(!partition_ast_fields_count);
        assert(typeid_cast<ASTFunction *>(partition_value_ast.get()));
        assert(partition_value_ast->as<ASTFunction>()->name == "tuple");
        assert(partition_value_ast->as<ASTFunction>()->arguments);
        auto args = partition_value_ast->as<ASTFunction>()->arguments;
        if (!args)
            throw Exception(ErrorCodes::BAD_ARGUMENTS, "Expected at least one argument in partition AST");
        bool empty_tuple = partition_value_ast->as<ASTFunction>()->arguments->children.empty();
        if (!empty_tuple)
            throw Exception(ErrorCodes::INVALID_PARTITION_VALUE, "Partition key is empty, expected 'tuple()' as partition key");
    }
    else if (fields_count == 1)
    {
        if (auto * tuple = partition_value_ast->as<ASTFunction>(); tuple)
        {
            if (tuple->name == "tuple")
            {
                assert(tuple->arguments);
                assert(tuple->arguments->children.size() == 1);
                partition_value_ast = tuple->arguments->children[0];
            }
            else if (isFunctionCast(tuple))
            {
                assert(tuple->arguments);
                assert(tuple->arguments->children.size() == 2);
            }
            else
            {
                throw Exception(
                    ErrorCodes::INVALID_PARTITION_VALUE,
                    "Expected literal or tuple for partition key, got {}",
                    partition_value_ast->getID());
            }
        }
        /// Simple partition key, need to evaluate and cast
        Field partition_key_value = evaluateConstantExpression(partition_value_ast, local_context).first;
        partition_row[0] = convertFieldToTypeOrThrow(partition_key_value, *key_sample_block.getByPosition(0).type);
    }
    else
    {
        /// Complex key, need to evaluate, untuple and cast
        Field partition_key_value = evaluateConstantExpression(partition_value_ast, local_context).first;
        if (partition_key_value.getType() != Field::Types::Tuple)
            throw Exception(ErrorCodes::INVALID_PARTITION_VALUE,
                            "Expected tuple for complex partition key, got {}", partition_key_value.getTypeName());

        const Tuple & tuple = partition_key_value.safeGet<Tuple>();
        if (tuple.size() != fields_count)
            throw Exception(ErrorCodes::LOGICAL_ERROR,
                            "Wrong number of fields in the partition expression: {}, must be: {}", tuple.size(), fields_count);

        for (size_t i = 0; i < fields_count; ++i)
            partition_row[i] = convertFieldToTypeOrThrow(tuple[i], *key_sample_block.getByPosition(i).type);
    }

    MergeTreePartition partition(std::move(partition_row));
    String partition_id = partition.getID(*this);

    {
        auto data_parts_lock = (acquired_lock) ? DataPartsLock() : lockParts();
        DataPartPtr existing_part_in_partition = getAnyPartInPartition(partition_id, data_parts_lock);
        if (existing_part_in_partition && existing_part_in_partition->partition.value != partition.value)
        {
            auto partition_str = partition.serializeToString(existing_part_in_partition->getMetadataSnapshot());
            throw Exception(ErrorCodes::LOGICAL_ERROR, "Parsed partition value: {} "
                            "doesn't match partition value for an existing part with the same partition ID: {}",
                            partition_str, existing_part_in_partition->name);
        }
    }

    return partition_id;
}


DataPartsVector MergeTreeData::getVisibleDataPartsVector(ContextPtr local_context) const
{
    return getVisibleDataPartsVector(local_context->getCurrentTransaction());
}

DataPartsVector MergeTreeData::getVisibleDataPartsVectorUnlocked(ContextPtr local_context, const DataPartsLock & lock) const
{
    DataPartsVector res;
    if (const auto * txn = local_context->getCurrentTransaction().get())
    {
        res = getDataPartsVectorForInternalUsage({DataPartState::Active, DataPartState::Outdated}, lock);
        filterVisibleDataParts(res, txn->getSnapshot(), txn->tid);
    }
    else
    {
        res = getDataPartsVectorForInternalUsage({DataPartState::Active}, lock);
    }
    return res;
}

MergeTreeData::DataPartsVector MergeTreeData::getVisibleDataPartsVector(const MergeTreeTransactionPtr & txn) const
{
    DataPartsVector res;
    if (txn)
    {
        res = getDataPartsVectorForInternalUsage({DataPartState::Active, DataPartState::Outdated});
        filterVisibleDataParts(res, txn->getSnapshot(), txn->tid);
    }
    else
    {
        res = getDataPartsVectorForInternalUsage();
    }
    return res;
}

MergeTreeData::DataPartsVector MergeTreeData::getVisibleDataPartsVector(CSN snapshot_version, TransactionID current_tid) const
{
    auto res = getDataPartsVectorForInternalUsage({DataPartState::Active, DataPartState::Outdated});
    filterVisibleDataParts(res, snapshot_version, current_tid);
    return res;
}

void MergeTreeData::filterVisibleDataParts(DataPartsVector & maybe_visible_parts, CSN snapshot_version, TransactionID current_tid) const
{
    [[maybe_unused]] size_t total_size = maybe_visible_parts.size();

    auto need_remove_pred = [snapshot_version, &current_tid] (const DataPartPtr & part) -> bool
    {
        return !part->version.isVisible(snapshot_version, current_tid);
    };

    std::erase_if(maybe_visible_parts, need_remove_pred);
    [[maybe_unused]] size_t visible_size = maybe_visible_parts.size();

    LOG_TEST(log, "Got {} parts (of {}) visible in snapshot {} (TID {}): {}",
             visible_size, total_size, snapshot_version, current_tid, fmt::join(getPartsNames(maybe_visible_parts), ", "));
}


std::unordered_set<String> MergeTreeData::getPartitionIDsFromQuery(const ASTs & asts, ContextPtr local_context) const
{
    std::unordered_set<String> partition_ids;
    for (const auto & ast : asts)
        partition_ids.emplace(getPartitionIDFromQuery(ast, local_context));
    return partition_ids;
}

std::set<String> MergeTreeData::getPartitionIdsAffectedByCommands(
    const MutationCommands & commands, ContextPtr query_context) const
{
    std::set<String> affected_partition_ids;

    for (const auto & command : commands)
    {
        if (!command.partition)
        {
            affected_partition_ids.clear();
            break;
        }

        affected_partition_ids.insert(
            getPartitionIDFromQuery(command.partition, query_context)
        );
    }

    return affected_partition_ids;
}

std::unordered_set<String> MergeTreeData::getAllPartitionIds() const
{
    auto lock = lockParts();
    std::unordered_set<String> res;
    std::string_view prev_id;
    for (const auto & part : getDataPartsStateRange(DataPartState::Active))
    {
        if (prev_id == part->info.getPartitionId())
            continue;

        res.insert(part->info.getPartitionId());
        prev_id = part->info.getPartitionId();
    }
    return res;
}


MergeTreeData::DataPartsVector MergeTreeData::getDataPartsVectorForInternalUsage(
    const DataPartStates & affordable_states, const DataPartsLock & /*lock*/, DataPartStateVector * out_states) const
{
    DataPartsVector res;
    DataPartsVector buf;

    for (auto state : affordable_states)
    {
        auto range = getDataPartsStateRange(state);
        std::swap(buf, res);
        res.clear();
        std::merge(range.begin(), range.end(), buf.begin(), buf.end(), std::back_inserter(res), LessDataPart());
    }

    if (out_states != nullptr)
    {
        out_states->resize(res.size());
        for (size_t i = 0; i < res.size(); ++i)
            (*out_states)[i] = res[i]->getState();
    }

    return res;
}

MergeTreeData::DataPartsVector
MergeTreeData::getDataPartsVectorForInternalUsage(const DataPartStates & affordable_states, DataPartStateVector * out_states) const
{
    auto lock = lockParts();
    return getDataPartsVectorForInternalUsage(affordable_states, lock, out_states);
}

MergeTreeData::ProjectionPartsVector
MergeTreeData::getProjectionPartsVectorForInternalUsage(const DataPartStates & affordable_states, DataPartStateVector * out_states) const
{
    auto lock = lockParts();
    ProjectionPartsVector res;
    for (auto state : affordable_states)
    {
        auto range = getDataPartsStateRange(state);
        for (const auto & part : range)
        {
            res.data_parts.push_back(part);
            for (const auto & [_, projection_part] : part->getProjectionParts())
                res.projection_parts.push_back(projection_part);
        }
    }

    if (out_states != nullptr)
    {
        out_states->resize(res.projection_parts.size());
        for (size_t i = 0; i < res.projection_parts.size(); ++i)
            (*out_states)[i] = res.projection_parts[i]->getParentPart()->getState();
    }

    return res;
}

MergeTreeData::DataPartsVector MergeTreeData::getAllDataPartsVector(MergeTreeData::DataPartStateVector * out_states) const
{
    DataPartsVector res;
    auto lock = lockParts();
    res.assign(data_parts_by_info.begin(), data_parts_by_info.end());
    if (out_states != nullptr)
    {
        out_states->resize(res.size());
        for (size_t i = 0; i < res.size(); ++i)
            (*out_states)[i] = res[i]->getState();
    }

    return res;
}

size_t MergeTreeData::getAllPartsCount() const
{
    auto lock = lockParts();
    return data_parts_by_info.size();
}

size_t MergeTreeData::getTotalMarksCount() const
{
    size_t total_marks = 0;
    auto lock = lockParts();
    for (const auto & part : data_parts_by_info)
    {
        total_marks += part->getMarksCount();
    }
    return total_marks;
}

bool MergeTreeData::supportsLightweightDelete() const
{
    auto lock = lockParts();
    for (const auto & part : data_parts_by_info)
    {
        if (part->getState() == MergeTreeDataPartState::Outdated
            || part->getState() == MergeTreeDataPartState::Deleting)
            continue;

        if (!part->supportLightweightDeleteMutate())
            return false;
    }
    return true;
}

bool MergeTreeData::hasProjection() const
{
    auto lock = lockParts();
    for (const auto & part : data_parts_by_info)
    {
        if (part->getState() == MergeTreeDataPartState::Outdated
            || part->getState() == MergeTreeDataPartState::Deleting)
            continue;

        if (part->hasProjection())
            return true;
    }
    return false;
}

bool MergeTreeData::areAsynchronousInsertsEnabled() const
{
    return (*getSettings())[MergeTreeSetting::async_insert];
}

MergeTreeData::ProjectionPartsVector MergeTreeData::getAllProjectionPartsVector(MergeTreeData::DataPartStateVector * out_states) const
{
    ProjectionPartsVector res;
    auto lock = lockParts();
    for (const auto & part : data_parts_by_info)
    {
        res.data_parts.push_back(part);
        for (const auto & [p_name, projection_part] : part->getProjectionParts())
            res.projection_parts.push_back(projection_part);
    }

    if (out_states != nullptr)
    {
        out_states->resize(res.projection_parts.size());
        for (size_t i = 0; i < res.projection_parts.size(); ++i)
            (*out_states)[i] = res.projection_parts[i]->getParentPart()->getState();
    }
    return res;
}

DetachedPartsInfo MergeTreeData::getDetachedParts() const
{
    DetachedPartsInfo res;

    for (const auto & disk : getDisks())
    {
        /// While it is possible to have detached parts on readonly/write-once disks
        /// (if they were produced on another machine, where it wasn't readonly)
        /// to avoid wasting resources for slow disks, avoid trying to enumerate them.
        if (disk->isReadOnly() || disk->isWriteOnce())
            continue;

        String detached_path = fs::path(relative_data_path) / DETACHED_DIR_NAME;

        /// Note: we don't care about TOCTOU issue here.
        if (disk->existsDirectory(detached_path))
        {
            for (auto it = disk->iterateDirectory(detached_path); it->isValid(); it->next())
            {
                res.push_back(DetachedPartInfo::parseDetachedPartName(disk, it->name(), format_version));
            }
        }
    }
    return res;
}

void MergeTreeData::validateDetachedPartName(const String & name)
{
    if (name.contains('/') || name == "." || name == "..")
        throw DB::Exception(ErrorCodes::INCORRECT_FILE_NAME, "Invalid part name '{}'", name);

    if (startsWith(name, "attaching_") || startsWith(name, "deleting_"))
        throw DB::Exception(ErrorCodes::BAD_DATA_PART_NAME, "Cannot drop part {}: "
                            "most likely it is used by another DROP or ATTACH query.", name);
}

void MergeTreeData::dropDetached(const ASTPtr & partition, bool part, ContextPtr local_context)
{
    PartsTemporaryRename renamed_parts(*this, DETACHED_DIR_NAME);

    if (part)
    {
        String part_name = partition->as<ASTLiteral &>().value.safeGet<String>();
        validateDetachedPartName(part_name);
        auto disk = getDiskForDetachedPart(part_name);
        renamed_parts.addPart(part_name, "deleting_" + part_name, disk);
    }
    else
    {
        String partition_id;
        bool all = partition->as<ASTPartition>()->all;
        if (!all)
            partition_id = getPartitionIDFromQuery(partition, local_context);
        DetachedPartsInfo detached_parts = getDetachedParts();
        for (const auto & part_info : detached_parts)
            if (part_info.valid_name && (all || part_info.getPartitionId() == partition_id)
                && part_info.prefix != "attaching" && part_info.prefix != "deleting")
                renamed_parts.addPart(part_info.dir_name, "deleting_" + part_info.dir_name, part_info.disk);
    }

    LOG_DEBUG(log, "Will drop {} detached parts.", renamed_parts.old_and_new_names.size());

    renamed_parts.tryRenameAll();

    for (auto & [old_name, new_name, disk] : renamed_parts.old_and_new_names)
    {
        bool keep_shared = removeDetachedPart(disk, fs::path(relative_data_path) / DETACHED_DIR_NAME / new_name / "", old_name);
        LOG_DEBUG(log, "Dropped detached part {}, keep shared data: {}", old_name, keep_shared);
        old_name.clear();
    }
}

MergeTreeData::MutableDataPartsVector MergeTreeData::tryLoadPartsToAttach(const ASTPtr & partition, bool attach_part,
        ContextPtr local_context, PartsTemporaryRename & renamed_parts)
{
    const fs::path source_dir = DETACHED_DIR_NAME;

    /// Let's compose a list of parts that should be added.
    if (attach_part)
    {
        const String part_id = partition->as<ASTLiteral &>().value.safeGet<String>();
        validateDetachedPartName(part_id);
        if (temporary_parts.contains(source_dir / part_id))
        {
            LOG_WARNING(log, "Will not try to attach part {} because its directory is temporary, "
                             "probably it's being detached right now", part_id);
        }
        else
        {
            auto disk = getDiskForDetachedPart(part_id);
            renamed_parts.addPart(part_id, "attaching_" + part_id, disk);
        }
    }
    else
    {
        String partition_id;
        if (partition->as<ASTPartition>()->all)
        {
            LOG_DEBUG(log, "Looking for parts for all partitions in {}", source_dir);
        }
        else
        {
            partition_id = getPartitionIDFromQuery(partition, local_context);
            LOG_DEBUG(log, "Looking for parts for partition {} in {}", partition_id, source_dir);
        }

        ActiveDataPartSet active_parts(format_version);

        auto detached_parts = getDetachedParts();
        std::erase_if(detached_parts, [&partition_id](const DetachedPartInfo & part_info)
        {
            return !part_info.valid_name || !part_info.prefix.empty() || (!partition_id.empty() && part_info.getPartitionId() != partition_id);
        });

        for (const auto & part_info : detached_parts)
        {
            if (temporary_parts.contains(String(DETACHED_DIR_NAME) + "/" + part_info.dir_name))
            {
                LOG_WARNING(log, "Will not try to attach part {} because its directory is temporary, "
                                 "probably it's being detached right now", part_info.dir_name);
                continue;
            }
            LOG_DEBUG(log, "Found part {}", part_info.dir_name);
            active_parts.add(part_info.dir_name);
        }

        LOG_DEBUG(log, "{} of them are active", active_parts.size());

        /// Take care to process parts in the correct order. This is needed for Replacing and other special MergeTree variants.
        std::erase_if(detached_parts, [&](const auto & part_info)
        {
            String containing_part = active_parts.getContainingPart(part_info.dir_name);
            return containing_part.empty();
        });

        std::sort(detached_parts.begin(), detached_parts.end(), [&](const auto & a, const auto & b)
        {
            MergeTreePartInfo info_a = MergeTreePartInfo::fromPartName(active_parts.getContainingPart(a), format_version);
            MergeTreePartInfo info_b = MergeTreePartInfo::fromPartName(active_parts.getContainingPart(b), format_version);
            return info_a < info_b;
        });

        /// Inactive parts are renamed so they can not be attached in case of repeated ATTACH.
        for (const auto & part_info : detached_parts)
        {
            const String containing_part = active_parts.getContainingPart(part_info.dir_name);
            if (containing_part.empty())
                continue;

            LOG_DEBUG(log, "Found containing part {} for part {}", containing_part, part_info.dir_name);

            if (containing_part != part_info.dir_name)
                part_info.disk->moveDirectory(fs::path(relative_data_path) / source_dir / part_info.dir_name,
                    fs::path(relative_data_path) / source_dir / ("inactive_" + part_info.dir_name));
            else
                renamed_parts.addPart(part_info.dir_name, "attaching_" + part_info.dir_name, part_info.disk);
        }
    }

    /// Try to rename all parts before attaching to prevent race with DROP DETACHED and another ATTACH.
    renamed_parts.tryRenameAll();

    /// Synchronously check that added parts exist and are not broken. We will write checksums.txt if it does not exist.
    LOG_DEBUG(log, "Checking {} parts", renamed_parts.old_and_new_names.size());
    MutableDataPartsVector loaded_parts;
    loaded_parts.reserve(renamed_parts.old_and_new_names.size());

    for (const auto & [old_name, new_name, disk] : renamed_parts.old_and_new_names)
    {
        LOG_DEBUG(log, "Checking part {}", new_name);

        auto single_disk_volume = std::make_shared<SingleDiskVolume>("volume_" + old_name, disk);
        auto part = getDataPartBuilder(old_name, single_disk_volume, source_dir / new_name, getReadSettings())
            .withPartFormatFromDisk()
            .build();

        loadPartAndFixMetadataImpl(part, local_context, getInMemoryMetadataPtr()->getMetadataVersion(), (*getSettings())[MergeTreeSetting::fsync_after_insert]);
        loaded_parts.push_back(part);
    }

    return loaded_parts;
}

namespace
{

inline ReservationPtr checkAndReturnReservation(UInt64 expected_size, ReservationPtr reservation)
{
    if (reservation)
        return reservation;

    throw Exception(ErrorCodes::NOT_ENOUGH_SPACE, "Cannot reserve {}, not enough space", ReadableSize(expected_size));
}

}

ReservationPtr MergeTreeData::reserveSpace(UInt64 expected_size) const
{
    expected_size = std::max(RESERVATION_MIN_ESTIMATION_SIZE, expected_size);
    return getStoragePolicy()->reserveAndCheck(expected_size);
}

ReservationPtr MergeTreeData::reserveSpace(UInt64 expected_size, SpacePtr space)
{
    expected_size = std::max(RESERVATION_MIN_ESTIMATION_SIZE, expected_size);
    auto reservation = tryReserveSpace(expected_size, space);
    return checkAndReturnReservation(expected_size, std::move(reservation));
}

ReservationPtr MergeTreeData::reserveSpace(UInt64 expected_size, const IDataPartStorage & data_part_storage)
{
    expected_size = std::max(RESERVATION_MIN_ESTIMATION_SIZE, expected_size);
    return data_part_storage.reserve(expected_size);
}

ReservationPtr MergeTreeData::tryReserveSpace(UInt64 expected_size, const IDataPartStorage & data_part_storage)
{
    expected_size = std::max(RESERVATION_MIN_ESTIMATION_SIZE, expected_size);
    return data_part_storage.tryReserve(expected_size);
}

ReservationPtr MergeTreeData::tryReserveSpace(UInt64 expected_size, SpacePtr space)
{
    expected_size = std::max(RESERVATION_MIN_ESTIMATION_SIZE, expected_size);
    return space->reserve(expected_size);
}

ReservationPtr MergeTreeData::reserveSpacePreferringTTLRules(
    const StorageMetadataPtr & metadata_snapshot,
    UInt64 expected_size,
    const IMergeTreeDataPart::TTLInfos & ttl_infos,
    time_t time_of_move,
    size_t min_volume_index,
    bool is_insert,
    DiskPtr selected_disk) const
{
    expected_size = std::max(RESERVATION_MIN_ESTIMATION_SIZE, expected_size);

    ReservationPtr reservation = tryReserveSpacePreferringTTLRules(
        metadata_snapshot, expected_size, ttl_infos, time_of_move, min_volume_index, is_insert, selected_disk);

    return checkAndReturnReservation(expected_size, std::move(reservation));
}

ReservationPtr MergeTreeData::tryReserveSpacePreferringTTLRules(
    const StorageMetadataPtr & metadata_snapshot,
    UInt64 expected_size,
    const IMergeTreeDataPart::TTLInfos & ttl_infos,
    time_t time_of_move,
    size_t min_volume_index,
    bool is_insert,
    DiskPtr selected_disk) const
{
    expected_size = std::max(RESERVATION_MIN_ESTIMATION_SIZE, expected_size);
    ReservationPtr reservation;

    auto move_ttl_entry = selectTTLDescriptionForTTLInfos(metadata_snapshot->getMoveTTLs(), ttl_infos.moves_ttl, time_of_move, true);

    if (move_ttl_entry)
    {
        LOG_TRACE(log, "Trying to reserve {} to apply a TTL rule. Will try to reserve in the destination", ReadableSize(expected_size));
        SpacePtr destination_ptr = getDestinationForMoveTTL(*move_ttl_entry);
        bool perform_ttl_move_on_insert = is_insert && destination_ptr && shouldPerformTTLMoveOnInsert(destination_ptr);

        if (!destination_ptr)
        {
            if (move_ttl_entry->destination_type == DataDestinationType::VOLUME && !move_ttl_entry->if_exists)
                LOG_WARNING(
                    log,
                    "Would like to reserve space on volume '{}' by TTL rule of table '{}' but volume was not found",
                    move_ttl_entry->destination_name,
                    log.loadName());
            else if (move_ttl_entry->destination_type == DataDestinationType::DISK && !move_ttl_entry->if_exists)
                LOG_WARNING(
                    log,
                    "Would like to reserve space on disk '{}' by TTL rule of table '{}' but disk was not found",
                    move_ttl_entry->destination_name,
                    log.loadName());
        }
        else if (is_insert && !perform_ttl_move_on_insert)
        {
            LOG_TRACE(
                log,
                "TTL move on insert to {} {} for table {} is disabled",
                (move_ttl_entry->destination_type == DataDestinationType::VOLUME ? "volume" : "disk"),
                move_ttl_entry->destination_name,
                log.loadName());
        }
        else
        {
            reservation = destination_ptr->reserve(expected_size);
            if (reservation)
            {
                return reservation;
            }

            if (move_ttl_entry->destination_type == DataDestinationType::VOLUME)
                LOG_WARNING(
                    log,
                    "Would like to reserve space on volume '{}' by TTL rule of table '{}' but there is not enough space",
                    move_ttl_entry->destination_name,
                    log.loadName());
            else if (move_ttl_entry->destination_type == DataDestinationType::DISK)
                LOG_WARNING(
                    log,
                    "Would like to reserve space on disk '{}' by TTL rule of table '{}' but there is not enough space",
                    move_ttl_entry->destination_name,
                    log.loadName());

        }
    }

    // Prefer selected_disk
    if (selected_disk)
    {
        LOG_TRACE(
            log,
            "Trying to reserve {} on the selected disk: {} (with type {})",
            ReadableSize(expected_size),
            selected_disk->getName(),
            selected_disk->getDataSourceDescription().toString());
        reservation = selected_disk->reserve(expected_size);
    }

    if (!reservation)
    {
        LOG_TRACE(log, "Trying to reserve {} using storage policy from min volume index {}", ReadableSize(expected_size), min_volume_index);
        reservation = getStoragePolicy()->reserve(expected_size, min_volume_index);
    }

    return reservation;
}

SpacePtr MergeTreeData::getDestinationForMoveTTL(const TTLDescription & move_ttl) const
{
    auto policy = getStoragePolicy();

    if (move_ttl.destination_type == DataDestinationType::VOLUME)
        return policy->tryGetVolumeByName(move_ttl.destination_name);

    if (move_ttl.destination_type == DataDestinationType::DISK)
        return policy->tryGetDiskByName(move_ttl.destination_name);

    return {};
}

bool MergeTreeData::shouldPerformTTLMoveOnInsert(const SpacePtr & move_destination) const
{
    if (move_destination->isVolume())
    {
        auto volume = std::static_pointer_cast<IVolume>(move_destination);
        return volume->perform_ttl_move_on_insert;
    }
    if (move_destination->isDisk())
    {
        auto disk = std::static_pointer_cast<IDisk>(move_destination);
        if (auto volume = getStoragePolicy()->tryGetVolumeByDiskName(disk->getName()))
            return volume->perform_ttl_move_on_insert;
    }
    return false;
}

bool MergeTreeData::isPartInTTLDestination(const TTLDescription & ttl, const IMergeTreeDataPart & part) const
{
    auto policy = getStoragePolicy();
    if (ttl.destination_type == DataDestinationType::VOLUME)
    {
        for (const auto & disk : policy->getVolumeByName(ttl.destination_name)->getDisks())
            if (disk->getName() == part.getDataPartStorage().getDiskName())
                return true;
    }
    else if (ttl.destination_type == DataDestinationType::DISK)
        return policy->getDiskByName(ttl.destination_name)->getName() == part.getDataPartStorage().getDiskName();
    return false;
}

CompressionCodecPtr MergeTreeData::getCompressionCodecForPart(size_t part_size_compressed, const IMergeTreeDataPart::TTLInfos & ttl_infos, time_t current_time) const
{
    auto metadata_snapshot = getInMemoryMetadataPtr();

    const auto & recompression_ttl_entries = metadata_snapshot->getRecompressionTTLs();
    auto best_ttl_entry = selectTTLDescriptionForTTLInfos(recompression_ttl_entries, ttl_infos.recompression_ttl, current_time, true);

    if (best_ttl_entry)
        return CompressionCodecFactory::instance().get(best_ttl_entry->recompression_codec, {});

    return getContext()->chooseCompressionCodec(
        part_size_compressed,
        static_cast<double>(part_size_compressed) / getTotalActiveSizeInBytes());
}


MergeTreeData::DataParts MergeTreeData::getDataParts(const DataPartStates & affordable_states) const
{
    DataParts res;
    {
        auto lock = lockParts();
        for (auto state : affordable_states)
        {
            auto range = getDataPartsStateRange(state);
            res.insert(range.begin(), range.end());
        }
    }
    return res;
}

MergeTreeData::DataParts MergeTreeData::getDataPartsForInternalUsage() const
{
    return getDataParts({DataPartState::Active});
}

MergeTreeData::DataPartsVector MergeTreeData::getDataPartsVectorForInternalUsage() const
{
    return getDataPartsVectorForInternalUsage({DataPartState::Active});
}

MergeTreeData::DataPartPtr MergeTreeData::getAnyPartInPartition(
    const String & partition_id, DataPartsLock & /*data_parts_lock*/) const
{
    auto it = data_parts_by_state_and_info.lower_bound(DataPartStateAndPartitionID{DataPartState::Active, partition_id});

    if (it != data_parts_by_state_and_info.end() && (*it)->getState() == DataPartState::Active && (*it)->info.getPartitionId() == partition_id)
        return *it;

    return nullptr;
}


MergeTreeData::Transaction::Transaction(MergeTreeData & data_, MergeTreeTransaction * txn_)
    : data(data_)
    , txn(txn_)
{
    if (txn)
        data.transactions_enabled.store(true);
}

void MergeTreeData::Transaction::rollbackPartsToTemporaryState()
{
    if (!isEmpty())
    {
        WriteBufferFromOwnString buf;
        buf << " Rollbacking parts state to temporary and removing from working set:";
        for (const auto & part : precommitted_parts)
            buf << " " << part->getDataPartStorage().getPartDirectory();
        buf << ".";
        LOG_DEBUG(data.log, "Undoing transaction.{}", buf.str());

        data.removePartsFromWorkingSetImmediatelyAndSetTemporaryState(
            DataPartsVector(precommitted_parts.begin(), precommitted_parts.end()));
    }

    clear();
}

TransactionID MergeTreeData::Transaction::getTID() const
{
    if (txn)
        return txn->tid;
    return Tx::PrehistoricTID;
}

void MergeTreeData::Transaction::addPart(MutableDataPartPtr & part, bool need_rename)
{
    precommitted_parts.insert(part);
    if (need_rename)
        precommitted_parts_need_rename.insert(part);
}

void MergeTreeData::Transaction::rollback(DataPartsLock * lock)
{
    if (!isEmpty())
    {
        for (const auto & part : precommitted_parts)
            part->version.creation_csn.store(Tx::RolledBackCSN);

        auto non_detached_precommitted_parts = precommitted_parts;

        /// Remove detached parts from working set.
        ///
        /// It is possible to have detached parts here, only when rename (in
        /// commit()) of detached parts had been broken (i.e. during ATTACH),
        /// i.e. the part itself is broken.
        DataPartsVector detached_precommitted_parts;
        for (auto it = non_detached_precommitted_parts.begin(); it != non_detached_precommitted_parts.end();)
        {
            const auto & part = *it;
            if (part->getDataPartStorage().getParentDirectory() == DETACHED_DIR_NAME)
            {
                detached_precommitted_parts.push_back(part);
                it = non_detached_precommitted_parts.erase(it);
            }
            else
                ++it;
        }

        WriteBufferFromOwnString buf;
        buf << "Removing parts:";
        for (const auto & part : non_detached_precommitted_parts)
            buf << " " << part->getDataPartStorage().getPartDirectory();
        buf << ".";
        if (!detached_precommitted_parts.empty())
        {
            buf << " Rollbacking parts state to temporary and removing from working set:";
            for (const auto & part : detached_precommitted_parts)
                buf << " " << part->getDataPartStorage().getPartDirectory();
            buf << ".";
        }
        LOG_DEBUG(data.log, "Undoing transaction {}. {}", getTID(), buf.str());

        /// It would be much better with TSA...
        auto our_lock = (lock) ? DataPartsLock() : data.lockParts();

        if (data.data_parts_indexes.empty())
        {
            /// Table was dropped concurrently and all parts (including PreActive parts) were cleared, so there's nothing to rollback
            if (!data.all_data_dropped)
            {
                Strings part_names;
                for (const auto & part : non_detached_precommitted_parts)
                    part_names.emplace_back(part->name);
                throw Exception(ErrorCodes::LOGICAL_ERROR, "There are some PreActive parts ({}) to rollback, "
                                "but data parts set is empty and table {} was not dropped. It's a bug",
                                fmt::join(part_names, ", "), data.getStorageID().getNameForLogs());
            }
        }
        else
        {
            data.removePartsFromWorkingSetImmediatelyAndSetTemporaryState(
                detached_precommitted_parts,
                &our_lock);

            data.removePartsFromWorkingSet(txn,
                DataPartsVector(non_detached_precommitted_parts.begin(), non_detached_precommitted_parts.end()),
                /* clear_without_timeout = */ true, &our_lock);
        }
    }

    clear();
}

void MergeTreeData::Transaction::clear()
{
    chassert(precommitted_parts.size() >= precommitted_parts_need_rename.size());
    precommitted_parts.clear();
    precommitted_parts_need_rename.clear();
}

void MergeTreeData::Transaction::renameParts()
{
    for (const auto & part_need_rename : precommitted_parts_need_rename)
    {
        LOG_TEST(data.log, "Renaming part to {}", part_need_rename->name);
        part_need_rename->renameTo(part_need_rename->name, true);
    }
    precommitted_parts_need_rename.clear();
}

MergeTreeData::DataPartsVector MergeTreeData::Transaction::commit(DataPartsLock * acquired_parts_lock)
{
    DataPartsVector total_covered_parts;

    if (!isEmpty())
    {
        if (!precommitted_parts_need_rename.empty())
            throw Exception(ErrorCodes::LOGICAL_ERROR, "Parts had not been renamed");

        auto settings = data.getSettings();
        auto parts_lock = acquired_parts_lock ? DataPartsLock() : data.lockParts();
        auto * owing_parts_lock = acquired_parts_lock ? acquired_parts_lock : &parts_lock;

        for (const auto & part : precommitted_parts)
            if (part->getDataPartStorage().hasActiveTransaction())
                part->getDataPartStorage().commitTransaction();

        if (txn)
        {
            for (const auto & part : precommitted_parts)
            {
                DataPartPtr covering_part;
                DataPartsVector covered_active_parts = data.getActivePartsToReplace(part->info, part->name, covering_part, *owing_parts_lock);

                /// outdated parts should be also collected here
                /// the visible outdated parts should be tried to be removed
                /// more likely the conflict happens at the removing visible outdated parts, what is right actually
                DataPartsVector covered_outdated_parts = data.getCoveredOutdatedParts(part, *owing_parts_lock);

                LOG_TEST(data.log, "Got {} oudated parts covered by {} (TID {} CSN {}): {}",
                         covered_outdated_parts.size(), part->getNameWithState(), txn->tid, txn->getSnapshot(), fmt::join(getPartsNames(covered_outdated_parts), ", "));
                data.filterVisibleDataParts(covered_outdated_parts, txn->getSnapshot(), txn->tid);

                DataPartsVector covered_parts;
                covered_parts.reserve(covered_active_parts.size() + covered_outdated_parts.size());
                std::move(covered_active_parts.begin(), covered_active_parts.end(), std::back_inserter(covered_parts));
                std::move(covered_outdated_parts.begin(), covered_outdated_parts.end(), std::back_inserter(covered_parts));

                MergeTreeTransaction::addNewPartAndRemoveCovered(data.shared_from_this(), part, covered_parts, txn);
            }
        }

        NOEXCEPT_SCOPE({
            auto current_time = time(nullptr);

            size_t add_bytes = 0;
            size_t add_rows = 0;
            size_t add_parts = 0;

            size_t reduce_bytes = 0;
            size_t reduce_rows = 0;
            size_t reduce_parts = 0;

            for (const auto & part : precommitted_parts)
            {
                DataPartPtr covering_part;
                DataPartsVector covered_parts = data.getActivePartsToReplace(part->info, part->name, covering_part, *owing_parts_lock);
                if (covering_part)
                {
                    /// It's totally fine for zero-level parts, because of possible race condition between ReplicatedMergeTreeSink and
                    /// background queue execution (new part is added to ZK before this function is called,
                    /// so other replica may produce covering part and replication queue may download covering part).
                    if (part->info.level)
                        LOG_WARNING(data.log, "Tried to commit obsolete part {} covered by {}", part->name, covering_part->getNameWithState());
                    else
                        LOG_INFO(data.log, "Tried to commit obsolete part {} covered by {}", part->name, covering_part->getNameWithState());

                    part->remove_time.store(0, std::memory_order_relaxed); /// The part will be removed without waiting for old_parts_lifetime seconds.
                    data.modifyPartState(part, DataPartState::Outdated);
                }
                else
                {
                    if (!txn)
                        MergeTreeTransaction::addNewPartAndRemoveCovered(data.shared_from_this(), part, covered_parts, NO_TRANSACTION_RAW);

                    total_covered_parts.insert(total_covered_parts.end(), covered_parts.begin(), covered_parts.end());
                    for (const auto & covered_part : covered_parts)
                    {
                        covered_part->remove_time.store(current_time, std::memory_order_relaxed);

                        reduce_bytes += covered_part->getBytesOnDisk();
                        reduce_rows += covered_part->rows_count;

                        data.modifyPartState(covered_part, DataPartState::Outdated);
                        data.removePartContributionToColumnAndSecondaryIndexSizes(covered_part);
                    }

                    reduce_parts += covered_parts.size();

                    add_bytes += part->getBytesOnDisk();
                    add_rows += part->rows_count;
                    ++add_parts;

                    data.modifyPartState(part, DataPartState::Active);
                    data.addPartContributionToColumnAndSecondaryIndexSizes(part);
                }
            }

            data.updateSerializationHints(precommitted_parts, total_covered_parts, parts_lock);

            if (reduce_parts == 0)
            {
                for (const auto & part : precommitted_parts)
                    data.updateObjectColumns(part, parts_lock);
            }
            else
                data.resetObjectColumnsFromActiveParts(parts_lock);

            ssize_t diff_bytes = add_bytes - reduce_bytes;
            ssize_t diff_rows = add_rows - reduce_rows;
            ssize_t diff_parts  = add_parts - reduce_parts;
            data.increaseDataVolume(diff_bytes, diff_rows, diff_parts);
        });
    }

    clear();

    return total_covered_parts;
}

bool MergeTreeData::isPrimaryOrMinMaxKeyColumnPossiblyWrappedInFunctions(
    const ASTPtr & node, const StorageMetadataPtr & metadata_snapshot) const
{
    const String column_name = node->getColumnName();

    for (const auto & name : metadata_snapshot->getPrimaryKeyColumns())
        if (column_name == name)
            return true;

    for (const auto & name : getMinMaxColumnsNames(metadata_snapshot->getPartitionKey()))
        if (column_name == name)
            return true;

    if (const auto * func = node->as<ASTFunction>())
        if (func->arguments->children.size() == 1)
            return isPrimaryOrMinMaxKeyColumnPossiblyWrappedInFunctions(func->arguments->children.front(), metadata_snapshot);

    return false;
}

Block MergeTreeData::getMinMaxCountProjectionBlock(
    const StorageMetadataPtr & metadata_snapshot,
    const Names & required_columns,
    const ActionsDAG * filter_dag,
    const RangesInDataParts & parts,
    const PartitionIdToMaxBlock * max_block_numbers_to_read,
    ContextPtr query_context) const
{
    if (!metadata_snapshot->minmax_count_projection)
        throw Exception(ErrorCodes::LOGICAL_ERROR,
                        "Cannot find the definition of minmax_count projection but it's used in current query. "
                        "It's a bug");

    auto block = metadata_snapshot->minmax_count_projection->sample_block.cloneEmpty();
    bool need_primary_key_max_column = false;
    const auto & primary_key_max_column_name = metadata_snapshot->minmax_count_projection->primary_key_max_column_name;
    NameSet required_columns_set(required_columns.begin(), required_columns.end());

    if (!primary_key_max_column_name.empty())
        need_primary_key_max_column = required_columns_set.contains(primary_key_max_column_name);

    auto partition_minmax_count_columns = block.mutateColumns();
    auto partition_minmax_count_column_names = block.getNames();
    auto insert = [](ColumnAggregateFunction & column, const Field & value)
    {
        auto func = column.getAggregateFunction();
        Arena & arena = column.createOrGetArena();
        size_t size_of_state = func->sizeOfData();
        size_t align_of_state = func->alignOfData();
        auto * place = arena.alignedAlloc(size_of_state, align_of_state);
        func->create(place);
        if (const AggregateFunctionCount * /*agg_count*/ _ = typeid_cast<const AggregateFunctionCount *>(func.get()))
            AggregateFunctionCount::set(place, value.safeGet<UInt64>());
        else
        {
            auto value_column = func->getArgumentTypes().front()->createColumnConst(1, value)->convertToFullColumnIfConst();
            const auto * value_column_ptr = value_column.get();
            func->add(place, &value_column_ptr, 0, &arena);
        }
        column.insertFrom(place);
    };

    Block virtual_columns_block;
    auto virtual_block = getHeaderWithVirtualsForFilter(metadata_snapshot);
    bool has_virtual_column
        = std::any_of(required_columns.begin(), required_columns.end(), [&](const auto & name) { return virtual_block.has(name); });
    if (has_virtual_column || filter_dag)
    {
        virtual_columns_block = getBlockWithVirtualsForFilter(metadata_snapshot, parts, /*ignore_empty=*/true);
        if (virtual_columns_block.rows() == 0)
            return {};
    }

    size_t rows = parts.size();
    ColumnPtr part_name_column;
    std::optional<PartitionPruner> partition_pruner;
    std::optional<KeyCondition> minmax_idx_condition;
    DataTypes minmax_columns_types;
    if (filter_dag)
    {
        if (metadata_snapshot->hasPartitionKey())
        {
            const auto & partition_key = metadata_snapshot->getPartitionKey();
            auto minmax_columns_names = getMinMaxColumnsNames(partition_key);
            minmax_columns_types = getMinMaxColumnsTypes(partition_key);

            ActionsDAGWithInversionPushDown inverted_dag(filter_dag->getOutputs().front(), query_context);
            minmax_idx_condition.emplace(
                inverted_dag, query_context, minmax_columns_names,
                getMinMaxExpr(partition_key, ExpressionActionsSettings(query_context)));
            partition_pruner.emplace(metadata_snapshot, inverted_dag, query_context, false /* strict */);
        }

        const auto * predicate = filter_dag->getOutputs().at(0);

        // Generate valid expressions for filtering
        VirtualColumnUtils::filterBlockWithPredicate(
            predicate, virtual_columns_block, query_context, /*allow_filtering_with_partial_predicate =*/true);

        rows = virtual_columns_block.rows();
        part_name_column = virtual_columns_block.getByName("_part").column;
    }

    auto filter_column = ColumnUInt8::create();
    auto & filter_column_data = filter_column->getData();

    DataPartsVector real_parts;
    real_parts.reserve(rows);
    for (size_t row = 0, part_idx = 0; row < rows; ++row, ++part_idx)
    {
        if (part_name_column)
        {
            while (parts[part_idx].data_part->name != part_name_column->getDataAt(row))
                ++part_idx;
        }

        const auto & part = parts[part_idx].data_part;

        if (part->isEmpty())
            continue;

        if (!part->minmax_idx->initialized)
            throw Exception(ErrorCodes::LOGICAL_ERROR, "Found a non-empty part with uninitialized minmax_idx. It's a bug");

        filter_column_data.emplace_back();

        if (max_block_numbers_to_read)
        {
            auto blocks_iterator = max_block_numbers_to_read->find(part->info.getPartitionId());
            if (blocks_iterator == max_block_numbers_to_read->end() || part->info.max_block > blocks_iterator->second)
                continue;
        }

        if (minmax_idx_condition
            && !minmax_idx_condition->checkInHyperrectangle(part->minmax_idx->hyperrectangle, minmax_columns_types).can_be_true)
            continue;

        if (partition_pruner)
        {
            if (partition_pruner->canBePruned(*part))
                continue;
        }

        /// It's extremely rare that some parts have final marks while others don't. To make it
        /// straightforward, disable minmax_count projection when `max(pk)' encounters any part with
        /// no final mark.
        if (need_primary_key_max_column && !part->index_granularity->hasFinalMark())
            return {};

        real_parts.push_back(part);
        filter_column_data.back() = 1;
    }

    if (real_parts.empty())
        return {};

    FilterDescription filter(*filter_column);
    for (size_t i = 0; i < virtual_columns_block.columns(); ++i)
    {
        ColumnPtr & column = virtual_columns_block.safeGetByPosition(i).column;
        column = column->filter(*filter.data, -1);
    }

    size_t pos = 0;
    for (size_t i : metadata_snapshot->minmax_count_projection->partition_value_indices)
    {
        if (required_columns_set.contains(partition_minmax_count_column_names[pos]))
            for (const auto & part : real_parts)
                partition_minmax_count_columns[pos]->insert(part->partition.value[i]);
        ++pos;
    }

    size_t minmax_idx_size = real_parts.front()->minmax_idx->hyperrectangle.size();
    for (size_t i = 0; i < minmax_idx_size; ++i)
    {
        if (required_columns_set.contains(partition_minmax_count_column_names[pos]))
        {
            for (const auto & part : real_parts)
            {
                const auto & range = part->minmax_idx->hyperrectangle[i];
                auto & min_column = assert_cast<ColumnAggregateFunction &>(*partition_minmax_count_columns[pos]);
                insert(min_column, range.left);
            }
        }
        ++pos;

        if (required_columns_set.contains(partition_minmax_count_column_names[pos]))
        {
            for (const auto & part : real_parts)
            {
                const auto & range = part->minmax_idx->hyperrectangle[i];
                auto & max_column = assert_cast<ColumnAggregateFunction &>(*partition_minmax_count_columns[pos]);
                insert(max_column, range.right);
            }
        }
        ++pos;
    }

    if (!primary_key_max_column_name.empty())
    {
        if (required_columns_set.contains(partition_minmax_count_column_names[pos]))
        {
            for (const auto & part : real_parts)
            {
                const auto & primary_key_column = *part->getIndex()->at(0);
                auto & min_column = assert_cast<ColumnAggregateFunction &>(*partition_minmax_count_columns[pos]);
                insert(min_column, primary_key_column[0]);
            }
        }
        ++pos;

        if (required_columns_set.contains(partition_minmax_count_column_names[pos]))
        {
            for (const auto & part : real_parts)
            {
                const auto & primary_key_column = *part->getIndex()->at(0);
                auto & max_column = assert_cast<ColumnAggregateFunction &>(*partition_minmax_count_columns[pos]);
                insert(max_column, primary_key_column[primary_key_column.size() - 1]);
            }
        }
        ++pos;
    }

    bool has_count
        = std::any_of(required_columns.begin(), required_columns.end(), [&](const auto & name) { return startsWith(name, "count"); });
    if (has_count)
    {
        for (const auto & part : real_parts)
        {
            auto & column = assert_cast<ColumnAggregateFunction &>(*partition_minmax_count_columns.back());
            insert(column, part->rows_count);
        }
    }

    block.setColumns(std::move(partition_minmax_count_columns));

    Block res;
    for (const auto & name : required_columns)
    {
        if (virtual_columns_block.has(name))
            res.insert(virtual_columns_block.getByName(name));
        else if (block.has(name))
            res.insert(block.getByName(name));
        else if (startsWith(name, "count")) // special case to match count(...) variants
        {
            const auto & column = block.getByName("count()");
            res.insert({column.column, column.type, name});
        }
        else
            throw Exception(
                ErrorCodes::LOGICAL_ERROR,
                "Cannot find column {} in minmax_count projection but query analysis still selects this projection. It's a bug",
                name);
    }
    return res;
}

ActionDAGNodes MergeTreeData::getFiltersForPrimaryKeyAnalysis(const InterpreterSelectQuery & select)
{
    const auto & analysis_result = select.getAnalysisResult();
    const auto & before_where = analysis_result.before_where;
    const auto & where_column_name = analysis_result.where_column_name;

    ActionDAGNodes filter_nodes;
    if (auto additional_filter_info = select.getAdditionalQueryInfo())
        filter_nodes.nodes.push_back(&additional_filter_info->actions.findInOutputs(additional_filter_info->column_name));

    if (before_where)
        filter_nodes.nodes.push_back(&before_where->dag.findInOutputs(where_column_name));

    return filter_nodes;
}

QueryProcessingStage::Enum MergeTreeData::getQueryProcessingStage(
    ContextPtr query_context,
    QueryProcessingStage::Enum to_stage,
    const StorageSnapshotPtr &,
    SelectQueryInfo &) const
{
    /// with new analyzer, Planner make decision regarding parallel replicas usage, and so about processing stage on reading
    if (!query_context->getSettingsRef()[Setting::allow_experimental_analyzer])
    {
        const auto & settings = query_context->getSettingsRef();
        if (query_context->canUseParallelReplicasCustomKey())
        {
            if (query_context->getClientInfo().distributed_depth > 0)
                return QueryProcessingStage::FetchColumns;

            if (!supportsReplication() && !settings[Setting::parallel_replicas_for_non_replicated_merge_tree])
                return QueryProcessingStage::Enum::FetchColumns;

            if (to_stage >= QueryProcessingStage::WithMergeableState
                && query_context->canUseParallelReplicasCustomKeyForCluster(*query_context->getClusterForParallelReplicas()))
                return QueryProcessingStage::WithMergeableStateAfterAggregationAndLimit;
        }

        if (query_context->getClientInfo().collaborate_with_initiator)
            return QueryProcessingStage::Enum::FetchColumns;

        /// Parallel replicas
        if (query_context->canUseParallelReplicasOnInitiator() && to_stage >= QueryProcessingStage::WithMergeableState)
        {
            /// ReplicatedMergeTree
            if (supportsReplication())
                return QueryProcessingStage::Enum::WithMergeableState;

            /// For non-replicated MergeTree we allow them only if parallel_replicas_for_non_replicated_merge_tree is enabled
            if (settings[Setting::parallel_replicas_for_non_replicated_merge_tree])
                return QueryProcessingStage::Enum::WithMergeableState;
        }
    }

    return QueryProcessingStage::Enum::FetchColumns;
}


UInt64 MergeTreeData::estimateNumberOfRowsToRead(
    ContextPtr query_context, const StorageSnapshotPtr & storage_snapshot, const SelectQueryInfo & query_info) const
{
    const auto & snapshot_data = assert_cast<const MergeTreeData::SnapshotData &>(*storage_snapshot->data);

    MergeTreeDataSelectExecutor reader(*this);
    auto result_ptr = reader.estimateNumMarksToRead(
        snapshot_data.parts,
        snapshot_data.mutations_snapshot,
        storage_snapshot->metadata->getColumns().getAll().getNames(),
        storage_snapshot->metadata,
        query_info,
        query_context,
        query_context->getSettingsRef()[Setting::max_threads]);

    UInt64 total_rows = result_ptr->selected_rows;
    if (query_info.trivial_limit > 0 && query_info.trivial_limit < total_rows)
        total_rows = query_info.trivial_limit;
    return total_rows;
}

void MergeTreeData::checkColumnFilenamesForCollision(const StorageInMemoryMetadata & metadata, bool throw_on_error) const
{
    auto settings = getDefaultSettings();
    if (metadata.settings_changes)
    {
        const auto & changes = metadata.settings_changes->as<const ASTSetQuery &>().changes;
        settings->applyChanges(changes);
    }

    checkColumnFilenamesForCollision(metadata.getColumns(), *settings, throw_on_error);
}

void MergeTreeData::checkColumnFilenamesForCollision(const ColumnsDescription & columns, const MergeTreeSettings & settings, bool throw_on_error) const
{
    std::unordered_map<String, std::pair<String, String>> stream_name_to_full_name;
    auto columns_list = Nested::collect(columns.getAllPhysical());

    for (const auto & column : columns_list)
    {
        std::unordered_map<String, String> column_streams;

        auto callback = [&](const auto & substream_path)
        {
            String stream_name;
            auto full_stream_name = ISerialization::getFileNameForStream(column, substream_path);

            if (settings[MergeTreeSetting::replace_long_file_name_to_hash] && full_stream_name.size() > settings[MergeTreeSetting::max_file_name_length])
                stream_name = sipHash128String(full_stream_name);
            else
                stream_name = full_stream_name;

            column_streams.emplace(stream_name, full_stream_name);
        };

        auto serialization = column.type->getDefaultSerialization();
        serialization->enumerateStreams(callback);

        if (column.type->supportsSparseSerialization() && settings[MergeTreeSetting::ratio_of_defaults_for_sparse_serialization] < 1.0)
        {
            auto sparse_serialization = column.type->getSparseSerialization();
            sparse_serialization->enumerateStreams(callback);
        }

        for (const auto & [stream_name, full_stream_name] : column_streams)
        {
            auto [it, inserted] = stream_name_to_full_name.emplace(stream_name, std::pair{full_stream_name, column.name});
            if (!inserted)
            {
                const auto & [other_full_name, other_column_name] = it->second;
                auto other_type = columns.getPhysical(other_column_name).type;

                auto message = fmt::format(
                    "Columns '{} {}' and '{} {}' have streams ({} and {}) with collision in file name {}",
                    column.name, column.type->getName(), other_column_name, other_type->getName(), full_stream_name, other_full_name, stream_name);

                if (settings[MergeTreeSetting::replace_long_file_name_to_hash])
                    message += ". It may be a collision between a filename for one column and a hash of filename for another column (see setting 'replace_long_file_name_to_hash')";

                if (throw_on_error)
                    throw Exception(ErrorCodes::BAD_ARGUMENTS, "{}", message);

                LOG_ERROR(log, "Table definition is incorrect. {}. It may lead to corruption of data or crashes. You need to resolve it manually", message);
                return;
            }
        }
    }
}

MergeTreeData & MergeTreeData::checkStructureAndGetMergeTreeData(IStorage & source_table, const StorageMetadataPtr & src_snapshot, const StorageMetadataPtr & my_snapshot) const
{
    MergeTreeData * src_data = dynamic_cast<MergeTreeData *>(&source_table);
    if (!src_data)
        throw Exception(ErrorCodes::NOT_IMPLEMENTED,
                        "Table {} supports attachPartitionFrom only for MergeTree family of table engines. Got {}",
                        source_table.getStorageID().getNameForLogs(), source_table.getName());

    if (my_snapshot->getColumns().getAllPhysical().sizeOfDifference(src_snapshot->getColumns().getAllPhysical()))
        throw Exception(ErrorCodes::INCOMPATIBLE_COLUMNS, "Tables have different structure");

    auto query_to_string = [] (const ASTPtr & ast)
    {
        return ast ? ast->formatWithSecretsOneLine() : "";
    };

    if (query_to_string(my_snapshot->getSortingKeyAST()) != query_to_string(src_snapshot->getSortingKeyAST()))
        throw Exception(ErrorCodes::BAD_ARGUMENTS, "Tables have different ordering");

    if (query_to_string(my_snapshot->getPartitionKeyAST()) != query_to_string(src_snapshot->getPartitionKeyAST()))
        throw Exception(ErrorCodes::BAD_ARGUMENTS, "Tables have different partition key");

    if (format_version != src_data->format_version)
        throw Exception(ErrorCodes::BAD_ARGUMENTS, "Tables have different format_version");

    if (query_to_string(my_snapshot->getPrimaryKeyAST()) != query_to_string(src_snapshot->getPrimaryKeyAST()))
        throw Exception(ErrorCodes::BAD_ARGUMENTS, "Tables have different primary key");
    const auto check_definitions = [this](const auto & my_descriptions, const auto & src_descriptions)
    {
        bool strict_match = (*getSettings())[MergeTreeSetting::enforce_index_structure_match_on_partition_manipulation];
        if ((my_descriptions.size() < src_descriptions.size()) ||
            (strict_match && my_descriptions.size() != src_descriptions.size()))
            return false;

        std::unordered_set<std::string> my_query_strings;
        for (const auto & description : my_descriptions)
            my_query_strings.insert(description.definition_ast->formatWithSecretsOneLine());

        for (const auto & src_description : src_descriptions)
            if (!my_query_strings.contains(src_description.definition_ast->formatWithSecretsOneLine()))
                return false;

        return true;
    };

    if (!check_definitions(my_snapshot->getSecondaryIndices(), src_snapshot->getSecondaryIndices()))
        throw Exception(ErrorCodes::BAD_ARGUMENTS, "Tables have different secondary indices");

    if (!check_definitions(my_snapshot->getProjections(), src_snapshot->getProjections()))
        throw Exception(ErrorCodes::BAD_ARGUMENTS, "Tables have different projections");

    return *src_data;
}

MergeTreeData & MergeTreeData::checkStructureAndGetMergeTreeData(
    const StoragePtr & source_table, const StorageMetadataPtr & src_snapshot, const StorageMetadataPtr & my_snapshot) const
{
    return checkStructureAndGetMergeTreeData(*source_table, src_snapshot, my_snapshot);
}

/// must_on_same_disk=false is used only when attach partition; Both for same disk and different disk.
std::pair<MergeTreeData::MutableDataPartPtr, scope_guard> MergeTreeData::cloneAndLoadDataPart(
    const MergeTreeData::DataPartPtr & src_part,
    const String & tmp_part_prefix,
    const MergeTreePartInfo & dst_part_info,
    const StorageMetadataPtr & metadata_snapshot,
    const IDataPartStorage::ClonePartParams & params,
    const ReadSettings & read_settings,
    const WriteSettings & write_settings,
    bool must_on_same_disk)
{
    chassert(!isStaticStorage());

    /// Check that the storage policy contains the disk where the src_part is located.
    bool on_same_disk = false;
    for (const DiskPtr & disk : getStoragePolicy()->getDisks())
    {
        if (disk->getName() == src_part->getDataPartStorage().getDiskName())
        {
            on_same_disk = true;
            break;
        }
    }
    if (!on_same_disk && must_on_same_disk)
        throw Exception(
            ErrorCodes::BAD_ARGUMENTS,
            "Could not clone and load part {} because disk does not belong to storage policy",
            quoteString(src_part->getDataPartStorage().getFullPath()));

    String dst_part_name = src_part->getNewName(dst_part_info);
    String tmp_dst_part_name = tmp_part_prefix + dst_part_name;
    auto temporary_directory_lock = getTemporaryPartDirectoryHolder(tmp_dst_part_name);

    auto src_part_storage = src_part->getDataPartStoragePtr();

    scope_guard src_flushed_tmp_dir_lock;
    MergeTreeData::MutableDataPartPtr src_flushed_tmp_part;

    String with_copy;
    if (params.copy_instead_of_hardlink)
        with_copy = " (copying data)";

    std::shared_ptr<IDataPartStorage> dst_part_storage{};
    if (on_same_disk)
    {
        dst_part_storage = src_part_storage->freeze(
            relative_data_path,
            tmp_dst_part_name,
            read_settings,
            write_settings,
            /* save_metadata_callback= */ {},
            params);
    }
    else
    {
        auto reservation_on_dst = getStoragePolicy()->reserve(src_part->getBytesOnDisk());
        if (!reservation_on_dst)
            throw Exception(ErrorCodes::NOT_ENOUGH_SPACE, "Not enough space on disk.");
        dst_part_storage = src_part_storage->freezeRemote(
            relative_data_path,
            tmp_dst_part_name,
            /* dst_disk = */reservation_on_dst->getDisk(),
            read_settings,
            write_settings,
            /* save_metadata_callback= */ {},
            params
        );
    }

    if (params.metadata_version_to_write.has_value())
    {
        chassert(!params.keep_metadata_version);
        auto out_metadata = dst_part_storage->writeFile(IMergeTreeDataPart::METADATA_VERSION_FILE_NAME, 4096, getContext()->getWriteSettings());
        writeText(metadata_snapshot->getMetadataVersion(), *out_metadata);
        out_metadata->finalize();
        if ((*getSettings())[MergeTreeSetting::fsync_after_insert])
            out_metadata->sync();
    }

    LOG_DEBUG(log, "Clone{} part {} to {}{}",
              src_flushed_tmp_part ? " flushed" : "",
              src_part_storage->getFullPath(),
              std::string(fs::path(dst_part_storage->getFullRootPath()) / tmp_dst_part_name),
              with_copy);

    auto dst_data_part = MergeTreeDataPartBuilder(*this, dst_part_name, dst_part_storage, getReadSettings())
        .withPartFormatFromDisk()
        .build();

    if (!params.copy_instead_of_hardlink && params.hardlinked_files)
    {
        params.hardlinked_files->source_part_name = src_part->name;
        params.hardlinked_files->source_table_shared_id = src_part->storage.getTableSharedID();

        for (auto it = src_part->getDataPartStorage().iterate(); it->isValid(); it->next())
        {
            if (!params.files_to_copy_instead_of_hardlinks.contains(it->name())
                && it->name() != IMergeTreeDataPart::DELETE_ON_DESTROY_MARKER_FILE_NAME_DEPRECATED
                && it->name() != IMergeTreeDataPart::TXN_VERSION_METADATA_FILE_NAME)
            {
                params.hardlinked_files->hardlinks_from_source_part.insert(it->name());
            }
        }

        auto projections = src_part->getProjectionParts();
        for (const auto & [name, projection_part] : projections)
        {
            const auto & projection_storage = projection_part->getDataPartStorage();
            for (auto it = projection_storage.iterate(); it->isValid(); it->next())
            {
                auto file_name_with_projection_prefix = fs::path(projection_storage.getPartDirectory()) / it->name();
                if (!params.files_to_copy_instead_of_hardlinks.contains(file_name_with_projection_prefix)
                    && it->name() != IMergeTreeDataPart::DELETE_ON_DESTROY_MARKER_FILE_NAME_DEPRECATED
                    && it->name() != IMergeTreeDataPart::TXN_VERSION_METADATA_FILE_NAME)
                {
                    params.hardlinked_files->hardlinks_from_source_part.insert(file_name_with_projection_prefix);
                }
            }
        }
    }

    /// We should write version metadata on part creation to distinguish it from parts that were created without transaction.
    TransactionID tid = params.txn ? params.txn->tid : Tx::PrehistoricTID;
    dst_data_part->version.setCreationTID(tid, nullptr);
    dst_data_part->storeVersionMetadata();

    dst_data_part->is_temp = true;

    dst_data_part->loadColumnsChecksumsIndexes(require_part_metadata, true);
    dst_data_part->modification_time = dst_part_storage->getLastModified().epochTime();
    return std::make_pair(dst_data_part, std::move(temporary_directory_lock));
}

bool MergeTreeData::canUseAdaptiveGranularity() const
{
    const auto settings = getSettings();
    return (*settings)[MergeTreeSetting::index_granularity_bytes] != 0
        && ((*settings)[MergeTreeSetting::enable_mixed_granularity_parts] || !has_non_adaptive_index_granularity_parts);
}

String MergeTreeData::getFullPathOnDisk(const DiskPtr & disk) const
{
    return disk->getPath() + relative_data_path;
}


DiskPtr MergeTreeData::tryGetDiskForDetachedPart(const String & part_name) const
{
    const auto disks = getStoragePolicy()->getDisks();

    for (const DiskPtr & disk : disks)
        if (disk->existsDirectory(fs::path(relative_data_path) / DETACHED_DIR_NAME / part_name))
            return disk;

    return nullptr;
}

DiskPtr MergeTreeData::getDiskForDetachedPart(const String & part_name) const
{
    if (auto disk = tryGetDiskForDetachedPart(part_name))
        return disk;
    throw DB::Exception(ErrorCodes::BAD_DATA_PART_NAME, "Detached part \"{}\" not found", part_name);
}


Strings MergeTreeData::getDataPaths() const
{
    Strings res;
    auto disks = getStoragePolicy()->getDisks();
    for (const auto & disk : disks)
        res.push_back(getFullPathOnDisk(disk));
    return res;
}


void MergeTreeData::reportBrokenPart(MergeTreeData::DataPartPtr data_part) const
{
    if (!data_part)
        return;

    if (data_part->isProjectionPart())
    {
        String parent_part_name = data_part->getParentPartName();
        auto parent_part = getPartIfExists(parent_part_name, {DataPartState::PreActive, DataPartState::Active, DataPartState::Outdated});

        if (!parent_part)
        {
            LOG_WARNING(log, "Did not find parent part {} for potentially broken projection part {}",
                        parent_part_name, data_part->getDataPartStorage().getFullPath());
            return;
        }

        data_part = parent_part;
    }

    if (data_part->getDataPartStorage().isBroken())
    {
        auto parts = getDataPartsForInternalUsage();
        LOG_WARNING(log, "Scanning parts to recover on broken disk {}@{}.", data_part->getDataPartStorage().getDiskName(), data_part->getDataPartStorage().getDiskPath());

        for (const auto & part : parts)
        {
            if (part->getDataPartStorage().getDiskName() == data_part->getDataPartStorage().getDiskName())
                broken_part_callback(part->name);
        }
    }
    else
    {
        MergeTreeDataPartState state = MergeTreeDataPartState::Temporary;
        {
            auto lock = lockParts();
            state = data_part->getState();
        }

        if (state == MergeTreeDataPartState::Active)
            broken_part_callback(data_part->name);
        else
            LOG_DEBUG(log, "Will not check potentially broken part {} because it's not active", data_part->getNameWithState());
    }
}

MergeTreeData::MatcherFn MergeTreeData::getPartitionMatcher(const ASTPtr & partition_ast, ContextPtr local_context) const
{
    bool prefixed = false;
    String id;

    if (format_version < MERGE_TREE_DATA_MIN_FORMAT_VERSION_WITH_CUSTOM_PARTITIONING)
    {
        /// Month-partitioning specific - partition value can represent a prefix of the partition to freeze.
        if (const auto * partition_lit = partition_ast->as<ASTPartition &>().value->as<ASTLiteral>())
        {
            id = partition_lit->value.getType() == Field::Types::UInt64
                 ? toString(partition_lit->value.safeGet<UInt64>())
                 : partition_lit->value.safeGet<String>();
            prefixed = true;
        }
        else
            id = getPartitionIDFromQuery(partition_ast, local_context);
    }
    else
        id = getPartitionIDFromQuery(partition_ast, local_context);

    return [prefixed, id](const String & partition_id)
    {
        if (prefixed)
            return startsWith(partition_id, id);

        return id == partition_id;
    };
}

PartitionCommandsResultInfo MergeTreeData::freezePartition(
    const ASTPtr & partition_ast,
    const String & with_name,
    ContextPtr local_context,
    TableLockHolder &)
{
    return freezePartitionsByMatcher(getPartitionMatcher(partition_ast, local_context), with_name, local_context);
}

PartitionCommandsResultInfo MergeTreeData::freezeAll(
    const String & with_name,
    ContextPtr local_context,
    TableLockHolder &)
{
    return freezePartitionsByMatcher([] (const String &) { return true; }, with_name, local_context);
}

PartitionCommandsResultInfo MergeTreeData::freezePartitionsByMatcher(
    MatcherFn matcher,
    const String & with_name,
    ContextPtr local_context)
{
    auto settings = getSettings();

    String clickhouse_path = fs::canonical(local_context->getPath());
    String default_shadow_path = fs::path(clickhouse_path) / "shadow/";
    fs::create_directories(default_shadow_path);
    auto increment = Increment(fs::path(default_shadow_path) / "increment.txt").get(true);

    const String shadow_path = "shadow/";

    /// Acquire a snapshot of active data parts to prevent removing while doing backup.
    const auto data_parts = getVisibleDataPartsVector(local_context);

    bool has_zero_copy_part = false;
    for (const auto & part : data_parts)
    {
        if (part->isStoredOnRemoteDiskWithZeroCopySupport())
        {
            has_zero_copy_part = true;
            break;
        }
    }

    if (supportsReplication() && (*settings)[MergeTreeSetting::disable_freeze_partition_for_zero_copy_replication]
        && (*settings)[MergeTreeSetting::allow_remote_fs_zero_copy_replication] && has_zero_copy_part)
        throw Exception(ErrorCodes::SUPPORT_IS_DISABLED, "FREEZE PARTITION queries are disabled.");

    String backup_name = (!with_name.empty() ? escapeForFileName(with_name) : toString(increment));
    String backup_path = fs::path(shadow_path) / backup_name / "";

    for (const auto & disk : getStoragePolicy()->getDisks())
        disk->onFreeze(backup_path);

    ThreadPool pool(
        CurrentMetrics::FreezePartThreads,
        CurrentMetrics::FreezePartThreadsActive,
        CurrentMetrics::FreezePartThreadsScheduled,
        local_context->getSettingsRef()[Setting::max_threads]);
    PartitionCommandsResultInfo result;
    std::mutex result_mutex;
    ThreadPoolCallbackRunnerLocal<void> runner(pool, "FreezePart");

    for (const auto & part : data_parts)
    {
        if (local_context->isCurrentQueryKilled())
            return result;
        if (!matcher(part->info.getPartitionId()))
            continue;

        runner(
            [&]
            {
                LOG_DEBUG(log, "Freezing part {} snapshot will be placed at {}", part->name, backup_path);

                auto data_part_storage = part->getDataPartStoragePtr();
                String backup_part_path = fs::path(backup_path) / relative_data_path;

                scope_guard src_flushed_tmp_dir_lock;
                MergeTreeData::MutableDataPartPtr src_flushed_tmp_part;

                auto callback = [this, &part, &backup_part_path](const DiskPtr & disk)
                {
                    // Store metadata for replicated table.
                    // Do nothing for non-replicated.
                    createAndStoreFreezeMetadata(disk, part, fs::path(backup_part_path) / part->getDataPartStorage().getPartDirectory());
                };

<<<<<<< HEAD
                IDataPartStorage::ClonePartParams params
                {
                    .make_source_readonly = true
                };
                auto new_storage = data_part_storage->freeze(
                    backup_part_path,
                    part->getDataPartStorage().getPartDirectory(),
                    local_context->getReadSettings(),
                    local_context->getWriteSettings(),
                    callback,
                    params);

                part->is_frozen.store(true, std::memory_order_relaxed);
                {
                    std::lock_guard lock(result_mutex);
                    result.push_back(PartitionCommandResultInfo{
                        .command_type = "FREEZE PART",
                        .partition_id = part->info.partition_id,
                        .part_name = part->name,
                        .backup_path = new_storage->getFullRootPath(),
                        .part_backup_path = new_storage->getFullPath(),
                        .backup_name = backup_name,
                    });
                }
            }, Priority{0});
=======
        part->is_frozen.store(true, std::memory_order_relaxed);
        result.push_back(PartitionCommandResultInfo{
            .command_type = "FREEZE PART",
            .partition_id = part->info.getPartitionId(),
            .part_name = part->name,
            .backup_path = new_storage->getFullRootPath(),
            .part_backup_path = new_storage->getFullPath(),
            .backup_name = backup_name,
        });
        ++parts_processed;
>>>>>>> f5fab777
    }

    runner.waitForAllToFinishAndRethrowFirstError();

    LOG_DEBUG(log, "Froze {} parts", result.size());
    return result;
}

void MergeTreeData::createAndStoreFreezeMetadata(DiskPtr, DataPartPtr, String) const
{

}

PartitionCommandsResultInfo MergeTreeData::unfreezePartition(
    const ASTPtr & partition,
    const String & backup_name,
    ContextPtr local_context,
    TableLockHolder &)
{
    return unfreezePartitionsByMatcher(getPartitionMatcher(partition, local_context), backup_name, local_context);
}

PartitionCommandsResultInfo MergeTreeData::unfreezeAll(
    const String & backup_name,
    ContextPtr local_context,
    TableLockHolder &)
{
    return unfreezePartitionsByMatcher([] (const String &) { return true; }, backup_name, local_context);
}

bool MergeTreeData::removeDetachedPart(DiskPtr disk, const String & path, const String &)
{
    disk->removeRecursive(path);

    return false;
}

PartitionCommandsResultInfo MergeTreeData::unfreezePartitionsByMatcher(MatcherFn matcher, const String & backup_name, ContextPtr local_context)
{
    auto backup_path = fs::path("shadow") / escapeForFileName(backup_name) / relative_data_path;

    LOG_DEBUG(log, "Unfreezing parts by path {}", backup_path.generic_string());

    auto disks = getStoragePolicy()->getDisks();

    return Unfreezer(local_context).unfreezePartitionsFromTableDirectory(matcher, backup_name, disks, backup_path);
}

bool MergeTreeData::canReplacePartition(const DataPartPtr & src_part) const
{
    const auto settings = getSettings();

    if (!(*settings)[MergeTreeSetting::enable_mixed_granularity_parts] || (*settings)[MergeTreeSetting::index_granularity_bytes] == 0)
    {
        if (!canUseAdaptiveGranularity() && src_part->index_granularity_info.mark_type.adaptive)
            return false;
        if (canUseAdaptiveGranularity() && !src_part->index_granularity_info.mark_type.adaptive)
            return false;
    }

    return true;
}

void MergeTreeData::writePartLog(
    PartLogElement::Type type,
    const ExecutionStatus & execution_status,
    UInt64 elapsed_ns,
    const String & new_part_name,
    const DataPartPtr & result_part,
    const DataPartsVector & source_parts,
    const MergeListEntry * merge_entry,
    std::shared_ptr<ProfileEvents::Counters::Snapshot> profile_counters)
try
{
    auto table_id = getStorageID();
    auto part_log = getContext()->getPartLog(table_id.database_name);
    if (!part_log)
        return;

    PartLogElement part_log_elem;

    part_log_elem.event_type = type;

    if (part_log_elem.event_type == PartLogElement::MERGE_PARTS
        || part_log_elem.event_type == PartLogElement::MERGE_PARTS_START)
    {
        if (merge_entry)
        {
            part_log_elem.merge_reason = PartLogElement::getMergeReasonType((*merge_entry)->merge_type);
            part_log_elem.merge_algorithm = PartLogElement::getMergeAlgorithm((*merge_entry)->merge_algorithm);
        }
    }

    part_log_elem.error = static_cast<UInt16>(execution_status.code);
    part_log_elem.exception = execution_status.message;

    // construct event_time and event_time_microseconds using the same time point
    // so that the two times will always be equal up to a precision of a second.
    const auto time_now = std::chrono::system_clock::now();
    part_log_elem.event_time = timeInSeconds(time_now);
    part_log_elem.event_time_microseconds = timeInMicroseconds(time_now);

    /// TODO: Stop stopwatch in outer code to exclude ZK timings and so on
    part_log_elem.duration_ms = elapsed_ns / 1000000;

    part_log_elem.database_name = table_id.database_name;
    part_log_elem.table_name = table_id.table_name;
    part_log_elem.table_uuid = table_id.uuid;
    part_log_elem.partition_id = MergeTreePartInfo::fromPartName(new_part_name, format_version).getPartitionId();

    if (result_part)
        part_log_elem.partition = result_part->partition.serializeToString(result_part->getMetadataSnapshot());
    else if (!source_parts.empty())
        part_log_elem.partition = source_parts.front()->partition.serializeToString(source_parts.front()->getMetadataSnapshot());

    part_log_elem.part_name = new_part_name;

    if (result_part)
    {
        part_log_elem.disk_name = result_part->getDataPartStorage().getDiskName();
        part_log_elem.path_on_disk = result_part->getDataPartStorage().getFullPath();
        part_log_elem.bytes_compressed_on_disk = result_part->getBytesOnDisk();
        part_log_elem.bytes_uncompressed = result_part->getBytesUncompressedOnDisk();
        part_log_elem.rows = result_part->rows_count;
        part_log_elem.part_type = result_part->getType();
    }

    part_log_elem.source_part_names.reserve(source_parts.size());
    for (const auto & source_part : source_parts)
        part_log_elem.source_part_names.push_back(source_part->name);

    if (merge_entry)
    {
        part_log_elem.rows_read = (*merge_entry)->rows_read;
        part_log_elem.bytes_read_uncompressed = (*merge_entry)->bytes_read_uncompressed;

        part_log_elem.rows = (*merge_entry)->rows_written;
        part_log_elem.peak_memory_usage = (*merge_entry)->getMemoryTracker().getPeak();
    }

    if (profile_counters)
    {
        part_log_elem.profile_counters = profile_counters;
    }

    part_log->add(std::move(part_log_elem));
}
catch (...)
{
    tryLogCurrentException(log, __PRETTY_FUNCTION__);
}

MergeTreeData::PinnedPartUUIDsPtr MergeTreeData::getPinnedPartUUIDs() const
{
    std::lock_guard lock(pinned_part_uuids_mutex);
    return pinned_part_uuids;
}

MergeTreeData::CurrentlyMovingPartsTagger::CurrentlyMovingPartsTagger(MergeTreeMovingParts && moving_parts_, MergeTreeData & data_)
    : parts_to_move(std::move(moving_parts_)), data(data_)
{
    for (const auto & moving_part : parts_to_move)
        if (!data.currently_moving_parts.emplace(moving_part.part).second)
            throw Exception(ErrorCodes::LOGICAL_ERROR, "Cannot move part '{}'. It's already moving.", moving_part.part->name);
}

MergeTreeData::CurrentlyMovingPartsTagger::~CurrentlyMovingPartsTagger()
{
    std::lock_guard lock(data.moving_parts_mutex);
    for (auto & moving_part : parts_to_move)
    {
        /// Something went completely wrong
        if (!data.currently_moving_parts.contains(moving_part.part))
            std::terminate();
        data.currently_moving_parts.erase(moving_part.part);
    }
}

bool MergeTreeData::scheduleDataMovingJob(BackgroundJobsAssignee & assignee)
{
    if (parts_mover.moves_blocker.isCancelled())
        return false;

    auto moving_tagger = selectPartsForMove();
    if (moving_tagger->parts_to_move.empty())
        return false;

    assignee.scheduleMoveTask(std::make_shared<ExecutableLambdaAdapter>(
        [this, moving_tagger] () mutable
        {
            ReadSettings read_settings = Context::getGlobalContextInstance()->getReadSettings();
            WriteSettings write_settings = Context::getGlobalContextInstance()->getWriteSettings();
            return moveParts(moving_tagger, read_settings, write_settings, /* wait_for_move_if_zero_copy= */ false) == MovePartsOutcome::PartsMoved;
        }, moves_assignee_trigger, getStorageID()));
    return true;
}

bool MergeTreeData::areBackgroundMovesNeeded() const
{
    auto policy = getStoragePolicy();

    if (policy->getVolumes().size() > 1)
        return true;

    return policy->getVolumes().size() == 1 && policy->getVolumes()[0]->getDisks().size() > 1;
}

std::future<MovePartsOutcome> MergeTreeData::movePartsToSpace(const CurrentlyMovingPartsTaggerPtr & moving_tagger, const ReadSettings & read_settings, const WriteSettings & write_settings, bool async)
{
    auto finish_move_promise = std::make_shared<std::promise<MovePartsOutcome>>();
    auto finish_move_future = finish_move_promise->get_future();

    if (async)
    {
        bool is_scheduled = background_moves_assignee.scheduleMoveTask(std::make_shared<ExecutableLambdaAdapter>(
            [this, finish_move_promise, moving_tagger, read_settings, write_settings] () mutable
            {
                auto outcome = moveParts(moving_tagger, read_settings, write_settings, /* wait_for_move_if_zero_copy= */ true);

                finish_move_promise->set_value(outcome);

                return outcome == MovePartsOutcome::PartsMoved;
            }, moves_assignee_trigger, getStorageID()));

        if (!is_scheduled)
            finish_move_promise->set_value(MovePartsOutcome::CannotScheduleMove);
    }
    else
    {
        auto outcome = moveParts(moving_tagger, read_settings, write_settings, /* wait_for_move_if_zero_copy= */ true);
        finish_move_promise->set_value(outcome);
    }

    return finish_move_future;
}

MergeTreeData::CurrentlyMovingPartsTaggerPtr MergeTreeData::selectPartsForMove()
{
    MergeTreeMovingParts parts_to_move;

    auto can_move = [this](const DataPartPtr & part, String * reason) -> bool
    {
        if (partIsAssignedToBackgroundOperation(part))
        {
            *reason = "part already assigned to background operation.";
            return false;
        }
        if (currently_moving_parts.contains(part))
        {
            *reason = "part is already moving.";
            return false;
        }

        return true;
    };

    std::lock_guard moving_lock(moving_parts_mutex);

    parts_mover.selectPartsForMove(parts_to_move, can_move, moving_lock);
    return std::make_shared<CurrentlyMovingPartsTagger>(std::move(parts_to_move), *this);
}

MergeTreeData::CurrentlyMovingPartsTaggerPtr MergeTreeData::checkPartsForMove(const DataPartsVector & parts, SpacePtr space)
{
    std::lock_guard moving_lock(moving_parts_mutex);

    MergeTreeMovingParts parts_to_move;
    for (const auto & part : parts)
    {
        auto reservation = space->reserve(part->getBytesOnDisk());
        if (!reservation)
            throw Exception(ErrorCodes::NOT_ENOUGH_SPACE, "Move is not possible. Not enough space on '{}'", space->getName());

        auto reserved_disk = reservation->getDisk();

        if (reserved_disk->existsDirectory(relative_data_path + part->name))
            throw Exception(ErrorCodes::DIRECTORY_ALREADY_EXISTS, "Move is not possible: {} already exists",
                fullPath(reserved_disk, relative_data_path + part->name));

        if (currently_moving_parts.contains(part) || partIsAssignedToBackgroundOperation(part))
            throw Exception(ErrorCodes::PART_IS_TEMPORARILY_LOCKED,
                            "Cannot move part '{}' because it's participating in background process", part->name);

        parts_to_move.emplace_back(part, std::move(reservation));
    }
    return std::make_shared<CurrentlyMovingPartsTagger>(std::move(parts_to_move), *this);
}

MovePartsOutcome MergeTreeData::moveParts(const CurrentlyMovingPartsTaggerPtr & moving_tagger, const ReadSettings & read_settings, const WriteSettings & write_settings, bool wait_for_move_if_zero_copy)
{
    LOG_INFO(log, "Got {} parts to move.", moving_tagger->parts_to_move.size());

    const auto settings = getSettings();

    MovePartsOutcome result{MovePartsOutcome::PartsMoved};
    for (const auto & moving_part : moving_tagger->parts_to_move)
    {
        Stopwatch stopwatch;
        MergeTreePartsMover::TemporaryClonedPart cloned_part;
        ProfileEventsScope profile_events_scope;

        auto write_part_log = [&](const ExecutionStatus & execution_status)
        {
            writePartLog(
                PartLogElement::Type::MOVE_PART,
                execution_status,
                stopwatch.elapsed(),
                moving_part.part->name,
                cloned_part.part,
                {moving_part.part},
                nullptr,
                profile_events_scope.getSnapshot());
        };

        // Register in global moves list (StorageSystemMoves)
        auto moves_list_entry = getContext()->getMovesList().insert(
            getStorageID(),
            moving_part.part->name,
            moving_part.reserved_space->getDisk()->getName(),
            moving_part.reserved_space->getDisk()->getPath(),
            moving_part.part->getBytesOnDisk());

        try
        {
            /// If zero-copy replication enabled than replicas shouldn't try to
            /// move parts to another disk simultaneously. For this purpose we
            /// use shared lock across replicas. NOTE: it's not 100% reliable,
            /// because we are not checking lock while finishing part move.
            /// However it's not dangerous at all, we will just have very rare
            /// copies of some part.
            ///
            /// FIXME: this code is related to Replicated merge tree, and not
            /// common for ordinary merge tree. So it's a bad design and should
            /// be fixed.
            auto disk = moving_part.reserved_space->getDisk();
            if (supportsReplication() && disk->supportZeroCopyReplication() && (*settings)[MergeTreeSetting::allow_remote_fs_zero_copy_replication])
            {
                /// This loop is not endless, if shutdown called/connection failed/replica became readonly
                /// we will return true from waitZeroCopyLock and createZeroCopyLock will return nullopt.
                while (true)
                {
                    /// If we acquired lock than let's try to move. After one
                    /// replica will actually move the part from disk to some
                    /// zero-copy storage other replicas will just fetch
                    /// metainformation.
                    auto lock = tryCreateZeroCopyExclusiveLock(moving_part.part->name, disk);
                    if (!lock)
                    {
                        /// Move will be retried but with backoff.
                        LOG_DEBUG(
                            log,
                            "Move of part {} postponed, because zero copy mode enabled and zero-copy lock was not acquired",
                            moving_part.part->name);
                        result = MovePartsOutcome::MoveWasPostponedBecauseOfZeroCopy;
                        break;
                    }

                    if (lock->isLocked())
                    {
                        cloned_part = parts_mover.clonePart(moving_part, read_settings, write_settings);
                        /// Cloning part can take a long time.
                        /// Recheck if the lock (and keeper session expirity) is OK
                        if (lock->isLocked())
                        {
                            parts_mover.swapClonedPart(cloned_part);
                            break; /// Successfully moved
                        }
                        else
                        {
                            LOG_DEBUG(
                                log,
                                "Move of part {} postponed, because zero copy mode enabled and zero-copy lock was lost during cloning the part",
                                moving_part.part->name);
                            result = MovePartsOutcome::MoveWasPostponedBecauseOfZeroCopy;
                            break;
                        }
                    }
                    if (wait_for_move_if_zero_copy)
                    {
                        LOG_DEBUG(log, "Other replica is working on move of {}, will wait until lock disappear", moving_part.part->name);
                        /// Wait and checks not only for timeout but also for shutdown and so on.
                        while (!waitZeroCopyLockToDisappear(*lock, 3000))
                        {
                            LOG_DEBUG(log, "Waiting until some replica will move {} and zero copy lock disappear", moving_part.part->name);
                        }
                    }
                    else
                        break;
                }
            }
            else /// Ordinary move as it should be
            {
                cloned_part = parts_mover.clonePart(moving_part, read_settings, write_settings);
                parts_mover.swapClonedPart(cloned_part);
            }
            write_part_log({});
        }
        catch (...)
        {
            write_part_log(ExecutionStatus::fromCurrentException("", true));
            throw;
        }
    }
    return result;
}

bool MergeTreeData::canUsePolymorphicParts() const
{
    String unused;
    return canUsePolymorphicParts(*getSettings(), unused);
}


void MergeTreeData::checkDropCommandDoesntAffectInProgressMutations(const AlterCommand & command, const std::map<std::string, MutationCommands> & unfinished_mutations, ContextPtr local_context) const
{
    if (!command.isDropSomething() || unfinished_mutations.empty())
        return;

    auto throw_exception = [] (
        const std::string & mutation_name,
        const std::string & entity_name,
        const std::string & identifier_name)
    {
        throw Exception(
            ErrorCodes::BAD_ARGUMENTS,
            "Cannot drop {} {} because it's affected by mutation with ID '{}' which is not finished yet. "
            "Wait this mutation, or KILL it with command "
            "\"KILL MUTATION WHERE mutation_id = '{}'\"",
            entity_name,
            backQuoteIfNeed(identifier_name),
            mutation_name,
            mutation_name);
    };

    for (const auto & [mutation_name, commands] : unfinished_mutations)
    {
        for (const MutationCommand & mutation_command : commands)
        {
            if (command.type == AlterCommand::DROP_INDEX && mutation_command.index_name == command.index_name)
            {
                throw_exception(mutation_name, "index", command.index_name);
            }
            else if (command.type == AlterCommand::DROP_PROJECTION
                     && mutation_command.projection_name == command.projection_name)
            {
                throw_exception(mutation_name, "projection", command.projection_name);
            }
            else if (command.type == AlterCommand::DROP_COLUMN)
            {
                if (mutation_command.column_name == command.column_name)
                    throw_exception(mutation_name, "column", command.column_name);

                if (mutation_command.predicate)
                {
                    auto query_tree = buildQueryTree(mutation_command.predicate, local_context);
                    auto identifiers = collectIdentifiersFullNames(query_tree);

                    if (identifiers.contains(command.column_name))
                        throw_exception(mutation_name, "column", command.column_name);
                }

                for (const auto & [name, expr] : mutation_command.column_to_update_expression)
                {
                    if (name == command.column_name)
                        throw_exception(mutation_name, "column", command.column_name);

                    auto query_tree = buildQueryTree(expr, local_context);
                    auto identifiers = collectIdentifiersFullNames(query_tree);
                    if (identifiers.contains(command.column_name))
                        throw_exception(mutation_name, "column", command.column_name);
                }
            }
            else if (command.type == AlterCommand::DROP_STATISTICS)
            {
                for (const auto & stats_col1 : command.statistics_columns)
                    for (const auto & stats_col2 : mutation_command.statistics_columns)
                        if (stats_col1 == stats_col2)
                            throw_exception(mutation_name, "statistics", stats_col1);
            }
        }
    }
}

bool MergeTreeData::canUsePolymorphicParts(const MergeTreeSettings & settings, String & out_reason) const
{
    if (!canUseAdaptiveGranularity())
    {
        if (settings[MergeTreeSetting::min_rows_for_wide_part] != 0 || settings[MergeTreeSetting::min_bytes_for_wide_part] != 0)
        {
            out_reason = fmt::format(
                "Table can't create parts with adaptive granularity, but settings"
                " min_rows_for_wide_part = {}"
                ", min_bytes_for_wide_part = {}"
                ". Parts with non-adaptive granularity can be stored only in Wide (default) format.",
                settings[MergeTreeSetting::min_rows_for_wide_part].value, settings[MergeTreeSetting::min_bytes_for_wide_part].value);
        }

        return false;
    }

    return true;
}

AlterConversionsPtr MergeTreeData::getAlterConversionsForPart(
    const MergeTreeDataPartPtr & part,
    const MutationsSnapshotPtr & mutations,
    const ContextPtr & query_context)
{
    auto commands = mutations->getAlterMutationCommandsForPart(part);
    return std::make_shared<AlterConversions>(commands, query_context);
}

size_t MergeTreeData::getTotalMergesWithTTLInMergeList() const
{
    return getContext()->getMergeList().getMergesWithTTLCount();
}

void MergeTreeData::addPartContributionToDataVolume(const DataPartPtr & part)
{
    increaseDataVolume(part->getBytesOnDisk(), part->rows_count, 1);
}

void MergeTreeData::removePartContributionToDataVolume(const DataPartPtr & part)
{
    increaseDataVolume(-part->getBytesOnDisk(), -part->rows_count, -1);
}

void MergeTreeData::increaseDataVolume(ssize_t bytes, ssize_t rows, ssize_t parts)
{
    total_active_size_bytes.fetch_add(bytes);
    total_active_size_rows.fetch_add(rows);
    total_active_size_parts.fetch_add(parts);
}

void MergeTreeData::setDataVolume(size_t bytes, size_t rows, size_t parts)
{
    total_active_size_bytes.store(bytes);
    total_active_size_rows.store(rows);
    total_active_size_parts.store(parts);
}

bool MergeTreeData::insertQueryIdOrThrow(const String & query_id, size_t max_queries) const
{
    std::lock_guard lock(query_id_set_mutex);
    return insertQueryIdOrThrowNoLock(query_id, max_queries);
}

bool MergeTreeData::insertQueryIdOrThrowNoLock(const String & query_id, size_t max_queries) const
{
    if (query_id_set.find(query_id) != query_id_set.end())
        return false;
    if (query_id_set.size() >= max_queries)
        throw Exception(
            ErrorCodes::TOO_MANY_SIMULTANEOUS_QUERIES,
            "Too many simultaneous queries for table {}. Maximum is: {}",
            log.loadName(),
            max_queries);
    query_id_set.insert(query_id);
    return true;
}

void MergeTreeData::removeQueryId(const String & query_id) const
{
    std::lock_guard lock(query_id_set_mutex);
    removeQueryIdNoLock(query_id);
}

void MergeTreeData::removeQueryIdNoLock(const String & query_id) const
{
    if (query_id_set.find(query_id) == query_id_set.end())
        LOG_WARNING(log, "We have query_id removed but it's not recorded. This is a bug");
    else
        query_id_set.erase(query_id);
}

std::shared_ptr<QueryIdHolder> MergeTreeData::getQueryIdHolder(const String & query_id, UInt64 max_concurrent_queries) const
{
    auto lock = std::lock_guard<std::mutex>(query_id_set_mutex);
    if (insertQueryIdOrThrowNoLock(query_id, max_concurrent_queries))
    {
        try
        {
            return std::make_shared<QueryIdHolder>(query_id, *this);
        }
        catch (...)
        {
            /// If we fail to construct the holder, remove query_id explicitly to avoid leak.
            removeQueryIdNoLock(query_id);
            throw;
        }
    }
    return nullptr;
}

ReservationPtr MergeTreeData::balancedReservation(
    const StorageMetadataPtr & metadata_snapshot,
    size_t part_size,
    size_t max_volume_index,
    const String & part_name,
    const MergeTreePartInfo & part_info,
    MergeTreeData::DataPartsVector covered_parts,
    std::optional<CurrentlySubmergingEmergingTagger> * tagger_ptr,
    const IMergeTreeDataPart::TTLInfos * ttl_infos,
    bool is_insert)
{
    ReservationPtr reserved_space;
    auto min_bytes_to_rebalance_partition_over_jbod = (*getSettings())[MergeTreeSetting::min_bytes_to_rebalance_partition_over_jbod];
    if (tagger_ptr && min_bytes_to_rebalance_partition_over_jbod > 0 && part_size >= min_bytes_to_rebalance_partition_over_jbod)
    {
        try
        {
            const auto & disks = getStoragePolicy()->getVolume(max_volume_index)->getDisks();
            std::map<String, size_t> disk_occupation;
            std::map<String, std::vector<String>> disk_parts_for_logging;
            for (const auto & disk : disks)
                disk_occupation.emplace(disk->getName(), 0);

            std::set<String> committed_big_parts_from_partition;
            std::set<String> submerging_big_parts_from_partition;
            std::lock_guard lock(currently_submerging_emerging_mutex);

            for (const auto & part : currently_submerging_big_parts)
            {
                if (part_info.getPartitionId() == part->info.getPartitionId())
                    submerging_big_parts_from_partition.insert(part->name);
            }

            {
                auto lock_parts = lockParts();
                if (covered_parts.empty())
                {
                    // It's a part fetch. Calculate `covered_parts` here.
                    MergeTreeData::DataPartPtr covering_part;
                    covered_parts = getActivePartsToReplace(part_info, part_name, covering_part, lock_parts);
                }

                // Remove irrelevant parts.
                std::erase_if(covered_parts,
                        [min_bytes_to_rebalance_partition_over_jbod](const auto & part)
                        {
                            return part->getBytesOnDisk() < min_bytes_to_rebalance_partition_over_jbod;
                        });

                // Include current submerging big parts which are not yet in `currently_submerging_big_parts`
                for (const auto & part : covered_parts)
                    submerging_big_parts_from_partition.insert(part->name);

                for (const auto & part : getDataPartsStateRange(MergeTreeData::DataPartState::Active))
                {
                    if (part->getBytesOnDisk() >= min_bytes_to_rebalance_partition_over_jbod
                        && part_info.getPartitionId() == part->info.getPartitionId())
                    {
                        auto name = part->getDataPartStorage().getDiskName();
                        auto it = disk_occupation.find(name);
                        if (it != disk_occupation.end())
                        {
                            if (submerging_big_parts_from_partition.find(part->name) == submerging_big_parts_from_partition.end())
                            {
                                it->second += part->getBytesOnDisk();
                                disk_parts_for_logging[name].push_back(formatReadableSizeWithBinarySuffix(part->getBytesOnDisk()));
                                committed_big_parts_from_partition.insert(part->name);
                            }
                            else
                            {
                                disk_parts_for_logging[name].push_back(formatReadableSizeWithBinarySuffix(part->getBytesOnDisk()) + " (submerging)");
                            }
                        }
                        else
                        {
                            // Part is on different volume. Ignore it.
                        }
                    }
                }
            }

            for (const auto & [name, emerging_part] : currently_emerging_big_parts)
            {
                // It's possible that the emerging big parts are committed and get added twice. Thus a set is used to deduplicate.
                if (committed_big_parts_from_partition.find(name) == committed_big_parts_from_partition.end()
                    && part_info.getPartitionId() == emerging_part.partition_id)
                {
                    auto it = disk_occupation.find(emerging_part.disk_name);
                    if (it != disk_occupation.end())
                    {
                        it->second += emerging_part.estimate_bytes;
                        disk_parts_for_logging[emerging_part.disk_name].push_back(
                            formatReadableSizeWithBinarySuffix(emerging_part.estimate_bytes) + " (emerging)");
                    }
                    else
                    {
                        // Part is on different volume. Ignore it.
                    }
                }
            }

            size_t min_occupation_size = std::numeric_limits<size_t>::max();
            std::vector<String> candidates;
            for (const auto & [disk_name, size] : disk_occupation)
            {
                if (size < min_occupation_size)
                {
                    min_occupation_size = size;
                    candidates = {disk_name};
                }
                else if (size == min_occupation_size)
                {
                    candidates.push_back(disk_name);
                }
            }

            if (!candidates.empty())
            {
                // Random pick one disk from best candidates
                std::shuffle(candidates.begin(), candidates.end(), thread_local_rng);
                String selected_disk_name = candidates.front();
                WriteBufferFromOwnString log_str;
                writeCString("\nbalancer: \n", log_str);
                for (const auto & [disk_name, per_disk_parts] : disk_parts_for_logging)
                    writeString(fmt::format("  {}: [{}]\n", disk_name, fmt::join(per_disk_parts, ", ")), log_str);
                LOG_DEBUG(log, fmt::runtime(log_str.str()));

                if (ttl_infos)
                    reserved_space = tryReserveSpacePreferringTTLRules(
                        metadata_snapshot,
                        part_size,
                        *ttl_infos,
                        time(nullptr),
                        max_volume_index,
                        is_insert,
                        getStoragePolicy()->getDiskByName(selected_disk_name));
                else
                    reserved_space = tryReserveSpace(part_size, getStoragePolicy()->getDiskByName(selected_disk_name));

                if (reserved_space)
                {
                    currently_emerging_big_parts.emplace(
                        part_name, EmergingPartInfo{reserved_space->getDisk(0)->getName(), part_info.getPartitionId(), part_size});

                    for (const auto & part : covered_parts)
                    {
                        if (currently_submerging_big_parts.contains(part))
                            LOG_WARNING(log, "currently_submerging_big_parts contains duplicates. JBOD might lose balance");
                        else
                            currently_submerging_big_parts.insert(part);
                    }

                    // Record submerging big parts in the tagger to clean them up.
                    tagger_ptr->emplace(*this, part_name, std::move(covered_parts), log.load());
                }
            }
        }
        catch (...)
        {
            LOG_DEBUG(log, "JBOD balancer encounters an error. Fallback to random disk selection");
            tryLogCurrentException(log);
        }
    }
    return reserved_space;
}

ColumnsDescription MergeTreeData::getConcreteObjectColumns(
    const DataPartsVector & parts, const ColumnsDescription & storage_columns)
{
    return DB::getConcreteObjectColumns(
        parts.begin(), parts.end(),
        storage_columns, [](const auto & part) -> const auto & { return part->getColumns(); });
}

ColumnsDescription MergeTreeData::getConcreteObjectColumns(
    boost::iterator_range<DataPartIteratorByStateAndInfo> range, const ColumnsDescription & storage_columns)
{
    return DB::getConcreteObjectColumns(
        range.begin(), range.end(),
        storage_columns, [](const auto & part) -> const auto & { return part->getColumns(); });
}

void MergeTreeData::resetObjectColumnsFromActiveParts(const DataPartsLock & /*lock*/)
{
    auto metadata_snapshot = getInMemoryMetadataPtr();
    const auto & columns = metadata_snapshot->getColumns();
    if (!hasDynamicSubcolumnsDeprecated(columns))
    {
        object_columns = ColumnsDescription{};
        return;
    }

    auto range = getDataPartsStateRange(DataPartState::Active);
    object_columns = getConcreteObjectColumns(range, columns);
}

void MergeTreeData::updateObjectColumns(const DataPartPtr & part, const DataPartsLock & /*lock*/)
{
    auto metadata_snapshot = getInMemoryMetadataPtr();
    const auto & columns = metadata_snapshot->getColumns();
    if (!hasDynamicSubcolumnsDeprecated(columns))
        return;

    DB::updateObjectColumns(object_columns, columns, part->getColumns());
}

template <typename DataPartPtr>
static void updateSerializationHintsForPart(const DataPartPtr & part, const ColumnsDescription & storage_columns, SerializationInfoByName & hints, bool remove)
{
    const auto & part_columns = part->getColumnsDescription();
    for (const auto & [name, info] : part->getSerializationInfos())
    {
        auto new_hint = hints.tryGet(name);
        if (!new_hint)
            continue;

        /// Structure may change after alter. Do not add info for such items.
        /// Instead it will be updated on commit of the result part of alter.
        if (part_columns.tryGetPhysical(name) != storage_columns.tryGetPhysical(name))
            continue;

        chassert(new_hint->structureEquals(*info));
        if (remove)
            new_hint->remove(*info);
        else
            new_hint->add(*info);
    }
}

void MergeTreeData::resetSerializationHints(const DataPartsLock & /*lock*/)
{
    SerializationInfo::Settings settings =
    {
        .ratio_of_defaults_for_sparse = (*getSettings())[MergeTreeSetting::ratio_of_defaults_for_sparse_serialization],
        .choose_kind = true,
    };

    const auto metadata_snapshot = getInMemoryMetadataPtr();
    const auto & storage_columns = metadata_snapshot->getColumns();

    serialization_hints = SerializationInfoByName(storage_columns.getAllPhysical(), settings);
    auto range = getDataPartsStateRange(DataPartState::Active);

    for (const auto & part : range)
        updateSerializationHintsForPart(part, storage_columns, serialization_hints, false);
}

template <typename AddedParts, typename RemovedParts>
void MergeTreeData::updateSerializationHints(const AddedParts & added_parts, const RemovedParts & removed_parts, const DataPartsLock & /*lock*/)
{
    const auto metadata_snapshot = getInMemoryMetadataPtr();
    const auto & storage_columns = metadata_snapshot->getColumns();

    for (const auto & part : added_parts)
        updateSerializationHintsForPart(part, storage_columns, serialization_hints, false);

    for (const auto & part : removed_parts)
        updateSerializationHintsForPart(part, storage_columns, serialization_hints, true);
}

SerializationInfoByName MergeTreeData::getSerializationHints() const
{
    auto lock = lockParts();
    SerializationInfoByName res;
    for (const auto & [name, info] : serialization_hints)
        res.emplace(name, info->clone());
    return res;
}

bool MergeTreeData::supportsTrivialCountOptimization(const StorageSnapshotPtr & storage_snapshot, ContextPtr query_context) const
{
    if (hasLightweightDeletedMask())
        return false;

    if (!storage_snapshot)
        return !query_context->getSettingsRef()[Setting::apply_mutations_on_fly];

    const auto & snapshot_data = assert_cast<const MergeTreeData::SnapshotData &>(*storage_snapshot->data);
    return !snapshot_data.mutations_snapshot->hasDataMutations();
}

Int64 MergeTreeData::getMinMetadataVersion(const DataPartsVector & parts)
{
    Int64 version = -1;
    for (const auto & part : parts)
    {
        Int64 part_version = part->getMetadataVersion();
        if (version == -1 || part_version < version)
            version = part_version;
    }
    return version;
}

StorageSnapshotPtr MergeTreeData::getStorageSnapshot(const StorageMetadataPtr & metadata_snapshot, ContextPtr query_context) const
{
    auto snapshot_data = std::make_unique<SnapshotData>();
    ColumnsDescription object_columns_copy;

    DataPartsVector parts;
    {
        auto lock = lockParts();
        parts = getVisibleDataPartsVectorUnlocked(query_context, lock);
        snapshot_data->parts = RangesInDataParts(parts);
        object_columns_copy = object_columns;
    }

    bool apply_mutations_on_fly = query_context->getSettingsRef()[Setting::apply_mutations_on_fly];

    IMutationsSnapshot::Params params
    {
        .metadata_version = metadata_snapshot->getMetadataVersion(),
        .min_part_metadata_version = getMinMetadataVersion(parts),
        .need_data_mutations = apply_mutations_on_fly,
        .need_alter_mutations = apply_mutations_on_fly,
    };

    snapshot_data->mutations_snapshot = getMutationsSnapshot(params);
    return std::make_shared<StorageSnapshot>(*this, metadata_snapshot, std::move(object_columns_copy), std::move(snapshot_data));
}

StorageSnapshotPtr MergeTreeData::getStorageSnapshotWithoutData(const StorageMetadataPtr & metadata_snapshot, ContextPtr) const
{
    auto lock = lockParts();
    return std::make_shared<StorageSnapshot>(*this, metadata_snapshot, object_columns, std::make_unique<SnapshotData>());
}

void MergeTreeData::incrementInsertedPartsProfileEvent(MergeTreeDataPartType type)
{
    switch (type.getValue())
    {
        case MergeTreeDataPartType::Wide:
            ProfileEvents::increment(ProfileEvents::InsertedWideParts);
            break;
        case MergeTreeDataPartType::Compact:
            ProfileEvents::increment(ProfileEvents::InsertedCompactParts);
            break;
        default:
            break;
    }
}

void MergeTreeData::incrementMergedPartsProfileEvent(MergeTreeDataPartType type)
{
    switch (type.getValue())
    {
        case MergeTreeDataPartType::Wide:
            ProfileEvents::increment(ProfileEvents::MergedIntoWideParts);
            break;
        case MergeTreeDataPartType::Compact:
            ProfileEvents::increment(ProfileEvents::MergedIntoCompactParts);
            break;
        default:
            break;
    }
}

std::pair<MergeTreeData::MutableDataPartPtr, scope_guard> MergeTreeData::createEmptyPart(
        MergeTreePartInfo & new_part_info, const MergeTreePartition & partition, const String & new_part_name,
        const MergeTreeTransactionPtr & txn)
{
    auto metadata_snapshot = getInMemoryMetadataPtr();
    auto settings = getSettings();

    auto block = metadata_snapshot->getSampleBlock();
    NamesAndTypesList columns = metadata_snapshot->getColumns().getAllPhysical().filter(block.getNames());
    setAllObjectsToDummyTupleType(columns);

    auto minmax_idx = std::make_shared<IMergeTreeDataPart::MinMaxIndex>();
    minmax_idx->update(block, getMinMaxColumnsNames(metadata_snapshot->getPartitionKey()));

    DB::IMergeTreeDataPart::TTLInfos move_ttl_infos;
    VolumePtr volume = getStoragePolicy()->getVolume(0);
    ReservationPtr reservation = reserveSpacePreferringTTLRules(metadata_snapshot, 0, move_ttl_infos, time(nullptr), 0, true);
    VolumePtr data_part_volume = createVolumeFromReservation(reservation, volume);

    auto tmp_dir_holder = getTemporaryPartDirectoryHolder(EMPTY_PART_TMP_PREFIX + new_part_name);
    auto new_data_part = getDataPartBuilder(new_part_name, data_part_volume, EMPTY_PART_TMP_PREFIX + new_part_name, getReadSettings())
        .withBytesAndRowsOnDisk(0, 0)
        .withPartInfo(new_part_info)
        .build();

    if ((*settings)[MergeTreeSetting::assign_part_uuids])
        new_data_part->uuid = UUIDHelpers::generateV4();

    new_data_part->setColumns(columns, {}, metadata_snapshot->getMetadataVersion());
    new_data_part->rows_count = block.rows();
    new_data_part->existing_rows_count = block.rows();

    new_data_part->partition = partition;

    new_data_part->minmax_idx = std::move(minmax_idx);
    new_data_part->is_temp = true;
    /// In case of replicated merge tree with zero copy replication
    /// Here Clickhouse claims that this new part can be deleted in temporary state without unlocking the blobs
    /// The blobs have to be removed along with the part, this temporary part owns them and does not share them yet.
    new_data_part->remove_tmp_policy = IMergeTreeDataPart::BlobsRemovalPolicyForTemporaryParts::REMOVE_BLOBS;

    auto new_data_part_storage = new_data_part->getDataPartStoragePtr();
    new_data_part_storage->beginTransaction();

    SyncGuardPtr sync_guard;

    /// The name could be non-unique in case of stale files from previous runs.
    if (new_data_part_storage->exists())
    {
        /// The path has to be unique, all tmp directories are deleted at startup in case of stale files from previous runs.
        /// New part have to capture its name, therefore there is no concurrentcy in directory creation
        throw Exception(ErrorCodes::LOGICAL_ERROR,
                        "New empty part is about to matirialize but the directory already exist"
                        ", new part {}"
                        ", directory {}",
                        new_part_name, new_data_part_storage->getFullPath());
    }

    new_data_part_storage->createDirectories();

    if ((*getSettings())[MergeTreeSetting::fsync_part_directory])
        sync_guard = new_data_part_storage->getDirectorySyncGuard();

    /// This effectively chooses minimal compression method:
    ///  either default lz4 or compression method with zero thresholds on absolute and relative part size.
    auto compression_codec = getContext()->chooseCompressionCodec(0, 0);

    const auto & index_factory = MergeTreeIndexFactory::instance();
    MergedBlockOutputStream out(
        new_data_part,
        metadata_snapshot,
        columns,
        index_factory.getMany(metadata_snapshot->getSecondaryIndices()),
        ColumnsStatistics{},
        compression_codec,
        std::make_shared<MergeTreeIndexGranularityAdaptive>(),
        txn ? txn->tid : Tx::PrehistoricTID,
        /*part_uncompressed_bytes=*/ 0);

    bool sync_on_insert = (*settings)[MergeTreeSetting::fsync_after_insert];

    out.write(block);
    /// Here is no projections as no data inside
    out.finalizePart(new_data_part, sync_on_insert);

    new_data_part_storage->precommitTransaction();
    return std::make_pair(std::move(new_data_part), std::move(tmp_dir_holder));
}

bool MergeTreeData::allowRemoveStaleMovingParts() const
{
    return ConfigHelper::getBool(getContext()->getConfigRef(), "allow_remove_stale_moving_parts", /* default_ = */ true);
}

CurrentlySubmergingEmergingTagger::~CurrentlySubmergingEmergingTagger()
{
    std::lock_guard lock(storage.currently_submerging_emerging_mutex);

    for (const auto & part : submerging_parts)
    {
        if (!storage.currently_submerging_big_parts.contains(part))
        {
            LOG_ERROR(log, "currently_submerging_big_parts doesn't contain part {} to erase. This is a bug", part->name);
            assert(false);
        }
        else
            storage.currently_submerging_big_parts.erase(part);
    }
    storage.currently_emerging_big_parts.erase(emerging_part_name);
}

bool MergeTreeData::initializeDiskOnConfigChange(const std::set<String> & new_added_disks)
{
    auto storage_policy = getStoragePolicy();
    const auto format_version_path = fs::path(relative_data_path) / MergeTreeData::FORMAT_VERSION_FILE_NAME;
    for (const auto & name : new_added_disks)
    {
        auto disk = storage_policy->tryGetDiskByName(name);
        if (disk)
        {
            disk->createDirectories(relative_data_path);
            disk->createDirectories(fs::path(relative_data_path) / MergeTreeData::DETACHED_DIR_NAME);
            auto buf = disk->writeFile(format_version_path, 16, WriteMode::Rewrite, getContext()->getWriteSettings());
            writeIntText(format_version.toUnderType(), *buf);
            buf->finalize();
            if (getContext()->getSettingsRef()[Setting::fsync_metadata])
                buf->sync();
        }
    }
    return true;
}

void MergeTreeData::loadPrimaryKeys() const
{
    auto data_parts = getDataPartsVectorForInternalUsage();
    for (const auto & data_part : data_parts)
    {
        /// We call getIndex() because it calls loadIndex() after locking its mutex, but we don't need its value.
        data_part->getIndex();
    }
}

void MergeTreeData::unloadPrimaryKeys()
{
    for (auto & part : getAllDataPartsVector())
    {
        const_cast<IMergeTreeDataPart &>(*part).unloadIndex();
    }
}

size_t MergeTreeData::unloadPrimaryKeysAndClearCachesOfOutdatedParts()
{
    /// If the method is already called from another thread, then we don't need to do anything.
    std::unique_lock lock(unload_primary_key_mutex, std::defer_lock);
    if (!lock.try_lock())
        return 0;

    DataPartsVector parts_to_clear;

    {
        auto parts_lock = lockParts();
        auto parts_range = getDataPartsStateRange(DataPartState::Outdated);

        for (const auto & part : parts_range)
        {
            /// Outdated part may be hold by SELECT query and still needs the index.
            /// This check requires lock of index_mutex but if outdated part is unique then there is no
            /// contention on it, so it's relatively cheap and it's ok to check under a global parts lock.
            if (isSharedPtrUnique(part) && (part->isIndexLoaded() || part->mayStoreDataInCaches()))
                parts_to_clear.push_back(part);
        }
    }

    for (const auto & part : parts_to_clear)
    {
        auto & part_mut = const_cast<IMergeTreeDataPart &>(*part);

        part_mut.unloadIndex();
        part_mut.clearCaches();

        LOG_TEST(log, "Unloaded primary key for outdated part {}", part->name);
    }

    return parts_to_clear.size();
}

void MergeTreeData::verifySortingKey(const KeyDescription & sorting_key)
{
    /// Aggregate functions already forbidden, but SimpleAggregateFunction are not
    for (const auto & data_type : sorting_key.data_types)
    {
        if (dynamic_cast<const DataTypeCustomSimpleAggregateFunction *>(data_type->getCustomName()))
            throw Exception(ErrorCodes::DATA_TYPE_CANNOT_BE_USED_IN_KEY, "Column with type {} is not allowed in key expression", data_type->getCustomName()->getName());
    }
}

static void updateMutationsCounters(MutationCounters & mutation_counters, const MutationCommands & commands, Int64 increment)
{
    mutation_counters.assertNotNegative();

    bool has_data_mutation = false;
    bool has_alter_mutation = false;
    bool has_metadata_mutation = false;

    for (const auto & command : commands)
    {
        if (!has_data_mutation && AlterConversions::isSupportedDataMutation(command.type))
        {
            mutation_counters.num_data += increment;
            has_data_mutation = true;
        }

        if (!has_alter_mutation && AlterConversions::isSupportedAlterMutation(command.type))
        {
            mutation_counters.num_alter += increment;
            has_alter_mutation = true;
        }

        if (!has_metadata_mutation && AlterConversions::isSupportedMetadataMutation(command.type))
        {
            mutation_counters.num_metadata += increment;
            has_metadata_mutation = true;
        }

        mutation_counters.assertNotNegative();
    }
}

void incrementMutationsCounters(MutationCounters & mutation_counters, const MutationCommands & commands)
{
    updateMutationsCounters(mutation_counters, commands, 1);
}

void decrementMutationsCounters(MutationCounters & mutation_counters, const MutationCommands & commands)
{
    updateMutationsCounters(mutation_counters, commands, -1);
}

}<|MERGE_RESOLUTION|>--- conflicted
+++ resolved
@@ -8339,7 +8339,6 @@
                     createAndStoreFreezeMetadata(disk, part, fs::path(backup_part_path) / part->getDataPartStorage().getPartDirectory());
                 };
 
-<<<<<<< HEAD
                 IDataPartStorage::ClonePartParams params
                 {
                     .make_source_readonly = true
@@ -8365,18 +8364,6 @@
                     });
                 }
             }, Priority{0});
-=======
-        part->is_frozen.store(true, std::memory_order_relaxed);
-        result.push_back(PartitionCommandResultInfo{
-            .command_type = "FREEZE PART",
-            .partition_id = part->info.getPartitionId(),
-            .part_name = part->name,
-            .backup_path = new_storage->getFullRootPath(),
-            .part_backup_path = new_storage->getFullPath(),
-            .backup_name = backup_name,
-        });
-        ++parts_processed;
->>>>>>> f5fab777
     }
 
     runner.waitForAllToFinishAndRethrowFirstError();
