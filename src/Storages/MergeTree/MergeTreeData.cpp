--- conflicted
+++ resolved
@@ -253,12 +253,7 @@
     extern const MergeTreeSettingsUInt64 min_bytes_to_prewarm_caches;
     extern const MergeTreeSettingsBool columns_and_secondary_indices_sizes_lazy_calculation;
     extern const MergeTreeSettingsSeconds refresh_parts_interval;
-<<<<<<< HEAD
-    extern const MergeTreeSettingsBool remove_unused_patch_parts;
-    extern const MergeTreeSettingsSearchOrphanedPartsDisks search_orphaned_parts_disks;
     extern const MergeTreeSettingsBool allow_part_offset_column_in_projections;
-=======
->>>>>>> 6b19aaf3
 }
 
 namespace ServerSetting
