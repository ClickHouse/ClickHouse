--- conflicted
+++ resolved
@@ -2752,13 +2752,8 @@
             }
             else
             {
-<<<<<<< HEAD
-                /// We able to parse it
+                /// We are able to parse it
                 getPartitionIDFromQuery(command.partition, getContext());
-=======
-                /// We are able to parse it
-                getPartitionIDFromQuery(command.partition, global_context);
->>>>>>> d2d4a3d7
             }
         }
     }
