#include <Compression/CompressedReadBuffer.h>
#include <DataStreams/copyData.h>
#include <DataTypes/DataTypeArray.h>
#include <DataTypes/DataTypeDate.h>
#include <DataTypes/DataTypeDateTime.h>
#include <DataTypes/DataTypeEnum.h>
#include <DataTypes/DataTypeNullable.h>
#include <DataTypes/NestedUtils.h>
#include <Formats/FormatFactory.h>
#include <Functions/FunctionFactory.h>
#include <Functions/IFunction.h>
#include <IO/ConcatReadBuffer.h>
#include <IO/HexWriteBuffer.h>
#include <IO/Operators.h>
#include <IO/ReadBufferFromMemory.h>
#include <IO/WriteBufferFromString.h>
#include <Interpreters/ExpressionAnalyzer.h>
#include <Interpreters/PartLog.h>
#include <Interpreters/SyntaxAnalyzer.h>
#include <Interpreters/Context.h>
#include <Parsers/ASTFunction.h>
#include <Parsers/ASTLiteral.h>
#include <Parsers/ASTNameTypePair.h>
#include <Parsers/ASTPartition.h>
#include <Parsers/ASTSetQuery.h>
#include <Parsers/ExpressionListParsers.h>
#include <Parsers/parseQuery.h>
#include <Parsers/queryToString.h>
#include <Storages/AlterCommands.h>
#include <Storages/MergeTree/MergeTreeData.h>
#include <Storages/MergeTree/MergeTreeDataPartCompact.h>
#include <Storages/MergeTree/MergeTreeDataPartWide.h>
#include <Storages/MergeTree/MergeTreeSequentialSource.h>
#include <Storages/MergeTree/MergedBlockOutputStream.h>
#include <Storages/MergeTree/MergedColumnOnlyOutputStream.h>
#include <Storages/MergeTree/checkDataPart.h>
#include <Storages/MergeTree/localBackup.h>
#include <Storages/StorageMergeTree.h>
#include <Storages/StorageReplicatedMergeTree.h>
#include <Common/Increment.h>
#include <Common/SimpleIncrement.h>
#include <Common/Stopwatch.h>
#include <Common/StringUtils/StringUtils.h>
#include <Common/escapeForFileName.h>
#include <Common/quoteString.h>
#include <Common/typeid_cast.h>

#include <Poco/DirectoryIterator.h>

#include <boost/range/adaptor/filtered.hpp>

#include <algorithm>
#include <iomanip>
#include <optional>
#include <set>
#include <thread>
#include <typeinfo>
#include <typeindex>
#include <unordered_set>


namespace ProfileEvents
{
    extern const Event RejectedInserts;
    extern const Event DelayedInserts;
    extern const Event DelayedInsertsMilliseconds;
}

namespace CurrentMetrics
{
    extern const Metric DelayedInserts;
}


namespace
{
    constexpr UInt64 RESERVATION_MIN_ESTIMATION_SIZE = 1u * 1024u * 1024u; /// 1MB
}


namespace DB
{

namespace ErrorCodes
{
    extern const int NO_SUCH_DATA_PART;
    extern const int NOT_IMPLEMENTED;
    extern const int DIRECTORY_ALREADY_EXISTS;
    extern const int TOO_MANY_UNEXPECTED_DATA_PARTS;
    extern const int DUPLICATE_DATA_PART;
    extern const int NO_SUCH_COLUMN_IN_TABLE;
    extern const int LOGICAL_ERROR;
    extern const int ILLEGAL_COLUMN;
    extern const int CORRUPTED_DATA;
    extern const int BAD_TYPE_OF_FIELD;
    extern const int BAD_ARGUMENTS;
    extern const int INVALID_PARTITION_VALUE;
    extern const int METADATA_MISMATCH;
    extern const int PART_IS_TEMPORARILY_LOCKED;
    extern const int TOO_MANY_PARTS;
    extern const int INCOMPATIBLE_COLUMNS;
    extern const int BAD_TTL_EXPRESSION;
    extern const int INCORRECT_FILE_NAME;
    extern const int BAD_DATA_PART_NAME;
    extern const int UNKNOWN_SETTING;
    extern const int READONLY_SETTING;
    extern const int ABORTED;
    extern const int UNKNOWN_PART_TYPE;
    extern const int UNKNOWN_DISK;
    extern const int NOT_ENOUGH_SPACE;
    extern const int ALTER_OF_COLUMN_IS_FORBIDDEN;
}


const char * DELETE_ON_DESTROY_MARKER_PATH = "delete-on-destroy.txt";


MergeTreeData::MergeTreeData(
    const StorageID & table_id_,
    const String & relative_data_path_,
    const StorageInMemoryMetadata & metadata_,
    Context & context_,
    const String & date_column_name,
    const MergingParams & merging_params_,
    std::unique_ptr<MergeTreeSettings> storage_settings_,
    bool require_part_metadata_,
    bool attach,
    BrokenPartCallback broken_part_callback_)
    : IStorage(table_id_)
    , global_context(context_)
    , merging_params(merging_params_)
    , require_part_metadata(require_part_metadata_)
    , relative_data_path(relative_data_path_)
    , broken_part_callback(broken_part_callback_)
    , log_name(table_id_.getNameForLogs())
    , log(&Poco::Logger::get(log_name))
    , storage_settings(std::move(storage_settings_))
    , data_parts_by_info(data_parts_indexes.get<TagByInfo>())
    , data_parts_by_state_and_info(data_parts_indexes.get<TagByStateAndInfo>())
    , parts_mover(this)
{
    if (relative_data_path.empty())
        throw Exception("MergeTree storages require data path", ErrorCodes::INCORRECT_FILE_NAME);

    setSettingsChanges(metadata_.settings_changes);
    const auto settings = getSettings();
    setProperties(metadata_, attach);

    /// NOTE: using the same columns list as is read when performing actual merges.
    merging_params.check(getColumns().getAllPhysical());

    if (metadata_.sampling_key.definition_ast != nullptr)
    {
        const auto & pk_sample_block = getPrimaryKey().sample_block;
        if (!pk_sample_block.has(metadata_.sampling_key.column_names[0]) && !attach
            && !settings->compatibility_allow_sampling_expression_not_in_primary_key) /// This is for backward compatibility.
            throw Exception("Sampling expression must be present in the primary key", ErrorCodes::BAD_ARGUMENTS);

        setSamplingKey(metadata_.sampling_key);
    }

    MergeTreeDataFormatVersion min_format_version(0);
    if (!date_column_name.empty())
    {
        try
        {
            auto partition_by_ast = makeASTFunction("toYYYYMM", std::make_shared<ASTIdentifier>(date_column_name));
            auto partition_key = KeyDescription::getKeyFromAST(partition_by_ast, getColumns(), global_context);
            initPartitionKey(partition_key);

            if (minmax_idx_date_column_pos == -1)
                throw Exception("Could not find Date column", ErrorCodes::BAD_TYPE_OF_FIELD);
        }
        catch (Exception & e)
        {
            /// Better error message.
            e.addMessage("(while initializing MergeTree partition key from date column " + backQuote(date_column_name) + ")");
            throw;
        }
    }
    else
    {
        is_custom_partitioned = true;
        initPartitionKey(metadata_.partition_key);
        min_format_version = MERGE_TREE_DATA_MIN_FORMAT_VERSION_WITH_CUSTOM_PARTITIONING;
    }

<<<<<<< HEAD
    setProperties(metadata_, metadata_, attach);
    const auto settings = getSettings();

    /// NOTE: using the same columns list as is read when performing actual merges.
    merging_params.check(metadata_);

    if (metadata_.sampling_key.definition_ast != nullptr)
    {
        const auto & pk_sample_block = metadata_.getPrimaryKey().sample_block;
        if (!pk_sample_block.has(metadata_.sampling_key.column_names[0]) && !attach
            && !settings->compatibility_allow_sampling_expression_not_in_primary_key) /// This is for backward compatibility.
            throw Exception("Sampling expression must be present in the primary key", ErrorCodes::BAD_ARGUMENTS);
    }


    checkTTLExpressions(metadata_, metadata_);
=======
    setTTLExpressions(metadata_);
>>>>>>> 4d63b836

    /// format_file always contained on any data path
    PathWithDisk version_file;
    /// Creating directories, if not exist.
    for (const auto & [path, disk] : getRelativeDataPathsWithDisks())
    {
        disk->createDirectories(path);
        disk->createDirectories(path + "detached");
        auto current_version_file_path = path + "format_version.txt";
        if (disk->exists(current_version_file_path))
        {
            if (!version_file.first.empty())
            {
                LOG_ERROR(log, "Duplication of version file {} and {}", fullPath(version_file.second, version_file.first), current_version_file_path);
                throw Exception("Multiple format_version.txt file", ErrorCodes::CORRUPTED_DATA);
            }
            version_file = {current_version_file_path, disk};
        }
    }

    /// If not choose any
    if (version_file.first.empty())
        version_file = {relative_data_path + "format_version.txt", getStoragePolicy()->getAnyDisk()};

    bool version_file_exists = version_file.second->exists(version_file.first);

    // When data path or file not exists, ignore the format_version check
    if (!attach || !version_file_exists)
    {
        format_version = min_format_version;
        auto buf = version_file.second->writeFile(version_file.first);
        writeIntText(format_version.toUnderType(), *buf);
    }
    else
    {
        auto buf = version_file.second->readFile(version_file.first);
        UInt32 read_format_version;
        readIntText(read_format_version, *buf);
        format_version = read_format_version;
        if (!buf->eof())
            throw Exception("Bad version file: " + fullPath(version_file.second, version_file.first), ErrorCodes::CORRUPTED_DATA);
    }

    if (format_version < min_format_version)
    {
        if (min_format_version == MERGE_TREE_DATA_MIN_FORMAT_VERSION_WITH_CUSTOM_PARTITIONING.toUnderType())
            throw Exception(
                "MergeTree data format version on disk doesn't support custom partitioning",
                ErrorCodes::METADATA_MISMATCH);
    }

    String reason;
    if (!canUsePolymorphicParts(*settings, &reason) && !reason.empty())
        LOG_WARNING(log, "{} Settings 'min_bytes_for_wide_part' and 'min_bytes_for_wide_part' will be ignored.", reason);
}

StoragePolicyPtr MergeTreeData::getStoragePolicy() const
{
    return global_context.getStoragePolicy(getSettings()->storage_policy);
}

static void checkKeyExpression(const ExpressionActions & expr, const Block & sample_block, const String & key_name)
{
    for (const ExpressionAction & action : expr.getActions())
    {
        if (action.type == ExpressionAction::ARRAY_JOIN)
            throw Exception(key_name + " key cannot contain array joins", ErrorCodes::ILLEGAL_COLUMN);

        if (action.type == ExpressionAction::APPLY_FUNCTION)
        {
            IFunctionBase & func = *action.function_base;
            if (!func.isDeterministic())
                throw Exception(key_name + " key cannot contain non-deterministic functions, "
                    "but contains function " + func.getName(),
                    ErrorCodes::BAD_ARGUMENTS);
        }
    }

    for (const ColumnWithTypeAndName & element : sample_block)
    {
        const ColumnPtr & column = element.column;
        if (column && (isColumnConst(*column) || column->isDummy()))
            throw Exception{key_name + " key cannot contain constants", ErrorCodes::ILLEGAL_COLUMN};

        if (element.type->isNullable())
            throw Exception{key_name + " key cannot contain nullable columns", ErrorCodes::ILLEGAL_COLUMN};
    }
}

void MergeTreeData::checkProperties(const StorageInMemoryMetadata & new_metadata, bool attach) const
{
    if (!new_metadata.sorting_key.definition_ast)
        throw Exception("ORDER BY cannot be empty", ErrorCodes::BAD_ARGUMENTS);

    KeyDescription new_sorting_key = new_metadata.sorting_key;
    KeyDescription new_primary_key = new_metadata.primary_key;

    size_t sorting_key_size = new_sorting_key.column_names.size();
    size_t primary_key_size = new_primary_key.column_names.size();
    if (primary_key_size > sorting_key_size)
        throw Exception("Primary key must be a prefix of the sorting key, but its length: "
            + toString(primary_key_size) + " is greater than the sorting key length: " + toString(sorting_key_size),
            ErrorCodes::BAD_ARGUMENTS);

    NameSet primary_key_columns_set;

    for (size_t i = 0; i < sorting_key_size; ++i)
    {
        const String & sorting_key_column = new_sorting_key.column_names[i];

        if (i < primary_key_size)
        {
            const String & pk_column = new_primary_key.column_names[i];
            if (pk_column != sorting_key_column)
                throw Exception("Primary key must be a prefix of the sorting key, but in position "
                    + toString(i) + " its column is " + pk_column + ", not " + sorting_key_column,
                    ErrorCodes::BAD_ARGUMENTS);

            if (!primary_key_columns_set.emplace(pk_column).second)
                throw Exception("Primary key contains duplicate columns", ErrorCodes::BAD_ARGUMENTS);

        }
    }

    auto all_columns = new_metadata.columns.getAllPhysical();

    /// Order by check AST
    if (hasSortingKey())
    {
        /// This is ALTER, not CREATE/ATTACH TABLE. Let us check that all new columns used in the sorting key
        /// expression have just been added (so that the sorting order is guaranteed to be valid with the new key).

        Names new_primary_key_columns = new_primary_key.column_names;
        Names new_sorting_key_columns = new_sorting_key.column_names;

        ASTPtr added_key_column_expr_list = std::make_shared<ASTExpressionList>();
        const auto & old_sorting_key_columns = getSortingKeyColumns();
        for (size_t new_i = 0, old_i = 0; new_i < sorting_key_size; ++new_i)
        {
            if (old_i < old_sorting_key_columns.size())
            {
                if (new_sorting_key_columns[new_i] != old_sorting_key_columns[old_i])
                    added_key_column_expr_list->children.push_back(new_sorting_key.expression_list_ast->children[new_i]);
                else
                    ++old_i;
            }
            else
                added_key_column_expr_list->children.push_back(new_sorting_key.expression_list_ast->children[new_i]);
        }

        if (!added_key_column_expr_list->children.empty())
        {
            auto syntax = SyntaxAnalyzer(global_context).analyze(added_key_column_expr_list, all_columns);
            Names used_columns = syntax->requiredSourceColumns();

            NamesAndTypesList deleted_columns;
            NamesAndTypesList added_columns;
            getColumns().getAllPhysical().getDifference(all_columns, deleted_columns, added_columns);

            for (const String & col : used_columns)
            {
                if (!added_columns.contains(col) || deleted_columns.contains(col))
                    throw Exception("Existing column " + col + " is used in the expression that was "
                        "added to the sorting key. You can add expressions that use only the newly added columns",
                        ErrorCodes::BAD_ARGUMENTS);

                if (new_metadata.columns.getDefaults().count(col))
                    throw Exception("Newly added column " + col + " has a default expression, so adding "
                        "expressions that use it to the sorting key is forbidden",
                        ErrorCodes::BAD_ARGUMENTS);
            }
        }
    }

    if (!new_metadata.secondary_indices.empty())
    {
        std::unordered_set<String> indices_names;

        for (const auto & index : new_metadata.secondary_indices)
        {

            MergeTreeIndexFactory::instance().validate(index, attach);

            if (indices_names.find(index.name) != indices_names.end())
                throw Exception(
                        "Index with name " + backQuote(index.name) + " already exsists",
                        ErrorCodes::LOGICAL_ERROR);

            indices_names.insert(index.name);
        }
    }

    checkKeyExpression(*new_sorting_key.expression, new_sorting_key.sample_block, "Sorting");

}

void MergeTreeData::setProperties(const StorageInMemoryMetadata & new_metadata, bool attach)
{
    checkProperties(new_metadata, attach);

    /// Other parts of metadata initialized is separate methods
    setColumns(std::move(new_metadata.columns));
    setSecondaryIndices(std::move(new_metadata.secondary_indices));
    setConstraints(std::move(new_metadata.constraints));
    setSortingKey(std::move(new_metadata.sorting_key));
    setPrimaryKey(std::move(new_metadata.primary_key));
}

namespace
{

ExpressionActionsPtr getCombinedIndicesExpression(
    const KeyDescription & key,
    const IndicesDescription & indices,
    const ColumnsDescription & columns,
    const Context & context)
{
    ASTPtr combined_expr_list = key.expression_list_ast->clone();

    for (const auto & index : indices)
        for (const auto & index_expr : index.expression_list_ast->children)
            combined_expr_list->children.push_back(index_expr->clone());

    auto syntax_result = SyntaxAnalyzer(context).analyze(combined_expr_list, columns.getAllPhysical());
    return ExpressionAnalyzer(combined_expr_list, syntax_result, context).getActions(false);
}

}

ExpressionActionsPtr MergeTreeData::getPrimaryKeyAndSkipIndicesExpression() const
{
    return getCombinedIndicesExpression(getPrimaryKey(), getSecondaryIndices(), getColumns(), global_context);
}

ExpressionActionsPtr MergeTreeData::getSortingKeyAndSkipIndicesExpression() const
{
    return getCombinedIndicesExpression(getSortingKey(), getSecondaryIndices(), getColumns(), global_context);
}


void MergeTreeData::initPartitionKey(const KeyDescription & new_partition_key)
{
    if (new_partition_key.expression_list_ast->children.empty())
        return;

    checkKeyExpression(*new_partition_key.expression, new_partition_key.sample_block, "Partition");

    /// Add all columns used in the partition key to the min-max index.
    const NamesAndTypesList & minmax_idx_columns_with_types = new_partition_key.expression->getRequiredColumnsWithTypes();
    minmax_idx_expr = std::make_shared<ExpressionActions>(minmax_idx_columns_with_types, global_context);
    for (const NameAndTypePair & column : minmax_idx_columns_with_types)
    {
        minmax_idx_columns.emplace_back(column.name);
        minmax_idx_column_types.emplace_back(column.type);
    }

    /// Try to find the date column in columns used by the partition key (a common case).
    bool encountered_date_column = false;
    for (size_t i = 0; i < minmax_idx_column_types.size(); ++i)
    {
        if (typeid_cast<const DataTypeDate *>(minmax_idx_column_types[i].get()))
        {
            if (!encountered_date_column)
            {
                minmax_idx_date_column_pos = i;
                encountered_date_column = true;
            }
            else
            {
                /// There is more than one Date column in partition key and we don't know which one to choose.
                minmax_idx_date_column_pos = -1;
            }
        }
    }
    if (!encountered_date_column)
    {
        for (size_t i = 0; i < minmax_idx_column_types.size(); ++i)
        {
            if (typeid_cast<const DataTypeDateTime *>(minmax_idx_column_types[i].get()))
            {
                if (!encountered_date_column)
                {
                    minmax_idx_time_column_pos = i;
                    encountered_date_column = true;
                }
                else
                {
                    /// There is more than one DateTime column in partition key and we don't know which one to choose.
                   minmax_idx_time_column_pos = -1;
                }
            }
        }
    }
    setPartitionKey(new_partition_key);
}


void MergeTreeData::checkTTLExpressions(const StorageInMemoryMetadata & new_metadata) const
{
    auto new_column_ttls = new_metadata.column_ttls_by_name;

    if (!new_column_ttls.empty())
    {
        NameSet columns_ttl_forbidden;

        if (hasPartitionKey())
            for (const auto & col : getColumnsRequiredForPartitionKey())
                columns_ttl_forbidden.insert(col);

        if (hasSortingKey())
            for (const auto & col : getColumnsRequiredForSortingKey())
                columns_ttl_forbidden.insert(col);

        for (const auto & [name, ttl_description] : new_column_ttls)
        {
            if (columns_ttl_forbidden.count(name))
                throw Exception("Trying to set TTL for key column " + name, ErrorCodes::ILLEGAL_COLUMN);
        }
    }
    auto new_table_ttl = new_metadata.table_ttl;

    if (new_table_ttl.definition_ast)
    {
        for (const auto & move_ttl : new_table_ttl.move_ttl)
        {
            if (!getDestinationForTTL(move_ttl))
            {
                String message;
                if (move_ttl.destination_type == DataDestinationType::DISK)
                    message = "No such disk " + backQuote(move_ttl.destination_name) + " for given storage policy.";
                else
                    message = "No such volume " + backQuote(move_ttl.destination_name) + " for given storage policy.";
                throw Exception(message, ErrorCodes::BAD_TTL_EXPRESSION);
            }
        }
    }
}

/// Todo replace columns with TTL for columns
void MergeTreeData::setTTLExpressions(const StorageInMemoryMetadata & new_metadata)
{
    checkTTLExpressions(new_metadata);
    setColumnTTLs(new_metadata.column_ttls_by_name);
    setTableTTLs(new_metadata.table_ttl);
}


void MergeTreeData::checkStoragePolicy(const StoragePolicyPtr & new_storage_policy) const
{
    const auto old_storage_policy = getStoragePolicy();
    old_storage_policy->checkCompatibleWith(new_storage_policy);
}


void MergeTreeData::MergingParams::check(const StorageInMemoryMetadata & metadata) const
{
    const auto columns = metadata.getColumns().getAllPhysical();

    if (!sign_column.empty() && mode != MergingParams::Collapsing && mode != MergingParams::VersionedCollapsing)
        throw Exception("Sign column for MergeTree cannot be specified in modes except Collapsing or VersionedCollapsing.",
                        ErrorCodes::LOGICAL_ERROR);

    if (!version_column.empty() && mode != MergingParams::Replacing && mode != MergingParams::VersionedCollapsing)
        throw Exception("Version column for MergeTree cannot be specified in modes except Replacing or VersionedCollapsing.",
                        ErrorCodes::LOGICAL_ERROR);

    if (!columns_to_sum.empty() && mode != MergingParams::Summing)
        throw Exception("List of columns to sum for MergeTree cannot be specified in all modes except Summing.",
                        ErrorCodes::LOGICAL_ERROR);

    /// Check that if the sign column is needed, it exists and is of type Int8.
    auto check_sign_column = [this, & columns](bool is_optional, const std::string & storage)
    {
        if (sign_column.empty())
        {
            if (is_optional)
                return;

            throw Exception("Logical error: Sign column for storage " + storage + " is empty", ErrorCodes::LOGICAL_ERROR);
        }

        bool miss_column = true;
        for (const auto & column : columns)
        {
            if (column.name == sign_column)
            {
                if (!typeid_cast<const DataTypeInt8 *>(column.type.get()))
                    throw Exception("Sign column (" + sign_column + ") for storage " + storage + " must have type Int8."
                            " Provided column of type " + column.type->getName() + ".", ErrorCodes::BAD_TYPE_OF_FIELD);
                miss_column = false;
                break;
            }
        }
        if (miss_column)
            throw Exception("Sign column " + sign_column + " does not exist in table declaration.", ErrorCodes::NO_SUCH_COLUMN_IN_TABLE);
    };

    /// that if the version_column column is needed, it exists and is of unsigned integer type.
    auto check_version_column = [this, & columns](bool is_optional, const std::string & storage)
    {
        if (version_column.empty())
        {
            if (is_optional)
                return;

            throw Exception("Logical error: Version column for storage " + storage + " is empty", ErrorCodes::LOGICAL_ERROR);
        }

        bool miss_column = true;
        for (const auto & column : columns)
        {
            if (column.name == version_column)
            {
                if (!column.type->canBeUsedAsVersion())
                    throw Exception("The column " + version_column +
                        " cannot be used as a version column for storage " + storage +
                        " because it is of type " + column.type->getName() +
                        " (must be of an integer type or of type Date or DateTime)", ErrorCodes::BAD_TYPE_OF_FIELD);
                miss_column = false;
                break;
            }
        }
        if (miss_column)
            throw Exception("Version column " + version_column + " does not exist in table declaration.", ErrorCodes::NO_SUCH_COLUMN_IN_TABLE);
    };

    if (mode == MergingParams::Collapsing)
        check_sign_column(false, "CollapsingMergeTree");

    if (mode == MergingParams::Summing)
    {
        /// If columns_to_sum are set, then check that such columns exist.
        for (const auto & column_to_sum : columns_to_sum)
        {
            auto check_column_to_sum_exists = [& column_to_sum](const NameAndTypePair & name_and_type)
            {
                return column_to_sum == Nested::extractTableName(name_and_type.name);
            };
            if (columns.end() == std::find_if(columns.begin(), columns.end(), check_column_to_sum_exists))
                throw Exception(
                        "Column " + column_to_sum + " listed in columns to sum does not exist in table declaration.", ErrorCodes::NO_SUCH_COLUMN_IN_TABLE);
        }

        /// Check that summing columns are not in partition key.
        if (metadata.isPartitionKeyDefined())
        {
            auto partition_key_columns = metadata.getPartitionKey().column_names;

            Names names_intersection;
            std::set_intersection(columns_to_sum.begin(), columns_to_sum.end(),
                                  partition_key_columns.begin(), partition_key_columns.end(),
                                  std::back_inserter(names_intersection));

            if (!names_intersection.empty())
                throw Exception("Colums: " + Nested::createCommaSeparatedStringFrom(names_intersection) +
                " listed both in colums to sum and in partition key. That is not allowed.", ErrorCodes::BAD_ARGUMENTS);
        }
    }

    if (mode == MergingParams::Replacing)
        check_version_column(true, "ReplacingMergeTree");

    if (mode == MergingParams::VersionedCollapsing)
    {
        check_sign_column(false, "VersionedCollapsingMergeTree");
        check_version_column(false, "VersionedCollapsingMergeTree");
    }

    /// TODO Checks for Graphite mode.
}


String MergeTreeData::MergingParams::getModeName() const
{
    switch (mode)
    {
        case Ordinary:      return "";
        case Collapsing:    return "Collapsing";
        case Summing:       return "Summing";
        case Aggregating:   return "Aggregating";
        case Replacing:     return "Replacing";
        case Graphite:      return "Graphite";
        case VersionedCollapsing: return "VersionedCollapsing";
    }

    __builtin_unreachable();
}

Int64 MergeTreeData::getMaxBlockNumber() const
{
    auto lock = lockParts();

    Int64 max_block_num = 0;
    for (const DataPartPtr & part : data_parts_by_info)
        max_block_num = std::max({max_block_num, part->info.max_block, part->info.mutation});

    return max_block_num;
}


void MergeTreeData::loadDataParts(bool skip_sanity_checks)
{
    LOG_DEBUG(log, "Loading data parts");

    const auto settings = getSettings();
    std::vector<std::pair<String, DiskPtr>> part_names_with_disks;
    Strings part_file_names;

    auto disks = getStoragePolicy()->getDisks();

    /// Only check if user did touch storage configuration for this table.
    if (!getStoragePolicy()->isDefaultPolicy() && !skip_sanity_checks)
    {
        /// Check extra parts at different disks, in order to not allow to miss data parts at undefined disks.
        std::unordered_set<String> defined_disk_names;
        for (const auto & disk_ptr : disks)
            defined_disk_names.insert(disk_ptr->getName());

        for (const auto & [disk_name, disk] : global_context.getDisksMap())
        {
            if (defined_disk_names.count(disk_name) == 0 && disk->exists(relative_data_path))
            {
                for (const auto it = disk->iterateDirectory(relative_data_path); it->isValid(); it->next())
                {
                    MergeTreePartInfo part_info;
                    if (MergeTreePartInfo::tryParsePartName(it->name(), &part_info, format_version))
                        throw Exception("Part " + backQuote(it->name()) + " was found on disk " + backQuote(disk_name) + " which is not defined in the storage policy", ErrorCodes::UNKNOWN_DISK);
                }
            }
        }
    }

    /// Reversed order to load part from low priority disks firstly.
    /// Used for keep part on low priority disk if duplication found
    for (auto disk_it = disks.rbegin(); disk_it != disks.rend(); ++disk_it)
    {
        auto disk_ptr = *disk_it;
        for (auto it = disk_ptr->iterateDirectory(relative_data_path); it->isValid(); it->next())
        {
            /// Skip temporary directories.
            if (startsWith(it->name(), "tmp"))
                continue;

            part_names_with_disks.emplace_back(it->name(), disk_ptr);
        }
    }

    auto part_lock = lockParts();
    data_parts_indexes.clear();

    if (part_names_with_disks.empty())
    {
        LOG_DEBUG(log, "There is no data parts");
        return;
    }

    /// Parallel loading of data parts.
    size_t num_threads = std::min(size_t(settings->max_part_loading_threads), part_names_with_disks.size());

    std::mutex mutex;

    DataPartsVector broken_parts_to_remove;
    DataPartsVector broken_parts_to_detach;
    size_t suspicious_broken_parts = 0;

    std::atomic<bool> has_adaptive_parts = false;
    std::atomic<bool> has_non_adaptive_parts = false;

    ThreadPool pool(num_threads);

    for (size_t i = 0; i < part_names_with_disks.size(); ++i)
    {
        pool.scheduleOrThrowOnError([&, i]
        {
            const auto & part_name = part_names_with_disks[i].first;
            const auto part_disk_ptr = part_names_with_disks[i].second;

            MergeTreePartInfo part_info;
            if (!MergeTreePartInfo::tryParsePartName(part_name, &part_info, format_version))
                return;

            auto single_disk_volume = std::make_shared<SingleDiskVolume>("volume_" + part_name, part_disk_ptr);
            auto part = createPart(part_name, part_info, single_disk_volume, part_name);
            bool broken = false;

            String part_path = relative_data_path + "/" + part_name;
            String marker_path = part_path + "/" + DELETE_ON_DESTROY_MARKER_PATH;
            if (part_disk_ptr->exists(marker_path))
            {
                LOG_WARNING(log, "Detaching stale part {}{}, which should have been deleted after a move. That can only happen after unclean restart of ClickHouse after move of a part having an operation blocking that stale copy of part.", getFullPathOnDisk(part_disk_ptr), part_name);
                std::lock_guard loading_lock(mutex);
                broken_parts_to_detach.push_back(part);
                ++suspicious_broken_parts;
                return;
            }

            try
            {
                part->loadColumnsChecksumsIndexes(require_part_metadata, true);
            }
            catch (const Exception & e)
            {
                /// Don't count the part as broken if there is not enough memory to load it.
                /// In fact, there can be many similar situations.
                /// But it is OK, because there is a safety guard against deleting too many parts.
                if (isNotEnoughMemoryErrorCode(e.code()))
                    throw;

                broken = true;
                tryLogCurrentException(__PRETTY_FUNCTION__);
            }
            catch (...)
            {
                broken = true;
                tryLogCurrentException(__PRETTY_FUNCTION__);
            }

            /// Ignore and possibly delete broken parts that can appear as a result of hard server restart.
            if (broken)
            {
                if (part->info.level == 0)
                {
                    /// It is impossible to restore level 0 parts.
                    LOG_ERROR(log, "Considering to remove broken part {}{} because it's impossible to repair.", getFullPathOnDisk(part_disk_ptr), part_name);
                    std::lock_guard loading_lock(mutex);
                    broken_parts_to_remove.push_back(part);
                }
                else
                {
                    /// Count the number of parts covered by the broken part. If it is at least two, assume that
                    /// the broken part was created as a result of merging them and we won't lose data if we
                    /// delete it.
                    size_t contained_parts = 0;

                    LOG_ERROR(log, "Part {}{} is broken. Looking for parts to replace it.", getFullPathOnDisk(part_disk_ptr), part_name);

                    for (const auto & [contained_name, contained_disk_ptr] : part_names_with_disks)
                    {
                        if (contained_name == part_name)
                            continue;

                        MergeTreePartInfo contained_part_info;
                        if (!MergeTreePartInfo::tryParsePartName(contained_name, &contained_part_info, format_version))
                            continue;

                        if (part->info.contains(contained_part_info))
                        {
                            LOG_ERROR(log, "Found part {}{}", getFullPathOnDisk(contained_disk_ptr), contained_name);
                            ++contained_parts;
                        }
                    }

                    if (contained_parts >= 2)
                    {
                        LOG_ERROR(log, "Considering to remove broken part {}{} because it covers at least 2 other parts", getFullPathOnDisk(part_disk_ptr), part_name);
                        std::lock_guard loading_lock(mutex);
                        broken_parts_to_remove.push_back(part);
                    }
                    else
                    {
                        LOG_ERROR(log, "Detaching broken part {}{} because it covers less than 2 parts. You need to resolve this manually", getFullPathOnDisk(part_disk_ptr), part_name);
                        std::lock_guard loading_lock(mutex);
                        broken_parts_to_detach.push_back(part);
                        ++suspicious_broken_parts;
                    }
                }

                return;
            }
            if (!part->index_granularity_info.is_adaptive)
                has_non_adaptive_parts.store(true, std::memory_order_relaxed);
            else
                has_adaptive_parts.store(true, std::memory_order_relaxed);

            part->modification_time = part_disk_ptr->getLastModified(relative_data_path + part_name).epochTime();
            /// Assume that all parts are Committed, covered parts will be detected and marked as Outdated later
            part->state = DataPartState::Committed;

            std::lock_guard loading_lock(mutex);
            if (!data_parts_indexes.insert(part).second)
                throw Exception("Part " + part->name + " already exists", ErrorCodes::DUPLICATE_DATA_PART);
        });
    }

    pool.wait();

    if (has_non_adaptive_parts && has_adaptive_parts && !settings->enable_mixed_granularity_parts)
        throw Exception("Table contains parts with adaptive and non adaptive marks, but `setting enable_mixed_granularity_parts` is disabled", ErrorCodes::LOGICAL_ERROR);

    has_non_adaptive_index_granularity_parts = has_non_adaptive_parts;

    if (suspicious_broken_parts > settings->max_suspicious_broken_parts && !skip_sanity_checks)
        throw Exception("Suspiciously many (" + toString(suspicious_broken_parts) + ") broken parts to remove.",
            ErrorCodes::TOO_MANY_UNEXPECTED_DATA_PARTS);

    for (auto & part : broken_parts_to_remove)
        part->remove();
    for (auto & part : broken_parts_to_detach)
        part->renameToDetached("");

    /// Delete from the set of current parts those parts that are covered by another part (those parts that
    /// were merged), but that for some reason are still not deleted from the filesystem.
    /// Deletion of files will be performed later in the clearOldParts() method.

    if (data_parts_indexes.size() >= 2)
    {
        /// Now all parts are committed, so data_parts_by_state_and_info == committed_parts_range
        auto prev_jt = data_parts_by_state_and_info.begin();
        auto curr_jt = std::next(prev_jt);

        auto deactivate_part = [&] (DataPartIteratorByStateAndInfo it)
        {
            (*it)->remove_time.store((*it)->modification_time, std::memory_order_relaxed);
            modifyPartState(it, DataPartState::Outdated);
        };

        (*prev_jt)->assertState({DataPartState::Committed});

        while (curr_jt != data_parts_by_state_and_info.end() && (*curr_jt)->state == DataPartState::Committed)
        {
            /// Don't consider data parts belonging to different partitions.
            if ((*curr_jt)->info.partition_id != (*prev_jt)->info.partition_id)
            {
                ++prev_jt;
                ++curr_jt;
                continue;
            }

            if ((*curr_jt)->contains(**prev_jt))
            {
                deactivate_part(prev_jt);
                prev_jt = curr_jt;
                ++curr_jt;
            }
            else if ((*prev_jt)->contains(**curr_jt))
            {
                auto next = std::next(curr_jt);
                deactivate_part(curr_jt);
                curr_jt = next;
            }
            else
            {
                ++prev_jt;
                ++curr_jt;
            }
        }
    }

    calculateColumnSizesImpl();

    LOG_DEBUG(log, "Loaded data parts ({} items)", data_parts_indexes.size());
}


/// Is the part directory old.
/// True if its modification time and the modification time of all files inside it is less then threshold.
/// (Only files on the first level of nesting are considered).
static bool isOldPartDirectory(const DiskPtr & disk, const String & directory_path, time_t threshold)
{
    if (disk->getLastModified(directory_path).epochTime() >= threshold)
        return false;

    for (auto it = disk->iterateDirectory(directory_path); it->isValid(); it->next())
        if (disk->getLastModified(it->path()).epochTime() >= threshold)
            return false;

    return true;
}


void MergeTreeData::clearOldTemporaryDirectories(ssize_t custom_directories_lifetime_seconds)
{
    /// If the method is already called from another thread, then we don't need to do anything.
    std::unique_lock lock(clear_old_temporary_directories_mutex, std::defer_lock);
    if (!lock.try_lock())
        return;

    const auto settings = getSettings();
    time_t current_time = time(nullptr);
    ssize_t deadline = (custom_directories_lifetime_seconds >= 0)
        ? current_time - custom_directories_lifetime_seconds
        : current_time - settings->temporary_directories_lifetime.totalSeconds();

    /// Delete temporary directories older than a day.
    for (const auto & [path, disk] : getRelativeDataPathsWithDisks())
    {
        for (auto it = disk->iterateDirectory(path); it->isValid(); it->next())
        {
            if (startsWith(it->name(), "tmp_"))
            {
                try
                {
                    if (disk->isDirectory(it->path()) && isOldPartDirectory(disk, it->path(), deadline))
                    {
                        LOG_WARNING(log, "Removing temporary directory {}", fullPath(disk, it->path()));
                        disk->removeRecursive(it->path());
                    }
                }
                catch (const Poco::FileNotFoundException &)
                {
                    /// If the file is already deleted, do nothing.
                }
            }
        }
    }
}


MergeTreeData::DataPartsVector MergeTreeData::grabOldParts(bool force)
{
    DataPartsVector res;

    /// If the method is already called from another thread, then we don't need to do anything.
    std::unique_lock lock(grab_old_parts_mutex, std::defer_lock);
    if (!lock.try_lock())
        return res;

    time_t now = time(nullptr);
    std::vector<DataPartIteratorByStateAndInfo> parts_to_delete;

    {
        auto parts_lock = lockParts();

        auto outdated_parts_range = getDataPartsStateRange(DataPartState::Outdated);
        for (auto it = outdated_parts_range.begin(); it != outdated_parts_range.end(); ++it)
        {
            const DataPartPtr & part = *it;

            auto part_remove_time = part->remove_time.load(std::memory_order_relaxed);

            if (part.unique() && /// Grab only parts that are not used by anyone (SELECTs for example).
                ((part_remove_time < now &&
                now - part_remove_time > getSettings()->old_parts_lifetime.totalSeconds()) || force))
            {
                parts_to_delete.emplace_back(it);
            }
        }

        res.reserve(parts_to_delete.size());
        for (const auto & it_to_delete : parts_to_delete)
        {
            res.emplace_back(*it_to_delete);
            modifyPartState(it_to_delete, DataPartState::Deleting);
        }
    }

    if (!res.empty())
        LOG_TRACE(log, "Found {} old parts to remove.", res.size());

    return res;
}


void MergeTreeData::rollbackDeletingParts(const MergeTreeData::DataPartsVector & parts)
{
    auto lock = lockParts();
    for (const auto & part : parts)
    {
        /// We should modify it under data_parts_mutex
        part->assertState({DataPartState::Deleting});
        modifyPartState(part, DataPartState::Outdated);
    }
}

void MergeTreeData::removePartsFinally(const MergeTreeData::DataPartsVector & parts)
{
    {
        auto lock = lockParts();

        /// TODO: use data_parts iterators instead of pointers
        for (const auto & part : parts)
        {
            auto it = data_parts_by_info.find(part->info);
            if (it == data_parts_by_info.end())
                throw Exception("Deleting data part " + part->name + " doesn't exist", ErrorCodes::LOGICAL_ERROR);

            (*it)->assertState({DataPartState::Deleting});

            data_parts_indexes.erase(it);
        }
    }

    /// Data parts is still alive (since DataPartsVector holds shared_ptrs) and contain useful metainformation for logging
    /// NOTE: There is no need to log parts deletion somewhere else, all deleting parts pass through this function and pass away

    auto table_id = getStorageID();
    if (auto part_log = global_context.getPartLog(table_id.database_name))
    {
        PartLogElement part_log_elem;

        part_log_elem.event_type = PartLogElement::REMOVE_PART;
        part_log_elem.event_time = time(nullptr);
        part_log_elem.duration_ms = 0;

        part_log_elem.database_name = table_id.database_name;
        part_log_elem.table_name = table_id.table_name;

        for (const auto & part : parts)
        {
            part_log_elem.partition_id = part->info.partition_id;
            part_log_elem.part_name = part->name;
            part_log_elem.bytes_compressed_on_disk = part->getBytesOnDisk();
            part_log_elem.rows = part->rows_count;

            part_log->add(part_log_elem);
        }
    }
}

void MergeTreeData::clearOldPartsFromFilesystem(bool force)
{
    DataPartsVector parts_to_remove = grabOldParts(force);
    clearPartsFromFilesystem(parts_to_remove);
    removePartsFinally(parts_to_remove);
}

void MergeTreeData::clearPartsFromFilesystem(const DataPartsVector & parts_to_remove)
{
    const auto settings = getSettings();
    if (parts_to_remove.size() > 1 && settings->max_part_removal_threads > 1 && parts_to_remove.size() > settings->concurrent_part_removal_threshold)
    {
        /// Parallel parts removal.

        size_t num_threads = std::min(size_t(settings->max_part_removal_threads), parts_to_remove.size());
        ThreadPool pool(num_threads);

        /// NOTE: Under heavy system load you may get "Cannot schedule a task" from ThreadPool.
        for (const DataPartPtr & part : parts_to_remove)
        {
            pool.scheduleOrThrowOnError([&]
            {
                LOG_DEBUG(log, "Removing part from filesystem {}", part->name);
                part->remove();
            });
        }

        pool.wait();
    }
    else
    {
        for (const DataPartPtr & part : parts_to_remove)
        {
            LOG_DEBUG(log, "Removing part from filesystem {}", part->name);
            part->remove();
        }
    }
}

void MergeTreeData::rename(const String & new_table_path, const StorageID & new_table_id)
{
    auto disks = getStoragePolicy()->getDisks();

    for (const auto & disk : disks)
    {
        if (disk->exists(new_table_path))
            throw Exception{"Target path already exists: " + fullPath(disk, new_table_path), ErrorCodes::DIRECTORY_ALREADY_EXISTS};
    }

    for (const auto & disk : disks)
    {
        auto new_table_path_parent = parentPath(new_table_path);
        disk->createDirectories(new_table_path_parent);
        disk->moveDirectory(relative_data_path, new_table_path);
    }

    global_context.dropCaches();

    relative_data_path = new_table_path;
    renameInMemory(new_table_id);
}

void MergeTreeData::dropAllData()
{
    LOG_TRACE(log, "dropAllData: waiting for locks.");

    auto lock = lockParts();

    LOG_TRACE(log, "dropAllData: removing data from memory.");

    DataPartsVector all_parts(data_parts_by_info.begin(), data_parts_by_info.end());

    data_parts_indexes.clear();
    column_sizes.clear();

    global_context.dropCaches();

    LOG_TRACE(log, "dropAllData: removing data from filesystem.");

    /// Removing of each data part before recursive removal of directory is to speed-up removal, because there will be less number of syscalls.
    clearPartsFromFilesystem(all_parts);

    for (const auto & [path, disk] : getRelativeDataPathsWithDisks())
        disk->removeRecursive(path);

    LOG_TRACE(log, "dropAllData: done.");
}

void MergeTreeData::dropIfEmpty()
{
    LOG_TRACE(log, "dropIfEmpty");

    auto lock = lockParts();

    if (!data_parts_by_info.empty())
        return;

    for (const auto & [path, disk] : getRelativeDataPathsWithDisks())
    {
        /// Non recursive, exception is thrown if there are more files.
        disk->remove(path + "format_version.txt");
        disk->remove(path + "detached");
        disk->remove(path);
    }
}

namespace
{

/// If true, then in order to ALTER the type of the column from the type from to the type to
/// we don't need to rewrite the data, we only need to update metadata and columns.txt in part directories.
/// The function works for Arrays and Nullables of the same structure.
bool isMetadataOnlyConversion(const IDataType * from, const IDataType * to)
{
    if (from->getName() == to->getName())
        return true;

    static const std::unordered_multimap<std::type_index, const std::type_info &> ALLOWED_CONVERSIONS =
        {
            { typeid(DataTypeEnum8),    typeid(DataTypeEnum8)    },
            { typeid(DataTypeEnum8),    typeid(DataTypeInt8)     },
            { typeid(DataTypeEnum16),   typeid(DataTypeEnum16)   },
            { typeid(DataTypeEnum16),   typeid(DataTypeInt16)    },
            { typeid(DataTypeDateTime), typeid(DataTypeUInt32)   },
            { typeid(DataTypeUInt32),   typeid(DataTypeDateTime) },
            { typeid(DataTypeDate),     typeid(DataTypeUInt16)   },
            { typeid(DataTypeUInt16),   typeid(DataTypeDate)     },
        };

    while (true)
    {
        auto it_range = ALLOWED_CONVERSIONS.equal_range(typeid(*from));
        for (auto it = it_range.first; it != it_range.second; ++it)
        {
            if (it->second == typeid(*to))
                return true;
        }

        const auto * arr_from = typeid_cast<const DataTypeArray *>(from);
        const auto * arr_to = typeid_cast<const DataTypeArray *>(to);
        if (arr_from && arr_to)
        {
            from = arr_from->getNestedType().get();
            to = arr_to->getNestedType().get();
            continue;
        }

        const auto * nullable_from = typeid_cast<const DataTypeNullable *>(from);
        const auto * nullable_to = typeid_cast<const DataTypeNullable *>(to);
        if (nullable_from && nullable_to)
        {
            from = nullable_from->getNestedType().get();
            to = nullable_to->getNestedType().get();
            continue;
        }

        return false;
    }
}

}

void MergeTreeData::checkAlterIsPossible(const AlterCommands & commands, const Settings & settings) const
{
    /// Check that needed transformations can be applied to the list of columns without considering type conversions.
    StorageInMemoryMetadata new_metadata = getInMemoryMetadata();
    commands.apply(new_metadata, global_context);
    if (getSecondaryIndices().empty() && !new_metadata.secondary_indices.empty() &&
            !settings.allow_experimental_data_skipping_indices)
        throw Exception("You must set the setting `allow_experimental_data_skipping_indices` to 1 " \
                        "before using data skipping indices.", ErrorCodes::BAD_ARGUMENTS);

    /// Set of columns that shouldn't be altered.
    NameSet columns_alter_type_forbidden;

    /// Primary key columns can be ALTERed only if they are used in the key as-is
    /// (and not as a part of some expression) and if the ALTER only affects column metadata.
    NameSet columns_alter_type_metadata_only;

    if (hasPartitionKey())
    {
        /// Forbid altering partition key columns because it can change partition ID format.
        /// TODO: in some cases (e.g. adding an Enum value) a partition key column can still be ALTERed.
        /// We should allow it.
        for (const String & col : getColumnsRequiredForPartitionKey())
            columns_alter_type_forbidden.insert(col);
    }

    for (const auto & index : getSecondaryIndices())
    {
        for (const String & col : index.expression->getRequiredColumns())
            columns_alter_type_forbidden.insert(col);
    }

    if (hasSortingKey())
    {
        auto sorting_key_expr = getSortingKey().expression;
        for (const ExpressionAction & action : sorting_key_expr->getActions())
        {
            auto action_columns = action.getNeededColumns();
            columns_alter_type_forbidden.insert(action_columns.begin(), action_columns.end());
        }
        for (const String & col : sorting_key_expr->getRequiredColumns())
            columns_alter_type_metadata_only.insert(col);

        /// We don't process sample_by_ast separately because it must be among the primary key columns
        /// and we don't process primary_key_expr separately because it is a prefix of sorting_key_expr.
    }
    if (!merging_params.sign_column.empty())
        columns_alter_type_forbidden.insert(merging_params.sign_column);

    std::map<String, const IDataType *> old_types;
    for (const auto & column : getColumns().getAllPhysical())
        old_types.emplace(column.name, column.type.get());


    for (const AlterCommand & command : commands)
    {
        if (command.type == AlterCommand::MODIFY_ORDER_BY && !is_custom_partitioned)
        {
            throw Exception(
                "ALTER MODIFY ORDER BY is not supported for default-partitioned tables created with the old syntax",
                ErrorCodes::BAD_ARGUMENTS);
        }
        if (command.type == AlterCommand::ADD_INDEX && !is_custom_partitioned)
        {
            throw Exception(
                "ALTER ADD INDEX is not supported for tables with the old syntax",
                ErrorCodes::BAD_ARGUMENTS);
        }
        if (command.type == AlterCommand::RENAME_COLUMN)
        {
            if (columns_alter_type_forbidden.count(command.column_name) || columns_alter_type_metadata_only.count(command.column_name))
            {
                throw Exception(
                    "Trying to ALTER RENAME key " + backQuoteIfNeed(command.column_name) + " column which is a part of key expression",
                    ErrorCodes::ALTER_OF_COLUMN_IS_FORBIDDEN);
            }
        }
        else if (command.isModifyingData(getInMemoryMetadata()))
        {
            if (columns_alter_type_forbidden.count(command.column_name))
                throw Exception("ALTER of key column " + command.column_name + " is forbidden", ErrorCodes::ALTER_OF_COLUMN_IS_FORBIDDEN);

            if (columns_alter_type_metadata_only.count(command.column_name))
            {
                if (command.type == AlterCommand::MODIFY_COLUMN)
                {
                    auto it = old_types.find(command.column_name);
                    if (it == old_types.end() || !isMetadataOnlyConversion(it->second, command.data_type.get()))
                        throw Exception("ALTER of key column " + command.column_name + " must be metadata-only",
                            ErrorCodes::ALTER_OF_COLUMN_IS_FORBIDDEN);
                }
            }
        }
    }

    checkProperties(new_metadata);

    checkTTLExpressions(new_metadata);

    if (hasSettingsChanges())
    {

        const auto current_changes = getSettingsChanges()->as<const ASTSetQuery &>().changes;
        const auto & new_changes = new_metadata.settings_changes->as<const ASTSetQuery &>().changes;
        for (const auto & changed_setting : new_changes)
        {
            if (MergeTreeSettings::findIndex(changed_setting.name) == MergeTreeSettings::npos)
                throw Exception{"Storage '" + getName() + "' doesn't have setting '" + changed_setting.name + "'",
                                ErrorCodes::UNKNOWN_SETTING};

            auto comparator = [&changed_setting](const auto & change) { return change.name == changed_setting.name; };

            auto current_setting_it
                = std::find_if(current_changes.begin(), current_changes.end(), comparator);

            if ((current_setting_it == current_changes.end() || *current_setting_it != changed_setting)
                && MergeTreeSettings::isReadonlySetting(changed_setting.name))
            {
                throw Exception{"Setting '" + changed_setting.name + "' is readonly for storage '" + getName() + "'",
                                 ErrorCodes::READONLY_SETTING};
            }

            if (current_setting_it == current_changes.end()
                && MergeTreeSettings::isPartFormatSetting(changed_setting.name))
            {
                MergeTreeSettings copy = *getSettings();
                copy.applyChange(changed_setting);
                String reason;
                if (!canUsePolymorphicParts(copy, &reason) && !reason.empty())
                    throw Exception("Can't change settings. Reason: " + reason, ErrorCodes::NOT_IMPLEMENTED);
            }

            if (changed_setting.name == "storage_policy")
                checkStoragePolicy(global_context.getStoragePolicy(changed_setting.value.safeGet<String>()));
        }
    }
}

MergeTreeDataPartType MergeTreeData::choosePartType(size_t bytes_uncompressed, size_t rows_count) const
{
    if (!canUseAdaptiveGranularity())
        return MergeTreeDataPartType::WIDE;

    const auto settings = getSettings();
    if (bytes_uncompressed < settings->min_bytes_for_wide_part || rows_count < settings->min_rows_for_wide_part)
        return MergeTreeDataPartType::COMPACT;

    return MergeTreeDataPartType::WIDE;
}


MergeTreeData::MutableDataPartPtr MergeTreeData::createPart(const String & name,
    MergeTreeDataPartType type, const MergeTreePartInfo & part_info,
    const VolumePtr & volume, const String & relative_path) const
{
    if (type == MergeTreeDataPartType::COMPACT)
        return std::make_shared<MergeTreeDataPartCompact>(*this, name, part_info, volume, relative_path);
    else if (type == MergeTreeDataPartType::WIDE)
        return std::make_shared<MergeTreeDataPartWide>(*this, name, part_info, volume, relative_path);
    else
        throw Exception("Unknown type in part " + relative_path, ErrorCodes::UNKNOWN_PART_TYPE);
}

static MergeTreeDataPartType getPartTypeFromMarkExtension(const String & mrk_ext)
{
    if (mrk_ext == getNonAdaptiveMrkExtension())
        return MergeTreeDataPartType::WIDE;
    if (mrk_ext == getAdaptiveMrkExtension(MergeTreeDataPartType::WIDE))
        return MergeTreeDataPartType::WIDE;
    if (mrk_ext == getAdaptiveMrkExtension(MergeTreeDataPartType::COMPACT))
        return MergeTreeDataPartType::COMPACT;

    throw Exception("Can't determine part type, because of unknown mark extension " + mrk_ext, ErrorCodes::UNKNOWN_PART_TYPE);
}

MergeTreeData::MutableDataPartPtr MergeTreeData::createPart(
    const String & name, const VolumePtr & volume, const String & relative_path) const
{
    return createPart(name, MergeTreePartInfo::fromPartName(name, format_version), volume, relative_path);
}

MergeTreeData::MutableDataPartPtr MergeTreeData::createPart(
    const String & name, const MergeTreePartInfo & part_info,
    const VolumePtr & volume, const String & relative_path) const
{
    MergeTreeDataPartType type;
    auto full_path = relative_data_path + relative_path + "/";
    auto mrk_ext = MergeTreeIndexGranularityInfo::getMarksExtensionFromFilesystem(volume->getDisk(), full_path);

    if (mrk_ext)
        type = getPartTypeFromMarkExtension(*mrk_ext);
    else
    {
        /// Didn't find any mark file, suppose that part is empty.
        type = choosePartType(0, 0);
    }

    return createPart(name, type, part_info, volume, relative_path);
}

void MergeTreeData::changeSettings(
        const ASTPtr & new_settings,
        TableStructureWriteLockHolder & /* table_lock_holder */)
{
    if (new_settings)
    {
        const auto & new_changes = new_settings->as<const ASTSetQuery &>().changes;

        for (const auto & change : new_changes)
            if (change.name == "storage_policy")
            {
                StoragePolicyPtr new_storage_policy = global_context.getStoragePolicy(change.value.safeGet<String>());
                StoragePolicyPtr old_storage_policy = getStoragePolicy();

                checkStoragePolicy(new_storage_policy);

                std::unordered_set<String> all_diff_disk_names;
                for (const auto & disk : new_storage_policy->getDisks())
                    all_diff_disk_names.insert(disk->getName());
                for (const auto & disk : old_storage_policy->getDisks())
                    all_diff_disk_names.erase(disk->getName());

                for (const String & disk_name : all_diff_disk_names)
                {
                    auto disk = new_storage_policy->getDiskByName(disk_name);
                    if (disk->exists(relative_data_path))
                        throw Exception("New storage policy contain disks which already contain data of a table with the same name", ErrorCodes::LOGICAL_ERROR);
                }

                for (const String & disk_name : all_diff_disk_names)
                {
                    auto disk = new_storage_policy->getDiskByName(disk_name);
                    disk->createDirectories(relative_data_path);
                    disk->createDirectories(relative_data_path + "detached");
                }
                /// FIXME how would that be done while reloading configuration???
            }

        MergeTreeSettings copy = *getSettings();
        copy.applyChanges(new_changes);
        storage_settings.set(std::make_unique<const MergeTreeSettings>(copy));
        setSettingsChanges(new_settings);
    }
}

void MergeTreeData::freezeAll(const String & with_name, const Context & context, TableStructureReadLockHolder &)
{
    freezePartitionsByMatcher([] (const DataPartPtr &){ return true; }, with_name, context);
}

void MergeTreeData::PartsTemporaryRename::addPart(const String & old_name, const String & new_name)
{
    old_and_new_names.push_back({old_name, new_name});
    for (const auto & [path, disk] : storage.getRelativeDataPathsWithDisks())
    {
        for (auto it = disk->iterateDirectory(path + source_dir); it->isValid(); it->next())
        {
            if (it->name() == old_name)
            {
                old_part_name_to_path_and_disk[old_name] = {path, disk};
                break;
            }
        }
    }
}

void MergeTreeData::PartsTemporaryRename::tryRenameAll()
{
    renamed = true;
    for (size_t i = 0; i < old_and_new_names.size(); ++i)
    {
        try
        {
            const auto & [old_name, new_name] = old_and_new_names[i];
            if (old_name.empty() || new_name.empty())
                throw DB::Exception("Empty part name. Most likely it's a bug.", ErrorCodes::INCORRECT_FILE_NAME);
            const auto & [path, disk] = old_part_name_to_path_and_disk[old_name];
            const auto full_path = path + source_dir; /// for old_name
            disk->moveFile(full_path + old_name, full_path + new_name);
        }
        catch (...)
        {
            old_and_new_names.resize(i);
            LOG_WARNING(storage.log, "Cannot rename parts to perform operation on them: {}", getCurrentExceptionMessage(false));
            throw;
        }
    }
}

MergeTreeData::PartsTemporaryRename::~PartsTemporaryRename()
{
    // TODO what if server had crashed before this destructor was called?
    if (!renamed)
        return;
    for (const auto & [old_name, new_name] : old_and_new_names)
    {
        if (old_name.empty())
            continue;

        try
        {
            const auto & [path, disk] = old_part_name_to_path_and_disk[old_name];
            const auto full_path = path + source_dir; /// for old_name
            disk->moveFile(full_path + new_name, full_path + old_name);
        }
        catch (...)
        {
            tryLogCurrentException(__PRETTY_FUNCTION__);
        }
    }
}


MergeTreeData::DataPartsVector MergeTreeData::getActivePartsToReplace(
    const MergeTreePartInfo & new_part_info,
    const String & new_part_name,
    DataPartPtr & out_covering_part,
    DataPartsLock & /* data_parts_lock */) const
{
    /// Parts contained in the part are consecutive in data_parts, intersecting the insertion place for the part itself.
    auto it_middle = data_parts_by_state_and_info.lower_bound(DataPartStateAndInfo{DataPartState::Committed, new_part_info});
    auto committed_parts_range = getDataPartsStateRange(DataPartState::Committed);

    /// Go to the left.
    DataPartIteratorByStateAndInfo begin = it_middle;
    while (begin != committed_parts_range.begin())
    {
        auto prev = std::prev(begin);

        if (!new_part_info.contains((*prev)->info))
        {
            if ((*prev)->info.contains(new_part_info))
            {
                out_covering_part = *prev;
                return {};
            }

            if (!new_part_info.isDisjoint((*prev)->info))
                throw Exception("Part " + new_part_name + " intersects previous part " + (*prev)->getNameWithState() +
                    ". It is a bug.", ErrorCodes::LOGICAL_ERROR);

            break;
        }

        begin = prev;
    }

    /// Go to the right.
    DataPartIteratorByStateAndInfo end = it_middle;
    while (end != committed_parts_range.end())
    {
        if ((*end)->info == new_part_info)
            throw Exception("Unexpected duplicate part " + (*end)->getNameWithState() + ". It is a bug.", ErrorCodes::LOGICAL_ERROR);

        if (!new_part_info.contains((*end)->info))
        {
            if ((*end)->info.contains(new_part_info))
            {
                out_covering_part = *end;
                return {};
            }

            if (!new_part_info.isDisjoint((*end)->info))
                throw Exception("Part " + new_part_name + " intersects next part " + (*end)->getNameWithState() +
                    ". It is a bug.", ErrorCodes::LOGICAL_ERROR);

            break;
        }

        ++end;
    }

    return DataPartsVector{begin, end};
}


void MergeTreeData::renameTempPartAndAdd(MutableDataPartPtr & part, SimpleIncrement * increment, Transaction * out_transaction)
{
    auto removed = renameTempPartAndReplace(part, increment, out_transaction);
    if (!removed.empty())
        throw Exception("Added part " + part->name + " covers " + toString(removed.size())
            + " existing part(s) (including " + removed[0]->name + ")", ErrorCodes::LOGICAL_ERROR);
}


void MergeTreeData::renameTempPartAndReplace(
    MutableDataPartPtr & part, SimpleIncrement * increment, Transaction * out_transaction,
    std::unique_lock<std::mutex> & lock, DataPartsVector * out_covered_parts)
{
    if (out_transaction && &out_transaction->data != this)
        throw Exception("MergeTreeData::Transaction for one table cannot be used with another. It is a bug.",
            ErrorCodes::LOGICAL_ERROR);

    part->assertState({DataPartState::Temporary});

    MergeTreePartInfo part_info = part->info;
    String part_name;

    if (DataPartPtr existing_part_in_partition = getAnyPartInPartition(part->info.partition_id, lock))
    {
        if (part->partition.value != existing_part_in_partition->partition.value)
            throw Exception(
                "Partition value mismatch between two parts with the same partition ID. Existing part: "
                + existing_part_in_partition->name + ", newly added part: " + part->name,
                ErrorCodes::CORRUPTED_DATA);
    }

    /** It is important that obtaining new block number and adding that block to parts set is done atomically.
      * Otherwise there is race condition - merge of blocks could happen in interval that doesn't yet contain new part.
      */
    if (increment)
    {
        part_info.min_block = part_info.max_block = increment->get();
        part_info.mutation = 0; /// it's equal to min_block by default
        part_name = part->getNewName(part_info);
    }
    else
        part_name = part->name;

    LOG_TRACE(log, "Renaming temporary part {} to {}.", part->relative_path, part_name);

    auto it_duplicate = data_parts_by_info.find(part_info);
    if (it_duplicate != data_parts_by_info.end())
    {
        String message = "Part " + (*it_duplicate)->getNameWithState() + " already exists";

        if ((*it_duplicate)->checkState({DataPartState::Outdated, DataPartState::Deleting}))
            throw Exception(message + ", but it will be deleted soon", ErrorCodes::PART_IS_TEMPORARILY_LOCKED);

        throw Exception(message, ErrorCodes::DUPLICATE_DATA_PART);
    }

    DataPartPtr covering_part;
    DataPartsVector covered_parts = getActivePartsToReplace(part_info, part_name, covering_part, lock);

    if (covering_part)
    {
        LOG_WARNING(log, "Tried to add obsolete part {} covered by {}", part_name, covering_part->getNameWithState());
        return;
    }

    /// All checks are passed. Now we can rename the part on disk.
    /// So, we maintain invariant: if a non-temporary part in filesystem then it is in data_parts
    ///
    /// If out_transaction is null, we commit the part to the active set immediately, else add it to the transaction.
    part->name = part_name;
    part->info = part_info;
    part->is_temp = false;
    part->state = DataPartState::PreCommitted;
    part->renameTo(part_name);

    auto part_it = data_parts_indexes.insert(part).first;

    if (out_transaction)
    {
        out_transaction->precommitted_parts.insert(part);
    }
    else
    {
        auto current_time = time(nullptr);
        for (const DataPartPtr & covered_part : covered_parts)
        {
            covered_part->remove_time.store(current_time, std::memory_order_relaxed);
            modifyPartState(covered_part, DataPartState::Outdated);
            removePartContributionToColumnSizes(covered_part);
        }

        modifyPartState(part_it, DataPartState::Committed);
        addPartContributionToColumnSizes(part);
    }

    if (out_covered_parts)
    {
        for (DataPartPtr & covered_part : covered_parts)
            out_covered_parts->emplace_back(std::move(covered_part));
    }
}

MergeTreeData::DataPartsVector MergeTreeData::renameTempPartAndReplace(
    MutableDataPartPtr & part, SimpleIncrement * increment, Transaction * out_transaction)
{
    if (out_transaction && &out_transaction->data != this)
        throw Exception("MergeTreeData::Transaction for one table cannot be used with another. It is a bug.",
            ErrorCodes::LOGICAL_ERROR);

    DataPartsVector covered_parts;
    {
        auto lock = lockParts();
        renameTempPartAndReplace(part, increment, out_transaction, lock, &covered_parts);
    }
    return covered_parts;
}

void MergeTreeData::removePartsFromWorkingSet(const MergeTreeData::DataPartsVector & remove, bool clear_without_timeout, DataPartsLock & /*acquired_lock*/)
{
    auto remove_time = clear_without_timeout ? 0 : time(nullptr);

    for (const DataPartPtr & part : remove)
    {
        if (part->state == IMergeTreeDataPart::State::Committed)
            removePartContributionToColumnSizes(part);

        if (part->state == IMergeTreeDataPart::State::Committed || clear_without_timeout)
            part->remove_time.store(remove_time, std::memory_order_relaxed);

        if (part->state != IMergeTreeDataPart::State::Outdated)
            modifyPartState(part, IMergeTreeDataPart::State::Outdated);
    }
}

void MergeTreeData::removePartsFromWorkingSet(const DataPartsVector & remove, bool clear_without_timeout, DataPartsLock * acquired_lock)
{
    auto lock = (acquired_lock) ? DataPartsLock() : lockParts();

    for (const auto & part : remove)
    {
        if (!data_parts_by_info.count(part->info))
            throw Exception("Part " + part->getNameWithState() + " not found in data_parts", ErrorCodes::LOGICAL_ERROR);

        part->assertState({DataPartState::PreCommitted, DataPartState::Committed, DataPartState::Outdated});
    }

    removePartsFromWorkingSet(remove, clear_without_timeout, lock);
}

MergeTreeData::DataPartsVector MergeTreeData::removePartsInRangeFromWorkingSet(const MergeTreePartInfo & drop_range, bool clear_without_timeout,
                                                                               bool skip_intersecting_parts, DataPartsLock & lock)
{
    DataPartsVector parts_to_remove;

    if (drop_range.min_block > drop_range.max_block)
        return parts_to_remove;

    auto partition_range = getDataPartsPartitionRange(drop_range.partition_id);

    for (const DataPartPtr & part : partition_range)
    {
        if (part->info.partition_id != drop_range.partition_id)
            throw Exception("Unexpected partition_id of part " + part->name + ". This is a bug.", ErrorCodes::LOGICAL_ERROR);

        if (part->info.min_block < drop_range.min_block)
        {
            if (drop_range.min_block <= part->info.max_block)
            {
                /// Intersect left border
                String error = "Unexpected merged part " + part->name + " intersecting drop range " + drop_range.getPartName();
                if (!skip_intersecting_parts)
                    throw Exception(error, ErrorCodes::LOGICAL_ERROR);

                LOG_WARNING(log, error);
            }

            continue;
        }

        /// Stop on new parts
        if (part->info.min_block > drop_range.max_block)
            break;

        if (part->info.min_block <= drop_range.max_block && drop_range.max_block < part->info.max_block)
        {
            /// Intersect right border
            String error = "Unexpected merged part " + part->name + " intersecting drop range " + drop_range.getPartName();
            if (!skip_intersecting_parts)
                throw Exception(error, ErrorCodes::LOGICAL_ERROR);

            LOG_WARNING(log, error);
            continue;
        }

        if (part->state != DataPartState::Deleting)
            parts_to_remove.emplace_back(part);
    }

    removePartsFromWorkingSet(parts_to_remove, clear_without_timeout, lock);

    return parts_to_remove;
}

void MergeTreeData::forgetPartAndMoveToDetached(const MergeTreeData::DataPartPtr & part_to_detach, const String & prefix, bool
restore_covered)
{
    LOG_INFO(log, "Renaming {} to {}{} and forgiving it.", part_to_detach->relative_path, prefix, part_to_detach->name);

    auto lock = lockParts();

    auto it_part = data_parts_by_info.find(part_to_detach->info);
    if (it_part == data_parts_by_info.end())
        throw Exception("No such data part " + part_to_detach->getNameWithState(), ErrorCodes::NO_SUCH_DATA_PART);

    /// What if part_to_detach is a reference to *it_part? Make a new owner just in case.
    DataPartPtr part = *it_part;

    if (part->state == DataPartState::Committed)
        removePartContributionToColumnSizes(part);
    modifyPartState(it_part, DataPartState::Deleting);

    part->renameToDetached(prefix);

    data_parts_indexes.erase(it_part);

    if (restore_covered && part->info.level == 0)
    {
        LOG_WARNING(log, "Will not recover parts covered by zero-level part {}", part->name);
        return;
    }

    if (restore_covered)
    {
        Strings restored;
        bool error = false;
        String error_parts;

        Int64 pos = part->info.min_block;

        auto is_appropriate_state = [] (DataPartState state)
        {
            return state == DataPartState::Committed || state == DataPartState::Outdated;
        };

        auto update_error = [&] (DataPartIteratorByInfo it)
        {
            error = true;
            error_parts += (*it)->getNameWithState() + " ";
        };

        auto it_middle = data_parts_by_info.lower_bound(part->info);

        /// Restore the leftmost part covered by the part
        if (it_middle != data_parts_by_info.begin())
        {
            auto it = std::prev(it_middle);

            if (part->contains(**it) && is_appropriate_state((*it)->state))
            {
                /// Maybe, we must consider part level somehow
                if ((*it)->info.min_block != part->info.min_block)
                    update_error(it);

                if ((*it)->state != DataPartState::Committed)
                {
                    addPartContributionToColumnSizes(*it);
                    modifyPartState(it, DataPartState::Committed); // iterator is not invalidated here
                }

                pos = (*it)->info.max_block + 1;
                restored.push_back((*it)->name);
            }
            else
                update_error(it);
        }
        else
            error = true;

        /// Restore "right" parts
        for (auto it = it_middle; it != data_parts_by_info.end() && part->contains(**it); ++it)
        {
            if ((*it)->info.min_block < pos)
                continue;

            if (!is_appropriate_state((*it)->state))
            {
                update_error(it);
                continue;
            }

            if ((*it)->info.min_block > pos)
                update_error(it);

            if ((*it)->state != DataPartState::Committed)
            {
                addPartContributionToColumnSizes(*it);
                modifyPartState(it, DataPartState::Committed);
            }

            pos = (*it)->info.max_block + 1;
            restored.push_back((*it)->name);
        }

        if (pos != part->info.max_block + 1)
            error = true;

        for (const String & name : restored)
        {
            LOG_INFO(log, "Activated part {}", name);
        }

        if (error)
        {
            LOG_ERROR(log, "The set of parts restored in place of {} looks incomplete. There might or might not be a data loss.{}", part->name, (error_parts.empty() ? "" : " Suspicious parts: " + error_parts));
        }
    }
}


void MergeTreeData::tryRemovePartImmediately(DataPartPtr && part)
{
    DataPartPtr part_to_delete;
    {
        auto lock = lockParts();

        LOG_TRACE(log, "Trying to immediately remove part {}", part->getNameWithState());

        auto it = data_parts_by_info.find(part->info);
        if (it == data_parts_by_info.end() || (*it).get() != part.get())
            throw Exception("Part " + part->name + " doesn't exist", ErrorCodes::LOGICAL_ERROR);

        part.reset();

        if (!((*it)->state == DataPartState::Outdated && it->unique()))
            return;

        modifyPartState(it, DataPartState::Deleting);
        part_to_delete = *it;
    }

    try
    {
        part_to_delete->remove();
    }
    catch (...)
    {
        rollbackDeletingParts({part_to_delete});
        throw;
    }

    removePartsFinally({part_to_delete});
    LOG_TRACE(log, "Removed part {}", part_to_delete->name);
}


size_t MergeTreeData::getTotalActiveSizeInBytes() const
{
    size_t res = 0;
    {
        auto lock = lockParts();

        for (const auto & part : getDataPartsStateRange(DataPartState::Committed))
            res += part->getBytesOnDisk();
    }

    return res;
}


size_t MergeTreeData::getTotalActiveSizeInRows() const
{
    size_t res = 0;
    {
        auto lock = lockParts();

        for (const auto & part : getDataPartsStateRange(DataPartState::Committed))
            res += part->rows_count;
    }

    return res;
}


size_t MergeTreeData::getPartsCount() const
{
    auto lock = lockParts();

    size_t res = 0;
    for (const auto & part [[maybe_unused]] : getDataPartsStateRange(DataPartState::Committed))
        ++res;

    return res;
}


size_t MergeTreeData::getMaxPartsCountForPartition() const
{
    auto lock = lockParts();

    size_t res = 0;
    size_t cur_count = 0;
    const String * cur_partition_id = nullptr;

    for (const auto & part : getDataPartsStateRange(DataPartState::Committed))
    {
        if (cur_partition_id && part->info.partition_id == *cur_partition_id)
        {
            ++cur_count;
        }
        else
        {
            cur_partition_id = &part->info.partition_id;
            cur_count = 1;
        }

        res = std::max(res, cur_count);
    }

    return res;
}


std::optional<Int64> MergeTreeData::getMinPartDataVersion() const
{
    auto lock = lockParts();

    std::optional<Int64> result;
    for (const auto & part : getDataPartsStateRange(DataPartState::Committed))
    {
        if (!result || *result > part->info.getDataVersion())
            result = part->info.getDataVersion();
    }

    return result;
}


void MergeTreeData::delayInsertOrThrowIfNeeded(Poco::Event * until) const
{
    const auto settings = getSettings();
    const size_t parts_count_in_total = getPartsCount();
    if (parts_count_in_total >= settings->max_parts_in_total)
    {
        ProfileEvents::increment(ProfileEvents::RejectedInserts);
        throw Exception("Too many parts (" + toString(parts_count_in_total) + ") in all partitions in total. This indicates wrong choice of partition key. The threshold can be modified with 'max_parts_in_total' setting in <merge_tree> element in config.xml or with per-table setting.", ErrorCodes::TOO_MANY_PARTS);
    }

    const size_t parts_count_in_partition = getMaxPartsCountForPartition();
    if (parts_count_in_partition < settings->parts_to_delay_insert)
        return;

    if (parts_count_in_partition >= settings->parts_to_throw_insert)
    {
        ProfileEvents::increment(ProfileEvents::RejectedInserts);
        throw Exception("Too many parts (" + toString(parts_count_in_partition) + "). Merges are processing significantly slower than inserts.", ErrorCodes::TOO_MANY_PARTS);
    }

    const size_t max_k = settings->parts_to_throw_insert - settings->parts_to_delay_insert; /// always > 0
    const size_t k = 1 + parts_count_in_partition - settings->parts_to_delay_insert; /// from 1 to max_k
    const double delay_milliseconds = ::pow(settings->max_delay_to_insert * 1000, static_cast<double>(k) / max_k);

    ProfileEvents::increment(ProfileEvents::DelayedInserts);
    ProfileEvents::increment(ProfileEvents::DelayedInsertsMilliseconds, delay_milliseconds);

    CurrentMetrics::Increment metric_increment(CurrentMetrics::DelayedInserts);

    LOG_INFO(log, "Delaying inserting block by {} ms. because there are {} parts", delay_milliseconds, parts_count_in_partition);

    if (until)
        until->tryWait(delay_milliseconds);
    else
        std::this_thread::sleep_for(std::chrono::milliseconds(static_cast<size_t>(delay_milliseconds)));
}

void MergeTreeData::throwInsertIfNeeded() const
{
    const auto settings = getSettings();
    const size_t parts_count_in_total = getPartsCount();
    if (parts_count_in_total >= settings->max_parts_in_total)
    {
        ProfileEvents::increment(ProfileEvents::RejectedInserts);
        throw Exception("Too many parts (" + toString(parts_count_in_total) + ") in all partitions in total. This indicates wrong choice of partition key. The threshold can be modified with 'max_parts_in_total' setting in <merge_tree> element in config.xml or with per-table setting.", ErrorCodes::TOO_MANY_PARTS);
    }

    const size_t parts_count_in_partition = getMaxPartsCountForPartition();

    if (parts_count_in_partition >= settings->parts_to_throw_insert)
    {
        ProfileEvents::increment(ProfileEvents::RejectedInserts);
        throw Exception("Too many parts (" + toString(parts_count_in_partition) + "). Merges are processing significantly slower than inserts.", ErrorCodes::TOO_MANY_PARTS);
    }
}

MergeTreeData::DataPartPtr MergeTreeData::getActiveContainingPart(
    const MergeTreePartInfo & part_info, MergeTreeData::DataPartState state, DataPartsLock & /*lock*/) const
{
    auto current_state_parts_range = getDataPartsStateRange(state);

    /// The part can be covered only by the previous or the next one in data_parts.
    auto it = data_parts_by_state_and_info.lower_bound(DataPartStateAndInfo{state, part_info});

    if (it != current_state_parts_range.end())
    {
        if ((*it)->info == part_info)
            return *it;
        if ((*it)->info.contains(part_info))
            return *it;
    }

    if (it != current_state_parts_range.begin())
    {
        --it;
        if ((*it)->info.contains(part_info))
            return *it;
    }

    return nullptr;
}

void MergeTreeData::swapActivePart(MergeTreeData::DataPartPtr part_copy)
{
    auto lock = lockParts();
    for (auto original_active_part : getDataPartsStateRange(DataPartState::Committed)) // NOLINT (copy is intended)
    {
        if (part_copy->name == original_active_part->name)
        {
            auto active_part_it = data_parts_by_info.find(original_active_part->info);
            if (active_part_it == data_parts_by_info.end())
                throw Exception("Cannot swap part '" + part_copy->name + "', no such active part.", ErrorCodes::NO_SUCH_DATA_PART);

            modifyPartState(original_active_part, DataPartState::DeleteOnDestroy);
            data_parts_indexes.erase(active_part_it);

            auto part_it = data_parts_indexes.insert(part_copy).first;
            modifyPartState(part_it, DataPartState::Committed);

            auto disk = original_active_part->volume->getDisk();
            String marker_path = original_active_part->getFullRelativePath() + DELETE_ON_DESTROY_MARKER_PATH;
            try
            {
                disk->createFile(marker_path);
            }
            catch (Poco::Exception & e)
            {
                LOG_ERROR(log, "{} (while creating DeleteOnDestroy marker: {})", e.what(), backQuote(fullPath(disk, marker_path)));
            }
            return;
        }
    }
    throw Exception("Cannot swap part '" + part_copy->name + "', no such active part.", ErrorCodes::NO_SUCH_DATA_PART);
}


MergeTreeData::DataPartPtr MergeTreeData::getActiveContainingPart(const MergeTreePartInfo & part_info) const
{
    auto lock = lockParts();
    return getActiveContainingPart(part_info, DataPartState::Committed, lock);
}

MergeTreeData::DataPartPtr MergeTreeData::getActiveContainingPart(const String & part_name) const
{
    auto part_info = MergeTreePartInfo::fromPartName(part_name, format_version);
    return getActiveContainingPart(part_info);
}

MergeTreeData::DataPartsVector MergeTreeData::getDataPartsVectorInPartition(MergeTreeData::DataPartState state, const String & partition_id)
{
    DataPartStateAndPartitionID state_with_partition{state, partition_id};

    auto lock = lockParts();
    return DataPartsVector(
        data_parts_by_state_and_info.lower_bound(state_with_partition),
        data_parts_by_state_and_info.upper_bound(state_with_partition));
}


MergeTreeData::DataPartPtr MergeTreeData::getPartIfExists(const MergeTreePartInfo & part_info, const MergeTreeData::DataPartStates & valid_states)
{
    auto lock = lockParts();

    auto it = data_parts_by_info.find(part_info);
    if (it == data_parts_by_info.end())
        return nullptr;

    for (auto state : valid_states)
    {
        if ((*it)->state == state)
            return *it;
    }

    return nullptr;
}

MergeTreeData::DataPartPtr MergeTreeData::getPartIfExists(const String & part_name, const MergeTreeData::DataPartStates & valid_states)
{
    return getPartIfExists(MergeTreePartInfo::fromPartName(part_name, format_version), valid_states);
}


static void loadPartAndFixMetadataImpl(MergeTreeData::MutableDataPartPtr part)
{
    auto disk = part->volume->getDisk();
    String full_part_path = part->getFullRelativePath();

    /// Earlier the list of  columns was written incorrectly. Delete it and re-create.
    /// But in compact parts we can't get list of columns without this file.
    if (isWidePart(part))
        disk->removeIfExists(full_part_path + "columns.txt");

    part->loadColumnsChecksumsIndexes(false, true);
    part->modification_time = disk->getLastModified(full_part_path).epochTime();

    /// If the checksums file is not present, calculate the checksums and write them to disk.
    /// Check the data while we are at it.
    if (part->checksums.empty())
    {
        part->checksums = checkDataPart(part, false);
        {
            auto out = disk->writeFile(full_part_path + "checksums.txt.tmp", 4096);
            part->checksums.write(*out);
        }

        disk->moveFile(full_part_path + "checksums.txt.tmp", full_part_path + "checksums.txt");
    }
}

MergeTreeData::MutableDataPartPtr MergeTreeData::loadPartAndFixMetadata(const VolumePtr & volume, const String & relative_path) const
{
    MutableDataPartPtr part = createPart(Poco::Path(relative_path).getFileName(), volume, relative_path);
    loadPartAndFixMetadataImpl(part);
    return part;
}


void MergeTreeData::calculateColumnSizesImpl()
{
    column_sizes.clear();

    /// Take into account only committed parts
    auto committed_parts_range = getDataPartsStateRange(DataPartState::Committed);
    for (const auto & part : committed_parts_range)
        addPartContributionToColumnSizes(part);
}

void MergeTreeData::addPartContributionToColumnSizes(const DataPartPtr & part)
{
    for (const auto & column : part->getColumns())
    {
        ColumnSize & total_column_size = column_sizes[column.name];
        ColumnSize part_column_size = part->getColumnSize(column.name, *column.type);
        total_column_size.add(part_column_size);
    }
}

void MergeTreeData::removePartContributionToColumnSizes(const DataPartPtr & part)
{
    for (const auto & column : part->getColumns())
    {
        ColumnSize & total_column_size = column_sizes[column.name];
        ColumnSize part_column_size = part->getColumnSize(column.name, *column.type);

        auto log_subtract = [&](size_t & from, size_t value, const char * field)
        {
            if (value > from)
                LOG_ERROR(log, "Possibly incorrect column size subtraction: {} - {} = {}, column: {}, field: {}",
                    from, value, from - value, column.name, field);

            from -= value;
        };

        log_subtract(total_column_size.data_compressed, part_column_size.data_compressed, ".data_compressed");
        log_subtract(total_column_size.data_uncompressed, part_column_size.data_uncompressed, ".data_uncompressed");
        log_subtract(total_column_size.marks, part_column_size.marks, ".marks");
    }
}


void MergeTreeData::freezePartition(const ASTPtr & partition_ast, const String & with_name, const Context & context, TableStructureReadLockHolder &)
{
    std::optional<String> prefix;
    String partition_id;

    if (format_version < MERGE_TREE_DATA_MIN_FORMAT_VERSION_WITH_CUSTOM_PARTITIONING)
    {
        /// Month-partitioning specific - partition value can represent a prefix of the partition to freeze.
        if (const auto * partition_lit = partition_ast->as<ASTPartition &>().value->as<ASTLiteral>())
            prefix = partition_lit->value.getType() == Field::Types::UInt64
                ? toString(partition_lit->value.get<UInt64>())
                : partition_lit->value.safeGet<String>();
        else
            partition_id = getPartitionIDFromQuery(partition_ast, context);
    }
    else
        partition_id = getPartitionIDFromQuery(partition_ast, context);

    if (prefix)
        LOG_DEBUG(log, "Freezing parts with prefix {}", *prefix);
    else
        LOG_DEBUG(log, "Freezing parts with partition ID {}", partition_id);


    freezePartitionsByMatcher(
        [&prefix, &partition_id](const DataPartPtr & part)
        {
            if (prefix)
                return startsWith(part->info.partition_id, *prefix);
            else
                return part->info.partition_id == partition_id;
        },
        with_name,
        context);
}


void MergeTreeData::movePartitionToDisk(const ASTPtr & partition, const String & name, bool moving_part, const Context & context)
{
    String partition_id;

    if (moving_part)
        partition_id = partition->as<ASTLiteral &>().value.safeGet<String>();
    else
        partition_id = getPartitionIDFromQuery(partition, context);

    DataPartsVector parts;
    if (moving_part)
    {
        auto part_info = MergeTreePartInfo::fromPartName(partition_id, format_version);
        parts.push_back(getActiveContainingPart(part_info));
        if (!parts.back() || parts.back()->name != part_info.getPartName())
            throw Exception("Part " + partition_id + " is not exists or not active", ErrorCodes::NO_SUCH_DATA_PART);
    }
    else
        parts = getDataPartsVectorInPartition(MergeTreeDataPartState::Committed, partition_id);

    auto disk = getStoragePolicy()->getDiskByName(name);
    if (!disk)
        throw Exception("Disk " + name + " does not exists on policy " + getStoragePolicy()->getName(), ErrorCodes::UNKNOWN_DISK);

    parts.erase(std::remove_if(parts.begin(), parts.end(), [&](auto part_ptr)
        {
            return part_ptr->volume->getDisk()->getName() == disk->getName();
        }), parts.end());

    if (parts.empty())
    {
        String no_parts_to_move_message;
        if (moving_part)
            no_parts_to_move_message = "Part '" + partition_id + "' is already on disk '" + disk->getName() + "'";
        else
            no_parts_to_move_message = "All parts of partition '" + partition_id + "' are already on disk '" + disk->getName() + "'";

        throw Exception(no_parts_to_move_message, ErrorCodes::UNKNOWN_DISK);
    }

    if (!movePartsToSpace(parts, std::static_pointer_cast<Space>(disk)))
        throw Exception("Cannot move parts because moves are manually disabled", ErrorCodes::ABORTED);
}


void MergeTreeData::movePartitionToVolume(const ASTPtr & partition, const String & name, bool moving_part, const Context & context)
{
    String partition_id;

    if (moving_part)
        partition_id = partition->as<ASTLiteral &>().value.safeGet<String>();
    else
        partition_id = getPartitionIDFromQuery(partition, context);

    DataPartsVector parts;
    if (moving_part)
    {
        auto part_info = MergeTreePartInfo::fromPartName(partition_id, format_version);
        parts.emplace_back(getActiveContainingPart(part_info));
        if (!parts.back() || parts.back()->name != part_info.getPartName())
            throw Exception("Part " + partition_id + " is not exists or not active", ErrorCodes::NO_SUCH_DATA_PART);
    }
    else
        parts = getDataPartsVectorInPartition(MergeTreeDataPartState::Committed, partition_id);

    auto volume = getStoragePolicy()->getVolumeByName(name);
    if (!volume)
        throw Exception("Volume " + name + " does not exists on policy " + getStoragePolicy()->getName(), ErrorCodes::UNKNOWN_DISK);

    if (parts.empty())
        throw Exception("Nothing to move", ErrorCodes::NO_SUCH_DATA_PART);

    parts.erase(std::remove_if(parts.begin(), parts.end(), [&](auto part_ptr)
        {
            for (const auto & disk : volume->getDisks())
            {
                if (part_ptr->volume->getDisk()->getName() == disk->getName())
                {
                    return true;
                }
            }
            return false;
        }), parts.end());

    if (parts.empty())
    {
        String no_parts_to_move_message;
        if (moving_part)
            no_parts_to_move_message = "Part '" + partition_id + "' is already on volume '" + volume->getName() + "'";
        else
            no_parts_to_move_message = "All parts of partition '" + partition_id + "' are already on volume '" + volume->getName() + "'";

        throw Exception(no_parts_to_move_message, ErrorCodes::UNKNOWN_DISK);
    }

    if (!movePartsToSpace(parts, std::static_pointer_cast<Space>(volume)))
        throw Exception("Cannot move parts because moves are manually disabled", ErrorCodes::ABORTED);
}


String MergeTreeData::getPartitionIDFromQuery(const ASTPtr & ast, const Context & context)
{
    const auto & partition_ast = ast->as<ASTPartition &>();

    if (!partition_ast.value)
        return partition_ast.id;

    if (format_version < MERGE_TREE_DATA_MIN_FORMAT_VERSION_WITH_CUSTOM_PARTITIONING)
    {
        /// Month-partitioning specific - partition ID can be passed in the partition value.
        const auto * partition_lit = partition_ast.value->as<ASTLiteral>();
        if (partition_lit && partition_lit->value.getType() == Field::Types::String)
        {
            String partition_id = partition_lit->value.get<String>();
            if (partition_id.size() != 6 || !std::all_of(partition_id.begin(), partition_id.end(), isNumericASCII))
                throw Exception(
                    "Invalid partition format: " + partition_id + ". Partition should consist of 6 digits: YYYYMM",
                    ErrorCodes::INVALID_PARTITION_VALUE);
            return partition_id;
        }
    }

    /// Re-parse partition key fields using the information about expected field types.

    size_t fields_count = getPartitionKey().sample_block.columns();
    if (partition_ast.fields_count != fields_count)
        throw Exception(
            "Wrong number of fields in the partition expression: " + toString(partition_ast.fields_count) +
            ", must be: " + toString(fields_count),
            ErrorCodes::INVALID_PARTITION_VALUE);

    const FormatSettings format_settings;
    Row partition_row(fields_count);

    if (fields_count)
    {
        ReadBufferFromMemory left_paren_buf("(", 1);
        ReadBufferFromMemory fields_buf(partition_ast.fields_str.data(), partition_ast.fields_str.size());
        ReadBufferFromMemory right_paren_buf(")", 1);
        ConcatReadBuffer buf({&left_paren_buf, &fields_buf, &right_paren_buf});

        auto input_stream = FormatFactory::instance().getInput("Values", buf, getPartitionKey().sample_block, context, context.getSettingsRef().max_block_size);

        auto block = input_stream->read();
        if (!block || !block.rows())
            throw Exception(
                "Could not parse partition value: `" + partition_ast.fields_str + "`",
                ErrorCodes::INVALID_PARTITION_VALUE);

        for (size_t i = 0; i < fields_count; ++i)
            block.getByPosition(i).column->get(0, partition_row[i]);
    }

    MergeTreePartition partition(std::move(partition_row));
    String partition_id = partition.getID(*this);

    {
        auto data_parts_lock = lockParts();
        DataPartPtr existing_part_in_partition = getAnyPartInPartition(partition_id, data_parts_lock);
        if (existing_part_in_partition && existing_part_in_partition->partition.value != partition.value)
        {
            WriteBufferFromOwnString buf;
            writeCString("Parsed partition value: ", buf);
            partition.serializeText(*this, buf, format_settings);
            writeCString(" doesn't match partition value for an existing part with the same partition ID: ", buf);
            writeString(existing_part_in_partition->name, buf);
            throw Exception(buf.str(), ErrorCodes::INVALID_PARTITION_VALUE);
        }
    }

    return partition_id;
}

MergeTreeData::DataPartsVector MergeTreeData::getDataPartsVector(const DataPartStates & affordable_states, DataPartStateVector * out_states) const
{
    DataPartsVector res;
    DataPartsVector buf;
    {
        auto lock = lockParts();

        for (auto state : affordable_states)
        {
            std::swap(buf, res);
            res.clear();

            auto range = getDataPartsStateRange(state);
            std::merge(range.begin(), range.end(), buf.begin(), buf.end(), std::back_inserter(res), LessDataPart());
        }

        if (out_states != nullptr)
        {
            out_states->resize(res.size());
            for (size_t i = 0; i < res.size(); ++i)
                (*out_states)[i] = res[i]->state;
        }
    }

    return res;
}

MergeTreeData::DataPartsVector MergeTreeData::getAllDataPartsVector(MergeTreeData::DataPartStateVector * out_states) const
{
    DataPartsVector res;
    {
        auto lock = lockParts();
        res.assign(data_parts_by_info.begin(), data_parts_by_info.end());

        if (out_states != nullptr)
        {
            out_states->resize(res.size());
            for (size_t i = 0; i < res.size(); ++i)
                (*out_states)[i] = res[i]->state;
        }
    }

    return res;
}

std::vector<DetachedPartInfo>
MergeTreeData::getDetachedParts() const
{
    std::vector<DetachedPartInfo> res;

    for (const auto & [path, disk] : getRelativeDataPathsWithDisks())
    {
        for (auto it = disk->iterateDirectory(path + "detached"); it->isValid(); it->next())
        {
            res.emplace_back();
            auto & part = res.back();

            DetachedPartInfo::tryParseDetachedPartName(it->name(), part, format_version);
            part.disk = disk->getName();
        }
    }
    return res;
}

void MergeTreeData::validateDetachedPartName(const String & name) const
{
    if (name.find('/') != std::string::npos || name == "." || name == "..")
        throw DB::Exception("Invalid part name '" + name + "'", ErrorCodes::INCORRECT_FILE_NAME);

    auto full_path = getFullRelativePathForPart(name, "detached/");

    if (!full_path)
        throw DB::Exception("Detached part \"" + name + "\" not found" , ErrorCodes::BAD_DATA_PART_NAME);

    if (startsWith(name, "attaching_") || startsWith(name, "deleting_"))
        throw DB::Exception("Cannot drop part " + name + ": "
                            "most likely it is used by another DROP or ATTACH query.",
                            ErrorCodes::BAD_DATA_PART_NAME);
}

void MergeTreeData::dropDetached(const ASTPtr & partition, bool part, const Context & context)
{
    PartsTemporaryRename renamed_parts(*this, "detached/");

    if (part)
    {
        String part_name = partition->as<ASTLiteral &>().value.safeGet<String>();
        validateDetachedPartName(part_name);
        renamed_parts.addPart(part_name, "deleting_" + part_name);
    }
    else
    {
        String partition_id = getPartitionIDFromQuery(partition, context);
        DetachedPartsInfo detached_parts = getDetachedParts();
        for (const auto & part_info : detached_parts)
            if (part_info.valid_name && part_info.partition_id == partition_id
                && part_info.prefix != "attaching" && part_info.prefix != "deleting")
                renamed_parts.addPart(part_info.dir_name, "deleting_" + part_info.dir_name);
    }

    LOG_DEBUG(log, "Will drop {} detached parts.", renamed_parts.old_and_new_names.size());

    renamed_parts.tryRenameAll();

    for (auto & [old_name, new_name] : renamed_parts.old_and_new_names)
    {
        const auto & [path, disk] = renamed_parts.old_part_name_to_path_and_disk[old_name];
        disk->removeRecursive(path + "detached/" + new_name + "/");
        LOG_DEBUG(log, "Dropped detached part {}", old_name);
        old_name.clear();
    }
}

MergeTreeData::MutableDataPartsVector MergeTreeData::tryLoadPartsToAttach(const ASTPtr & partition, bool attach_part,
        const Context & context, PartsTemporaryRename & renamed_parts)
{
    String source_dir = "detached/";

    std::map<String, DiskPtr> name_to_disk;
    /// Let's compose a list of parts that should be added.
    if (attach_part)
    {
        String part_id = partition->as<ASTLiteral &>().value.safeGet<String>();
        validateDetachedPartName(part_id);
        renamed_parts.addPart(part_id, "attaching_" + part_id);
        if (MergeTreePartInfo::tryParsePartName(part_id, nullptr, format_version))
            name_to_disk[part_id] = getDiskForPart(part_id, source_dir);
    }
    else
    {
        String partition_id = getPartitionIDFromQuery(partition, context);
        LOG_DEBUG(log, "Looking for parts for partition {} in {}", partition_id, source_dir);
        ActiveDataPartSet active_parts(format_version);

        const auto disks = getStoragePolicy()->getDisks();
        for (const auto & disk : disks)
        {
            for (auto it = disk->iterateDirectory(relative_data_path + source_dir); it->isValid(); it->next())
            {
                const String & name = it->name();
                MergeTreePartInfo part_info;
                // TODO what if name contains "_tryN" suffix?
                /// Parts with prefix in name (e.g. attaching_1_3_3_0, deleting_1_3_3_0) will be ignored
                if (!MergeTreePartInfo::tryParsePartName(name, &part_info, format_version)
                    || part_info.partition_id != partition_id)
                {
                    continue;
                }
                LOG_DEBUG(log, "Found part {}", name);
                active_parts.add(name);
                name_to_disk[name] = disk;
            }
        }
        LOG_DEBUG(log, "{} of them are active", active_parts.size());
        /// Inactive parts rename so they can not be attached in case of repeated ATTACH.
        for (const auto & [name, disk] : name_to_disk)
        {
            String containing_part = active_parts.getContainingPart(name);
            if (!containing_part.empty() && containing_part != name)
            {
                // TODO maybe use PartsTemporaryRename here?
                disk->moveDirectory(relative_data_path + source_dir + name, relative_data_path + source_dir + "inactive_" + name);
            }
            else
                renamed_parts.addPart(name, "attaching_" + name);
        }
    }


    /// Try to rename all parts before attaching to prevent race with DROP DETACHED and another ATTACH.
    renamed_parts.tryRenameAll();

    /// Synchronously check that added parts exist and are not broken. We will write checksums.txt if it does not exist.
    LOG_DEBUG(log, "Checking parts");
    MutableDataPartsVector loaded_parts;
    loaded_parts.reserve(renamed_parts.old_and_new_names.size());
    for (const auto & part_names : renamed_parts.old_and_new_names)
    {
        LOG_DEBUG(log, "Checking part {}", part_names.second);
        auto single_disk_volume = std::make_shared<SingleDiskVolume>("volume_" + part_names.first, name_to_disk[part_names.first]);
        MutableDataPartPtr part = createPart(part_names.first, single_disk_volume, source_dir + part_names.second);
        loadPartAndFixMetadataImpl(part);
        loaded_parts.push_back(part);
    }

    return loaded_parts;
}

namespace
{

inline ReservationPtr checkAndReturnReservation(UInt64 expected_size, ReservationPtr reservation)
{
    if (reservation)
        return reservation;

    throw Exception(fmt::format("Cannot reserve {}, not enough space", ReadableSize(expected_size)), ErrorCodes::NOT_ENOUGH_SPACE);
}

}

ReservationPtr MergeTreeData::reserveSpace(UInt64 expected_size) const
{
    expected_size = std::max(RESERVATION_MIN_ESTIMATION_SIZE, expected_size);
    auto reservation = getStoragePolicy()->reserve(expected_size);
    return checkAndReturnReservation(expected_size, std::move(reservation));
}

ReservationPtr MergeTreeData::reserveSpace(UInt64 expected_size, SpacePtr space)
{
    expected_size = std::max(RESERVATION_MIN_ESTIMATION_SIZE, expected_size);
    auto reservation = tryReserveSpace(expected_size, space);
    return checkAndReturnReservation(expected_size, std::move(reservation));
}

ReservationPtr MergeTreeData::tryReserveSpace(UInt64 expected_size, SpacePtr space)
{
    expected_size = std::max(RESERVATION_MIN_ESTIMATION_SIZE, expected_size);
    return space->reserve(expected_size);
}

ReservationPtr MergeTreeData::reserveSpacePreferringTTLRules(UInt64 expected_size,
        const IMergeTreeDataPart::TTLInfos & ttl_infos,
        time_t time_of_move,
        size_t min_volume_index) const
{
    expected_size = std::max(RESERVATION_MIN_ESTIMATION_SIZE, expected_size);

    ReservationPtr reservation = tryReserveSpacePreferringTTLRules(expected_size, ttl_infos, time_of_move, min_volume_index);

    return checkAndReturnReservation(expected_size, std::move(reservation));
}

ReservationPtr MergeTreeData::tryReserveSpacePreferringTTLRules(UInt64 expected_size,
        const IMergeTreeDataPart::TTLInfos & ttl_infos,
        time_t time_of_move,
        size_t min_volume_index) const
{
    expected_size = std::max(RESERVATION_MIN_ESTIMATION_SIZE, expected_size);

    ReservationPtr reservation;

    auto ttl_entry = selectTTLEntryForTTLInfos(ttl_infos, time_of_move);
    if (ttl_entry)
    {
        SpacePtr destination_ptr = getDestinationForTTL(*ttl_entry);
        if (!destination_ptr)
        {
            if (ttl_entry->destination_type == DataDestinationType::VOLUME)
                LOG_WARNING(log, "Would like to reserve space on volume '{}' by TTL rule of table '{}' but volume was not found", ttl_entry->destination_name, log_name);
            else if (ttl_entry->destination_type == DataDestinationType::DISK)
                LOG_WARNING(log, "Would like to reserve space on disk '{}' by TTL rule of table '{}' but disk was not found", ttl_entry->destination_name, log_name);
        }
        else
        {
            reservation = destination_ptr->reserve(expected_size);
            if (reservation)
                return reservation;
            else
                if (ttl_entry->destination_type == DataDestinationType::VOLUME)
                    LOG_WARNING(log, "Would like to reserve space on volume '{}' by TTL rule of table '{}' but there is not enough space", ttl_entry->destination_name, log_name);
                else if (ttl_entry->destination_type == DataDestinationType::DISK)
                    LOG_WARNING(log, "Would like to reserve space on disk '{}' by TTL rule of table '{}' but there is not enough space", ttl_entry->destination_name, log_name);
        }
    }

    reservation = getStoragePolicy()->reserve(expected_size, min_volume_index);

    return reservation;
}

SpacePtr MergeTreeData::getDestinationForTTL(const TTLDescription & ttl) const
{
    auto policy = getStoragePolicy();
    if (ttl.destination_type == DataDestinationType::VOLUME)
        return policy->getVolumeByName(ttl.destination_name);
    else if (ttl.destination_type == DataDestinationType::DISK)
        return policy->getDiskByName(ttl.destination_name);
    else
        return {};
}

bool MergeTreeData::isPartInTTLDestination(const TTLDescription & ttl, const IMergeTreeDataPart & part) const
{
    auto policy = getStoragePolicy();
    if (ttl.destination_type == DataDestinationType::VOLUME)
    {
        for (const auto & disk : policy->getVolumeByName(ttl.destination_name)->getDisks())
            if (disk->getName() == part.volume->getDisk()->getName())
                return true;
    }
    else if (ttl.destination_type == DataDestinationType::DISK)
        return policy->getDiskByName(ttl.destination_name)->getName() == part.volume->getDisk()->getName();
    return false;
}

std::optional<TTLDescription>
MergeTreeData::selectTTLEntryForTTLInfos(const IMergeTreeDataPart::TTLInfos & ttl_infos, time_t time_of_move) const
{
    time_t max_max_ttl = 0;
    TTLDescriptions::const_iterator best_entry_it;

    const auto & move_ttl_entries = getMoveTTLs();
    for (auto ttl_entry_it = move_ttl_entries.begin(); ttl_entry_it != move_ttl_entries.end(); ++ttl_entry_it)
    {
        auto ttl_info_it = ttl_infos.moves_ttl.find(ttl_entry_it->result_column);
        /// Prefer TTL rule which went into action last.
        if (ttl_info_it != ttl_infos.moves_ttl.end()
                && ttl_info_it->second.max <= time_of_move
                && max_max_ttl <= ttl_info_it->second.max)
        {
            best_entry_it = ttl_entry_it;
            max_max_ttl = ttl_info_it->second.max;
        }
    }

    return max_max_ttl ? *best_entry_it : std::optional<TTLDescription>();
}

MergeTreeData::DataParts MergeTreeData::getDataParts(const DataPartStates & affordable_states) const
{
    DataParts res;
    {
        auto lock = lockParts();
        for (auto state : affordable_states)
        {
            auto range = getDataPartsStateRange(state);
            res.insert(range.begin(), range.end());
        }
    }
    return res;
}

MergeTreeData::DataParts MergeTreeData::getDataParts() const
{
    return getDataParts({DataPartState::Committed});
}

MergeTreeData::DataPartsVector MergeTreeData::getDataPartsVector() const
{
    return getDataPartsVector({DataPartState::Committed});
}

MergeTreeData::DataPartPtr MergeTreeData::getAnyPartInPartition(
    const String & partition_id, DataPartsLock & /*data_parts_lock*/)
{
    auto it = data_parts_by_state_and_info.lower_bound(DataPartStateAndPartitionID{DataPartState::Committed, partition_id});

    if (it != data_parts_by_state_and_info.end() && (*it)->state == DataPartState::Committed && (*it)->info.partition_id == partition_id)
        return *it;

    return nullptr;
}

void MergeTreeData::Transaction::rollback()
{
    if (!isEmpty())
    {
        std::stringstream ss;
        ss << " Removing parts:";
        for (const auto & part : precommitted_parts)
            ss << " " << part->relative_path;
        ss << ".";
        LOG_DEBUG(data.log, "Undoing transaction.{}", ss.str());

        data.removePartsFromWorkingSet(
            DataPartsVector(precommitted_parts.begin(), precommitted_parts.end()),
            /* clear_without_timeout = */ true);
    }

    clear();
}

MergeTreeData::DataPartsVector MergeTreeData::Transaction::commit(MergeTreeData::DataPartsLock * acquired_parts_lock)
{
    DataPartsVector total_covered_parts;

    if (!isEmpty())
    {
        auto parts_lock = acquired_parts_lock ? MergeTreeData::DataPartsLock() : data.lockParts();
        auto * owing_parts_lock = acquired_parts_lock ? acquired_parts_lock : &parts_lock;

        auto current_time = time(nullptr);
        for (const DataPartPtr & part : precommitted_parts)
        {
            DataPartPtr covering_part;
            DataPartsVector covered_parts = data.getActivePartsToReplace(part->info, part->name, covering_part, *owing_parts_lock);
            if (covering_part)
            {
                LOG_WARNING(data.log, "Tried to commit obsolete part {} covered by {}", part->name, covering_part->getNameWithState());

                part->remove_time.store(0, std::memory_order_relaxed); /// The part will be removed without waiting for old_parts_lifetime seconds.
                data.modifyPartState(part, DataPartState::Outdated);
            }
            else
            {
                total_covered_parts.insert(total_covered_parts.end(), covered_parts.begin(), covered_parts.end());
                for (const DataPartPtr & covered_part : covered_parts)
                {
                    covered_part->remove_time.store(current_time, std::memory_order_relaxed);
                    data.modifyPartState(covered_part, DataPartState::Outdated);
                    data.removePartContributionToColumnSizes(covered_part);
                }

                data.modifyPartState(part, DataPartState::Committed);
                data.addPartContributionToColumnSizes(part);
            }
        }
    }

    clear();

    return total_covered_parts;
}

bool MergeTreeData::isPrimaryOrMinMaxKeyColumnPossiblyWrappedInFunctions(const ASTPtr & node) const
{
    const String column_name = node->getColumnName();

    for (const auto & name : getPrimaryKeyColumns())
        if (column_name == name)
            return true;

    for (const auto & name : minmax_idx_columns)
        if (column_name == name)
            return true;

    if (const auto * func = node->as<ASTFunction>())
        if (func->arguments->children.size() == 1)
            return isPrimaryOrMinMaxKeyColumnPossiblyWrappedInFunctions(func->arguments->children.front());

    return false;
}

bool MergeTreeData::mayBenefitFromIndexForIn(const ASTPtr & left_in_operand, const Context &) const
{
    /// Make sure that the left side of the IN operator contain part of the key.
    /// If there is a tuple on the left side of the IN operator, at least one item of the tuple
    ///  must be part of the key (probably wrapped by a chain of some acceptable functions).
    const auto * left_in_operand_tuple = left_in_operand->as<ASTFunction>();
    const auto & index_wrapper_factory = MergeTreeIndexFactory::instance();
    if (left_in_operand_tuple && left_in_operand_tuple->name == "tuple")
    {
        for (const auto & item : left_in_operand_tuple->arguments->children)
        {
            if (isPrimaryOrMinMaxKeyColumnPossiblyWrappedInFunctions(item))
                return true;
            for (const auto & index : getSecondaryIndices())
                if (index_wrapper_factory.get(index)->mayBenefitFromIndexForIn(item))
                    return true;
        }
        /// The tuple itself may be part of the primary key, so check that as a last resort.
        return isPrimaryOrMinMaxKeyColumnPossiblyWrappedInFunctions(left_in_operand);
    }
    else
    {
        for (const auto & index : getSecondaryIndices())
            if (index_wrapper_factory.get(index)->mayBenefitFromIndexForIn(left_in_operand))
                return true;

        return isPrimaryOrMinMaxKeyColumnPossiblyWrappedInFunctions(left_in_operand);
    }
}

MergeTreeData & MergeTreeData::checkStructureAndGetMergeTreeData(IStorage & source_table) const
{
    MergeTreeData * src_data = dynamic_cast<MergeTreeData *>(&source_table);
    if (!src_data)
        throw Exception("Table " + source_table.getStorageID().getNameForLogs() +
                        " supports attachPartitionFrom only for MergeTree family of table engines."
                        " Got " + source_table.getName(), ErrorCodes::NOT_IMPLEMENTED);

    if (getColumns().getAllPhysical().sizeOfDifference(src_data->getColumns().getAllPhysical()))
        throw Exception("Tables have different structure", ErrorCodes::INCOMPATIBLE_COLUMNS);

    auto query_to_string = [] (const ASTPtr & ast)
    {
        return ast ? queryToString(ast) : "";
    };

    if (query_to_string(getSortingKeyAST()) != query_to_string(src_data->getSortingKeyAST()))
        throw Exception("Tables have different ordering", ErrorCodes::BAD_ARGUMENTS);

    if (query_to_string(getPartitionKeyAST()) != query_to_string(src_data->getPartitionKeyAST()))
        throw Exception("Tables have different partition key", ErrorCodes::BAD_ARGUMENTS);

    if (format_version != src_data->format_version)
        throw Exception("Tables have different format_version", ErrorCodes::BAD_ARGUMENTS);

    return *src_data;
}

MergeTreeData & MergeTreeData::checkStructureAndGetMergeTreeData(const StoragePtr & source_table) const
{
    return checkStructureAndGetMergeTreeData(*source_table);
}

MergeTreeData::MutableDataPartPtr MergeTreeData::cloneAndLoadDataPartOnSameDisk(const MergeTreeData::DataPartPtr & src_part,
                                                                                const String & tmp_part_prefix,
                                                                                const MergeTreePartInfo & dst_part_info)
{
    /// Check that the storage policy contains the disk where the src_part is located.
    bool does_storage_policy_allow_same_disk = false;
    for (const DiskPtr & disk : getStoragePolicy()->getDisks())
    {
        if (disk->getName() == src_part->volume->getDisk()->getName())
        {
            does_storage_policy_allow_same_disk = true;
            break;
        }
    }
    if (!does_storage_policy_allow_same_disk)
        throw Exception(
            "Could not clone and load part " + quoteString(src_part->getFullPath()) + " because disk does not belong to storage policy", ErrorCodes::BAD_ARGUMENTS);

    String dst_part_name = src_part->getNewName(dst_part_info);
    String tmp_dst_part_name = tmp_part_prefix + dst_part_name;

    auto reservation = reserveSpace(src_part->getBytesOnDisk(), src_part->volume->getDisk());
    auto disk = reservation->getDisk();
    String src_part_path = src_part->getFullRelativePath();
    String dst_part_path = relative_data_path + tmp_dst_part_name;

    if (disk->exists(dst_part_path))
        throw Exception("Part in " + fullPath(disk, dst_part_path) + " already exists", ErrorCodes::DIRECTORY_ALREADY_EXISTS);

    LOG_DEBUG(log, "Cloning part {} to {}", fullPath(disk, src_part_path), fullPath(disk, dst_part_path));
    localBackup(disk, src_part_path, dst_part_path);
    disk->removeIfExists(dst_part_path + "/" + DELETE_ON_DESTROY_MARKER_PATH);

    auto single_disk_volume = std::make_shared<SingleDiskVolume>(disk->getName(), disk);
    auto dst_data_part = createPart(dst_part_name, dst_part_info, single_disk_volume, tmp_dst_part_name);

    dst_data_part->is_temp = true;

    dst_data_part->loadColumnsChecksumsIndexes(require_part_metadata, true);
    dst_data_part->modification_time = disk->getLastModified(dst_part_path).epochTime();
    return dst_data_part;
}

String MergeTreeData::getFullPathOnDisk(const DiskPtr & disk) const
{
    return disk->getPath() + relative_data_path;
}


DiskPtr MergeTreeData::getDiskForPart(const String & part_name, const String & additional_path) const
{
    const auto disks = getStoragePolicy()->getDisks();

    for (const DiskPtr & disk : disks)
        for (auto it = disk->iterateDirectory(relative_data_path + additional_path); it->isValid(); it->next())
            if (it->name() == part_name)
                return disk;

    return nullptr;
}


std::optional<String> MergeTreeData::getFullRelativePathForPart(const String & part_name, const String & additional_path) const
{
    auto disk = getDiskForPart(part_name, additional_path);
    if (disk)
        return relative_data_path + additional_path;
    return {};
}

Strings MergeTreeData::getDataPaths() const
{
    Strings res;
    auto disks = getStoragePolicy()->getDisks();
    for (const auto & disk : disks)
        res.push_back(getFullPathOnDisk(disk));
    return res;
}

MergeTreeData::PathsWithDisks MergeTreeData::getRelativeDataPathsWithDisks() const
{
    PathsWithDisks res;
    auto disks = getStoragePolicy()->getDisks();
    for (const auto & disk : disks)
        res.emplace_back(relative_data_path, disk);
    return res;
}

void MergeTreeData::freezePartitionsByMatcher(MatcherFn matcher, const String & with_name, const Context & context)
{
    String clickhouse_path = Poco::Path(context.getPath()).makeAbsolute().toString();
    String default_shadow_path = clickhouse_path + "shadow/";
    Poco::File(default_shadow_path).createDirectories();
    auto increment = Increment(default_shadow_path + "increment.txt").get(true);

    const String shadow_path = "shadow/";

    /// Acquire a snapshot of active data parts to prevent removing while doing backup.
    const auto data_parts = getDataParts();

    size_t parts_processed = 0;
    for (const auto & part : data_parts)
    {
        if (!matcher(part))
            continue;

        part->volume->getDisk()->createDirectories(shadow_path);

        String backup_path = shadow_path
            + (!with_name.empty()
                ? escapeForFileName(with_name)
                : toString(increment))
            + "/";

        LOG_DEBUG(log, "Freezing part {} snapshot will be placed at {}", part->name, backup_path);

        String backup_part_path = backup_path + relative_data_path + part->relative_path;
        localBackup(part->volume->getDisk(), part->getFullRelativePath(), backup_part_path);
        part->volume->getDisk()->removeIfExists(backup_part_path + "/" + DELETE_ON_DESTROY_MARKER_PATH);

        part->is_frozen.store(true, std::memory_order_relaxed);
        ++parts_processed;
    }

    LOG_DEBUG(log, "Freezed {} parts", parts_processed);
}

bool MergeTreeData::canReplacePartition(const DataPartPtr & src_part) const
{
    const auto settings = getSettings();

    if (!settings->enable_mixed_granularity_parts || settings->index_granularity_bytes == 0)
    {
        if (!canUseAdaptiveGranularity() && src_part->index_granularity_info.is_adaptive)
            return false;
        if (canUseAdaptiveGranularity() && !src_part->index_granularity_info.is_adaptive)
            return false;
    }
    return true;
}

void MergeTreeData::writePartLog(
    PartLogElement::Type type,
    const ExecutionStatus & execution_status,
    UInt64 elapsed_ns,
    const String & new_part_name,
    const DataPartPtr & result_part,
    const DataPartsVector & source_parts,
    const MergeListEntry * merge_entry)
try
{
    auto table_id = getStorageID();
    auto part_log = global_context.getPartLog(table_id.database_name);
    if (!part_log)
        return;

    PartLogElement part_log_elem;

    part_log_elem.event_type = type;

    part_log_elem.error = static_cast<UInt16>(execution_status.code);
    part_log_elem.exception = execution_status.message;

    part_log_elem.event_time = time(nullptr);
    /// TODO: Stop stopwatch in outer code to exclude ZK timings and so on
    part_log_elem.duration_ms = elapsed_ns / 1000000;

    part_log_elem.database_name = table_id.database_name;
    part_log_elem.table_name = table_id.table_name;
    part_log_elem.partition_id = MergeTreePartInfo::fromPartName(new_part_name, format_version).partition_id;
    part_log_elem.part_name = new_part_name;

    if (result_part)
    {
        part_log_elem.path_on_disk = result_part->getFullPath();
        part_log_elem.bytes_compressed_on_disk = result_part->getBytesOnDisk();
        part_log_elem.rows = result_part->rows_count;
    }

    part_log_elem.source_part_names.reserve(source_parts.size());
    for (const auto & source_part : source_parts)
        part_log_elem.source_part_names.push_back(source_part->name);

    if (merge_entry)
    {
        part_log_elem.rows_read = (*merge_entry)->rows_read;
        part_log_elem.bytes_read_uncompressed = (*merge_entry)->bytes_read_uncompressed;

        part_log_elem.rows = (*merge_entry)->rows_written;
        part_log_elem.bytes_uncompressed = (*merge_entry)->bytes_written_uncompressed;
        part_log_elem.peak_memory_usage = (*merge_entry)->memory_tracker.getPeak();
    }

    part_log->add(part_log_elem);
}
catch (...)
{
    tryLogCurrentException(log, __PRETTY_FUNCTION__);
}

MergeTreeData::CurrentlyMovingPartsTagger::CurrentlyMovingPartsTagger(MergeTreeMovingParts && moving_parts_, MergeTreeData & data_)
    : parts_to_move(std::move(moving_parts_)), data(data_)
{
    for (const auto & moving_part : parts_to_move)
        if (!data.currently_moving_parts.emplace(moving_part.part).second)
            throw Exception("Cannot move part '" + moving_part.part->name + "'. It's already moving.", ErrorCodes::LOGICAL_ERROR);
}

MergeTreeData::CurrentlyMovingPartsTagger::~CurrentlyMovingPartsTagger()
{
    std::lock_guard lock(data.moving_parts_mutex);
    for (const auto & moving_part : parts_to_move)
    {
        /// Something went completely wrong
        if (!data.currently_moving_parts.count(moving_part.part))
            std::terminate();
        data.currently_moving_parts.erase(moving_part.part);
    }
}

bool MergeTreeData::selectPartsAndMove()
{
    if (parts_mover.moves_blocker.isCancelled())
        return false;

    auto moving_tagger = selectPartsForMove();
    if (moving_tagger.parts_to_move.empty())
        return false;

    return moveParts(std::move(moving_tagger));
}

bool MergeTreeData::areBackgroundMovesNeeded() const
{
    auto policy = getStoragePolicy();

    if (policy->getVolumes().size() > 1)
        return true;

    return policy->getVolumes().size() == 1 && policy->getVolumes()[0]->getDisks().size() > 1 && hasAnyMoveTTL();
}

bool MergeTreeData::movePartsToSpace(const DataPartsVector & parts, SpacePtr space)
{
    if (parts_mover.moves_blocker.isCancelled())
        return false;

    auto moving_tagger = checkPartsForMove(parts, space);
    if (moving_tagger.parts_to_move.empty())
        return false;

    return moveParts(std::move(moving_tagger));
}

MergeTreeData::CurrentlyMovingPartsTagger MergeTreeData::selectPartsForMove()
{
    MergeTreeMovingParts parts_to_move;

    auto can_move = [this](const DataPartPtr & part, String * reason) -> bool
    {
        if (partIsAssignedToBackgroundOperation(part))
        {
            *reason = "part already assigned to background operation.";
            return false;
        }
        if (currently_moving_parts.count(part))
        {
            *reason = "part is already moving.";
            return false;
        }

        return true;
    };

    std::lock_guard moving_lock(moving_parts_mutex);

    parts_mover.selectPartsForMove(parts_to_move, can_move, moving_lock);
    return CurrentlyMovingPartsTagger(std::move(parts_to_move), *this);
}

MergeTreeData::CurrentlyMovingPartsTagger MergeTreeData::checkPartsForMove(const DataPartsVector & parts, SpacePtr space)
{
    std::lock_guard moving_lock(moving_parts_mutex);

    MergeTreeMovingParts parts_to_move;
    for (const auto & part : parts)
    {
        auto reservation = space->reserve(part->getBytesOnDisk());
        if (!reservation)
            throw Exception("Move is not possible. Not enough space on '" + space->getName() + "'", ErrorCodes::NOT_ENOUGH_SPACE);

        auto reserved_disk = reservation->getDisk();

        if (reserved_disk->exists(relative_data_path + part->name))
            throw Exception(
                "Move is not possible: " + fullPath(reserved_disk, relative_data_path + part->name) + " already exists",
                ErrorCodes::DIRECTORY_ALREADY_EXISTS);

        if (currently_moving_parts.count(part) || partIsAssignedToBackgroundOperation(part))
            throw Exception(
                "Cannot move part '" + part->name + "' because it's participating in background process",
                ErrorCodes::PART_IS_TEMPORARILY_LOCKED);

        parts_to_move.emplace_back(part, std::move(reservation));
    }
    return CurrentlyMovingPartsTagger(std::move(parts_to_move), *this);
}

bool MergeTreeData::moveParts(CurrentlyMovingPartsTagger && moving_tagger)
{
    LOG_INFO(log, "Got {} parts to move.", moving_tagger.parts_to_move.size());

    for (const auto & moving_part : moving_tagger.parts_to_move)
    {
        Stopwatch stopwatch;
        DataPartPtr cloned_part;

        auto write_part_log = [&](const ExecutionStatus & execution_status)
        {
            writePartLog(
                PartLogElement::Type::MOVE_PART,
                execution_status,
                stopwatch.elapsed(),
                moving_part.part->name,
                cloned_part,
                {moving_part.part},
                nullptr);
        };

        try
        {
            cloned_part = parts_mover.clonePart(moving_part);
            parts_mover.swapClonedPart(cloned_part);
            write_part_log({});
        }
        catch (...)
        {
            write_part_log(ExecutionStatus::fromCurrentException());
            if (cloned_part)
                cloned_part->remove();

            throw;
        }
    }
    return true;
}

bool MergeTreeData::canUsePolymorphicParts(const MergeTreeSettings & settings, String * out_reason) const
{
    if (!canUseAdaptiveGranularity())
    {
        if ((settings.min_rows_for_wide_part != 0 || settings.min_bytes_for_wide_part != 0) && out_reason)
        {
            std::ostringstream message;
            message << "Table can't create parts with adaptive granularity, but settings min_rows_for_wide_part = "
                    << settings.min_rows_for_wide_part << ", min_bytes_for_wide_part = " << settings.min_bytes_for_wide_part
                    << ". Parts with non-adaptive granularity can be stored only in Wide (default) format.";
            *out_reason = message.str();
        }

        return false;
    }

    return true;
}

MergeTreeData::AlterConversions MergeTreeData::getAlterConversionsForPart(const MergeTreeDataPartPtr part) const
{
    MutationCommands commands = getFirtsAlterMutationCommandsForPart(part);

    AlterConversions result{};
    for (const auto & command : commands)
        /// Currently we need explicit conversions only for RENAME alter
        /// all other conversions can be deduced from diff between part columns
        /// and columns in storage.
        if (command.type == MutationCommand::Type::RENAME_COLUMN)
            result.rename_map[command.rename_to] = command.column_name;

    return result;
}

NamesAndTypesList MergeTreeData::getVirtuals() const
{
    return NamesAndTypesList{
        NameAndTypePair("_part", std::make_shared<DataTypeString>()),
        NameAndTypePair("_part_index", std::make_shared<DataTypeUInt64>()),
        NameAndTypePair("_partition_id", std::make_shared<DataTypeString>()),
        NameAndTypePair("_sample_factor", std::make_shared<DataTypeFloat64>()),
    };
}
}<|MERGE_RESOLUTION|>--- conflicted
+++ resolved
@@ -185,7 +185,6 @@
         min_format_version = MERGE_TREE_DATA_MIN_FORMAT_VERSION_WITH_CUSTOM_PARTITIONING;
     }
 
-<<<<<<< HEAD
     setProperties(metadata_, metadata_, attach);
     const auto settings = getSettings();
 
@@ -200,11 +199,7 @@
             throw Exception("Sampling expression must be present in the primary key", ErrorCodes::BAD_ARGUMENTS);
     }
 
-
-    checkTTLExpressions(metadata_, metadata_);
-=======
     setTTLExpressions(metadata_);
->>>>>>> 4d63b836
 
     /// format_file always contained on any data path
     PathWithDisk version_file;
