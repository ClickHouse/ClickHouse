#include <Storages/PartitionCommands.h>
#include <Storages/MergeTree/MergeTreeData.h>

#include <Access/AccessControl.h>
#include <AggregateFunctions/AggregateFunctionCount.h>
#include <Analyzer/QueryTreeBuilder.h>
#include <Analyzer/Utils.h>
#include <Backups/BackupEntriesCollector.h>
#include <Backups/BackupEntryWrappedWith.h>
#include <Backups/IBackup.h>
#include <Backups/RestorerFromBackup.h>
#include <Columns/ColumnAggregateFunction.h>
#include <Common/Config/ConfigHelper.h>
#include <Common/CurrentMetrics.h>
#include <Common/Increment.h>
#include <Common/ProfileEventsScope.h>
#include <Common/Stopwatch.h>
#include <Common/StringUtils.h>
#include <Common/ThreadFuzzer.h>
#include <Common/escapeForFileName.h>
#include <Common/noexcept_scope.h>
#include <Common/quoteString.h>
#include <Common/scope_guard_safe.h>
#include <Common/typeid_cast.h>
#include <Common/thread_local_rng.h>
#include <Core/BackgroundSchedulePool.h>
#include <Core/Settings.h>
#include <Core/ServerSettings.h>
#include <Storages/MergeTree/RangesInDataPart.h>
#include <Compression/CompressedReadBuffer.h>
#include <Compression/CompressionFactory.h>
#include <Core/QueryProcessingStage.h>
#include <DataTypes/DataTypeCustomSimpleAggregateFunction.h>
#include <DataTypes/DataTypeEnum.h>
#include <DataTypes/DataTypeLowCardinality.h>
#include <DataTypes/DataTypeTuple.h>
#include <DataTypes/DataTypeUUID.h>
#include <DataTypes/NestedUtils.h>
#include <DataTypes/ObjectUtils.h>
#include <DataTypes/hasNullable.h>
#include <Disks/ObjectStorages/DiskObjectStorage.h>
#include <Disks/SingleDiskVolume.h>
#include <Disks/TemporaryFileOnDisk.h>
#include <Disks/createVolume.h>
#include <IO/Operators.h>
#include <IO/S3Common.h>
#include <IO/SharedThreadPools.h>
#include <IO/WriteBufferFromString.h>
#include <IO/WriteHelpers.h>
#include <Interpreters/Aggregator.h>
#include <Interpreters/Context.h>
#include <Interpreters/convertFieldToType.h>
#include <Interpreters/DatabaseCatalog.h>
#include <Interpreters/evaluateConstantExpression.h>
#include <Interpreters/ExpressionAnalyzer.h>
#include <Interpreters/ExpressionActions.h>
#include <Interpreters/GinFilter.h>
#include <Interpreters/InterpreterSelectQuery.h>
#include <Interpreters/MergeTreeTransaction.h>
#include <Interpreters/PartLog.h>
#include <Interpreters/TransactionLog.h>
#include <Interpreters/TreeRewriter.h>
#include <Interpreters/inplaceBlockConversions.h>
#include <Interpreters/MutationsInterpreter.h>
#include <Interpreters/Cache/QueryConditionCache.h>
#include <Parsers/ASTExpressionList.h>
#include <Parsers/ASTIndexDeclaration.h>
#include <Parsers/ASTHelpers.h>
#include <Parsers/ASTFunction.h>
#include <Parsers/ASTLiteral.h>
#include <Parsers/ASTPartition.h>
#include <Parsers/ASTSetQuery.h>
#include <Parsers/ASTTablesInSelectQuery.h>
#include <Parsers/parseQuery.h>
#include <Parsers/ASTAlterQuery.h>
#include <Processors/Formats/IInputFormat.h>
#include <Processors/QueryPlan/QueryIdHolder.h>
#include <Processors/QueryPlan/ReadFromMergeTree.h>
#include <Processors/Transforms/SquashingTransform.h>
#include <Processors/Transforms/DeduplicationTokenTransforms.h>
#include <Storages/AlterCommands.h>
#include <Storages/MergeTree/MergeTreeVirtualColumns.h>
#include <Storages/Freeze.h>
#include <Storages/MergeTree/DataPartStorageOnDiskFull.h>
#include <Storages/MergeTree/MergeTreeDataPartBuilder.h>
#include <Storages/MergeTree/MergeTreeDataPartCompact.h>
#include <Storages/MergeTree/MergeTreeSettings.h>
#include <Storages/MergeTree/PrimaryIndexCache.h>
#include <Storages/Statistics/ConditionSelectivityEstimator.h>
#include <Storages/MergeTree/MergeTreeSelectProcessor.h>
#include <Storages/MergeTree/checkDataPart.h>
#include <Storages/MutationCommands.h>
#include <Storages/MergeTree/ActiveDataPartSet.h>
#include <Storages/StorageReplicatedMergeTree.h>
#include <Storages/VirtualColumnUtils.h>
#include <Storages/MergeTree/LoadedMergeTreeDataPartInfoForReader.h>
#include <QueryPipeline/QueryPipelineBuilder.h>
#include <Storages/MergeTree/MergeTreeIndexGranularityAdaptive.h>

#include <boost/algorithm/string/join.hpp>

#include <base/insertAtEnd.h>
#include <base/interpolate.h>
#include <base/isSharedPtrUnique.h>

#include <algorithm>
#include <atomic>
#include <chrono>
#include <exception>
#include <limits>
#include <optional>
#include <ranges>
#include <set>
#include <thread>
#include <unordered_set>
#include <filesystem>

#include <fmt/format.h>
#include <Poco/Logger.h>
#include <Poco/Net/NetException.h>

#if USE_AZURE_BLOB_STORAGE
#include <azure/core/http/http.hpp>
#endif


template <>
struct fmt::formatter<DB::DataPartPtr> : fmt::formatter<std::string>
{
    template <typename FormatCtx>
    auto format(const DB::DataPartPtr & part, FormatCtx & ctx) const
    {
        return fmt::formatter<std::string>::format(part->name, ctx);
    }
};


namespace fs = std::filesystem;

namespace ProfileEvents
{
    extern const Event RejectedInserts;
    extern const Event DelayedInserts;
    extern const Event DelayedInsertsMilliseconds;
    extern const Event InsertedWideParts;
    extern const Event InsertedCompactParts;
    extern const Event MergedIntoWideParts;
    extern const Event MergedIntoCompactParts;
    extern const Event RejectedMutations;
    extern const Event DelayedMutations;
    extern const Event DelayedMutationsMilliseconds;
    extern const Event PartsLockWaitMicroseconds;
    extern const Event PartsLockHoldMicroseconds;
    extern const Event LoadedDataParts;
    extern const Event LoadedDataPartsMicroseconds;
    extern const Event RestorePartsSkippedFiles;
    extern const Event RestorePartsSkippedBytes;
}

namespace CurrentMetrics
{
    extern const Metric DelayedInserts;
}


namespace
{
    constexpr UInt64 RESERVATION_MIN_ESTIMATION_SIZE = 1u * 1024u * 1024u; /// 1MB
}


namespace DB
{

namespace Setting
{
    extern const SettingsBool allow_drop_detached;
    extern const SettingsBool allow_experimental_analyzer;
    extern const SettingsBool allow_experimental_full_text_index;
    extern const SettingsBool allow_non_metadata_alters;
    extern const SettingsBool allow_statistics_optimize;
    extern const SettingsBool allow_suspicious_indices;
    extern const SettingsBool alter_move_to_space_execute_async;
    extern const SettingsBool alter_partition_verbose_result;
    extern const SettingsBool apply_mutations_on_fly;
    extern const SettingsBool allow_experimental_vector_similarity_index;
    extern const SettingsBool fsync_metadata;
    extern const SettingsSeconds lock_acquire_timeout;
    extern const SettingsBool materialize_ttl_after_modify;
    extern const SettingsUInt64 max_partition_size_to_drop;
    extern const SettingsMaxThreads max_threads;
    extern const SettingsUInt64 number_of_mutations_to_delay;
    extern const SettingsUInt64 number_of_mutations_to_throw;
    extern const SettingsBool parallel_replicas_for_non_replicated_merge_tree;
    extern const SettingsUInt64 parts_to_delay_insert;
    extern const SettingsUInt64 parts_to_throw_insert;
    extern const SettingsBool enable_shared_storage_snapshot_in_query;
    extern const SettingsUInt64 merge_tree_storage_snapshot_sleep_ms;
    extern const SettingsUInt64 min_insert_block_size_rows;
    extern const SettingsUInt64 min_insert_block_size_bytes;
    extern const SettingsBool apply_patch_parts;
}

namespace MergeTreeSetting
{
    extern const MergeTreeSettingsBool allow_experimental_reverse_key;
    extern const MergeTreeSettingsBool allow_nullable_key;
    extern const MergeTreeSettingsBool allow_remote_fs_zero_copy_replication;
    extern const MergeTreeSettingsBool allow_suspicious_indices;
    extern const MergeTreeSettingsBool allow_summing_columns_in_partition_or_order_key;
    extern const MergeTreeSettingsBool allow_coalescing_columns_in_partition_or_order_key;
    extern const MergeTreeSettingsBool assign_part_uuids;
    extern const MergeTreeSettingsBool async_insert;
    extern const MergeTreeSettingsBool check_sample_column_is_correct;
    extern const MergeTreeSettingsBool compatibility_allow_sampling_expression_not_in_primary_key;
    extern const MergeTreeSettingsUInt64 concurrent_part_removal_threshold;
    extern const MergeTreeSettingsDeduplicateMergeProjectionMode deduplicate_merge_projection_mode;
    extern const MergeTreeSettingsBool disable_freeze_partition_for_zero_copy_replication;
    extern const MergeTreeSettingsString disk;
    extern const MergeTreeSettingsBool table_disk;
    extern const MergeTreeSettingsBool enable_mixed_granularity_parts;
    extern const MergeTreeSettingsBool fsync_after_insert;
    extern const MergeTreeSettingsBool fsync_part_directory;
    extern const MergeTreeSettingsUInt64 inactive_parts_to_delay_insert;
    extern const MergeTreeSettingsUInt64 inactive_parts_to_throw_insert;
    extern const MergeTreeSettingsUInt64 index_granularity_bytes;
    extern const MergeTreeSettingsSeconds lock_acquire_timeout_for_background_operations;
    extern const MergeTreeSettingsUInt64 max_avg_part_size_for_too_many_parts;
    extern const MergeTreeSettingsUInt64 max_delay_to_insert;
    extern const MergeTreeSettingsUInt64 max_delay_to_mutate_ms;
    extern const MergeTreeSettingsUInt64 max_file_name_length;
    extern const MergeTreeSettingsUInt64 max_parts_in_total;
    extern const MergeTreeSettingsUInt64 max_projections;
    extern const MergeTreeSettingsUInt64 max_suspicious_broken_parts_bytes;
    extern const MergeTreeSettingsUInt64 max_suspicious_broken_parts;
    extern const MergeTreeSettingsUInt64 min_bytes_for_wide_part;
    extern const MergeTreeSettingsUInt64 min_bytes_to_rebalance_partition_over_jbod;
    extern const MergeTreeSettingsUInt64 min_delay_to_insert_ms;
    extern const MergeTreeSettingsUInt64 min_delay_to_mutate_ms;
    extern const MergeTreeSettingsUInt64 min_rows_for_wide_part;
    extern const MergeTreeSettingsUInt64 number_of_mutations_to_delay;
    extern const MergeTreeSettingsUInt64 number_of_mutations_to_throw;
    extern const MergeTreeSettingsSeconds old_parts_lifetime;
    extern const MergeTreeSettingsUInt64 part_moves_between_shards_enable;
    extern const MergeTreeSettingsUInt64 parts_to_delay_insert;
    extern const MergeTreeSettingsUInt64 parts_to_throw_insert;
    extern const MergeTreeSettingsFloat ratio_of_defaults_for_sparse_serialization;
    extern const MergeTreeSettingsBool remove_empty_parts;
    extern const MergeTreeSettingsBool remove_rolled_back_parts_immediately;
    extern const MergeTreeSettingsBool replace_long_file_name_to_hash;
    extern const MergeTreeSettingsUInt64 simultaneous_parts_removal_limit;
    extern const MergeTreeSettingsUInt64 sleep_before_loading_outdated_parts_ms;
    extern const MergeTreeSettingsString storage_policy;
    extern const MergeTreeSettingsFloat zero_copy_concurrent_part_removal_max_postpone_ratio;
    extern const MergeTreeSettingsUInt64 zero_copy_concurrent_part_removal_max_split_times;
    extern const MergeTreeSettingsBool use_primary_key_cache;
    extern const MergeTreeSettingsBool prewarm_primary_key_cache;
    extern const MergeTreeSettingsBool prewarm_mark_cache;
    extern const MergeTreeSettingsBool primary_key_lazy_load;
    extern const MergeTreeSettingsBool enforce_index_structure_match_on_partition_manipulation;
    extern const MergeTreeSettingsUInt64 min_bytes_to_prewarm_caches;
    extern const MergeTreeSettingsBool enable_block_number_column;
    extern const MergeTreeSettingsBool enable_block_offset_column;
    extern const MergeTreeSettingsBool columns_and_secondary_indices_sizes_lazy_calculation;
    extern const MergeTreeSettingsSeconds refresh_parts_interval;
    extern const MergeTreeSettingsBool remove_unused_patch_parts;
<<<<<<< HEAD
    extern const MergeTreeSettingsUInt64 max_uniq_number_for_low_cardinality;
=======
    extern const MergeTreeSettingsSearchOrphanedPartsDisks search_orphaned_parts_disks;
>>>>>>> 17d47c2d
}

namespace ServerSetting
{
    extern const ServerSettingsDouble mark_cache_prewarm_ratio;
    extern const ServerSettingsDouble primary_index_cache_prewarm_ratio;
}

namespace ErrorCodes
{
    extern const int NO_SUCH_DATA_PART;
    extern const int NOT_IMPLEMENTED;
    extern const int DIRECTORY_ALREADY_EXISTS;
    extern const int TOO_MANY_UNEXPECTED_DATA_PARTS;
    extern const int DUPLICATE_DATA_PART;
    extern const int NO_SUCH_COLUMN_IN_TABLE;
    extern const int LOGICAL_ERROR;
    extern const int ILLEGAL_COLUMN;
    extern const int ILLEGAL_TYPE_OF_COLUMN_FOR_FILTER;
    extern const int CORRUPTED_DATA;
    extern const int BAD_TYPE_OF_FIELD;
    extern const int BAD_ARGUMENTS;
    extern const int INVALID_PARTITION_VALUE;
    extern const int METADATA_MISMATCH;
    extern const int PART_IS_TEMPORARILY_LOCKED;
    extern const int TOO_MANY_PARTS;
    extern const int INCOMPATIBLE_COLUMNS;
    extern const int BAD_TTL_EXPRESSION;
    extern const int INCORRECT_FILE_NAME;
    extern const int BAD_DATA_PART_NAME;
    extern const int READONLY_SETTING;
    extern const int ABORTED;
    extern const int UNKNOWN_DISK;
    extern const int NOT_ENOUGH_SPACE;
    extern const int ALTER_OF_COLUMN_IS_FORBIDDEN;
    extern const int SUPPORT_IS_DISABLED;
    extern const int TOO_MANY_SIMULTANEOUS_QUERIES;
    extern const int INCORRECT_QUERY;
    extern const int INVALID_SETTING_VALUE;
    extern const int CANNOT_RESTORE_TABLE;
    extern const int ZERO_COPY_REPLICATION_ERROR;
    extern const int NOT_INITIALIZED;
    extern const int SERIALIZATION_ERROR;
    extern const int TOO_MANY_MUTATIONS;
    extern const int CANNOT_SCHEDULE_TASK;
    extern const int LIMIT_EXCEEDED;
    extern const int CANNOT_FORGET_PARTITION;
    extern const int DATA_TYPE_CANNOT_BE_USED_IN_KEY;
}

static void checkSuspiciousIndices(const ASTFunction * index_function)
{
    std::unordered_set<UInt64> unique_index_expression_hashes;
    for (const auto & child : index_function->arguments->children)
    {
        const IASTHash hash = child->getTreeHash(/*ignore_aliases=*/ true);
        const auto & first_half_of_hash = hash.low64;

        if (!unique_index_expression_hashes.emplace(first_half_of_hash).second)
            throw Exception(ErrorCodes::BAD_ARGUMENTS,
                    "Primary key or secondary index contains a duplicate expression. To suppress this exception, rerun the command with setting 'allow_suspicious_indices = 1'");
    }
}

static void checkSampleExpression(const StorageInMemoryMetadata & metadata, bool allow_sampling_expression_not_in_primary_key, bool check_sample_column_is_correct)
{
    if (metadata.sampling_key.column_names.empty())
        throw Exception(ErrorCodes::INCORRECT_QUERY, "There are no columns in sampling expression");

    const auto & pk_sample_block = metadata.getPrimaryKey().sample_block;
    if (!pk_sample_block.has(metadata.sampling_key.column_names[0]) && !allow_sampling_expression_not_in_primary_key)
        throw Exception(ErrorCodes::BAD_ARGUMENTS, "Sampling expression must be present in the primary key");

    if (!check_sample_column_is_correct)
        return;

    const auto & sampling_key = metadata.getSamplingKey();
    DataTypePtr sampling_column_type = sampling_key.data_types[0];

    bool is_correct_sample_condition = false;
    if (sampling_key.data_types.size() == 1)
    {
        if (typeid_cast<const DataTypeUInt64 *>(sampling_column_type.get()))
            is_correct_sample_condition = true;
        else if (typeid_cast<const DataTypeUInt32 *>(sampling_column_type.get()))
            is_correct_sample_condition = true;
        else if (typeid_cast<const DataTypeUInt16 *>(sampling_column_type.get()))
            is_correct_sample_condition = true;
        else if (typeid_cast<const DataTypeUInt8 *>(sampling_column_type.get()))
            is_correct_sample_condition = true;
    }

    if (!is_correct_sample_condition)
        throw Exception(ErrorCodes::ILLEGAL_TYPE_OF_COLUMN_FOR_FILTER,
            "Invalid sampling column type in storage parameters: {}. Must be one unsigned integer type",
            sampling_column_type->getName());
}


void MergeTreeData::initializeDirectoriesAndFormatVersion(const std::string & relative_data_path_, bool attach, const std::string & date_column_name, bool need_create_directories)
{
    auto settings = getSettings();
    if ((*settings)[MergeTreeSetting::table_disk])
    {
        LOG_TRACE(log, "Table is located directly on disk (without database layer)");
    }
    else
    {
        relative_data_path = relative_data_path_;
        if (relative_data_path.empty())
            throw Exception(ErrorCodes::INCORRECT_FILE_NAME, "MergeTree storages require data path");
    }

    MergeTreeDataFormatVersion min_format_version(0);
    if (date_column_name.empty())
        min_format_version = MERGE_TREE_DATA_MIN_FORMAT_VERSION_WITH_CUSTOM_PARTITIONING;

    const auto format_version_path = fs::path(relative_data_path) / MergeTreeData::FORMAT_VERSION_FILE_NAME;
    std::optional<UInt32> read_format_version;

    for (const auto & disk : getDisks())
    {
        if (disk->isBroken())
            continue;

        if (need_create_directories && !disk->isReadOnly())
        {
            disk->createDirectories(relative_data_path);
            disk->createDirectories(fs::path(relative_data_path) / DETACHED_DIR_NAME);
        }

        if (auto buf = disk->readFileIfExists(format_version_path, getReadSettings()))
        {
            UInt32 current_format_version{0};
            readIntText(current_format_version, *buf);
            if (!buf->eof())
                throw Exception(ErrorCodes::CORRUPTED_DATA, "Bad version file: {}", fullPath(disk, format_version_path));

            if (!read_format_version.has_value())
                read_format_version = current_format_version;
            else if (*read_format_version != current_format_version)
                throw Exception(ErrorCodes::CORRUPTED_DATA,
                                "Version file on {} contains version {} expected version is {}.",
                                fullPath(disk, format_version_path), current_format_version, *read_format_version);
        }
    }

    /// When data path or file not exists, ignore the format_version check
    if (!attach || !read_format_version)
    {
        format_version = min_format_version;

        /// Try to write to first non-readonly disk
        for (const auto & disk : getStoragePolicy()->getDisks())
        {
            if (disk->isBroken())
               continue;

            /// Write once disk is almost the same as read-only for MergeTree,
            /// since it does not support move, that is required for any
            /// operation over MergeTree, so avoid writing format_version.txt
            /// into it as well, to avoid leaving it after DROP.
            if (!disk->isReadOnly() && !disk->isWriteOnce())
            {
                auto buf = disk->writeFile(format_version_path, 16, WriteMode::Rewrite, getContext()->getWriteSettings());
                writeIntText(format_version.toUnderType(), *buf);
                buf->finalize();
                if (getContext()->getSettingsRef()[Setting::fsync_metadata])
                    buf->sync();
            }

            break;
        }
    }
    else
    {
        format_version = *read_format_version;
    }

    if (format_version < min_format_version)
    {
        if (min_format_version == MERGE_TREE_DATA_MIN_FORMAT_VERSION_WITH_CUSTOM_PARTITIONING.toUnderType())
            throw Exception(ErrorCodes::METADATA_MISMATCH, "MergeTree data format version on disk doesn't support custom partitioning");
    }
}


DataPartsLock::DataPartsLock(std::mutex & data_parts_mutex_)
    : wait_watch(Stopwatch(CLOCK_MONOTONIC))
    , lock(data_parts_mutex_)
    , lock_watch(Stopwatch(CLOCK_MONOTONIC))
{
    ProfileEvents::increment(ProfileEvents::PartsLockWaitMicroseconds, wait_watch->elapsedMicroseconds());
}


DataPartsLock::~DataPartsLock()
{
    if (lock_watch.has_value())
        ProfileEvents::increment(ProfileEvents::PartsLockHoldMicroseconds, lock_watch->elapsedMicroseconds());
}

static Int64 extractVersion(const auto & versions, const String & partition_id, Int64 default_value)
{
    if (!versions)
        return default_value;

    auto it = versions->find(partition_id);
    if (it == versions->end())
        return default_value;

    return it->second;
}

Int64 MergeTreeData::IMutationsSnapshot::getMinPartDataVersionForPartition(const Params & params, const String & partition_id)
{
    return extractVersion(params.min_part_data_versions, partition_id, std::numeric_limits<Int64>::min());
}

Int64 MergeTreeData::IMutationsSnapshot::getMaxMutationVersionForPartition(const Params & params, const String & partition_id)
{
    return extractVersion(params.max_mutation_versions, partition_id, std::numeric_limits<Int64>::max());
}

bool MergeTreeData::IMutationsSnapshot::needIncludeMutationToSnapshot(const Params & params, const MutationCommands & commands)
{
    for (const auto & command : commands)
    {
        if (params.need_data_mutations && AlterConversions::isSupportedDataMutation(command.type))
            return true;

        if (params.need_alter_mutations && AlterConversions::isSupportedAlterMutation(command.type))
            return true;

        /// Metadata mutations must be included into the snapshot regardless of the parameters.
        if (AlterConversions::isSupportedMetadataMutation(command.type))
            return true;
    }

    return false;
}

MergeTreeData::MutationsSnapshotBase::MutationsSnapshotBase(Params params_, MutationCounters counters_, DataPartsVector patches_)
    : params(std::move(params_))
    , counters(std::move(counters_))
    , patches_by_partition(getPatchPartsByPartition(patches_, params.max_mutation_versions))
{
}

void MergeTreeData::MutationsSnapshotBase::addPatches(DataPartsVector patches_)
{
    if (patches_.empty())
        return;

    patches_by_partition = getPatchPartsByPartition(patches_, params.max_mutation_versions);
    params.need_patch_parts = true;
}

NameSet MergeTreeData::MutationsSnapshotBase::getColumnsUpdatedInPatches() const
{
    if (!params.need_patch_parts)
        return {};

    NameSet res;
    for (const auto & [_, patches] : patches_by_partition)
    {
        for (const auto & patch : patches)
        {
            const auto & columns = patch->getColumns();
            auto metadata_snapshot = patch->storage.getInMemoryMetadataPtr();

            for (const auto & column : columns)
            {
                if (!isPatchPartSystemColumn(column.name))
                    res.insert(column.name);
            }
        }
    }
    return res;
}

void MergeTreeData::MutationsSnapshotBase::addSupportedCommands(const MutationCommands & commands, UInt64 mutation_version, MutationCommands & result_commands) const
{
    for (const auto & command : commands | std::views::reverse)
    {
        bool is_supported = AlterConversions::isSupportedMetadataMutation(command.type)
            || (params.need_data_mutations && AlterConversions::isSupportedDataMutation(command.type))
            || (params.need_alter_mutations && AlterConversions::isSupportedAlterMutation(command.type));

        if (is_supported)
        {
            auto & result_command = result_commands.emplace_back(command);
            result_command.mutation_version = mutation_version;
        }
    }
}

PatchParts MergeTreeData::MutationsSnapshotBase::getPatchesForPart(const DataPartPtr & part) const
{
    if (!params.need_patch_parts)
        return {};

    auto in_partition = patches_by_partition.find(part->info.getPartitionId());
    if (in_partition == patches_by_partition.end())
        return {};

    PatchParts res;
    for (const auto & patch_part : in_partition->second)
    {
        auto patch_infos = DB::getPatchesForPart(part->info, patch_part);
        std::move(patch_infos.begin(), patch_infos.end(), std::back_inserter(res));
    }
    return res;
}

MergeTreeData::MergeTreeData(
    const StorageID & table_id_,
    const StorageInMemoryMetadata & metadata_,
    ContextMutablePtr context_,
    const String & date_column_name,
    const MergingParams & merging_params_,
    std::unique_ptr<MergeTreeSettings> storage_settings_,
    bool require_part_metadata_,
    LoadingStrictnessLevel mode,
    BrokenPartCallback broken_part_callback_)
    : IStorage(table_id_)
    , WithMutableContext(context_->getGlobalContext())
    , format_version(date_column_name.empty() ? MERGE_TREE_DATA_MIN_FORMAT_VERSION_WITH_CUSTOM_PARTITIONING : MERGE_TREE_DATA_OLD_FORMAT_VERSION)
    , merging_params(merging_params_)
    , require_part_metadata(require_part_metadata_)
    , broken_part_callback(broken_part_callback_)
    , log(table_id_.getNameForLogs())
    , storage_settings(std::move(storage_settings_))
    , pinned_part_uuids(std::make_shared<PinnedPartUUIDs>())
    , data_parts_by_info(data_parts_indexes.get<TagByInfo>())
    , data_parts_by_state_and_info(data_parts_indexes.get<TagByStateAndInfo>())
    , parts_mover(this)
    , background_operations_assignee(*this, BackgroundJobsAssignee::Type::DataProcessing, getContext())
    , background_moves_assignee(*this, BackgroundJobsAssignee::Type::Moving, getContext())
{
    context_->getGlobalContext()->initializeBackgroundExecutorsIfNeeded();

    const auto settings = getSettings();

    bool sanity_checks = mode <= LoadingStrictnessLevel::CREATE;

    allow_nullable_key = !sanity_checks || (*settings)[MergeTreeSetting::allow_nullable_key];
    allow_reverse_key = !sanity_checks || (*settings)[MergeTreeSetting::allow_experimental_reverse_key];

    /// Check sanity of MergeTreeSettings. Only when table is created.
    if (sanity_checks)
    {
        const auto & ac = getContext()->getAccessControl();
        bool allow_experimental = ac.getAllowExperimentalTierSettings();
        bool allow_beta = ac.getAllowBetaTierSettings();
        settings->sanityCheck(getContext()->getMergeMutateExecutor()->getMaxTasksCount(), allow_experimental, allow_beta);
    }

    if (!date_column_name.empty())
    {
        try
        {
            checkPartitionKeyAndInitMinMax(metadata_.partition_key);
            setProperties(metadata_, metadata_, !sanity_checks);
            if (minmax_idx_date_column_pos == -1)
                throw Exception(ErrorCodes::BAD_TYPE_OF_FIELD, "Could not find Date column");
        }
        catch (Exception & e)
        {
            /// Better error message.
            e.addMessage("(while initializing MergeTree partition key from date column " + backQuote(date_column_name) + ")");
            throw;
        }
    }
    else
    {
        is_custom_partitioned = true;
        checkPartitionKeyAndInitMinMax(metadata_.partition_key);
    }
    setProperties(metadata_, metadata_, !sanity_checks);

    /// NOTE: using the same columns list as is read when performing actual merges.
    merging_params.check(*settings, metadata_);

    if (metadata_.sampling_key.definition_ast != nullptr)
    {
        /// This is for backward compatibility.
        checkSampleExpression(metadata_, !sanity_checks || (*settings)[MergeTreeSetting::compatibility_allow_sampling_expression_not_in_primary_key],
                              (*settings)[MergeTreeSetting::check_sample_column_is_correct] && sanity_checks);
    }

    checkColumnFilenamesForCollision(metadata_.getColumns(), *settings, sanity_checks);
    checkTTLExpressions(metadata_, metadata_);

    String reason;
    if (!canUsePolymorphicParts(*settings, reason) && !reason.empty())
        LOG_WARNING(log, "{} Settings 'min_rows_for_wide_part'and 'min_bytes_for_wide_part' will be ignored.", reason);

    common_assignee_trigger = [this] (bool delay) noexcept
    {
        if (delay)
            background_operations_assignee.postpone();
        else
            background_operations_assignee.trigger();
    };

    moves_assignee_trigger = [this] (bool delay) noexcept
    {
        if (delay)
            background_moves_assignee.postpone();
        else
            background_moves_assignee.trigger();
    };
}

VirtualColumnsDescription MergeTreeData::createVirtuals(const StorageInMemoryMetadata & metadata)
{
    VirtualColumnsDescription desc;

    desc.addEphemeral("_part", std::make_shared<DataTypeLowCardinality>(std::make_shared<DataTypeString>()), "Name of part");
    desc.addEphemeral("_part_index", std::make_shared<DataTypeUInt64>(), "Sequential index of the part in the query result");
    desc.addEphemeral("_part_starting_offset", std::make_shared<DataTypeUInt64>(), "Cumulative starting row of the part in the query result");
    desc.addEphemeral("_part_uuid", std::make_shared<DataTypeUUID>(), "Unique part identifier (if enabled MergeTree setting assign_part_uuids)");
    desc.addEphemeral("_partition_id", std::make_shared<DataTypeLowCardinality>(std::make_shared<DataTypeString>()), "Name of partition");
    desc.addEphemeral("_sample_factor", std::make_shared<DataTypeFloat64>(), "Sample factor (from the query)");
    desc.addEphemeral("_part_offset", std::make_shared<DataTypeUInt64>(), "Number of row in the part");
    desc.addEphemeral("_part_granule_offset", std::make_shared<DataTypeUInt64>(), "Number of granule in the part");
    desc.addEphemeral(PartDataVersionColumn::name, std::make_shared<DataTypeUInt64>(), "Data version of part (either min block number or mutation version)");
    desc.addEphemeral("_disk_name", std::make_shared<DataTypeLowCardinality>(std::make_shared<DataTypeString>()), "Disk name");
    desc.addEphemeral("_distance", std::make_shared<DataTypeFloat32>(), "Pre-computed distance for vector search queries");

    if (metadata.hasPartitionKey())
    {
        auto partition_types = metadata.partition_key.sample_block.getDataTypes();
        desc.addEphemeral("_partition_value", std::make_shared<DataTypeTuple>(std::move(partition_types)), "Value (a tuple) of a PARTITION BY expression");
    }

    desc.addPersistent(RowExistsColumn::name, RowExistsColumn::type, nullptr, "Persisted mask created by lightweight delete that show whether row exists or is deleted");
    desc.addPersistent(BlockNumberColumn::name, BlockNumberColumn::type, BlockNumberColumn::codec, "Persisted original number of block that was assigned at insert");
    desc.addPersistent(BlockOffsetColumn::name, BlockOffsetColumn::type, BlockOffsetColumn::codec, "Persisted original number of row in block that was assigned at insert");

    return desc;
}

VirtualColumnsDescription MergeTreeData::createProjectionVirtuals(const StorageInMemoryMetadata & metadata)
{
    VirtualColumnsDescription desc;

    desc.addEphemeral("_part", std::make_shared<DataTypeLowCardinality>(std::make_shared<DataTypeString>()), "Name of part");
    desc.addEphemeral("_part_index", std::make_shared<DataTypeUInt64>(), "Sequential index of the part in the query result");
    desc.addEphemeral("_part_starting_offset", std::make_shared<DataTypeUInt64>(), "Cumulative starting row of the part in the query result");
    desc.addEphemeral("_part_uuid", std::make_shared<DataTypeUUID>(), "Unique part identifier (if enabled MergeTree setting assign_part_uuids)");
    desc.addEphemeral("_partition_id", std::make_shared<DataTypeLowCardinality>(std::make_shared<DataTypeString>()), "Name of partition");
    desc.addEphemeral("_part_data_version", std::make_shared<DataTypeUInt64>(), "Data version of part (either min block number or mutation version)");
    desc.addEphemeral("_disk_name", std::make_shared<DataTypeLowCardinality>(std::make_shared<DataTypeString>()), "Disk name");

    if (metadata.hasPartitionKey())
    {
        auto partition_types = metadata.partition_key.sample_block.getDataTypes();
        desc.addEphemeral("_partition_value", std::make_shared<DataTypeTuple>(std::move(partition_types)), "Value (a tuple) of a PARTITION BY expression");
    }

    return desc;
}

StoragePolicyPtr MergeTreeData::getStoragePolicy() const
{
    auto settings = getSettings();
    const auto & context = getContext();

    StoragePolicyPtr storage_policy;

    if ((*settings)[MergeTreeSetting::disk].changed)
        storage_policy = context->getStoragePolicyFromDisk((*settings)[MergeTreeSetting::disk]);
    else
        storage_policy = context->getStoragePolicy((*settings)[MergeTreeSetting::storage_policy]);

    return storage_policy;
}

std::map<std::string, DiskPtr> MergeTreeData::getDistinctDisksForParts(const DataPartsVector & parts_list) const
{
    if (parts_list.empty())
        return {};

    std::map<std::string, DiskPtr> results;
    auto storage_policy = getStoragePolicy();

    for (const auto & part : parts_list)
    {
        auto disk_name = part->getDataPartStorage().getDiskName();
        DiskPtr disk = storage_policy->tryGetDiskByName(disk_name);
        if (disk == nullptr)
            throw Exception(ErrorCodes::BAD_ARGUMENTS, "Couldn't find disk '{}' for part {}",
                            disk_name, part->name);

        results.try_emplace(disk_name, disk);
    }

    return results;
}

ConditionSelectivityEstimator MergeTreeData::getConditionSelectivityEstimatorByPredicate(
    const StorageSnapshotPtr & storage_snapshot, const ActionsDAG * filter_dag, ContextPtr local_context) const
{
    if (!local_context->getSettingsRef()[Setting::allow_statistics_optimize])
        return {};

    const auto & parts = assert_cast<const MergeTreeData::SnapshotData &>(*storage_snapshot->data).parts;

    if (parts.empty() || !filter_dag)
        return {};

    ASTPtr expression_ast;

    ConditionSelectivityEstimator estimator;
    ActionsDAGWithInversionPushDown inverted_dag(filter_dag->getOutputs().front(), local_context);
    PartitionPruner partition_pruner(storage_snapshot->metadata, inverted_dag, local_context);

    if (partition_pruner.isUseless())
    {
        /// Read all partitions.
        for (const auto & part : parts)
        try
        {
            auto stats = part.data_part->loadStatistics();
            /// TODO: We only have one stats file for every part.
            estimator.incrementRowCount(part.data_part->rows_count);
            for (const auto & [column_name, stat] : stats)
                estimator.addStatistics(column_name, stat);
        }
        catch (...)
        {
            tryLogCurrentException(log, fmt::format("while loading statistics on part {}", part.data_part->info.getPartNameV1()));
        }
    }
    else
    {
        for (const auto & part : parts)
        try
        {
            if (!partition_pruner.canBePruned(*part.data_part))
            {
                auto stats = part.data_part->loadStatistics();
                estimator.incrementRowCount(part.data_part->rows_count);
                for (const auto & [column_name, stat] : stats)
                    estimator.addStatistics(column_name, stat);
            }
        }
        catch (...)
        {
            tryLogCurrentException(log, fmt::format("while loading statistics on part {}", part.data_part->info.getPartNameV1()));
        }
    }

    return estimator;
}

bool MergeTreeData::supportsFinal() const
{
    return merging_params.mode == MergingParams::Collapsing
        || merging_params.mode == MergingParams::Summing
        || merging_params.mode == MergingParams::Aggregating
        || merging_params.mode == MergingParams::Replacing
        || merging_params.mode == MergingParams::Coalescing
        || merging_params.mode == MergingParams::Graphite
        || merging_params.mode == MergingParams::VersionedCollapsing;
}

static void checkKeyExpression(const ExpressionActions & expr, const Block & sample_block, const String & key_name, bool allow_nullable_key)
{
    if (expr.hasArrayJoin())
        throw Exception(ErrorCodes::ILLEGAL_COLUMN, "{} key cannot contain array joins", key_name);

    try
    {
        expr.assertDeterministic();
    }
    catch (Exception & e)
    {
        e.addMessage(fmt::format("for {} key", key_name));
        throw;
    }

    for (const ColumnWithTypeAndName & element : sample_block)
    {
        const ColumnPtr & column = element.column;
        if (column && (isColumnConst(*column) || column->isDummy()))
            throw Exception(ErrorCodes::ILLEGAL_COLUMN, "{} key cannot contain constants", key_name);

        if (!allow_nullable_key && hasNullable(element.type))
            throw Exception(
                            ErrorCodes::ILLEGAL_COLUMN,
                            "{} key contains nullable columns, "
                            "but merge tree setting `allow_nullable_key` is disabled", key_name);
    }
}

void MergeTreeData::checkProperties(
    const StorageInMemoryMetadata & new_metadata,
    const StorageInMemoryMetadata & old_metadata,
    bool attach,
    bool allow_empty_sorting_key,
    bool allow_reverse_sorting_key,
    bool allow_nullable_key_,
    ContextPtr local_context) const
{
    if (!new_metadata.sorting_key.definition_ast && !allow_empty_sorting_key)
        throw Exception(ErrorCodes::BAD_ARGUMENTS, "ORDER BY cannot be empty");

    if (!allow_reverse_sorting_key)
    {
        size_t num_sorting_keys = new_metadata.sorting_key.column_names.size();
        for (size_t i = 0; i < num_sorting_keys; ++i)
        {
            if (!new_metadata.sorting_key.reverse_flags.empty() && new_metadata.sorting_key.reverse_flags[i])
            {
                throw Exception(
                    ErrorCodes::ILLEGAL_COLUMN,
                    "Sorting key {} is reversed, but merge tree setting `allow_experimental_reverse_key` is disabled",
                    new_metadata.sorting_key.column_names[i]);
            }
        }
    }

    KeyDescription new_sorting_key = new_metadata.sorting_key;
    KeyDescription new_primary_key = new_metadata.primary_key;

    size_t sorting_key_size = new_sorting_key.column_names.size();
    size_t primary_key_size = new_primary_key.column_names.size();
    if (primary_key_size > sorting_key_size)
        throw Exception(ErrorCodes::BAD_ARGUMENTS, "Primary key must be a prefix of the sorting key, but its length: "
            "{} is greater than the sorting key length: {}", primary_key_size, sorting_key_size);

    bool allow_suspicious_indices = (*getSettings())[MergeTreeSetting::allow_suspicious_indices];
    if (local_context)
        allow_suspicious_indices = local_context->getSettingsRef()[Setting::allow_suspicious_indices];

    if (!allow_suspicious_indices && !attach)
        if (const auto * index_function = typeid_cast<ASTFunction *>(new_sorting_key.definition_ast.get()))
            checkSuspiciousIndices(index_function);

    for (size_t i = 0; i < sorting_key_size; ++i)
    {
        const String & sorting_key_column = new_sorting_key.column_names[i];

        if (i < primary_key_size)
        {
            const String & pk_column = new_primary_key.column_names[i];
            if (pk_column != sorting_key_column)
                throw Exception(ErrorCodes::BAD_ARGUMENTS,
                                "Primary key must be a prefix of the sorting key, "
                                "but the column in the position {} is {}", i, sorting_key_column +", not " + pk_column);

        }
    }

    auto all_columns = new_metadata.columns.getAllPhysical();

    /// This is ALTER, not CREATE/ATTACH TABLE. Let us check that all new columns used in the sorting key
    /// expression have just been added (so that the sorting order is guaranteed to be valid with the new key).

    Names new_primary_key_columns = new_primary_key.column_names;
    Names new_sorting_key_columns = new_sorting_key.column_names;

    ASTPtr added_key_column_expr_list = std::make_shared<ASTExpressionList>();
    const auto & old_sorting_key_columns = old_metadata.getSortingKeyColumns();
    for (size_t new_i = 0, old_i = 0; new_i < sorting_key_size; ++new_i)
    {
        if (old_i < old_sorting_key_columns.size())
        {
            if (new_sorting_key_columns[new_i] != old_sorting_key_columns[old_i])
                added_key_column_expr_list->children.push_back(new_sorting_key.expression_list_ast->children[new_i]);
            else
                ++old_i;
        }
        else
            added_key_column_expr_list->children.push_back(new_sorting_key.expression_list_ast->children[new_i]);
    }

    if (!added_key_column_expr_list->children.empty())
    {
        auto syntax = TreeRewriter(getContext()).analyze(added_key_column_expr_list, all_columns);
        Names used_columns = syntax->requiredSourceColumns();

        NamesAndTypesList deleted_columns;
        NamesAndTypesList added_columns;
        old_metadata.getColumns().getAllPhysical().getDifference(all_columns, deleted_columns, added_columns);

        for (const String & col : used_columns)
        {
            if (!added_columns.contains(col) || deleted_columns.contains(col))
                throw Exception(ErrorCodes::BAD_ARGUMENTS,
                                "Existing column {} is used in the expression that was added to the sorting key. "
                                "You can add expressions that use only the newly added columns",
                                backQuoteIfNeed(col));

            if (new_metadata.columns.getDefaults().contains(col))
                throw Exception(ErrorCodes::BAD_ARGUMENTS,
                                "Newly added column {} has a default expression, so adding expressions that use "
                                "it to the sorting key is forbidden", backQuoteIfNeed(col));
        }
    }

    if (!new_metadata.secondary_indices.empty())
    {
        std::unordered_set<String> indices_names;
        std::unordered_set<String> columns_with_text_indexes;

        for (const auto & index : new_metadata.secondary_indices)
        {
            if (!allow_suspicious_indices && !attach)
            {
                const auto * index_ast = typeid_cast<const ASTIndexDeclaration *>(index.definition_ast.get());
                ASTPtr index_expression = index_ast ? index_ast->getExpression() : nullptr;
                const auto * index_expression_ptr = index_expression ? typeid_cast<const ASTFunction *>(index_expression.get()) : nullptr;
                if (index_expression_ptr)
                    checkSuspiciousIndices(index_expression_ptr);
            }

            MergeTreeIndexFactory::instance().validate(index, attach);

            if (indices_names.contains(index.name))
                throw Exception(ErrorCodes::LOGICAL_ERROR, "Index with name {} already exists", backQuote(index.name));

            indices_names.insert(index.name);

            /// Workaround for https://github.com/ClickHouse/ClickHouse/issues/82385 where functions searchAll/searchAny don't work
            /// on columns with more than one text index
            if (index.type == TEXT_INDEX_NAME)
            {
                const auto & column = index.column_names[0];

                if (columns_with_text_indexes.contains(column))
                    throw Exception(
                        ErrorCodes::BAD_ARGUMENTS,
                        "Column {} must not have more than one text index",
                        backQuote(index.column_names[0]));

                columns_with_text_indexes.insert(column);
            }
        }
    }

    /// If adaptive index granularity is disabled, certain vector search queries with PREWHERE run into LOGICAL_ERRORs.
    ///     SET enable_vector_similarity_index = 1;
    ///     CREATE TABLE tab (`id` Int32, `vec` Array(Float32), INDEX idx vec TYPE  vector_similarity('hnsw', 'L2Distance') GRANULARITY 100000000) ENGINE = MergeTree ORDER BY id SETTINGS index_granularity_bytes = 0;
    ///     INSERT INTO tab SELECT number, [toFloat32(number), 0.] FROM numbers(10000);
    ///     WITH [1., 0.] AS reference_vec SELECT id, L2Distance(vec, reference_vec) FROM tab PREWHERE toLowCardinality(10) ORDER BY L2Distance(vec, reference_vec) ASC LIMIT 100;
    /// As a workaround, force enabled adaptive index granularity for now (it is the default anyways).
    if (new_metadata.secondary_indices.hasType("vector_similarity") && (*getSettings())[MergeTreeSetting::index_granularity_bytes] == 0)
        throw Exception(ErrorCodes::INVALID_SETTING_VALUE,
            "Vector similarity index can only be used with MergeTree setting 'index_granularity_bytes' != 0");

    if (!new_metadata.projections.empty())
    {
        std::unordered_set<String> projections_names;

        for (const auto & projection : new_metadata.projections)
        {
            if (projections_names.contains(projection.name))
                throw Exception(ErrorCodes::LOGICAL_ERROR, "Projection with name {} already exists", backQuote(projection.name));

            const auto settings = getSettings();
            if (projections_names.size() >= (*settings)[MergeTreeSetting::max_projections])
                throw Exception(ErrorCodes::LIMIT_EXCEEDED, "Maximum limit of {} projection(s) exceeded", (*settings)[MergeTreeSetting::max_projections].value);

            /// We cannot alter a projection so far. So here we do not try to find a projection in old metadata.
            bool is_aggregate = projection.type == ProjectionDescription::Type::Aggregate;
            checkProperties(
                *projection.metadata,
                *projection.metadata,
                attach,
                is_aggregate,
                allow_reverse_key,
                true /* allow_nullable_key */,
                local_context);
            projections_names.insert(projection.name);
        }
    }

    String projection_with_parent_part_offset;
    for (const auto & projection : old_metadata.projections)
    {
        if (projection.with_parent_part_offset)
        {
            projection_with_parent_part_offset = projection.name;
            break;
        }
    }

    if (!projection_with_parent_part_offset.empty())
    {
        for (const auto & col : new_metadata.columns)
        {
            if (col.name == "_part_offset" || col.name == "_part_index" || col.name == "_parent_part_offset")
                throw Exception(
                    ErrorCodes::BAD_ARGUMENTS,
                    "Cannot add column `{}` because normal projection {} references its parent `_part_offset` column. "
                    "Columns named `_part_offset`, `_part_index`, or `_parent_part_offset` are not allowed in this case",
                    col.name,
                    projection_with_parent_part_offset);
        }
    }

    for (const auto & col : new_metadata.columns)
    {
        if (!col.statistics.empty())
            MergeTreeStatisticsFactory::instance().validate(col.statistics, col.type);
    }

    checkKeyExpression(*new_sorting_key.expression, new_sorting_key.sample_block, "Sorting", allow_nullable_key_);
}

void MergeTreeData::setProperties(
    const StorageInMemoryMetadata & new_metadata,
    const StorageInMemoryMetadata & old_metadata,
    bool attach,
    ContextPtr local_context)
{
    checkProperties(
        new_metadata,
        old_metadata,
        attach,
        false,
        allow_reverse_key,
        allow_nullable_key,
        local_context);

    setInMemoryMetadata(new_metadata);
    setVirtuals(createVirtuals(new_metadata));
    projection_virtuals.set(std::make_unique<VirtualColumnsDescription>(createProjectionVirtuals(new_metadata)));

    std::lock_guard lock(patch_parts_metadata_mutex);
    patch_parts_metadata_cache.clear();
}

namespace
{

ExpressionActionsPtr getCombinedIndicesExpression(
    const KeyDescription & key,
    const MergeTreeIndices & indices,
    const ColumnsDescription & columns,
    ContextPtr context)
{
    ASTPtr combined_expr_list = key.expression_list_ast->clone();

    for (const auto & index : indices)
        for (const auto & index_expr : index->index.expression_list_ast->children)
            combined_expr_list->children.push_back(index_expr->clone());

    auto syntax_result = TreeRewriter(context).analyze(combined_expr_list, columns.get(GetColumnsOptions(GetColumnsOptions::Kind::AllPhysical).withSubcolumns()));
    return ExpressionAnalyzer(combined_expr_list, syntax_result, context).getActions(false);
}

}

ExpressionActionsPtr MergeTreeData::getMinMaxExpr(const KeyDescription & partition_key, const ExpressionActionsSettings & settings)
{
    NamesAndTypesList partition_key_columns;
    if (!partition_key.column_names.empty())
        partition_key_columns = partition_key.expression->getRequiredColumnsWithTypes();

    return std::make_shared<ExpressionActions>(ActionsDAG(partition_key_columns), settings);
}

Names MergeTreeData::getMinMaxColumnsNames(const KeyDescription & partition_key)
{
    if (!partition_key.column_names.empty())
        return partition_key.expression->getRequiredColumns();
    return {};
}

DataTypes MergeTreeData::getMinMaxColumnsTypes(const KeyDescription & partition_key)
{
    if (!partition_key.column_names.empty())
        return partition_key.expression->getRequiredColumnsWithTypes().getTypes();
    return {};
}

ExpressionActionsPtr
MergeTreeData::getPrimaryKeyAndSkipIndicesExpression(const StorageMetadataPtr & metadata_snapshot, const MergeTreeIndices & indices) const
{
    return getCombinedIndicesExpression(metadata_snapshot->getPrimaryKey(), indices, metadata_snapshot->getColumns(), getContext());
}

ExpressionActionsPtr
MergeTreeData::getSortingKeyAndSkipIndicesExpression(const StorageMetadataPtr & metadata_snapshot, const MergeTreeIndices & indices) const
{
    return getCombinedIndicesExpression(metadata_snapshot->getSortingKey(), indices, metadata_snapshot->getColumns(), getContext());
}


void MergeTreeData::checkPartitionKeyAndInitMinMax(const KeyDescription & new_partition_key)
{
    if (new_partition_key.expression_list_ast->children.empty())
        return;

    checkKeyExpression(*new_partition_key.expression, new_partition_key.sample_block, "Partition", allow_nullable_key);

    /// Add all columns used in the partition key to the min-max index.
    DataTypes minmax_idx_columns_types = getMinMaxColumnsTypes(new_partition_key);

    /// Try to find the date column in columns used by the partition key (a common case).
    /// If there are no - DateTime or DateTime64 would also suffice.

    bool has_date_column = false;
    bool has_datetime_column = false;

    for (size_t i = 0; i < minmax_idx_columns_types.size(); ++i)
    {
        if (isDate(minmax_idx_columns_types[i]))
        {
            if (!has_date_column)
            {
                minmax_idx_date_column_pos = i;
                has_date_column = true;
            }
            else
            {
                /// There is more than one Date column in partition key and we don't know which one to choose.
                minmax_idx_date_column_pos = -1;
            }
        }
    }
    if (!has_date_column)
    {
        for (size_t i = 0; i < minmax_idx_columns_types.size(); ++i)
        {
            if (isDateTime(minmax_idx_columns_types[i])
                || isDateTime64(minmax_idx_columns_types[i])
            )
            {
                if (!has_datetime_column)
                {
                    minmax_idx_time_column_pos = i;
                    has_datetime_column = true;
                }
                else
                {
                    /// There is more than one DateTime column in partition key and we don't know which one to choose.
                    minmax_idx_time_column_pos = -1;
                }
            }
        }
    }
}


void MergeTreeData::checkTTLExpressions(const StorageInMemoryMetadata & new_metadata, const StorageInMemoryMetadata & old_metadata) const
{
    auto new_column_ttls = new_metadata.column_ttls_by_name;

    if (!new_column_ttls.empty())
    {
        NameSet columns_ttl_forbidden;

        // Check old metadata keys
        if (old_metadata.hasPartitionKey())
            for (const auto & col : old_metadata.getColumnsRequiredForPartitionKey())
                columns_ttl_forbidden.insert(col);

        if (old_metadata.hasSortingKey())
            for (const auto & col : old_metadata.getColumnsRequiredForSortingKey())
                columns_ttl_forbidden.insert(col);

        // Check new metadata keys (fix for issue #84442)
        if (new_metadata.hasPartitionKey())
            for (const auto & col : new_metadata.getColumnsRequiredForPartitionKey())
                columns_ttl_forbidden.insert(col);

        if (new_metadata.hasSortingKey())
            for (const auto & col : new_metadata.getColumnsRequiredForSortingKey())
                columns_ttl_forbidden.insert(col);

        for (const auto & [name, ttl_description] : new_column_ttls)
        {
            if (columns_ttl_forbidden.contains(name))
                throw Exception(ErrorCodes::ILLEGAL_COLUMN, "Trying to set TTL for key column {}", name);
        }
    }
    auto new_table_ttl = new_metadata.table_ttl;

    if (new_table_ttl.definition_ast)
    {
        for (const auto & move_ttl : new_table_ttl.move_ttl)
        {
            if (!move_ttl.if_exists && !getDestinationForMoveTTL(move_ttl))
            {
                if (move_ttl.destination_type == DataDestinationType::DISK)
                    throw Exception(ErrorCodes::BAD_TTL_EXPRESSION,
                                    "No such disk {} for given storage policy", backQuote(move_ttl.destination_name));

                throw Exception(ErrorCodes::BAD_TTL_EXPRESSION,
                                "No such volume {} for given storage policy", backQuote(move_ttl.destination_name));
            }
        }
    }
}

namespace
{

void checkSpecialColumn(const std::string_view column_meta_name, const AlterCommand & command)
{
    if (command.type == AlterCommand::DROP_COLUMN)
    {
        throw Exception(
            ErrorCodes::ALTER_OF_COLUMN_IS_FORBIDDEN,
            "Trying to ALTER DROP {} ({}) column",
            column_meta_name,
            backQuoteIfNeed(command.column_name));
    }
    else if (command.type == AlterCommand::RENAME_COLUMN)
    {
        throw Exception(
            ErrorCodes::ALTER_OF_COLUMN_IS_FORBIDDEN,
            "Trying to ALTER RENAME {} ({}) column",
            column_meta_name,
            backQuoteIfNeed(command.column_name));
    }
};

template <typename TMustHaveDataType>
void checkSpecialColumnWithDataType(const std::string_view column_meta_name, const AlterCommand & command)
{
    checkSpecialColumn(column_meta_name, command);
    if (command.type == AlterCommand::MODIFY_COLUMN)
    {
        if (!command.data_type)
        {
            throw Exception(
                ErrorCodes::ALTER_OF_COLUMN_IS_FORBIDDEN,
                "Trying to modify settings for column {} ({}) ",
                column_meta_name,
                command.column_name);
        }
        else if (!typeid_cast<const TMustHaveDataType *>(command.data_type.get()))
        {
            throw Exception(
                ErrorCodes::ALTER_OF_COLUMN_IS_FORBIDDEN,
                "Cannot alter {} column ({}) to type {}, because it must have type {}",
                column_meta_name,
                command.column_name,
                command.data_type->getName(),
                TypeName<TMustHaveDataType>);
        }
    }
};

}

void MergeTreeData::checkStoragePolicy(const StoragePolicyPtr & new_storage_policy) const
{
    const auto old_storage_policy = getStoragePolicy();
    old_storage_policy->checkCompatibleWith(new_storage_policy);
}


void MergeTreeData::MergingParams::check(const MergeTreeSettings & settings, const StorageInMemoryMetadata & metadata) const
{
    const auto columns = metadata.getColumns().getAllPhysical();

    if (!is_deleted_column.empty() && mode != MergingParams::Replacing)
        throw Exception(ErrorCodes::LOGICAL_ERROR,
                        "is_deleted column for MergeTree cannot be specified in modes except Replacing.");

    if (!sign_column.empty() && mode != MergingParams::Collapsing && mode != MergingParams::VersionedCollapsing)
        throw Exception(ErrorCodes::LOGICAL_ERROR,
                        "Sign column for MergeTree cannot be specified "
                        "in modes except Collapsing or VersionedCollapsing.");

    if (!version_column.empty() && mode != MergingParams::Replacing && mode != MergingParams::VersionedCollapsing)
        throw Exception(ErrorCodes::LOGICAL_ERROR,
                        "Version column for MergeTree cannot be specified "
                        "in modes except Replacing or VersionedCollapsing.");

    if (!columns_to_sum.empty() && mode != MergingParams::Summing && mode != MergingParams::Coalescing)
        throw Exception(ErrorCodes::LOGICAL_ERROR, "List of columns to sum for MergeTree cannot be specified in all modes except Summing.");

    /// Check that if the sign column is needed, it exists and is of type Int8.
    auto check_sign_column = [this, & columns](bool is_optional, const std::string & storage)
    {
        if (sign_column.empty())
        {
            if (is_optional)
                return;

            throw Exception(ErrorCodes::LOGICAL_ERROR, "Sign column for storage {} is empty", storage);
        }

        bool miss_column = true;
        for (const auto & column : columns)
        {
            if (column.name == sign_column)
            {
                if (!typeid_cast<const DataTypeInt8 *>(column.type.get()))
                    throw Exception(ErrorCodes::BAD_TYPE_OF_FIELD, "Sign column ({}) for storage {} must have type Int8. "
                            "Provided column of type {}.", sign_column, storage, column.type->getName());
                miss_column = false;
                break;
            }
        }
        if (miss_column)
            throw Exception(ErrorCodes::NO_SUCH_COLUMN_IN_TABLE, "Sign column {} does not exist in table declaration.", sign_column);
    };

    /// that if the version_column column is needed, it exists and is of unsigned integer type.
    auto check_version_column = [this, & columns](bool is_optional, const std::string & storage)
    {
        if (version_column.empty())
        {
            if (is_optional)
                return;

            throw Exception(ErrorCodes::LOGICAL_ERROR, "Version column for storage {} is empty", storage);
        }

        bool miss_column = true;
        for (const auto & column : columns)
        {
            if (column.name == version_column)
            {
                if (!column.type->canBeUsedAsVersion())
                    throw Exception(ErrorCodes::BAD_TYPE_OF_FIELD,
                                    "The column {} cannot be used as a version column for storage {} because it is "
                                    "of type {} (must be of an integer type or of type Date/DateTime/DateTime64)",
                                    version_column, storage, column.type->getName());
                miss_column = false;
                break;
            }
        }
        if (miss_column)
            throw Exception(ErrorCodes::NO_SUCH_COLUMN_IN_TABLE, "Version column {} does not exist in table declaration.", version_column);
    };

    /// Check that if the is_deleted column is needed, it exists and is of type UInt8. If exist, version column must be defined too but version checks are not done here.
    auto check_is_deleted_column = [this, & columns](bool is_optional, const std::string & storage)
    {
        if (is_deleted_column.empty())
        {
            if (is_optional)
                return;

            throw Exception(ErrorCodes::LOGICAL_ERROR, "`is_deleted` ({}) column for storage {} is empty", is_deleted_column, storage);
        }

        if (version_column.empty() && !is_optional)
            throw Exception(ErrorCodes::LOGICAL_ERROR, "Version column ({}) for storage {} is empty while is_deleted ({}) is not.",
                            version_column, storage, is_deleted_column);

        bool miss_is_deleted_column = true;
        for (const auto & column : columns)
        {
            if (column.name == is_deleted_column)
            {
                if (!typeid_cast<const DataTypeUInt8 *>(column.type.get()))
                    throw Exception(ErrorCodes::BAD_TYPE_OF_FIELD, "is_deleted column ({}) for storage {} must have type UInt8. Provided column of type {}.",
                                    is_deleted_column, storage, column.type->getName());
                miss_is_deleted_column = false;
                break;
            }
        }

        if (miss_is_deleted_column)
            throw Exception(ErrorCodes::NO_SUCH_COLUMN_IN_TABLE, "is_deleted column {} does not exist in table declaration.", is_deleted_column);
    };


    if (mode == MergingParams::Collapsing)
        check_sign_column(false, "CollapsingMergeTree");

    if (mode == MergingParams::Summing || mode == MergingParams::Coalescing)
    {
        auto columns_to_sum_sorted = columns_to_sum;
        std::sort(columns_to_sum_sorted.begin(), columns_to_sum_sorted.end());
        if (const auto it = std::adjacent_find(columns_to_sum_sorted.begin(), columns_to_sum_sorted.end()); it != columns_to_sum_sorted.end())
            throw Exception(ErrorCodes::BAD_ARGUMENTS, "Column {} is listed multiple times in the list of columns to sum", *it);

        /// If columns_to_sum are set, then check that such columns exist.
        for (const auto & column_to_sum : columns_to_sum)
        {
            auto check_column_to_sum_exists = [& column_to_sum](const NameAndTypePair & name_and_type)
            {
                return column_to_sum == Nested::extractTableName(name_and_type.name);
            };
            if (columns.end() == std::find_if(columns.begin(), columns.end(), check_column_to_sum_exists))
                throw Exception(
                    ErrorCodes::NO_SUCH_COLUMN_IN_TABLE,
                    "Column {} listed in columns to sum does not exist in table declaration.",
                    column_to_sum);
        }

        auto allow_columns_in_partition_or_order_key = mode == MergingParams::Summing
            ? settings[MergeTreeSetting::allow_summing_columns_in_partition_or_order_key]
            : settings[MergeTreeSetting::allow_coalescing_columns_in_partition_or_order_key];

        /// Check that summing columns are not in partition key
        if (!allow_columns_in_partition_or_order_key && metadata.isPartitionKeyDefined())
        {
            auto partition_key_columns = metadata.getPartitionKey().expression->getRequiredColumns();
            std::sort(partition_key_columns.begin(), partition_key_columns.end());

            Names names_intersection;
            std::set_intersection(columns_to_sum_sorted.begin(), columns_to_sum_sorted.end(),
                                  partition_key_columns.begin(), partition_key_columns.end(),
                                  std::back_inserter(names_intersection));

            if (!names_intersection.empty())
                throw Exception(ErrorCodes::BAD_ARGUMENTS, "Columns: {} listed both in columns to sum and in partition key. "
                "That is not allowed.", boost::algorithm::join(names_intersection, ", "));
        }

        /// Check that summing columns are not in sorting key.
        if (!allow_columns_in_partition_or_order_key && metadata.isSortingKeyDefined())
        {
            auto sorting_key_columns = metadata.getSortingKey().expression->getRequiredColumns();
            std::sort(sorting_key_columns.begin(), sorting_key_columns.end());

            Names names_intersection;
            std::set_intersection(columns_to_sum_sorted.begin(), columns_to_sum_sorted.end(),
                                  sorting_key_columns.begin(), sorting_key_columns.end(),
                                  std::back_inserter(names_intersection));

            if (!names_intersection.empty())
                throw Exception(ErrorCodes::BAD_ARGUMENTS, "Columns: {} listed both in columns to sum and in sorting key. "
                "That is not allowed.", boost::algorithm::join(names_intersection, ", "));
        }
    }

    if (mode == MergingParams::Replacing)
    {
        if (!version_column.empty() && version_column == is_deleted_column)
            throw Exception(ErrorCodes::BAD_ARGUMENTS, "The version and is_deleted column cannot be the same column ({})", version_column);

        check_is_deleted_column(true, "ReplacingMergeTree");
        check_version_column(true, "ReplacingMergeTree");
    }

    if (mode == MergingParams::VersionedCollapsing)
    {
        if (!version_column.empty() && version_column == sign_column)
            throw Exception(ErrorCodes::BAD_ARGUMENTS, "The version and sign column cannot be the same column ({})", version_column);

        check_sign_column(false, "VersionedCollapsingMergeTree");
        check_version_column(false, "VersionedCollapsingMergeTree");
    }

    /// TODO Checks for Graphite mode.
}

const Names MergeTreeData::virtuals_useful_for_filter = {"_part", "_partition_id", "_part_uuid", "_partition_value", "_part_data_version", "_disk_name"};

Block MergeTreeData::getHeaderWithVirtualsForFilter(const StorageMetadataPtr & metadata) const
{
    const auto columns = metadata->getColumns().getAllPhysical();
    Block header;
    auto virtuals_desc = getVirtualsPtr();
    for (const auto & name : virtuals_useful_for_filter)
    {
        if (columns.contains(name))
            continue;
        if (auto column = virtuals_desc->tryGet(name))
            header.insert({column->type->createColumn(), column->type, name});
    }

    return header;
}

Block MergeTreeData::getBlockWithVirtualsForFilter(
    const StorageMetadataPtr & metadata, const RangesInDataParts & parts, bool ignore_empty) const
{
    auto block = getHeaderWithVirtualsForFilter(metadata);

    for (const auto & part : parts)
    {
        if (ignore_empty && part.data_part->isEmpty())
            continue;

        for (auto & column : block)
        {
            auto field = getFieldForConstVirtualColumn(column.name, *part.data_part);
            column.column->assumeMutableRef().insert(field);
        }
    }

    return block;
}


std::optional<UInt64> MergeTreeData::totalRowsByPartitionPredicateImpl(
    const ActionsDAG & filter_actions_dag, ContextPtr local_context, const RangesInDataParts & parts) const
{
    if (parts.empty())
        return 0;

    auto metadata_snapshot = getInMemoryMetadataPtr();
    auto virtual_columns_block = getBlockWithVirtualsForFilter(metadata_snapshot, {parts[0]});

    auto filter_dag = VirtualColumnUtils::splitFilterDagForAllowedInputs(
        filter_actions_dag.getOutputs().at(0), nullptr, /*allow_partial_result=*/false);
    if (!filter_dag)
        return {};

    /// Generate valid expressions for filtering
    bool valid = true;
    for (const auto * input : filter_dag->getInputs())
        if (!virtual_columns_block.has(input->result_name))
            valid = false;

    ActionsDAGWithInversionPushDown inverted_dag(filter_dag->getOutputs().front(), local_context);

    PartitionPruner partition_pruner(metadata_snapshot, inverted_dag, local_context, true /* strict */);
    if (partition_pruner.isUseless() && !valid)
        return {};

    std::unordered_set<String> part_values;
    if (valid)
    {
        virtual_columns_block = getBlockWithVirtualsForFilter(metadata_snapshot, parts);
        VirtualColumnUtils::filterBlockWithExpression(
            VirtualColumnUtils::buildFilterExpression(std::move(*filter_dag), local_context), virtual_columns_block);
        part_values = VirtualColumnUtils::extractSingleValueFromBlock<String>(virtual_columns_block, "_part");
        if (part_values.empty())
            return 0;
    }
    // At this point, empty `part_values` means all parts.

    size_t res = 0;
    for (const auto & part : parts)
    {
        if ((part_values.empty() || part_values.find(part.data_part->name) != part_values.end())
            && !partition_pruner.canBePruned(*part.data_part))
            res += part.data_part->rows_count;
    }
    return res;
}

String MergeTreeData::MergingParams::getModeName() const
{
    switch (mode)
    {
        case Ordinary:      return "";
        case Collapsing:    return "Collapsing";
        case Summing:       return "Summing";
        case Aggregating:   return "Aggregating";
        case Replacing:     return "Replacing";
        case Graphite:      return "Graphite";
        case VersionedCollapsing: return "VersionedCollapsing";
        case Coalescing:    return "Coalescing";
    }
}

Int64 MergeTreeData::getMaxBlockNumber() const
{
    auto lock = lockParts();

    Int64 max_block_num = 0;
    for (const DataPartPtr & part : data_parts_by_info)
        max_block_num = std::max({max_block_num, part->info.max_block, part->info.mutation});

    return max_block_num;
}

void MergeTreeData::PartLoadingTree::add(const MergeTreePartInfo & info, const String & name, const DiskPtr & disk)
{
    auto & current_ptr = root_by_partition[info.getPartitionId()];
    if (!current_ptr)
        current_ptr = std::make_shared<Node>(MergeTreePartInfo{}, "", disk);

    auto * current = current_ptr.get();
    while (true)
    {
        auto it = current->children.lower_bound(info);
        if (it != current->children.begin())
        {
            auto prev = std::prev(it);
            const auto & prev_info = prev->first;

            if (prev_info.contains(info))
            {
                current = prev->second.get();
                continue;
            }
            if (!prev_info.isDisjoint(info))
            {
                throw Exception(ErrorCodes::LOGICAL_ERROR,
                    "Part {} intersects previous part {}. It is a bug or a result of manual intervention",
                    name, prev->second->name);
            }
        }

        if (it != current->children.end())
        {
            const auto & next_info = it->first;

            if (next_info.contains(info))
            {
                current = it->second.get();
                continue;
            }
            if (!next_info.isDisjoint(info))
            {
                throw Exception(ErrorCodes::LOGICAL_ERROR,
                    "Part {} intersects next part {}. It is a bug or a result of manual intervention",
                    name, it->second->name);
            }
        }

        current->children.emplace(info, std::make_shared<Node>(info, name, disk));
        break;
    }
}

template <typename Func>
void MergeTreeData::PartLoadingTree::traverse(bool recursive, Func && func)
{
    std::function<void(const NodePtr &)> traverse_impl = [&](const auto & node)
    {
        func(node);
        if (recursive)
            for (const auto & [_, child] : node->children)
                traverse_impl(child);
    };

    for (const auto & elem : root_by_partition)
        for (const auto & [_, node] : elem.second->children)
            traverse_impl(node);
}

MergeTreeData::PartLoadingTree
MergeTreeData::PartLoadingTree::build(PartLoadingInfos nodes)
{
    std::sort(nodes.begin(), nodes.end(), [](const auto & lhs, const auto & rhs)
    {
        return std::tie(lhs.info.level, lhs.info.mutation) > std::tie(rhs.info.level, rhs.info.mutation);
    });

    PartLoadingTree tree;
    for (const auto & [info, name, disk] : nodes)
        tree.add(info, name, disk);
    return tree;
}

static std::optional<size_t> calculatePartSizeSafe(
    const MergeTreeData::DataPartPtr & part, const LoggerPtr & log)
{
    try
    {
        return part->getDataPartStorage().calculateTotalSizeOnDisk();
    }
    catch (...)
    {
        tryLogCurrentException(log, fmt::format("while calculating part size {} on path {}",
            part->name, part->getDataPartStorage().getRelativePath()));
        return {};
    }
}

static void preparePartForRemoval(const MergeTreeMutableDataPartPtr & part)
{
    part->remove_time.store(part->modification_time, std::memory_order_relaxed);
    auto creation_csn = part->version.creation_csn.load(std::memory_order_relaxed);
    if (creation_csn != Tx::RolledBackCSN && creation_csn != Tx::PrehistoricCSN && !part->version.isRemovalTIDLocked())
    {
        /// It's possible that covering part was created without transaction,
        /// but if covered part was created with transaction (i.e. creation_tid is not prehistoric),
        /// then it must have removal tid in metadata file.
        throw Exception(ErrorCodes::LOGICAL_ERROR, "Data part {} is Outdated and has creation TID {} and CSN {}, "
                        "but does not have removal tid. It's a bug or a result of manual intervention.",
                        part->name, part->version.creation_tid, creation_csn);
    }

    /// Explicitly set removal_tid_lock for parts w/o transaction (i.e. w/o txn_version.txt)
    /// to avoid keeping part forever (see VersionMetadata::canBeRemoved())
    if (!part->version.isRemovalTIDLocked())
    {
        TransactionInfoContext transaction_context{part->storage.getStorageID(), part->name};
        part->version.lockRemovalTID(Tx::PrehistoricTID, transaction_context);
    }
}

static constexpr size_t loading_parts_initial_backoff_ms = 100;
static constexpr size_t loading_parts_max_backoff_ms = 5000;
static constexpr size_t loading_parts_max_tries = 3;

void MergeTreeData::loadUnexpectedDataPart(UnexpectedPartLoadState & state)
{
    const MergeTreePartInfo & part_info = state.loading_info->info;
    const String & part_name = state.loading_info->name;
    const DiskPtr & part_disk_ptr = state.loading_info->disk;
    LOG_TRACE(log, "Loading unexpected part {} from disk {}", part_name, part_disk_ptr->getName());

    LoadPartResult res;
    auto single_disk_volume = std::make_shared<SingleDiskVolume>("volume_" + part_name, part_disk_ptr, 0);
    auto data_part_storage = std::make_shared<DataPartStorageOnDiskFull>(single_disk_volume, relative_data_path, part_name);
    String part_path = fs::path(relative_data_path) / part_name;

    try
    {
        state.part = getDataPartBuilder(part_name, single_disk_volume, part_name, getReadSettings())
            .withPartInfo(part_info)
            .withPartFormatFromDisk()
            .build();

        state.part->loadRowsCountFileForUnexpectedPart();
    }
    catch (...)
    {
        LOG_DEBUG(log, "Failed to load unexpected data part {} with exception: {}", part_name, getExceptionMessage(std::current_exception(), false));
        if (!state.part)
        {
            /// Build a fake part and mark it as broken in case of filesystem error.
            /// If the error impacts part directory instead of single files,
            /// an exception will be thrown during detach and silently ignored.
            state.part = getDataPartBuilder(part_name, single_disk_volume, part_name, getReadSettings())
                .withPartStorageType(MergeTreeDataPartStorageType::Full)
                .withPartType(MergeTreeDataPartType::Wide)
                .build();
        }

        state.is_broken = true;
        tryLogCurrentException(log, fmt::format("while loading unexpected part {} on path {}", part_name, part_path));
    }
}

MergeTreeData::LoadPartResult MergeTreeData::loadDataPart(
    const MergeTreePartInfo & part_info,
    const String & part_name,
    const DiskPtr & part_disk_ptr,
    MergeTreeDataPartState to_state,
    std::mutex & part_loading_mutex)
{
    LOG_TRACE(log, "Loading {} part {} from disk {}", magic_enum::enum_name(to_state), part_name, part_disk_ptr->getName());

    LoadPartResult res;
    auto single_disk_volume = std::make_shared<SingleDiskVolume>("volume_" + part_name, part_disk_ptr, 0);
    auto data_part_storage = std::make_shared<DataPartStorageOnDiskFull>(single_disk_volume, relative_data_path, part_name);

    String part_path = fs::path(relative_data_path) / part_name;

    /// Ignore broken parts that can appear as a result of hard server restart.
    auto mark_broken = [&]
    {
        if (!res.part)
        {
            /// Build a fake part and mark it as broken in case of filesystem error.
            /// If the error impacts part directory instead of single files,
            /// an exception will be thrown during detach and silently ignored.
            res.part = getDataPartBuilder(part_name, single_disk_volume, part_name, getReadSettings())
                .withPartStorageType(MergeTreeDataPartStorageType::Full)
                .withPartType(MergeTreeDataPartType::Wide)
                .build();
        }

        res.is_broken = true;
        tryLogCurrentException(log, fmt::format("while loading part {} on path {}", part_name, part_path));

        res.size_of_part = calculatePartSizeSafe(res.part, log.load());
        auto part_size_str = res.size_of_part ? formatReadableSizeWithBinarySuffix(*res.size_of_part) : "failed to calculate size";

        LOG_ERROR(log,
            "Detaching broken part {} (size: {}). "
            "If it happened after update, it is likely because of backward incompatibility. "
            "You need to resolve this manually",
            fs::path(getFullPathOnDisk(part_disk_ptr)) / part_name, part_size_str);
    };

    try
    {
        res.part = getDataPartBuilder(part_name, single_disk_volume, part_name, getReadSettings())
            .withPartInfo(part_info)
            .withPartFormatFromDisk()
            .build();
    }
    catch (...)
    {
        /// Don't count the part as broken if there was a retryalbe error
        /// during loading, such as "not enough memory" or network error.
        if (isRetryableException(std::current_exception()))
            throw;

        LOG_DEBUG(log, "Failed to load data part {} with exception: {}", part_name, getExceptionMessage(std::current_exception(), false));
        mark_broken();
        return res;
    }

    try
    {
        res.part->loadColumnsChecksumsIndexes(require_part_metadata, !part_disk_ptr->isReadOnly());
    }
    catch (...)
    {
        /// Don't count the part as broken if there was a retryalbe error
        /// during loading, such as "not enough memory" or network error.
        if (isRetryableException(std::current_exception()))
            throw;

        mark_broken();
        return res;
    }

    res.part->modification_time = part_disk_ptr->getLastModified(fs::path(relative_data_path) / part_name).epochTime();
    res.part->loadVersionMetadata();

    if (res.part->wasInvolvedInTransaction())
    {
        /// Check if CSNs were written after committing transaction, update and write if needed.
        bool version_updated = false;
        auto & version = res.part->version;
        chassert(!version.creation_tid.isEmpty());

        if (!res.part->version.creation_csn)
        {
            auto min = TransactionLog::getCSNAndAssert(res.part->version.creation_tid, res.part->version.creation_csn);
            if (!min)
            {
                /// Transaction that created this part was not committed. Remove part.
                min = Tx::RolledBackCSN;
            }

            LOG_TRACE(log, "Will fix version metadata of {} after unclean restart: part has creation_tid={}, setting creation_csn={}",
                        res.part->name, res.part->version.creation_tid, min);

            version.creation_csn = min;
            version_updated = true;
        }

        if (!version.removal_tid.isEmpty() && !version.removal_csn)
        {
            auto max = TransactionLog::getCSNAndAssert(version.removal_tid, version.removal_csn);
            if (max)
            {
                LOG_TRACE(log, "Will fix version metadata of {} after unclean restart: part has removal_tid={}, setting removal_csn={}",
                            res.part->name, version.removal_tid, max);
                version.removal_csn = max;
            }
            else
            {
                /// Transaction that tried to remove this part was not committed. Clear removal_tid.
                LOG_TRACE(log, "Will fix version metadata of {} after unclean restart: clearing removal_tid={}",
                            res.part->name, version.removal_tid);
                version.unlockRemovalTID(version.removal_tid, TransactionInfoContext{getStorageID(), res.part->name});
            }

            version_updated = true;
        }

        /// Sanity checks
        bool csn_order = !version.removal_csn || version.creation_csn <= version.removal_csn || version.removal_csn == Tx::PrehistoricCSN;
        bool min_start_csn_order = version.creation_tid.start_csn <= version.creation_csn;
        bool max_start_csn_order = version.removal_tid.start_csn <= version.removal_csn;
        bool creation_csn_known = version.creation_csn;
        if (!csn_order || !min_start_csn_order || !max_start_csn_order || !creation_csn_known)
            throw Exception(ErrorCodes::LOGICAL_ERROR, "Part {} has invalid version metadata: {}", res.part->name, version.toString());

        if (version_updated)
            res.part->storeVersionMetadata(/* force */ true);

        /// Deactivate part if creation was not committed or if removal was.
        if (version.creation_csn == Tx::RolledBackCSN || version.removal_csn)
        {
            preparePartForRemoval(res.part);
            to_state = DataPartState::Outdated;
        }
    }

    res.part->setState(to_state);

    DataPartIteratorByInfo it;
    bool inserted;

    {
        std::lock_guard lock(part_loading_mutex);
        LOG_TEST(log, "loadDataPart: inserting {} into data_parts_indexes", res.part->getNameWithState());
        std::tie(it, inserted) = data_parts_indexes.insert(res.part);
    }

    /// Remove duplicate parts with the same checksum.
    if (!inserted)
    {
        if ((*it)->checksums.getTotalChecksumHex() == res.part->checksums.getTotalChecksumHex())
        {
            LOG_ERROR(log, "Remove duplicate part {}", data_part_storage->getFullPath());
            res.part->is_duplicate = true;
            return res;
        }

        throw Exception(ErrorCodes::DUPLICATE_DATA_PART, "Part {} already exists but with different checksums", res.part->name);
    }

    if (to_state == DataPartState::Active)
        addPartContributionToDataVolume(res.part);

    if (res.part->hasLightweightDelete())
        has_lightweight_delete_parts.store(true);

    LOG_TRACE(log, "Finished loading {} part {} on disk {}", magic_enum::enum_name(to_state), part_name, part_disk_ptr->getName());
    return res;
}

MergeTreeData::LoadPartResult MergeTreeData::loadDataPartWithRetries(
    const MergeTreePartInfo & part_info,
    const String & part_name,
    const DiskPtr & part_disk_ptr,
    MergeTreeDataPartState to_state,
    std::mutex & part_loading_mutex,
    size_t initial_backoff_ms,
    size_t max_backoff_ms,
    size_t max_tries)
{
    auto handle_exception = [&, this](std::exception_ptr exception_ptr, size_t try_no)
    {
        if (try_no + 1 == max_tries)
            throw;

        LOG_DEBUG(log,
            "Failed to load data part {} at try {} with retryable error: {}. Will retry in {} ms",
             part_name, try_no, getExceptionMessage(exception_ptr, false), initial_backoff_ms);

        std::this_thread::sleep_for(std::chrono::milliseconds(initial_backoff_ms));
        initial_backoff_ms = std::min(initial_backoff_ms * 2, max_backoff_ms);
    };

    for (size_t try_no = 0; try_no < max_tries; ++try_no)
    {
        try
        {
            return loadDataPart(part_info, part_name, part_disk_ptr, to_state, part_loading_mutex);
        }
        catch (...)
        {
            if (isRetryableException(std::current_exception()))
                handle_exception(std::current_exception(),try_no);
            else
                throw;
        }
    }
    UNREACHABLE();
}


std::vector<MergeTreeData::LoadPartResult> MergeTreeData::loadDataPartsFromDisk(PartLoadingTreeNodes & parts_to_load)
{
    const size_t num_parts = parts_to_load.size();

    LOG_TRACE(log, "Will load {} parts using up to {} threads", num_parts, getActivePartsLoadingThreadPool().get().getMaxThreads());

    /// Shuffle all the parts randomly to possible speed up loading them from JBOD.
    std::shuffle(parts_to_load.begin(), parts_to_load.end(), thread_local_rng);

    std::mutex part_select_mutex;
    std::mutex part_loading_mutex;

    std::vector<LoadPartResult> loaded_parts;

    ThreadPoolCallbackRunnerLocal<void> runner(getActivePartsLoadingThreadPool().get(), "ActiveParts");
    while (true)
    {
        bool are_parts_to_load_empty = false;
        {
            std::lock_guard lock(part_select_mutex);
            are_parts_to_load_empty = parts_to_load.empty();
        }

        if (are_parts_to_load_empty)
        {
            /// Wait for all scheduled tasks.
            runner.waitForAllToFinishAndRethrowFirstError();

            /// At this point it is possible, that some other parts appeared in the queue for processing (parts_to_load),
            /// because we added them from inside the pool.
            /// So we need to recheck it.
        }

        PartLoadingTree::NodePtr current_part;
        {
            std::lock_guard lock(part_select_mutex);
            if (parts_to_load.empty())
                break;

            current_part = parts_to_load.back();
            parts_to_load.pop_back();
        }

        runner(
            [&, part = std::move(current_part)]()
            {
                /// Pass a separate mutex to guard the set of parts, because this lambda
                /// is called concurrently but with already locked @data_parts_mutex.
                auto res = loadDataPartWithRetries(
                    part->info, part->name, part->disk,
                    DataPartState::Active, part_loading_mutex, loading_parts_initial_backoff_ms,
                    loading_parts_max_backoff_ms, loading_parts_max_tries);

                part->is_loaded = true;
                bool is_active_part = res.part->getState() == DataPartState::Active;

                /// If part is broken or duplicate or should be removed according to transaction
                /// and it has any covered parts then try to load them to replace this part.
                if (!is_active_part && !part->children.empty())
                {
                    std::lock_guard lock{part_select_mutex};
                    for (const auto & [_, node] : part->children)
                        parts_to_load.push_back(node);
                }

                {
                    std::lock_guard lock(part_loading_mutex);
                    loaded_parts.push_back(std::move(res));
                }
            }, Priority{0});
    }

    return loaded_parts;
}

bool MergeTreeData::isDiskEligibleForOrphanedPartsSearch(DiskPtr disk) const
{
    SearchOrphanedPartsDisks mode = (*getSettings())[MergeTreeSetting::search_orphaned_parts_disks];
    bool is_disk_eligible = !disk->isBroken() && !disk->isCustomDisk() && (mode == SearchOrphanedPartsDisks::ANY || (mode == SearchOrphanedPartsDisks::LOCAL && !disk->isRemote()));

    LOG_TRACE(log, "is disk {} eligible for search: {} (mode {})", disk->getName(), is_disk_eligible, mode);
    return is_disk_eligible;
}

void MergeTreeData::loadDataParts(bool skip_sanity_checks, std::optional<std::unordered_set<std::string>> expected_parts)
{
    Stopwatch watch;
    LOG_DEBUG(log, "Loading data parts");

    auto metadata_snapshot = getInMemoryMetadataPtr();
    const auto settings = getSettings();

    auto disks = getStoragePolicy()->getDisks();

    if (!getStoragePolicy()->isDefaultPolicy() && !skip_sanity_checks && !(*settings)[MergeTreeSetting::disk].changed)
    {
        /// Check extra (AKA orpahned) parts on different disks, in order to not allow to miss data parts at undefined disks.
        std::unordered_set<String> defined_disk_names;

        for (const auto & disk_ptr : disks)
        {
            defined_disk_names.insert(disk_ptr->getName());
        }

        /// In case of delegate disks it is not enough to traverse `disks`,
        /// because for example cache or encrypted disk which wrap s3 disk and s3 disk itself can be put into different storage policies.
        /// But disk->exists returns the same thing for both disks.
        for (const auto & [disk_name, disk] : getContext()->getDisksMap())
        {
            /// As encrypted disk can use the same path of its nested disk,
            /// we need to take it into account here.
            const auto & delegate = disk->getDelegateDiskIfExists();
            if (delegate && disk->getPath() == delegate->getPath())
                defined_disk_names.insert(delegate->getName());

            if (disk->supportsCache())
            {
                /// As cache is implemented on object storage layer, not on disk level, e.g.
                /// we have such structure:
                /// DiskObjectStorage(CachedObjectStorage(...(CachedObjectStored(ObjectStorage)...)))
                /// and disk_ptr->getName() here is the name of last delegate - ObjectStorage.
                /// So now we need to add cache layers to defined disk names.
                auto caches = disk->getCacheLayersNames();
                defined_disk_names.insert(caches.begin(), caches.end());
            }
        }

        std::unordered_set<String> skip_check_disks;
        for (const auto & [disk_name, disk] : getContext()->getDisksMap())
        {
            if (!isDiskEligibleForOrphanedPartsSearch(disk))
            {
                skip_check_disks.insert(disk_name);
                continue;
            }

            bool is_disk_defined = defined_disk_names.contains(disk_name);
            if (!is_disk_defined && disk->existsDirectory(relative_data_path))
            {
                /// There still a chance that underlying disk is defined in storage policy
                const auto & delegate = disk->getDelegateDiskIfExists();
                is_disk_defined = delegate && !delegate->isBroken() && !delegate->isCustomDisk() && delegate->getPath() == disk->getPath()
                    && defined_disk_names.contains(delegate->getName());
            }

            if (!is_disk_defined && disk->existsDirectory(relative_data_path))
            {
                for (const auto it = disk->iterateDirectory(relative_data_path); it->isValid(); it->next())
                {
                    if (!MergeTreePartInfo::tryParsePartName(it->name(), format_version))
                        continue; /// Cannot parse part name, some garbage on disk, just ignore it.
                    /// But we can't ignore valid part name on undefined disk.
                    throw Exception(
                        ErrorCodes::UNKNOWN_DISK,
                        "Part '{}' ({}) was found on disk '{}' which is not defined in the storage policy '{}' or broken"
                        " (defined disks: [{}], skipped disks: [{}])",
                        it->name(), it->path(), disk_name, getStoragePolicy()->getName(),
                        fmt::join(defined_disk_names, ", "), fmt::join(skip_check_disks, ", "));
                }
            }
        }
    }

    std::vector<PartLoadingTree::PartLoadingInfos> parts_to_load_by_disk(disks.size());
    std::vector<PartLoadingTree::PartLoadingInfos> unexpected_parts_to_load_by_disk(disks.size());

    ThreadPoolCallbackRunnerLocal<void> runner(getActivePartsLoadingThreadPool().get(), "ActiveParts");

    bool all_disks_are_readonly = true;
    for (size_t i = 0; i < disks.size(); ++i)
    {
        const auto & disk_ptr = disks[i];
        if (disk_ptr->isBroken())
            continue;
        if (!disk_ptr->isReadOnly())
            all_disks_are_readonly = false;

        auto & disk_parts = parts_to_load_by_disk[i];
        auto & unexpected_disk_parts = unexpected_parts_to_load_by_disk[i];

        runner([&expected_parts, &unexpected_disk_parts, &disk_parts, this, disk_ptr]()
        {
            for (auto it = disk_ptr->iterateDirectory(relative_data_path); it->isValid(); it->next())
            {
                /// Skip temporary directories, file 'format_version.txt' and directory 'detached'.
                if (startsWith(it->name(), "tmp")
                    || it->name() == MergeTreeData::FORMAT_VERSION_FILE_NAME
                    || it->name() == DETACHED_DIR_NAME)
                    continue;

                if (auto part_info = MergeTreePartInfo::tryParsePartName(it->name(), format_version))
                {
                    if (expected_parts && !expected_parts->contains(it->name()))
                        unexpected_disk_parts.emplace_back(*part_info, it->name(), disk_ptr);
                    else
                        disk_parts.emplace_back(*part_info, it->name(), disk_ptr);
                }
            }
        }, Priority{0});
    }

    /// For iteration to be completed
    runner.waitForAllToFinishAndRethrowFirstError();

    PartLoadingTree::PartLoadingInfos parts_to_load;
    for (auto & disk_parts : parts_to_load_by_disk)
        std::move(disk_parts.begin(), disk_parts.end(), std::back_inserter(parts_to_load));
    PartLoadingTree::PartLoadingInfos unexpected_parts_to_load;
    for (auto & disk_parts : unexpected_parts_to_load_by_disk)
        std::move(disk_parts.begin(), disk_parts.end(), std::back_inserter(unexpected_parts_to_load));

    auto loading_tree = PartLoadingTree::build(std::move(parts_to_load));

    size_t num_parts = 0;
    PartLoadingTreeNodes active_parts;

    /// Collect only "the most covering" parts from the top level of the tree.
    loading_tree.traverse(/*recursive=*/ false, [&](const auto & node)
    {
        active_parts.emplace_back(node);
    });

    num_parts += active_parts.size();

    auto part_lock = lockParts();

    MutableDataPartsVector broken_parts_to_detach;
    MutableDataPartsVector duplicate_parts_to_remove;

    size_t suspicious_broken_parts = 0;
    size_t suspicious_broken_parts_bytes = 0;
    size_t suspicious_broken_unexpected_parts = 0;
    size_t suspicious_broken_unexpected_parts_bytes = 0;
    bool have_adaptive_parts = false;
    bool have_non_adaptive_parts = false;
    bool have_lightweight_in_parts = false;
    bool have_parts_with_version_metadata = false;

    bool is_static_storage = isStaticStorage();

    if (num_parts > 0)
    {
        auto loaded_parts = loadDataPartsFromDisk(active_parts);

        for (const auto & res : loaded_parts)
        {
            if (res.is_broken)
            {
                broken_parts_to_detach.push_back(res.part);
                bool unexpected = expected_parts != std::nullopt && !expected_parts->contains(res.part->name);
                if (unexpected)
                {
                    LOG_DEBUG(log, "loadDataParts: Part {} is broken, but it's not expected to be in parts set, "
                              " will not count it as suspicious broken part", res.part->name);
                    ++suspicious_broken_unexpected_parts;
                }
                else
                    ++suspicious_broken_parts;

                if (res.size_of_part)
                {
                    if (unexpected)
                        suspicious_broken_unexpected_parts_bytes += *res.size_of_part;
                    else
                        suspicious_broken_parts_bytes += *res.size_of_part;
                }
            }
            else if (res.part->is_duplicate)
            {
                if (!is_static_storage)
                    res.part->remove();
            }
            else
            {
                bool is_adaptive = res.part->index_granularity_info.mark_type.adaptive;
                have_adaptive_parts |= is_adaptive;
                have_non_adaptive_parts |= !is_adaptive;
                have_lightweight_in_parts |= res.part->hasLightweightDelete();
                have_parts_with_version_metadata |= res.part->wasInvolvedInTransaction();
            }
        }
    }

    if (have_non_adaptive_parts && have_adaptive_parts && !(*settings)[MergeTreeSetting::enable_mixed_granularity_parts])
        throw Exception(ErrorCodes::LOGICAL_ERROR,
                        "Table contains parts with adaptive and non adaptive marks, "
                        "but `setting enable_mixed_granularity_parts` is disabled");

    has_non_adaptive_index_granularity_parts = have_non_adaptive_parts;
    has_lightweight_delete_parts = have_lightweight_in_parts;
    transactions_enabled = have_parts_with_version_metadata;

    if (!skip_sanity_checks)
    {
        if (suspicious_broken_parts > (*settings)[MergeTreeSetting::max_suspicious_broken_parts])
            throw Exception(
                ErrorCodes::TOO_MANY_UNEXPECTED_DATA_PARTS,
                "Suspiciously many ({} parts, {} in total) broken parts "
                "to remove while maximum allowed broken parts count is {}. You can change the maximum value "
                "with merge tree setting 'max_suspicious_broken_parts' in <merge_tree> configuration section or in table settings in .sql file "
                "(don't forget to return setting back to default value)",
                suspicious_broken_parts,
                formatReadableSizeWithBinarySuffix(suspicious_broken_parts_bytes),
                (*settings)[MergeTreeSetting::max_suspicious_broken_parts].value);

        if (suspicious_broken_parts_bytes > (*settings)[MergeTreeSetting::max_suspicious_broken_parts_bytes])
            throw Exception(
                ErrorCodes::TOO_MANY_UNEXPECTED_DATA_PARTS,
                "Suspiciously big size ({} parts, {} in total) of all broken "
                "parts to remove while maximum allowed broken parts size is {}. "
                "You can change the maximum value with merge tree setting 'max_suspicious_broken_parts_bytes' in <merge_tree> configuration "
                "section or in table settings in .sql file (don't forget to return setting back to default value)",
                suspicious_broken_parts,
                formatReadableSizeWithBinarySuffix(suspicious_broken_parts_bytes),
                formatReadableSizeWithBinarySuffix((*settings)[MergeTreeSetting::max_suspicious_broken_parts_bytes]));
    }

    if (suspicious_broken_unexpected_parts != 0)
        LOG_WARNING(log, "Found suspicious broken unexpected parts {} with total rows count {}", suspicious_broken_unexpected_parts, suspicious_broken_unexpected_parts_bytes);

    bool replicated = dynamic_cast<StorageReplicatedMergeTree *>(this) != nullptr;
    if (!is_static_storage)
        for (auto & part : broken_parts_to_detach)
            part->renameToDetached("broken-on-start", /*ignore_error=*/ replicated); /// detached parts must not have '_' in prefixes

    resetObjectColumnsFromActiveParts(part_lock);
    resetSerializationHints(part_lock);
    are_columns_and_secondary_indices_sizes_calculated = false;
    if (!(*settings)[MergeTreeSetting::columns_and_secondary_indices_sizes_lazy_calculation])
        calculateColumnAndSecondaryIndexSizesIfNeeded();

    PartLoadingTreeNodes unloaded_parts;

    std::vector<UnexpectedPartLoadState> unexpected_unloaded_data_parts;
    for (const auto & [info, name, disk] : unexpected_parts_to_load)
    {
        bool uncovered = true;
        for (const auto & part : unexpected_parts_to_load)
        {
            if (name != part.name && part.info.contains(info))
            {
                uncovered = false;
                break;
            }
        }
        unexpected_unloaded_data_parts.push_back({std::make_shared<PartLoadingTree::Node>(info, name, disk), uncovered, /*is_broken*/ false, /*part*/ nullptr});
    }

    if (!unexpected_unloaded_data_parts.empty())
    {
        LOG_DEBUG(log, "Found {} unexpected data parts. They will be loaded asynchronously", unexpected_unloaded_data_parts.size());
        {
            std::lock_guard lock(unexpected_data_parts_mutex);
            unexpected_data_parts = std::move(unexpected_unloaded_data_parts);
            unexpected_data_parts_loading_finished = false;
        }

        unexpected_data_parts_loading_task = getContext()->getSchedulePool().createTask(
            "MergeTreeData::loadUnexpectedDataParts",
            [this] { loadUnexpectedDataParts(); });
    }

    loading_tree.traverse(/*recursive=*/ true, [&](const auto & node)
    {
        if (!node->is_loaded)
            unloaded_parts.push_back(node);
    });

    /// By the way, if all disks are readonly, it does not make sense to load outdated parts (we will not own them).
    if (!unloaded_parts.empty() && !all_disks_are_readonly)
    {
        LOG_DEBUG(log, "Found {} outdated data parts. They will be loaded asynchronously", unloaded_parts.size());

        {
            std::lock_guard lock(outdated_data_parts_mutex);
            outdated_unloaded_data_parts = std::move(unloaded_parts);
            outdated_data_parts_loading_finished = false;
        }

        outdated_data_parts_loading_task = getContext()->getSchedulePool().createTask(
            "MergeTreeData::loadOutdatedDataParts",
            [this] { loadOutdatedDataParts(/*is_async=*/ true); });
    }

    watch.stop();
    LOG_DEBUG(log, "Loaded data parts ({} items) took {} seconds", data_parts_indexes.size(), watch.elapsedSeconds());
    ProfileEvents::increment(ProfileEvents::LoadedDataParts, data_parts_indexes.size());
    ProfileEvents::increment(ProfileEvents::LoadedDataPartsMicroseconds, watch.elapsedMicroseconds());
    data_parts_loading_finished = true;

    auto refresh_parts_interval = (*settings)[MergeTreeSetting::refresh_parts_interval].totalMilliseconds();
    if (all_disks_are_readonly && refresh_parts_interval && !refresh_parts_task)
    {
        refresh_parts_task = getContext()->getSchedulePool().createTask(
            "MergeTreeData::refreshDataParts",
            [this, refresh_parts_interval] { refreshDataParts(refresh_parts_interval); });

        refresh_parts_task->scheduleAfter(refresh_parts_interval);
    }
}

void MergeTreeData::refreshDataParts(UInt64 interval_milliseconds)
try
{
    for (auto & disk : getStoragePolicy()->getDisks())
        disk->refresh(interval_milliseconds);

    Stopwatch watch;
    LOG_DEBUG(log, "Refreshing data parts");

    auto metadata_snapshot = getInMemoryMetadataPtr();
    const auto settings = getSettings();

    auto disks = getStoragePolicy()->getDisks();
    PartLoadingTree::PartLoadingInfos parts_to_load;

    for (const auto & disk_ptr : disks)
    {
        if (disk_ptr->isBroken())
            continue;
        if (!disk_ptr->isReadOnly())
            throw Exception(ErrorCodes::LOGICAL_ERROR, "MergeTreeData::refreshDataParts should only be called if all disks are readonly");

        for (auto it = disk_ptr->iterateDirectory(relative_data_path); it->isValid(); it->next())
        {
            /// Skip temporary directories, file 'format_version.txt' and directory 'detached'.
            if (startsWith(it->name(), "tmp")
                || it->name() == MergeTreeData::FORMAT_VERSION_FILE_NAME
                || it->name() == DETACHED_DIR_NAME)
                continue;

            if (auto part_info = MergeTreePartInfo::tryParsePartName(it->name(), format_version))
                parts_to_load.emplace_back(*part_info, it->name(), disk_ptr);
        }
    }

    auto loading_tree = PartLoadingTree::build(std::move(parts_to_load));

    PartLoadingTreeNodes parts_to_add;

    {
        auto part_lock = lockParts();

        /// Collect only "the most covering" parts from the top level of the tree.
        loading_tree.traverse(/*recursive=*/ false, [&, this](const auto & node)
        {
            if (auto it = data_parts_by_info.find(node->info); it == data_parts_by_info.end())
                parts_to_add.emplace_back(node);
        });
    }

    bool have_non_adaptive_parts = false;
    bool have_lightweight_in_parts = false;
    bool have_parts_with_version_metadata = false;

    for (const auto & my_part : parts_to_add)
    {
        auto res = loadDataPartWithRetries(
            my_part->info, my_part->name, my_part->disk,
            DataPartState::PreActive, data_parts_mutex, loading_parts_initial_backoff_ms,
            loading_parts_max_backoff_ms, loading_parts_max_tries);

        if (res.is_broken)
        {
            LOG_ERROR(log, "The new data part {} appears broken - skip loading", res.part->name);
        }
        else
        {
            Transaction transaction(*this, nullptr);
            preparePartForCommit(res.part, transaction, false, false);
            transaction.commit();

            bool is_adaptive = res.part->index_granularity_info.mark_type.adaptive;
            have_non_adaptive_parts |= !is_adaptive;
            have_lightweight_in_parts |= res.part->hasLightweightDelete();
            have_parts_with_version_metadata |= res.part->wasInvolvedInTransaction();
        }
    }

    has_non_adaptive_index_granularity_parts = have_non_adaptive_parts;
    has_lightweight_delete_parts = have_lightweight_in_parts;
    transactions_enabled = have_parts_with_version_metadata;

    auto old_parts = grabOldParts(true);

    watch.stop();
    LOG_DEBUG(log, "Refreshing data parts (added {} items, removed {} items) took {} seconds",
        parts_to_add.size(), old_parts.size(), watch.elapsedSeconds());

    ProfileEvents::increment(ProfileEvents::LoadedDataParts, parts_to_add.size());
    ProfileEvents::increment(ProfileEvents::LoadedDataPartsMicroseconds, watch.elapsedMicroseconds());

    refresh_parts_task->scheduleAfter(interval_milliseconds);
}
catch (...)
{
    tryLogCurrentException(log, "Failed to refresh parts");
}


void MergeTreeData::loadUnexpectedDataParts()
try
{
    {
        std::lock_guard lock(unexpected_data_parts_mutex);
        if (unexpected_data_parts.empty())
        {
            unexpected_data_parts_loading_finished = true;
            unexpected_data_parts_cv.notify_all();
            return;
        }

        LOG_DEBUG(log, "Loading {} unexpected data parts",
            unexpected_data_parts.size());
    }

    ThreadFuzzer::maybeInjectSleep();

    auto blocker = CannotAllocateThreadFaultInjector::blockFaultInjections();

    ThreadPoolCallbackRunnerLocal<void> runner(getUnexpectedPartsLoadingThreadPool().get(), "UnexpectedParts");

    bool replicated = dynamic_cast<StorageReplicatedMergeTree *>(this) != nullptr;
    for (auto & load_state : unexpected_data_parts)
    {
        std::lock_guard lock(unexpected_data_parts_mutex);
        chassert(!load_state.part);
        if (unexpected_data_parts_loading_canceled)
        {
            runner.waitForAllToFinishAndRethrowFirstError();
            return;
        }
        runner([&]()
        {
            loadUnexpectedDataPart(load_state);

            chassert(load_state.part);
            if (load_state.is_broken)
                load_state.part->renameToDetached("broken-on-start", /*ignore_error=*/ replicated); /// detached parts must not have '_' in prefixes
        }, Priority{});
    }
    runner.waitForAllToFinishAndRethrowFirstError();
    LOG_DEBUG(log, "Loaded {} unexpected data parts", unexpected_data_parts.size());

    {
        std::lock_guard lock(unexpected_data_parts_mutex);
        unexpected_data_parts_loading_finished = true;
        unexpected_data_parts_cv.notify_all();
    }
}
catch (...)
{
    LOG_ERROR(log, "Loading of unexpected parts failed. "
        "Will terminate to avoid undefined behaviour due to inconsistent set of parts. "
        "Exception: {}", getCurrentExceptionMessage(true));
    std::terminate();
}

void MergeTreeData::loadOutdatedDataParts(bool is_async)
try
{
    {
        std::lock_guard lock(outdated_data_parts_mutex);
        if (outdated_unloaded_data_parts.empty())
        {
            outdated_data_parts_loading_finished = true;
            outdated_data_parts_cv.notify_all();
            return;
        }

        LOG_DEBUG(log, "Loading {} outdated data parts {}",
            outdated_unloaded_data_parts.size(),
            is_async ? "asynchronously" : "synchronously");
    }

    std::this_thread::sleep_for(std::chrono::milliseconds(static_cast<size_t>((*getSettings())[MergeTreeSetting::sleep_before_loading_outdated_parts_ms])));
    ThreadFuzzer::maybeInjectSleep();

    /// Acquire shared lock because 'relative_data_path' is used while loading parts.
    TableLockHolder shared_lock;
    if (is_async)
        shared_lock = lockForShare(RWLockImpl::NO_QUERY, (*getSettings())[MergeTreeSetting::lock_acquire_timeout_for_background_operations]);

    std::atomic_size_t num_loaded_parts = 0;

    auto blocker = CannotAllocateThreadFaultInjector::blockFaultInjections();

    ThreadPoolCallbackRunnerLocal<void> runner(getOutdatedPartsLoadingThreadPool().get(), "OutdatedParts");

    bool replicated = dynamic_cast<StorageReplicatedMergeTree *>(this) != nullptr;
    while (true)
    {
        ThreadFuzzer::maybeInjectSleep();
        PartLoadingTree::NodePtr part;

        {
            std::lock_guard lock(outdated_data_parts_mutex);

            if (is_async && outdated_data_parts_loading_canceled)
            {
                /// Wait for every scheduled task
                /// In case of any exception it will be re-thrown and server will be terminated.
                runner.waitForAllToFinishAndRethrowFirstError();

                LOG_DEBUG(log,
                    "Stopped loading outdated data parts because task was canceled. "
                    "Loaded {} parts, {} left unloaded", num_loaded_parts.load(), outdated_unloaded_data_parts.size());
                return;
            }

            if (outdated_unloaded_data_parts.empty())
                break;

            part = outdated_unloaded_data_parts.back();
            outdated_unloaded_data_parts.pop_back();
        }

        runner([&, my_part = part]()
        {
            auto blocker_for_runner_thread = CannotAllocateThreadFaultInjector::blockFaultInjections();

            auto res = loadDataPartWithRetries(
            my_part->info, my_part->name, my_part->disk,
            DataPartState::Outdated, data_parts_mutex, loading_parts_initial_backoff_ms,
            loading_parts_max_backoff_ms, loading_parts_max_tries);

            ++num_loaded_parts;
            if (res.is_broken)
            {
                forcefullyRemoveBrokenOutdatedPartFromZooKeeperBeforeDetaching(res.part->name);
                res.part->renameToDetached("broken-on-start", /*ignore_error=*/ replicated); /// detached parts must not have '_' in prefixes
            }
            else if (res.part->is_duplicate)
                res.part->remove();
            else
                preparePartForRemoval(res.part);
        }, Priority{});
    }

    runner.waitForAllToFinishAndRethrowFirstError();

    LOG_DEBUG(log, "Loaded {} outdated data parts {}",
        num_loaded_parts.load(), is_async ? "asynchronously" : "synchronously");

    {
        std::lock_guard lock(outdated_data_parts_mutex);
        outdated_data_parts_loading_finished = true;
        outdated_data_parts_cv.notify_all();
    }
}
catch (...)
{
    LOG_ERROR(log, "Loading of outdated parts failed. "
        "Will terminate to avoid undefined behaviour due to inconsistent set of parts. "
        "Exception: {}", getCurrentExceptionMessage(true));
    std::terminate();
}

/// No TSA because of std::unique_lock and std::condition_variable.
void MergeTreeData::waitForOutdatedPartsToBeLoaded() const TSA_NO_THREAD_SAFETY_ANALYSIS
{
    /// Background tasks are not run if storage is static.
    if (isStaticStorage())
        return;

    /// If waiting is not required, do NOT log and do NOT enable/disable turbo mode to make `waitForOutdatedPartsToBeLoaded` a lightweight check
    {
        std::unique_lock lock(outdated_data_parts_mutex);
        if (outdated_data_parts_loading_canceled)
            throw Exception(ErrorCodes::NOT_INITIALIZED, "Loading of outdated data parts was already canceled");
        if (outdated_data_parts_loading_finished)
            return;
    }

    /// We need to load parts as fast as possible
    getOutdatedPartsLoadingThreadPool().enableTurboMode();
    SCOPE_EXIT({
        /// Let's lower the number of threads e.g. for later ATTACH queries to behave as usual
        getOutdatedPartsLoadingThreadPool().disableTurboMode();
    });

    LOG_TRACE(log, "Will wait for outdated data parts to be loaded");

    std::unique_lock lock(outdated_data_parts_mutex);

    outdated_data_parts_cv.wait(lock, [this]() TSA_NO_THREAD_SAFETY_ANALYSIS
    {
        return outdated_data_parts_loading_finished || outdated_data_parts_loading_canceled;
    });

    if (outdated_data_parts_loading_canceled)
        throw Exception(ErrorCodes::NOT_INITIALIZED, "Loading of outdated data parts was canceled");

    LOG_TRACE(log, "Finished waiting for outdated data parts to be loaded");
}

void MergeTreeData::waitForUnexpectedPartsToBeLoaded() const TSA_NO_THREAD_SAFETY_ANALYSIS
{
    /// Background tasks are not run if storage is static.
    if (isStaticStorage())
        return;

    /// If waiting is not required, do NOT log and do NOT enable/disable turbo mode to make `waitForUnexpectedPartsToBeLoaded` a lightweight check
    {
        std::unique_lock lock(unexpected_data_parts_mutex);
        if (unexpected_data_parts_loading_canceled)
            throw Exception(ErrorCodes::NOT_INITIALIZED, "Loading of unexpected data parts was already canceled");
        if (unexpected_data_parts_loading_finished)
            return;
    }

    /// We need to load parts as fast as possible
    getUnexpectedPartsLoadingThreadPool().enableTurboMode();
    SCOPE_EXIT({
        /// Let's lower the number of threads e.g. for later ATTACH queries to behave as usual
        getUnexpectedPartsLoadingThreadPool().disableTurboMode();
    });

    LOG_TRACE(log, "Will wait for unexpected data parts to be loaded");

    std::unique_lock lock(unexpected_data_parts_mutex);

    unexpected_data_parts_cv.wait(lock, [this]() TSA_NO_THREAD_SAFETY_ANALYSIS
    {
        return unexpected_data_parts_loading_finished || unexpected_data_parts_loading_canceled;
    });

    if (unexpected_data_parts_loading_canceled)
        throw Exception(ErrorCodes::NOT_INITIALIZED, "Loading of unexpected data parts was canceled");

    LOG_TRACE(log, "Finished waiting for unexpected data parts to be loaded");
}

void MergeTreeData::startOutdatedAndUnexpectedDataPartsLoadingTask()
{
    if (outdated_data_parts_loading_task)
        outdated_data_parts_loading_task->activateAndSchedule();
    if (unexpected_data_parts_loading_task)
        unexpected_data_parts_loading_task->activateAndSchedule();
}

void MergeTreeData::stopOutdatedAndUnexpectedDataPartsLoadingTask()
{
    if (outdated_data_parts_loading_task)
    {
        {
            std::lock_guard lock(outdated_data_parts_mutex);
            outdated_data_parts_loading_canceled = true;
        }

        outdated_data_parts_loading_task->deactivate();
        outdated_data_parts_cv.notify_all();
    }

    if (unexpected_data_parts_loading_task)
    {
        {
            std::lock_guard lock(unexpected_data_parts_mutex);
            unexpected_data_parts_loading_canceled = true;
        }

        unexpected_data_parts_loading_task->deactivate();
        unexpected_data_parts_cv.notify_all();
    }
}

PrimaryIndexCachePtr MergeTreeData::getPrimaryIndexCache() const
{
    bool use_primary_key_cache = (*getSettings())[MergeTreeSetting::use_primary_key_cache];
    bool primary_key_lazy_load = (*getSettings())[MergeTreeSetting::primary_key_lazy_load];

    if (!use_primary_key_cache || !primary_key_lazy_load)
        return nullptr;

    return getContext()->getPrimaryIndexCache();
}

PrimaryIndexCachePtr MergeTreeData::getPrimaryIndexCacheToPrewarm(size_t part_uncompressed_bytes) const
{
    if (!(*getSettings())[MergeTreeSetting::prewarm_primary_key_cache])
        return nullptr;

    /// Do not load data to caches for small parts because
    /// they will be likely replaced by merge immediately.
    size_t min_bytes_to_prewarm = (*getSettings())[MergeTreeSetting::min_bytes_to_prewarm_caches];
    if (part_uncompressed_bytes && part_uncompressed_bytes < min_bytes_to_prewarm)
        return nullptr;

    return getPrimaryIndexCache();
}

MarkCachePtr MergeTreeData::getMarkCacheToPrewarm(size_t part_uncompressed_bytes) const
{
    if (!(*getSettings())[MergeTreeSetting::prewarm_mark_cache])
        return nullptr;

    /// Do not load data to caches for small parts because
    /// they will be likely replaced by merge immediately.
    size_t min_bytes_to_prewarm = (*getSettings())[MergeTreeSetting::min_bytes_to_prewarm_caches];
    if (part_uncompressed_bytes && part_uncompressed_bytes < min_bytes_to_prewarm)
        return nullptr;

    return getContext()->getMarkCache();
}

void MergeTreeData::prewarmCaches(ThreadPool & pool, MarkCachePtr mark_cache, PrimaryIndexCachePtr index_cache)
{
    if (!mark_cache && !index_cache)
        return;

    Stopwatch watch;
    LOG_TRACE(log, "Prewarming mark and/or primary index caches");

    auto data_parts = getDataPartsVectorForInternalUsage();

    /// Prewarm caches firstly for the most fresh parts according
    /// to time columns in partition key (if exists) and by modification time.

    auto to_tuple = [](const auto & part)
    {
        return std::make_tuple(part->getMinMaxDate().second, part->getMinMaxTime().second, part->modification_time);
    };

    std::sort(data_parts.begin(), data_parts.end(), [&to_tuple](const auto & lhs, const auto & rhs)
    {
        return to_tuple(lhs) > to_tuple(rhs);
    });

    double marks_ratio_to_prewarm = getContext()->getServerSettings()[ServerSetting::mark_cache_prewarm_ratio];
    double index_ratio_to_prewarm = getContext()->getServerSettings()[ServerSetting::primary_index_cache_prewarm_ratio];

    Names columns_to_prewarm_marks;

    if (mark_cache)
    {
        auto metadata_snaphost = getInMemoryMetadataPtr();
        columns_to_prewarm_marks = getColumnsToPrewarmMarks(*getSettings(), metadata_snaphost->getColumns().getAllPhysical());
    }

    /// Allocate runner on stack after all used local variables to make its destructor
    /// is called first and all tasks stopped before local variables are being destroyed.
    ThreadPoolCallbackRunnerLocal<void> runner(pool, "PrewarmCaches");

    auto enough_space = [&](const auto & cache, double ratio_to_prewarm)
    {
        return cache->sizeInBytes() < cache->maxSizeInBytes() * ratio_to_prewarm;
    };

    for (const auto & part : data_parts)
    {
        bool added_task = false;

        if (index_cache && !part->isIndexLoaded() && enough_space(index_cache, index_ratio_to_prewarm))
        {
            runner([&]
            {
                /// Check again, because another task may have filled the cache while this task was waiting in the queue.
                /// The cache still may be filled slightly more than `index_ratio_to_prewarm`, but it's ok.
                if (enough_space(index_cache, index_ratio_to_prewarm))
                    part->loadIndexToCache(*index_cache);
            });

            added_task = true;
        }

        if (mark_cache && enough_space(mark_cache, marks_ratio_to_prewarm))
        {
            runner([&]
            {
                /// Check again, because another task may have filled the cache while this task was waiting in the queue.
                /// The cache still may be filled slightly more than `marks_ratio_to_prewarm`, but it's ok.
                if (enough_space(mark_cache, marks_ratio_to_prewarm))
                    part->loadMarksToCache(columns_to_prewarm_marks, mark_cache.get());
            });

            added_task = true;
        }

        if (!added_task)
            break;
    }

    runner.waitForAllToFinishAndRethrowFirstError();
    LOG_TRACE(log, "Prewarmed mark and/or primary index caches in {} seconds", watch.elapsedSeconds());
}

/// Is the part directory old.
/// True if its modification time and the modification time of all files inside it is less then threshold.
/// (Only files on the first level of nesting are considered).
static bool isOldPartDirectory(const DiskPtr & disk, const String & directory_path, time_t threshold)
{
    if (!disk->existsDirectory(directory_path) || disk->getLastModified(directory_path).epochTime() > threshold)
        return false;

    for (auto it = disk->iterateDirectory(directory_path); it->isValid(); it->next())
        if (disk->getLastModified(it->path()).epochTime() > threshold)
            return false;

    return true;
}


size_t MergeTreeData::clearOldTemporaryDirectories(size_t custom_directories_lifetime_seconds, const NameSet & valid_prefixes)
{
    size_t cleared_count = 0;

    cleared_count += clearOldTemporaryDirectories(relative_data_path, custom_directories_lifetime_seconds, valid_prefixes);

    if (allowRemoveStaleMovingParts())
    {
        /// Clear _all_ parts from the `moving` directory
        cleared_count += clearOldTemporaryDirectories(fs::path(relative_data_path) / "moving", custom_directories_lifetime_seconds, {""});
    }

    return cleared_count;
}

size_t MergeTreeData::clearOldTemporaryDirectories(const String & root_path, size_t custom_directories_lifetime_seconds, const NameSet & valid_prefixes)
{
    /// If the method is already called from another thread, then we don't need to do anything.
    std::unique_lock lock(clear_old_temporary_directories_mutex, std::defer_lock);
    if (!lock.try_lock())
        return 0;

    const auto settings = getSettings();
    time_t current_time = time(nullptr);
    ssize_t deadline = current_time - custom_directories_lifetime_seconds;

    size_t cleared_count = 0;

    /// Delete temporary directories older than a the specified age.
    for (const auto & disk : getDisks())
    {
        if (disk->isBroken())
            continue;

        if (!disk->existsDirectory(root_path))
            continue;

        for (auto it = disk->iterateDirectory(root_path); it->isValid(); it->next())
        {
            const std::string & basename = it->name();
            bool start_with_valid_prefix = false;
            for (const auto & prefix : valid_prefixes)
            {
                if (startsWith(basename, prefix))
                {
                    start_with_valid_prefix = true;
                    break;
                }
            }

            if (!start_with_valid_prefix)
                continue;

            const std::string & full_path = fullPath(disk, it->path());

            try
            {
                if (isOldPartDirectory(disk, it->path(), deadline))
                {
                    ThreadFuzzer::maybeInjectSleep();

                    if (temporary_parts.contains(basename))
                    {
                        /// Actually we don't rely on temporary_directories_lifetime when removing old temporaries directories,
                        /// it's just an extra level of protection just in case we have a bug.
                        LOG_INFO(LogFrequencyLimiter(log.load(), 10), "{} is in use (by merge/mutation/INSERT) (consider increasing temporary_directories_lifetime setting)", full_path);
                        continue;
                    }
                    if (!disk->existsDirectory(it->path()))
                    {
                        /// We should recheck that the dir exists, otherwise we can get "No such file or directory"
                        /// due to a race condition with "Renaming temporary part" (temporary part holder could be already released, so the check above is not enough)
                        LOG_WARNING(log, "Temporary directory {} suddenly disappeared while iterating, assuming it was concurrently renamed to persistent", it->path());
                        continue;
                    }

                    LOG_WARNING(log, "Removing temporary directory {}", full_path);

                    /// Even if it's a temporary part it could be downloaded with zero copy replication and this function
                    /// is executed as a callback.
                    ///
                    /// We don't control the amount of refs for temporary parts so we cannot decide can we remove blobs
                    /// or not. So we are not doing it
                    bool keep_shared = false;
                    if (disk->supportZeroCopyReplication() && (*settings)[MergeTreeSetting::allow_remote_fs_zero_copy_replication] && supportsReplication())
                    {
                        LOG_WARNING(log, "Since zero-copy replication is enabled we are not going to remove blobs from shared storage for {}", full_path);
                        keep_shared = true;
                    }

                    disk->removeSharedRecursive(it->path(), keep_shared, {});
                    ++cleared_count;
                }
            }
            catch (const fs::filesystem_error & e)
            {
                if (e.code() == std::errc::no_such_file_or_directory)
                {
                    /// If the file is already deleted, do nothing.
                }
                else
                    throw;
            }
        }
    }

    return cleared_count;
}

scope_guard MergeTreeData::getTemporaryPartDirectoryHolder(const String & part_dir_name) const
{
    temporary_parts.add(part_dir_name);
    return [this, part_dir_name]() { temporary_parts.remove(part_dir_name); };
}

MergeTreeData::MutableDataPartPtr MergeTreeData::asMutableDeletingPart(const DataPartPtr & part)
{
    auto state = part->getState();
    if (state != DataPartState::Deleting && state != DataPartState::DeleteOnDestroy)
        throw Exception(ErrorCodes::LOGICAL_ERROR,
            "Cannot remove part {}, because it has state: {}", part->name, magic_enum::enum_name(state));

    return std::const_pointer_cast<IMergeTreeDataPart>(part);
}

MergeTreeData::DataPartsVector MergeTreeData::grabOldParts(bool force)
{
    DataPartsVector res;

    /// If the method is already called from another thread, then we don't need to do anything.
    std::unique_lock lock(grab_old_parts_mutex, std::defer_lock);
    if (!lock.try_lock())
        return res;

    /// Concurrent parts removal is disabled for "zero-copy replication" (a non-production feature),
    /// because parts removal involves hard links and concurrent hard link operations don't work correctly
    /// in the "zero-copy replication" (because it is a non-production feature).
    /// Please don't use "zero-copy replication" (a non-production feature) in production.
    /// It is not ready for production usage. Don't use it.

    bool need_remove_parts_in_order = supportsReplication() && !isSharedStorage() && (*getSettings())[MergeTreeSetting::allow_remote_fs_zero_copy_replication];

    if (need_remove_parts_in_order)
    {
        bool has_zero_copy_disk = false;
        for (const auto & disk : getDisks())
        {
            if (disk->supportZeroCopyReplication())
            {
                has_zero_copy_disk = true;
                break;
            }
        }
        need_remove_parts_in_order = has_zero_copy_disk;
    }

    std::vector<DataPartIteratorByStateAndInfo> parts_to_delete;
    std::vector<MergeTreePartInfo> skipped_parts;

    auto has_skipped_mutation_parent = [&skipped_parts, need_remove_parts_in_order] (const DataPartPtr & part)
    {
        if (!need_remove_parts_in_order)
            return false;

        for (const auto & part_info : skipped_parts)
            if (part->info.isMutationChildOf(part_info))
                return true;

        return false;
    };

    auto time_now = time(nullptr);

    {
        auto removal_limit = (*getSettings())[MergeTreeSetting::simultaneous_parts_removal_limit];
        size_t current_removal_limit = removal_limit == 0 ? std::numeric_limits<size_t>::max() : static_cast<size_t>(removal_limit);

        auto parts_lock = lockParts();

        auto outdated_parts_range = getDataPartsStateRange(DataPartState::Outdated);
        for (auto it = outdated_parts_range.begin(); it != outdated_parts_range.end(); ++it)
        {
            if (parts_to_delete.size() == current_removal_limit)
            {
                LOG_TRACE(log, "Found {} parts to remove and reached the limit for one removal iteration", current_removal_limit);
                break;
            }

            const DataPartPtr & part = *it;

            part->last_removal_attempt_time.store(time_now, std::memory_order_relaxed);

            /// Do not remove outdated part if it may be visible for some transaction
            if (!part->version.canBeRemoved())
            {
                part->removal_state.store(DataPartRemovalState::VISIBLE_TO_TRANSACTIONS, std::memory_order_relaxed);
                skipped_parts.push_back(part->info);
                continue;
            }

            /// Grab only parts that are not used by anyone (SELECTs for example).
            if (!isSharedPtrUnique(part))
            {
                part->removal_state.store(DataPartRemovalState::NON_UNIQUE_OWNERSHIP, std::memory_order_relaxed);
                skipped_parts.push_back(part->info);
                continue;
            }

            /// First remove all covered parts, then remove covering empty part
            /// Avoids resurrection of old parts for MergeTree and issues with unexpected parts for Replicated
            if (part->rows_count == 0 && !getCoveredOutdatedParts(part, parts_lock).empty())
            {
                part->removal_state.store(DataPartRemovalState::EMPTY_PART_COVERS_OTHER_PARTS, std::memory_order_relaxed);
                skipped_parts.push_back(part->info);
                continue;
            }

            auto part_remove_time = part->remove_time.load(std::memory_order_relaxed);
            bool reached_removal_time = part_remove_time <= time_now && time_now - part_remove_time >= (*getSettings())[MergeTreeSetting::old_parts_lifetime].totalSeconds();
            if ((reached_removal_time && !has_skipped_mutation_parent(part))
                || force
                || (part->version.creation_csn == Tx::RolledBackCSN && (*getSettings())[MergeTreeSetting::remove_rolled_back_parts_immediately]))
            {
                if (part->removal_state.load(std::memory_order_relaxed) == DataPartRemovalState::REMOVE_ROLLED_BACK)
                    part->removal_state.store(DataPartRemovalState::REMOVE_RETRY, std::memory_order_relaxed);
                else
                    part->removal_state.store(DataPartRemovalState::REMOVE, std::memory_order_relaxed);
                parts_to_delete.emplace_back(it);
            }
            else
            {
                if (!reached_removal_time)
                    part->removal_state.store(DataPartRemovalState::NOT_REACHED_REMOVAL_TIME, std::memory_order_relaxed);
                else
                    part->removal_state.store(DataPartRemovalState::HAS_SKIPPED_MUTATION_PARENT, std::memory_order_relaxed);
                skipped_parts.push_back(part->info);
                continue;
            }
        }

        res.reserve(parts_to_delete.size());
        for (const auto & it_to_delete : parts_to_delete)
        {
            res.emplace_back(*it_to_delete);
            modifyPartState(it_to_delete, DataPartState::Deleting);
        }
    }

    if (!res.empty())
        LOG_TRACE(log, "Skipped {} old parts, found {} old parts to remove. Parts: [{}]",
                  skipped_parts.size(), res.size(), fmt::join(getPartsNames(res), ", "));

    return res;
}


void MergeTreeData::rollbackDeletingParts(const MergeTreeData::DataPartsVector & parts)
{
    auto lock = lockParts();
    for (const auto & part : parts)
    {
        /// We should modify it under data_parts_mutex
        part->assertState({DataPartState::Deleting});
        modifyPartState(part, DataPartState::Outdated);
        part->removal_state.store(DataPartRemovalState::REMOVE_ROLLED_BACK, std::memory_order_relaxed);
    }
}

void MergeTreeData::removePartsFinally(const MergeTreeData::DataPartsVector & parts, MergeTreeData::DataPartsVector * removed_parts)
{
    if (parts.empty())
        return;

    {
        auto lock = lockParts();

        /// TODO: use data_parts iterators instead of pointers
        for (const auto & part : parts)
        {
            /// Temporary does not present in data_parts_by_info.
            if (part->getState() == DataPartState::Temporary)
                continue;

            auto it = data_parts_by_info.find(part->info);
            if (it == data_parts_by_info.end())
                throw Exception(ErrorCodes::LOGICAL_ERROR, "Deleting data part {} doesn't exist", part->name);

            (*it)->assertState({DataPartState::Deleting});

            LOG_TEST(log, "removePartsFinally: removing {} from data_parts_indexes", (*it)->getNameWithState());
            data_parts_indexes.erase(it);

            if (removed_parts)
                removed_parts->push_back(part);
        }
    }

    LOG_DEBUG(log, "Removing {} parts from memory: Parts: [{}]", parts.size(), fmt::join(parts, ", "));

    /// Data parts is still alive (since DataPartsVector holds shared_ptrs) and contain useful metainformation for logging
    /// NOTE: There is no need to log parts deletion somewhere else, all deleting parts pass through this function and pass away

    auto table_id = getStorageID();
    if (auto part_log = getContext()->getPartLog(table_id.database_name))
    {
        PartLogElement part_log_elem;

        part_log_elem.event_type = PartLogElement::REMOVE_PART;

        const auto time_now = std::chrono::system_clock::now();
        part_log_elem.event_time = timeInSeconds(time_now);
        part_log_elem.event_time_microseconds = timeInMicroseconds(time_now);

        part_log_elem.duration_ms = 0;

        part_log_elem.database_name = table_id.database_name;
        part_log_elem.table_name = table_id.table_name;
        part_log_elem.table_uuid = table_id.uuid;

        for (const auto & part : parts)
        {
            part_log_elem.partition_id = part->info.getPartitionId();
            part_log_elem.partition = part->partition.serializeToString(part->getMetadataSnapshot());
            part_log_elem.part_name = part->name;
            part_log_elem.bytes_compressed_on_disk = part->getBytesOnDisk();
            part_log_elem.bytes_uncompressed = part->getBytesUncompressedOnDisk();
            part_log_elem.rows = part->rows_count;
            part_log_elem.part_type = part->getType();

            part_log->add(part_log_elem);
        }
    }
}


void MergeTreeData::clearPartsFromFilesystemImpl(const DataPartsVector & parts, bool throw_on_error, NameSet * parts_failed_to_delete)
{
    NameSet part_names_succeed;

    auto get_failed_parts = [&part_names_succeed, &parts_failed_to_delete, &parts] ()
    {
        if (part_names_succeed.size() == parts.size())
            return;

        if (parts_failed_to_delete)
        {
            for (const auto & part : parts)
            {
                if (!part_names_succeed.contains(part->name))
                    parts_failed_to_delete->insert(part->name);
            }
        }
    };

    try
    {
        clearPartsFromFilesystemImplMaybeInParallel(parts, &part_names_succeed);
        get_failed_parts();
    }
    catch (...)
    {
        get_failed_parts();

        LOG_DEBUG(log, "Failed to remove all parts, all count {}, removed {}", parts.size(), part_names_succeed.size());

        if (throw_on_error)
            throw;
    }
}

void MergeTreeData::clearPartsFromFilesystemImplMaybeInParallel(const DataPartsVector & parts_to_remove, NameSet * part_names_succeed)
{
    if (parts_to_remove.empty())
        return;

    const auto settings = getSettings();

    auto remove_single_thread = [this, &parts_to_remove, part_names_succeed]()
    {
        LOG_DEBUG(
            log, "Removing {} parts from filesystem (serially): Parts: [{}]", parts_to_remove.size(), fmt::join(parts_to_remove, ", "));
        for (const DataPartPtr & part : parts_to_remove)
        {
            asMutableDeletingPart(part)->remove();
            if (part_names_succeed)
                part_names_succeed->insert(part->name);
        }
    };

    if (parts_to_remove.size() <= (*settings)[MergeTreeSetting::concurrent_part_removal_threshold])
    {
        remove_single_thread();
        return;
    }

    /// Parallel parts removal.
    std::mutex part_names_mutex;

    /// This flag disallow straightforward concurrent parts removal. It's required only in case
    /// when we have parts on zero-copy disk + at least some of them were mutated.
    bool remove_parts_in_order = false;
    if ((*settings)[MergeTreeSetting::allow_remote_fs_zero_copy_replication] && dynamic_cast<StorageReplicatedMergeTree *>(this) != nullptr)
    {
        remove_parts_in_order = std::any_of(
            parts_to_remove.begin(), parts_to_remove.end(),
            [] (const auto & data_part) { return data_part->isStoredOnRemoteDiskWithZeroCopySupport() && data_part->info.getMutationVersion() > 0; }
        );
    }

    if (!remove_parts_in_order)
    {
        /// NOTE: Under heavy system load you may get "Cannot schedule a task" from ThreadPool.
        LOG_DEBUG(
            log, "Removing {} parts from filesystem (concurrently): Parts: [{}]", parts_to_remove.size(), fmt::join(parts_to_remove, ", "));

        ThreadPoolCallbackRunnerLocal<void> runner(getPartsCleaningThreadPool().get(), "PartsCleaning");

        for (const DataPartPtr & part : parts_to_remove)
        {
            runner([&part, &part_names_mutex, part_names_succeed, thread_group = CurrentThread::getGroup()]
            {
                asMutableDeletingPart(part)->remove();
                if (part_names_succeed)
                {
                    std::lock_guard lock(part_names_mutex);
                    part_names_succeed->insert(part->name);
                }
            }, Priority{0});
        }

        runner.waitForAllToFinishAndRethrowFirstError();
        return;
    }

    if (format_version < MERGE_TREE_DATA_MIN_FORMAT_VERSION_WITH_CUSTOM_PARTITIONING)
    {
        remove_single_thread();
        return;
    }

    /// NOTE: Under heavy system load you may get "Cannot schedule a task" from ThreadPool.
    LOG_DEBUG(
        log, "Removing {} parts from filesystem (concurrently): Parts: [{}]", parts_to_remove.size(), fmt::join(parts_to_remove, ", "));

    /// We have "zero copy replication" parts and we are going to remove them in parallel.
    /// The problem is that all parts in a mutation chain must be removed sequentially to avoid "key does not exits" issues.
    /// We remove disjoint subsets of parts in parallel.
    /// The problem is that it's not trivial to divide Outdated parts into disjoint subsets,
    /// because Outdated parts legally can be intersecting (but intersecting parts must be separated by a DROP_RANGE).
    /// So we ignore level and version and use block numbers only (they cannot intersect by block numbers unless we have a bug).

    struct RemovalRanges
    {
        std::vector<MergeTreePartInfo> infos;
        std::vector<DataPartsVector> parts;
        std::vector<UInt64> split_times;
    };

    auto split_into_independent_ranges = [this](const DataPartsVector & parts_to_remove_, size_t split_times) -> RemovalRanges
    {
        if (parts_to_remove_.empty())
            return {};

        ActiveDataPartSet independent_ranges_set(format_version);
        for (const auto & part : parts_to_remove_)
        {
            MergeTreePartInfo range_info = part->info;
            range_info.level = static_cast<UInt32>(range_info.max_block - range_info.min_block);
            range_info.mutation = 0;
            independent_ranges_set.add(range_info, range_info.getPartNameV1());
        }

        RemovalRanges independent_ranges;
        independent_ranges.infos = independent_ranges_set.getPartInfos();
        size_t num_ranges = independent_ranges.infos.size();
        independent_ranges.parts.resize(num_ranges);
        independent_ranges.split_times.resize(num_ranges, split_times);
        size_t avg_range_size = parts_to_remove_.size() / num_ranges;

        size_t sum_of_ranges = 0;
        for (size_t i = 0; i < num_ranges; ++i)
        {
            MergeTreePartInfo & range = independent_ranges.infos[i];
            DataPartsVector & parts_in_range = independent_ranges.parts[i];
            range.level = MergeTreePartInfo::MAX_LEVEL;
            range.mutation = MergeTreePartInfo::MAX_BLOCK_NUMBER;

            parts_in_range.reserve(avg_range_size * 2);
            for (const auto & part : parts_to_remove_)
                if (range.contains(part->info))
                    parts_in_range.push_back(part);
            sum_of_ranges += parts_in_range.size();
        }

        if (parts_to_remove_.size() != sum_of_ranges)
            throw Exception(ErrorCodes::LOGICAL_ERROR, "Number of removed parts is not equal to number of parts in independent ranges "
                                                       "({} != {}), it's a bug", parts_to_remove_.size(), sum_of_ranges);

        return independent_ranges;
    };

    ThreadPoolCallbackRunnerLocal<void> runner(getPartsCleaningThreadPool().get(), "PartsCleaning");

    auto schedule_parts_removal = [this, &runner, &part_names_mutex, part_names_succeed](
        const MergeTreePartInfo & range, DataPartsVector && parts_in_range)
    {
        /// Below, range should be captured by copy to avoid use-after-scope on exception from pool
        runner(
            [this, range, &part_names_mutex, part_names_succeed, batch = std::move(parts_in_range)]
        {
            LOG_TRACE(log, "Removing {} parts in blocks range {}", batch.size(), range.getPartNameForLogs());

            for (const auto & part : batch)
            {
                asMutableDeletingPart(part)->remove();
                if (part_names_succeed)
                {
                    std::lock_guard lock(part_names_mutex);
                    part_names_succeed->insert(part->name);
                }
            }
        }, Priority{0});
    };

    RemovalRanges independent_ranges = split_into_independent_ranges(parts_to_remove, /* split_times */ 0);
    DataPartsVector excluded_parts;
    size_t num_ranges = independent_ranges.infos.size();
    size_t sum_of_ranges = 0;
    for (size_t i = 0; i < num_ranges; ++i)
    {
        MergeTreePartInfo & range = independent_ranges.infos[i];
        DataPartsVector & parts_in_range = independent_ranges.parts[i];
        UInt64 split_times = independent_ranges.split_times[i];

        /// It may happen that we have a huge part covering thousands small parts.
        /// In this case, we will get a huge range that will be process by only one thread causing really long tail latency.
        /// Let's try to exclude such parts in order to get smaller tasks for thread pool and more uniform distribution.
        if ((*settings)[MergeTreeSetting::concurrent_part_removal_threshold] < parts_in_range.size() &&
            split_times < (*settings)[MergeTreeSetting::zero_copy_concurrent_part_removal_max_split_times])
        {
            auto smaller_parts_pred = [&range](const DataPartPtr & part)
            {
                return !(part->info.min_block == range.min_block && part->info.max_block == range.max_block);
            };

            size_t covered_parts_count = std::count_if(parts_in_range.begin(), parts_in_range.end(), smaller_parts_pred);
            size_t top_level_count = parts_in_range.size() - covered_parts_count;
            chassert(top_level_count);
            Float32 parts_to_exclude_ratio = static_cast<Float32>(top_level_count) / parts_in_range.size();
            if ((*settings)[MergeTreeSetting::zero_copy_concurrent_part_removal_max_postpone_ratio] < parts_to_exclude_ratio)
            {
                /// Most likely we have a long mutations chain here
                LOG_DEBUG(log, "Block range {} contains {} parts including {} top-level parts, will not try to split it",
                          range.getPartNameForLogs(), parts_in_range.size(), top_level_count);
            }
            else
            {
                auto new_end_it = std::partition(parts_in_range.begin(), parts_in_range.end(), smaller_parts_pred);
                std::move(new_end_it, parts_in_range.end(), std::back_inserter(excluded_parts));
                parts_in_range.erase(new_end_it, parts_in_range.end());

                RemovalRanges subranges = split_into_independent_ranges(parts_in_range, split_times + 1);

                LOG_DEBUG(log, "Block range {} contained {} parts, it was split into {} independent subranges after excluding {} top-level parts",
                          range.getPartNameForLogs(), parts_in_range.size() + top_level_count, subranges.infos.size(), top_level_count);

                std::move(subranges.infos.begin(), subranges.infos.end(), std::back_inserter(independent_ranges.infos));
                std::move(subranges.parts.begin(), subranges.parts.end(), std::back_inserter(independent_ranges.parts));
                std::move(subranges.split_times.begin(), subranges.split_times.end(), std::back_inserter(independent_ranges.split_times));
                num_ranges += subranges.infos.size();
                continue;
            }
        }

        sum_of_ranges += parts_in_range.size();

        schedule_parts_removal(range, std::move(parts_in_range));
    }

    /// Remove excluded parts as well. They were reordered, so sort them again
    std::sort(excluded_parts.begin(), excluded_parts.end(), [](const auto & x, const auto & y) { return x->info < y->info; });
    LOG_TRACE(log, "Will remove {} big parts separately: {}", excluded_parts.size(), fmt::join(excluded_parts, ", "));

    independent_ranges = split_into_independent_ranges(excluded_parts, /* split_times */ 0);

    runner.waitForAllToFinishAndRethrowFirstError();

    for (size_t i = 0; i < independent_ranges.infos.size(); ++i)
    {
        MergeTreePartInfo & range = independent_ranges.infos[i];
        DataPartsVector & parts_in_range = independent_ranges.parts[i];
        schedule_parts_removal(range, std::move(parts_in_range));
    }

    runner.waitForAllToFinishAndRethrowFirstError();

    if (parts_to_remove.size() != sum_of_ranges + excluded_parts.size())
        throw Exception(ErrorCodes::LOGICAL_ERROR,
                        "Number of parts to remove was not equal to number of parts in independent ranges and excluded parts"
                        "({} != {} + {}), it's a bug", parts_to_remove.size(), sum_of_ranges, excluded_parts.size());
}

size_t MergeTreeData::clearPartsFromFilesystemAndRollbackIfError(const DataPartsVector & parts_to_delete, const String & parts_type)
{
    NameSet parts_failed_to_delete;
    clearPartsFromFilesystemImpl(parts_to_delete, false, &parts_failed_to_delete);

    DataPartsVector finally_remove_parts;
    if (!parts_failed_to_delete.empty())
    {
        DataPartsVector rollback_parts;
        for (const auto & part : parts_to_delete)
        {
            if (!parts_failed_to_delete.contains(part->name))
                finally_remove_parts.push_back(part);
            else
                rollback_parts.push_back(part);
        }

        if (!rollback_parts.empty())
            rollbackDeletingParts(rollback_parts);
    }
    else  /// all parts were successfully removed
    {
        finally_remove_parts = parts_to_delete;
    }

    try
    {
        if (!finally_remove_parts.empty())
        {
            removePartsFinally(finally_remove_parts);
            LOG_DEBUG(log, "Removed {} {} parts", finally_remove_parts.size(), parts_type);
        }
    }
    catch (...)
    {
        tryLogCurrentException(log, "Failed to remove some parts from memory, or write info about them into part log");
    }

    return finally_remove_parts.size();
}

size_t MergeTreeData::clearEmptyParts()
{
    if (!(*getSettings())[MergeTreeSetting::remove_empty_parts])
        return 0;

    std::vector<std::string> parts_names_to_drop;

    {
        /// Need to destroy parts vector before clearing them from filesystem.
        auto parts = getDataPartsVectorForInternalUsage();
        for (const auto & part : parts)
        {
            if (part->rows_count != 0)
                continue;

            /// Do not try to drop uncommitted parts. If the newest tx doesn't see it then it probably hasn't been committed yet
            if (!part->version.getCreationTID().isPrehistoric() && !part->version.isVisible(TransactionLog::instance().getLatestSnapshot()))
                continue;

            parts_names_to_drop.emplace_back(part->name);
        }
    }

    for (auto & name : parts_names_to_drop)
    {
        LOG_TRACE(log, "Will drop empty part {}", name);
        dropPartNoWaitNoThrow(name);
    }

    return parts_names_to_drop.size();
}

size_t MergeTreeData::clearUnusedPatchParts()
{
    if (!(*getSettings())[MergeTreeSetting::remove_unused_patch_parts])
        return 0;

    auto patch_parts = getPatchPartsVectorForInternalUsage();
    auto regular_parts = getDataPartsVectorForInternalUsage();

    std::unordered_map<std::string_view, UInt64> min_data_version_by_partition;

    for (const auto & part : regular_parts)
    {
        UInt64 data_version = part->info.getDataVersion();
        auto [it, inserted] = min_data_version_by_partition.emplace(part->info.getPartitionId(), data_version);

        if (!inserted)
            it->second = std::min(it->second, data_version);
    }

    Names patch_names_to_drop;

    for (const auto & patch : patch_parts)
    {
        auto partition_id = patch->info.getOriginalPartitionId();
        UInt64 max_data_version = patch->getSourcePartsSet().getMaxDataVersion();

        auto it = min_data_version_by_partition.find(partition_id);
        if (it == min_data_version_by_partition.end() || max_data_version <= it->second)
            patch_names_to_drop.push_back(patch->name);
    }

    for (const auto & name : patch_names_to_drop)
    {
        LOG_INFO(log, "Will drop unused patch part {}", name);
        dropPartNoWaitNoThrow(name);
    }

    return patch_names_to_drop.size();
}

void MergeTreeData::rename(const String & new_table_path, const StorageID & new_table_id)
{
    LOG_INFO(log, "Renaming table to path {} with ID {}", new_table_path, new_table_id.getFullTableName());

    auto disks = getStoragePolicy()->getDisks();

    for (const auto & disk : disks)
    {
        if (disk->existsDirectory(new_table_path))
            throw Exception(ErrorCodes::DIRECTORY_ALREADY_EXISTS, "Target path already exists: {}", fullPath(disk, new_table_path));
    }

    for (const auto & disk : disks)
    {
        auto new_table_path_parent = parentPath(new_table_path);
        disk->createDirectories(new_table_path_parent);
        disk->moveDirectory(relative_data_path, new_table_path);
    }

    if (!getStorageID().hasUUID())
        getContext()->clearCaches();

    /// TODO: remove const_cast
    for (const auto & part : data_parts_by_info)
    {
        auto & part_mutable = const_cast<IMergeTreeDataPart &>(*part);
        part_mutable.getDataPartStorage().changeRootPath(relative_data_path, new_table_path);
    }

    relative_data_path = new_table_path;
    renameInMemory(new_table_id);
}

void MergeTreeData::renameInMemory(const StorageID & new_table_id)
{
    IStorage::renameInMemory(new_table_id);
    log.store(new_table_id.getNameForLogs());
}

void MergeTreeData::dropAllData()
{
    /// In case there is read-only/write-once disk we cannot allow to call dropAllData(), but dropping tables is allowed.
    ///
    /// Note, that one may think that drop on write-once disk should be
    /// supported, since it is pretty trivial to implement
    /// MetadataStorageFromPlainObjectStorageTransaction::removeDirectory(),
    /// however removing part requires moveDirectory() as well.
    if (isStaticStorage())
    {
        LOG_INFO(log, "dropAllData: Skip cleanup due to all disks are either read-only or write-once");
        return;
    }

    LOG_TRACE(log, "dropAllData: waiting for locks.");
    auto settings_ptr = getSettings();

    auto lock = lockParts();

    size_t skipped_parts = 0;
    DataPartsVector all_parts;
    for (auto it = data_parts_by_info.begin(); it != data_parts_by_info.end(); ++it)
    {
        /// NOTE: this includes write-once disks as well, but this should be
        /// OK, since removing parts requires hardlinks, plus there is a check
        /// that assumes the same at the beginning - isStaticStorage()
        if ((*it)->isStoredOnReadonlyDisk())
        {
            LOG_TRACE(log, "dropAllData: Skip removing part {}, it is located on read-only disk", (*it)->name);
            ++skipped_parts;
            continue;
        }
        modifyPartState(it, DataPartState::Deleting);
        all_parts.push_back(*it);
    }
    if (skipped_parts > 0)
        LOG_WARNING(log, "dropAllData: {} parts had been skipped", skipped_parts);

    /// Tables in atomic databases have UUID and stored in persistent locations.
    /// No need to clear caches (that are keyed by filesystem path) because collision is not possible.
    if (!getStorageID().hasUUID())
        getContext()->clearCaches();

    /// Removing of each data part before recursive removal of directory is to speed-up removal, because there will be less number of syscalls.
    NameSet part_names_failed;
    try
    {
        LOG_TRACE(log, "dropAllData: removing data parts (count {}) from filesystem.", all_parts.size());
        clearPartsFromFilesystemImpl(all_parts, true, &part_names_failed);

        LOG_TRACE(log, "dropAllData: removing all data parts from memory.");
        data_parts_indexes.clear();
        all_data_dropped = true;
    }
    catch (...)
    {
        /// Removing from memory only successfully removed parts from disk
        /// Parts removal process can be important and on the next try it's better to try to remove
        /// them instead of remove recursive call.
        LOG_WARNING(log, "dropAllData: got exception removing parts from disk, removing successfully removed parts from memory.");
        for (const auto & part : all_parts)
        {
            if (!part_names_failed.contains(part->name))
                data_parts_indexes.erase(part->info);
        }

        throw;
    }

    LOG_INFO(log, "dropAllData: clearing temporary directories");
    clearOldTemporaryDirectories(0, {"tmp_", "delete_tmp_", "tmp-fetch_"});

    resetColumnSizes();

    auto detached_parts = getDetachedParts();
    for (const auto & part : detached_parts)
    {
        bool is_zero_copy = supportsReplication() && part.disk->supportZeroCopyReplication()
            && (*settings_ptr)[MergeTreeSetting::allow_remote_fs_zero_copy_replication];
        try
        {
            bool keep_shared = removeDetachedPart(part.disk, fs::path(relative_data_path) / DETACHED_DIR_NAME / part.dir_name / "", part.dir_name);
            LOG_DEBUG(log, "dropAllData: Dropped detached part {}, keep shared data: {}", part.dir_name, keep_shared);
        }
        catch (...)
        {
            /// Without zero-copy-replication we will simply remove it recursively, but with zero-copy it will leave garbage on s3
            if (is_zero_copy && isRetryableException(std::current_exception()))
                throw;
            tryLogCurrentException(log);
        }
    }

    for (const auto & disk : getDisks())
    {
        if (disk->isBroken())
        {
            LOG_TRACE(log, "dropAllData: Skip cleanup on broken disk {}", disk->getName());
            continue;
        }
        if (disk->isReadOnly())
        {
            LOG_TRACE(log, "dropAllData: Skip cleanup on read-only disk {}", disk->getName());
            continue;
        }

        /// It can naturally happen if we cannot drop table from the first time
        /// i.e. get exceptions after remove recursive
        if (!disk->existsDirectory(relative_data_path))
        {
            LOG_INFO(log, "dropAllData: path {} is already removed from disk {}", relative_data_path, disk->getName());
            continue;
        }

        LOG_INFO(log, "dropAllData: remove format_version.txt, detached, moving and write ahead logs");
        disk->removeFileIfExists(fs::path(relative_data_path) / FORMAT_VERSION_FILE_NAME);

        if (disk->existsDirectory(fs::path(relative_data_path) / DETACHED_DIR_NAME))
            disk->removeSharedRecursive(fs::path(relative_data_path) / DETACHED_DIR_NAME, /*keep_all_shared_data*/ true, {});

        if (disk->existsDirectory(fs::path(relative_data_path) / MOVING_DIR_NAME))
            disk->removeRecursive(fs::path(relative_data_path) / MOVING_DIR_NAME);

        try
        {
            if (!isSharedStorage() && !disk->isDirectoryEmpty(relative_data_path) &&
                supportsReplication() && disk->supportZeroCopyReplication()
                && (*settings_ptr)[MergeTreeSetting::allow_remote_fs_zero_copy_replication])
            {
                std::vector<std::string> files_left;
                disk->listFiles(relative_data_path, files_left);

                throw Exception(
                                ErrorCodes::ZERO_COPY_REPLICATION_ERROR,
                                "Directory {} with table {} not empty (files [{}]) after drop. Will not drop.",
                                relative_data_path, getStorageID().getNameForLogs(), fmt::join(files_left, ", "));
            }

            LOG_INFO(log, "dropAllData: removing table directory recursive to cleanup garbage");
            disk->removeRecursive(relative_data_path);
        }
        catch (const fs::filesystem_error & e)
        {
            if (e.code() == std::errc::no_such_file_or_directory)
            {
                /// If the file is already deleted, log the error message and do nothing.
                tryLogCurrentException(__PRETTY_FUNCTION__);
            }
            else
                throw;
        }
    }

    setDataVolume(0, 0, 0);

    LOG_TRACE(log, "dropAllData: done.");
}

void MergeTreeData::dropIfEmpty()
{
    auto lock = lockParts();

    if (!data_parts_by_info.empty())
        return;

    try
    {
        for (const auto & disk : getDisks())
        {
            if (disk->isBroken())
                continue;
            /// Non recursive, exception is thrown if there are more files.
            disk->removeFileIfExists(fs::path(relative_data_path) / FORMAT_VERSION_FILE_NAME);
            disk->removeDirectory(fs::path(relative_data_path) / DETACHED_DIR_NAME);
            disk->removeDirectory(relative_data_path);
        }
    }
    catch (...)
    {
        // On unsuccessful creation of ReplicatedMergeTree table with multidisk configuration some files may not exist.
        tryLogCurrentException(__PRETTY_FUNCTION__);
    }
}

namespace
{

/// Conversion that is allowed for serializable key (primary key, sorting key).
/// Key should be serialized in the same way after conversion.
/// NOTE: The list is not complete.
bool isSafeForKeyConversion(const IDataType * from, const IDataType * to)
{
    if (from->getName() == to->getName())
        return true;

    /// Enums are serialized in partition key as numbers - so conversion from Enum to number is Ok.
    /// But only for types of identical width because they are serialized as binary in minmax index.
    /// But not from number to Enum because Enum does not necessarily represents all numbers.

    if (const auto * from_enum8 = typeid_cast<const DataTypeEnum8 *>(from))
    {
        if (const auto * to_enum8 = typeid_cast<const DataTypeEnum8 *>(to))
            return to_enum8->contains(*from_enum8);
        if (typeid_cast<const DataTypeInt8 *>(to))
            return true;    // NOLINT
        return false;
    }

    if (const auto * from_enum16 = typeid_cast<const DataTypeEnum16 *>(from))
    {
        if (const auto * to_enum16 = typeid_cast<const DataTypeEnum16 *>(to))
            return to_enum16->contains(*from_enum16);
        if (typeid_cast<const DataTypeInt16 *>(to))
            return true;    // NOLINT
        return false;
    }

    if (const auto * from_lc = typeid_cast<const DataTypeLowCardinality *>(from))
        return from_lc->getDictionaryType()->equals(*to);

    if (const auto * to_lc = typeid_cast<const DataTypeLowCardinality *>(to))
        return to_lc->getDictionaryType()->equals(*from);

    return false;
}

/// Special check for alters of VersionedCollapsingMergeTree version column
void checkVersionColumnTypesConversion(const IDataType * old_type, const IDataType * new_type, const String column_name)
{
    /// Check new type can be used as version
    if (!new_type->canBeUsedAsVersion())
        throw Exception(ErrorCodes::ALTER_OF_COLUMN_IS_FORBIDDEN,
                        "Cannot alter version column {} to type {} because version column must be "
                        "of an integer type or of type Date or DateTime" , backQuoteIfNeed(column_name),
                        new_type->getName());

    auto which_new_type = WhichDataType(new_type);
    auto which_old_type = WhichDataType(old_type);

    /// Check alter to different sign or float -> int and so on
    if ((which_old_type.isInt() && !which_new_type.isInt())
        || (which_old_type.isUInt() && !which_new_type.isUInt())
        || (which_old_type.isDate() && !which_new_type.isDate())
        || (which_old_type.isDate32() && !which_new_type.isDate32())
        || (which_old_type.isDateTime() && !which_new_type.isDateTime())
        || (which_old_type.isFloat() && !which_new_type.isFloat()))
    {
        throw Exception(ErrorCodes::ALTER_OF_COLUMN_IS_FORBIDDEN, "Cannot alter version column {} from type {} to type {} "
                        "because new type will change sort order of version column. "
                        "The only possible conversion is expansion of the number of bytes of the current type.",
                        backQuoteIfNeed(column_name), old_type->getName(), new_type->getName());
    }

    /// Check alter to smaller size: UInt64 -> UInt32 and so on
    if (new_type->getSizeOfValueInMemory() < old_type->getSizeOfValueInMemory())
    {
        throw Exception(ErrorCodes::ALTER_OF_COLUMN_IS_FORBIDDEN, "Cannot alter version column {} from type {} to type {} "
                        "because new type is smaller than current in the number of bytes. "
                        "The only possible conversion is expansion of the number of bytes of the current type.",
                        backQuoteIfNeed(column_name), old_type->getName(), new_type->getName());
    }
}

}

void MergeTreeData::checkAlterIsPossible(const AlterCommands & commands, ContextPtr local_context) const
{
    /// Check that needed transformations can be applied to the list of columns without considering type conversions.
    StorageInMemoryMetadata new_metadata = getInMemoryMetadata();
    StorageInMemoryMetadata old_metadata = getInMemoryMetadata();

    const auto & settings = local_context->getSettingsRef();
    const auto & settings_from_storage = getSettings();

    if (!settings[Setting::allow_non_metadata_alters])
    {
        auto mutation_commands = commands.getMutationCommands(new_metadata, settings[Setting::materialize_ttl_after_modify], local_context);

        if (!mutation_commands.empty())
            throw Exception(ErrorCodes::ALTER_OF_COLUMN_IS_FORBIDDEN,
                            "The following alter commands: '{}' will modify data on disk, "
                            "but setting `allow_non_metadata_alters` is disabled",
                            mutation_commands.ast()->formatForErrorMessage());
    }

    /// Block the case of alter table add projection for special merge trees.
    if (std::any_of(commands.begin(), commands.end(), [](const AlterCommand & c) { return c.type == AlterCommand::ADD_PROJECTION; }))
    {
        if (merging_params.mode != MergingParams::Mode::Ordinary
            && (*settings_from_storage)[MergeTreeSetting::deduplicate_merge_projection_mode] == DeduplicateMergeProjectionMode::THROW)
            throw Exception(ErrorCodes::SUPPORT_IS_DISABLED,
                "ADD PROJECTION is not supported in {} with deduplicate_merge_projection_mode = throw. "
                "Please set setting 'deduplicate_merge_projection_mode' to 'drop' or 'rebuild'",
                getName());
    }

    commands.apply(new_metadata, local_context);

    if (AlterCommands::hasTextIndex(new_metadata) && !settings[Setting::allow_experimental_full_text_index])
        throw Exception(ErrorCodes::SUPPORT_IS_DISABLED,
                "Experimental text index feature is not enabled (turn on setting 'allow_experimental_full_text_index')");

    if (AlterCommands::hasVectorSimilarityIndex(new_metadata) && !settings[Setting::allow_experimental_vector_similarity_index])
        throw Exception(ErrorCodes::SUPPORT_IS_DISABLED,
            "Vector similarity index is disabled (turn on setting 'enable_vector_similarity_index')");

    /// If adaptive index granularity is disabled, certain vector search queries with PREWHERE run into LOGICAL_ERRORs.
    ///     SET enable_vector_similarity_index = 1;
    ///     CREATE TABLE tab (`id` Int32, `vec` Array(Float32), INDEX idx vec TYPE  vector_similarity('hnsw', 'L2Distance') GRANULARITY 100000000) ENGINE = MergeTree ORDER BY id SETTINGS index_granularity_bytes = 0;
    ///     INSERT INTO tab SELECT number, [toFloat32(number), 0.] FROM numbers(10000);
    ///     WITH [1., 0.] AS reference_vec SELECT id, L2Distance(vec, reference_vec) FROM tab PREWHERE toLowCardinality(10) ORDER BY L2Distance(vec, reference_vec) ASC LIMIT 100;
    /// As a workaround, force enabled adaptive index granularity for now (it is the default anyways).
    if (AlterCommands::hasVectorSimilarityIndex(new_metadata) && (*getSettings())[MergeTreeSetting::index_granularity_bytes] == 0)
        throw Exception(ErrorCodes::INVALID_SETTING_VALUE,
            "Vector similarity index can only be used with MergeTree setting 'index_granularity_bytes' != 0");

    for (const auto & disk : getDisks())
        if (!disk->supportsHardLinks() && !commands.isSettingsAlter() && !commands.isCommentAlter())
            throw Exception(
                ErrorCodes::SUPPORT_IS_DISABLED,
                "ALTER TABLE commands are not supported on immutable disk '{}', except for setting and comment alteration",
                disk->getName());

    /// Set of columns that shouldn't be altered.
    NameSet columns_alter_type_forbidden;

    /// Primary key columns can be ALTERed only if they are used in the key as-is
    /// (and not as a part of some expression) and if the ALTER only affects column metadata.
    NameSet columns_alter_type_metadata_only;

    /// Columns to check that the type change is safe for partition key.
    NameSet columns_alter_type_check_safe_for_partition;

    if (old_metadata.hasPartitionKey())
    {
        /// Forbid altering columns inside partition key expressions because it can change partition ID format.
        auto partition_key_expr = old_metadata.getPartitionKey().expression;
        for (const auto & action : partition_key_expr->getActions())
        {
            for (const auto * child : action.node->children)
                columns_alter_type_forbidden.insert(child->result_name);
        }

        /// But allow to alter columns without expressions under certain condition.
        for (const String & col : partition_key_expr->getRequiredColumns())
            columns_alter_type_check_safe_for_partition.insert(col);
    }

    if (old_metadata.hasSortingKey())
    {
        auto sorting_key_expr = old_metadata.getSortingKey().expression;
        for (const auto & action : sorting_key_expr->getActions())
        {
            for (const auto * child : action.node->children)
                columns_alter_type_forbidden.insert(child->result_name);
        }
        for (const String & col : sorting_key_expr->getRequiredColumns())
            columns_alter_type_metadata_only.insert(col);

        /// We don't process sample_by_ast separately because it must be among the primary key columns
        /// and we don't process primary_key_expr separately because it is a prefix of sorting_key_expr.
    }
    if (!merging_params.sign_column.empty())
        columns_alter_type_forbidden.insert(merging_params.sign_column);

    /// All of the above.
    NameSet columns_in_keys;
    columns_in_keys.insert(columns_alter_type_forbidden.begin(), columns_alter_type_forbidden.end());
    columns_in_keys.insert(columns_alter_type_metadata_only.begin(), columns_alter_type_metadata_only.end());
    columns_in_keys.insert(columns_alter_type_check_safe_for_partition.begin(), columns_alter_type_check_safe_for_partition.end());

    std::unordered_map<String, String> columns_in_indices;
    for (const auto & index : old_metadata.getSecondaryIndices())
    {
        for (const String & col : index.expression->getRequiredColumns())
            columns_in_indices.emplace(col, index.name);
    }

    std::unordered_map<String, String> columns_in_projections;
    for (const auto & projection : old_metadata.getProjections())
    {
        for (const String & col : projection.getRequiredColumns())
            columns_in_projections.emplace(col, projection.name);
    }

    NameSet dropped_columns;

    std::map<String, const IDataType *> old_types;
    for (const auto & column : old_metadata.getColumns().getAllPhysical())
        old_types.emplace(column.name, column.type.get());

    NamesAndTypesList columns_to_check_conversion;

    auto unfinished_mutations = getUnfinishedMutationCommands();
    std::optional<NameDependencies> name_deps{};
    for (const AlterCommand & command : commands)
    {
        checkDropOrRenameCommandDoesntAffectInProgressMutations(command, unfinished_mutations, local_context);
        /// Just validate partition expression
        if (command.partition)
        {
            getPartitionIDFromQuery(command.partition, local_context);
        }

        if (command.type == AlterCommand::MODIFY_SETTING || command.type == AlterCommand::RESET_SETTING)
        {
            if (old_metadata.settings_changes == nullptr)
                throw Exception(ErrorCodes::BAD_ARGUMENTS, "Cannot alter settings, because table engine doesn't support settings changes");
        }

        if (command.column_name == merging_params.version_column)
        {
            /// Some type changes for version column is allowed despite it's a part of sorting key
            if (command.type == AlterCommand::MODIFY_COLUMN)
            {
                const IDataType * new_type = command.data_type.get();
                const IDataType * old_type = old_types[command.column_name];

                if (new_type)
                    checkVersionColumnTypesConversion(old_type, new_type, command.column_name);

                /// No other checks required
                continue;
            }
            checkSpecialColumn("version", command);
        }
        else if (command.column_name == merging_params.is_deleted_column)
        {
            checkSpecialColumnWithDataType<DataTypeUInt8>("is_deleted", command);
        }
        else if (command.column_name == merging_params.sign_column)
        {
            checkSpecialColumnWithDataType<DataTypeUInt8>("sign", command);
        }
        else if (merging_params.columns_to_sum.end() != std::find(merging_params.columns_to_sum.begin(), merging_params.columns_to_sum.end(), command.column_name))
        {
            checkSpecialColumn("columns to sum", command);
        }

        if (command.type == AlterCommand::MODIFY_QUERY)
            throw Exception(ErrorCodes::NOT_IMPLEMENTED,
                            "ALTER MODIFY QUERY is not supported by MergeTree engines family");
        if (command.type == AlterCommand::MODIFY_REFRESH)
            throw Exception(ErrorCodes::NOT_IMPLEMENTED,
                            "ALTER MODIFY REFRESH is not supported by MergeTree engines family");

        if (command.type == AlterCommand::MODIFY_SQL_SECURITY)
            throw Exception(ErrorCodes::NOT_IMPLEMENTED,
                            "ALTER MODIFY SQL SECURITY is not supported by MergeTree engines family");

        if (command.type == AlterCommand::MODIFY_ORDER_BY && !is_custom_partitioned)
        {
            throw Exception(ErrorCodes::BAD_ARGUMENTS,
                            "ALTER MODIFY ORDER BY is not supported for default-partitioned tables created with the old syntax");
        }
        if (command.type == AlterCommand::MODIFY_TTL && !is_custom_partitioned)
        {
            throw Exception(ErrorCodes::BAD_ARGUMENTS,
                            "ALTER MODIFY TTL is not supported for default-partitioned tables created with the old syntax");
        }
        if (command.type == AlterCommand::MODIFY_SAMPLE_BY)
        {
            if (!is_custom_partitioned)
                throw Exception(ErrorCodes::BAD_ARGUMENTS,
                                "ALTER MODIFY SAMPLE BY is not supported for default-partitioned tables created with the old syntax");

            checkSampleExpression(new_metadata, (*getSettings())[MergeTreeSetting::compatibility_allow_sampling_expression_not_in_primary_key],
                                  (*getSettings())[MergeTreeSetting::check_sample_column_is_correct]);
        }
        if (command.type == AlterCommand::ADD_INDEX && !is_custom_partitioned)
        {
            throw Exception(ErrorCodes::BAD_ARGUMENTS, "ALTER ADD INDEX is not supported for tables with the old syntax");
        }
        if (command.type == AlterCommand::ADD_PROJECTION)
        {
            if (!is_custom_partitioned)
                throw Exception(ErrorCodes::BAD_ARGUMENTS, "ALTER ADD PROJECTION is not supported for tables with the old syntax");
        }
        if (command.type == AlterCommand::RENAME_COLUMN)
        {
            if (columns_in_keys.contains(command.column_name))
            {
                throw Exception(ErrorCodes::ALTER_OF_COLUMN_IS_FORBIDDEN,
                                "Trying to ALTER RENAME key {} column which is a part of key expression",
                                backQuoteIfNeed(command.column_name));
            }

            /// Don't check columns in indices here. RENAME works fine with index columns.

            if (auto it = columns_in_projections.find(command.column_name); it != columns_in_projections.end())
            {
                throw Exception(
                    ErrorCodes::ALTER_OF_COLUMN_IS_FORBIDDEN,
                    "Trying to ALTER RENAME {} column which is a part of projection {}",
                    backQuoteIfNeed(command.column_name),
                    it->second);
            }
        }
        else if (command.type == AlterCommand::DROP_COLUMN)
        {
            if (columns_in_keys.contains(command.column_name))
            {
                throw Exception(ErrorCodes::ALTER_OF_COLUMN_IS_FORBIDDEN,
                    "Trying to ALTER DROP key {} column which is a part of key expression", backQuoteIfNeed(command.column_name));
            }

            /// Don't check columns in indices or projections here. If required columns of indices
            /// or projections get dropped, it will be checked later in AlterCommands::apply. This
            /// allows projections with * to drop columns. One example can be found in
            /// 02691_drop_column_with_projections_replicated.sql.

            if (!command.clear)
            {
                if (!name_deps)
                    name_deps = getDependentViewsByColumn(local_context);
                const auto & deps_mv = name_deps.value()[command.column_name];
                if (!deps_mv.empty())
                {
                    throw Exception(ErrorCodes::ALTER_OF_COLUMN_IS_FORBIDDEN,
                        "Trying to ALTER DROP column {} which is referenced by materialized view {}",
                        backQuoteIfNeed(command.column_name), toString(deps_mv));
                }
            }

            if (old_metadata.columns.has(command.column_name))
            {
                dropped_columns.emplace(command.column_name);
            }
            else
            {
                const auto & nested = old_metadata.columns.getNested(command.column_name);
                for (const auto & nested_column : nested)
                    dropped_columns.emplace(nested_column.name);
            }

        }
        else if (command.type == AlterCommand::RESET_SETTING)
        {
            for (const auto & reset_setting : command.settings_resets)
            {
                if (!settings_from_storage->has(reset_setting))
                    throw Exception(ErrorCodes::BAD_ARGUMENTS,
                                    "Cannot reset setting '{}' because it doesn't exist for MergeTree engines family",
                                    reset_setting);
            }
        }
        else if (command.isRequireMutationStage(getInMemoryMetadata()))
        {
            /// This alter will override data on disk. Let's check that it doesn't
            /// modify immutable column.
            if (columns_alter_type_forbidden.contains(command.column_name))
                throw Exception(ErrorCodes::ALTER_OF_COLUMN_IS_FORBIDDEN, "ALTER of key column {} is forbidden",
                    backQuoteIfNeed(command.column_name));

            if (auto it = columns_in_indices.find(command.column_name); it != columns_in_indices.end())
            {
                throw Exception(
                    ErrorCodes::ALTER_OF_COLUMN_IS_FORBIDDEN,
                    "Trying to ALTER {} column which is a part of index {}",
                    backQuoteIfNeed(command.column_name),
                    it->second);
            }

            /// Don't check columns in projections here. If required columns of projections get
            /// modified, it will be checked later in AlterCommands::apply.

            if (command.type == AlterCommand::MODIFY_COLUMN)
            {
                if (columns_alter_type_check_safe_for_partition.contains(command.column_name))
                {
                    auto it = old_types.find(command.column_name);

                    assert(it != old_types.end());
                    if (!isSafeForKeyConversion(it->second, command.data_type.get()))
                        throw Exception(ErrorCodes::ALTER_OF_COLUMN_IS_FORBIDDEN,
                                        "ALTER of partition key column {} from type {} "
                                        "to type {} is not safe because it can change the representation "
                                        "of partition key", backQuoteIfNeed(command.column_name),
                                        it->second->getName(), command.data_type->getName());
                }

                if (columns_alter_type_metadata_only.contains(command.column_name))
                {
                    auto it = old_types.find(command.column_name);
                    assert(it != old_types.end());
                    if (!isSafeForKeyConversion(it->second, command.data_type.get()))
                        throw Exception(ErrorCodes::ALTER_OF_COLUMN_IS_FORBIDDEN,
                                        "ALTER of key column {} from type {} "
                                        "to type {} is not safe because it can change the representation "
                                        "of primary key", backQuoteIfNeed(command.column_name),
                                        it->second->getName(), command.data_type->getName());
                }

                if (old_metadata.getColumns().has(command.column_name))
                {
                    columns_to_check_conversion.push_back(
                        new_metadata.getColumns().getPhysical(command.column_name));

                    const auto & old_column = old_metadata.getColumns().get(command.column_name);
                    if (!old_column.statistics.empty())
                    {
                        const auto & new_column = new_metadata.getColumns().get(command.column_name);
                        if (!old_column.type->equals(*new_column.type))
                            throw Exception(ErrorCodes::ALTER_OF_COLUMN_IS_FORBIDDEN,
                                            "ALTER types of column {} with statistics is not safe "
                                            "because it can change the representation of statistics",
                                            backQuoteIfNeed(command.column_name));
                    }
                }
            }
        }
    }

    checkColumnFilenamesForCollision(new_metadata, /*throw_on_error=*/ true);
    checkProperties(new_metadata, old_metadata, false, false, allow_reverse_key, allow_nullable_key, local_context);
    checkTTLExpressions(new_metadata, old_metadata);

    if (!columns_to_check_conversion.empty())
    {
        auto old_header = old_metadata.getSampleBlock();
        performRequiredConversions(old_header, columns_to_check_conversion, local_context);
    }

    if (old_metadata.hasSettingsChanges())
    {
        const auto current_changes = old_metadata.getSettingsChanges()->as<const ASTSetQuery &>().changes;
        const auto & new_changes = new_metadata.settings_changes->as<const ASTSetQuery &>().changes;
        local_context->checkMergeTreeSettingsConstraints(*settings_from_storage, new_changes);

        bool found_disk_setting = false;
        bool found_storage_policy_setting = false;

        for (const auto & changed_setting : new_changes)
        {
            const auto & setting_name = changed_setting.name;
            const auto & new_value = changed_setting.value;
            MergeTreeSettings::checkCanSet(setting_name, new_value);
            const Field * current_value = current_changes.tryGet(setting_name);

            if ((!current_value || *current_value != new_value)
                && MergeTreeSettings::isReadonlySetting(setting_name))
            {
                throw Exception(ErrorCodes::READONLY_SETTING, "Setting '{}' is readonly for storage '{}'", setting_name, getName());
            }

            if (!current_value && MergeTreeSettings::isPartFormatSetting(setting_name))
            {
                MergeTreeSettings copy = *getSettings();
                copy.applyChange(changed_setting);
                String reason;
                if (!canUsePolymorphicParts(copy, reason) && !reason.empty())
                    throw Exception(ErrorCodes::NOT_IMPLEMENTED, "Can't change settings. Reason: {}", reason);
            }

            if (setting_name == "storage_policy")
            {
                checkStoragePolicy(local_context->getStoragePolicy(new_value.safeGet<String>()));
                found_storage_policy_setting = true;
            }
            else if (setting_name == "disk")
            {
                checkStoragePolicy(local_context->getStoragePolicyFromDisk(new_value.safeGet<String>()));
                found_disk_setting = true;
            }
        }

        if (found_storage_policy_setting && found_disk_setting)
            throw Exception(
                ErrorCodes::BAD_ARGUMENTS,
                "MergeTree settings `storage_policy` and `disk` cannot be specified at the same time");

        /// Check if it is safe to reset the settings
        for (const auto & current_setting : current_changes)
        {
            const auto & setting_name = current_setting.name;
            const Field * new_value = new_changes.tryGet(setting_name);
            /// Prevent unsetting readonly setting
            if (MergeTreeSettings::isReadonlySetting(setting_name) && !new_value)
            {
                throw Exception(ErrorCodes::READONLY_SETTING, "Setting '{}' is readonly for storage '{}'", setting_name, getName());
            }

            if (MergeTreeSettings::isPartFormatSetting(setting_name) && !new_value)
            {
                /// Use default settings + new and check if doesn't affect part format settings
                auto copy = getDefaultSettings();
                copy->applyChanges(new_changes);
                String reason;
                if (!canUsePolymorphicParts(*copy, reason) && !reason.empty())
                    throw Exception(ErrorCodes::NOT_IMPLEMENTED, "Can't change settings. Reason: {}", reason);
            }

        }
    }

    for (const auto & part : getDataPartsVectorForInternalUsage())
    {
        bool at_least_one_column_rest = false;
        for (const auto & column : part->getColumns())
        {
            if (!dropped_columns.contains(column.name))
            {
                at_least_one_column_rest = true;
                break;
            }
        }
        if (!at_least_one_column_rest)
        {
            std::string postfix;
            if (dropped_columns.size() > 1)
                postfix = "s";
            throw Exception(ErrorCodes::BAD_ARGUMENTS,
                            "Cannot drop or clear column{} '{}', because all columns "
                            "in part '{}' will be removed from disk. Empty parts are not allowed",
                            postfix, boost::algorithm::join(dropped_columns, ", "), part->name);
        }
    }
}


void MergeTreeData::checkMutationIsPossible(const MutationCommands & /*commands*/, const Settings & /*settings*/) const
{
    for (const auto & disk : getDisks())
        if (!disk->supportsHardLinks())
            throw Exception(ErrorCodes::SUPPORT_IS_DISABLED, "Mutations are not supported for immutable disk '{}'", disk->getName());
}

MergeTreeDataPartFormat MergeTreeData::choosePartFormat(size_t bytes_uncompressed, size_t rows_count) const
{
    using PartType = MergeTreeDataPartType;
    using PartStorageType = MergeTreeDataPartStorageType;

    String out_reason;
    const auto settings = getSettings();
    if (!canUsePolymorphicParts(*settings, out_reason))
        return {PartType::Wide, PartStorageType::Full};

    auto satisfies = [&](const auto & min_bytes_for, const auto & min_rows_for)
    {
        return bytes_uncompressed < min_bytes_for || rows_count < min_rows_for;
    };

    auto part_type = PartType::Wide;
    if (satisfies((*settings)[MergeTreeSetting::min_bytes_for_wide_part], (*settings)[MergeTreeSetting::min_rows_for_wide_part]))
        part_type = PartType::Compact;

    return {part_type, PartStorageType::Full};
}

MergeTreeDataPartBuilder MergeTreeData::getDataPartBuilder(
    const String & name, const VolumePtr & volume, const String & part_dir, const ReadSettings & read_settings_) const
{
    return MergeTreeDataPartBuilder(*this, name, volume, relative_data_path, part_dir, read_settings_);
}

void MergeTreeData::changeSettings(
        const ASTPtr & new_settings,
        AlterLockHolder & /* table_lock_holder */)
{
    if (new_settings)
    {
        bool has_storage_policy_changed = false;

        const auto & new_changes = new_settings->as<const ASTSetQuery &>().changes;
        StoragePolicyPtr new_storage_policy = nullptr;

        for (const auto & change : new_changes)
        {
            if (change.name == "disk" || change.name == "storage_policy")
            {
                if (change.name == "disk")
                    new_storage_policy = getContext()->getStoragePolicyFromDisk(change.value.safeGet<String>());
                else
                    new_storage_policy = getContext()->getStoragePolicy(change.value.safeGet<String>());
                StoragePolicyPtr old_storage_policy = getStoragePolicy();

                /// StoragePolicy of different version or name is guaranteed to have different pointer
                if (new_storage_policy != old_storage_policy)
                {
                    checkStoragePolicy(new_storage_policy);

                    std::unordered_set<String> all_diff_disk_names;
                    for (const auto & disk : new_storage_policy->getDisks())
                        all_diff_disk_names.insert(disk->getName());
                    for (const auto & disk : old_storage_policy->getDisks())
                        all_diff_disk_names.erase(disk->getName());

                    for (const String & disk_name : all_diff_disk_names)
                    {
                        auto disk = new_storage_policy->getDiskByName(disk_name);
                        if (disk->existsDirectory(relative_data_path))
                            throw Exception(ErrorCodes::LOGICAL_ERROR, "New storage policy contain disks which already contain data of a table with the same name");
                    }

                    for (const String & disk_name : all_diff_disk_names)
                    {
                        auto disk = new_storage_policy->getDiskByName(disk_name);
                        disk->createDirectories(relative_data_path);
                        disk->createDirectories(fs::path(relative_data_path) / DETACHED_DIR_NAME);
                    }
                    /// FIXME how would that be done while reloading configuration???

                    has_storage_policy_changed = true;
                }
            }
        }

        /// Reset to default settings before applying existing.
        auto copy = getDefaultSettings();
        copy->applyChanges(new_changes);
        const auto & ac = getContext()->getAccessControl();
        bool allow_experimental = ac.getAllowExperimentalTierSettings();
        bool allow_beta = ac.getAllowBetaTierSettings();
        copy->sanityCheck(getContext()->getMergeMutateExecutor()->getMaxTasksCount(), allow_experimental, allow_beta);

        storage_settings.set(std::move(copy));
        StorageInMemoryMetadata new_metadata = getInMemoryMetadata();
        new_metadata.setSettingsChanges(new_settings);
        setInMemoryMetadata(new_metadata);

        if (has_storage_policy_changed)
            startBackgroundMovesIfNeeded();
    }
}

void MergeTreeData::PartsTemporaryRename::addPart(const String & old_name, const String & new_name, const DiskPtr & disk)
{
    old_and_new_names.push_back({old_name, new_name, disk});
}

void MergeTreeData::PartsTemporaryRename::tryRenameAll()
{
    renamed = true;
    for (size_t i = 0; i < old_and_new_names.size(); ++i)
    {
        try
        {
            const auto & [old_name, new_name, disk] = old_and_new_names[i];
            if (old_name.empty() || new_name.empty())
                throw DB::Exception(ErrorCodes::LOGICAL_ERROR, "Empty part name. Most likely it's a bug.");
            const auto full_path = fs::path(storage.relative_data_path) / source_dir;
            disk->moveFile(fs::path(full_path) / old_name, fs::path(full_path) / new_name);
        }
        catch (...)
        {
            old_and_new_names.resize(i);
            LOG_WARNING(storage.log, "Cannot rename parts to perform operation on them: {}", getCurrentExceptionMessage(false));
            throw;
        }
    }
}

void MergeTreeData::PartsTemporaryRename::rollBackAll()
{
    // TODO what if server had crashed before this destructor was called?
    if (!renamed)
        return;

    std::exception_ptr first_exception;

    for (const auto & [old_name, new_name, disk] : old_and_new_names)
    {
        if (old_name.empty())
            continue;

        try
        {
            const String full_path = fs::path(storage.relative_data_path) / source_dir;
            disk->moveFile(fs::path(full_path) / new_name, fs::path(full_path) / old_name);
        }
        catch (...)
        {
            tryLogCurrentException(__PRETTY_FUNCTION__);

            if (!first_exception)
                first_exception = std::current_exception();
        }
    }

    old_and_new_names.clear();
    renamed = false;

    if (first_exception)
        std::rethrow_exception(first_exception);
}

MergeTreeData::PartsTemporaryRename::~PartsTemporaryRename()
{
    try
    {
        rollBackAll();
    }
    catch (...)
    {
        tryLogCurrentException(__PRETTY_FUNCTION__);
    }
}

MergeTreeData::PartHierarchy MergeTreeData::getPartHierarchy(
    const MergeTreePartInfo & part_info,
    DataPartState state,
    DataPartsLock & /* data_parts_lock */) const
{
    PartHierarchy result;

    /// Parts contained in the part are consecutive in data_parts, intersecting the insertion place for the part itself.
    auto it_middle = data_parts_by_state_and_info.lower_bound(DataPartStateAndInfo{state, part_info});
    auto committed_parts_range = getDataPartsStateRange(state, part_info.getKind());

    /// Go to the left.
    DataPartIteratorByStateAndInfo begin = it_middle;
    while (begin != committed_parts_range.begin())
    {
        auto prev = std::prev(begin);

        if (!part_info.contains((*prev)->info))
        {
            if ((*prev)->info.contains(part_info))
            {
                result.covering_parts.push_back(*prev);
            }
            else if (!part_info.isDisjoint((*prev)->info))
            {
                result.intersected_parts.push_back(*prev);
            }

            break;
        }

        begin = prev;
    }

    std::reverse(result.covering_parts.begin(), result.covering_parts.end());

    /// Go to the right.
    DataPartIteratorByStateAndInfo end = it_middle;
    while (end != committed_parts_range.end())
    {
        if ((*end)->info == part_info)
        {
            result.duplicate_part = *end;
        }

        if (!part_info.contains((*end)->info))
        {
            if ((*end)->info.contains(part_info))
            {
                result.covering_parts.push_back(*end);
            }
            else if (!part_info.isDisjoint((*end)->info))
            {
                result.intersected_parts.push_back(*end);
            }

            break;
        }

        ++end;
    }

    if (begin != committed_parts_range.end() && (*begin)->info == part_info)
        ++begin;

    result.covered_parts.insert(result.covered_parts.end(), begin, end);

    return result;
}

MergeTreeData::DataPartsVector MergeTreeData::getCoveredOutdatedParts(
    const DataPartPtr & part,
    DataPartsLock & data_parts_lock) const
{
    part->assertState({DataPartState::Active, DataPartState::PreActive, DataPartState::Outdated});
    bool is_outdated_part = part->getState() == DataPartState::Outdated;
    PartHierarchy hierarchy = getPartHierarchy(part->info, DataPartState::Outdated, data_parts_lock);

    if (hierarchy.duplicate_part && !is_outdated_part)
        throw Exception(ErrorCodes::LOGICAL_ERROR, "Unexpected duplicate part {}. It is a bug.", hierarchy.duplicate_part->getNameWithState());

    return hierarchy.covered_parts;
}

MergeTreeData::DataPartsVector MergeTreeData::getActivePartsToReplace(
    const MergeTreePartInfo & new_part_info,
    const String & new_part_name,
    DataPartPtr & out_covering_part,
    DataPartsLock & data_parts_lock) const
{
    PartHierarchy hierarchy = getPartHierarchy(new_part_info, DataPartState::Active, data_parts_lock);

    if (!hierarchy.intersected_parts.empty())
        throw Exception(ErrorCodes::LOGICAL_ERROR, "Part {} intersects part {}. It is a bug.",
                        new_part_name, hierarchy.intersected_parts.back()->getNameWithState());

    if (hierarchy.duplicate_part)
        throw Exception(ErrorCodes::LOGICAL_ERROR, "Unexpected duplicate part {}. It is a bug.", hierarchy.duplicate_part->getNameWithState());

    if (!hierarchy.covering_parts.empty())
        out_covering_part = std::move(hierarchy.covering_parts.back());

    return std::move(hierarchy.covered_parts);
}

void MergeTreeData::checkPartPartition(MutableDataPartPtr & part, DataPartsLock & lock) const
{
    if (DataPartPtr existing_part_in_partition = getAnyPartInPartition(part->info.getPartitionId(), lock))
    {
        if (part->partition.value != existing_part_in_partition->partition.value)
            throw Exception(ErrorCodes::CORRUPTED_DATA, "Partition value mismatch between two parts with the same partition ID. "
                "Existing part: {}, newly added part: {}", existing_part_in_partition->name, part->name);
    }
}

void MergeTreeData::checkPartDuplicate(MutableDataPartPtr & part, Transaction & transaction, DataPartsLock & /*lock*/) const
{
    auto it_duplicate = data_parts_by_info.find(part->info);

    if (it_duplicate != data_parts_by_info.end())
    {
        if ((*it_duplicate)->checkState({DataPartState::Outdated, DataPartState::Deleting}))
            throw Exception(ErrorCodes::PART_IS_TEMPORARILY_LOCKED, "Part {} already exists, but it will be deleted soon",
                            (*it_duplicate)->getNameWithState());

        if (transaction.txn)
            throw Exception(ErrorCodes::SERIALIZATION_ERROR, "Part {} already exists", (*it_duplicate)->getNameWithState());

        throw Exception(ErrorCodes::DUPLICATE_DATA_PART, "Part {} already exists", (*it_duplicate)->getNameWithState());
    }
}

void MergeTreeData::checkPartDynamicColumns(MutableDataPartPtr & part, DataPartsLock & /*lock*/) const
{
    auto metadata_snapshot = getInMemoryMetadataPtr();
    const auto & columns = metadata_snapshot->getColumns();
    auto virtuals = getVirtualsPtr();

    if (!hasDynamicSubcolumnsDeprecated(columns))
        return;

    const auto & part_columns = part->getColumns();
    for (const auto & part_column : part_columns)
    {
        if (virtuals->has(part_column.name))
            continue;

        auto storage_column = columns.getPhysical(part_column.name);
        if (!storage_column.type->hasDynamicSubcolumnsDeprecated())
            continue;

        auto concrete_storage_column = object_columns.getPhysical(part_column.name);

        /// It will throw if types are incompatible.
        getLeastCommonTypeForDynamicColumns(storage_column.type, {concrete_storage_column.type, part_column.type}, true);
    }
}

void MergeTreeData::preparePartForCommit(MutableDataPartPtr & part, Transaction & out_transaction, bool need_rename, bool rename_in_transaction)
{
    part->is_temp = false;
    part->setState(DataPartState::PreActive);

    assert([&]()
           {
               String dir_name = fs::path(part->getDataPartStorage().getRelativePath()).filename();
               bool may_be_cleaned_up = dir_name.starts_with("tmp_") || dir_name.starts_with("tmp-fetch_");
               return !may_be_cleaned_up || temporary_parts.contains(dir_name);
           }());
    assert(!(!need_rename && rename_in_transaction));

    if (need_rename && !rename_in_transaction)
        part->renameTo(part->name, true);

    LOG_TEST(log, "preparePartForCommit: inserting {} into data_parts_indexes", part->getNameWithState());
    data_parts_indexes.insert(part);
    if (rename_in_transaction)
        out_transaction.addPart(part, need_rename);
    else
        out_transaction.addPart(part, /* need_rename= */ false);
}

bool MergeTreeData::addTempPart(
    MutableDataPartPtr & part,
    Transaction & out_transaction,
    DataPartsLock & lock,
    DataPartsVector * out_covered_parts)
{
    LOG_TRACE(log, "Adding temporary part from directory {} with name {}.", part->getDataPartStorage().getPartDirectory(), part->name);
    if (&out_transaction.data != this)
        throw Exception(ErrorCodes::LOGICAL_ERROR, "MergeTreeData::Transaction for one table cannot be used with another. It is a bug.");

    if (part->hasLightweightDelete())
        has_lightweight_delete_parts.store(true);

    checkPartPartition(part, lock);
    checkPartDuplicate(part, out_transaction, lock);
    checkPartDynamicColumns(part, lock);

    DataPartPtr covering_part;
    DataPartsVector covered_parts = getActivePartsToReplace(part->info, part->name, covering_part, lock);

    if (covering_part)
    {
        LOG_WARNING(log, "Tried to add obsolete part {} covered by {}", part->name, covering_part->getNameWithState());
        return false;
    }

    /// All checks are passed. Now we can rename the part on disk.
    /// So, we maintain invariant: if a non-temporary part in filesystem then it is in data_parts
    preparePartForCommit(part, out_transaction, /* need_rename = */false);

    if (out_covered_parts)
    {
        out_covered_parts->reserve(covered_parts.size());

        for (DataPartPtr & covered_part : covered_parts)
            out_covered_parts->emplace_back(std::move(covered_part));
    }

    return true;
}


bool MergeTreeData::renameTempPartAndReplaceImpl(
    MutableDataPartPtr & part,
    Transaction & out_transaction,
    DataPartsLock & lock,
    DataPartsVector * out_covered_parts,
    bool rename_in_transaction)
{
    LOG_TRACE(log, "Renaming temporary part {} to {} with tid {}.", part->getDataPartStorage().getPartDirectory(), part->name, out_transaction.getTID());

    if (&out_transaction.data != this)
        throw Exception(ErrorCodes::LOGICAL_ERROR, "MergeTreeData::Transaction for one table cannot be used with another. It is a bug.");

    part->assertState({DataPartState::Temporary});
    checkPartPartition(part, lock);
    checkPartDuplicate(part, out_transaction, lock);
    checkPartDynamicColumns(part, lock);

    PartHierarchy hierarchy = getPartHierarchy(part->info, DataPartState::Active, lock);

    if (!hierarchy.intersected_parts.empty())
    {
        // Drop part|partition operation inside some transactions sees some stale snapshot from the time when transactions has been started.
        // So such operation may attempt to delete already outdated part. In this case, this outdated part is most likely covered by the other part and intersection may occur.
        // Part mayght be outdated due to merge|mutation|update|optimization operations.
        if (part->isEmpty() || (hierarchy.intersected_parts.size() == 1 && hierarchy.intersected_parts.back()->isEmpty()))
        {
            throw Exception(ErrorCodes::SERIALIZATION_ERROR, "Part {} intersects part {}. One of them is empty part. "
                            "That is a race between drop operation under transaction and a merge/mutation.",
                            part->name, hierarchy.intersected_parts.back()->getNameWithState());
        }

        throw Exception(ErrorCodes::LOGICAL_ERROR, "Part {} intersects part {}. There are {} intersected parts. It is a bug.",
                        part->name, hierarchy.intersected_parts.back()->getNameWithState(), hierarchy.intersected_parts.size());
    }

    if (hierarchy.duplicate_part)
        throw Exception(ErrorCodes::LOGICAL_ERROR, "Unexpected duplicate part {}. It is a bug.", hierarchy.duplicate_part->getNameWithState());


    if (part->hasLightweightDelete())
        has_lightweight_delete_parts.store(true);

    /// All checks are passed. Now we can rename the part on disk.
    /// So, we maintain invariant: if a non-temporary part in filesystem then it is in data_parts
    preparePartForCommit(part, out_transaction, /* need_rename= */ true, rename_in_transaction);

    if (out_covered_parts)
    {
        out_covered_parts->reserve(out_covered_parts->size() + hierarchy.covered_parts.size());
        std::move(hierarchy.covered_parts.begin(), hierarchy.covered_parts.end(), std::back_inserter(*out_covered_parts));
    }

    return true;
}

bool MergeTreeData::renameTempPartAndReplaceUnlocked(
    MutableDataPartPtr & part,
    Transaction & out_transaction,
    DataPartsLock & lock,
    bool rename_in_transaction)
{
    return renameTempPartAndReplaceImpl(part, out_transaction, lock, /*out_covered_parts=*/ nullptr, rename_in_transaction);
}

MergeTreeData::DataPartsVector MergeTreeData::renameTempPartAndReplace(
    MutableDataPartPtr & part,
    Transaction & out_transaction,
    bool rename_in_transaction)
{
    auto part_lock = lockParts();
    DataPartsVector covered_parts;
    renameTempPartAndReplaceImpl(part, out_transaction, part_lock, &covered_parts, rename_in_transaction);
    return covered_parts;
}

bool MergeTreeData::renameTempPartAndAdd(
    MutableDataPartPtr & part,
    Transaction & out_transaction,
    DataPartsLock & lock,
    bool rename_in_transaction)
{
    DataPartsVector covered_parts;

    if (!renameTempPartAndReplaceImpl(part, out_transaction, lock, &covered_parts, rename_in_transaction))
        return false;

    if (!covered_parts.empty())
        throw Exception(ErrorCodes::LOGICAL_ERROR, "Added part {} covers {} existing part(s) (including {})",
            part->name, covered_parts.size(), covered_parts[0]->name);

    return true;
}

void MergeTreeData::removePartsFromWorkingSet(MergeTreeTransaction * txn, const MergeTreeData::DataPartsVector & remove, bool clear_without_timeout, DataPartsLock & acquired_lock)
{
    if (txn)
        transactions_enabled.store(true);

    auto remove_time = clear_without_timeout ? 0 : time(nullptr);
    bool removed_active_part = false;

    for (const DataPartPtr & part : remove)
    {
        if (part->version.creation_csn != Tx::RolledBackCSN)
            MergeTreeTransaction::removeOldPart(shared_from_this(), part, txn);

        if (part->getState() == MergeTreeDataPartState::Active)
        {
            removePartContributionToColumnAndSecondaryIndexSizes(part);
            removePartContributionToDataVolume(part);
            removed_active_part = true;
        }

        if (part->getState() == MergeTreeDataPartState::Active || clear_without_timeout)
            part->remove_time.store(remove_time, std::memory_order_relaxed);

        if (part->getState() != MergeTreeDataPartState::Outdated)
            modifyPartState(part, MergeTreeDataPartState::Outdated);
    }

    if (removed_active_part)
        resetObjectColumnsFromActiveParts(acquired_lock);
}

void MergeTreeData::removePartsFromWorkingSetImmediatelyAndSetTemporaryState(const DataPartsVector & remove, DataPartsLock * acquired_lock)
{
    auto lock = (acquired_lock) ? DataPartsLock() : lockParts();

    for (const auto & part : remove)
    {
        auto it_part = data_parts_by_info.find(part->info);
        if (it_part == data_parts_by_info.end())
            throw Exception(ErrorCodes::LOGICAL_ERROR, "Part {} not found in data_parts", part->getNameWithState());

        assert(part->getState() == MergeTreeDataPartState::PreActive);

        modifyPartState(part, MergeTreeDataPartState::Temporary);
        /// Erase immediately
        LOG_TEST(log, "removePartsFromWorkingSetImmediatelyAndSetTemporaryState: removing {} from data_parts_indexes", part->getNameWithState());
        data_parts_indexes.erase(it_part);
    }
}

void MergeTreeData::removePartsFromWorkingSet(
        MergeTreeTransaction * txn, const DataPartsVector & remove, bool clear_without_timeout, DataPartsLock * acquired_lock)
{
    auto lock = (acquired_lock) ? DataPartsLock() : lockParts();

    for (const auto & part : remove)
    {
        if (!data_parts_by_info.count(part->info))
            throw Exception(ErrorCodes::LOGICAL_ERROR, "Part {} not found in data_parts", part->getNameWithState());

        part->assertState({DataPartState::PreActive, DataPartState::Active, DataPartState::Outdated});
    }

    removePartsFromWorkingSet(txn, remove, clear_without_timeout, lock);
}


void MergeTreeData::removePartsInRangeFromWorkingSet(MergeTreeTransaction * txn, const MergeTreePartInfo & drop_range, DataPartsLock & lock)
{
    removePartsInRangeFromWorkingSetAndGetPartsToRemoveFromZooKeeper(txn, drop_range, lock, /*create_empty_part*/ false);
}

DataPartsVector MergeTreeData::grabActivePartsToRemoveForDropRange(
    MergeTreeTransaction * txn, const MergeTreePartInfo & drop_range, DataPartsLock & lock)
{
    DataPartsVector parts_to_remove;

    if (drop_range.min_block > drop_range.max_block)
        throw Exception(ErrorCodes::LOGICAL_ERROR, "Invalid drop range: {}", drop_range.getPartNameForLogs());

    auto partition_range = getVisibleDataPartsVectorInPartition(txn, drop_range.getPartitionId(), &lock);

    for (const DataPartPtr & part : partition_range)
    {
        if (part->info.getPartitionId() != drop_range.getPartitionId())
            throw Exception(ErrorCodes::LOGICAL_ERROR, "Unexpected partition_id of part {}. This is a bug.", part->name);

        /// It's a DROP PART and it's already executed by fetching some covering part
        bool is_drop_part = !drop_range.isFakeDropRangePart() && drop_range.min_block;

        if (is_drop_part && (part->info.min_block != drop_range.min_block || part->info.max_block != drop_range.max_block))
        {
            /// Why we check only min and max blocks here without checking merge
            /// level or mutation? It's a tricky situation which can happen on a stale
            /// replica. For example, we have parts all_1_1_0, all_2_2_0 and
            /// all_3_3_0. Fast replica assign some merges (OPTIMIZE FINAL or
            /// TTL) all_2_2_0 -> all_2_2_1 -> all_2_2_2. So it has set of parts
            /// all_1_1_0, all_2_2_2 and all_3_3_0. After that it decides to
            /// drop part all_2_2_2. Now set of parts is all_1_1_0 and
            /// all_3_3_0. Now fast replica assign merge all_1_1_0 + all_3_3_0
            /// to all_1_3_1 and finishes it. Slow replica pulls the queue and
            /// have two contradictory tasks -- drop all_2_2_2 and merge/fetch
            /// all_1_3_1. If this replica will fetch all_1_3_1 first and then tries
            /// to drop all_2_2_2 after that it will receive the LOGICAL ERROR.
            /// So here we just check that all_1_3_1 covers blocks from drop
            /// all_2_2_2. The same situation can occur if the all_2_2_0
            /// part mutates several times, after which it will be deleted, for
            /// example if it becomes empty.
            ///
            bool is_covered_by_min_max_block = part->info.min_block <= drop_range.min_block && part->info.max_block >= drop_range.max_block;
            if (is_covered_by_min_max_block)
            {
                LOG_TRACE(LogFrequencyLimiter(log.load(), 1), "Skipping drop range for part {} because covering part {} already exists", drop_range.getPartNameForLogs(), part->name);
                return {};
            }
        }

        if (part->info.min_block < drop_range.min_block)
        {
            if (drop_range.min_block <= part->info.max_block)
            {
                /// Intersect left border
                throw Exception(ErrorCodes::LOGICAL_ERROR, "Unexpected merged part {} intersecting drop range {}",
                                part->name, drop_range.getPartNameForLogs());
            }

            continue;
        }

        /// Stop on new parts
        if (part->info.min_block > drop_range.max_block)
            break;

        if (part->info.min_block <= drop_range.max_block && drop_range.max_block < part->info.max_block)
        {
            /// Intersect right border
            throw Exception(ErrorCodes::LOGICAL_ERROR, "Unexpected merged part {} intersecting drop range {}",
                            part->name, drop_range.getPartNameForLogs());
        }

        parts_to_remove.emplace_back(part);
    }
    return parts_to_remove;
}

MergeTreeData::PartsToRemoveFromZooKeeper MergeTreeData::removePartsInRangeFromWorkingSetAndGetPartsToRemoveFromZooKeeper(
        MergeTreeTransaction * txn, const MergeTreePartInfo & drop_range, DataPartsLock & lock, bool create_empty_part)
{
#ifndef NDEBUG
    {
        /// All parts (including outdated) must be loaded at this moment.
        std::lock_guard outdated_parts_lock(outdated_data_parts_mutex);
        assert(outdated_unloaded_data_parts.empty());
    }
#endif

    auto parts_to_remove = grabActivePartsToRemoveForDropRange(txn, drop_range, lock);

    bool clear_without_timeout = true;
    /// We a going to remove active parts covered by drop_range without timeout.
    /// Let's also reset timeout for inactive parts
    /// and add these parts to list of parts to remove from ZooKeeper
    auto inactive_parts_to_remove_immediately = getDataPartsVectorInPartitionForInternalUsage(
        {DataPartState::Outdated, DataPartState::Deleting}, drop_range.getPartitionId(), &lock);

    /// FIXME refactor removePartsFromWorkingSet(...), do not remove parts twice
    removePartsFromWorkingSet(txn, parts_to_remove, clear_without_timeout, lock);

    /// We can only create a covering part for a blocks range that starts with 0 (otherwise we may get "intersecting parts"
    /// if we remove a range from the middle when dropping a part).
    /// Maybe we could do it by incrementing mutation version to get a name for the empty covering part,
    /// but it's okay to simply avoid creating it for DROP PART (for a part in the middle).
    /// NOTE: Block numbers in ReplicatedMergeTree start from 0. For MergeTree, is_new_syntax is always false.
    assert(!create_empty_part || supportsReplication());
    bool range_in_the_middle = drop_range.min_block;
    bool is_new_syntax = format_version >= MERGE_TREE_DATA_MIN_FORMAT_VERSION_WITH_CUSTOM_PARTITIONING;
    if (create_empty_part && !parts_to_remove.empty() && is_new_syntax && !range_in_the_middle)
    {
        /// We are going to remove a lot of parts from zookeeper just after returning from this function.
        /// And we will remove parts from disk later (because some queries may use them).
        /// But if the server restarts in-between, then it will notice a lot of unexpected parts,
        /// so it may refuse to start. Let's create an empty part that covers them.
        /// We don't need to commit it to zk, and don't even need to activate it.

        MergeTreePartInfo empty_info = drop_range;
        empty_info.level = empty_info.mutation = 0;
        empty_info.min_block = MergeTreePartInfo::MAX_BLOCK_NUMBER;
        for (const auto & part : parts_to_remove)
        {
            /// We still have to take min_block into account to avoid creating multiple covering ranges
            /// that intersect each other
            empty_info.min_block = std::min(empty_info.min_block, part->info.min_block);
            empty_info.level = std::max(empty_info.level, part->info.level);
            empty_info.mutation = std::max(empty_info.mutation, part->info.mutation);
        }
        empty_info.level += 1;

        const auto & partition = parts_to_remove.front()->partition;
        String empty_part_name = empty_info.getPartNameAndCheckFormat(format_version);
        auto [new_data_part, tmp_dir_holder] = createEmptyPart(empty_info, partition, empty_part_name, NO_TRANSACTION_PTR);

        MergeTreeData::Transaction transaction(*this, NO_TRANSACTION_RAW);
        renameTempPartAndAdd(new_data_part, transaction, lock, /*rename_in_transaction=*/ false);     /// All covered parts must be already removed

        /// It will add the empty part to the set of Outdated parts without making it Active (exactly what we need)
        transaction.rollback(&lock);
        new_data_part->remove_time.store(0, std::memory_order_relaxed);
        /// Such parts are always local, they don't participate in replication, they don't have shared blobs.
        /// So we don't have locks for shared data in zk for them, and can just remove blobs (this avoids leaving garbage in S3)
        new_data_part->remove_tmp_policy = IMergeTreeDataPart::BlobsRemovalPolicyForTemporaryParts::REMOVE_BLOBS_OF_NOT_TEMPORARY;
    }

    /// Since we can return parts in Deleting state, we have to use a wrapper that restricts access to such parts.
    PartsToRemoveFromZooKeeper parts_to_remove_from_zookeeper;
    for (auto & part : parts_to_remove)
        parts_to_remove_from_zookeeper.emplace_back(std::move(part));

    for (auto & part : inactive_parts_to_remove_immediately)
    {
        if (!drop_range.contains(part->info))
            continue;
        part->remove_time.store(0, std::memory_order_relaxed);
        parts_to_remove_from_zookeeper.emplace_back(std::move(part), /* was_active */ false);
    }

    return parts_to_remove_from_zookeeper;
}

void MergeTreeData::restoreAndActivatePart(const DataPartPtr & part, DataPartsLock * acquired_lock)
{
    auto lock = (acquired_lock) ? DataPartsLock() : lockParts();
    if (part->getState() == DataPartState::Active)
        return;
    addPartContributionToColumnAndSecondaryIndexSizes(part);
    addPartContributionToDataVolume(part);
    modifyPartState(part, DataPartState::Active);
}


void MergeTreeData::outdateUnexpectedPartAndCloneToDetached(const DataPartPtr & part_to_detach)
{
    LOG_INFO(log, "Cloning part {} to unexpected_{} and making it obsolete.", part_to_detach->getDataPartStorage().getPartDirectory(), part_to_detach->name);
    part_to_detach->makeCloneInDetached("unexpected", getInMemoryMetadataPtr(), /*disk_transaction*/ {});

    DataPartsLock lock = lockParts();
    part_to_detach->is_unexpected_local_part = true;
    if (part_to_detach->getState() == DataPartState::Active)
        removePartsFromWorkingSet(NO_TRANSACTION_RAW, {part_to_detach}, true, &lock);
}

void MergeTreeData::forcefullyMovePartToDetachedAndRemoveFromMemory(const MergeTreeData::DataPartPtr & part_to_detach, const String & prefix)
{
    if (prefix.empty())
        LOG_INFO(log, "Renaming {} to {} and forgetting it.", part_to_detach->getDataPartStorage().getPartDirectory(), part_to_detach->name);
    else
        LOG_INFO(log, "Renaming {} to {}_{} and forgetting it.", part_to_detach->getDataPartStorage().getPartDirectory(), prefix, part_to_detach->name);

    auto lock = lockParts();
    bool removed_active_part = false;
    bool restored_active_part = false;
    bool replicated = dynamic_cast<StorageReplicatedMergeTree *>(this) != nullptr;

    auto it_part = data_parts_by_info.find(part_to_detach->info);
    if (it_part == data_parts_by_info.end())
        throw Exception(ErrorCodes::NO_SUCH_DATA_PART, "No such data part {}", part_to_detach->getNameWithState());

    /// What if part_to_detach is a reference to *it_part? Make a new owner just in case.
    /// Important to own part pointer here (not const reference), because it will be removed from data_parts_indexes
    /// few lines below.
    DataPartPtr part = *it_part; // NOLINT

    if (part->getState() == DataPartState::Active)
    {
        removePartContributionToDataVolume(part);
        removePartContributionToColumnAndSecondaryIndexSizes(part);
        removed_active_part = true;
    }

    modifyPartState(it_part, DataPartState::Deleting);
    asMutableDeletingPart(part)->renameToDetached(prefix, /*ignore_error=*/ replicated);
    LOG_TEST(log, "forcefullyMovePartToDetachedAndRemoveFromMemory: removing {} from data_parts_indexes", part->getNameWithState());
    data_parts_indexes.erase(it_part);

    if (removed_active_part || restored_active_part)
        resetObjectColumnsFromActiveParts(lock);
}


bool MergeTreeData::tryRemovePartImmediately(DataPartPtr && part)
{
    DataPartPtr part_to_delete;
    {
        auto lock = lockParts();

        auto part_name_with_state = part->getNameWithState();
        LOG_TRACE(log, "Trying to immediately remove part {}", part_name_with_state);

        if (part->getState() != DataPartState::Temporary)
        {
            auto it = data_parts_by_info.find(part->info);
            if (it == data_parts_by_info.end() || (*it).get() != part.get())
                throw Exception(ErrorCodes::LOGICAL_ERROR, "Part {} doesn't exist", part->name);

            part.reset();

            if (!((*it)->getState() == DataPartState::Outdated && isSharedPtrUnique(*it)))
            {
                if ((*it)->getState() != DataPartState::Outdated)
                    LOG_WARNING(log, "Cannot immediately remove part {} because it's not in Outdated state "
                             "usage counter {}", part_name_with_state, it->use_count());

                if (!isSharedPtrUnique(*it))
                    LOG_WARNING(log, "Cannot immediately remove part {} because someone using it right now "
                             "usage counter {}", part_name_with_state, it->use_count());
                return false;
            }

            modifyPartState(it, DataPartState::Deleting);

            part_to_delete = *it;
        }
        else
        {
            part_to_delete = std::move(part);
        }
    }

    try
    {
        asMutableDeletingPart(part_to_delete)->remove();
    }
    catch (...)
    {
        rollbackDeletingParts({part_to_delete});
        throw;
    }

    removePartsFinally({part_to_delete});
    LOG_TRACE(log, "Removed part {}", part_to_delete->name);
    return true;
}


size_t MergeTreeData::getTotalActiveSizeInBytes() const
{
    return total_active_size_bytes.load();
}


size_t MergeTreeData::getTotalActiveSizeInRows() const
{
    return total_active_size_rows.load();
}


size_t MergeTreeData::getActivePartsCount() const
{
    return total_active_size_parts.load();
}


size_t MergeTreeData::getOutdatedPartsCount() const
{
    return total_outdated_parts_count.load();
}

size_t MergeTreeData::getNumberOfOutdatedPartsWithExpiredRemovalTime() const
{
    size_t res = 0;

    auto time_now = time(nullptr);

    auto parts_lock = lockParts();
    auto outdated_parts_range = getDataPartsStateRange(DataPartState::Outdated);
    for (const auto & part : outdated_parts_range)
    {
        auto part_remove_time = part->remove_time.load(std::memory_order_relaxed);
        if (part_remove_time <= time_now && time_now - part_remove_time >= (*getSettings())[MergeTreeSetting::old_parts_lifetime].totalSeconds() && isSharedPtrUnique(part))
            ++res;
    }

    return res;
}

std::pair<size_t, size_t> MergeTreeData::getMaxPartsCountAndSizeForPartitionWithState(DataPartState state) const
{
    auto lock = lockParts();

    size_t cur_parts_count = 0;
    size_t cur_parts_size = 0;
    size_t max_parts_count = 0;
    size_t argmax_parts_size = 0;

    const String * cur_partition_id = nullptr;

    for (const auto & part : getDataPartsStateRange(state))
    {
        if (!cur_partition_id || part->info.getPartitionId() != *cur_partition_id)
        {
            cur_partition_id = &part->info.getPartitionId();
            cur_parts_count = 0;
            cur_parts_size = 0;
        }

        ++cur_parts_count;
        cur_parts_size += part->getBytesOnDisk();

        if (cur_parts_count > max_parts_count)
        {
            max_parts_count = cur_parts_count;
            argmax_parts_size = cur_parts_size;
        }
    }

    return {max_parts_count, argmax_parts_size};
}


std::pair<size_t, size_t> MergeTreeData::getMaxPartsCountAndSizeForPartition() const
{
    return getMaxPartsCountAndSizeForPartitionWithState(DataPartState::Active);
}


size_t MergeTreeData::getMaxOutdatedPartsCountForPartition() const
{
    return getMaxPartsCountAndSizeForPartitionWithState(DataPartState::Outdated).first;
}


std::optional<Int64> MergeTreeData::getMinPartDataVersion() const
{
    auto lock = lockParts();

    std::optional<Int64> result;
    for (const auto & part : getDataPartsStateRange(DataPartState::Active))
    {
        if (!result || *result > part->info.getDataVersion())
            result = part->info.getDataVersion();
    }

    return result;
}


void MergeTreeData::delayInsertOrThrowIfNeeded(Poco::Event * until, const ContextPtr & query_context, bool allow_throw) const
{
    const auto settings = getSettings();
    const auto & query_settings = query_context->getSettingsRef();
    const size_t parts_count_in_total = getActivePartsCount();

    /// Check if we have too many parts in total
    if (allow_throw && parts_count_in_total >= (*settings)[MergeTreeSetting::max_parts_in_total])
    {
        ProfileEvents::increment(ProfileEvents::RejectedInserts);
        throw Exception(
            ErrorCodes::TOO_MANY_PARTS,
            "Too many parts ({}) in all partitions in total in table '{}'. This indicates wrong choice of partition key. The threshold can be modified "
            "with 'max_parts_in_total' setting in <merge_tree> element in config.xml or with per-table setting.",
            parts_count_in_total, getLogName());
    }

    size_t outdated_parts_over_threshold = 0;
    {
        size_t outdated_parts_count_in_partition = 0;
        if ((*settings)[MergeTreeSetting::inactive_parts_to_throw_insert] > 0 || (*settings)[MergeTreeSetting::inactive_parts_to_delay_insert] > 0)
            outdated_parts_count_in_partition = getMaxOutdatedPartsCountForPartition();

        if (allow_throw && (*settings)[MergeTreeSetting::inactive_parts_to_throw_insert] > 0 && outdated_parts_count_in_partition >= (*settings)[MergeTreeSetting::inactive_parts_to_throw_insert])
        {
            ProfileEvents::increment(ProfileEvents::RejectedInserts);
            throw Exception(
                ErrorCodes::TOO_MANY_PARTS,
                "Too many inactive parts ({}) in table '{}'. Parts cleaning are processing significantly slower than inserts",
                outdated_parts_count_in_partition, getLogName());
        }
        if ((*settings)[MergeTreeSetting::inactive_parts_to_delay_insert] > 0 && outdated_parts_count_in_partition >= (*settings)[MergeTreeSetting::inactive_parts_to_delay_insert])
            outdated_parts_over_threshold = outdated_parts_count_in_partition - (*settings)[MergeTreeSetting::inactive_parts_to_delay_insert] + 1;
    }

    auto [parts_count_in_partition, size_of_partition] = getMaxPartsCountAndSizeForPartition();
    size_t average_part_size = parts_count_in_partition ? size_of_partition / parts_count_in_partition : 0;
    const auto active_parts_to_delay_insert
        = query_settings[Setting::parts_to_delay_insert] ? query_settings[Setting::parts_to_delay_insert] : (*settings)[MergeTreeSetting::parts_to_delay_insert];
    const auto active_parts_to_throw_insert
        = query_settings[Setting::parts_to_throw_insert] ? query_settings[Setting::parts_to_throw_insert] : (*settings)[MergeTreeSetting::parts_to_throw_insert];
    size_t active_parts_over_threshold = 0;

    {
        bool parts_are_large_enough_in_average
            = (*settings)[MergeTreeSetting::max_avg_part_size_for_too_many_parts] && average_part_size > (*settings)[MergeTreeSetting::max_avg_part_size_for_too_many_parts];

        if (allow_throw && parts_count_in_partition >= active_parts_to_throw_insert && !parts_are_large_enough_in_average)
        {
            ProfileEvents::increment(ProfileEvents::RejectedInserts);
            throw Exception(
                ErrorCodes::TOO_MANY_PARTS,
                "Too many parts ({} with average size of {}) in table '{}'. Merges are processing significantly slower than inserts",
                parts_count_in_partition,
                ReadableSize(average_part_size),
                getLogName());
        }
        if (active_parts_to_delay_insert > 0 && parts_count_in_partition >= active_parts_to_delay_insert
            && !parts_are_large_enough_in_average)
            /// if parts_count == parts_to_delay_insert -> we're 1 part over threshold
            active_parts_over_threshold = parts_count_in_partition - active_parts_to_delay_insert + 1;
    }

    /// no need for delay
    if (!active_parts_over_threshold && !outdated_parts_over_threshold)
        return;

    UInt64 delay_milliseconds = 0;
    {
        size_t parts_over_threshold = 0;
        size_t allowed_parts_over_threshold = 1;
        const bool use_active_parts_threshold = (active_parts_over_threshold >= outdated_parts_over_threshold);
        if (use_active_parts_threshold)
        {
            parts_over_threshold = active_parts_over_threshold;
            allowed_parts_over_threshold = active_parts_to_throw_insert - active_parts_to_delay_insert;
        }
        else
        {
            parts_over_threshold = outdated_parts_over_threshold;
            allowed_parts_over_threshold = outdated_parts_over_threshold; /// if throw threshold is not set, will use max delay
            if ((*settings)[MergeTreeSetting::inactive_parts_to_throw_insert] > 0)
                allowed_parts_over_threshold = (*settings)[MergeTreeSetting::inactive_parts_to_throw_insert] - (*settings)[MergeTreeSetting::inactive_parts_to_delay_insert];
        }

        const UInt64 max_delay_milliseconds = ((*settings)[MergeTreeSetting::max_delay_to_insert] > 0 ? (*settings)[MergeTreeSetting::max_delay_to_insert] * 1000 : 1000);
        if (allowed_parts_over_threshold == 0 || parts_over_threshold > allowed_parts_over_threshold)
        {
            delay_milliseconds = max_delay_milliseconds;
        }
        else
        {
            double delay_factor = static_cast<double>(parts_over_threshold) / allowed_parts_over_threshold;
            const UInt64 min_delay_milliseconds = (*settings)[MergeTreeSetting::min_delay_to_insert_ms];
            delay_milliseconds = std::max(min_delay_milliseconds, static_cast<UInt64>(max_delay_milliseconds * delay_factor));
        }
    }

    ProfileEvents::increment(ProfileEvents::DelayedInserts);
    ProfileEvents::increment(ProfileEvents::DelayedInsertsMilliseconds, delay_milliseconds);

    CurrentMetrics::Increment metric_increment(CurrentMetrics::DelayedInserts);

    LOG_INFO(log, "Delaying inserting block by {} ms. because there are {} parts and their average size is {}",
        delay_milliseconds, parts_count_in_partition, ReadableSize(average_part_size));

    if (until)
        until->tryWait(delay_milliseconds);
    else
        std::this_thread::sleep_for(std::chrono::milliseconds(static_cast<size_t>(delay_milliseconds)));
}

void MergeTreeData::delayMutationOrThrowIfNeeded(Poco::Event * until, const ContextPtr & query_context) const
{
    const auto settings = getSettings();
    const auto & query_settings = query_context->getSettingsRef();

    size_t num_mutations_to_delay = query_settings[Setting::number_of_mutations_to_delay] ? query_settings[Setting::number_of_mutations_to_delay]
                                                                                 : (*settings)[MergeTreeSetting::number_of_mutations_to_delay];

    size_t num_mutations_to_throw = query_settings[Setting::number_of_mutations_to_throw] ? query_settings[Setting::number_of_mutations_to_throw]
                                                                                 : (*settings)[MergeTreeSetting::number_of_mutations_to_throw];

    if (!num_mutations_to_delay && !num_mutations_to_throw)
        return;

    size_t num_unfinished_mutations = getUnfinishedMutationCommands().size();
    if (num_mutations_to_throw && num_unfinished_mutations >= num_mutations_to_throw)
    {
        ProfileEvents::increment(ProfileEvents::RejectedMutations);
        throw Exception(ErrorCodes::TOO_MANY_MUTATIONS,
            "Too many unfinished mutations ({}) in table {}",
            num_unfinished_mutations, getLogName());
    }

    if (num_mutations_to_delay && num_unfinished_mutations >= num_mutations_to_delay)
    {
        if (!num_mutations_to_throw)
            num_mutations_to_throw = num_mutations_to_delay * 2;

        size_t mutations_over_threshold = num_unfinished_mutations - num_mutations_to_delay;
        size_t allowed_mutations_over_threshold = num_mutations_to_throw - num_mutations_to_delay;

        double delay_factor = std::min(static_cast<double>(mutations_over_threshold) / allowed_mutations_over_threshold, 1.0);
        size_t delay_milliseconds = static_cast<size_t>(interpolateLinear((*settings)[MergeTreeSetting::min_delay_to_mutate_ms], (*settings)[MergeTreeSetting::max_delay_to_mutate_ms], delay_factor));

        ProfileEvents::increment(ProfileEvents::DelayedMutations);
        ProfileEvents::increment(ProfileEvents::DelayedMutationsMilliseconds, delay_milliseconds);

        if (until)
            until->tryWait(delay_milliseconds);
        else
            std::this_thread::sleep_for(std::chrono::milliseconds(delay_milliseconds));
    }
}

MergeTreeData::DataPartPtr MergeTreeData::getActiveContainingPart(
    const MergeTreePartInfo & part_info, MergeTreeData::DataPartState state, DataPartsLock & /*lock*/) const
{
    auto current_state_parts_range = getDataPartsStateRange(state);

    /// The part can be covered only by the previous or the next one in data_parts.
    auto it = data_parts_by_state_and_info.lower_bound(DataPartStateAndInfo{state, part_info});

    if (it != current_state_parts_range.end())
    {
        if ((*it)->info == part_info)
            return *it;
        if ((*it)->info.contains(part_info))
            return *it;
    }

    if (it != current_state_parts_range.begin())
    {
        --it;
        if ((*it)->info.contains(part_info))
            return *it;
    }

    return nullptr;
}


void MergeTreeData::swapActivePart(MergeTreeData::DataPartPtr part_copy, DataPartsLock &)
{
    for (auto original_active_part : getDataPartsStateRange(DataPartState::Active)) // NOLINT (copy is intended)
    {
        if (part_copy->name == original_active_part->name)
        {
            auto active_part_it = data_parts_by_info.find(original_active_part->info);
            if (active_part_it == data_parts_by_info.end())
                throw Exception(ErrorCodes::NO_SUCH_DATA_PART, "Cannot swap part '{}', no such active part.", part_copy->name);

            /// We do not check allow_remote_fs_zero_copy_replication here because data may be shared
            /// when allow_remote_fs_zero_copy_replication turned on and off again
            original_active_part->force_keep_shared_data = false;

            if (original_active_part->getDataPartStorage().supportZeroCopyReplication() &&
                part_copy->getDataPartStorage().supportZeroCopyReplication() &&
                original_active_part->getDataPartStorage().getUniqueId() == part_copy->getDataPartStorage().getUniqueId())
            {
                /// May be when several volumes use the same S3/HDFS storage
                original_active_part->force_keep_shared_data = true;
            }

            modifyPartState(original_active_part, DataPartState::DeleteOnDestroy);
            LOG_TEST(log, "swapActivePart: removing {} from data_parts_indexes", (*active_part_it)->getNameWithState());
            data_parts_indexes.erase(active_part_it);

            LOG_TEST(log, "swapActivePart: inserting {} into data_parts_indexes", part_copy->getNameWithState());
            auto part_it = data_parts_indexes.insert(part_copy).first;
            modifyPartState(part_it, DataPartState::Active);

            ssize_t diff_bytes = part_copy->getBytesOnDisk() - original_active_part->getBytesOnDisk();
            ssize_t diff_rows = part_copy->rows_count - original_active_part->rows_count;
            increaseDataVolume(diff_bytes, diff_rows, /* parts= */ 0);

            return;
        }
    }
    throw Exception(ErrorCodes::NO_SUCH_DATA_PART, "Cannot swap part '{}', no such active part.", part_copy->name);
}


MergeTreeData::DataPartPtr MergeTreeData::getActiveContainingPart(const MergeTreePartInfo & part_info) const
{
    auto lock = lockParts();
    return getActiveContainingPart(part_info, DataPartState::Active, lock);
}

MergeTreeData::DataPartPtr MergeTreeData::getActiveContainingPart(const String & part_name) const
{
    auto part_info = MergeTreePartInfo::fromPartName(part_name, format_version);
    return getActiveContainingPart(part_info);
}

MergeTreeData::DataPartPtr MergeTreeData::getActiveContainingPart(const String & part_name, DataPartsLock & lock) const
{
    auto part_info = MergeTreePartInfo::fromPartName(part_name, format_version);
    return getActiveContainingPart(part_info, DataPartState::Active, lock);
}

MergeTreeData::DataPartsVector MergeTreeData::getVisibleDataPartsVectorInPartition(ContextPtr local_context, const String & partition_id) const
{
    return getVisibleDataPartsVectorInPartition(local_context->getCurrentTransaction().get(), partition_id);
}

MergeTreeData::DataPartsVector MergeTreeData::getVisibleDataPartsVectorInPartition(
    ContextPtr local_context, const String & partition_id, DataPartsLock & lock) const
{
    return getVisibleDataPartsVectorInPartition(local_context->getCurrentTransaction().get(), partition_id, &lock);
}

MergeTreeData::DataPartsVector MergeTreeData::getVisibleDataPartsVectorInPartition(MergeTreeTransaction * txn, const String & partition_id, DataPartsLock * acquired_lock) const
{
    if (txn)
    {
        DataPartStateAndPartitionID active_parts{MergeTreeDataPartState::Active, partition_id};
        DataPartStateAndPartitionID outdated_parts{MergeTreeDataPartState::Outdated, partition_id};
        DataPartsVector res;
        {
            auto lock = (acquired_lock) ? DataPartsLock() : lockParts();
            res.insert(res.end(), data_parts_by_state_and_info.lower_bound(active_parts), data_parts_by_state_and_info.upper_bound(active_parts));
            res.insert(res.end(), data_parts_by_state_and_info.lower_bound(outdated_parts), data_parts_by_state_and_info.upper_bound(outdated_parts));
        }
        filterVisibleDataParts(res, txn->getSnapshot(), txn->tid);
        return res;
    }

    return getDataPartsVectorInPartitionForInternalUsage(MergeTreeDataPartState::Active, partition_id, acquired_lock);
}

MergeTreeData::DataPartsVector MergeTreeData::getDataPartsVectorInPartitionForInternalUsage(const DataPartStates & affordable_states, const String & partition_id, DataPartsLock * acquired_lock) const
{
    auto lock = (acquired_lock) ? DataPartsLock() : lockParts();
    DataPartsVector res;
    for (const auto & state : affordable_states)
    {
        DataPartStateAndPartitionID state_with_partition{state, partition_id};
        res.insert(res.end(), data_parts_by_state_and_info.lower_bound(state_with_partition), data_parts_by_state_and_info.upper_bound(state_with_partition));
    }
    return res;
}

MergeTreeData::DataPartsVector MergeTreeData::getDataPartsVectorInPartitionForInternalUsage(const MergeTreeData::DataPartState & state, const String & partition_id, DataPartsLock * acquired_lock) const
{
    DataPartStateAndPartitionID state_with_partition{state, partition_id};

    auto lock = (acquired_lock) ? DataPartsLock() : lockParts();
    return DataPartsVector(
        data_parts_by_state_and_info.lower_bound(state_with_partition),
        data_parts_by_state_and_info.upper_bound(state_with_partition));
}

MergeTreeData::DataPartsVector MergeTreeData::getVisibleDataPartsVectorInPartitions(ContextPtr local_context, const std::unordered_set<String> & partition_ids) const
{
    auto txn = local_context->getCurrentTransaction();
    DataPartsVector res;
    {
        auto lock = lockParts();
        for (const auto & partition_id : partition_ids)
        {
            DataPartStateAndPartitionID active_parts{MergeTreeDataPartState::Active, partition_id};
            insertAtEnd(
                res,
                DataPartsVector(
                    data_parts_by_state_and_info.lower_bound(active_parts),
                    data_parts_by_state_and_info.upper_bound(active_parts)));

            if (txn)
            {
                DataPartStateAndPartitionID outdated_parts{MergeTreeDataPartState::Active, partition_id};

                insertAtEnd(
                    res,
                    DataPartsVector(
                        data_parts_by_state_and_info.lower_bound(outdated_parts),
                        data_parts_by_state_and_info.upper_bound(outdated_parts)));
            }
        }
    }

    if (txn)
        filterVisibleDataParts(res, txn->getSnapshot(), txn->tid);

    return res;
}

MergeTreeData::DataPartPtr MergeTreeData::getPartIfExists(const MergeTreePartInfo & part_info, const MergeTreeData::DataPartStates & valid_states) const
{
    auto lock = lockParts();
    return getPartIfExistsUnlocked(part_info, valid_states, lock);
}

MergeTreeData::DataPartPtr MergeTreeData::getPartIfExists(const String & part_name, const MergeTreeData::DataPartStates & valid_states) const
{
    auto lock = lockParts();
    return getPartIfExistsUnlocked(part_name, valid_states, lock);
}

MergeTreeData::DataPartPtr MergeTreeData::getPartIfExistsUnlocked(const String & part_name, const DataPartStates & valid_states, DataPartsLock & acquired_lock) const
{
    return getPartIfExistsUnlocked(MergeTreePartInfo::fromPartName(part_name, format_version), valid_states, acquired_lock);
}

MergeTreeData::DataPartPtr MergeTreeData::getPartIfExistsUnlocked(const MergeTreePartInfo & part_info, const DataPartStates & valid_states, DataPartsLock & /* acquired_lock */) const
{
    auto it = data_parts_by_info.find(part_info);
    if (it == data_parts_by_info.end())
        return nullptr;

    for (auto state : valid_states)
        if ((*it)->getState() == state)
            return *it;

    return nullptr;
}

void MergeTreeData::loadPartAndFixMetadataImpl(MergeTreeData::MutableDataPartPtr part, ContextPtr local_context) const
{
    /// Remove metadata version file and take it from table.
    /// Currently we cannot attach parts with different schema, so
    /// we can assume that it's equal to table's current schema.
    part->writeMetadataVersion(local_context, getInMemoryMetadataPtr()->getMetadataVersion(), (*getSettings())[MergeTreeSetting::fsync_after_insert]);

    part->loadColumnsChecksumsIndexes(false, true);
    part->modification_time = part->getDataPartStorage().getLastModified().epochTime();
    part->removeDeleteOnDestroyMarker();
    part->removeVersionMetadata();
}

void MergeTreeData::calculateColumnAndSecondaryIndexSizesIfNeeded() const
{
    std::unique_lock lock(columns_and_secondary_indices_sizes_mutex);
    if (are_columns_and_secondary_indices_sizes_calculated)
        return;

    column_sizes.clear();

    /// Take into account only committed parts
    auto committed_parts_range = getDataPartsStateRange(DataPartState::Active);
    for (const auto & part : committed_parts_range)
        addPartContributionToColumnAndSecondaryIndexSizesUnlocked(part);

    are_columns_and_secondary_indices_sizes_calculated = true;
}

void MergeTreeData::addPartContributionToColumnAndSecondaryIndexSizes(const DataPartPtr & part) const
{
    /// If sizes are calculated lazily, don't add part contribution. All sizes from all active parts will be calculated later.
    std::unique_lock lock(columns_and_secondary_indices_sizes_mutex);
    if (!are_columns_and_secondary_indices_sizes_calculated)
        return;

    addPartContributionToColumnAndSecondaryIndexSizesUnlocked(part);
}

void MergeTreeData::addPartContributionToColumnAndSecondaryIndexSizesUnlocked(const DataPartPtr & part) const
{
    for (const auto & column : part->getColumns())
    {
        ColumnSize & total_column_size = column_sizes[column.name];
        ColumnSize part_column_size = part->getColumnSize(column.name);
        total_column_size.add(part_column_size);
    }

    const auto metadata_snapshot = getInMemoryMetadataPtr();
    auto indexes_descriptions = metadata_snapshot->secondary_indices;
    for (const auto & index : indexes_descriptions)
    {
        IndexSize & total_secondary_index_size = secondary_index_sizes[index.name];
        IndexSize part_index_size = part->getSecondaryIndexSize(index.name);
        total_secondary_index_size.add(part_index_size);
    }
}

void MergeTreeData::removePartContributionToColumnAndSecondaryIndexSizes(const DataPartPtr & part) const
{
    /// If sizes are calculated lazily, don't remove part contribution. All sizes from all active parts will be calculated later.
    std::unique_lock lock(columns_and_secondary_indices_sizes_mutex);
    if (!are_columns_and_secondary_indices_sizes_calculated)
        return;

    for (const auto & column : part->getColumns())
    {
        ColumnSize & total_column_size = column_sizes[column.name];
        ColumnSize part_column_size = part->getColumnSize(column.name);

        auto log_subtract = [&](size_t & from, size_t value, const char * field)
        {
            if (value > from)
                LOG_ERROR(log, "Possibly incorrect column size subtraction: {} - {} = {}, column: {}, field: {}",
                    from, value, from - value, column.name, field);

            from -= value;
        };

        log_subtract(total_column_size.data_compressed, part_column_size.data_compressed, ".data_compressed");
        log_subtract(total_column_size.data_uncompressed, part_column_size.data_uncompressed, ".data_uncompressed");
        log_subtract(total_column_size.marks, part_column_size.marks, ".marks");
    }

    for (auto & [secondary_index_name, total_secondary_index_size] : secondary_index_sizes)
    {
        if (!part->hasSecondaryIndex(secondary_index_name))
            continue;

        IndexSize part_secondary_index_size = part->getSecondaryIndexSize(secondary_index_name);

        auto log_subtract = [&](size_t & from, size_t value, const char * field)
        {
            if (value > from)
                LOG_ERROR(log, "Possibly incorrect index size subtraction: {} - {} = {}, index: {}, field: {}",
                    from, value, from - value, secondary_index_name, field);

            from -= value;
        };

        log_subtract(total_secondary_index_size.data_compressed, part_secondary_index_size.data_compressed, ".data_compressed");
        log_subtract(total_secondary_index_size.data_uncompressed, part_secondary_index_size.data_uncompressed, ".data_uncompressed");
        log_subtract(total_secondary_index_size.marks, part_secondary_index_size.marks, ".marks");
    }
}

void MergeTreeData::checkAlterPartitionIsPossible(
    const PartitionCommands & commands, const StorageMetadataPtr & /*metadata_snapshot*/, const Settings & settings, ContextPtr local_context) const
{
    const auto disks = getDisks();
    for (const auto & command : commands)
    {
        if (command.type == PartitionCommand::DROP_DETACHED_PARTITION && !settings[Setting::allow_drop_detached])
            throw DB::Exception(ErrorCodes::SUPPORT_IS_DISABLED,
                                "Cannot execute query: DROP DETACHED PART "
                                "is disabled (see allow_drop_detached setting)");

        auto disk_without_partition_command_support_it = std::find_if(
            disks.begin(), disks.end(), [&command](const auto & disk_ptr) { return !disk_ptr->supportsPartitionCommand(command); });
        if (disk_without_partition_command_support_it != disks.end())
            throw Exception(
                ErrorCodes::SUPPORT_IS_DISABLED,
                "Partition operation ALTER TABLE {} is not supported for disk '{}'",
                command.typeToString(),
                (*disk_without_partition_command_support_it)->getName());

        if (command.partition && command.type != PartitionCommand::DROP_DETACHED_PARTITION)
        {
            if (command.part)
            {
                auto part_name = command.partition->as<ASTLiteral &>().value.safeGet<String>();
                /// We are able to parse it
                MergeTreePartInfo::fromPartName(part_name, format_version);
            }
            else
            {
                /// We are able to parse it
                const auto * partition_ast = command.partition->as<ASTPartition>();
                if (partition_ast && partition_ast->all)
                {
                    if (command.type != PartitionCommand::DROP_PARTITION && command.type != PartitionCommand::ATTACH_PARTITION && !(command.type == PartitionCommand::REPLACE_PARTITION && !command.replace))
                        throw DB::Exception(ErrorCodes::SUPPORT_IS_DISABLED, "Only support DROP/DETACH/ATTACH PARTITION ALL currently");
                }
                else
                {
                    String partition_id = getPartitionIDFromQuery(command.partition, local_context);
                    if (command.type == PartitionCommand::FORGET_PARTITION)
                    {
                        DataPartsLock lock = lockParts();
                        auto parts_in_partition = getDataPartsPartitionRange(partition_id);
                        if (!parts_in_partition.empty())
                            throw Exception(ErrorCodes::CANNOT_FORGET_PARTITION, "Partition {} is not empty", partition_id);
                    }
                }
            }
        }
    }
}

void MergeTreeData::checkPartitionCanBeDropped(const ASTPtr & partition, ContextPtr local_context)
{
    if (!supportsReplication() && isStaticStorage())
        return;

    DataPartsVector parts_to_remove;
    const auto * partition_ast = partition->as<ASTPartition>();
    if (partition_ast && partition_ast->all)
        parts_to_remove = getVisibleDataPartsVector(local_context);
    else
    {
        const String partition_id = getPartitionIDFromQuery(partition, local_context);
        parts_to_remove = getVisibleDataPartsVectorInPartition(local_context, partition_id);
    }
    UInt64 partition_size = 0;

    for (const auto & part : parts_to_remove)
        partition_size += part->getBytesOnDisk();

    auto table_id = getStorageID();

    const auto & query_settings = local_context->getSettingsRef();
    if (query_settings[Setting::max_partition_size_to_drop].changed)
    {
        getContext()->checkPartitionCanBeDropped(
            table_id.database_name, table_id.table_name, partition_size, query_settings[Setting::max_partition_size_to_drop]);
        return;
    }

    getContext()->checkPartitionCanBeDropped(table_id.database_name, table_id.table_name, partition_size);
}

void MergeTreeData::checkPartCanBeDropped(const String & part_name, ContextPtr local_context)
{
    if (!supportsReplication() && isStaticStorage())
        return;

    auto part = getPartIfExists(part_name, {MergeTreeDataPartState::Active});
    if (!part)
        throw Exception(ErrorCodes::NO_SUCH_DATA_PART, "No part {} in committed state", part_name);

    auto table_id = getStorageID();

    const auto & query_settings = local_context->getSettingsRef();
    if (query_settings[Setting::max_partition_size_to_drop].changed)
    {
        getContext()->checkPartitionCanBeDropped(
            table_id.database_name, table_id.table_name, part->getBytesOnDisk(), query_settings[Setting::max_partition_size_to_drop]);
        return;
    }

    getContext()->checkPartitionCanBeDropped(table_id.database_name, table_id.table_name, part->getBytesOnDisk());
}

void MergeTreeData::movePartitionToDisk(const ASTPtr & partition, const String & name, bool moving_part, ContextPtr local_context)
{
    String partition_id;

    if (moving_part)
        partition_id = partition->as<ASTLiteral &>().value.safeGet<String>();
    else
        partition_id = getPartitionIDFromQuery(partition, local_context);

    DataPartsVector parts;
    if (moving_part)
    {
        auto part_info = MergeTreePartInfo::fromPartName(partition_id, format_version);
        parts.push_back(getActiveContainingPart(part_info));
        if (!parts.back() || parts.back()->name != part_info.getPartNameAndCheckFormat(format_version))
            throw Exception(ErrorCodes::NO_SUCH_DATA_PART, "Part {} is not exists or not active", partition_id);
    }
    else
        parts = getVisibleDataPartsVectorInPartition(local_context, partition_id);

    auto disk = getStoragePolicy()->getDiskByName(name);
    std::erase_if(parts, [&](auto part_ptr)
        {
            return part_ptr->getDataPartStorage().getDiskName() == disk->getName();
        });

    if (parts.empty())
    {
        if (moving_part)
            throw Exception(ErrorCodes::UNKNOWN_DISK, "Part '{}' is already on disk '{}'", partition_id, disk->getName());

        throw Exception(ErrorCodes::UNKNOWN_DISK, "All parts of partition '{}' are already on disk '{}'", partition_id, disk->getName());
    }

    if (parts_mover.moves_blocker.isCancelled())
        throw Exception(ErrorCodes::ABORTED, "Cannot move parts because moves are manually disabled");

    auto moving_tagger = checkPartsForMove(parts, std::static_pointer_cast<Space>(disk));
    if (moving_tagger->parts_to_move.empty())
        throw Exception(ErrorCodes::NO_SUCH_DATA_PART, "No parts to move are found in partition {}", partition_id);

    const auto & query_settings = local_context->getSettingsRef();
    std::future<MovePartsOutcome> moves_future = movePartsToSpace(
        moving_tagger,
        local_context->getReadSettings(),
        local_context->getWriteSettings(),
        query_settings[Setting::alter_move_to_space_execute_async]);

    if (query_settings[Setting::alter_move_to_space_execute_async] && moves_future.wait_for(std::chrono::seconds(0)) != std::future_status::ready)
    {
        return;
    }

    auto moves_outcome = moves_future.get();
    switch (moves_outcome)
    {
        case MovePartsOutcome::MovesAreCancelled:
            throw Exception(ErrorCodes::ABORTED, "Cannot move parts because moves are manually disabled");
        case MovePartsOutcome::NothingToMove:
            throw Exception(ErrorCodes::NO_SUCH_DATA_PART, "No parts to move are found in partition {}", partition_id);
        case MovePartsOutcome::MoveWasPostponedBecauseOfZeroCopy:
            throw Exception(ErrorCodes::PART_IS_TEMPORARILY_LOCKED, "Move was not finished, because zero copy mode is enabled and someone other is moving the same parts right now");
        case MovePartsOutcome::CannotScheduleMove:
            throw Exception(ErrorCodes::CANNOT_SCHEDULE_TASK, "Cannot schedule move, no free threads, try to wait until all in-progress move finish or increase <background_move_pool_size>");
        case MovePartsOutcome::PartsMoved:
            break;
    }
}


void MergeTreeData::movePartitionToVolume(const ASTPtr & partition, const String & name, bool moving_part, ContextPtr local_context)
{
    String partition_id;

    if (moving_part)
        partition_id = partition->as<ASTLiteral &>().value.safeGet<String>();
    else
        partition_id = getPartitionIDFromQuery(partition, local_context);

    DataPartsVector parts;
    if (moving_part)
    {
        auto part_info = MergeTreePartInfo::fromPartName(partition_id, format_version);
        parts.emplace_back(getActiveContainingPart(part_info));
        if (!parts.back() || parts.back()->name != part_info.getPartNameAndCheckFormat(format_version))
            throw Exception(ErrorCodes::NO_SUCH_DATA_PART, "Part {} is not exists or not active", partition_id);
    }
    else
        parts = getVisibleDataPartsVectorInPartition(local_context, partition_id);

    auto volume = getStoragePolicy()->getVolumeByName(name);
    if (!volume)
        throw Exception(ErrorCodes::UNKNOWN_DISK, "Volume {} does not exist on policy {}", name, getStoragePolicy()->getName());

    if (parts.empty())
        throw Exception(ErrorCodes::NO_SUCH_DATA_PART, "Nothing to move (check that the partition exists).");

    std::erase_if(parts, [&](auto part_ptr)
        {
            for (const auto & disk : volume->getDisks())
            {
                if (part_ptr->getDataPartStorage().getDiskName() == disk->getName())
                {
                    return true;
                }
            }
            return false;
        });

    if (parts.empty())
    {
        if (moving_part)
            throw Exception(ErrorCodes::UNKNOWN_DISK, "Part '{}' is already on volume '{}'", partition_id, volume->getName());

        throw Exception(ErrorCodes::UNKNOWN_DISK, "All parts of partition '{}' are already on volume '{}'", partition_id, volume->getName());
    }

    if (parts_mover.moves_blocker.isCancelled())
        throw Exception(ErrorCodes::ABORTED, "Cannot move parts because moves are manually disabled");

    auto moving_tagger = checkPartsForMove(parts, std::static_pointer_cast<Space>(volume));
    if (moving_tagger->parts_to_move.empty())
        throw Exception(ErrorCodes::NO_SUCH_DATA_PART, "No parts to move are found in partition {}", partition_id);

    const auto & query_settings = local_context->getSettingsRef();
    std::future<MovePartsOutcome> moves_future = movePartsToSpace(
        moving_tagger,
        local_context->getReadSettings(),
        local_context->getWriteSettings(),
        query_settings[Setting::alter_move_to_space_execute_async]);

    if (query_settings[Setting::alter_move_to_space_execute_async] && moves_future.wait_for(std::chrono::seconds(0)) != std::future_status::ready)
    {
        return;
    }

    auto moves_outcome = moves_future.get();
    switch (moves_outcome)
    {
        case MovePartsOutcome::MovesAreCancelled:
            throw Exception(ErrorCodes::ABORTED, "Cannot move parts because moves are manually disabled");
        case MovePartsOutcome::NothingToMove:
            throw Exception(ErrorCodes::NO_SUCH_DATA_PART, "No parts to move are found in partition {}", partition_id);
        case MovePartsOutcome::MoveWasPostponedBecauseOfZeroCopy:
            throw Exception(ErrorCodes::PART_IS_TEMPORARILY_LOCKED, "Move was not finished, because zero copy mode is enabled and someone other is moving the same parts right now");
        case MovePartsOutcome::CannotScheduleMove:
            throw Exception(ErrorCodes::CANNOT_SCHEDULE_TASK, "Cannot schedule move, no free threads, try to wait until all in-progress move finish or increase <background_move_pool_size>");
        case MovePartsOutcome::PartsMoved:
            break;
    }
}

void MergeTreeData::movePartitionToTable(const PartitionCommand & command, ContextPtr query_context)
{
    String dest_database = query_context->resolveDatabase(command.to_database);
    auto dest_storage = DatabaseCatalog::instance().getTable({dest_database, command.to_table}, query_context);

    /// The target table and the source table are the same.
    if (dest_storage->getStorageID() == this->getStorageID())
        return;

    auto * dest_storage_merge_tree = dynamic_cast<MergeTreeData *>(dest_storage.get());
    if (!dest_storage_merge_tree)
        throw Exception(ErrorCodes::NOT_IMPLEMENTED,
            "Cannot move partition from table {} to table {} with storage {}",
            getStorageID().getNameForLogs(), dest_storage->getStorageID().getNameForLogs(), dest_storage->getName());

    dest_storage_merge_tree->waitForOutdatedPartsToBeLoaded();
    movePartitionToTable(dest_storage, command.partition, query_context);
}

void MergeTreeData::movePartitionToShard(const ASTPtr & /*partition*/, bool /*move_part*/, const String & /*to*/, ContextPtr /*query_context*/)
{
    throw Exception(ErrorCodes::NOT_IMPLEMENTED, "MOVE PARTITION TO SHARD is not supported by storage {}", getName());
}

void MergeTreeData::fetchPartition(
    const ASTPtr & /*partition*/,
    const StorageMetadataPtr & /*metadata_snapshot*/,
    const String & /*from*/,
    bool /*fetch_part*/,
    ContextPtr /*query_context*/)
{
    throw Exception(ErrorCodes::NOT_IMPLEMENTED, "FETCH PARTITION is not supported by storage {}", getName());
}

void MergeTreeData::forgetPartition(const ASTPtr & /*partition*/, ContextPtr /*query_context*/)
{
    throw Exception(ErrorCodes::NOT_IMPLEMENTED, "FORGET PARTITION is not supported by storage {}", getName());
}

Pipe MergeTreeData::alterPartition(
    const StorageMetadataPtr & metadata_snapshot,
    const PartitionCommands & commands,
    ContextPtr query_context)
{
    /// Wait for loading of outdated parts
    /// because partition commands (DROP, MOVE, etc.)
    /// must be applied to all parts on disk.
    waitForOutdatedPartsToBeLoaded();

    PartitionCommandsResultInfo result;
    for (const PartitionCommand & command : commands)
    {
        PartitionCommandsResultInfo current_command_results;
        switch (command.type)
        {
            case PartitionCommand::DROP_PARTITION:
            {
                if (command.part)
                {
                    auto part_name = command.partition->as<ASTLiteral &>().value.safeGet<String>();
                    checkPartCanBeDropped(part_name, query_context);
                    dropPart(part_name, command.detach, query_context);
                }
                else
                {
                    checkPartitionCanBeDropped(command.partition, query_context);
                    dropPartition(command.partition, command.detach, query_context);
                }
            }
            break;

            case PartitionCommand::DROP_DETACHED_PARTITION:
                dropDetached(command.partition, command.part, query_context);
                break;

            case PartitionCommand::FORGET_PARTITION:
                forgetPartition(command.partition, query_context);
                break;

            case PartitionCommand::ATTACH_PARTITION:
                current_command_results = attachPartition(command.partition, metadata_snapshot, command.part, query_context);
                break;
            case PartitionCommand::MOVE_PARTITION:
            {
                switch (*command.move_destination_type)
                {
                    case PartitionCommand::MoveDestinationType::DISK:
                        movePartitionToDisk(command.partition, command.move_destination_name, command.part, query_context);
                        break;

                    case PartitionCommand::MoveDestinationType::VOLUME:
                        movePartitionToVolume(command.partition, command.move_destination_name, command.part, query_context);
                        break;

                    case PartitionCommand::MoveDestinationType::TABLE:
                        movePartitionToTable(command, query_context);
                        break;

                    case PartitionCommand::MoveDestinationType::SHARD:
                    {
                        if (!(*getSettings())[MergeTreeSetting::part_moves_between_shards_enable])
                            throw Exception(ErrorCodes::SUPPORT_IS_DISABLED,
                                            "Moving parts between shards is experimental and work in progress"
                                            ", see part_moves_between_shards_enable setting");
                        movePartitionToShard(command.partition, command.part, command.move_destination_name, query_context);
                    }
                    break;
                }
            }
            break;

            case PartitionCommand::REPLACE_PARTITION:
            {
                if (command.replace)
                    checkPartitionCanBeDropped(command.partition, query_context);

                auto resolved = query_context->resolveStorageID({command.from_database, command.from_table});
                auto from_storage = DatabaseCatalog::instance().getTable(resolved, query_context);

                auto * from_storage_merge_tree = dynamic_cast<MergeTreeData *>(from_storage.get());
                if (!from_storage_merge_tree)
                    throw Exception(ErrorCodes::NOT_IMPLEMENTED,
                        "Cannot replace partition from table {} with storage {} to table {}",
                        from_storage->getStorageID().getNameForLogs(), from_storage->getName(), getStorageID().getNameForLogs());

                from_storage_merge_tree->waitForOutdatedPartsToBeLoaded();
                replacePartitionFrom(from_storage, command.partition, command.replace, query_context);
            }
            break;

            case PartitionCommand::FETCH_PARTITION:
                fetchPartition(command.partition, metadata_snapshot, command.from_zookeeper_path, command.part, query_context);
                break;

            case PartitionCommand::FREEZE_PARTITION:
            {
                auto lock = lockForShare(query_context->getCurrentQueryId(), query_context->getSettingsRef()[Setting::lock_acquire_timeout]);
                current_command_results = freezePartition(command.partition, command.with_name, query_context, lock);
            }
            break;

            case PartitionCommand::FREEZE_ALL_PARTITIONS:
            {
                auto lock = lockForShare(query_context->getCurrentQueryId(), query_context->getSettingsRef()[Setting::lock_acquire_timeout]);
                current_command_results = freezeAll(command.with_name, query_context, lock);
            }
            break;

            case PartitionCommand::UNFREEZE_PARTITION:
            {
                auto lock = lockForShare(query_context->getCurrentQueryId(), query_context->getSettingsRef()[Setting::lock_acquire_timeout]);
                current_command_results = unfreezePartition(command.partition, command.with_name, query_context, lock);
            }
            break;

            case PartitionCommand::UNFREEZE_ALL_PARTITIONS:
            {
                auto lock = lockForShare(query_context->getCurrentQueryId(), query_context->getSettingsRef()[Setting::lock_acquire_timeout]);
                current_command_results = unfreezeAll(command.with_name, query_context, lock);
            }

            break;

            default:
                throw Exception(ErrorCodes::LOGICAL_ERROR, "Uninitialized partition command");
        }
        for (auto & command_result : current_command_results)
            command_result.command_type = command.typeToString();
        result.insert(result.end(), current_command_results.begin(), current_command_results.end());
    }

    if (query_context->getSettingsRef()[Setting::alter_partition_verbose_result])
        return convertCommandsResultToSource(result);

    return {};
}

MergeTreeData::PartsBackupEntries MergeTreeData::backupParts(
    const DataPartsVector & data_parts,
    const String & data_path_in_backup,
    const BackupSettings & backup_settings,
    const ContextPtr & local_context)
{
    MergeTreeData::PartsBackupEntries res;
    std::map<DiskPtr, std::shared_ptr<TemporaryFileOnDisk>> temp_dirs;
    TableLockHolder table_lock;

    for (const auto & part : data_parts)
    {
        /// Hard links is the default way to ensure that we'll be keeping access to the files of parts.
        bool make_temporary_hard_links = true;
        bool hold_storage_and_part_ptrs = false;
        bool hold_table_lock = false;

        if (getStorageID().hasUUID())
        {
            /// Tables in atomic databases have UUIDs. When using atomic database we don't have to create hard links to make a backup,
            /// we can just hold smart pointers to a storage and to data parts instead. That's enough to protect those files from deleting
            /// until the backup is done (see the calls `part.unique()` in grabOldParts() and table.unique() in DatabaseCatalog).
            make_temporary_hard_links = false;
            hold_storage_and_part_ptrs = true;
        }
        else if (supportsReplication() && part->getDataPartStorage().supportZeroCopyReplication() && (*getSettings())[MergeTreeSetting::allow_remote_fs_zero_copy_replication])
        {
            /// Hard links don't work correctly with zero copy replication.
            make_temporary_hard_links = false;
            hold_storage_and_part_ptrs = true;
            hold_table_lock = true;
        }

        if (hold_table_lock && !table_lock)
            table_lock = lockForShare(local_context->getCurrentQueryId(), local_context->getSettingsRef()[Setting::lock_acquire_timeout]);

        if (backup_settings.check_projection_parts)
            part->checkConsistencyWithProjections(/* require_part_metadata= */ true);

        BackupEntries backup_entries_from_part;
        part->getDataPartStorage().backup(
            part->checksums,
            part->getFileNamesWithoutChecksums(),
            data_path_in_backup,
            backup_settings,
            make_temporary_hard_links,
            backup_entries_from_part,
            &temp_dirs,
            false, false);

        auto backup_projection = [&](IDataPartStorage & storage, IMergeTreeDataPart & projection_part)
        {
            storage.backup(
                projection_part.checksums,
                projection_part.getFileNamesWithoutChecksums(),
                fs::path{data_path_in_backup} / part->name,
                backup_settings,
                make_temporary_hard_links,
                backup_entries_from_part,
                &temp_dirs,
                projection_part.is_broken,
                backup_settings.allow_backup_broken_projections);
        };

        auto projection_parts = part->getProjectionParts();
        std::string proj_suffix = ".proj";
        std::unordered_set<String> defined_projections;

        for (const auto & [projection_name, projection_part] : projection_parts)
        {
            defined_projections.emplace(projection_name);
            backup_projection(projection_part->getDataPartStorage(), *projection_part);
        }

        /// It is possible that the part has a written but not loaded projection,
        /// e.g. it is written to parent part's checksums.txt and exists on disk,
        /// but does not exist in table's projections definition.
        /// Such a part can appear server was restarted after DROP PROJECTION but before old part was removed.
        /// In this case, the old part will load only projections from metadata.
        /// See 031145_non_loaded_projection_backup.sh.
        for (const auto & [name, _] : part->checksums.files)
        {
            auto projection_name = fs::path(name).stem().string();
            if (endsWith(name, proj_suffix) && !defined_projections.contains(projection_name))
            {
                auto projection_storage = part->getDataPartStorage().getProjection(projection_name + proj_suffix);
                if (projection_storage->existsFile("checksums.txt"))
                {
                    auto projection_part = const_cast<IMergeTreeDataPart &>(*part).getProjectionPartBuilder(
                        projection_name, /* is_temp_projection */false).withPartFormatFromDisk().build();
                    backup_projection(projection_part->getDataPartStorage(), *projection_part);
                }
            }
        }

        if (hold_storage_and_part_ptrs)
        {
            /// Wrap backup entries with smart pointers to data parts and to the storage itself
            /// (we'll be holding those smart pointers for as long as we'll be using the backup entries).
            auto storage_and_part = std::make_pair(shared_from_this(), part);
            if (hold_table_lock)
                wrapBackupEntriesWith(backup_entries_from_part, std::make_pair(storage_and_part, table_lock));
            else
                wrapBackupEntriesWith(backup_entries_from_part, storage_and_part);
        }

        auto & part_backup_entries = res.emplace_back();
        part_backup_entries.part_name = part->name;
        part_backup_entries.part_checksum = part->checksums.getTotalChecksumUInt128();
        part_backup_entries.backup_entries = std::move(backup_entries_from_part);
    }

    return res;
}

void MergeTreeData::restoreDataFromBackup(RestorerFromBackup & restorer, const String & data_path_in_backup, const std::optional<ASTs> & partitions)
{
    auto backup = restorer.getBackup();
    if (!backup->hasFiles(data_path_in_backup))
        return;

    if (!restorer.isNonEmptyTableAllowed() && getTotalActiveSizeInBytes() && backup->hasFiles(data_path_in_backup))
        RestorerFromBackup::throwTableIsNotEmpty(getStorageID());

    restorePartsFromBackup(restorer, data_path_in_backup, partitions);
}

class MergeTreeData::RestoredPartsHolder
{
public:
    RestoredPartsHolder(const std::shared_ptr<MergeTreeData> & storage_, const BackupPtr & backup_)
        : storage(storage_), backup(backup_)
    {
    }

    BackupPtr getBackup() const { return backup; }

    void setNumParts(size_t num_parts_)
    {
        std::lock_guard lock{mutex};
        num_parts = num_parts_;
        attachIfAllPartsRestored();
    }

    void increaseNumBrokenParts()
    {
        std::lock_guard lock{mutex};
        ++num_broken_parts;
        attachIfAllPartsRestored();
    }

    void addPart(MutableDataPartPtr part)
    {
        std::lock_guard lock{mutex};
        parts.emplace_back(part);
        attachIfAllPartsRestored();
    }

    String getTemporaryDirectory(const DiskPtr & disk, const String & part_name)
    {
        std::lock_guard lock{mutex};
        auto it = temp_part_dirs.find(part_name);
        if (it == temp_part_dirs.end())
        {
            auto temp_dir_deleter = std::make_unique<TemporaryFileOnDisk>(disk, fs::path{storage->getRelativeDataPath()} / ("tmp_restore_" + part_name + "-"));
            auto temp_part_dir = fs::path{temp_dir_deleter->getRelativePath()}.filename();
            /// Attaching parts will rename them so it's expected for a temporary part directory not to exist anymore in the end.
            temp_dir_deleter->setShowWarningIfRemoved(false);
            /// The following holder is needed to prevent clearOldTemporaryDirectories() from clearing `temp_part_dir` before we attach the part.
            auto temp_dir_holder = storage->getTemporaryPartDirectoryHolder(temp_part_dir);
            it = temp_part_dirs.emplace(part_name,
                                        std::make_pair(std::move(temp_dir_deleter), std::move(temp_dir_holder))).first;
        }
        return it->second.first->getRelativePath();
    }

private:
    void attachIfAllPartsRestored()
    {
        if (!num_parts || (parts.size() + num_broken_parts < num_parts))
            return;

        /// Sort parts by min_block (because we need to preserve the order of parts).
        std::sort(
            parts.begin(),
            parts.end(),
            [](const MutableDataPartPtr & lhs, const MutableDataPartPtr & rhs) { return lhs->info.min_block < rhs->info.min_block; });

        storage->attachRestoredParts(std::move(parts));
        parts.clear();
        temp_part_dirs.clear();
        num_parts = 0;
    }

    const std::shared_ptr<MergeTreeData> storage;
    const BackupPtr backup;
    size_t num_parts = 0;
    size_t num_broken_parts = 0;
    MutableDataPartsVector parts;
    std::map<String /* part_name*/, std::pair<std::unique_ptr<TemporaryFileOnDisk>, scope_guard>> temp_part_dirs;
    mutable std::mutex mutex;
};

void MergeTreeData::restorePartsFromBackup(RestorerFromBackup & restorer, const String & data_path_in_backup, const std::optional<ASTs> & partitions)
{
    std::optional<std::unordered_set<String>> partition_ids;
    if (partitions)
        partition_ids = getPartitionIDsFromQuery(*partitions, restorer.getContext());

    auto backup = restorer.getBackup();
    Strings part_names = backup->listFiles(data_path_in_backup, /*recursive*/ false);
    std::erase(part_names, "mutations");

    bool restore_broken_parts_as_detached = restorer.getRestoreSettings().restore_broken_parts_as_detached;

    auto restored_parts_holder = std::make_shared<RestoredPartsHolder>(std::static_pointer_cast<MergeTreeData>(shared_from_this()), backup);

    fs::path data_path_in_backup_fs = data_path_in_backup;
    size_t num_parts = 0;

    for (const String & part_name : part_names)
    {
        const auto part_info = MergeTreePartInfo::tryParsePartName(part_name, format_version);
        if (!part_info)
        {
            throw Exception(ErrorCodes::CANNOT_RESTORE_TABLE, "File name {} is not a part's name",
                            String{data_path_in_backup_fs / part_name});
        }

        if (partition_ids && !partition_ids->contains(part_info->getPartitionId()))
            continue;

        restorer.addDataRestoreTask(
            [storage = std::static_pointer_cast<MergeTreeData>(shared_from_this()),
             backup,
             part_path_in_backup = data_path_in_backup_fs / part_name,
             my_part_info = *part_info,
             restore_broken_parts_as_detached,
             restored_parts_holder]
            { storage->restorePartFromBackup(restored_parts_holder, my_part_info, part_path_in_backup, restore_broken_parts_as_detached); });

        ++num_parts;
    }

    restored_parts_holder->setNumParts(num_parts);
}

void MergeTreeData::restorePartFromBackup(std::shared_ptr<RestoredPartsHolder> restored_parts_holder, const MergeTreePartInfo & part_info, const String & part_path_in_backup, bool detach_if_broken) const
{
    String part_name = part_info.getPartNameAndCheckFormat(format_version);
    auto backup = restored_parts_holder->getBackup();

    /// Find all files of this part in the backup.
    Strings filenames = backup->listFiles(part_path_in_backup, /* recursive= */ true);

    /// Calculate the total size of the part.
    UInt64 total_size_of_part = 0;
    fs::path part_path_in_backup_fs = part_path_in_backup;
    for (const String & filename : filenames)
        total_size_of_part += backup->getFileSize(part_path_in_backup_fs / filename);

    std::shared_ptr<IReservation> reservation = getStoragePolicy()->reserveAndCheck(total_size_of_part);

    /// Calculate paths, for example:
    /// part_name = 0_1_1_0
    /// part_path_in_backup = /data/test/table/0_1_1_0
    /// temp_part_dir = /var/lib/clickhouse/data/test/table/tmp_restore_all_0_1_1_0-XXXXXXXX
    auto disk = reservation->getDisk();
    fs::path temp_part_dir = restored_parts_holder->getTemporaryDirectory(disk, part_name);

    /// Subdirectories in the part's directory. It's used to restore projections.
    std::unordered_set<String> subdirs;

    /// Copy files from the backup to the directory `tmp_part_dir`.
    disk->createDirectories(temp_part_dir);

    for (const String & filename : filenames)
    {
        /// Needs to create subdirectories before copying the files. Subdirectories are used to represent projections.
        auto separator_pos = filename.rfind('/');
        if (separator_pos != String::npos)
        {
            String subdir = filename.substr(0, separator_pos);
            if (subdirs.emplace(subdir).second)
                disk->createDirectories(temp_part_dir / subdir);
        }

        /// TODO Transactions: Decide what to do with version metadata (if any). Let's just skip it for now.
        if (filename.ends_with(IMergeTreeDataPart::TXN_VERSION_METADATA_FILE_NAME) ||
            filename.ends_with(IMergeTreeDataPart::METADATA_VERSION_FILE_NAME))
        {
            ProfileEvents::increment(ProfileEvents::RestorePartsSkippedFiles);
            ProfileEvents::increment(ProfileEvents::RestorePartsSkippedBytes, backup->getFileSize(part_path_in_backup_fs / filename));
            continue;
        }

        size_t file_size = backup->copyFileToDisk(part_path_in_backup_fs / filename, disk, temp_part_dir / filename, WriteMode::Rewrite);
        reservation->update(reservation->getSize() - file_size);
    }

    if (auto part = loadPartRestoredFromBackup(part_name, disk, temp_part_dir, detach_if_broken))
        restored_parts_holder->addPart(part);
    else
        restored_parts_holder->increaseNumBrokenParts();
}

MergeTreeData::MutableDataPartPtr MergeTreeData::loadPartRestoredFromBackup(const String & part_name, const DiskPtr & disk, const String & temp_part_dir, bool detach_if_broken) const
{
    MutableDataPartPtr part;

    auto single_disk_volume = std::make_shared<SingleDiskVolume>(disk->getName(), disk, 0);
    fs::path full_part_dir{temp_part_dir};
    String parent_part_dir = full_part_dir.parent_path();
    String part_dir_name = full_part_dir.filename();

    /// Load this part from the directory `temp_part_dir`.
    auto load_part = [&]
    {
        MergeTreeDataPartBuilder builder(*this, part_name, single_disk_volume, parent_part_dir, part_dir_name, getReadSettings());
        builder.withPartFormatFromDisk();
        part = std::move(builder).build();
        part->version.setCreationTID(Tx::PrehistoricTID, nullptr);
        part->loadColumnsChecksumsIndexes(/* require_columns_checksums= */ false, /* check_consistency= */ true);
    };

    /// Broken parts can appear in a backup sometimes.
    auto mark_broken = [&](const std::exception_ptr error)
    {
        tryLogException(error, log,
                        fmt::format("Part {} will be restored as detached because it's broken. You need to resolve this manually", part_name));
        if (!part)
        {
            /// Make a fake data part only to copy its files to /detached/.
            part = MergeTreeDataPartBuilder{*this, part_name, single_disk_volume, parent_part_dir, part_dir_name, getReadSettings()}
                       .withPartStorageType(MergeTreeDataPartStorageType::Full)
                       .withPartType(MergeTreeDataPartType::Wide)
                       .build();
        }
        /// Errors should not be ignored in RESTORE, since you should not restore to broken disks.
        part->renameToDetached("broken-from-backup");
    };

    /// Try to load this part multiple times.
    auto backoff_ms = loading_parts_initial_backoff_ms;
    for (size_t try_no = 0; try_no < loading_parts_max_tries; ++try_no)
    {
        std::exception_ptr error;
        bool retryable = false;
        try
        {
            load_part();
        }
        catch (const Poco::Net::NetException &)
        {
            error = std::current_exception();
            retryable = true;
        }
        catch (const Poco::TimeoutException &)
        {
            error = std::current_exception();
            retryable = true;
        }
        catch (...)
        {
            error = std::current_exception();
            retryable = isRetryableException(std::current_exception());
        }

        if (!error)
            return part;

        if (!retryable && detach_if_broken)
        {
            mark_broken(error);
            return nullptr;
        }

        if (!retryable)
        {
            LOG_ERROR(log,
                      "Failed to restore part {} because it's broken. You can skip broken parts while restoring by setting "
                      "'restore_broken_parts_as_detached = true'",
                      part_name);
        }

        if (!retryable || (try_no + 1 == loading_parts_max_tries))
        {
            try
            {
                std::rethrow_exception(error);
            }
            catch (...)
            {
                if (Exception * e = current_exception_cast<Exception *>())
                    e->addMessage("while restoring part {} of table {}", part_name, getStorageID());
                throw;
            }
        }

        tryLogException(error, log,
                        fmt::format("Failed to load part {} at try {} with a retryable error. Will retry in {} ms", part_name, try_no, backoff_ms));

        std::this_thread::sleep_for(std::chrono::milliseconds(backoff_ms));
        backoff_ms = std::min(backoff_ms * 2, loading_parts_max_backoff_ms);
    }

    UNREACHABLE();
}

String MergeTreeData::getPartitionIDFromQuery(const ASTPtr & ast, ContextPtr local_context, DataPartsLock * acquired_lock) const
{
    const auto & partition_ast = ast->as<ASTPartition &>();

    if (partition_ast.all)
        throw Exception(ErrorCodes::SUPPORT_IS_DISABLED, "Only Support DROP/DETACH/ATTACH PARTITION ALL currently");

    if (!partition_ast.value)
    {
        MergeTreePartInfo::validatePartitionID(partition_ast.id->clone(), format_version);
        return partition_ast.id->as<ASTLiteral>()->value.safeGet<String>();
    }
    size_t partition_ast_fields_count = 0;
    ASTPtr partition_value_ast = partition_ast.value->clone();
    if (!partition_ast.fields_count.has_value())
    {
        if (partition_value_ast->as<ASTLiteral>())
        {
            partition_ast_fields_count = 1;
        }
        else if (const auto * tuple_ast = partition_value_ast->as<ASTFunction>())
        {
            if (tuple_ast->name != "tuple")
            {
                if (isFunctionCast(tuple_ast))
                {
                    if (tuple_ast->arguments->as<ASTExpressionList>()->children.empty())
                    {
                        throw Exception(
                            ErrorCodes::INVALID_PARTITION_VALUE, "Expected tuple for complex partition key, got {}", tuple_ast->name);
                    }
                    auto first_arg = tuple_ast->arguments->as<ASTExpressionList>()->children.at(0);
                    if (const auto * inner_tuple = first_arg->as<ASTFunction>(); inner_tuple && inner_tuple->name == "tuple")
                    {
                        const auto * arguments_ast = tuple_ast->arguments->as<ASTExpressionList>();
                        if (arguments_ast)
                            partition_ast_fields_count = arguments_ast->children.size();
                        else
                            partition_ast_fields_count = 0;
                    }
                    else if (const auto * inner_literal_tuple = first_arg->as<ASTLiteral>(); inner_literal_tuple)
                    {
                        if (inner_literal_tuple->value.getType() == Field::Types::Tuple)
                            partition_ast_fields_count = inner_literal_tuple->value.safeGet<Tuple>().size();
                        else
                            partition_ast_fields_count = 1;
                    }
                    else
                    {
                        throw Exception(
                            ErrorCodes::INVALID_PARTITION_VALUE, "Expected tuple for complex partition key, got {}", tuple_ast->name);
                    }
                }
                else
                    throw Exception(ErrorCodes::INVALID_PARTITION_VALUE, "Expected tuple for complex partition key, got {}", tuple_ast->name);
            }
            else
            {
                const auto * arguments_ast = tuple_ast->arguments->as<ASTExpressionList>();
                if (arguments_ast)
                    partition_ast_fields_count = arguments_ast->children.size();
                else
                    partition_ast_fields_count = 0;
            }
        }
        else
        {
            throw Exception(
                ErrorCodes::INVALID_PARTITION_VALUE, "Expected literal or tuple for partition key, got {}", partition_value_ast->getID());
        }
    }
    else
    {
        partition_ast_fields_count = *partition_ast.fields_count;
    }

    if (format_version < MERGE_TREE_DATA_MIN_FORMAT_VERSION_WITH_CUSTOM_PARTITIONING)
    {
        /// Month-partitioning specific - partition ID can be passed in the partition value.
        const auto * partition_lit = partition_ast.value->as<ASTLiteral>();
        if (partition_lit && partition_lit->value.getType() == Field::Types::String)
        {
            MergeTreePartInfo::validatePartitionID(partition_ast.value->clone(), format_version);
            return partition_lit->value.safeGet<String>();
        }
    }

    /// Re-parse partition key fields using the information about expected field types.
    auto metadata_snapshot = getInMemoryMetadataPtr();
    const Block & key_sample_block = metadata_snapshot->getPartitionKey().sample_block;
    size_t fields_count = key_sample_block.columns();
    if (partition_ast_fields_count != fields_count)
        throw Exception(ErrorCodes::INVALID_PARTITION_VALUE,
                        "Wrong number of fields in the partition expression: {}, must be: {}",
                        partition_ast_fields_count, fields_count);

    Row partition_row(fields_count);
    if (fields_count == 0)
    {
        /// Function tuple(...) requires at least one argument, so empty key is a special case
        assert(!partition_ast_fields_count);
        assert(typeid_cast<ASTFunction *>(partition_value_ast.get()));
        assert(partition_value_ast->as<ASTFunction>()->name == "tuple");
        assert(partition_value_ast->as<ASTFunction>()->arguments);
        auto args = partition_value_ast->as<ASTFunction>()->arguments;
        if (!args)
            throw Exception(ErrorCodes::BAD_ARGUMENTS, "Expected at least one argument in partition AST");
        bool empty_tuple = partition_value_ast->as<ASTFunction>()->arguments->children.empty();
        if (!empty_tuple)
            throw Exception(ErrorCodes::INVALID_PARTITION_VALUE, "Partition key is empty, expected 'tuple()' as partition key");
    }
    else if (fields_count == 1)
    {
        if (auto * tuple = partition_value_ast->as<ASTFunction>(); tuple)
        {
            if (tuple->name == "tuple")
            {
                assert(tuple->arguments);
                assert(tuple->arguments->children.size() == 1);
                partition_value_ast = tuple->arguments->children[0];
            }
            else if (isFunctionCast(tuple))
            {
                assert(tuple->arguments);
                assert(tuple->arguments->children.size() == 2);
            }
            else
            {
                throw Exception(
                    ErrorCodes::INVALID_PARTITION_VALUE,
                    "Expected literal or tuple for partition key, got {}",
                    partition_value_ast->getID());
            }
        }
        /// Simple partition key, need to evaluate and cast
        Field partition_key_value = evaluateConstantExpression(partition_value_ast, local_context).first;
        partition_row[0] = convertFieldToTypeOrThrow(partition_key_value, *key_sample_block.getByPosition(0).type);
    }
    else
    {
        /// Complex key, need to evaluate, untuple and cast
        Field partition_key_value = evaluateConstantExpression(partition_value_ast, local_context).first;
        if (partition_key_value.getType() != Field::Types::Tuple)
            throw Exception(ErrorCodes::INVALID_PARTITION_VALUE,
                            "Expected tuple for complex partition key, got {}", partition_key_value.getTypeName());

        const Tuple & tuple = partition_key_value.safeGet<Tuple>();
        if (tuple.size() != fields_count)
            throw Exception(ErrorCodes::LOGICAL_ERROR,
                            "Wrong number of fields in the partition expression: {}, must be: {}", tuple.size(), fields_count);

        for (size_t i = 0; i < fields_count; ++i)
            partition_row[i] = convertFieldToTypeOrThrow(tuple[i], *key_sample_block.getByPosition(i).type);
    }

    MergeTreePartition partition(std::move(partition_row));
    String partition_id = partition.getID(*this);

    {
        auto data_parts_lock = (acquired_lock) ? DataPartsLock() : lockParts();
        DataPartPtr existing_part_in_partition = getAnyPartInPartition(partition_id, data_parts_lock);
        if (existing_part_in_partition && existing_part_in_partition->partition.value != partition.value)
        {
            auto partition_str = partition.serializeToString(existing_part_in_partition->getMetadataSnapshot());
            throw Exception(ErrorCodes::LOGICAL_ERROR, "Parsed partition value: {} "
                            "doesn't match partition value for an existing part with the same partition ID: {}",
                            partition_str, existing_part_in_partition->name);
        }
    }

    return partition_id;
}

DataPartsVector MergeTreeData::getVisibleDataPartsVector(ContextPtr local_context) const
{
    return getVisibleDataPartsVector(local_context->getCurrentTransaction());
}

DataPartsVector MergeTreeData::getVisibleDataPartsVectorUnlocked(ContextPtr local_context, const DataPartsLock & lock) const
{
    DataPartsVector res;
    if (const auto * txn = local_context->getCurrentTransaction().get())
    {
        res = getDataPartsVectorForInternalUsage({DataPartState::Active, DataPartState::Outdated}, lock);
        filterVisibleDataParts(res, txn->getSnapshot(), txn->tid);
    }
    else
    {
        res = getDataPartsVectorForInternalUsage({DataPartState::Active}, lock);
    }
    return res;
}

MergeTreeData::DataPartsVector MergeTreeData::getVisibleDataPartsVector(const MergeTreeTransactionPtr & txn) const
{
    DataPartsVector res;
    if (txn)
    {
        res = getDataPartsVectorForInternalUsage({DataPartState::Active, DataPartState::Outdated});
        filterVisibleDataParts(res, txn->getSnapshot(), txn->tid);
    }
    else
    {
        res = getDataPartsVectorForInternalUsage();
    }
    return res;
}

MergeTreeData::DataPartsVector MergeTreeData::getVisibleDataPartsVector(CSN snapshot_version, TransactionID current_tid) const
{
    auto res = getDataPartsVectorForInternalUsage({DataPartState::Active, DataPartState::Outdated});
    filterVisibleDataParts(res, snapshot_version, current_tid);
    return res;
}

void MergeTreeData::filterVisibleDataParts(DataPartsVector & maybe_visible_parts, CSN snapshot_version, TransactionID current_tid) const
{
    [[maybe_unused]] size_t total_size = maybe_visible_parts.size();

    auto need_remove_pred = [snapshot_version, &current_tid] (const DataPartPtr & part) -> bool
    {
        return !part->version.isVisible(snapshot_version, current_tid);
    };

    std::erase_if(maybe_visible_parts, need_remove_pred);
    [[maybe_unused]] size_t visible_size = maybe_visible_parts.size();

    LOG_TEST(log, "Got {} parts (of {}) visible in snapshot {} (TID {}): {}",
             visible_size, total_size, snapshot_version, current_tid, fmt::join(getPartsNames(maybe_visible_parts), ", "));
}

std::unordered_set<String> MergeTreeData::getPartitionIDsFromQuery(const ASTs & asts, ContextPtr local_context) const
{
    std::unordered_set<String> partition_ids;
    for (const auto & ast : asts)
        partition_ids.emplace(getPartitionIDFromQuery(ast, local_context));
    return partition_ids;
}

std::set<String> MergeTreeData::getPartitionIdsAffectedByCommands(
    const MutationCommands & commands, ContextPtr query_context) const
{
    std::set<String> affected_partition_ids;

    for (const auto & command : commands)
    {
        if (!command.partition)
        {
            affected_partition_ids.clear();
            break;
        }

        affected_partition_ids.insert(
            getPartitionIDFromQuery(command.partition, query_context)
        );
    }

    return affected_partition_ids;
}

std::unordered_set<String> MergeTreeData::getAllPartitionIds() const
{
    auto lock = lockParts();
    std::unordered_set<String> res;
    std::string_view prev_id;
    for (const auto & part : getDataPartsStateRange(DataPartState::Active))
    {
        if (prev_id == part->info.getPartitionId())
            continue;

        res.insert(part->info.getPartitionId());
        prev_id = part->info.getPartitionId();
    }
    return res;
}

MergeTreeData::DataPartsVector MergeTreeData::getDataPartsVectorForInternalUsage(const DataPartStates & affordable_states, const DataPartsKinds & affordable_kinds, const DataPartsLock & /*lock*/, DataPartStateVector * out_states) const
{
    DataPartsVector res;
    DataPartsVector buf;

    for (auto state : affordable_states)
    {
        for (auto kind : affordable_kinds)
        {
            auto range = getDataPartsStateRange(state, kind);
            std::swap(buf, res);
            res.clear();
            std::merge(range.begin(), range.end(), buf.begin(), buf.end(), std::back_inserter(res), LessDataPart());
        }
    }

    if (out_states != nullptr)
    {
        out_states->resize(res.size());
        for (size_t i = 0; i < res.size(); ++i)
            (*out_states)[i] = res[i]->getState();
    }

    return res;
}

MergeTreeData::DataPartsVector MergeTreeData::getDataPartsVectorForInternalUsage(const DataPartStates & affordable_states, const DataPartsKinds & affordable_kinds, DataPartStateVector * out_states) const
{
    auto lock = lockParts();
    return getDataPartsVectorForInternalUsage(affordable_states, affordable_kinds, lock, out_states);
}

DataPartsVector MergeTreeData::getDataPartsVectorForInternalUsage(const DataPartStates & affordable_states, const DataPartsLock & lock, DataPartStateVector * out_states) const
{
    return getDataPartsVectorForInternalUsage(affordable_states, {DataPartKind::Regular}, lock, out_states);
}

MergeTreeData::DataPartsVector MergeTreeData::getDataPartsVectorForInternalUsage(const DataPartStates & affordable_states, DataPartStateVector * out_states) const
{
    auto lock = lockParts();
    return getDataPartsVectorForInternalUsage(affordable_states, {DataPartKind::Regular}, lock, out_states);
}

DataPartsVector MergeTreeData::getPatchPartsVectorForInternalUsage(const DataPartStates & affordable_states, const DataPartsLock & lock, DataPartStateVector * out_states) const
{
    return getDataPartsVectorForInternalUsage(affordable_states, {DataPartKind::Patch}, lock, out_states);
}

DataPartsVector MergeTreeData::getPatchPartsVectorForInternalUsage(const DataPartStates & affordable_states, DataPartStateVector * out_states) const
{
    auto lock = lockParts();
    return getDataPartsVectorForInternalUsage(affordable_states, {DataPartKind::Patch}, lock, out_states);
}

DataPartsVector MergeTreeData::getPatchPartsVectorForInternalUsage() const
{
    auto lock = lockParts();
    return getDataPartsVectorForInternalUsage({DataPartState::Active}, {DataPartKind::Patch}, lock);
}

DataPartsVector MergeTreeData::getPatchPartsVectorForPartition(const String & partition_id, const DataPartsLock & /*lock*/) const
{
    DataPartsVector res;
    auto range = getDataPartsStateRange(DataPartState::Active, DataPartKind::Patch);

    for (const auto & part : range)
    {
        if (isPatchForPartition(part->info, partition_id))
            res.push_back(part);
    }

    return res;
}

DataPartsVector MergeTreeData::getPatchPartsVectorForPartition(const String & partition_id) const
{
    auto lock = lockParts();
    return getPatchPartsVectorForPartition(partition_id, lock);
}

MergeTreeData::ProjectionPartsVector MergeTreeData::getProjectionPartsVectorForInternalUsage(const DataPartStates & affordable_states, DataPartStateVector * out_states) const
{
    auto lock = lockParts();
    ProjectionPartsVector res;
    for (auto state : affordable_states)
    {
        auto range = getDataPartsStateRange(state);
        for (const auto & part : range)
        {
            res.data_parts.push_back(part);
            for (const auto & [_, projection_part] : part->getProjectionParts())
                res.projection_parts.push_back(projection_part);
        }
    }

    if (out_states != nullptr)
    {
        out_states->resize(res.projection_parts.size());
        for (size_t i = 0; i < res.projection_parts.size(); ++i)
            (*out_states)[i] = res.projection_parts[i]->getParentPart()->getState();
    }

    return res;
}

MergeTreeData::DataPartsVector MergeTreeData::getAllDataPartsVector(MergeTreeData::DataPartStateVector * out_states) const
{
    DataPartsVector res;
    auto lock = lockParts();
    res.assign(data_parts_by_info.begin(), data_parts_by_info.end());
    if (out_states != nullptr)
    {
        out_states->resize(res.size());
        for (size_t i = 0; i < res.size(); ++i)
            (*out_states)[i] = res[i]->getState();
    }

    return res;
}

size_t MergeTreeData::getAllPartsCount() const
{
    auto lock = lockParts();
    return data_parts_by_info.size();
}

size_t MergeTreeData::getTotalMarksCount() const
{
    size_t total_marks = 0;
    auto lock = lockParts();
    for (const auto & part : data_parts_by_info)
    {
        total_marks += part->getMarksCount();
    }
    return total_marks;
}

bool MergeTreeData::supportsLightweightDelete() const
{
    auto lock = lockParts();
    for (const auto & part : data_parts_by_info)
    {
        if (part->getState() == MergeTreeDataPartState::Outdated
            || part->getState() == MergeTreeDataPartState::Deleting)
            continue;

        if (!part->supportLightweightDeleteMutate())
            return false;
    }
    return true;
}

bool MergeTreeData::hasProjection() const
{
    auto lock = lockParts();
    for (const auto & part : data_parts_by_info)
    {
        if (part->getState() == MergeTreeDataPartState::Outdated
            || part->getState() == MergeTreeDataPartState::Deleting)
            continue;

        if (part->hasProjection())
            return true;
    }
    return false;
}

bool MergeTreeData::areAsynchronousInsertsEnabled() const
{
    return (*getSettings())[MergeTreeSetting::async_insert];
}

MergeTreeData::ProjectionPartsVector MergeTreeData::getAllProjectionPartsVector(MergeTreeData::DataPartStateVector * out_states) const
{
    ProjectionPartsVector res;
    auto lock = lockParts();
    for (const auto & part : data_parts_by_info)
    {
        res.data_parts.push_back(part);
        for (const auto & [p_name, projection_part] : part->getProjectionParts())
            res.projection_parts.push_back(projection_part);
    }

    if (out_states != nullptr)
    {
        out_states->resize(res.projection_parts.size());
        for (size_t i = 0; i < res.projection_parts.size(); ++i)
            (*out_states)[i] = res.projection_parts[i]->getParentPart()->getState();
    }
    return res;
}

DetachedPartsInfo MergeTreeData::getDetachedParts() const
{
    DetachedPartsInfo res;

    for (const auto & disk : getDisks())
    {
        /// While it is possible to have detached parts on readonly/write-once disks
        /// (if they were produced on another machine, where it wasn't readonly)
        /// to avoid wasting resources for slow disks, avoid trying to enumerate them.
        if (disk->isReadOnly() || disk->isWriteOnce())
            continue;

        String detached_path = fs::path(relative_data_path) / DETACHED_DIR_NAME;

        /// Note: we don't care about TOCTOU issue here.
        if (disk->existsDirectory(detached_path))
        {
            for (auto it = disk->iterateDirectory(detached_path); it->isValid(); it->next())
            {
                res.push_back(DetachedPartInfo::parseDetachedPartName(disk, it->name(), format_version));
            }
        }
    }
    return res;
}

void MergeTreeData::validateDetachedPartName(const String & name)
{
    if (name.contains('/') || name == "." || name == "..")
        throw DB::Exception(ErrorCodes::INCORRECT_FILE_NAME, "Invalid part name '{}'", name);

    if (startsWith(name, "attaching_") || startsWith(name, "deleting_"))
        throw DB::Exception(ErrorCodes::BAD_DATA_PART_NAME, "Cannot drop part {}: "
                            "most likely it is used by another DROP or ATTACH query.", name);
}

void MergeTreeData::dropDetached(const ASTPtr & partition, bool part, ContextPtr local_context)
{
    PartsTemporaryRename renamed_parts(*this, DETACHED_DIR_NAME);

    if (part)
    {
        String part_name = partition->as<ASTLiteral &>().value.safeGet<String>();
        validateDetachedPartName(part_name);
        auto disk = getDiskForDetachedPart(part_name);
        renamed_parts.addPart(part_name, "deleting_" + part_name, disk);
    }
    else
    {
        String partition_id;
        bool all = partition->as<ASTPartition>()->all;
        if (!all)
            partition_id = getPartitionIDFromQuery(partition, local_context);
        DetachedPartsInfo detached_parts = getDetachedParts();
        for (const auto & part_info : detached_parts)
            if (part_info.valid_name && (all || part_info.getPartitionId() == partition_id)
                && part_info.prefix != "attaching" && part_info.prefix != "deleting")
                renamed_parts.addPart(part_info.dir_name, "deleting_" + part_info.dir_name, part_info.disk);
    }

    LOG_DEBUG(log, "Will drop {} detached parts.", renamed_parts.old_and_new_names.size());

    renamed_parts.tryRenameAll();

    for (auto & [old_name, new_name, disk] : renamed_parts.old_and_new_names)
    {
        bool keep_shared = removeDetachedPart(disk, fs::path(relative_data_path) / DETACHED_DIR_NAME / new_name / "", old_name);
        LOG_DEBUG(log, "Dropped detached part {}, keep shared data: {}", old_name, keep_shared);
        old_name.clear();
    }
}

MergeTreeData::MutableDataPartsVector MergeTreeData::tryLoadPartsToAttach(const ASTPtr & partition, bool attach_part,
        ContextPtr local_context, PartsTemporaryRename & renamed_parts)
{
    const fs::path source_dir = DETACHED_DIR_NAME;

    /// Let's compose a list of parts that should be added.
    if (attach_part)
    {
        const String part_id = partition->as<ASTLiteral &>().value.safeGet<String>();
        validateDetachedPartName(part_id);
        if (temporary_parts.contains(source_dir / part_id))
        {
            LOG_WARNING(log, "Will not try to attach part {} because its directory is temporary, "
                             "probably it's being detached right now", part_id);
        }
        else
        {
            auto disk = getDiskForDetachedPart(part_id);
            renamed_parts.addPart(part_id, "attaching_" + part_id, disk);
        }
    }
    else
    {
        String partition_id;
        if (partition->as<ASTPartition>()->all)
        {
            LOG_DEBUG(log, "Looking for parts for all partitions in {}", source_dir);
        }
        else
        {
            partition_id = getPartitionIDFromQuery(partition, local_context);
            LOG_DEBUG(log, "Looking for parts for partition {} in {}", partition_id, source_dir);
        }

        ActiveDataPartSet active_parts(format_version);

        auto detached_parts = getDetachedParts();
        std::erase_if(detached_parts, [&partition_id](const DetachedPartInfo & part_info)
        {
            return !part_info.valid_name || !part_info.prefix.empty() || (!partition_id.empty() && part_info.getPartitionId() != partition_id);
        });

        for (const auto & part_info : detached_parts)
        {
            if (temporary_parts.contains(String(DETACHED_DIR_NAME) + "/" + part_info.dir_name))
            {
                LOG_WARNING(log, "Will not try to attach part {} because its directory is temporary, "
                                 "probably it's being detached right now", part_info.dir_name);
                continue;
            }
            LOG_DEBUG(log, "Found part {}", part_info.dir_name);
            active_parts.add(part_info.dir_name);
        }

        LOG_DEBUG(log, "{} of them are active", active_parts.size());

        /// Take care to process parts in the correct order. This is needed for Replacing and other special MergeTree variants.
        std::erase_if(detached_parts, [&](const auto & part_info)
        {
            String containing_part = active_parts.getContainingPart(part_info.dir_name);
            return containing_part.empty();
        });

        std::sort(detached_parts.begin(), detached_parts.end(), [&](const auto & a, const auto & b)
        {
            MergeTreePartInfo info_a = MergeTreePartInfo::fromPartName(active_parts.getContainingPart(a), format_version);
            MergeTreePartInfo info_b = MergeTreePartInfo::fromPartName(active_parts.getContainingPart(b), format_version);
            return info_a < info_b;
        });

        /// Inactive parts are renamed so they can not be attached in case of repeated ATTACH.
        for (const auto & part_info : detached_parts)
        {
            const String containing_part = active_parts.getContainingPart(part_info.dir_name);
            if (containing_part.empty())
                continue;

            LOG_DEBUG(log, "Found containing part {} for part {}", containing_part, part_info.dir_name);

            if (containing_part != part_info.dir_name)
                part_info.disk->moveDirectory(fs::path(relative_data_path) / source_dir / part_info.dir_name,
                    fs::path(relative_data_path) / source_dir / ("inactive_" + part_info.dir_name));
            else
                renamed_parts.addPart(part_info.dir_name, "attaching_" + part_info.dir_name, part_info.disk);
        }
    }

    /// Try to rename all parts before attaching to prevent race with DROP DETACHED and another ATTACH.
    renamed_parts.tryRenameAll();

    /// Synchronously check that added parts exist and are not broken. We will write checksums.txt if it does not exist.
    LOG_DEBUG(log, "Checking {} parts", renamed_parts.old_and_new_names.size());
    MutableDataPartsVector loaded_parts;
    loaded_parts.reserve(renamed_parts.old_and_new_names.size());

    for (const auto & [old_name, new_name, disk] : renamed_parts.old_and_new_names)
    {
        LOG_DEBUG(log, "Checking part {}", new_name);

        auto single_disk_volume = std::make_shared<SingleDiskVolume>("volume_" + old_name, disk);
        auto part = getDataPartBuilder(old_name, single_disk_volume, source_dir / new_name, getReadSettings())
            .withPartFormatFromDisk()
            .build();

        loadPartAndFixMetadataImpl(part, local_context);
        loaded_parts.push_back(part);
    }

    return loaded_parts;
}

bool MergeTreeData::assertNoPatchesForParts(const DataPartsVector & parts, const DataPartsVector & patches, std::string_view command, bool throw_on_error) const
{
    if (parts.empty() || patches.empty())
        return true;

    const auto & partition_id = parts.front()->info.getPartitionId();

#ifndef DEBUG_OR_SANITIZER_BUILD
    for (const auto & part : parts)
    {
        if (part->info.getPartitionId() != partition_id)
            throw Exception(ErrorCodes::LOGICAL_ERROR, "Parts belong to different partitions: {} and {}", part->info.getPartitionId(), partition_id);
    }

    for (const auto & patch : patches)
    {
        if (!isPatchForPartition(patch->info, partition_id))
            throw Exception(ErrorCodes::LOGICAL_ERROR, "Patch part {} doesn't belong to partition {}", patch->name, partition_id);
    }
#endif

    Int64 min_data_version = std::numeric_limits<Int64>::max();

    for (const auto & part : parts)
    {
        min_data_version = std::min(min_data_version, part->info.getDataVersion());
    }

    size_t num_patches = 0;
    for (const auto & patch : patches)
    {
        if (patchHasHigherDataVersion(*patch, min_data_version))
            ++num_patches;
    }

    if (num_patches > 0)
    {
        auto base_message = fmt::format(
            "Cannot execute command \"{}\" because there are {} unapplied patch parts for partition {}",
            command, num_patches, partition_id);

        if (!throw_on_error)
        {
            LOG_TRACE(log, fmt::runtime(base_message));
            return false;
        }

        auto table_name = parts.front()->storage.getStorageID().getFullTableName();

        throw Exception(ErrorCodes::SUPPORT_IS_DISABLED,
            "{}.\n"
            "To execute it you need to:\n"
            "1. Stop UPDATE queries that affect partition {}.\n"
            "2. Run query \"ALTER TABLE {} APPLY PATCHES IN PARTITION ID '{}'\".\n"
            "3. Retry command \"{}\"",
            base_message, partition_id, table_name, partition_id, command);
    }

    return true;
}

namespace
{

inline ReservationPtr checkAndReturnReservation(UInt64 expected_size, ReservationPtr reservation)
{
    if (reservation)
        return reservation;

    throw Exception(ErrorCodes::NOT_ENOUGH_SPACE, "Cannot reserve {}, not enough space", ReadableSize(expected_size));
}

}

ReservationPtr MergeTreeData::reserveSpace(UInt64 expected_size) const
{
    expected_size = std::max(RESERVATION_MIN_ESTIMATION_SIZE, expected_size);
    return getStoragePolicy()->reserveAndCheck(expected_size);
}

ReservationPtr MergeTreeData::reserveSpace(UInt64 expected_size, SpacePtr space)
{
    expected_size = std::max(RESERVATION_MIN_ESTIMATION_SIZE, expected_size);
    auto reservation = tryReserveSpace(expected_size, space);
    return checkAndReturnReservation(expected_size, std::move(reservation));
}

ReservationPtr MergeTreeData::reserveSpace(UInt64 expected_size, const IDataPartStorage & data_part_storage)
{
    expected_size = std::max(RESERVATION_MIN_ESTIMATION_SIZE, expected_size);
    return data_part_storage.reserve(expected_size);
}

ReservationPtr MergeTreeData::tryReserveSpace(UInt64 expected_size, const IDataPartStorage & data_part_storage)
{
    expected_size = std::max(RESERVATION_MIN_ESTIMATION_SIZE, expected_size);
    return data_part_storage.tryReserve(expected_size);
}

ReservationPtr MergeTreeData::tryReserveSpace(UInt64 expected_size, SpacePtr space)
{
    expected_size = std::max(RESERVATION_MIN_ESTIMATION_SIZE, expected_size);
    return space->reserve(expected_size);
}

ReservationPtr MergeTreeData::reserveSpacePreferringTTLRules(
    const StorageMetadataPtr & metadata_snapshot,
    UInt64 expected_size,
    const IMergeTreeDataPart::TTLInfos & ttl_infos,
    time_t time_of_move,
    size_t min_volume_index,
    bool is_insert,
    DiskPtr selected_disk) const
{
    expected_size = std::max(RESERVATION_MIN_ESTIMATION_SIZE, expected_size);

    ReservationPtr reservation = tryReserveSpacePreferringTTLRules(
        metadata_snapshot, expected_size, ttl_infos, time_of_move, min_volume_index, is_insert, selected_disk);

    return checkAndReturnReservation(expected_size, std::move(reservation));
}

ReservationPtr MergeTreeData::tryReserveSpacePreferringTTLRules(
    const StorageMetadataPtr & metadata_snapshot,
    UInt64 expected_size,
    const IMergeTreeDataPart::TTLInfos & ttl_infos,
    time_t time_of_move,
    size_t min_volume_index,
    bool is_insert,
    DiskPtr selected_disk) const
{
    expected_size = std::max(RESERVATION_MIN_ESTIMATION_SIZE, expected_size);
    ReservationPtr reservation;

    auto move_ttl_entry = selectTTLDescriptionForTTLInfos(metadata_snapshot->getMoveTTLs(), ttl_infos.moves_ttl, time_of_move, true);

    if (move_ttl_entry)
    {
        LOG_TRACE(log, "Trying to reserve {} to apply a TTL rule. Will try to reserve in the destination", ReadableSize(expected_size));
        SpacePtr destination_ptr = getDestinationForMoveTTL(*move_ttl_entry);
        bool perform_ttl_move_on_insert = is_insert && destination_ptr && shouldPerformTTLMoveOnInsert(destination_ptr);

        if (!destination_ptr)
        {
            if (move_ttl_entry->destination_type == DataDestinationType::VOLUME && !move_ttl_entry->if_exists)
                LOG_WARNING(
                    log,
                    "Would like to reserve space on volume '{}' by TTL rule of table '{}' but volume was not found",
                    move_ttl_entry->destination_name,
                    log.loadName());
            else if (move_ttl_entry->destination_type == DataDestinationType::DISK && !move_ttl_entry->if_exists)
                LOG_WARNING(
                    log,
                    "Would like to reserve space on disk '{}' by TTL rule of table '{}' but disk was not found",
                    move_ttl_entry->destination_name,
                    log.loadName());
        }
        else if (is_insert && !perform_ttl_move_on_insert)
        {
            LOG_TRACE(
                log,
                "TTL move on insert to {} {} for table {} is disabled",
                (move_ttl_entry->destination_type == DataDestinationType::VOLUME ? "volume" : "disk"),
                move_ttl_entry->destination_name,
                log.loadName());
        }
        else
        {
            reservation = destination_ptr->reserve(expected_size);
            if (reservation)
            {
                return reservation;
            }

            if (move_ttl_entry->destination_type == DataDestinationType::VOLUME)
                LOG_WARNING(
                    log,
                    "Would like to reserve space on volume '{}' by TTL rule of table '{}' but there is not enough space",
                    move_ttl_entry->destination_name,
                    log.loadName());
            else if (move_ttl_entry->destination_type == DataDestinationType::DISK)
                LOG_WARNING(
                    log,
                    "Would like to reserve space on disk '{}' by TTL rule of table '{}' but there is not enough space",
                    move_ttl_entry->destination_name,
                    log.loadName());

        }
    }

    // Prefer selected_disk
    if (selected_disk)
    {
        LOG_TRACE(
            log,
            "Trying to reserve {} on the selected disk: {} (with type {})",
            ReadableSize(expected_size),
            selected_disk->getName(),
            selected_disk->getDataSourceDescription().toString());
        reservation = selected_disk->reserve(expected_size);
    }

    if (!reservation)
    {
        LOG_TRACE(log, "Trying to reserve {} using storage policy from min volume index {}", ReadableSize(expected_size), min_volume_index);
        reservation = getStoragePolicy()->reserve(expected_size, min_volume_index).value_or(nullptr);
    }

    return reservation;
}

SpacePtr MergeTreeData::getDestinationForMoveTTL(const TTLDescription & move_ttl) const
{
    auto policy = getStoragePolicy();

    if (move_ttl.destination_type == DataDestinationType::VOLUME)
        return policy->tryGetVolumeByName(move_ttl.destination_name);

    if (move_ttl.destination_type == DataDestinationType::DISK)
        return policy->tryGetDiskByName(move_ttl.destination_name);

    return {};
}

bool MergeTreeData::shouldPerformTTLMoveOnInsert(const SpacePtr & move_destination) const
{
    if (move_destination->isVolume())
    {
        auto volume = std::static_pointer_cast<IVolume>(move_destination);
        return volume->perform_ttl_move_on_insert;
    }
    if (move_destination->isDisk())
    {
        auto disk = std::static_pointer_cast<IDisk>(move_destination);
        if (auto volume = getStoragePolicy()->tryGetVolumeByDiskName(disk->getName()))
            return volume->perform_ttl_move_on_insert;
    }
    return false;
}

bool MergeTreeData::isPartInTTLDestination(const TTLDescription & ttl, const IMergeTreeDataPart & part) const
{
    auto policy = getStoragePolicy();
    if (ttl.destination_type == DataDestinationType::VOLUME)
    {
        for (const auto & disk : policy->getVolumeByName(ttl.destination_name)->getDisks())
            if (disk->getName() == part.getDataPartStorage().getDiskName())
                return true;
    }
    else if (ttl.destination_type == DataDestinationType::DISK)
        return policy->getDiskByName(ttl.destination_name)->getName() == part.getDataPartStorage().getDiskName();
    return false;
}

CompressionCodecPtr MergeTreeData::getCompressionCodecForPart(size_t part_size_compressed, const IMergeTreeDataPart::TTLInfos & ttl_infos, time_t current_time) const
{
    auto metadata_snapshot = getInMemoryMetadataPtr();

    const auto & recompression_ttl_entries = metadata_snapshot->getRecompressionTTLs();
    auto best_ttl_entry = selectTTLDescriptionForTTLInfos(recompression_ttl_entries, ttl_infos.recompression_ttl, current_time, true);

    if (best_ttl_entry)
        return CompressionCodecFactory::instance().get(best_ttl_entry->recompression_codec, {});

    return getContext()->chooseCompressionCodec(
        part_size_compressed,
        static_cast<double>(part_size_compressed) / getTotalActiveSizeInBytes());
}

MergeTreeData::DataParts MergeTreeData::getDataParts(const DataPartStates & affordable_states, const DataPartsKinds & affordable_kinds) const
{
    DataParts res;
    {
        auto lock = lockParts();
        for (auto state : affordable_states)
        {
            for (auto kind : affordable_kinds)
            {
                auto range = getDataPartsStateRange(state, kind);
                res.insert(range.begin(), range.end());
            }
        }
    }
    return res;
}

MergeTreeData::DataParts MergeTreeData::getDataPartsForInternalUsage() const
{
    return getDataParts({DataPartState::Active}, {MergeTreePartInfo::Kind::Regular});
}

MergeTreeData::DataPartsVector MergeTreeData::getDataPartsVectorForInternalUsage() const
{
    return getDataPartsVectorForInternalUsage({DataPartState::Active}, {DataPartKind::Regular});
}

MergeTreeData::DataPartPtr MergeTreeData::getAnyPartInPartition(
    const String & partition_id, DataPartsLock & /*data_parts_lock*/) const
{
    auto it = data_parts_by_state_and_info.lower_bound(DataPartStateAndPartitionID{DataPartState::Active, partition_id});

    if (it != data_parts_by_state_and_info.end() && (*it)->getState() == DataPartState::Active && (*it)->info.getPartitionId() == partition_id)
        return *it;

    return nullptr;
}


MergeTreeData::Transaction::Transaction(MergeTreeData & data_, MergeTreeTransaction * txn_)
    : data(data_)
    , txn(txn_)
{
    if (txn)
        data.transactions_enabled.store(true);
}

void MergeTreeData::Transaction::rollbackPartsToTemporaryState()
{
    if (!isEmpty())
    {
        WriteBufferFromOwnString buf;
        buf << " Rollbacking parts state to temporary and removing from working set:";
        for (const auto & part : precommitted_parts)
            buf << " " << part->getDataPartStorage().getPartDirectory();
        buf << ".";
        LOG_DEBUG(data.log, "Undoing transaction.{}", buf.str());

        data.removePartsFromWorkingSetImmediatelyAndSetTemporaryState(
            DataPartsVector(precommitted_parts.begin(), precommitted_parts.end()));
    }

    clear();
}

TransactionID MergeTreeData::Transaction::getTID() const
{
    if (txn)
        return txn->tid;
    return Tx::PrehistoricTID;
}

void MergeTreeData::Transaction::addPart(MutableDataPartPtr & part, bool need_rename)
{
    precommitted_parts.insert(part);
    if (need_rename)
        precommitted_parts_need_rename.insert(part);
}

void MergeTreeData::Transaction::rollback(DataPartsLock * lock)
{
    if (!isEmpty())
    {
        for (const auto & part : precommitted_parts)
            part->version.creation_csn.store(Tx::RolledBackCSN);

        auto non_detached_precommitted_parts = precommitted_parts;

        /// Remove detached parts from working set.
        ///
        /// It is possible to have detached parts here, only when rename (in
        /// commit()) of detached parts had been broken (i.e. during ATTACH),
        /// i.e. the part itself is broken.
        DataPartsVector detached_precommitted_parts;
        for (auto it = non_detached_precommitted_parts.begin(); it != non_detached_precommitted_parts.end();)
        {
            const auto & part = *it;
            if (part->getDataPartStorage().getParentDirectory() == DETACHED_DIR_NAME)
            {
                detached_precommitted_parts.push_back(part);
                it = non_detached_precommitted_parts.erase(it);
            }
            else
                ++it;
        }

        WriteBufferFromOwnString buf;
        buf << "Removing parts:";
        for (const auto & part : non_detached_precommitted_parts)
            buf << " " << part->getDataPartStorage().getPartDirectory();
        buf << ".";
        if (!detached_precommitted_parts.empty())
        {
            buf << " Rollbacking parts state to temporary and removing from working set:";
            for (const auto & part : detached_precommitted_parts)
                buf << " " << part->getDataPartStorage().getPartDirectory();
            buf << ".";
        }
        LOG_DEBUG(data.log, "Undoing transaction {}. {}", getTID(), buf.str());

        /// It would be much better with TSA...
        auto our_lock = (lock) ? DataPartsLock() : data.lockParts();

        if (data.data_parts_indexes.empty())
        {
            /// Table was dropped concurrently and all parts (including PreActive parts) were cleared, so there's nothing to rollback
            if (!data.all_data_dropped)
            {
                Strings part_names;
                for (const auto & part : non_detached_precommitted_parts)
                    part_names.emplace_back(part->name);
                throw Exception(ErrorCodes::LOGICAL_ERROR, "There are some PreActive parts ({}) to rollback, "
                                "but data parts set is empty and table {} was not dropped. It's a bug",
                                fmt::join(part_names, ", "), data.getStorageID().getNameForLogs());
            }
        }
        else
        {
            data.removePartsFromWorkingSetImmediatelyAndSetTemporaryState(
                detached_precommitted_parts,
                &our_lock);

            data.removePartsFromWorkingSet(txn,
                DataPartsVector(non_detached_precommitted_parts.begin(), non_detached_precommitted_parts.end()),
                /* clear_without_timeout = */ true, &our_lock);
        }
    }

    clear();
}

void MergeTreeData::Transaction::clear()
{
    chassert(precommitted_parts.size() >= precommitted_parts_need_rename.size());
    precommitted_parts.clear();
    precommitted_parts_need_rename.clear();
}

void MergeTreeData::Transaction::renameParts()
{
    for (const auto & part_need_rename : precommitted_parts_need_rename)
    {
        LOG_TEST(data.log, "Renaming part to {}", part_need_rename->name);
        part_need_rename->renameTo(part_need_rename->name, true);
    }
    precommitted_parts_need_rename.clear();
}

MergeTreeData::DataPartsVector MergeTreeData::Transaction::commit(DataPartsLock * acquired_parts_lock)
{
    DataPartsVector total_covered_parts;

    if (!isEmpty())
    {
        if (!precommitted_parts_need_rename.empty())
            throw Exception(ErrorCodes::LOGICAL_ERROR, "Parts had not been renamed");

        auto settings = data.getSettings();
        auto parts_lock = acquired_parts_lock ? DataPartsLock() : data.lockParts();
        auto * owing_parts_lock = acquired_parts_lock ? acquired_parts_lock : &parts_lock;

        for (const auto & part : precommitted_parts)
            if (part->getDataPartStorage().hasActiveTransaction())
                part->getDataPartStorage().commitTransaction();

        if (txn)
        {
            for (const auto & part : precommitted_parts)
            {
                DataPartPtr covering_part;
                DataPartsVector covered_active_parts = data.getActivePartsToReplace(part->info, part->name, covering_part, *owing_parts_lock);

                /// outdated parts should be also collected here
                /// the visible outdated parts should be tried to be removed
                /// more likely the conflict happens at the removing visible outdated parts, what is right actually
                DataPartsVector covered_outdated_parts = data.getCoveredOutdatedParts(part, *owing_parts_lock);

                LOG_TEST(data.log, "Got {} oudated parts covered by {} (TID {} CSN {}): {}",
                         covered_outdated_parts.size(), part->getNameWithState(), txn->tid, txn->getSnapshot(), fmt::join(getPartsNames(covered_outdated_parts), ", "));
                data.filterVisibleDataParts(covered_outdated_parts, txn->getSnapshot(), txn->tid);

                DataPartsVector covered_parts;
                covered_parts.reserve(covered_active_parts.size() + covered_outdated_parts.size());
                std::move(covered_active_parts.begin(), covered_active_parts.end(), std::back_inserter(covered_parts));
                std::move(covered_outdated_parts.begin(), covered_outdated_parts.end(), std::back_inserter(covered_parts));

                MergeTreeTransaction::addNewPartAndRemoveCovered(data.shared_from_this(), part, covered_parts, txn);
            }
        }

        NOEXCEPT_SCOPE({
            auto current_time = time(nullptr);

            size_t add_bytes = 0;
            size_t add_rows = 0;
            size_t add_parts = 0;

            size_t reduce_bytes = 0;
            size_t reduce_rows = 0;
            size_t reduce_parts = 0;

            for (const auto & part : precommitted_parts)
            {
                DataPartPtr covering_part;
                DataPartsVector covered_parts = data.getActivePartsToReplace(part->info, part->name, covering_part, *owing_parts_lock);
                if (covering_part)
                {
                    /// It's totally fine for zero-level parts, because of possible race condition between ReplicatedMergeTreeSink and
                    /// background queue execution (new part is added to ZK before this function is called,
                    /// so other replica may produce covering part and replication queue may download covering part).
                    if (part->info.level)
                        LOG_WARNING(data.log, "Tried to commit obsolete part {} covered by {}", part->name, covering_part->getNameWithState());
                    else
                        LOG_INFO(data.log, "Tried to commit obsolete part {} covered by {}", part->name, covering_part->getNameWithState());

                    part->remove_time.store(0, std::memory_order_relaxed); /// The part will be removed without waiting for old_parts_lifetime seconds.
                    data.modifyPartState(part, DataPartState::Outdated);
                }
                else
                {
                    if (!txn)
                        MergeTreeTransaction::addNewPartAndRemoveCovered(data.shared_from_this(), part, covered_parts, NO_TRANSACTION_RAW);

                    total_covered_parts.insert(total_covered_parts.end(), covered_parts.begin(), covered_parts.end());
                    for (const auto & covered_part : covered_parts)
                    {
                        covered_part->remove_time.store(current_time, std::memory_order_relaxed);

                        reduce_bytes += covered_part->getBytesOnDisk();
                        reduce_rows += covered_part->rows_count;

                        data.modifyPartState(covered_part, DataPartState::Outdated);
                        data.removePartContributionToColumnAndSecondaryIndexSizes(covered_part);
                    }

                    reduce_parts += covered_parts.size();

                    add_bytes += part->getBytesOnDisk();
                    add_rows += part->rows_count;
                    ++add_parts;

                    data.modifyPartState(part, DataPartState::Active);
                    data.addPartContributionToColumnAndSecondaryIndexSizes(part);
                }
            }

            data.updateSerializationHints(precommitted_parts, total_covered_parts, parts_lock);

            if (reduce_parts == 0)
            {
                for (const auto & part : precommitted_parts)
                    data.updateObjectColumns(part, parts_lock);
            }
            else
                data.resetObjectColumnsFromActiveParts(parts_lock);

            ssize_t diff_bytes = add_bytes - reduce_bytes;
            ssize_t diff_rows = add_rows - reduce_rows;
            ssize_t diff_parts  = add_parts - reduce_parts;
            data.increaseDataVolume(diff_bytes, diff_rows, diff_parts);
        });
    }

    clear();

    return total_covered_parts;
}

bool MergeTreeData::isPrimaryOrMinMaxKeyColumnPossiblyWrappedInFunctions(
    const ASTPtr & node, const StorageMetadataPtr & metadata_snapshot) const
{
    const String column_name = node->getColumnName();

    for (const auto & name : metadata_snapshot->getPrimaryKeyColumns())
        if (column_name == name)
            return true;

    for (const auto & name : getMinMaxColumnsNames(metadata_snapshot->getPartitionKey()))
        if (column_name == name)
            return true;

    if (const auto * func = node->as<ASTFunction>())
        if (func->arguments->children.size() == 1)
            return isPrimaryOrMinMaxKeyColumnPossiblyWrappedInFunctions(func->arguments->children.front(), metadata_snapshot);

    return false;
}

Block MergeTreeData::getMinMaxCountProjectionBlock(
    const StorageMetadataPtr & metadata_snapshot,
    const Names & required_columns,
    const ActionsDAG * filter_dag,
    const RangesInDataParts & parts,
    const PartitionIdToMaxBlock * max_block_numbers_to_read,
    ContextPtr query_context) const
{
    if (!metadata_snapshot->minmax_count_projection)
        throw Exception(ErrorCodes::LOGICAL_ERROR,
                        "Cannot find the definition of minmax_count projection but it's used in current query. "
                        "It's a bug");

    auto block = metadata_snapshot->minmax_count_projection->sample_block.cloneEmpty();
    bool need_primary_key_max_column = false;
    const auto & primary_key_max_column_name = metadata_snapshot->minmax_count_projection->primary_key_max_column_name;
    NameSet required_columns_set(required_columns.begin(), required_columns.end());

    if (!primary_key_max_column_name.empty())
        need_primary_key_max_column = required_columns_set.contains(primary_key_max_column_name);

    auto partition_minmax_count_columns = block.mutateColumns();
    auto partition_minmax_count_column_names = block.getNames();
    auto insert = [](ColumnAggregateFunction & column, const Field & value)
    {
        auto func = column.getAggregateFunction();
        Arena & arena = column.createOrGetArena();
        size_t size_of_state = func->sizeOfData();
        size_t align_of_state = func->alignOfData();
        auto * place = arena.alignedAlloc(size_of_state, align_of_state);
        func->create(place);
        if (const AggregateFunctionCount * /*agg_count*/ _ = typeid_cast<const AggregateFunctionCount *>(func.get()))
            AggregateFunctionCount::set(place, value.safeGet<UInt64>());
        else
        {
            auto value_column = func->getArgumentTypes().front()->createColumnConst(1, value)->convertToFullColumnIfConst();
            const auto * value_column_ptr = value_column.get();
            func->add(place, &value_column_ptr, 0, &arena);
        }
        column.insertFrom(place);
    };

    Block virtual_columns_block;
    auto virtual_block = getHeaderWithVirtualsForFilter(metadata_snapshot);
    bool has_virtual_column
        = std::any_of(required_columns.begin(), required_columns.end(), [&](const auto & name) { return virtual_block.has(name); });
    if (has_virtual_column || filter_dag)
    {
        virtual_columns_block = getBlockWithVirtualsForFilter(metadata_snapshot, parts, /*ignore_empty=*/true);
        if (virtual_columns_block.rows() == 0)
            return {};
    }

    size_t rows = parts.size();
    ColumnPtr part_name_column;
    std::optional<PartitionPruner> partition_pruner;
    std::optional<KeyCondition> minmax_idx_condition;
    DataTypes minmax_columns_types;
    if (filter_dag)
    {
        if (metadata_snapshot->hasPartitionKey())
        {
            const auto & partition_key = metadata_snapshot->getPartitionKey();
            auto minmax_columns_names = getMinMaxColumnsNames(partition_key);
            minmax_columns_types = getMinMaxColumnsTypes(partition_key);

            ActionsDAGWithInversionPushDown inverted_dag(filter_dag->getOutputs().front(), query_context);
            minmax_idx_condition.emplace(
                inverted_dag, query_context, minmax_columns_names,
                getMinMaxExpr(partition_key, ExpressionActionsSettings(query_context)));
            partition_pruner.emplace(metadata_snapshot, inverted_dag, query_context, false /* strict */);
        }

        const auto * predicate = filter_dag->getOutputs().at(0);

        // Generate valid expressions for filtering
        VirtualColumnUtils::filterBlockWithPredicate(
            predicate, virtual_columns_block, query_context, /*allow_filtering_with_partial_predicate =*/true);

        rows = virtual_columns_block.rows();
        part_name_column = virtual_columns_block.getByName("_part").column;
    }

    auto filter_column = ColumnUInt8::create();
    auto & filter_column_data = filter_column->getData();

    DataPartsVector real_parts;
    real_parts.reserve(rows);
    for (size_t row = 0, part_idx = 0; row < rows; ++row, ++part_idx)
    {
        if (part_name_column)
        {
            while (parts[part_idx].data_part->name != part_name_column->getDataAt(row))
                ++part_idx;
        }

        const auto & part = parts[part_idx].data_part;

        if (part->isEmpty())
            continue;

        if (!part->minmax_idx->initialized)
            throw Exception(ErrorCodes::LOGICAL_ERROR, "Found a non-empty part with uninitialized minmax_idx. It's a bug");

        filter_column_data.emplace_back();

        if (max_block_numbers_to_read)
        {
            auto blocks_iterator = max_block_numbers_to_read->find(part->info.getPartitionId());
            if (blocks_iterator == max_block_numbers_to_read->end() || part->info.max_block > blocks_iterator->second)
                continue;
        }

        if (minmax_idx_condition
            && !minmax_idx_condition->checkInHyperrectangle(part->minmax_idx->hyperrectangle, minmax_columns_types).can_be_true)
            continue;

        if (partition_pruner)
        {
            if (partition_pruner->canBePruned(*part))
                continue;
        }

        /// It's extremely rare that some parts have final marks while others don't. To make it
        /// straightforward, disable minmax_count projection when `max(pk)' encounters any part with
        /// no final mark.
        if (need_primary_key_max_column && !part->index_granularity->hasFinalMark())
            return {};

        real_parts.push_back(part);
        filter_column_data.back() = 1;
    }

    if (real_parts.empty())
        return {};

    FilterDescription filter(*filter_column);
    for (size_t i = 0; i < virtual_columns_block.columns(); ++i)
    {
        ColumnPtr & column = virtual_columns_block.safeGetByPosition(i).column;
        column = column->filter(*filter.data, -1);
    }

    size_t pos = 0;
    for (size_t i : metadata_snapshot->minmax_count_projection->partition_value_indices)
    {
        if (required_columns_set.contains(partition_minmax_count_column_names[pos]))
            for (const auto & part : real_parts)
                partition_minmax_count_columns[pos]->insert(part->partition.value[i]);
        ++pos;
    }

    size_t minmax_idx_size = real_parts.front()->minmax_idx->hyperrectangle.size();
    for (size_t i = 0; i < minmax_idx_size; ++i)
    {
        if (required_columns_set.contains(partition_minmax_count_column_names[pos]))
        {
            for (const auto & part : real_parts)
            {
                const auto & range = part->minmax_idx->hyperrectangle[i];
                auto & min_column = assert_cast<ColumnAggregateFunction &>(*partition_minmax_count_columns[pos]);
                insert(min_column, range.left);
            }
        }
        ++pos;

        if (required_columns_set.contains(partition_minmax_count_column_names[pos]))
        {
            for (const auto & part : real_parts)
            {
                const auto & range = part->minmax_idx->hyperrectangle[i];
                auto & max_column = assert_cast<ColumnAggregateFunction &>(*partition_minmax_count_columns[pos]);
                insert(max_column, range.right);
            }
        }
        ++pos;
    }

    if (!primary_key_max_column_name.empty())
    {
        if (required_columns_set.contains(partition_minmax_count_column_names[pos]))
        {
            for (const auto & part : real_parts)
            {
                const auto & primary_key_column = *part->getIndex()->at(0);
                auto & min_column = assert_cast<ColumnAggregateFunction &>(*partition_minmax_count_columns[pos]);
                insert(min_column, primary_key_column[0]);
            }
        }
        ++pos;

        if (required_columns_set.contains(partition_minmax_count_column_names[pos]))
        {
            for (const auto & part : real_parts)
            {
                const auto & primary_key_column = *part->getIndex()->at(0);
                auto & max_column = assert_cast<ColumnAggregateFunction &>(*partition_minmax_count_columns[pos]);
                insert(max_column, primary_key_column[primary_key_column.size() - 1]);
            }
        }
        ++pos;
    }

    bool has_count
        = std::any_of(required_columns.begin(), required_columns.end(), [&](const auto & name) { return startsWith(name, "count"); });
    if (has_count)
    {
        for (const auto & part : real_parts)
        {
            auto & column = assert_cast<ColumnAggregateFunction &>(*partition_minmax_count_columns.back());
            insert(column, part->rows_count);
        }
    }

    block.setColumns(std::move(partition_minmax_count_columns));

    Block res;
    for (const auto & name : required_columns)
    {
        if (virtual_columns_block.has(name))
            res.insert(virtual_columns_block.getByName(name));
        else if (block.has(name))
            res.insert(block.getByName(name));
        else if (startsWith(name, "count")) // special case to match count(...) variants
        {
            const auto & column = block.getByName("count()");
            res.insert({column.column, column.type, name});
        }
        else
            throw Exception(
                ErrorCodes::LOGICAL_ERROR,
                "Cannot find column {} in minmax_count projection but query analysis still selects this projection. It's a bug",
                name);
    }
    return res;
}

ActionDAGNodes MergeTreeData::getFiltersForPrimaryKeyAnalysis(const InterpreterSelectQuery & select)
{
    const auto & analysis_result = select.getAnalysisResult();
    const auto & before_where = analysis_result.before_where;
    const auto & where_column_name = analysis_result.where_column_name;

    ActionDAGNodes filter_nodes;
    if (auto additional_filter_info = select.getAdditionalQueryInfo())
        filter_nodes.nodes.push_back(&additional_filter_info->actions.findInOutputs(additional_filter_info->column_name));

    if (before_where)
        filter_nodes.nodes.push_back(&before_where->dag.findInOutputs(where_column_name));

    return filter_nodes;
}

QueryProcessingStage::Enum MergeTreeData::getQueryProcessingStage(
    ContextPtr query_context,
    QueryProcessingStage::Enum to_stage,
    const StorageSnapshotPtr &,
    SelectQueryInfo &) const
{
    /// with new analyzer, Planner make decision regarding parallel replicas usage, and so about processing stage on reading
    if (!query_context->getSettingsRef()[Setting::allow_experimental_analyzer])
    {
        const auto & settings = query_context->getSettingsRef();
        if (query_context->canUseParallelReplicasCustomKey())
        {
            if (query_context->getClientInfo().distributed_depth > 0)
                return QueryProcessingStage::FetchColumns;

            if (!supportsReplication() && !settings[Setting::parallel_replicas_for_non_replicated_merge_tree])
                return QueryProcessingStage::Enum::FetchColumns;

            if (to_stage >= QueryProcessingStage::WithMergeableState
                && query_context->canUseParallelReplicasCustomKeyForCluster(*query_context->getClusterForParallelReplicas()))
                return QueryProcessingStage::WithMergeableStateAfterAggregationAndLimit;
        }

        if (query_context->getClientInfo().collaborate_with_initiator)
            return QueryProcessingStage::Enum::FetchColumns;

        /// Parallel replicas
        if (query_context->canUseParallelReplicasOnInitiator() && to_stage >= QueryProcessingStage::WithMergeableState)
        {
            /// ReplicatedMergeTree
            if (supportsReplication())
                return QueryProcessingStage::Enum::WithMergeableState;

            /// For non-replicated MergeTree we allow them only if parallel_replicas_for_non_replicated_merge_tree is enabled
            if (settings[Setting::parallel_replicas_for_non_replicated_merge_tree])
                return QueryProcessingStage::Enum::WithMergeableState;
        }
    }

    return QueryProcessingStage::Enum::FetchColumns;
}


UInt64 MergeTreeData::estimateNumberOfRowsToRead(
    ContextPtr query_context, const StorageSnapshotPtr & storage_snapshot, const SelectQueryInfo & query_info) const
{
    const auto & snapshot_data = assert_cast<const MergeTreeData::SnapshotData &>(*storage_snapshot->data);

    MergeTreeDataSelectExecutor reader(*this);
    auto result_ptr = reader.estimateNumMarksToRead(
        snapshot_data.parts,
        snapshot_data.mutations_snapshot,
        storage_snapshot->metadata->getColumns().getAll().getNames(),
        storage_snapshot->metadata,
        query_info,
        query_context,
        query_context->getSettingsRef()[Setting::max_threads]);

    UInt64 total_rows = result_ptr->selected_rows;
    if (query_info.trivial_limit > 0 && query_info.trivial_limit < total_rows)
        total_rows = query_info.trivial_limit;
    return total_rows;
}

void MergeTreeData::checkColumnFilenamesForCollision(const StorageInMemoryMetadata & metadata, bool throw_on_error) const
{
    auto settings = getDefaultSettings();
    if (metadata.settings_changes)
    {
        const auto & changes = metadata.settings_changes->as<const ASTSetQuery &>().changes;
        settings->applyChanges(changes);
    }

    checkColumnFilenamesForCollision(metadata.getColumns(), *settings, throw_on_error);
}

void MergeTreeData::checkColumnFilenamesForCollision(const ColumnsDescription & columns, const MergeTreeSettings & settings, bool throw_on_error) const
{
    std::unordered_map<String, std::pair<String, String>> stream_name_to_full_name;
    auto columns_list = Nested::collect(columns.getAllPhysical());

    for (const auto & column : columns_list)
    {
        std::unordered_map<String, String> column_streams;

        auto callback = [&](const auto & substream_path)
        {
            String stream_name;
            auto full_stream_name = ISerialization::getFileNameForStream(column, substream_path);

            if (settings[MergeTreeSetting::replace_long_file_name_to_hash] && full_stream_name.size() > settings[MergeTreeSetting::max_file_name_length])
                stream_name = sipHash128String(full_stream_name);
            else
                stream_name = full_stream_name;

            column_streams.emplace(stream_name, full_stream_name);
        };

        auto serialization = column.type->getDefaultSerialization();
        serialization->enumerateStreams(callback);

        if (column.type->supportsSparseSerialization() && settings[MergeTreeSetting::ratio_of_defaults_for_sparse_serialization] < 1.0)
        {
            auto sparse_serialization = column.type->getSparseSerialization();
            sparse_serialization->enumerateStreams(callback);
        }

        for (const auto & [stream_name, full_stream_name] : column_streams)
        {
            auto [it, inserted] = stream_name_to_full_name.emplace(stream_name, std::pair{full_stream_name, column.name});
            if (!inserted)
            {
                const auto & [other_full_name, other_column_name] = it->second;
                auto other_type = columns.getPhysical(other_column_name).type;

                auto message = fmt::format(
                    "Columns '{} {}' and '{} {}' have streams ({} and {}) with collision in file name {}",
                    column.name, column.type->getName(), other_column_name, other_type->getName(), full_stream_name, other_full_name, stream_name);

                if (settings[MergeTreeSetting::replace_long_file_name_to_hash])
                    message += ". It may be a collision between a filename for one column and a hash of filename for another column (see setting 'replace_long_file_name_to_hash')";

                if (throw_on_error)
                    throw Exception(ErrorCodes::BAD_ARGUMENTS, "{}", message);

                LOG_ERROR(log, "Table definition is incorrect. {}. It may lead to corruption of data or crashes. You need to resolve it manually", message);
                return;
            }
        }
    }
}

MergeTreeData & MergeTreeData::checkStructureAndGetMergeTreeData(IStorage & source_table, const StorageMetadataPtr & src_snapshot, const StorageMetadataPtr & my_snapshot) const
{
    MergeTreeData * src_data = dynamic_cast<MergeTreeData *>(&source_table);
    if (!src_data)
        throw Exception(ErrorCodes::NOT_IMPLEMENTED,
                        "Table {} supports attachPartitionFrom only for MergeTree family of table engines. Got {}",
                        source_table.getStorageID().getNameForLogs(), source_table.getName());

    if (my_snapshot->getColumns().getAllPhysical().sizeOfDifference(src_snapshot->getColumns().getAllPhysical()))
        throw Exception(ErrorCodes::INCOMPATIBLE_COLUMNS, "Tables have different structure");

    auto query_to_string = [] (const ASTPtr & ast)
    {
        return ast ? ast->formatWithSecretsOneLine() : "";
    };

    if (query_to_string(my_snapshot->getSortingKeyAST()) != query_to_string(src_snapshot->getSortingKeyAST()))
        throw Exception(ErrorCodes::BAD_ARGUMENTS, "Tables have different ordering");

    if (query_to_string(my_snapshot->getPartitionKeyAST()) != query_to_string(src_snapshot->getPartitionKeyAST()))
        throw Exception(ErrorCodes::BAD_ARGUMENTS, "Tables have different partition key");

    if (format_version != src_data->format_version)
        throw Exception(ErrorCodes::BAD_ARGUMENTS, "Tables have different format_version");

    if (query_to_string(my_snapshot->getPrimaryKeyAST()) != query_to_string(src_snapshot->getPrimaryKeyAST()))
        throw Exception(ErrorCodes::BAD_ARGUMENTS, "Tables have different primary key");
    const auto check_definitions = [this](const auto & my_descriptions, const auto & src_descriptions)
    {
        bool strict_match = (*getSettings())[MergeTreeSetting::enforce_index_structure_match_on_partition_manipulation];
        if ((my_descriptions.size() < src_descriptions.size()) ||
            (strict_match && my_descriptions.size() != src_descriptions.size()))
            return false;

        std::unordered_set<std::string> my_query_strings;
        for (const auto & description : my_descriptions)
            my_query_strings.insert(description.definition_ast->formatWithSecretsOneLine());

        for (const auto & src_description : src_descriptions)
            if (!my_query_strings.contains(src_description.definition_ast->formatWithSecretsOneLine()))
                return false;

        return true;
    };

    if (!check_definitions(my_snapshot->getSecondaryIndices(), src_snapshot->getSecondaryIndices()))
        throw Exception(ErrorCodes::BAD_ARGUMENTS, "Tables have different secondary indices");

    if (!check_definitions(my_snapshot->getProjections(), src_snapshot->getProjections()))
        throw Exception(ErrorCodes::BAD_ARGUMENTS, "Tables have different projections");

    return *src_data;
}

MergeTreeData & MergeTreeData::checkStructureAndGetMergeTreeData(
    const StoragePtr & source_table, const StorageMetadataPtr & src_snapshot, const StorageMetadataPtr & my_snapshot) const
{
    return checkStructureAndGetMergeTreeData(*source_table, src_snapshot, my_snapshot);
}

/// must_on_same_disk=false is used only when attach partition; Both for same disk and different disk.
std::pair<MergeTreeData::MutableDataPartPtr, scope_guard> MergeTreeData::cloneAndLoadDataPart(
    const MergeTreeData::DataPartPtr & src_part,
    const String & tmp_part_prefix,
    const MergeTreePartInfo & dst_part_info,
    const StorageMetadataPtr & metadata_snapshot,
    const IDataPartStorage::ClonePartParams & params,
    const ReadSettings & read_settings,
    const WriteSettings & write_settings,
    bool must_on_same_disk)
{
    chassert(!isStaticStorage());

    /// Check that the storage policy contains the disk where the src_part is located.
    bool on_same_disk = false;
    for (const DiskPtr & disk : getStoragePolicy()->getDisks())
    {
        if (disk->getName() == src_part->getDataPartStorage().getDiskName())
        {
            on_same_disk = true;
            break;
        }
    }
    if (!on_same_disk && must_on_same_disk)
        throw Exception(
            ErrorCodes::BAD_ARGUMENTS,
            "Could not clone and load part {} because disk does not belong to storage policy",
            quoteString(src_part->getDataPartStorage().getFullPath()));

    String dst_part_name = src_part->getNewName(dst_part_info);
    String tmp_dst_part_name = tmp_part_prefix + dst_part_name;
    auto temporary_directory_lock = getTemporaryPartDirectoryHolder(tmp_dst_part_name);

    auto src_part_storage = src_part->getDataPartStoragePtr();

    scope_guard src_flushed_tmp_dir_lock;
    MergeTreeData::MutableDataPartPtr src_flushed_tmp_part;

    String with_copy;
    if (params.copy_instead_of_hardlink)
        with_copy = " (copying data)";

    std::shared_ptr<IDataPartStorage> dst_part_storage{};
    if (on_same_disk)
    {
        dst_part_storage = src_part_storage->freeze(
            relative_data_path,
            tmp_dst_part_name,
            read_settings,
            write_settings,
            /* save_metadata_callback= */ {},
            params);
    }
    else
    {
        auto reservation_on_dst_or_error = getStoragePolicy()->reserve(src_part->getBytesOnDisk());
        if (!reservation_on_dst_or_error)
        {
            const auto & error = reservation_on_dst_or_error.error();
            throw Exception(error.message, error.code);
        }
        dst_part_storage = src_part_storage->freezeRemote(
            relative_data_path,
            tmp_dst_part_name,
            /* dst_disk = */ (*reservation_on_dst_or_error)->getDisk(),
            read_settings,
            write_settings,
            /* save_metadata_callback= */ {},
            params);
    }

    if (params.metadata_version_to_write.has_value())
    {
        chassert(!params.keep_metadata_version);
        auto out_metadata = dst_part_storage->writeFile(IMergeTreeDataPart::METADATA_VERSION_FILE_NAME, 4096, getContext()->getWriteSettings());
        writeText(metadata_snapshot->getMetadataVersion(), *out_metadata);
        out_metadata->finalize();
        if ((*getSettings())[MergeTreeSetting::fsync_after_insert])
            out_metadata->sync();
    }

    LOG_DEBUG(log, "Clone{} part {} to {}{}",
              src_flushed_tmp_part ? " flushed" : "",
              src_part_storage->getFullPath(),
              std::string(fs::path(dst_part_storage->getFullRootPath()) / tmp_dst_part_name),
              with_copy);

    auto dst_data_part = MergeTreeDataPartBuilder(*this, dst_part_name, dst_part_storage, getReadSettings())
        .withPartFormatFromDisk()
        .build();

    if (!params.copy_instead_of_hardlink && params.hardlinked_files)
    {
        params.hardlinked_files->source_part_name = src_part->name;
        params.hardlinked_files->source_table_shared_id = src_part->storage.getTableSharedID();

        for (auto it = src_part->getDataPartStorage().iterate(); it->isValid(); it->next())
        {
            if (!params.files_to_copy_instead_of_hardlinks.contains(it->name())
                && it->name() != IMergeTreeDataPart::DELETE_ON_DESTROY_MARKER_FILE_NAME_DEPRECATED
                && it->name() != IMergeTreeDataPart::TXN_VERSION_METADATA_FILE_NAME)
            {
                params.hardlinked_files->hardlinks_from_source_part.insert(it->name());
            }
        }

        auto projections = src_part->getProjectionParts();
        for (const auto & [name, projection_part] : projections)
        {
            const auto & projection_storage = projection_part->getDataPartStorage();
            for (auto it = projection_storage.iterate(); it->isValid(); it->next())
            {
                auto file_name_with_projection_prefix = fs::path(projection_storage.getPartDirectory()) / it->name();
                if (!params.files_to_copy_instead_of_hardlinks.contains(file_name_with_projection_prefix)
                    && it->name() != IMergeTreeDataPart::DELETE_ON_DESTROY_MARKER_FILE_NAME_DEPRECATED
                    && it->name() != IMergeTreeDataPart::TXN_VERSION_METADATA_FILE_NAME)
                {
                    params.hardlinked_files->hardlinks_from_source_part.insert(file_name_with_projection_prefix);
                }
            }
        }
    }

    /// We should write version metadata on part creation to distinguish it from parts that were created without transaction.
    TransactionID tid = params.txn ? params.txn->tid : Tx::PrehistoricTID;
    dst_data_part->version.setCreationTID(tid, nullptr);
    dst_data_part->storeVersionMetadata();

    dst_data_part->is_temp = true;

    dst_data_part->loadColumnsChecksumsIndexes(require_part_metadata, true);
    dst_data_part->modification_time = dst_part_storage->getLastModified().epochTime();
    return std::make_pair(dst_data_part, std::move(temporary_directory_lock));
}

bool MergeTreeData::canUseAdaptiveGranularity() const
{
    const auto settings = getSettings();
    return (*settings)[MergeTreeSetting::index_granularity_bytes] != 0
        && ((*settings)[MergeTreeSetting::enable_mixed_granularity_parts] || !has_non_adaptive_index_granularity_parts);
}

String MergeTreeData::getFullPathOnDisk(const DiskPtr & disk) const
{
    return fs::path(disk->getPath()) / relative_data_path;
}


DiskPtr MergeTreeData::tryGetDiskForDetachedPart(const String & part_name) const
{
    const auto disks = getStoragePolicy()->getDisks();

    for (const DiskPtr & disk : disks)
        if (disk->existsDirectory(fs::path(relative_data_path) / DETACHED_DIR_NAME / part_name))
            return disk;

    return nullptr;
}

DiskPtr MergeTreeData::getDiskForDetachedPart(const String & part_name) const
{
    if (auto disk = tryGetDiskForDetachedPart(part_name))
        return disk;
    throw DB::Exception(ErrorCodes::BAD_DATA_PART_NAME, "Detached part \"{}\" not found", part_name);
}


Strings MergeTreeData::getDataPaths() const
{
    Strings res;
    auto disks = getStoragePolicy()->getDisks();
    for (const auto & disk : disks)
        res.push_back(getFullPathOnDisk(disk));
    return res;
}


void MergeTreeData::reportBrokenPart(MergeTreeData::DataPartPtr data_part) const
{
    if (!data_part)
        return;

    if (data_part->isProjectionPart())
    {
        String parent_part_name = data_part->getParentPartName();
        auto parent_part = getPartIfExists(parent_part_name, {DataPartState::PreActive, DataPartState::Active, DataPartState::Outdated});

        if (!parent_part)
        {
            LOG_WARNING(log, "Did not find parent part {} for potentially broken projection part {}",
                        parent_part_name, data_part->getDataPartStorage().getFullPath());
            return;
        }

        data_part = parent_part;
    }

    if (data_part->getDataPartStorage().isBroken())
    {
        auto parts = getDataPartsForInternalUsage();
        LOG_WARNING(log, "Scanning parts to recover on broken disk {}@{}.", data_part->getDataPartStorage().getDiskName(), data_part->getDataPartStorage().getDiskPath());

        for (const auto & part : parts)
        {
            if (part->getDataPartStorage().getDiskName() == data_part->getDataPartStorage().getDiskName())
                broken_part_callback(part->name);
        }
    }
    else if (data_part->getState() == MergeTreeDataPartState::Active)
        broken_part_callback(data_part->name);
    else
        LOG_DEBUG(log, "Will not check potentially broken part {} because it's not active", data_part->getNameWithState());
}

MergeTreeData::MatcherFn MergeTreeData::getPartitionMatcher(const ASTPtr & partition_ast, ContextPtr local_context) const
{
    bool prefixed = false;
    String id;

    if (format_version < MERGE_TREE_DATA_MIN_FORMAT_VERSION_WITH_CUSTOM_PARTITIONING)
    {
        /// Month-partitioning specific - partition value can represent a prefix of the partition to freeze.
        if (const auto * partition_lit = partition_ast->as<ASTPartition &>().value->as<ASTLiteral>())
        {
            id = partition_lit->value.getType() == Field::Types::UInt64
                 ? toString(partition_lit->value.safeGet<UInt64>())
                 : partition_lit->value.safeGet<String>();
            prefixed = true;
        }
        else
            id = getPartitionIDFromQuery(partition_ast, local_context);
    }
    else
        id = getPartitionIDFromQuery(partition_ast, local_context);

    return [prefixed, id](const String & partition_id)
    {
        if (prefixed)
            return startsWith(partition_id, id);

        return id == partition_id;
    };
}

PartitionCommandsResultInfo MergeTreeData::freezePartition(
    const ASTPtr & partition_ast,
    const String & with_name,
    ContextPtr local_context,
    TableLockHolder &)
{
    return freezePartitionsByMatcher(getPartitionMatcher(partition_ast, local_context), with_name, local_context);
}

PartitionCommandsResultInfo MergeTreeData::freezeAll(
    const String & with_name,
    ContextPtr local_context,
    TableLockHolder &)
{
    return freezePartitionsByMatcher([] (const String &) { return true; }, with_name, local_context);
}

PartitionCommandsResultInfo MergeTreeData::freezePartitionsByMatcher(
    MatcherFn matcher,
    const String & with_name,
    ContextPtr local_context)
{
    auto settings = getSettings();

    String clickhouse_path = fs::canonical(local_context->getPath());
    String default_shadow_path = fs::path(clickhouse_path) / "shadow/";
    fs::create_directories(default_shadow_path);
    auto increment = Increment(fs::path(default_shadow_path) / "increment.txt").get(true);

    const String shadow_path = "shadow/";

    /// Acquire a snapshot of active data parts to prevent removing while doing backup.
    const auto data_parts = getVisibleDataPartsVector(local_context);

    bool has_zero_copy_part = false;
    for (const auto & part : data_parts)
    {
        if (part->isStoredOnRemoteDiskWithZeroCopySupport())
        {
            has_zero_copy_part = true;
            break;
        }
    }

    if (supportsReplication() && (*settings)[MergeTreeSetting::disable_freeze_partition_for_zero_copy_replication]
        && (*settings)[MergeTreeSetting::allow_remote_fs_zero_copy_replication] && has_zero_copy_part)
        throw Exception(ErrorCodes::SUPPORT_IS_DISABLED, "FREEZE PARTITION queries are disabled.");

    String backup_name = (!with_name.empty() ? escapeForFileName(with_name) : toString(increment));
    String backup_path = fs::path(shadow_path) / backup_name / "";

    PartitionCommandsResultInfo result;

    size_t parts_processed = 0;
    for (const auto & part : data_parts)
    {
        if (local_context->isCurrentQueryKilled())
            return result;
        if (!matcher(part->info.getPartitionId()))
            continue;

        LOG_DEBUG(log, "Freezing part {} snapshot will be placed at {}", part->name, backup_path);

        auto data_part_storage = part->getDataPartStoragePtr();
        String backup_part_path = fs::path(backup_path) / relative_data_path;

        scope_guard src_flushed_tmp_dir_lock;
        MergeTreeData::MutableDataPartPtr src_flushed_tmp_part;

        auto callback = [this, &part, &backup_part_path](const DiskPtr & disk)
        {
            // Store metadata for replicated table.
            // Do nothing for non-replicated.
            createAndStoreFreezeMetadata(disk, part, fs::path(backup_part_path) / part->getDataPartStorage().getPartDirectory());
        };

        IDataPartStorage::ClonePartParams params
        {
            .make_source_readonly = true
        };

        auto new_storage = data_part_storage->freeze(
            backup_part_path,
            part->getDataPartStorage().getPartDirectory(),
            local_context->getReadSettings(),
            local_context->getWriteSettings(),
            callback,
            params);

        part->is_frozen.store(true, std::memory_order_relaxed);
        result.push_back(PartitionCommandResultInfo{
            .command_type = "FREEZE PART",
            .partition_id = part->info.getPartitionId(),
            .part_name = part->name,
            .backup_path = new_storage->getFullRootPath(),
            .part_backup_path = new_storage->getFullPath(),
            .backup_name = backup_name,
        });
        ++parts_processed;
    }

    LOG_DEBUG(log, "Froze {} parts", parts_processed);
    return result;
}

void MergeTreeData::createAndStoreFreezeMetadata(DiskPtr, DataPartPtr, String) const
{

}

PartitionCommandsResultInfo MergeTreeData::unfreezePartition(
    const ASTPtr & partition,
    const String & backup_name,
    ContextPtr local_context,
    TableLockHolder &)
{
    return unfreezePartitionsByMatcher(getPartitionMatcher(partition, local_context), backup_name, local_context);
}

PartitionCommandsResultInfo MergeTreeData::unfreezeAll(
    const String & backup_name,
    ContextPtr local_context,
    TableLockHolder &)
{
    return unfreezePartitionsByMatcher([] (const String &) { return true; }, backup_name, local_context);
}

bool MergeTreeData::removeDetachedPart(DiskPtr disk, const String & path, const String &)
{
    disk->removeRecursive(path);

    return false;
}

PartitionCommandsResultInfo MergeTreeData::unfreezePartitionsByMatcher(MatcherFn matcher, const String & backup_name, ContextPtr local_context)
{
    auto backup_path = fs::path("shadow") / escapeForFileName(backup_name) / relative_data_path;

    LOG_DEBUG(log, "Unfreezing parts by path {}", backup_path.generic_string());

    auto disks = getStoragePolicy()->getDisks();

    return Unfreezer(local_context).unfreezePartitionsFromTableDirectory(matcher, backup_name, disks, backup_path);
}

bool MergeTreeData::canReplacePartition(const DataPartPtr & src_part) const
{
    const auto settings = getSettings();

    if (!(*settings)[MergeTreeSetting::enable_mixed_granularity_parts] || (*settings)[MergeTreeSetting::index_granularity_bytes] == 0)
    {
        if (!canUseAdaptiveGranularity() && src_part->index_granularity_info.mark_type.adaptive)
            return false;
        if (canUseAdaptiveGranularity() && !src_part->index_granularity_info.mark_type.adaptive)
            return false;
    }

    return true;
}

void MergeTreeData::writePartLog(
    PartLogElement::Type type,
    const ExecutionStatus & execution_status,
    UInt64 elapsed_ns,
    const String & new_part_name,
    const DataPartPtr & result_part,
    const DataPartsVector & source_parts,
    const MergeListEntry * merge_entry,
    std::shared_ptr<ProfileEvents::Counters::Snapshot> profile_counters)
try
{
    auto table_id = getStorageID();
    auto part_log = getContext()->getPartLog(table_id.database_name);
    if (!part_log)
        return;

    PartLogElement part_log_elem;

    part_log_elem.event_type = type;

    if (part_log_elem.event_type == PartLogElement::MERGE_PARTS
        || part_log_elem.event_type == PartLogElement::MERGE_PARTS_START)
    {
        if (merge_entry)
        {
            part_log_elem.merge_reason = PartLogElement::getMergeReasonType((*merge_entry)->merge_type);
            part_log_elem.merge_algorithm = PartLogElement::getMergeAlgorithm((*merge_entry)->merge_algorithm);
        }
    }

    part_log_elem.error = static_cast<UInt16>(execution_status.code);
    part_log_elem.exception = execution_status.message;

    // construct event_time and event_time_microseconds using the same time point
    // so that the two times will always be equal up to a precision of a second.
    const auto time_now = std::chrono::system_clock::now();
    part_log_elem.event_time = timeInSeconds(time_now);
    part_log_elem.event_time_microseconds = timeInMicroseconds(time_now);

    /// TODO: Stop stopwatch in outer code to exclude ZK timings and so on
    part_log_elem.duration_ms = elapsed_ns / 1000000;

    part_log_elem.database_name = table_id.database_name;
    part_log_elem.table_name = table_id.table_name;
    part_log_elem.table_uuid = table_id.uuid;
    part_log_elem.partition_id = MergeTreePartInfo::fromPartName(new_part_name, format_version).getPartitionId();

    if (result_part)
        part_log_elem.partition = result_part->partition.serializeToString(result_part->getMetadataSnapshot());
    else if (!source_parts.empty())
        part_log_elem.partition = source_parts.front()->partition.serializeToString(source_parts.front()->getMetadataSnapshot());

    part_log_elem.part_name = new_part_name;

    if (result_part)
    {
        part_log_elem.disk_name = result_part->getDataPartStorage().getDiskName();
        part_log_elem.path_on_disk = result_part->getDataPartStorage().getFullPath();
        part_log_elem.bytes_compressed_on_disk = result_part->getBytesOnDisk();
        part_log_elem.bytes_uncompressed = result_part->getBytesUncompressedOnDisk();
        part_log_elem.rows = result_part->rows_count;
        part_log_elem.part_type = result_part->getType();
    }

    part_log_elem.source_part_names.reserve(source_parts.size());
    for (const auto & source_part : source_parts)
        part_log_elem.source_part_names.push_back(source_part->name);

    if (merge_entry)
    {
        part_log_elem.rows_read = (*merge_entry)->rows_read;
        part_log_elem.bytes_read_uncompressed = (*merge_entry)->bytes_read_uncompressed;

        part_log_elem.rows = (*merge_entry)->rows_written;
        part_log_elem.peak_memory_usage = (*merge_entry)->getMemoryTracker().getPeak();
    }

    if (profile_counters)
    {
        part_log_elem.profile_counters = profile_counters;
    }

    part_log->add(std::move(part_log_elem));
}
catch (...)
{
    tryLogCurrentException(log, __PRETTY_FUNCTION__);
}

MergeTreeData::PinnedPartUUIDsPtr MergeTreeData::getPinnedPartUUIDs() const
{
    std::lock_guard lock(pinned_part_uuids_mutex);
    return pinned_part_uuids;
}

MergeTreeData::CurrentlyMovingPartsTagger::CurrentlyMovingPartsTagger(MergeTreeMovingParts && moving_parts_, MergeTreeData & data_)
    : parts_to_move(std::move(moving_parts_)), data(data_)
{
    for (const auto & moving_part : parts_to_move)
        if (!data.currently_moving_parts.emplace(moving_part.part).second)
            throw Exception(ErrorCodes::LOGICAL_ERROR, "Cannot move part '{}'. It's already moving.", moving_part.part->name);
}

MergeTreeData::CurrentlyMovingPartsTagger::~CurrentlyMovingPartsTagger()
{
    std::lock_guard lock(data.moving_parts_mutex);
    for (auto & moving_part : parts_to_move)
    {
        /// Something went completely wrong
        if (!data.currently_moving_parts.contains(moving_part.part))
            std::terminate();
        data.currently_moving_parts.erase(moving_part.part);
    }
}

bool MergeTreeData::scheduleDataMovingJob(BackgroundJobsAssignee & assignee)
{
    if (parts_mover.moves_blocker.isCancelled())
        return false;

    auto moving_tagger = selectPartsForMove();
    if (moving_tagger->parts_to_move.empty())
        return false;

    assignee.scheduleMoveTask(std::make_shared<ExecutableLambdaAdapter>(
        [this, moving_tagger] () mutable
        {
            ReadSettings read_settings = Context::getGlobalContextInstance()->getReadSettings();
            WriteSettings write_settings = Context::getGlobalContextInstance()->getWriteSettings();
            return moveParts(moving_tagger, read_settings, write_settings, /* wait_for_move_if_zero_copy= */ false) == MovePartsOutcome::PartsMoved;
        }, moves_assignee_trigger, getStorageID()));
    return true;
}

bool MergeTreeData::areBackgroundMovesNeeded() const
{
    auto policy = getStoragePolicy();

    if (policy->getVolumes().size() > 1)
        return true;

    return policy->getVolumes().size() == 1 && policy->getVolumes()[0]->getDisks().size() > 1;
}

std::future<MovePartsOutcome> MergeTreeData::movePartsToSpace(const CurrentlyMovingPartsTaggerPtr & moving_tagger, const ReadSettings & read_settings, const WriteSettings & write_settings, bool async)
{
    auto finish_move_promise = std::make_shared<std::promise<MovePartsOutcome>>();
    auto finish_move_future = finish_move_promise->get_future();

    if (async)
    {
        bool is_scheduled = background_moves_assignee.scheduleMoveTask(std::make_shared<ExecutableLambdaAdapter>(
            [this, finish_move_promise, moving_tagger, read_settings, write_settings] () mutable
            {
                auto outcome = moveParts(moving_tagger, read_settings, write_settings, /* wait_for_move_if_zero_copy= */ true);

                finish_move_promise->set_value(outcome);

                return outcome == MovePartsOutcome::PartsMoved;
            }, moves_assignee_trigger, getStorageID()));

        if (!is_scheduled)
            finish_move_promise->set_value(MovePartsOutcome::CannotScheduleMove);
    }
    else
    {
        auto outcome = moveParts(moving_tagger, read_settings, write_settings, /* wait_for_move_if_zero_copy= */ true);
        finish_move_promise->set_value(outcome);
    }

    return finish_move_future;
}

MergeTreeData::CurrentlyMovingPartsTaggerPtr MergeTreeData::selectPartsForMove()
{
    MergeTreeMovingParts parts_to_move;

    auto can_move = [this](const DataPartPtr & part, String * reason) -> bool
    {
        if (partIsAssignedToBackgroundOperation(part))
        {
            *reason = "part already assigned to background operation.";
            return false;
        }
        if (currently_moving_parts.contains(part))
        {
            *reason = "part is already moving.";
            return false;
        }

        return true;
    };

    std::lock_guard moving_lock(moving_parts_mutex);

    parts_mover.selectPartsForMove(parts_to_move, can_move, moving_lock);
    return std::make_shared<CurrentlyMovingPartsTagger>(std::move(parts_to_move), *this);
}

MergeTreeData::CurrentlyMovingPartsTaggerPtr MergeTreeData::checkPartsForMove(const DataPartsVector & parts, SpacePtr space)
{
    std::lock_guard moving_lock(moving_parts_mutex);

    MergeTreeMovingParts parts_to_move;
    for (const auto & part : parts)
    {
        auto reservation = space->reserve(part->getBytesOnDisk());
        if (!reservation)
            throw Exception(ErrorCodes::NOT_ENOUGH_SPACE, "Move is not possible. Not enough space on '{}'", space->getName());

        auto reserved_disk = reservation->getDisk();

        if (reserved_disk->existsDirectory(relative_data_path + part->name))
            throw Exception(ErrorCodes::DIRECTORY_ALREADY_EXISTS, "Move is not possible: {} already exists",
                fullPath(reserved_disk, relative_data_path + part->name));

        if (currently_moving_parts.contains(part) || partIsAssignedToBackgroundOperation(part))
            throw Exception(ErrorCodes::PART_IS_TEMPORARILY_LOCKED,
                            "Cannot move part '{}' because it's participating in background process", part->name);

        parts_to_move.emplace_back(part, std::move(reservation));
    }
    return std::make_shared<CurrentlyMovingPartsTagger>(std::move(parts_to_move), *this);
}

MovePartsOutcome MergeTreeData::moveParts(const CurrentlyMovingPartsTaggerPtr & moving_tagger, const ReadSettings & read_settings, const WriteSettings & write_settings, bool wait_for_move_if_zero_copy)
{
    LOG_INFO(log, "Got {} parts to move.", moving_tagger->parts_to_move.size());

    const auto settings = getSettings();

    MovePartsOutcome result{MovePartsOutcome::PartsMoved};
    for (const auto & moving_part : moving_tagger->parts_to_move)
    {
        Stopwatch stopwatch;
        MergeTreePartsMover::TemporaryClonedPart cloned_part;
        ProfileEventsScope profile_events_scope;

        auto write_part_log = [&](const ExecutionStatus & execution_status)
        {
            writePartLog(
                PartLogElement::Type::MOVE_PART,
                execution_status,
                stopwatch.elapsed(),
                moving_part.part->name,
                cloned_part.part,
                {moving_part.part},
                nullptr,
                profile_events_scope.getSnapshot());
        };

        // Register in global moves list (StorageSystemMoves)
        auto moves_list_entry = getContext()->getMovesList().insert(
            getStorageID(),
            moving_part.part->name,
            moving_part.reserved_space->getDisk()->getName(),
            moving_part.reserved_space->getDisk()->getPath(),
            moving_part.part->getBytesOnDisk());

        try
        {
            /// If zero-copy replication enabled than replicas shouldn't try to
            /// move parts to another disk simultaneously. For this purpose we
            /// use shared lock across replicas. NOTE: it's not 100% reliable,
            /// because we are not checking lock while finishing part move.
            /// However it's not dangerous at all, we will just have very rare
            /// copies of some part.
            ///
            /// FIXME: this code is related to Replicated merge tree, and not
            /// common for ordinary merge tree. So it's a bad design and should
            /// be fixed.
            auto disk = moving_part.reserved_space->getDisk();
            if (supportsReplication() && disk->supportZeroCopyReplication() && (*settings)[MergeTreeSetting::allow_remote_fs_zero_copy_replication])
            {
                /// This loop is not endless, if shutdown called/connection failed/replica became readonly
                /// we will return true from waitZeroCopyLock and createZeroCopyLock will return nullopt.
                while (true)
                {
                    /// If we acquired lock than let's try to move. After one
                    /// replica will actually move the part from disk to some
                    /// zero-copy storage other replicas will just fetch
                    /// metainformation.
                    auto lock = tryCreateZeroCopyExclusiveLock(moving_part.part->name, disk);
                    if (!lock)
                    {
                        /// Move will be retried but with backoff.
                        LOG_DEBUG(
                            log,
                            "Move of part {} postponed, because zero copy mode enabled and zero-copy lock was not acquired",
                            moving_part.part->name);
                        result = MovePartsOutcome::MoveWasPostponedBecauseOfZeroCopy;
                        break;
                    }

                    if (lock->isLocked())
                    {
                        cloned_part = parts_mover.clonePart(moving_part, read_settings, write_settings);
                        /// Cloning part can take a long time.
                        /// Recheck if the lock (and keeper session expirity) is OK
                        if (lock->isLocked())
                        {
                            parts_mover.swapClonedPart(cloned_part);
                            break; /// Successfully moved
                        }
                        else
                        {
                            LOG_DEBUG(
                                log,
                                "Move of part {} postponed, because zero copy mode enabled and zero-copy lock was lost during cloning the part",
                                moving_part.part->name);
                            result = MovePartsOutcome::MoveWasPostponedBecauseOfZeroCopy;
                            break;
                        }
                    }
                    if (wait_for_move_if_zero_copy)
                    {
                        LOG_DEBUG(log, "Other replica is working on move of {}, will wait until lock disappear", moving_part.part->name);
                        /// Wait and checks not only for timeout but also for shutdown and so on.
                        while (!waitZeroCopyLockToDisappear(*lock, 3000))
                        {
                            LOG_DEBUG(log, "Waiting until some replica will move {} and zero copy lock disappear", moving_part.part->name);
                        }
                    }
                    else
                        break;
                }
            }
            else /// Ordinary move as it should be
            {
                cloned_part = parts_mover.clonePart(moving_part, read_settings, write_settings);
                parts_mover.swapClonedPart(cloned_part);
            }
            write_part_log({});
        }
        catch (...)
        {
            write_part_log(ExecutionStatus::fromCurrentException("", true));
            throw;
        }
    }
    return result;
}

bool MergeTreeData::canUsePolymorphicParts() const
{
    String unused;
    return canUsePolymorphicParts(*getSettings(), unused);
}


void MergeTreeData::checkDropOrRenameCommandDoesntAffectInProgressMutations(
    const AlterCommand & command, const std::map<std::string, MutationCommands> & unfinished_mutations, ContextPtr local_context) const
{
    if (!command.isDropOrRename() || unfinished_mutations.empty())
        return;

    auto throw_exception = [] (
        const std::string & mutation_name,
        const std::string & action_name,
        const std::string & entity_name,
        const std::string & identifier_name)
    {
        throw Exception(
            ErrorCodes::BAD_ARGUMENTS,
            "Cannot {} {} {} because it's affected by mutation with ID '{}' which is not finished yet. "
            "Wait this mutation, or KILL it with command "
            "\"KILL MUTATION WHERE mutation_id = '{}'\"",
            action_name,
            entity_name,
            backQuoteIfNeed(identifier_name),
            mutation_name,
            mutation_name);
    };

    for (const auto & [mutation_name, commands] : unfinished_mutations)
    {
        for (const MutationCommand & mutation_command : commands)
        {
            if (command.type == AlterCommand::DROP_INDEX && mutation_command.index_name == command.index_name)
            {
                throw_exception(mutation_name, "drop", "index", command.index_name);
            }
            else if (command.type == AlterCommand::DROP_PROJECTION
                     && mutation_command.projection_name == command.projection_name)
            {
                throw_exception(mutation_name, "drop", "projection", command.projection_name);
            }
            else if (command.type == AlterCommand::DROP_COLUMN || command.type == AlterCommand::RENAME_COLUMN)
            {
                const std::string action = (command.type == AlterCommand::DROP_COLUMN) ? "drop" : "rename";

                if (mutation_command.column_name == command.column_name)
                    throw_exception(mutation_name, action, "column", command.column_name);

                if (mutation_command.predicate)
                {
                    auto query_tree = buildQueryTree(mutation_command.predicate, local_context);
                    auto identifiers = collectIdentifiersFullNames(query_tree);

                    if (identifiers.contains(command.column_name))
                        throw_exception(mutation_name, action, "column", command.column_name);
                }

                for (const auto & [name, expr] : mutation_command.column_to_update_expression)
                {
                    if (name == command.column_name)
                        throw_exception(mutation_name, action, "column", command.column_name);

                    auto query_tree = buildQueryTree(expr, local_context);
                    auto identifiers = collectIdentifiersFullNames(query_tree);
                    if (identifiers.contains(command.column_name))
                        throw_exception(mutation_name, action, "column", command.column_name);
                }
            }
            else if (command.type == AlterCommand::DROP_STATISTICS)
            {
                for (const auto & stats_col1 : command.statistics_columns)
                    for (const auto & stats_col2 : mutation_command.statistics_columns)
                        if (stats_col1 == stats_col2)
                            throw_exception(mutation_name, "drop", "statistics", stats_col1);
            }
        }
    }
}

bool MergeTreeData::canUsePolymorphicParts(const MergeTreeSettings & settings, String & out_reason) const
{
    if (!canUseAdaptiveGranularity())
    {
        if (settings[MergeTreeSetting::min_rows_for_wide_part] != 0 || settings[MergeTreeSetting::min_bytes_for_wide_part] != 0)
        {
            out_reason = fmt::format(
                "Table can't create parts with adaptive granularity, but settings"
                " min_rows_for_wide_part = {}"
                ", min_bytes_for_wide_part = {}"
                ". Parts with non-adaptive granularity can be stored only in Wide (default) format.",
                settings[MergeTreeSetting::min_rows_for_wide_part].value, settings[MergeTreeSetting::min_bytes_for_wide_part].value);
        }

        return false;
    }

    return true;
}

AlterConversionsPtr MergeTreeData::getAlterConversionsForPart(
    const MergeTreeDataPartPtr & part,
    const MutationsSnapshotPtr & mutations,
    const ContextPtr & query_context)
{
    auto commands = mutations->getOnFlyMutationCommandsForPart(part);
    auto patches = mutations->getPatchesForPart(part);
    PatchPartsForReader patches_for_reader;

    for (auto & patch : patches)
    {
        auto patch_commands = mutations->getOnFlyMutationCommandsForPart(patch.part);
        auto patch_conversions = std::make_shared<AlterConversions>(patch_commands, PatchPartsForReader{}, query_context);
        auto patch_for_reader = std::make_shared<LoadedMergeTreeDataPartInfoForReader>(std::move(patch.part), std::move(patch_conversions));

        patches_for_reader.push_back(PatchPartInfoForReader
        {
            .mode = patch.mode,
            .part = std::move(patch_for_reader),
            .source_parts = std::move(patch.source_parts),
            .source_data_version = patch.source_data_version,
        });
    }

    return std::make_shared<AlterConversions>(commands, patches_for_reader, query_context);
}

StorageMetadataPtr MergeTreeData::getPatchPartMetadata(const ColumnsDescription & patch_part_desc, const String & patch_partition_id, ContextPtr local_context) const
{
    std::lock_guard lock(patch_parts_metadata_mutex);

    auto & metadata_snapshot = patch_parts_metadata_cache[patch_partition_id];
    if (!metadata_snapshot)
        metadata_snapshot = DB::getPatchPartMetadata(patch_part_desc, local_context);

    return metadata_snapshot;
}

MergeTreeData::MergingParams MergeTreeData::getMergingParamsForPatchParts()
{
    MergingParams params;
    params.mode = MergingParams::Replacing;
    params.version_column = PartDataVersionColumn::name;
    return params;
}

std::expected<void, PreformattedMessage> MergeTreeData::supportsLightweightUpdate() const
{
    if (format_version < MERGE_TREE_DATA_MIN_FORMAT_VERSION_WITH_CUSTOM_PARTITIONING)
        return std::unexpected(PreformattedMessage::create(
            "Lightweight updates are supported only for tables with custom partitioning"));

    if (merging_params.mode == MergingParams::Summing || merging_params.mode == MergingParams::Aggregating || merging_params.mode == MergingParams::Graphite)
        return std::unexpected(PreformattedMessage::create(
            "Lightweight updates are not supported for tables with {}MergeTree engine", merging_params.getModeName()));

    const auto data_settings = getSettings();
    if (!(*data_settings)[MergeTreeSetting::enable_block_number_column])
        return std::unexpected(PreformattedMessage::create(
            "Lightweight updates are supported only for tables with materialized _block_number column. "
            "Run 'MODIFY SETTING enable_block_number_column = 1' command to enable it"));

    if (!(*data_settings)[MergeTreeSetting::enable_block_offset_column])
        return std::unexpected(PreformattedMessage::create(
            "Lightweight updates are supported only for tables with materialized _block_offset column. "
            "Run 'MODIFY SETTING enable_block_offset_column = 1' command to enable it"));

    return {};
}

QueryPipeline MergeTreeData::updateLightweightImpl(const MutationCommands & commands, ContextPtr query_context)
{
    auto it = std::ranges::find_if(commands, [](const auto & cmd) { return cmd.type != MutationCommand::UPDATE; });
    if (it != commands.end())
        throw Exception(ErrorCodes::LOGICAL_ERROR, "Got unexpected command with type {} in lightweight update", it->type);

    LOG_DEBUG(log, "Executing lightweight update with commands: {}", commands.toString());

    MutationCommands commands_to_run;
    const auto & system_columns = getPatchPartSystemColumns();

    for (const auto & [name, type] : system_columns)
    {
        commands_to_run.push_back(MutationCommand
        {
            .type = MutationCommand::READ_COLUMN,
            .column_name = name,
            .data_type = type,
        });
    }

    commands_to_run.insert(commands_to_run.end(), commands.begin(), commands.end());

    MutationsInterpreter::Settings mutation_settings(true);
    mutation_settings.return_mutated_rows = true;
    mutation_settings.max_threads = query_context->getSettingsRef()[Setting::max_threads];
    mutation_settings.recalculate_dependencies_of_updated_columns = false;

    MutationsInterpreter interpreter(
        shared_from_this(), getInMemoryMetadataPtr(),
        commands_to_run, query_context, mutation_settings);

    auto pipeline_builder = interpreter.execute();
    if (!pipeline_builder.initialized())
        throw Exception(ErrorCodes::LOGICAL_ERROR, "Cannot execute lightweight update with uninitialized pipeline");

    pipeline_builder.resize(1);
    pipeline_builder.addTransform(std::make_shared<SimpleSquashingChunksTransform>(
        pipeline_builder.getSharedHeader(),
        query_context->getSettingsRef()[Setting::min_insert_block_size_rows],
        query_context->getSettingsRef()[Setting::min_insert_block_size_bytes]));

    /// Required by MergeTree sinks.
    pipeline_builder.addSimpleTransform([&](const SharedHeader & header) -> ProcessorPtr
    {
        return std::make_shared<DeduplicationToken::AddTokenInfoTransform>(header);
    });

    return QueryPipelineBuilder::getPipeline(std::move(pipeline_builder));
}

size_t MergeTreeData::getTotalMergesWithTTLInMergeList() const
{
    return getContext()->getMergeList().getMergesWithTTLCount();
}

void MergeTreeData::addPartContributionToDataVolume(const DataPartPtr & part)
{
    increaseDataVolume(part->getBytesOnDisk(), part->rows_count, 1);
}

void MergeTreeData::removePartContributionToDataVolume(const DataPartPtr & part)
{
    increaseDataVolume(-part->getBytesOnDisk(), -part->rows_count, -1);
}

void MergeTreeData::increaseDataVolume(ssize_t bytes, ssize_t rows, ssize_t parts)
{
    total_active_size_bytes.fetch_add(bytes);
    total_active_size_rows.fetch_add(rows);
    total_active_size_parts.fetch_add(parts);
}

void MergeTreeData::setDataVolume(size_t bytes, size_t rows, size_t parts)
{
    total_active_size_bytes.store(bytes);
    total_active_size_rows.store(rows);
    total_active_size_parts.store(parts);
}

bool MergeTreeData::insertQueryIdOrThrow(const String & query_id, size_t max_queries) const
{
    std::lock_guard lock(query_id_set_mutex);
    return insertQueryIdOrThrowNoLock(query_id, max_queries);
}

bool MergeTreeData::insertQueryIdOrThrowNoLock(const String & query_id, size_t max_queries) const
{
    if (query_id_set.find(query_id) != query_id_set.end())
        return false;
    if (query_id_set.size() >= max_queries)
        throw Exception(
            ErrorCodes::TOO_MANY_SIMULTANEOUS_QUERIES,
            "Too many simultaneous queries for table {}. Maximum is: {}",
            log.loadName(),
            max_queries);
    query_id_set.insert(query_id);
    return true;
}

void MergeTreeData::removeQueryId(const String & query_id) const
{
    std::lock_guard lock(query_id_set_mutex);
    removeQueryIdNoLock(query_id);
}

void MergeTreeData::removeQueryIdNoLock(const String & query_id) const
{
    if (query_id_set.find(query_id) == query_id_set.end())
        LOG_WARNING(log, "We have query_id removed but it's not recorded. This is a bug");
    else
        query_id_set.erase(query_id);
}

std::shared_ptr<QueryIdHolder> MergeTreeData::getQueryIdHolder(const String & query_id, UInt64 max_concurrent_queries) const
{
    auto lock = std::lock_guard<std::mutex>(query_id_set_mutex);
    if (insertQueryIdOrThrowNoLock(query_id, max_concurrent_queries))
    {
        try
        {
            return std::make_shared<QueryIdHolder>(query_id, *this);
        }
        catch (...)
        {
            /// If we fail to construct the holder, remove query_id explicitly to avoid leak.
            removeQueryIdNoLock(query_id);
            throw;
        }
    }
    return nullptr;
}

ReservationPtr MergeTreeData::balancedReservation(
    const StorageMetadataPtr & metadata_snapshot,
    size_t part_size,
    size_t max_volume_index,
    const String & part_name,
    const MergeTreePartInfo & part_info,
    MergeTreeData::DataPartsVector covered_parts,
    std::optional<CurrentlySubmergingEmergingTagger> * tagger_ptr,
    const IMergeTreeDataPart::TTLInfos * ttl_infos,
    bool is_insert)
{
    ReservationPtr reserved_space;
    auto min_bytes_to_rebalance_partition_over_jbod = (*getSettings())[MergeTreeSetting::min_bytes_to_rebalance_partition_over_jbod];
    if (tagger_ptr && min_bytes_to_rebalance_partition_over_jbod > 0 && part_size >= min_bytes_to_rebalance_partition_over_jbod)
    {
        try
        {
            const auto & disks = getStoragePolicy()->getVolume(max_volume_index)->getDisks();
            std::map<String, size_t> disk_occupation;
            std::map<String, std::vector<String>> disk_parts_for_logging;
            for (const auto & disk : disks)
                disk_occupation.emplace(disk->getName(), 0);

            std::set<String> committed_big_parts_from_partition;
            std::set<String> submerging_big_parts_from_partition;
            std::lock_guard lock(currently_submerging_emerging_mutex);

            for (const auto & part : currently_submerging_big_parts)
            {
                if (part_info.getPartitionId() == part->info.getPartitionId())
                    submerging_big_parts_from_partition.insert(part->name);
            }

            {
                auto lock_parts = lockParts();
                if (covered_parts.empty())
                {
                    // It's a part fetch. Calculate `covered_parts` here.
                    MergeTreeData::DataPartPtr covering_part;
                    covered_parts = getActivePartsToReplace(part_info, part_name, covering_part, lock_parts);
                }

                // Remove irrelevant parts.
                std::erase_if(covered_parts,
                        [min_bytes_to_rebalance_partition_over_jbod](const auto & part)
                        {
                            return part->getBytesOnDisk() < min_bytes_to_rebalance_partition_over_jbod;
                        });

                // Include current submerging big parts which are not yet in `currently_submerging_big_parts`
                for (const auto & part : covered_parts)
                    submerging_big_parts_from_partition.insert(part->name);

                for (const auto & part : getDataPartsStateRange(MergeTreeData::DataPartState::Active))
                {
                    if (part->getBytesOnDisk() >= min_bytes_to_rebalance_partition_over_jbod
                        && part_info.getPartitionId() == part->info.getPartitionId())
                    {
                        auto name = part->getDataPartStorage().getDiskName();
                        auto it = disk_occupation.find(name);
                        if (it != disk_occupation.end())
                        {
                            if (submerging_big_parts_from_partition.find(part->name) == submerging_big_parts_from_partition.end())
                            {
                                it->second += part->getBytesOnDisk();
                                disk_parts_for_logging[name].push_back(formatReadableSizeWithBinarySuffix(part->getBytesOnDisk()));
                                committed_big_parts_from_partition.insert(part->name);
                            }
                            else
                            {
                                disk_parts_for_logging[name].push_back(formatReadableSizeWithBinarySuffix(part->getBytesOnDisk()) + " (submerging)");
                            }
                        }
                        else
                        {
                            // Part is on different volume. Ignore it.
                        }
                    }
                }
            }

            for (const auto & [name, emerging_part] : currently_emerging_big_parts)
            {
                // It's possible that the emerging big parts are committed and get added twice. Thus a set is used to deduplicate.
                if (committed_big_parts_from_partition.find(name) == committed_big_parts_from_partition.end()
                    && part_info.getPartitionId() == emerging_part.partition_id)
                {
                    auto it = disk_occupation.find(emerging_part.disk_name);
                    if (it != disk_occupation.end())
                    {
                        it->second += emerging_part.estimate_bytes;
                        disk_parts_for_logging[emerging_part.disk_name].push_back(
                            formatReadableSizeWithBinarySuffix(emerging_part.estimate_bytes) + " (emerging)");
                    }
                    else
                    {
                        // Part is on different volume. Ignore it.
                    }
                }
            }

            size_t min_occupation_size = std::numeric_limits<size_t>::max();
            std::vector<String> candidates;
            for (const auto & [disk_name, size] : disk_occupation)
            {
                if (size < min_occupation_size)
                {
                    min_occupation_size = size;
                    candidates = {disk_name};
                }
                else if (size == min_occupation_size)
                {
                    candidates.push_back(disk_name);
                }
            }

            if (!candidates.empty())
            {
                // Random pick one disk from best candidates
                std::shuffle(candidates.begin(), candidates.end(), thread_local_rng);
                String selected_disk_name = candidates.front();
                WriteBufferFromOwnString log_str;
                writeCString("\nbalancer: \n", log_str);
                for (const auto & [disk_name, per_disk_parts] : disk_parts_for_logging)
                    writeString(fmt::format("  {}: [{}]\n", disk_name, fmt::join(per_disk_parts, ", ")), log_str);
                LOG_DEBUG(log, fmt::runtime(log_str.str()));

                if (ttl_infos)
                    reserved_space = tryReserveSpacePreferringTTLRules(
                        metadata_snapshot,
                        part_size,
                        *ttl_infos,
                        time(nullptr),
                        max_volume_index,
                        is_insert,
                        getStoragePolicy()->getDiskByName(selected_disk_name));
                else
                    reserved_space = tryReserveSpace(part_size, getStoragePolicy()->getDiskByName(selected_disk_name));

                if (reserved_space)
                {
                    currently_emerging_big_parts.emplace(
                        part_name, EmergingPartInfo{reserved_space->getDisk(0)->getName(), part_info.getPartitionId(), part_size});

                    for (const auto & part : covered_parts)
                    {
                        if (currently_submerging_big_parts.contains(part))
                            LOG_WARNING(log, "currently_submerging_big_parts contains duplicates. JBOD might lose balance");
                        else
                            currently_submerging_big_parts.insert(part);
                    }

                    // Record submerging big parts in the tagger to clean them up.
                    tagger_ptr->emplace(*this, part_name, std::move(covered_parts), log.load());
                }
            }
        }
        catch (...)
        {
            LOG_DEBUG(log, "JBOD balancer encounters an error. Fallback to random disk selection");
            tryLogCurrentException(log);
        }
    }
    return reserved_space;
}

ColumnsDescription MergeTreeData::getConcreteObjectColumns(
    const DataPartsVector & parts, const ColumnsDescription & storage_columns)
{
    return DB::getConcreteObjectColumns(
        parts.begin(), parts.end(),
        storage_columns, [](const auto & part) -> const auto & { return part->getColumns(); });
}

ColumnsDescription MergeTreeData::getConcreteObjectColumns(
    boost::iterator_range<DataPartIteratorByStateAndInfo> range, const ColumnsDescription & storage_columns)
{
    return DB::getConcreteObjectColumns(
        range.begin(), range.end(),
        storage_columns, [](const auto & part) -> const auto & { return part->getColumns(); });
}

void MergeTreeData::resetObjectColumnsFromActiveParts(const DataPartsLock & /*lock*/)
{
    auto metadata_snapshot = getInMemoryMetadataPtr();
    const auto & columns = metadata_snapshot->getColumns();
    if (!hasDynamicSubcolumnsDeprecated(columns))
    {
        object_columns = ColumnsDescription{};
        return;
    }

    auto range = getDataPartsStateRange(DataPartState::Active);
    object_columns = getConcreteObjectColumns(range, columns);
}

void MergeTreeData::updateObjectColumns(const DataPartPtr & part, const DataPartsLock & /*lock*/)
{
    auto metadata_snapshot = getInMemoryMetadataPtr();
    const auto & columns = metadata_snapshot->getColumns();
    if (!hasDynamicSubcolumnsDeprecated(columns))
        return;

    DB::updateObjectColumns(object_columns, columns, part->getColumns());
}

template <typename DataPartPtr>
static void updateSerializationHintsForPart(const DataPartPtr & part, const ColumnsDescription & storage_columns, SerializationInfoByName & hints, bool remove)
{
    UNUSED(remove);
    const auto & part_columns = part->getColumnsDescription();
    for (const auto & [name, info] : part->getSerializationInfos())
    {
        auto new_hint = hints.tryGet(name);
        if (!new_hint)
            continue;

        /// Structure may change after alter. Do not add info for such items.
        /// Instead it will be updated on commit of the result part of alter.
        if (part_columns.tryGetPhysical(name) != storage_columns.tryGetPhysical(name))
            continue;

        chassert(new_hint->structureEquals(*info));
        // if (remove)
        //     new_hint->remove(*info);
        // else
        //     new_hint->add(*info);
    }

}

void MergeTreeData::resetSerializationHints(const DataPartsLock & /*lock*/)
{
    SerializationInfo::Settings settings =
    {
        .ratio_of_defaults_for_sparse = (*getSettings())[MergeTreeSetting::ratio_of_defaults_for_sparse_serialization],
        .number_of_uniq_for_low_cardinality = (*getSettings())[MergeTreeSetting::max_uniq_number_for_low_cardinality],
    };

    const auto metadata_snapshot = getInMemoryMetadataPtr();
    const auto & storage_columns = metadata_snapshot->getColumns();

    serialization_hints = SerializationInfoByName(storage_columns.getAllPhysical(), settings);
    auto range = getDataPartsStateRange(DataPartState::Active);

    for (const auto & part : range)
        updateSerializationHintsForPart(part, storage_columns, serialization_hints, false);
}

template <typename AddedParts, typename RemovedParts>
void MergeTreeData::updateSerializationHints(const AddedParts & added_parts, const RemovedParts & removed_parts, const DataPartsLock & /*lock*/)
{
    const auto metadata_snapshot = getInMemoryMetadataPtr();
    const auto & storage_columns = metadata_snapshot->getColumns();

    for (const auto & part : added_parts)
        updateSerializationHintsForPart(part, storage_columns, serialization_hints, false);

    for (const auto & part : removed_parts)
        updateSerializationHintsForPart(part, storage_columns, serialization_hints, true);
}

SerializationInfoByName MergeTreeData::getSerializationHints() const
{
    auto lock = lockParts();
    SerializationInfoByName res;
    for (const auto & [name, info] : serialization_hints)
        res.emplace(name, info->clone());
    return res;
}

bool MergeTreeData::supportsTrivialCountOptimization(const StorageSnapshotPtr & storage_snapshot, ContextPtr query_context) const
{
    if (hasLightweightDeletedMask())
        return false;

    const auto & settings = query_context->getSettingsRef();
    if (!storage_snapshot)
        return !settings[Setting::apply_mutations_on_fly] && !settings[Setting::apply_patch_parts];

    const auto & snapshot_data = assert_cast<const MergeTreeData::SnapshotData &>(*storage_snapshot->data);
    const auto & mutations_snapshot = snapshot_data.mutations_snapshot;

    return !mutations_snapshot->hasDataMutations() && !mutations_snapshot->hasPatchParts();
}

Int64 MergeTreeData::getMinMetadataVersion(const DataPartsVector & parts)
{
    Int64 version = -1;
    for (const auto & part : parts)
    {
        Int64 part_version = part->getMetadataVersion();
        if (version == -1 || part_version < version)
            version = part_version;
    }
    return version;
}

MergeTreeData::PartitionIdToMinBlockPtr MergeTreeData::getMinDataVersionForEachPartition(const DataPartsVector & parts)
{
    PartitionIdToMinBlock partition_to_min_data_version;

    for (const auto & part : parts)
    {
        const String & partition_id = part->info.getPartitionId();
        const Int64 data_version = part->info.getDataVersion();

        if (auto partition_it = partition_to_min_data_version.find(partition_id); partition_it != partition_to_min_data_version.end())
            partition_it->second = std::min(partition_it->second, data_version);
        else
            partition_to_min_data_version.emplace(partition_id, data_version);
    }

    return std::make_shared<PartitionIdToMinBlock>(std::move(partition_to_min_data_version));
}

StorageMetadataPtr MergeTreeData::getInMemoryMetadataPtr() const
{
    auto query_context = CurrentThread::get().getQueryContext();
    if (!query_context || !query_context->getSettingsRef()[Setting::enable_shared_storage_snapshot_in_query])
        return IStorage::getInMemoryMetadataPtr();

    auto [cache, lock] = query_context->getStorageMetadataCache();
    auto it = cache->find(this);
    if (it != cache->end())
        return it->second;

    return cache->emplace(this, IStorage::getInMemoryMetadataPtr()).first->second;
}

StorageSnapshotPtr MergeTreeData::createStorageSnapshot(const StorageMetadataPtr & metadata_snapshot, ContextPtr query_context, bool without_data) const
{
    if (without_data)
    {
        auto lock = lockParts();
        return std::make_shared<StorageSnapshot>(*this, metadata_snapshot, object_columns, std::make_unique<SnapshotData>());
    }

    auto snapshot_data = std::make_unique<SnapshotData>();
    ColumnsDescription object_columns_copy;

    DataPartsVector parts;
    {
        auto lock = lockParts();
        parts = getVisibleDataPartsVectorUnlocked(query_context, lock);
        object_columns_copy = object_columns;
    }
    /// Avoid holding the lock while constructing RangesInDataParts
    snapshot_data->parts = RangesInDataParts(parts);

    bool apply_mutations_on_fly = query_context->getSettingsRef()[Setting::apply_mutations_on_fly];
    bool apply_patch_parts = query_context->getSettingsRef()[Setting::apply_patch_parts];

    IMutationsSnapshot::Params params
    {
        .metadata_version = metadata_snapshot->getMetadataVersion(),
        .min_part_metadata_version = getMinMetadataVersion(parts),
        .min_part_data_versions = getMinDataVersionForEachPartition(parts),
        .max_mutation_versions = query_context->getPartitionIdToMaxBlock(),
        .need_data_mutations = apply_mutations_on_fly,
        .need_alter_mutations = apply_mutations_on_fly || apply_patch_parts,
        .need_patch_parts = apply_patch_parts,
    };

    snapshot_data->mutations_snapshot = getMutationsSnapshot(params);
    return std::make_shared<StorageSnapshot>(*this, metadata_snapshot, std::move(object_columns_copy), std::move(snapshot_data));
}

StorageSnapshotPtr MergeTreeData::getStorageSnapshot(const StorageMetadataPtr & metadata_snapshot, ContextPtr query_context) const
{
    /// Inject artificial delay when taking storage snapshot.
    /// Useful for simulating concurrent mutations during snapshot acquisition.
    /// E.g. tests/queries/0_stateless/03443_shared_storage_snapshots.sh
    UInt64 merge_tree_storage_snapshot_sleep_ms = query_context->getSettingsRef()[Setting::merge_tree_storage_snapshot_sleep_ms];
    if (merge_tree_storage_snapshot_sleep_ms > 0)
    {
        LOG_DEBUG(log, "Injecting {}ms artificial delay before taking storage snapshot", merge_tree_storage_snapshot_sleep_ms);
        std::this_thread::sleep_for(std::chrono::milliseconds(merge_tree_storage_snapshot_sleep_ms));
        LOG_DEBUG(log, "Finished {}ms artificial delay before taking storage snapshot", merge_tree_storage_snapshot_sleep_ms);
    }

    if (!query_context->getSettingsRef()[Setting::enable_shared_storage_snapshot_in_query] || !query_context->hasQueryContext())
        return createStorageSnapshot(metadata_snapshot, query_context, false);

    auto [cache, lock] = query_context->getStorageSnapshotCache();
    auto it = cache->find(this);
    if (it != cache->end())
        return it->second;
    return cache->emplace(this, createStorageSnapshot(metadata_snapshot, query_context, false)).first->second;
}

StorageSnapshotPtr
MergeTreeData::getStorageSnapshotWithoutData(const StorageMetadataPtr & metadata_snapshot, ContextPtr query_context) const
{
    return createStorageSnapshot(metadata_snapshot, query_context, true);
}

void MergeTreeData::incrementInsertedPartsProfileEvent(MergeTreeDataPartType type)
{
    switch (type.getValue())
    {
        case MergeTreeDataPartType::Wide:
            ProfileEvents::increment(ProfileEvents::InsertedWideParts);
            break;
        case MergeTreeDataPartType::Compact:
            ProfileEvents::increment(ProfileEvents::InsertedCompactParts);
            break;
        default:
            break;
    }
}

void MergeTreeData::incrementMergedPartsProfileEvent(MergeTreeDataPartType type)
{
    switch (type.getValue())
    {
        case MergeTreeDataPartType::Wide:
            ProfileEvents::increment(ProfileEvents::MergedIntoWideParts);
            break;
        case MergeTreeDataPartType::Compact:
            ProfileEvents::increment(ProfileEvents::MergedIntoCompactParts);
            break;
        default:
            break;
    }
}

std::pair<MergeTreeData::MutableDataPartPtr, scope_guard> MergeTreeData::createEmptyPart(
        MergeTreePartInfo & new_part_info, const MergeTreePartition & partition, const String & new_part_name,
        const MergeTreeTransactionPtr & txn)
{
    auto metadata_snapshot = getInMemoryMetadataPtr();
    auto settings = getSettings();

    auto block = metadata_snapshot->getSampleBlock();
    NamesAndTypesList columns = metadata_snapshot->getColumns().getAllPhysical().filter(block.getNames());
    setAllObjectsToDummyTupleType(columns);

    auto minmax_idx = std::make_shared<IMergeTreeDataPart::MinMaxIndex>();
    minmax_idx->update(block, getMinMaxColumnsNames(metadata_snapshot->getPartitionKey()));

    DB::IMergeTreeDataPart::TTLInfos move_ttl_infos;
    VolumePtr volume = getStoragePolicy()->getVolume(0);
    ReservationPtr reservation = reserveSpacePreferringTTLRules(metadata_snapshot, 0, move_ttl_infos, time(nullptr), 0, true);
    VolumePtr data_part_volume = createVolumeFromReservation(reservation, volume);

    auto tmp_dir_holder = getTemporaryPartDirectoryHolder(EMPTY_PART_TMP_PREFIX + new_part_name);
    auto new_data_part = getDataPartBuilder(new_part_name, data_part_volume, EMPTY_PART_TMP_PREFIX + new_part_name, getReadSettings())
        .withBytesAndRows(0, 0)
        .withPartInfo(new_part_info)
        .build();

    if ((*settings)[MergeTreeSetting::assign_part_uuids])
        new_data_part->uuid = UUIDHelpers::generateV4();

    new_data_part->setColumns(columns, {}, metadata_snapshot->getMetadataVersion());
    new_data_part->rows_count = block.rows();
    new_data_part->existing_rows_count = block.rows();
    new_data_part->partition = partition;
    new_data_part->is_temp = true;
    /// In case of replicated merge tree with zero copy replication
    /// Here Clickhouse claims that this new part can be deleted in temporary state without unlocking the blobs
    /// The blobs have to be removed along with the part, this temporary part owns them and does not share them yet.
    new_data_part->remove_tmp_policy = IMergeTreeDataPart::BlobsRemovalPolicyForTemporaryParts::REMOVE_BLOBS;

    auto new_data_part_storage = new_data_part->getDataPartStoragePtr();
    new_data_part_storage->beginTransaction();

    SyncGuardPtr sync_guard;

    /// The name could be non-unique in case of stale files from previous runs.
    if (new_data_part_storage->exists())
    {
        /// The path has to be unique, all tmp directories are deleted at startup in case of stale files from previous runs.
        /// New part have to capture its name, therefore there is no concurrentcy in directory creation
        throw Exception(ErrorCodes::LOGICAL_ERROR,
                        "New empty part is about to matirialize but the directory already exist"
                        ", new part {}"
                        ", directory {}",
                        new_part_name, new_data_part_storage->getFullPath());
    }

    new_data_part_storage->createDirectories();

    if ((*getSettings())[MergeTreeSetting::fsync_part_directory])
        sync_guard = new_data_part_storage->getDirectorySyncGuard();

    /// This effectively chooses minimal compression method:
    ///  either default lz4 or compression method with zero thresholds on absolute and relative part size.
    auto compression_codec = getContext()->chooseCompressionCodec(0, 0);

    PartLevelStatistics part_level_statistics;
    part_level_statistics.addMinMaxIndex(minmax_idx, false);
    const auto & index_factory = MergeTreeIndexFactory::instance();

    MergedBlockOutputStream out(
        new_data_part,
        metadata_snapshot,
        columns,
        index_factory.getMany(metadata_snapshot->getSecondaryIndices()),
        part_level_statistics,
        compression_codec,
        std::make_shared<MergeTreeIndexGranularityAdaptive>(),
        txn ? txn->tid : Tx::PrehistoricTID,
        /*part_uncompressed_bytes=*/ 0);

    bool sync_on_insert = (*settings)[MergeTreeSetting::fsync_after_insert];

    out.write(block);
    /// Here is no projections as no data inside
    out.finalizePart(new_data_part, sync_on_insert);

    new_data_part_storage->precommitTransaction();
    return std::make_pair(std::move(new_data_part), std::move(tmp_dir_holder));
}

bool MergeTreeData::allowRemoveStaleMovingParts() const
{
    return ConfigHelper::getBool(getContext()->getConfigRef(), "allow_remove_stale_moving_parts", /* default_ = */ true);
}

CurrentlySubmergingEmergingTagger::~CurrentlySubmergingEmergingTagger()
{
    std::lock_guard lock(storage.currently_submerging_emerging_mutex);

    for (const auto & part : submerging_parts)
    {
        if (!storage.currently_submerging_big_parts.contains(part))
        {
            LOG_ERROR(log, "currently_submerging_big_parts doesn't contain part {} to erase. This is a bug", part->name);
            assert(false);
        }
        else
            storage.currently_submerging_big_parts.erase(part);
    }
    storage.currently_emerging_big_parts.erase(emerging_part_name);
}

bool MergeTreeData::initializeDiskOnConfigChange(const std::set<String> & new_added_disks)
{
    auto storage_policy = getStoragePolicy();
    const auto format_version_path = fs::path(relative_data_path) / MergeTreeData::FORMAT_VERSION_FILE_NAME;
    for (const auto & name : new_added_disks)
    {
        auto disk = storage_policy->tryGetDiskByName(name);
        if (disk)
        {
            disk->createDirectories(relative_data_path);
            disk->createDirectories(fs::path(relative_data_path) / MergeTreeData::DETACHED_DIR_NAME);
            auto buf = disk->writeFile(format_version_path, 16, WriteMode::Rewrite, getContext()->getWriteSettings());
            writeIntText(format_version.toUnderType(), *buf);
            buf->finalize();
            if (getContext()->getSettingsRef()[Setting::fsync_metadata])
                buf->sync();
        }
    }
    return true;
}

void MergeTreeData::loadPrimaryKeys() const
{
    auto data_parts = getDataPartsVectorForInternalUsage();
    for (const auto & data_part : data_parts)
    {
        /// We call getIndex() because it calls loadIndex() after locking its mutex, but we don't need its value.
        data_part->getIndex();
    }
}

void MergeTreeData::unloadPrimaryKeys()
{
    for (auto & part : getAllDataPartsVector())
    {
        const_cast<IMergeTreeDataPart &>(*part).unloadIndex();
    }
}

size_t MergeTreeData::unloadPrimaryKeysAndClearCachesOfOutdatedParts()
{
    /// If the method is already called from another thread, then we don't need to do anything.
    std::unique_lock lock(unload_primary_key_mutex, std::defer_lock);
    if (!lock.try_lock())
        return 0;

    DataPartsVector parts_to_clear;
    DataPartsVector parts_in_use;

    {
        auto parts_lock = lockParts();
        auto parts_range = getDataPartsStateRange(DataPartState::Outdated);

        for (const auto & part : parts_range)
        {
            /// Outdated part may be hold by SELECT query and still needs the index.
            if (!isSharedPtrUnique(part))
            {
                parts_in_use.push_back(part);
                continue;
            }

            /// This check requires lock of index_mutex but if outdated part is unique then there is no
            /// contention on it, so it's relatively cheap and it's ok to check under a global parts lock.
            if (!part->isIndexLoaded() && !part->mayStoreDataInCaches())
                continue;

            parts_to_clear.push_back(part);
        }
    }

    for (const auto & part : parts_to_clear)
    {
        auto & part_mut = const_cast<IMergeTreeDataPart &>(*part);
        part_mut.unloadIndex();
        part_mut.clearCaches();
    }

    if (!parts_to_clear.empty())
        LOG_TRACE(log, "Unloaded primary key for outdated parts {}", fmt::join(getPartsNames(parts_to_clear), ", "));
    if (!parts_in_use.empty())
        LOG_TRACE(log, "Outdated parts {} may be hold by SELECT query and still need the index", fmt::join(getPartsNames(parts_in_use), ", "));

    return parts_to_clear.size();
}

void MergeTreeData::verifySortingKey(const KeyDescription & sorting_key)
{
    /// Aggregate functions already forbidden, but SimpleAggregateFunction are not
    for (const auto & data_type : sorting_key.data_types)
    {
        if (dynamic_cast<const DataTypeCustomSimpleAggregateFunction *>(data_type->getCustomName()))
            throw Exception(ErrorCodes::DATA_TYPE_CANNOT_BE_USED_IN_KEY, "Column with type {} is not allowed in key expression", data_type->getCustomName()->getName());
    }
}

static void updateMutationsCounters(MutationCounters & mutation_counters, const MutationCommands & commands, Int64 increment)
{
    mutation_counters.assertNotNegative();

    bool has_data_mutation = false;
    bool has_alter_mutation = false;
    bool has_metadata_mutation = false;

    for (const auto & command : commands)
    {
        if (!has_data_mutation && AlterConversions::isSupportedDataMutation(command.type))
        {
            mutation_counters.num_data += increment;
            has_data_mutation = true;
        }

        if (!has_alter_mutation && AlterConversions::isSupportedAlterMutation(command.type))
        {
            mutation_counters.num_alter += increment;
            has_alter_mutation = true;
        }

        if (!has_metadata_mutation && AlterConversions::isSupportedMetadataMutation(command.type))
        {
            mutation_counters.num_metadata += increment;
            has_metadata_mutation = true;
        }

        mutation_counters.assertNotNegative();
    }
}

void incrementMutationsCounters(MutationCounters & mutation_counters, const MutationCommands & commands)
{
    updateMutationsCounters(mutation_counters, commands, 1);
}

void decrementMutationsCounters(MutationCounters & mutation_counters, const MutationCommands & commands)
{
    updateMutationsCounters(mutation_counters, commands, -1);
}

}<|MERGE_RESOLUTION|>--- conflicted
+++ resolved
@@ -264,11 +264,8 @@
     extern const MergeTreeSettingsBool columns_and_secondary_indices_sizes_lazy_calculation;
     extern const MergeTreeSettingsSeconds refresh_parts_interval;
     extern const MergeTreeSettingsBool remove_unused_patch_parts;
-<<<<<<< HEAD
     extern const MergeTreeSettingsUInt64 max_uniq_number_for_low_cardinality;
-=======
     extern const MergeTreeSettingsSearchOrphanedPartsDisks search_orphaned_parts_disks;
->>>>>>> 17d47c2d
 }
 
 namespace ServerSetting
