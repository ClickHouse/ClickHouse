#include <Compression/CompressedReadBuffer.h>
#include <DataStreams/copyData.h>
#include <DataTypes/DataTypeArray.h>
#include <DataTypes/DataTypeDate.h>
#include <DataTypes/DataTypeDateTime.h>
#include <DataTypes/DataTypeEnum.h>
#include <DataTypes/DataTypeLowCardinality.h>
#include <DataTypes/DataTypeNullable.h>
#include <DataTypes/DataTypeUUID.h>
#include <DataTypes/NestedUtils.h>
#include <Formats/FormatFactory.h>
#include <Functions/FunctionFactory.h>
#include <Functions/IFunction.h>
#include <IO/ConcatReadBuffer.h>
#include <IO/Operators.h>
#include <IO/ReadBufferFromMemory.h>
#include <IO/WriteBufferFromString.h>
#include <Interpreters/Context.h>
#include <Interpreters/ExpressionAnalyzer.h>
#include <Interpreters/InterpreterSelectQuery.h>
#include <Interpreters/PartLog.h>
#include <Interpreters/TreeRewriter.h>
#include <Interpreters/inplaceBlockConversions.h>
#include <Parsers/ASTFunction.h>
#include <Parsers/ASTLiteral.h>
#include <Parsers/ASTNameTypePair.h>
#include <Parsers/ASTPartition.h>
#include <Parsers/ASTSetQuery.h>
#include <Parsers/ExpressionListParsers.h>
#include <Parsers/parseQuery.h>
#include <Parsers/queryToString.h>
#include <Processors/Formats/InputStreamFromInputFormat.h>
#include <Storages/AlterCommands.h>
#include <Storages/MergeTree/MergeTreeData.h>
#include <Storages/MergeTree/MergeTreeDataPartCompact.h>
#include <Storages/MergeTree/MergeTreeDataPartInMemory.h>
#include <Storages/MergeTree/MergeTreeDataPartWide.h>
#include <Storages/MergeTree/MergeTreeSequentialSource.h>
#include <Storages/MergeTree/MergedBlockOutputStream.h>
#include <Storages/MergeTree/MergedColumnOnlyOutputStream.h>
#include <Storages/MergeTree/checkDataPart.h>
#include <Storages/MergeTree/localBackup.h>
#include <Storages/StorageMergeTree.h>
#include <Storages/StorageReplicatedMergeTree.h>
#include <Common/Increment.h>
#include <Common/SimpleIncrement.h>
#include <Common/Stopwatch.h>
#include <Common/StringUtils/StringUtils.h>
#include <Common/escapeForFileName.h>
#include <Common/quoteString.h>
#include <Common/typeid_cast.h>

#include <Poco/DirectoryIterator.h>

#include <boost/range/adaptor/filtered.hpp>
#include <boost/algorithm/string/join.hpp>

#include <algorithm>
#include <iomanip>
#include <optional>
#include <set>
#include <thread>
#include <typeinfo>
#include <typeindex>
#include <unordered_set>


namespace ProfileEvents
{
    extern const Event RejectedInserts;
    extern const Event DelayedInserts;
    extern const Event DelayedInsertsMilliseconds;
}

namespace CurrentMetrics
{
    extern const Metric DelayedInserts;
    extern const Metric BackgroundMovePoolTask;
}


namespace
{
    constexpr UInt64 RESERVATION_MIN_ESTIMATION_SIZE = 1u * 1024u * 1024u; /// 1MB
}


namespace DB
{

namespace ErrorCodes
{
    extern const int NO_SUCH_DATA_PART;
    extern const int NOT_IMPLEMENTED;
    extern const int DIRECTORY_ALREADY_EXISTS;
    extern const int TOO_MANY_UNEXPECTED_DATA_PARTS;
    extern const int DUPLICATE_DATA_PART;
    extern const int NO_SUCH_COLUMN_IN_TABLE;
    extern const int LOGICAL_ERROR;
    extern const int ILLEGAL_COLUMN;
    extern const int CORRUPTED_DATA;
    extern const int BAD_TYPE_OF_FIELD;
    extern const int BAD_ARGUMENTS;
    extern const int INVALID_PARTITION_VALUE;
    extern const int METADATA_MISMATCH;
    extern const int PART_IS_TEMPORARILY_LOCKED;
    extern const int TOO_MANY_PARTS;
    extern const int INCOMPATIBLE_COLUMNS;
    extern const int BAD_TTL_EXPRESSION;
    extern const int INCORRECT_FILE_NAME;
    extern const int BAD_DATA_PART_NAME;
    extern const int READONLY_SETTING;
    extern const int ABORTED;
    extern const int UNKNOWN_PART_TYPE;
    extern const int UNKNOWN_DISK;
    extern const int NOT_ENOUGH_SPACE;
    extern const int ALTER_OF_COLUMN_IS_FORBIDDEN;
    extern const int SUPPORT_IS_DISABLED;
    extern const int TOO_MANY_SIMULTANEOUS_QUERIES;
}


static void checkSampleExpression(const StorageInMemoryMetadata & metadata, bool allow_sampling_expression_not_in_primary_key)
{
    const auto & pk_sample_block = metadata.getPrimaryKey().sample_block;
    if (!pk_sample_block.has(metadata.sampling_key.column_names[0]) && !allow_sampling_expression_not_in_primary_key)
        throw Exception("Sampling expression must be present in the primary key", ErrorCodes::BAD_ARGUMENTS);
}

MergeTreeData::MergeTreeData(
    const StorageID & table_id_,
    const String & relative_data_path_,
    const StorageInMemoryMetadata & metadata_,
    Context & context_,
    const String & date_column_name,
    const MergingParams & merging_params_,
    std::unique_ptr<MergeTreeSettings> storage_settings_,
    bool require_part_metadata_,
    bool attach,
    BrokenPartCallback broken_part_callback_)
    : IStorage(table_id_)
    , global_context(context_.getGlobalContext())
    , merging_params(merging_params_)
    , require_part_metadata(require_part_metadata_)
    , relative_data_path(relative_data_path_)
    , broken_part_callback(broken_part_callback_)
    , log_name(table_id_.getNameForLogs())
    , log(&Poco::Logger::get(log_name))
    , storage_settings(std::move(storage_settings_))
    , data_parts_by_info(data_parts_indexes.get<TagByInfo>())
    , data_parts_by_state_and_info(data_parts_indexes.get<TagByStateAndInfo>())
    , parts_mover(this)
{
    const auto settings = getSettings();
    allow_nullable_key = attach || settings->allow_nullable_key;

    if (relative_data_path.empty())
        throw Exception("MergeTree storages require data path", ErrorCodes::INCORRECT_FILE_NAME);

    /// Check sanity of MergeTreeSettings. Only when table is created.
    if (!attach)
        settings->sanityCheck(global_context.getSettingsRef());

    MergeTreeDataFormatVersion min_format_version(0);
    if (!date_column_name.empty())
    {
        try
        {

            checkPartitionKeyAndInitMinMax(metadata_.partition_key);
            setProperties(metadata_, metadata_, attach);
            if (minmax_idx_date_column_pos == -1)
                throw Exception("Could not find Date column", ErrorCodes::BAD_TYPE_OF_FIELD);
        }
        catch (Exception & e)
        {
            /// Better error message.
            e.addMessage("(while initializing MergeTree partition key from date column " + backQuote(date_column_name) + ")");
            throw;
        }
    }
    else
    {
        is_custom_partitioned = true;
        checkPartitionKeyAndInitMinMax(metadata_.partition_key);
        min_format_version = MERGE_TREE_DATA_MIN_FORMAT_VERSION_WITH_CUSTOM_PARTITIONING;
    }
    setProperties(metadata_, metadata_, attach);

    /// NOTE: using the same columns list as is read when performing actual merges.
    merging_params.check(metadata_);

    if (metadata_.sampling_key.definition_ast != nullptr)
    {
        /// This is for backward compatibility.
        checkSampleExpression(metadata_, attach || settings->compatibility_allow_sampling_expression_not_in_primary_key);
    }

    checkTTLExpressions(metadata_, metadata_);

    /// format_file always contained on any data path
    PathWithDisk version_file;
    /// Creating directories, if not exist.
    for (const auto & [path, disk] : getRelativeDataPathsWithDisks())
    {
        disk->createDirectories(path);
        disk->createDirectories(path + "detached");
        auto current_version_file_path = path + "format_version.txt";
        if (disk->exists(current_version_file_path))
        {
            if (!version_file.first.empty())
            {
                LOG_ERROR(log, "Duplication of version file {} and {}", fullPath(version_file.second, version_file.first), current_version_file_path);
                throw Exception("Multiple format_version.txt file", ErrorCodes::CORRUPTED_DATA);
            }
            version_file = {current_version_file_path, disk};
        }
    }

    /// If not choose any
    if (version_file.first.empty())
        version_file = {relative_data_path + "format_version.txt", getStoragePolicy()->getAnyDisk()};

    bool version_file_exists = version_file.second->exists(version_file.first);

    // When data path or file not exists, ignore the format_version check
    if (!attach || !version_file_exists)
    {
        format_version = min_format_version;
        auto buf = version_file.second->writeFile(version_file.first);
        writeIntText(format_version.toUnderType(), *buf);
        if (global_context.getSettingsRef().fsync_metadata)
            buf->sync();
    }
    else
    {
        auto buf = version_file.second->readFile(version_file.first);
        UInt32 read_format_version;
        readIntText(read_format_version, *buf);
        format_version = read_format_version;
        if (!buf->eof())
            throw Exception("Bad version file: " + fullPath(version_file.second, version_file.first), ErrorCodes::CORRUPTED_DATA);
    }

    if (format_version < min_format_version)
    {
        if (min_format_version == MERGE_TREE_DATA_MIN_FORMAT_VERSION_WITH_CUSTOM_PARTITIONING.toUnderType())
            throw Exception(
                "MergeTree data format version on disk doesn't support custom partitioning",
                ErrorCodes::METADATA_MISMATCH);
    }

    String reason;
    if (!canUsePolymorphicParts(*settings, &reason) && !reason.empty())
        LOG_WARNING(log, "{} Settings 'min_rows_for_wide_part', 'min_bytes_for_wide_part', "
            "'min_rows_for_compact_part' and 'min_bytes_for_compact_part' will be ignored.", reason);
}

StoragePolicyPtr MergeTreeData::getStoragePolicy() const
{
    return global_context.getStoragePolicy(getSettings()->storage_policy);
}

static void checkKeyExpression(const ExpressionActions & expr, const Block & sample_block, const String & key_name, bool allow_nullable_key)
{
    for (const auto & action : expr.getActions())
    {
        if (action.node->type == ActionsDAG::ActionType::ARRAY_JOIN)
            throw Exception(key_name + " key cannot contain array joins", ErrorCodes::ILLEGAL_COLUMN);

        if (action.node->type == ActionsDAG::ActionType::FUNCTION)
        {
            IFunctionBase & func = *action.node->function_base;
            if (!func.isDeterministic())
                throw Exception(key_name + " key cannot contain non-deterministic functions, "
                    "but contains function " + func.getName(),
                    ErrorCodes::BAD_ARGUMENTS);
        }
    }

    for (const ColumnWithTypeAndName & element : sample_block)
    {
        const ColumnPtr & column = element.column;
        if (column && (isColumnConst(*column) || column->isDummy()))
            throw Exception{key_name + " key cannot contain constants", ErrorCodes::ILLEGAL_COLUMN};

        if (!allow_nullable_key && element.type->isNullable())
            throw Exception{key_name + " key cannot contain nullable columns", ErrorCodes::ILLEGAL_COLUMN};
    }
}

void MergeTreeData::checkProperties(
    const StorageInMemoryMetadata & new_metadata, const StorageInMemoryMetadata & old_metadata, bool attach) const
{
    if (!new_metadata.sorting_key.definition_ast)
        throw Exception("ORDER BY cannot be empty", ErrorCodes::BAD_ARGUMENTS);

    KeyDescription new_sorting_key = new_metadata.sorting_key;
    KeyDescription new_primary_key = new_metadata.primary_key;

    size_t sorting_key_size = new_sorting_key.column_names.size();
    size_t primary_key_size = new_primary_key.column_names.size();
    if (primary_key_size > sorting_key_size)
        throw Exception("Primary key must be a prefix of the sorting key, but its length: "
            + toString(primary_key_size) + " is greater than the sorting key length: " + toString(sorting_key_size),
            ErrorCodes::BAD_ARGUMENTS);

    NameSet primary_key_columns_set;

    for (size_t i = 0; i < sorting_key_size; ++i)
    {
        const String & sorting_key_column = new_sorting_key.column_names[i];

        if (i < primary_key_size)
        {
            const String & pk_column = new_primary_key.column_names[i];
            if (pk_column != sorting_key_column)
                throw Exception("Primary key must be a prefix of the sorting key, but in position "
                    + toString(i) + " its column is " + pk_column + ", not " + sorting_key_column,
                    ErrorCodes::BAD_ARGUMENTS);

            if (!primary_key_columns_set.emplace(pk_column).second)
                throw Exception("Primary key contains duplicate columns", ErrorCodes::BAD_ARGUMENTS);

        }
    }

    auto all_columns = new_metadata.columns.getAllPhysical();

    /// Order by check AST
    if (old_metadata.hasSortingKey())
    {
        /// This is ALTER, not CREATE/ATTACH TABLE. Let us check that all new columns used in the sorting key
        /// expression have just been added (so that the sorting order is guaranteed to be valid with the new key).

        Names new_primary_key_columns = new_primary_key.column_names;
        Names new_sorting_key_columns = new_sorting_key.column_names;

        ASTPtr added_key_column_expr_list = std::make_shared<ASTExpressionList>();
        const auto & old_sorting_key_columns = old_metadata.getSortingKeyColumns();
        for (size_t new_i = 0, old_i = 0; new_i < sorting_key_size; ++new_i)
        {
            if (old_i < old_sorting_key_columns.size())
            {
                if (new_sorting_key_columns[new_i] != old_sorting_key_columns[old_i])
                    added_key_column_expr_list->children.push_back(new_sorting_key.expression_list_ast->children[new_i]);
                else
                    ++old_i;
            }
            else
                added_key_column_expr_list->children.push_back(new_sorting_key.expression_list_ast->children[new_i]);
        }

        if (!added_key_column_expr_list->children.empty())
        {
            auto syntax = TreeRewriter(global_context).analyze(added_key_column_expr_list, all_columns);
            Names used_columns = syntax->requiredSourceColumns();

            NamesAndTypesList deleted_columns;
            NamesAndTypesList added_columns;
            old_metadata.getColumns().getAllPhysical().getDifference(all_columns, deleted_columns, added_columns);

            for (const String & col : used_columns)
            {
                if (!added_columns.contains(col) || deleted_columns.contains(col))
                    throw Exception("Existing column " + backQuoteIfNeed(col) + " is used in the expression that was "
                        "added to the sorting key. You can add expressions that use only the newly added columns",
                        ErrorCodes::BAD_ARGUMENTS);

                if (new_metadata.columns.getDefaults().count(col))
                    throw Exception("Newly added column " + backQuoteIfNeed(col) + " has a default expression, so adding "
                        "expressions that use it to the sorting key is forbidden",
                        ErrorCodes::BAD_ARGUMENTS);
            }
        }
    }

    if (!new_metadata.secondary_indices.empty())
    {
        std::unordered_set<String> indices_names;

        for (const auto & index : new_metadata.secondary_indices)
        {

            MergeTreeIndexFactory::instance().validate(index, attach);

            if (indices_names.find(index.name) != indices_names.end())
                throw Exception(
                        "Index with name " + backQuote(index.name) + " already exists",
                        ErrorCodes::LOGICAL_ERROR);

            indices_names.insert(index.name);
        }
    }

    checkKeyExpression(*new_sorting_key.expression, new_sorting_key.sample_block, "Sorting", allow_nullable_key);

}

void MergeTreeData::setProperties(const StorageInMemoryMetadata & new_metadata, const StorageInMemoryMetadata & old_metadata, bool attach)
{
    checkProperties(new_metadata, old_metadata, attach);
    setInMemoryMetadata(new_metadata);
}

namespace
{

ExpressionActionsPtr getCombinedIndicesExpression(
    const KeyDescription & key,
    const IndicesDescription & indices,
    const ColumnsDescription & columns,
    const Context & context)
{
    ASTPtr combined_expr_list = key.expression_list_ast->clone();

    for (const auto & index : indices)
        for (const auto & index_expr : index.expression_list_ast->children)
            combined_expr_list->children.push_back(index_expr->clone());

    auto syntax_result = TreeRewriter(context).analyze(combined_expr_list, columns.getAllPhysical());
    return ExpressionAnalyzer(combined_expr_list, syntax_result, context).getActions(false);
}

}

ExpressionActionsPtr MergeTreeData::getMinMaxExpr(const KeyDescription & partition_key)
{
    NamesAndTypesList partition_key_columns;
    if (!partition_key.column_names.empty())
        partition_key_columns = partition_key.expression->getRequiredColumnsWithTypes();

    return std::make_shared<ExpressionActions>(std::make_shared<ActionsDAG>(partition_key_columns));
}

Names MergeTreeData::getMinMaxColumnsNames(const KeyDescription & partition_key)
{
    if (!partition_key.column_names.empty())
        return partition_key.expression->getRequiredColumns();
    return {};
}

DataTypes MergeTreeData::getMinMaxColumnsTypes(const KeyDescription & partition_key)
{
    if (!partition_key.column_names.empty())
        return partition_key.expression->getRequiredColumnsWithTypes().getTypes();
    return {};
}

ExpressionActionsPtr MergeTreeData::getPrimaryKeyAndSkipIndicesExpression(const StorageMetadataPtr & metadata_snapshot) const
{
    return getCombinedIndicesExpression(metadata_snapshot->getPrimaryKey(), metadata_snapshot->getSecondaryIndices(), metadata_snapshot->getColumns(), global_context);
}

ExpressionActionsPtr MergeTreeData::getSortingKeyAndSkipIndicesExpression(const StorageMetadataPtr & metadata_snapshot) const
{
    return getCombinedIndicesExpression(metadata_snapshot->getSortingKey(), metadata_snapshot->getSecondaryIndices(), metadata_snapshot->getColumns(), global_context);
}


void MergeTreeData::checkPartitionKeyAndInitMinMax(const KeyDescription & new_partition_key)
{
    if (new_partition_key.expression_list_ast->children.empty())
        return;

    checkKeyExpression(*new_partition_key.expression, new_partition_key.sample_block, "Partition", allow_nullable_key);

    /// Add all columns used in the partition key to the min-max index.
<<<<<<< HEAD
    const NamesAndTypesList & minmax_idx_columns_with_types = new_partition_key.expression->getRequiredColumnsWithTypes();
    minmax_idx_expr = std::make_shared<ExpressionActions>(
        std::make_shared<ActionsDAG>(minmax_idx_columns_with_types),
        ExpressionActionsSettings::fromSettings(global_context.getSettingsRef()));
    for (const NameAndTypePair & column : minmax_idx_columns_with_types)
    {
        minmax_idx_columns.emplace_back(column.name);
        minmax_idx_column_types.emplace_back(column.type);
    }
=======
    DataTypes minmax_idx_columns_types = getMinMaxColumnsTypes(new_partition_key);
>>>>>>> 5597da96

    /// Try to find the date column in columns used by the partition key (a common case).
    bool encountered_date_column = false;
    for (size_t i = 0; i < minmax_idx_columns_types.size(); ++i)
    {
        if (typeid_cast<const DataTypeDate *>(minmax_idx_columns_types[i].get()))
        {
            if (!encountered_date_column)
            {
                minmax_idx_date_column_pos = i;
                encountered_date_column = true;
            }
            else
            {
                /// There is more than one Date column in partition key and we don't know which one to choose.
                minmax_idx_date_column_pos = -1;
            }
        }
    }
    if (!encountered_date_column)
    {
        for (size_t i = 0; i < minmax_idx_columns_types.size(); ++i)
        {
            if (typeid_cast<const DataTypeDateTime *>(minmax_idx_columns_types[i].get()))
            {
                if (!encountered_date_column)
                {
                    minmax_idx_time_column_pos = i;
                    encountered_date_column = true;
                }
                else
                {
                    /// There is more than one DateTime column in partition key and we don't know which one to choose.
                   minmax_idx_time_column_pos = -1;
                }
            }
        }
    }
}


void MergeTreeData::checkTTLExpressions(const StorageInMemoryMetadata & new_metadata, const StorageInMemoryMetadata & old_metadata) const
{
    auto new_column_ttls = new_metadata.column_ttls_by_name;

    if (!new_column_ttls.empty())
    {
        NameSet columns_ttl_forbidden;

        if (old_metadata.hasPartitionKey())
            for (const auto & col : old_metadata.getColumnsRequiredForPartitionKey())
                columns_ttl_forbidden.insert(col);

        if (old_metadata.hasSortingKey())
            for (const auto & col : old_metadata.getColumnsRequiredForSortingKey())
                columns_ttl_forbidden.insert(col);

        for (const auto & [name, ttl_description] : new_column_ttls)
        {
            if (columns_ttl_forbidden.count(name))
                throw Exception("Trying to set TTL for key column " + name, ErrorCodes::ILLEGAL_COLUMN);
        }
    }
    auto new_table_ttl = new_metadata.table_ttl;

    if (new_table_ttl.definition_ast)
    {
        for (const auto & move_ttl : new_table_ttl.move_ttl)
        {
            if (!getDestinationForMoveTTL(move_ttl))
            {
                String message;
                if (move_ttl.destination_type == DataDestinationType::DISK)
                    message = "No such disk " + backQuote(move_ttl.destination_name) + " for given storage policy.";
                else
                    message = "No such volume " + backQuote(move_ttl.destination_name) + " for given storage policy.";
                throw Exception(message, ErrorCodes::BAD_TTL_EXPRESSION);
            }
        }
    }
}


void MergeTreeData::checkStoragePolicy(const StoragePolicyPtr & new_storage_policy) const
{
    const auto old_storage_policy = getStoragePolicy();
    old_storage_policy->checkCompatibleWith(new_storage_policy);
}


void MergeTreeData::MergingParams::check(const StorageInMemoryMetadata & metadata) const
{
    const auto columns = metadata.getColumns().getAllPhysical();

    if (!sign_column.empty() && mode != MergingParams::Collapsing && mode != MergingParams::VersionedCollapsing)
        throw Exception("Sign column for MergeTree cannot be specified in modes except Collapsing or VersionedCollapsing.",
                        ErrorCodes::LOGICAL_ERROR);

    if (!version_column.empty() && mode != MergingParams::Replacing && mode != MergingParams::VersionedCollapsing)
        throw Exception("Version column for MergeTree cannot be specified in modes except Replacing or VersionedCollapsing.",
                        ErrorCodes::LOGICAL_ERROR);

    if (!columns_to_sum.empty() && mode != MergingParams::Summing)
        throw Exception("List of columns to sum for MergeTree cannot be specified in all modes except Summing.",
                        ErrorCodes::LOGICAL_ERROR);

    /// Check that if the sign column is needed, it exists and is of type Int8.
    auto check_sign_column = [this, & columns](bool is_optional, const std::string & storage)
    {
        if (sign_column.empty())
        {
            if (is_optional)
                return;

            throw Exception("Logical error: Sign column for storage " + storage + " is empty", ErrorCodes::LOGICAL_ERROR);
        }

        bool miss_column = true;
        for (const auto & column : columns)
        {
            if (column.name == sign_column)
            {
                if (!typeid_cast<const DataTypeInt8 *>(column.type.get()))
                    throw Exception("Sign column (" + sign_column + ") for storage " + storage + " must have type Int8."
                            " Provided column of type " + column.type->getName() + ".", ErrorCodes::BAD_TYPE_OF_FIELD);
                miss_column = false;
                break;
            }
        }
        if (miss_column)
            throw Exception("Sign column " + sign_column + " does not exist in table declaration.", ErrorCodes::NO_SUCH_COLUMN_IN_TABLE);
    };

    /// that if the version_column column is needed, it exists and is of unsigned integer type.
    auto check_version_column = [this, & columns](bool is_optional, const std::string & storage)
    {
        if (version_column.empty())
        {
            if (is_optional)
                return;

            throw Exception("Logical error: Version column for storage " + storage + " is empty", ErrorCodes::LOGICAL_ERROR);
        }

        bool miss_column = true;
        for (const auto & column : columns)
        {
            if (column.name == version_column)
            {
                if (!column.type->canBeUsedAsVersion())
                    throw Exception("The column " + version_column +
                        " cannot be used as a version column for storage " + storage +
                        " because it is of type " + column.type->getName() +
                        " (must be of an integer type or of type Date or DateTime)", ErrorCodes::BAD_TYPE_OF_FIELD);
                miss_column = false;
                break;
            }
        }
        if (miss_column)
            throw Exception("Version column " + version_column + " does not exist in table declaration.", ErrorCodes::NO_SUCH_COLUMN_IN_TABLE);
    };

    if (mode == MergingParams::Collapsing)
        check_sign_column(false, "CollapsingMergeTree");

    if (mode == MergingParams::Summing)
    {
        /// If columns_to_sum are set, then check that such columns exist.
        for (const auto & column_to_sum : columns_to_sum)
        {
            auto check_column_to_sum_exists = [& column_to_sum](const NameAndTypePair & name_and_type)
            {
                return column_to_sum == Nested::extractTableName(name_and_type.name);
            };
            if (columns.end() == std::find_if(columns.begin(), columns.end(), check_column_to_sum_exists))
                throw Exception(
                        "Column " + column_to_sum + " listed in columns to sum does not exist in table declaration.", ErrorCodes::NO_SUCH_COLUMN_IN_TABLE);
        }

        /// Check that summing columns are not in partition key.
        if (metadata.isPartitionKeyDefined())
        {
            auto partition_key_columns = metadata.getPartitionKey().column_names;

            Names names_intersection;
            std::set_intersection(columns_to_sum.begin(), columns_to_sum.end(),
                                  partition_key_columns.begin(), partition_key_columns.end(),
                                  std::back_inserter(names_intersection));

            if (!names_intersection.empty())
                throw Exception("Columns: " + boost::algorithm::join(names_intersection, ", ") +
                " listed both in columns to sum and in partition key. That is not allowed.", ErrorCodes::BAD_ARGUMENTS);
        }
    }

    if (mode == MergingParams::Replacing)
        check_version_column(true, "ReplacingMergeTree");

    if (mode == MergingParams::VersionedCollapsing)
    {
        check_sign_column(false, "VersionedCollapsingMergeTree");
        check_version_column(false, "VersionedCollapsingMergeTree");
    }

    /// TODO Checks for Graphite mode.
}


String MergeTreeData::MergingParams::getModeName() const
{
    switch (mode)
    {
        case Ordinary:      return "";
        case Collapsing:    return "Collapsing";
        case Summing:       return "Summing";
        case Aggregating:   return "Aggregating";
        case Replacing:     return "Replacing";
        case Graphite:      return "Graphite";
        case VersionedCollapsing: return "VersionedCollapsing";
    }

    __builtin_unreachable();
}

Int64 MergeTreeData::getMaxBlockNumber() const
{
    auto lock = lockParts();

    Int64 max_block_num = 0;
    for (const DataPartPtr & part : data_parts_by_info)
        max_block_num = std::max({max_block_num, part->info.max_block, part->info.mutation});

    return max_block_num;
}


void MergeTreeData::loadDataParts(bool skip_sanity_checks)
{
    LOG_DEBUG(log, "Loading data parts");

    auto metadata_snapshot = getInMemoryMetadataPtr();
    const auto settings = getSettings();
    std::vector<std::pair<String, DiskPtr>> part_names_with_disks;
    MutableDataPartsVector parts_from_wal;
    Strings part_file_names;

    auto disks = getStoragePolicy()->getDisks();

    /// Only check if user did touch storage configuration for this table.
    if (!getStoragePolicy()->isDefaultPolicy() && !skip_sanity_checks)
    {
        /// Check extra parts at different disks, in order to not allow to miss data parts at undefined disks.
        std::unordered_set<String> defined_disk_names;
        for (const auto & disk_ptr : disks)
            defined_disk_names.insert(disk_ptr->getName());

        for (const auto & [disk_name, disk] : global_context.getDisksMap())
        {
            if (defined_disk_names.count(disk_name) == 0 && disk->exists(relative_data_path))
            {
                for (const auto it = disk->iterateDirectory(relative_data_path); it->isValid(); it->next())
                {
                    MergeTreePartInfo part_info;
                    if (MergeTreePartInfo::tryParsePartName(it->name(), &part_info, format_version))
                        throw Exception("Part " + backQuote(it->name()) + " was found on disk " + backQuote(disk_name) + " which is not defined in the storage policy", ErrorCodes::UNKNOWN_DISK);
                }
            }
        }
    }

    /// Reversed order to load part from low priority disks firstly.
    /// Used for keep part on low priority disk if duplication found
    for (auto disk_it = disks.rbegin(); disk_it != disks.rend(); ++disk_it)
    {
        auto disk_ptr = *disk_it;
        for (auto it = disk_ptr->iterateDirectory(relative_data_path); it->isValid(); it->next())
        {
            /// Skip temporary directories.
            if (startsWith(it->name(), "tmp"))
                continue;

            if (!startsWith(it->name(), MergeTreeWriteAheadLog::WAL_FILE_NAME))
                part_names_with_disks.emplace_back(it->name(), disk_ptr);
            else if (it->name() == MergeTreeWriteAheadLog::DEFAULT_WAL_FILE_NAME && settings->in_memory_parts_enable_wal)
            {
                /// Create and correctly initialize global WAL object
                write_ahead_log = std::make_shared<MergeTreeWriteAheadLog>(*this, disk_ptr, it->name());
                for (auto && part : write_ahead_log->restore(metadata_snapshot))
                    parts_from_wal.push_back(std::move(part));
            }
            else if (settings->in_memory_parts_enable_wal)
            {
                MergeTreeWriteAheadLog wal(*this, disk_ptr, it->name());
                for (auto && part : wal.restore(metadata_snapshot))
                    parts_from_wal.push_back(std::move(part));
            }
        }
    }

    auto part_lock = lockParts();
    data_parts_indexes.clear();

    if (part_names_with_disks.empty() && parts_from_wal.empty())
    {
        LOG_DEBUG(log, "There is no data parts");
        return;
    }

    /// Parallel loading of data parts.
    size_t num_threads = std::min(size_t(settings->max_part_loading_threads), part_names_with_disks.size());

    std::mutex mutex;

    DataPartsVector broken_parts_to_remove;
    DataPartsVector broken_parts_to_detach;
    size_t suspicious_broken_parts = 0;

    std::atomic<bool> has_adaptive_parts = false;
    std::atomic<bool> has_non_adaptive_parts = false;

    ThreadPool pool(num_threads);

    for (size_t i = 0; i < part_names_with_disks.size(); ++i)
    {
        pool.scheduleOrThrowOnError([&, i]
        {
            const auto & part_name = part_names_with_disks[i].first;
            const auto part_disk_ptr = part_names_with_disks[i].second;

            MergeTreePartInfo part_info;
            if (!MergeTreePartInfo::tryParsePartName(part_name, &part_info, format_version))
                return;

            auto single_disk_volume = std::make_shared<SingleDiskVolume>("volume_" + part_name, part_disk_ptr, 0);
            auto part = createPart(part_name, part_info, single_disk_volume, part_name);
            bool broken = false;

            String part_path = relative_data_path + "/" + part_name;
            String marker_path = part_path + "/" + IMergeTreeDataPart::DELETE_ON_DESTROY_MARKER_FILE_NAME;
            if (part_disk_ptr->exists(marker_path))
            {
                LOG_WARNING(log, "Detaching stale part {}{}, which should have been deleted after a move. That can only happen after unclean restart of ClickHouse after move of a part having an operation blocking that stale copy of part.", getFullPathOnDisk(part_disk_ptr), part_name);
                std::lock_guard loading_lock(mutex);
                broken_parts_to_detach.push_back(part);
                ++suspicious_broken_parts;
                return;
            }

            try
            {
                part->loadColumnsChecksumsIndexes(require_part_metadata, true);
            }
            catch (const Exception & e)
            {
                /// Don't count the part as broken if there is not enough memory to load it.
                /// In fact, there can be many similar situations.
                /// But it is OK, because there is a safety guard against deleting too many parts.
                if (isNotEnoughMemoryErrorCode(e.code()))
                    throw;

                broken = true;
                tryLogCurrentException(__PRETTY_FUNCTION__);
            }
            catch (...)
            {
                broken = true;
                tryLogCurrentException(__PRETTY_FUNCTION__);
            }

            /// Ignore and possibly delete broken parts that can appear as a result of hard server restart.
            if (broken)
            {
                if (part->info.level == 0)
                {
                    /// It is impossible to restore level 0 parts.
                    LOG_ERROR(log, "Considering to remove broken part {}{} because it's impossible to repair.", getFullPathOnDisk(part_disk_ptr), part_name);
                    std::lock_guard loading_lock(mutex);
                    broken_parts_to_remove.push_back(part);
                }
                else
                {
                    /// Count the number of parts covered by the broken part. If it is at least two, assume that
                    /// the broken part was created as a result of merging them and we won't lose data if we
                    /// delete it.
                    size_t contained_parts = 0;

                    LOG_ERROR(log, "Part {}{} is broken. Looking for parts to replace it.", getFullPathOnDisk(part_disk_ptr), part_name);

                    for (const auto & [contained_name, contained_disk_ptr] : part_names_with_disks)
                    {
                        if (contained_name == part_name)
                            continue;

                        MergeTreePartInfo contained_part_info;
                        if (!MergeTreePartInfo::tryParsePartName(contained_name, &contained_part_info, format_version))
                            continue;

                        if (part->info.contains(contained_part_info))
                        {
                            LOG_ERROR(log, "Found part {}{}", getFullPathOnDisk(contained_disk_ptr), contained_name);
                            ++contained_parts;
                        }
                    }

                    if (contained_parts >= 2)
                    {
                        LOG_ERROR(log, "Considering to remove broken part {}{} because it covers at least 2 other parts", getFullPathOnDisk(part_disk_ptr), part_name);
                        std::lock_guard loading_lock(mutex);
                        broken_parts_to_remove.push_back(part);
                    }
                    else
                    {
                        LOG_ERROR(log, "Detaching broken part {}{} because it covers less than 2 parts. You need to resolve this manually", getFullPathOnDisk(part_disk_ptr), part_name);
                        std::lock_guard loading_lock(mutex);
                        broken_parts_to_detach.push_back(part);
                        ++suspicious_broken_parts;
                    }
                }

                return;
            }
            if (!part->index_granularity_info.is_adaptive)
                has_non_adaptive_parts.store(true, std::memory_order_relaxed);
            else
                has_adaptive_parts.store(true, std::memory_order_relaxed);

            part->modification_time = part_disk_ptr->getLastModified(relative_data_path + part_name).epochTime();
            /// Assume that all parts are Committed, covered parts will be detected and marked as Outdated later
            part->setState(DataPartState::Committed);

            std::lock_guard loading_lock(mutex);
            if (!data_parts_indexes.insert(part).second)
                throw Exception("Part " + part->name + " already exists", ErrorCodes::DUPLICATE_DATA_PART);

            addPartContributionToDataVolume(part);
        });
    }

    pool.wait();

    for (auto & part : parts_from_wal)
    {
        if (getActiveContainingPart(part->info, DataPartState::Committed, part_lock))
            continue;

        part->modification_time = time(nullptr);
        /// Assume that all parts are Committed, covered parts will be detected and marked as Outdated later
        part->setState(DataPartState::Committed);

        if (!data_parts_indexes.insert(part).second)
            throw Exception("Part " + part->name + " already exists", ErrorCodes::DUPLICATE_DATA_PART);

        addPartContributionToDataVolume(part);
    }

    if (has_non_adaptive_parts && has_adaptive_parts && !settings->enable_mixed_granularity_parts)
        throw Exception("Table contains parts with adaptive and non adaptive marks, but `setting enable_mixed_granularity_parts` is disabled", ErrorCodes::LOGICAL_ERROR);

    has_non_adaptive_index_granularity_parts = has_non_adaptive_parts;

    if (suspicious_broken_parts > settings->max_suspicious_broken_parts && !skip_sanity_checks)
        throw Exception("Suspiciously many (" + toString(suspicious_broken_parts) + ") broken parts to remove.",
            ErrorCodes::TOO_MANY_UNEXPECTED_DATA_PARTS);

    for (auto & part : broken_parts_to_remove)
        part->remove();
    for (auto & part : broken_parts_to_detach)
        part->renameToDetached("");


    /// Delete from the set of current parts those parts that are covered by another part (those parts that
    /// were merged), but that for some reason are still not deleted from the filesystem.
    /// Deletion of files will be performed later in the clearOldParts() method.

    if (data_parts_indexes.size() >= 2)
    {
        /// Now all parts are committed, so data_parts_by_state_and_info == committed_parts_range
        auto prev_jt = data_parts_by_state_and_info.begin();
        auto curr_jt = std::next(prev_jt);

        auto deactivate_part = [&] (DataPartIteratorByStateAndInfo it)
        {
            (*it)->remove_time.store((*it)->modification_time, std::memory_order_relaxed);
            modifyPartState(it, DataPartState::Outdated);
            removePartContributionToDataVolume(*it);
        };

        (*prev_jt)->assertState({DataPartState::Committed});

        while (curr_jt != data_parts_by_state_and_info.end() && (*curr_jt)->getState() == DataPartState::Committed)
        {
            /// Don't consider data parts belonging to different partitions.
            if ((*curr_jt)->info.partition_id != (*prev_jt)->info.partition_id)
            {
                ++prev_jt;
                ++curr_jt;
                continue;
            }

            if ((*curr_jt)->contains(**prev_jt))
            {
                deactivate_part(prev_jt);
                prev_jt = curr_jt;
                ++curr_jt;
            }
            else if ((*prev_jt)->contains(**curr_jt))
            {
                auto next = std::next(curr_jt);
                deactivate_part(curr_jt);
                curr_jt = next;
            }
            else
            {
                ++prev_jt;
                ++curr_jt;
            }
        }
    }

    calculateColumnSizesImpl();


    LOG_DEBUG(log, "Loaded data parts ({} items)", data_parts_indexes.size());
}


/// Is the part directory old.
/// True if its modification time and the modification time of all files inside it is less then threshold.
/// (Only files on the first level of nesting are considered).
static bool isOldPartDirectory(const DiskPtr & disk, const String & directory_path, time_t threshold)
{
    if (disk->getLastModified(directory_path).epochTime() >= threshold)
        return false;

    for (auto it = disk->iterateDirectory(directory_path); it->isValid(); it->next())
        if (disk->getLastModified(it->path()).epochTime() >= threshold)
            return false;

    return true;
}


void MergeTreeData::clearOldTemporaryDirectories(ssize_t custom_directories_lifetime_seconds)
{
    /// If the method is already called from another thread, then we don't need to do anything.
    std::unique_lock lock(clear_old_temporary_directories_mutex, std::defer_lock);
    if (!lock.try_lock())
        return;

    const auto settings = getSettings();
    time_t current_time = time(nullptr);
    ssize_t deadline = (custom_directories_lifetime_seconds >= 0)
        ? current_time - custom_directories_lifetime_seconds
        : current_time - settings->temporary_directories_lifetime.totalSeconds();

    /// Delete temporary directories older than a day.
    for (const auto & [path, disk] : getRelativeDataPathsWithDisks())
    {
        for (auto it = disk->iterateDirectory(path); it->isValid(); it->next())
        {
            if (startsWith(it->name(), "tmp_"))
            {
                try
                {
                    if (disk->isDirectory(it->path()) && isOldPartDirectory(disk, it->path(), deadline))
                    {
                        LOG_WARNING(log, "Removing temporary directory {}", fullPath(disk, it->path()));
                        disk->removeRecursive(it->path());
                    }
                }
                catch (const Poco::FileNotFoundException &)
                {
                    /// If the file is already deleted, do nothing.
                }
            }
        }
    }
}


MergeTreeData::DataPartsVector MergeTreeData::grabOldParts(bool force)
{
    DataPartsVector res;

    /// If the method is already called from another thread, then we don't need to do anything.
    std::unique_lock lock(grab_old_parts_mutex, std::defer_lock);
    if (!lock.try_lock())
        return res;

    time_t now = time(nullptr);
    std::vector<DataPartIteratorByStateAndInfo> parts_to_delete;

    {
        auto parts_lock = lockParts();

        auto outdated_parts_range = getDataPartsStateRange(DataPartState::Outdated);
        for (auto it = outdated_parts_range.begin(); it != outdated_parts_range.end(); ++it)
        {
            const DataPartPtr & part = *it;

            auto part_remove_time = part->remove_time.load(std::memory_order_relaxed);

            if (part.unique() && /// Grab only parts that are not used by anyone (SELECTs for example).
                ((part_remove_time < now &&
                now - part_remove_time > getSettings()->old_parts_lifetime.totalSeconds()) || force
                || isInMemoryPart(part))) /// Remove in-memory parts immediately to not store excessive data in RAM
            {
                parts_to_delete.emplace_back(it);
            }
        }

        res.reserve(parts_to_delete.size());
        for (const auto & it_to_delete : parts_to_delete)
        {
            res.emplace_back(*it_to_delete);
            modifyPartState(it_to_delete, DataPartState::Deleting);
        }
    }

    if (!res.empty())
        LOG_TRACE(log, "Found {} old parts to remove.", res.size());

    return res;
}


void MergeTreeData::rollbackDeletingParts(const MergeTreeData::DataPartsVector & parts)
{
    auto lock = lockParts();
    for (const auto & part : parts)
    {
        /// We should modify it under data_parts_mutex
        part->assertState({DataPartState::Deleting});
        modifyPartState(part, DataPartState::Outdated);
    }
}

void MergeTreeData::removePartsFinally(const MergeTreeData::DataPartsVector & parts)
{
    {
        auto lock = lockParts();

        /// TODO: use data_parts iterators instead of pointers
        for (const auto & part : parts)
        {
            auto it = data_parts_by_info.find(part->info);
            if (it == data_parts_by_info.end())
                throw Exception("Deleting data part " + part->name + " doesn't exist", ErrorCodes::LOGICAL_ERROR);

            (*it)->assertState({DataPartState::Deleting});

            data_parts_indexes.erase(it);
        }
    }

    /// Data parts is still alive (since DataPartsVector holds shared_ptrs) and contain useful metainformation for logging
    /// NOTE: There is no need to log parts deletion somewhere else, all deleting parts pass through this function and pass away

    auto table_id = getStorageID();
    if (auto part_log = global_context.getPartLog(table_id.database_name))
    {
        PartLogElement part_log_elem;

        part_log_elem.event_type = PartLogElement::REMOVE_PART;
        part_log_elem.event_time = time(nullptr);
        part_log_elem.duration_ms = 0;

        part_log_elem.database_name = table_id.database_name;
        part_log_elem.table_name = table_id.table_name;

        for (const auto & part : parts)
        {
            part_log_elem.partition_id = part->info.partition_id;
            part_log_elem.part_name = part->name;
            part_log_elem.bytes_compressed_on_disk = part->getBytesOnDisk();
            part_log_elem.rows = part->rows_count;

            part_log->add(part_log_elem);
        }
    }
}

void MergeTreeData::clearOldPartsFromFilesystem(bool force)
{
    DataPartsVector parts_to_remove = grabOldParts(force);
    clearPartsFromFilesystem(parts_to_remove);
    removePartsFinally(parts_to_remove);
}

void MergeTreeData::clearPartsFromFilesystem(const DataPartsVector & parts_to_remove)
{
    const auto settings = getSettings();
    if (parts_to_remove.size() > 1 && settings->max_part_removal_threads > 1 && parts_to_remove.size() > settings->concurrent_part_removal_threshold)
    {
        /// Parallel parts removal.

        size_t num_threads = std::min(size_t(settings->max_part_removal_threads), parts_to_remove.size());
        ThreadPool pool(num_threads);

        /// NOTE: Under heavy system load you may get "Cannot schedule a task" from ThreadPool.
        for (const DataPartPtr & part : parts_to_remove)
        {
            pool.scheduleOrThrowOnError([&]
            {
                LOG_DEBUG(log, "Removing part from filesystem {}", part->name);
                part->remove();
            });
        }

        pool.wait();
    }
    else
    {
        for (const DataPartPtr & part : parts_to_remove)
        {
            LOG_DEBUG(log, "Removing part from filesystem {}", part->name);
            part->remove();
        }
    }
}

void MergeTreeData::clearOldWriteAheadLogs()
{
    DataPartsVector parts = getDataPartsVector();
    std::vector<std::pair<Int64, Int64>> all_block_numbers_on_disk;
    std::vector<std::pair<Int64, Int64>> block_numbers_on_disk;

    for (const auto & part : parts)
        if (part->isStoredOnDisk())
            all_block_numbers_on_disk.emplace_back(part->info.min_block, part->info.max_block);

    if (all_block_numbers_on_disk.empty())
        return;

    std::sort(all_block_numbers_on_disk.begin(), all_block_numbers_on_disk.end());
    block_numbers_on_disk.push_back(all_block_numbers_on_disk[0]);
    for (size_t i = 1; i < all_block_numbers_on_disk.size(); ++i)
    {
        if (all_block_numbers_on_disk[i].first == all_block_numbers_on_disk[i - 1].second + 1)
            block_numbers_on_disk.back().second = all_block_numbers_on_disk[i].second;
        else
            block_numbers_on_disk.push_back(all_block_numbers_on_disk[i]);
    }

    auto is_range_on_disk = [&block_numbers_on_disk](Int64 min_block, Int64 max_block)
    {
        auto lower = std::lower_bound(block_numbers_on_disk.begin(), block_numbers_on_disk.end(), std::make_pair(min_block, Int64(-1L)));
        if (lower != block_numbers_on_disk.end() && min_block >= lower->first && max_block <= lower->second)
            return true;

        if (lower != block_numbers_on_disk.begin())
        {
            --lower;
            if (min_block >= lower->first && max_block <= lower->second)
                return true;
        }

        return false;
    };

    auto disks = getStoragePolicy()->getDisks();
    for (auto disk_it = disks.rbegin(); disk_it != disks.rend(); ++disk_it)
    {
        auto disk_ptr = *disk_it;
        for (auto it = disk_ptr->iterateDirectory(relative_data_path); it->isValid(); it->next())
        {
            auto min_max_block_number = MergeTreeWriteAheadLog::tryParseMinMaxBlockNumber(it->name());
            if (min_max_block_number && is_range_on_disk(min_max_block_number->first, min_max_block_number->second))
            {
                LOG_DEBUG(log, "Removing from filesystem the outdated WAL file " + it->name());
                disk_ptr->removeFile(relative_data_path + it->name());
            }
        }
    }
}

void MergeTreeData::clearEmptyParts()
{
    if (!getSettings()->remove_empty_parts)
        return;

    auto parts = getDataPartsVector();
    for (const auto & part : parts)
    {
        if (part->rows_count == 0)
        {
            ASTPtr literal = std::make_shared<ASTLiteral>(part->name);
            /// If another replica has already started drop, it's ok, no need to throw.
            dropPartition(literal, /* detach = */ false, /*drop_part = */ true, global_context, /* throw_if_noop = */ false);
        }
    }
}

void MergeTreeData::rename(const String & new_table_path, const StorageID & new_table_id)
{
    auto disks = getStoragePolicy()->getDisks();

    for (const auto & disk : disks)
    {
        if (disk->exists(new_table_path))
            throw Exception{"Target path already exists: " + fullPath(disk, new_table_path), ErrorCodes::DIRECTORY_ALREADY_EXISTS};
    }

    for (const auto & disk : disks)
    {
        auto new_table_path_parent = parentPath(new_table_path);
        disk->createDirectories(new_table_path_parent);
        disk->moveDirectory(relative_data_path, new_table_path);
    }

    if (!getStorageID().hasUUID())
        global_context.dropCaches();

    relative_data_path = new_table_path;
    renameInMemory(new_table_id);
}

void MergeTreeData::dropAllData()
{
    LOG_TRACE(log, "dropAllData: waiting for locks.");

    auto lock = lockParts();

    LOG_TRACE(log, "dropAllData: removing data from memory.");

    DataPartsVector all_parts(data_parts_by_info.begin(), data_parts_by_info.end());

    data_parts_indexes.clear();
    column_sizes.clear();

    /// Tables in atomic databases have UUID and stored in persistent locations.
    /// No need to drop caches (that are keyed by filesystem path) because collision is not possible.
    if (!getStorageID().hasUUID())
        global_context.dropCaches();

    LOG_TRACE(log, "dropAllData: removing data from filesystem.");

    /// Removing of each data part before recursive removal of directory is to speed-up removal, because there will be less number of syscalls.
    clearPartsFromFilesystem(all_parts);

    for (const auto & [path, disk] : getRelativeDataPathsWithDisks())
    {
        try
        {
            disk->removeRecursive(path);
        }
        catch (const Poco::FileNotFoundException &)
        {
            /// If the file is already deleted, log the error message and do nothing.
            tryLogCurrentException(__PRETTY_FUNCTION__);
        }
    }

    setDataVolume(0, 0, 0);

    LOG_TRACE(log, "dropAllData: done.");
}

void MergeTreeData::dropIfEmpty()
{
    LOG_TRACE(log, "dropIfEmpty");

    auto lock = lockParts();

    if (!data_parts_by_info.empty())
        return;

    for (const auto & [path, disk] : getRelativeDataPathsWithDisks())
    {
        /// Non recursive, exception is thrown if there are more files.
        disk->removeFile(path + "format_version.txt");
        disk->removeDirectory(path + "detached");
        disk->removeDirectory(path);
    }
}

namespace
{

/// Conversion that is allowed for serializable key (primary key, sorting key).
/// Key should be serialized in the same way after conversion.
/// NOTE: The list is not complete.
bool isSafeForKeyConversion(const IDataType * from, const IDataType * to)
{
    if (from->getName() == to->getName())
        return true;

    /// Enums are serialized in partition key as numbers - so conversion from Enum to number is Ok.
    /// But only for types of identical width because they are serialized as binary in minmax index.
    /// But not from number to Enum because Enum does not necessarily represents all numbers.

    if (const auto * from_enum8 = typeid_cast<const DataTypeEnum8 *>(from))
    {
        if (const auto * to_enum8 = typeid_cast<const DataTypeEnum8 *>(to))
            return to_enum8->contains(*from_enum8);
        if (typeid_cast<const DataTypeInt8 *>(to))
            return true;    // NOLINT
        return false;
    }

    if (const auto * from_enum16 = typeid_cast<const DataTypeEnum16 *>(from))
    {
        if (const auto * to_enum16 = typeid_cast<const DataTypeEnum16 *>(to))
            return to_enum16->contains(*from_enum16);
        if (typeid_cast<const DataTypeInt16 *>(to))
            return true;    // NOLINT
        return false;
    }

    if (const auto * from_lc = typeid_cast<const DataTypeLowCardinality *>(from))
        return from_lc->getDictionaryType()->equals(*to);

    if (const auto * to_lc = typeid_cast<const DataTypeLowCardinality *>(to))
        return to_lc->getDictionaryType()->equals(*from);

    return false;
}

/// Special check for alters of VersionedCollapsingMergeTree version column
void checkVersionColumnTypesConversion(const IDataType * old_type, const IDataType * new_type, const String column_name)
{
    /// Check new type can be used as version
    if (!new_type->canBeUsedAsVersion())
        throw Exception("Cannot alter version column " + backQuoteIfNeed(column_name) +
            " to type " + new_type->getName() +
            " because version column must be of an integer type or of type Date or DateTime"
            , ErrorCodes::ALTER_OF_COLUMN_IS_FORBIDDEN);

    auto which_new_type = WhichDataType(new_type);
    auto which_old_type = WhichDataType(old_type);

    /// Check alter to different sign or float -> int and so on
    if ((which_old_type.isInt() && !which_new_type.isInt())
        || (which_old_type.isUInt() && !which_new_type.isUInt())
        || (which_old_type.isDate() && !which_new_type.isDate())
        || (which_old_type.isDateTime() && !which_new_type.isDateTime())
        || (which_old_type.isFloat() && !which_new_type.isFloat()))
    {
        throw Exception("Cannot alter version column " + backQuoteIfNeed(column_name) +
            " from type " + old_type->getName() +
            " to type " + new_type->getName() + " because new type will change sort order of version column." +
            " The only possible conversion is expansion of the number of bytes of the current type."
            , ErrorCodes::ALTER_OF_COLUMN_IS_FORBIDDEN);
    }

    /// Check alter to smaller size: UInt64 -> UInt32 and so on
    if (new_type->getSizeOfValueInMemory() < old_type->getSizeOfValueInMemory())
    {
        throw Exception("Cannot alter version column " + backQuoteIfNeed(column_name) +
            " from type " + old_type->getName() +
            " to type " + new_type->getName() + " because new type is smaller than current in the number of bytes." +
            " The only possible conversion is expansion of the number of bytes of the current type."
            , ErrorCodes::ALTER_OF_COLUMN_IS_FORBIDDEN);
    }
}

}

void MergeTreeData::checkAlterIsPossible(const AlterCommands & commands, const Context & context) const
{
    /// Check that needed transformations can be applied to the list of columns without considering type conversions.
    StorageInMemoryMetadata new_metadata = getInMemoryMetadata();
    StorageInMemoryMetadata old_metadata = getInMemoryMetadata();

    const auto & settings = context.getSettingsRef();

    if (!settings.allow_non_metadata_alters)
    {

        auto mutation_commands = commands.getMutationCommands(new_metadata, settings.materialize_ttl_after_modify, global_context);

        if (!mutation_commands.empty())
            throw Exception(ErrorCodes::ALTER_OF_COLUMN_IS_FORBIDDEN, "The following alter commands: '{}' will modify data on disk, but setting `allow_non_metadata_alters` is disabled", queryToString(mutation_commands.ast()));
    }
    commands.apply(new_metadata, global_context);

    /// Set of columns that shouldn't be altered.
    NameSet columns_alter_type_forbidden;

    /// Primary key columns can be ALTERed only if they are used in the key as-is
    /// (and not as a part of some expression) and if the ALTER only affects column metadata.
    NameSet columns_alter_type_metadata_only;

    /// Columns to check that the type change is safe for partition key.
    NameSet columns_alter_type_check_safe_for_partition;

    if (old_metadata.hasPartitionKey())
    {
        /// Forbid altering columns inside partition key expressions because it can change partition ID format.
        auto partition_key_expr = old_metadata.getPartitionKey().expression;
        for (const auto & action : partition_key_expr->getActions())
        {
            for (const auto * child : action.node->children)
                columns_alter_type_forbidden.insert(child->result_name);
        }

        /// But allow to alter columns without expressions under certain condition.
        for (const String & col : partition_key_expr->getRequiredColumns())
            columns_alter_type_check_safe_for_partition.insert(col);
    }

    for (const auto & index : old_metadata.getSecondaryIndices())
    {
        for (const String & col : index.expression->getRequiredColumns())
            columns_alter_type_forbidden.insert(col);
    }

    if (old_metadata.hasSortingKey())
    {
        auto sorting_key_expr = old_metadata.getSortingKey().expression;
        for (const auto & action : sorting_key_expr->getActions())
        {
            for (const auto * child : action.node->children)
                columns_alter_type_forbidden.insert(child->result_name);
        }
        for (const String & col : sorting_key_expr->getRequiredColumns())
            columns_alter_type_metadata_only.insert(col);

        /// We don't process sample_by_ast separately because it must be among the primary key columns
        /// and we don't process primary_key_expr separately because it is a prefix of sorting_key_expr.
    }
    if (!merging_params.sign_column.empty())
        columns_alter_type_forbidden.insert(merging_params.sign_column);

    /// All of the above.
    NameSet columns_in_keys;
    columns_in_keys.insert(columns_alter_type_forbidden.begin(), columns_alter_type_forbidden.end());
    columns_in_keys.insert(columns_alter_type_metadata_only.begin(), columns_alter_type_metadata_only.end());
    columns_in_keys.insert(columns_alter_type_check_safe_for_partition.begin(), columns_alter_type_check_safe_for_partition.end());

    NameSet dropped_columns;

    std::map<String, const IDataType *> old_types;
    for (const auto & column : old_metadata.getColumns().getAllPhysical())
        old_types.emplace(column.name, column.type.get());

    NamesAndTypesList columns_to_check_conversion;
    auto name_deps = getDependentViewsByColumn(context);
    for (const AlterCommand & command : commands)
    {
        /// Just validate partition expression
        if (command.partition)
        {
            getPartitionIDFromQuery(command.partition, global_context);
        }

        if (command.column_name == merging_params.version_column)
        {
            /// Some type changes for version column is allowed despite it's a part of sorting key
            if (command.type == AlterCommand::MODIFY_COLUMN)
            {
                const IDataType * new_type = command.data_type.get();
                const IDataType * old_type = old_types[command.column_name];

                checkVersionColumnTypesConversion(old_type, new_type, command.column_name);

                /// No other checks required
                continue;
            }
            else if (command.type == AlterCommand::DROP_COLUMN)
            {
                throw Exception(
                    "Trying to ALTER DROP version " + backQuoteIfNeed(command.column_name) + " column",
                    ErrorCodes::ALTER_OF_COLUMN_IS_FORBIDDEN);
            }
            else if (command.type == AlterCommand::RENAME_COLUMN)
            {
                throw Exception(
                    "Trying to ALTER RENAME version " + backQuoteIfNeed(command.column_name) + " column",
                    ErrorCodes::ALTER_OF_COLUMN_IS_FORBIDDEN);
            }
        }

        if (command.type == AlterCommand::MODIFY_ORDER_BY && !is_custom_partitioned)
        {
            throw Exception(
                "ALTER MODIFY ORDER BY is not supported for default-partitioned tables created with the old syntax",
                ErrorCodes::BAD_ARGUMENTS);
        }
        if (command.type == AlterCommand::MODIFY_TTL && !is_custom_partitioned)
        {
            throw Exception(
                "ALTER MODIFY TTL is not supported for default-partitioned tables created with the old syntax",
                ErrorCodes::BAD_ARGUMENTS);
        }
        if (command.type == AlterCommand::MODIFY_SAMPLE_BY)
        {
            if (!is_custom_partitioned)
                throw Exception(
                    "ALTER MODIFY SAMPLE BY is not supported for default-partitioned tables created with the old syntax",
                    ErrorCodes::BAD_ARGUMENTS);

            checkSampleExpression(new_metadata, getSettings()->compatibility_allow_sampling_expression_not_in_primary_key);
        }
        if (command.type == AlterCommand::ADD_INDEX && !is_custom_partitioned)
        {
            throw Exception(
                "ALTER ADD INDEX is not supported for tables with the old syntax",
                ErrorCodes::BAD_ARGUMENTS);
        }
        if (command.type == AlterCommand::RENAME_COLUMN)
        {
            if (columns_in_keys.count(command.column_name))
            {
                throw Exception(
                    "Trying to ALTER RENAME key " + backQuoteIfNeed(command.column_name) + " column which is a part of key expression",
                    ErrorCodes::ALTER_OF_COLUMN_IS_FORBIDDEN);
            }
        }
        else if (command.type == AlterCommand::DROP_COLUMN)
        {
            if (columns_in_keys.count(command.column_name))
            {
                throw Exception(
                    "Trying to ALTER DROP key " + backQuoteIfNeed(command.column_name) + " column which is a part of key expression",
                    ErrorCodes::ALTER_OF_COLUMN_IS_FORBIDDEN);
            }

            const auto & deps_mv = name_deps[command.column_name];
            if (!deps_mv.empty())
            {
                throw Exception(
                    "Trying to ALTER DROP column " + backQuoteIfNeed(command.column_name) + " which is referenced by materialized view "
                        + toString(deps_mv),
                    ErrorCodes::ALTER_OF_COLUMN_IS_FORBIDDEN);
            }

            dropped_columns.emplace(command.column_name);
        }
        else if (command.isRequireMutationStage(getInMemoryMetadata()))
        {
            /// This alter will override data on disk. Let's check that it doesn't
            /// modify immutable column.
            if (columns_alter_type_forbidden.count(command.column_name))
                throw Exception("ALTER of key column " + backQuoteIfNeed(command.column_name) + " is forbidden",
                    ErrorCodes::ALTER_OF_COLUMN_IS_FORBIDDEN);

            if (command.type == AlterCommand::MODIFY_COLUMN)
            {
                if (columns_alter_type_check_safe_for_partition.count(command.column_name))
                {
                    auto it = old_types.find(command.column_name);

                    assert(it != old_types.end());
                    if (!isSafeForKeyConversion(it->second, command.data_type.get()))
                        throw Exception("ALTER of partition key column " + backQuoteIfNeed(command.column_name) + " from type "
                                + it->second->getName() + " to type " + command.data_type->getName()
                                + " is not safe because it can change the representation of partition key",
                            ErrorCodes::ALTER_OF_COLUMN_IS_FORBIDDEN);
                }

                if (columns_alter_type_metadata_only.count(command.column_name))
                {
                    auto it = old_types.find(command.column_name);
                    assert(it != old_types.end());
                    if (!isSafeForKeyConversion(it->second, command.data_type.get()))
                        throw Exception("ALTER of key column " + backQuoteIfNeed(command.column_name) + " from type "
                                    + it->second->getName() + " to type " + command.data_type->getName()
                                    + " is not safe because it can change the representation of primary key",
                            ErrorCodes::ALTER_OF_COLUMN_IS_FORBIDDEN);
                }

                if (old_metadata.getColumns().has(command.column_name))
                {
                    columns_to_check_conversion.push_back(
                        new_metadata.getColumns().getPhysical(command.column_name));
                }
            }
        }
    }

    checkProperties(new_metadata, old_metadata);
    checkTTLExpressions(new_metadata, old_metadata);

    if (!columns_to_check_conversion.empty())
    {
        auto old_header = old_metadata.getSampleBlock();
        performRequiredConversions(old_header, columns_to_check_conversion, global_context);
    }

    if (old_metadata.hasSettingsChanges())
    {
        const auto current_changes = old_metadata.getSettingsChanges()->as<const ASTSetQuery &>().changes;
        const auto & new_changes = new_metadata.settings_changes->as<const ASTSetQuery &>().changes;
        for (const auto & changed_setting : new_changes)
        {
            const auto & setting_name = changed_setting.name;
            const auto & new_value = changed_setting.value;
            MergeTreeSettings::checkCanSet(setting_name, new_value);
            const Field * current_value = current_changes.tryGet(setting_name);

            if ((!current_value || *current_value != new_value)
                && MergeTreeSettings::isReadonlySetting(setting_name))
            {
                throw Exception{"Setting '" + setting_name + "' is readonly for storage '" + getName() + "'",
                                 ErrorCodes::READONLY_SETTING};
            }

            if (!current_value && MergeTreeSettings::isPartFormatSetting(setting_name))
            {
                MergeTreeSettings copy = *getSettings();
                copy.applyChange(changed_setting);
                String reason;
                if (!canUsePolymorphicParts(copy, &reason) && !reason.empty())
                    throw Exception("Can't change settings. Reason: " + reason, ErrorCodes::NOT_IMPLEMENTED);
            }

            if (setting_name == "storage_policy")
                checkStoragePolicy(global_context.getStoragePolicy(new_value.safeGet<String>()));
        }
    }

    for (const auto & part : getDataPartsVector())
    {
        bool at_least_one_column_rest = false;
        for (const auto & column : part->getColumns())
        {
            if (!dropped_columns.count(column.name))
            {
                at_least_one_column_rest = true;
                break;
            }
        }
        if (!at_least_one_column_rest)
        {
            std::string postfix;
            if (dropped_columns.size() > 1)
                postfix = "s";
            throw Exception(ErrorCodes::BAD_ARGUMENTS,
                "Cannot drop or clear column{} '{}', because all columns in part '{}' will be removed from disk. Empty parts are not allowed", postfix, boost::algorithm::join(dropped_columns, ", "), part->name);
        }
    }
}


void MergeTreeData::checkMutationIsPossible(const MutationCommands & /*commands*/, const Settings & /*settings*/) const
{
    /// Some validation will be added
}

MergeTreeDataPartType MergeTreeData::choosePartType(size_t bytes_uncompressed, size_t rows_count) const
{
    const auto settings = getSettings();
    if (!canUsePolymorphicParts(*settings))
        return MergeTreeDataPartType::WIDE;

    if (bytes_uncompressed < settings->min_bytes_for_compact_part || rows_count < settings->min_rows_for_compact_part)
        return MergeTreeDataPartType::IN_MEMORY;

    if (bytes_uncompressed < settings->min_bytes_for_wide_part || rows_count < settings->min_rows_for_wide_part)
        return MergeTreeDataPartType::COMPACT;

    return MergeTreeDataPartType::WIDE;
}

MergeTreeDataPartType MergeTreeData::choosePartTypeOnDisk(size_t bytes_uncompressed, size_t rows_count) const
{
    const auto settings = getSettings();
    if (!canUsePolymorphicParts(*settings))
        return MergeTreeDataPartType::WIDE;

    if (bytes_uncompressed < settings->min_bytes_for_wide_part || rows_count < settings->min_rows_for_wide_part)
        return MergeTreeDataPartType::COMPACT;

    return MergeTreeDataPartType::WIDE;
}


MergeTreeData::MutableDataPartPtr MergeTreeData::createPart(const String & name,
    MergeTreeDataPartType type, const MergeTreePartInfo & part_info,
    const VolumePtr & volume, const String & relative_path) const
{
    if (type == MergeTreeDataPartType::COMPACT)
        return std::make_shared<MergeTreeDataPartCompact>(*this, name, part_info, volume, relative_path);
    else if (type == MergeTreeDataPartType::WIDE)
        return std::make_shared<MergeTreeDataPartWide>(*this, name, part_info, volume, relative_path);
    else if (type == MergeTreeDataPartType::IN_MEMORY)
        return std::make_shared<MergeTreeDataPartInMemory>(*this, name, part_info, volume, relative_path);
    else
        throw Exception("Unknown type of part " + relative_path, ErrorCodes::UNKNOWN_PART_TYPE);
}

static MergeTreeDataPartType getPartTypeFromMarkExtension(const String & mrk_ext)
{
    if (mrk_ext == getNonAdaptiveMrkExtension())
        return MergeTreeDataPartType::WIDE;
    if (mrk_ext == getAdaptiveMrkExtension(MergeTreeDataPartType::WIDE))
        return MergeTreeDataPartType::WIDE;
    if (mrk_ext == getAdaptiveMrkExtension(MergeTreeDataPartType::COMPACT))
        return MergeTreeDataPartType::COMPACT;

    throw Exception("Can't determine part type, because of unknown mark extension " + mrk_ext, ErrorCodes::UNKNOWN_PART_TYPE);
}

MergeTreeData::MutableDataPartPtr MergeTreeData::createPart(
    const String & name, const VolumePtr & volume, const String & relative_path) const
{
    return createPart(name, MergeTreePartInfo::fromPartName(name, format_version), volume, relative_path);
}

MergeTreeData::MutableDataPartPtr MergeTreeData::createPart(
    const String & name, const MergeTreePartInfo & part_info,
    const VolumePtr & volume, const String & relative_path) const
{
    MergeTreeDataPartType type;
    auto full_path = relative_data_path + relative_path + "/";
    auto mrk_ext = MergeTreeIndexGranularityInfo::getMarksExtensionFromFilesystem(volume->getDisk(), full_path);

    if (mrk_ext)
        type = getPartTypeFromMarkExtension(*mrk_ext);
    else
    {
        /// Didn't find any mark file, suppose that part is empty.
        type = choosePartTypeOnDisk(0, 0);
    }

    return createPart(name, type, part_info, volume, relative_path);
}

void MergeTreeData::changeSettings(
        const ASTPtr & new_settings,
        TableLockHolder & /* table_lock_holder */)
{
    if (new_settings)
    {
        bool has_storage_policy_changed = false;

        const auto & new_changes = new_settings->as<const ASTSetQuery &>().changes;

        for (const auto & change : new_changes)
        {
            if (change.name == "storage_policy")
            {
                StoragePolicyPtr new_storage_policy = global_context.getStoragePolicy(change.value.safeGet<String>());
                StoragePolicyPtr old_storage_policy = getStoragePolicy();

                /// StoragePolicy of different version or name is guaranteed to have different pointer
                if (new_storage_policy != old_storage_policy)
                {
                    checkStoragePolicy(new_storage_policy);

                    std::unordered_set<String> all_diff_disk_names;
                    for (const auto & disk : new_storage_policy->getDisks())
                        all_diff_disk_names.insert(disk->getName());
                    for (const auto & disk : old_storage_policy->getDisks())
                        all_diff_disk_names.erase(disk->getName());

                    for (const String & disk_name : all_diff_disk_names)
                    {
                        auto disk = new_storage_policy->getDiskByName(disk_name);
                        if (disk->exists(relative_data_path))
                            throw Exception("New storage policy contain disks which already contain data of a table with the same name", ErrorCodes::LOGICAL_ERROR);
                    }

                    for (const String & disk_name : all_diff_disk_names)
                    {
                        auto disk = new_storage_policy->getDiskByName(disk_name);
                        disk->createDirectories(relative_data_path);
                        disk->createDirectories(relative_data_path + "detached");
                    }
                    /// FIXME how would that be done while reloading configuration???

                    has_storage_policy_changed = true;
                }
            }
        }

        MergeTreeSettings copy = *getSettings();
        copy.applyChanges(new_changes);

        copy.sanityCheck(global_context.getSettingsRef());

        storage_settings.set(std::make_unique<const MergeTreeSettings>(copy));
        StorageInMemoryMetadata new_metadata = getInMemoryMetadata();
        new_metadata.setSettingsChanges(new_settings);
        setInMemoryMetadata(new_metadata);

        if (has_storage_policy_changed)
            startBackgroundMovesIfNeeded();
    }
}

PartitionCommandsResultInfo MergeTreeData::freezeAll(const String & with_name, const StorageMetadataPtr & metadata_snapshot, const Context & context, TableLockHolder &)
{
    return freezePartitionsByMatcher([] (const DataPartPtr &) { return true; }, metadata_snapshot, with_name, context);
}

void MergeTreeData::PartsTemporaryRename::addPart(const String & old_name, const String & new_name)
{
    old_and_new_names.push_back({old_name, new_name});
    for (const auto & [path, disk] : storage.getRelativeDataPathsWithDisks())
    {
        for (auto it = disk->iterateDirectory(path + source_dir); it->isValid(); it->next())
        {
            if (it->name() == old_name)
            {
                old_part_name_to_path_and_disk[old_name] = {path, disk};
                break;
            }
        }
    }
}

void MergeTreeData::PartsTemporaryRename::tryRenameAll()
{
    renamed = true;
    for (size_t i = 0; i < old_and_new_names.size(); ++i)
    {
        try
        {
            const auto & [old_name, new_name] = old_and_new_names[i];
            if (old_name.empty() || new_name.empty())
                throw DB::Exception("Empty part name. Most likely it's a bug.", ErrorCodes::INCORRECT_FILE_NAME);
            const auto & [path, disk] = old_part_name_to_path_and_disk[old_name];
            const auto full_path = path + source_dir; /// for old_name
            disk->moveFile(full_path + old_name, full_path + new_name);
        }
        catch (...)
        {
            old_and_new_names.resize(i);
            LOG_WARNING(storage.log, "Cannot rename parts to perform operation on them: {}", getCurrentExceptionMessage(false));
            throw;
        }
    }
}

MergeTreeData::PartsTemporaryRename::~PartsTemporaryRename()
{
    // TODO what if server had crashed before this destructor was called?
    if (!renamed)
        return;
    for (const auto & [old_name, new_name] : old_and_new_names)
    {
        if (old_name.empty())
            continue;

        try
        {
            const auto & [path, disk] = old_part_name_to_path_and_disk[old_name];
            const auto full_path = path + source_dir; /// for old_name
            disk->moveFile(full_path + new_name, full_path + old_name);
        }
        catch (...)
        {
            tryLogCurrentException(__PRETTY_FUNCTION__);
        }
    }
}


MergeTreeData::DataPartsVector MergeTreeData::getActivePartsToReplace(
    const MergeTreePartInfo & new_part_info,
    const String & new_part_name,
    DataPartPtr & out_covering_part,
    DataPartsLock & /* data_parts_lock */) const
{
    /// Parts contained in the part are consecutive in data_parts, intersecting the insertion place for the part itself.
    auto it_middle = data_parts_by_state_and_info.lower_bound(DataPartStateAndInfo{DataPartState::Committed, new_part_info});
    auto committed_parts_range = getDataPartsStateRange(DataPartState::Committed);

    /// Go to the left.
    DataPartIteratorByStateAndInfo begin = it_middle;
    while (begin != committed_parts_range.begin())
    {
        auto prev = std::prev(begin);

        if (!new_part_info.contains((*prev)->info))
        {
            if ((*prev)->info.contains(new_part_info))
            {
                out_covering_part = *prev;
                return {};
            }

            if (!new_part_info.isDisjoint((*prev)->info))
                throw Exception("Part " + new_part_name + " intersects previous part " + (*prev)->getNameWithState() +
                    ". It is a bug.", ErrorCodes::LOGICAL_ERROR);

            break;
        }

        begin = prev;
    }

    /// Go to the right.
    DataPartIteratorByStateAndInfo end = it_middle;
    while (end != committed_parts_range.end())
    {
        if ((*end)->info == new_part_info)
            throw Exception("Unexpected duplicate part " + (*end)->getNameWithState() + ". It is a bug.", ErrorCodes::LOGICAL_ERROR);

        if (!new_part_info.contains((*end)->info))
        {
            if ((*end)->info.contains(new_part_info))
            {
                out_covering_part = *end;
                return {};
            }

            if (!new_part_info.isDisjoint((*end)->info))
                throw Exception("Part " + new_part_name + " intersects next part " + (*end)->getNameWithState() +
                    ". It is a bug.", ErrorCodes::LOGICAL_ERROR);

            break;
        }

        ++end;
    }

    return DataPartsVector{begin, end};
}


bool MergeTreeData::renameTempPartAndAdd(MutableDataPartPtr & part, SimpleIncrement * increment, Transaction * out_transaction)
{
    if (out_transaction && &out_transaction->data != this)
        throw Exception("MergeTreeData::Transaction for one table cannot be used with another. It is a bug.",
            ErrorCodes::LOGICAL_ERROR);

    DataPartsVector covered_parts;
    {
        auto lock = lockParts();
        if (!renameTempPartAndReplace(part, increment, out_transaction, lock, &covered_parts))
            return false;
    }
    if (!covered_parts.empty())
        throw Exception("Added part " + part->name + " covers " + toString(covered_parts.size())
            + " existing part(s) (including " + covered_parts[0]->name + ")", ErrorCodes::LOGICAL_ERROR);

    return true;
}


bool MergeTreeData::renameTempPartAndReplace(
    MutableDataPartPtr & part, SimpleIncrement * increment, Transaction * out_transaction,
    std::unique_lock<std::mutex> & lock, DataPartsVector * out_covered_parts)
{
    if (out_transaction && &out_transaction->data != this)
        throw Exception("MergeTreeData::Transaction for one table cannot be used with another. It is a bug.",
            ErrorCodes::LOGICAL_ERROR);

    part->assertState({DataPartState::Temporary});

    MergeTreePartInfo part_info = part->info;
    String part_name;

    if (DataPartPtr existing_part_in_partition = getAnyPartInPartition(part->info.partition_id, lock))
    {
        if (part->partition.value != existing_part_in_partition->partition.value)
            throw Exception(
                "Partition value mismatch between two parts with the same partition ID. Existing part: "
                + existing_part_in_partition->name + ", newly added part: " + part->name,
                ErrorCodes::CORRUPTED_DATA);
    }

    /** It is important that obtaining new block number and adding that block to parts set is done atomically.
      * Otherwise there is race condition - merge of blocks could happen in interval that doesn't yet contain new part.
      */
    if (increment)
    {
        part_info.min_block = part_info.max_block = increment->get();
        part_info.mutation = 0; /// it's equal to min_block by default
        part_name = part->getNewName(part_info);
    }
    else /// Parts from ReplicatedMergeTree already have names
        part_name = part->name;

    LOG_TRACE(log, "Renaming temporary part {} to {}.", part->relative_path, part_name);

    auto it_duplicate = data_parts_by_info.find(part_info);
    if (it_duplicate != data_parts_by_info.end())
    {
        String message = "Part " + (*it_duplicate)->getNameWithState() + " already exists";

        if ((*it_duplicate)->checkState({DataPartState::Outdated, DataPartState::Deleting}))
            throw Exception(message + ", but it will be deleted soon", ErrorCodes::PART_IS_TEMPORARILY_LOCKED);

        throw Exception(message, ErrorCodes::DUPLICATE_DATA_PART);
    }

    DataPartPtr covering_part;
    DataPartsVector covered_parts = getActivePartsToReplace(part_info, part_name, covering_part, lock);
    DataPartsVector covered_parts_in_memory;

    if (covering_part)
    {
        LOG_WARNING(log, "Tried to add obsolete part {} covered by {}", part_name, covering_part->getNameWithState());
        return false;
    }

    /// All checks are passed. Now we can rename the part on disk.
    /// So, we maintain invariant: if a non-temporary part in filesystem then it is in data_parts
    ///
    /// If out_transaction is null, we commit the part to the active set immediately, else add it to the transaction.
    part->name = part_name;
    part->info = part_info;
    part->is_temp = false;
    part->setState(DataPartState::PreCommitted);
    part->renameTo(part_name, true);

    auto part_it = data_parts_indexes.insert(part).first;

    if (out_transaction)
    {
        out_transaction->precommitted_parts.insert(part);
    }
    else
    {
        size_t reduce_bytes = 0;
        size_t reduce_rows = 0;
        size_t reduce_parts = 0;
        auto current_time = time(nullptr);
        for (const DataPartPtr & covered_part : covered_parts)
        {
            covered_part->remove_time.store(current_time, std::memory_order_relaxed);
            modifyPartState(covered_part, DataPartState::Outdated);
            removePartContributionToColumnSizes(covered_part);
            reduce_bytes += covered_part->getBytesOnDisk();
            reduce_rows += covered_part->rows_count;
            ++reduce_parts;
        }

        decreaseDataVolume(reduce_bytes, reduce_rows, reduce_parts);

        modifyPartState(part_it, DataPartState::Committed);
        addPartContributionToColumnSizes(part);
        addPartContributionToDataVolume(part);
    }

    auto part_in_memory = asInMemoryPart(part);
    if (part_in_memory && getSettings()->in_memory_parts_enable_wal)
    {
        auto wal = getWriteAheadLog();
        wal->addPart(part_in_memory);
    }

    if (out_covered_parts)
    {
        for (DataPartPtr & covered_part : covered_parts)
            out_covered_parts->emplace_back(std::move(covered_part));
    }

    return true;
}

MergeTreeData::DataPartsVector MergeTreeData::renameTempPartAndReplace(
    MutableDataPartPtr & part, SimpleIncrement * increment, Transaction * out_transaction)
{
    if (out_transaction && &out_transaction->data != this)
        throw Exception("MergeTreeData::Transaction for one table cannot be used with another. It is a bug.",
            ErrorCodes::LOGICAL_ERROR);

    DataPartsVector covered_parts;
    {
        auto lock = lockParts();
        renameTempPartAndReplace(part, increment, out_transaction, lock, &covered_parts);
    }
    return covered_parts;
}

void MergeTreeData::removePartsFromWorkingSet(const MergeTreeData::DataPartsVector & remove, bool clear_without_timeout, DataPartsLock & /*acquired_lock*/)
{
    auto remove_time = clear_without_timeout ? 0 : time(nullptr);

    for (const DataPartPtr & part : remove)
    {
        if (part->getState() == IMergeTreeDataPart::State::Committed)
        {
            removePartContributionToColumnSizes(part);
            removePartContributionToDataVolume(part);
        }

        if (part->getState() == IMergeTreeDataPart::State::Committed || clear_without_timeout)
            part->remove_time.store(remove_time, std::memory_order_relaxed);

        if (part->getState() != IMergeTreeDataPart::State::Outdated)
            modifyPartState(part, IMergeTreeDataPart::State::Outdated);

        if (isInMemoryPart(part) && getSettings()->in_memory_parts_enable_wal)
            getWriteAheadLog()->dropPart(part->name);
    }
}

void MergeTreeData::removePartsFromWorkingSetImmediatelyAndSetTemporaryState(const DataPartsVector & remove)
{
    auto lock = lockParts();

    for (const auto & part : remove)
    {
        auto it_part = data_parts_by_info.find(part->info);
        if (it_part == data_parts_by_info.end())
            throw Exception("Part " + part->getNameWithState() + " not found in data_parts", ErrorCodes::LOGICAL_ERROR);

        modifyPartState(part, IMergeTreeDataPart::State::Temporary);
        /// Erase immediately
        data_parts_indexes.erase(it_part);
    }
}

void MergeTreeData::removePartsFromWorkingSet(const DataPartsVector & remove, bool clear_without_timeout, DataPartsLock * acquired_lock)
{
    auto lock = (acquired_lock) ? DataPartsLock() : lockParts();

    for (const auto & part : remove)
    {
        if (!data_parts_by_info.count(part->info))
            throw Exception("Part " + part->getNameWithState() + " not found in data_parts", ErrorCodes::LOGICAL_ERROR);

        part->assertState({DataPartState::PreCommitted, DataPartState::Committed, DataPartState::Outdated});
    }

    removePartsFromWorkingSet(remove, clear_without_timeout, lock);
}

MergeTreeData::DataPartsVector MergeTreeData::removePartsInRangeFromWorkingSet(const MergeTreePartInfo & drop_range, bool clear_without_timeout,
                                                                               bool skip_intersecting_parts, DataPartsLock & lock)
{
    DataPartsVector parts_to_remove;

    if (drop_range.min_block > drop_range.max_block)
        return parts_to_remove;

    auto partition_range = getDataPartsPartitionRange(drop_range.partition_id);

    for (const DataPartPtr & part : partition_range)
    {
        if (part->info.partition_id != drop_range.partition_id)
            throw Exception("Unexpected partition_id of part " + part->name + ". This is a bug.", ErrorCodes::LOGICAL_ERROR);

        if (part->info.min_block < drop_range.min_block)
        {
            if (drop_range.min_block <= part->info.max_block)
            {
                /// Intersect left border
                String error = "Unexpected merged part " + part->name + " intersecting drop range " + drop_range.getPartName();
                if (!skip_intersecting_parts)
                    throw Exception(error, ErrorCodes::LOGICAL_ERROR);

                LOG_WARNING(log, error);
            }

            continue;
        }

        /// Stop on new parts
        if (part->info.min_block > drop_range.max_block)
            break;

        if (part->info.min_block <= drop_range.max_block && drop_range.max_block < part->info.max_block)
        {
            /// Intersect right border
            String error = "Unexpected merged part " + part->name + " intersecting drop range " + drop_range.getPartName();
            if (!skip_intersecting_parts)
                throw Exception(error, ErrorCodes::LOGICAL_ERROR);

            LOG_WARNING(log, error);
            continue;
        }

        if (part->getState() != DataPartState::Deleting)
            parts_to_remove.emplace_back(part);
    }

    removePartsFromWorkingSet(parts_to_remove, clear_without_timeout, lock);

    return parts_to_remove;
}

void MergeTreeData::forgetPartAndMoveToDetached(const MergeTreeData::DataPartPtr & part_to_detach, const String & prefix, bool
restore_covered)
{
    LOG_INFO(log, "Renaming {} to {}{} and forgiving it.", part_to_detach->relative_path, prefix, part_to_detach->name);

    auto lock = lockParts();

    auto it_part = data_parts_by_info.find(part_to_detach->info);
    if (it_part == data_parts_by_info.end())
        throw Exception("No such data part " + part_to_detach->getNameWithState(), ErrorCodes::NO_SUCH_DATA_PART);

    /// What if part_to_detach is a reference to *it_part? Make a new owner just in case.
    DataPartPtr part = *it_part;

    if (part->getState() == DataPartState::Committed)
    {
        removePartContributionToDataVolume(part);
        removePartContributionToColumnSizes(part);
    }
    modifyPartState(it_part, DataPartState::Deleting);

    part->renameToDetached(prefix);

    data_parts_indexes.erase(it_part);

    if (restore_covered && part->info.level == 0)
    {
        LOG_WARNING(log, "Will not recover parts covered by zero-level part {}", part->name);
        return;
    }

    if (restore_covered)
    {
        Strings restored;
        bool error = false;
        String error_parts;

        Int64 pos = part->info.min_block;

        auto is_appropriate_state = [] (DataPartState state)
        {
            return state == DataPartState::Committed || state == DataPartState::Outdated;
        };

        auto update_error = [&] (DataPartIteratorByInfo it)
        {
            error = true;
            error_parts += (*it)->getNameWithState() + " ";
        };

        auto it_middle = data_parts_by_info.lower_bound(part->info);

        /// Restore the leftmost part covered by the part
        if (it_middle != data_parts_by_info.begin())
        {
            auto it = std::prev(it_middle);

            if (part->contains(**it) && is_appropriate_state((*it)->getState()))
            {
                /// Maybe, we must consider part level somehow
                if ((*it)->info.min_block != part->info.min_block)
                    update_error(it);

                if ((*it)->getState() != DataPartState::Committed)
                {
                    addPartContributionToColumnSizes(*it);
                    addPartContributionToDataVolume(*it);
                    modifyPartState(it, DataPartState::Committed); // iterator is not invalidated here
                }

                pos = (*it)->info.max_block + 1;
                restored.push_back((*it)->name);
            }
            else
                update_error(it);
        }
        else
            error = true;

        /// Restore "right" parts
        for (auto it = it_middle; it != data_parts_by_info.end() && part->contains(**it); ++it)
        {
            if ((*it)->info.min_block < pos)
                continue;

            if (!is_appropriate_state((*it)->getState()))
            {
                update_error(it);
                continue;
            }

            if ((*it)->info.min_block > pos)
                update_error(it);

            if ((*it)->getState() != DataPartState::Committed)
            {
                addPartContributionToColumnSizes(*it);
                addPartContributionToDataVolume(*it);
                modifyPartState(it, DataPartState::Committed);
            }

            pos = (*it)->info.max_block + 1;
            restored.push_back((*it)->name);
        }

        if (pos != part->info.max_block + 1)
            error = true;

        for (const String & name : restored)
        {
            LOG_INFO(log, "Activated part {}", name);
        }

        if (error)
        {
            LOG_ERROR(log, "The set of parts restored in place of {} looks incomplete. There might or might not be a data loss.{}", part->name, (error_parts.empty() ? "" : " Suspicious parts: " + error_parts));
        }
    }
}


void MergeTreeData::tryRemovePartImmediately(DataPartPtr && part)
{
    DataPartPtr part_to_delete;
    {
        auto lock = lockParts();

        LOG_TRACE(log, "Trying to immediately remove part {}", part->getNameWithState());

        auto it = data_parts_by_info.find(part->info);
        if (it == data_parts_by_info.end() || (*it).get() != part.get())
            throw Exception("Part " + part->name + " doesn't exist", ErrorCodes::LOGICAL_ERROR);

        part.reset();

        if (!((*it)->getState() == DataPartState::Outdated && it->unique()))
            return;

        modifyPartState(it, DataPartState::Deleting);
        part_to_delete = *it;
    }

    try
    {
        part_to_delete->remove();
    }
    catch (...)
    {
        rollbackDeletingParts({part_to_delete});
        throw;
    }

    removePartsFinally({part_to_delete});
    LOG_TRACE(log, "Removed part {}", part_to_delete->name);
}


size_t MergeTreeData::getTotalActiveSizeInBytes() const
{
    return total_active_size_bytes.load(std::memory_order_acquire);
}


size_t MergeTreeData::getTotalActiveSizeInRows() const
{
    return total_active_size_rows.load(std::memory_order_acquire);
}


size_t MergeTreeData::getPartsCount() const
{
    return total_active_size_parts.load(std::memory_order_acquire);
}


size_t MergeTreeData::getMaxPartsCountForPartitionWithState(DataPartState state) const
{
    auto lock = lockParts();

    size_t res = 0;
    size_t cur_count = 0;
    const String * cur_partition_id = nullptr;

    for (const auto & part : getDataPartsStateRange(state))
    {
        if (cur_partition_id && part->info.partition_id == *cur_partition_id)
        {
            ++cur_count;
        }
        else
        {
            cur_partition_id = &part->info.partition_id;
            cur_count = 1;
        }

        res = std::max(res, cur_count);
    }

    return res;
}


size_t MergeTreeData::getMaxPartsCountForPartition() const
{
    return getMaxPartsCountForPartitionWithState(DataPartState::Committed);
}


size_t MergeTreeData::getMaxInactivePartsCountForPartition() const
{
    return getMaxPartsCountForPartitionWithState(DataPartState::Outdated);
}


std::optional<Int64> MergeTreeData::getMinPartDataVersion() const
{
    auto lock = lockParts();

    std::optional<Int64> result;
    for (const auto & part : getDataPartsStateRange(DataPartState::Committed))
    {
        if (!result || *result > part->info.getDataVersion())
            result = part->info.getDataVersion();
    }

    return result;
}


void MergeTreeData::delayInsertOrThrowIfNeeded(Poco::Event * until) const
{
    const auto settings = getSettings();
    const size_t parts_count_in_total = getPartsCount();
    if (parts_count_in_total >= settings->max_parts_in_total)
    {
        ProfileEvents::increment(ProfileEvents::RejectedInserts);
        throw Exception("Too many parts (" + toString(parts_count_in_total) + ") in all partitions in total. This indicates wrong choice of partition key. The threshold can be modified with 'max_parts_in_total' setting in <merge_tree> element in config.xml or with per-table setting.", ErrorCodes::TOO_MANY_PARTS);
    }

    size_t parts_count_in_partition = getMaxPartsCountForPartition();
    ssize_t k_inactive = -1;
    if (settings->inactive_parts_to_throw_insert > 0 || settings->inactive_parts_to_delay_insert > 0)
    {
        size_t inactive_parts_count_in_partition = getMaxInactivePartsCountForPartition();
        if (inactive_parts_count_in_partition >= settings->inactive_parts_to_throw_insert)
        {
            ProfileEvents::increment(ProfileEvents::RejectedInserts);
            throw Exception(
                ErrorCodes::TOO_MANY_PARTS,
                "Too many inactive parts ({}). Parts cleaning are processing significantly slower than inserts",
                inactive_parts_count_in_partition);
        }
        k_inactive = ssize_t(inactive_parts_count_in_partition) - ssize_t(settings->inactive_parts_to_delay_insert);
    }

    if (parts_count_in_partition >= settings->parts_to_throw_insert)
    {
        ProfileEvents::increment(ProfileEvents::RejectedInserts);
        throw Exception(
            ErrorCodes::TOO_MANY_PARTS,
            "Too many parts ({}). Parts cleaning are processing significantly slower than inserts",
            parts_count_in_partition);
    }

    if (k_inactive < 0 && parts_count_in_partition < settings->parts_to_delay_insert)
        return;

    const ssize_t k_active = ssize_t(parts_count_in_partition) - ssize_t(settings->parts_to_delay_insert);
    size_t max_k;
    size_t k;
    if (k_active > k_inactive)
    {
        max_k = settings->parts_to_throw_insert - settings->parts_to_delay_insert;
        k = k_active + 1;
    }
    else
    {
        max_k = settings->inactive_parts_to_throw_insert - settings->inactive_parts_to_delay_insert;
        k = k_inactive + 1;
    }
    const double delay_milliseconds = ::pow(settings->max_delay_to_insert * 1000, static_cast<double>(k) / max_k);

    ProfileEvents::increment(ProfileEvents::DelayedInserts);
    ProfileEvents::increment(ProfileEvents::DelayedInsertsMilliseconds, delay_milliseconds);

    CurrentMetrics::Increment metric_increment(CurrentMetrics::DelayedInserts);

    LOG_INFO(log, "Delaying inserting block by {} ms. because there are {} parts", delay_milliseconds, parts_count_in_partition);

    if (until)
        until->tryWait(delay_milliseconds);
    else
        std::this_thread::sleep_for(std::chrono::milliseconds(static_cast<size_t>(delay_milliseconds)));
}


MergeTreeData::DataPartPtr MergeTreeData::getActiveContainingPart(
    const MergeTreePartInfo & part_info, MergeTreeData::DataPartState state, DataPartsLock & /*lock*/) const
{
    auto current_state_parts_range = getDataPartsStateRange(state);

    /// The part can be covered only by the previous or the next one in data_parts.
    auto it = data_parts_by_state_and_info.lower_bound(DataPartStateAndInfo{state, part_info});

    if (it != current_state_parts_range.end())
    {
        if ((*it)->info == part_info)
            return *it;
        if ((*it)->info.contains(part_info))
            return *it;
    }

    if (it != current_state_parts_range.begin())
    {
        --it;
        if ((*it)->info.contains(part_info))
            return *it;
    }

    return nullptr;
}


void MergeTreeData::swapActivePart(MergeTreeData::DataPartPtr part_copy)
{
    auto lock = lockParts();
    for (auto original_active_part : getDataPartsStateRange(DataPartState::Committed)) // NOLINT (copy is intended)
    {
        if (part_copy->name == original_active_part->name)
        {
            auto active_part_it = data_parts_by_info.find(original_active_part->info);
            if (active_part_it == data_parts_by_info.end())
                throw Exception("Cannot swap part '" + part_copy->name + "', no such active part.", ErrorCodes::NO_SUCH_DATA_PART);

            modifyPartState(original_active_part, DataPartState::DeleteOnDestroy);
            data_parts_indexes.erase(active_part_it);

            auto part_it = data_parts_indexes.insert(part_copy).first;
            modifyPartState(part_it, DataPartState::Committed);

            removePartContributionToDataVolume(original_active_part);
            addPartContributionToDataVolume(part_copy);

            auto disk = original_active_part->volume->getDisk();
            String marker_path = original_active_part->getFullRelativePath() + IMergeTreeDataPart::DELETE_ON_DESTROY_MARKER_FILE_NAME;
            try
            {
                disk->createFile(marker_path);
            }
            catch (Poco::Exception & e)
            {
                LOG_ERROR(log, "{} (while creating DeleteOnDestroy marker: {})", e.what(), backQuote(fullPath(disk, marker_path)));
            }
            return;
        }
    }
    throw Exception("Cannot swap part '" + part_copy->name + "', no such active part.", ErrorCodes::NO_SUCH_DATA_PART);
}


MergeTreeData::DataPartPtr MergeTreeData::getActiveContainingPart(const MergeTreePartInfo & part_info) const
{
    auto lock = lockParts();
    return getActiveContainingPart(part_info, DataPartState::Committed, lock);
}

MergeTreeData::DataPartPtr MergeTreeData::getActiveContainingPart(const String & part_name) const
{
    auto part_info = MergeTreePartInfo::fromPartName(part_name, format_version);
    return getActiveContainingPart(part_info);
}

MergeTreeData::DataPartsVector MergeTreeData::getDataPartsVectorInPartition(MergeTreeData::DataPartState state, const String & partition_id)
{
    DataPartStateAndPartitionID state_with_partition{state, partition_id};

    auto lock = lockParts();
    return DataPartsVector(
        data_parts_by_state_and_info.lower_bound(state_with_partition),
        data_parts_by_state_and_info.upper_bound(state_with_partition));
}


MergeTreeData::DataPartPtr MergeTreeData::getPartIfExists(const MergeTreePartInfo & part_info, const MergeTreeData::DataPartStates & valid_states)
{
    auto lock = lockParts();

    auto it = data_parts_by_info.find(part_info);
    if (it == data_parts_by_info.end())
        return nullptr;

    for (auto state : valid_states)
        if ((*it)->getState() == state)
            return *it;

    return nullptr;
}

MergeTreeData::DataPartPtr MergeTreeData::getPartIfExists(const String & part_name, const MergeTreeData::DataPartStates & valid_states)
{
    return getPartIfExists(MergeTreePartInfo::fromPartName(part_name, format_version), valid_states);
}


static void loadPartAndFixMetadataImpl(MergeTreeData::MutableDataPartPtr part)
{
    auto disk = part->volume->getDisk();
    String full_part_path = part->getFullRelativePath();

    part->loadColumnsChecksumsIndexes(false, true);
    part->modification_time = disk->getLastModified(full_part_path).epochTime();
}

void MergeTreeData::calculateColumnSizesImpl()
{
    column_sizes.clear();

    /// Take into account only committed parts
    auto committed_parts_range = getDataPartsStateRange(DataPartState::Committed);
    for (const auto & part : committed_parts_range)
        addPartContributionToColumnSizes(part);
}

void MergeTreeData::addPartContributionToColumnSizes(const DataPartPtr & part)
{
    for (const auto & column : part->getColumns())
    {
        ColumnSize & total_column_size = column_sizes[column.name];
        ColumnSize part_column_size = part->getColumnSize(column.name, *column.type);
        total_column_size.add(part_column_size);
    }
}

void MergeTreeData::removePartContributionToColumnSizes(const DataPartPtr & part)
{
    for (const auto & column : part->getColumns())
    {
        ColumnSize & total_column_size = column_sizes[column.name];
        ColumnSize part_column_size = part->getColumnSize(column.name, *column.type);

        auto log_subtract = [&](size_t & from, size_t value, const char * field)
        {
            if (value > from)
                LOG_ERROR(log, "Possibly incorrect column size subtraction: {} - {} = {}, column: {}, field: {}",
                    from, value, from - value, column.name, field);

            from -= value;
        };

        log_subtract(total_column_size.data_compressed, part_column_size.data_compressed, ".data_compressed");
        log_subtract(total_column_size.data_uncompressed, part_column_size.data_uncompressed, ".data_uncompressed");
        log_subtract(total_column_size.marks, part_column_size.marks, ".marks");
    }
}


PartitionCommandsResultInfo MergeTreeData::freezePartition(const ASTPtr & partition_ast, const StorageMetadataPtr & metadata_snapshot, const String & with_name, const Context & context, TableLockHolder &)
{
    std::optional<String> prefix;
    String partition_id;

    if (format_version < MERGE_TREE_DATA_MIN_FORMAT_VERSION_WITH_CUSTOM_PARTITIONING)
    {
        /// Month-partitioning specific - partition value can represent a prefix of the partition to freeze.
        if (const auto * partition_lit = partition_ast->as<ASTPartition &>().value->as<ASTLiteral>())
            prefix = partition_lit->value.getType() == Field::Types::UInt64
                ? toString(partition_lit->value.get<UInt64>())
                : partition_lit->value.safeGet<String>();
        else
            partition_id = getPartitionIDFromQuery(partition_ast, context);
    }
    else
        partition_id = getPartitionIDFromQuery(partition_ast, context);

    if (prefix)
        LOG_DEBUG(log, "Freezing parts with prefix {}", *prefix);
    else
        LOG_DEBUG(log, "Freezing parts with partition ID {}", partition_id);


    return freezePartitionsByMatcher(
        [&prefix, &partition_id](const DataPartPtr & part)
        {
            if (prefix)
                return startsWith(part->info.partition_id, *prefix);
            else
                return part->info.partition_id == partition_id;
        },
        metadata_snapshot,
        with_name,
        context);
}

void MergeTreeData::checkAlterPartitionIsPossible(const PartitionCommands & commands, const StorageMetadataPtr & /*metadata_snapshot*/, const Settings & settings) const
{
    for (const auto & command : commands)
    {
        if (command.type == PartitionCommand::DROP_DETACHED_PARTITION
            && !settings.allow_drop_detached)
            throw DB::Exception("Cannot execute query: DROP DETACHED PART is disabled "
                                "(see allow_drop_detached setting)", ErrorCodes::SUPPORT_IS_DISABLED);

        if (command.partition && command.type != PartitionCommand::DROP_DETACHED_PARTITION)
        {
            if (command.part)
            {
                auto part_name = command.partition->as<ASTLiteral &>().value.safeGet<String>();
                /// We able to parse it
                MergeTreePartInfo::fromPartName(part_name, format_version);
            }
            else
            {
                /// We able to parse it
                getPartitionIDFromQuery(command.partition, global_context);
            }
        }
    }
}

void MergeTreeData::checkPartitionCanBeDropped(const ASTPtr & partition)
{
    const String partition_id = getPartitionIDFromQuery(partition, global_context);
    auto parts_to_remove = getDataPartsVectorInPartition(MergeTreeDataPartState::Committed, partition_id);

    UInt64 partition_size = 0;

    for (const auto & part : parts_to_remove)
        partition_size += part->getBytesOnDisk();

    auto table_id = getStorageID();
    global_context.checkPartitionCanBeDropped(table_id.database_name, table_id.table_name, partition_size);
}

void MergeTreeData::checkPartCanBeDropped(const ASTPtr & part_ast)
{
    String part_name = part_ast->as<ASTLiteral &>().value.safeGet<String>();
    auto part = getPartIfExists(part_name, {MergeTreeDataPartState::Committed});
    if (!part)
        throw Exception(ErrorCodes::NO_SUCH_DATA_PART, "No part {} in committed state", part_name);

    auto table_id = getStorageID();
    global_context.checkPartitionCanBeDropped(table_id.database_name, table_id.table_name, part->getBytesOnDisk());
}

void MergeTreeData::movePartitionToDisk(const ASTPtr & partition, const String & name, bool moving_part, const Context & context)
{
    String partition_id;

    if (moving_part)
        partition_id = partition->as<ASTLiteral &>().value.safeGet<String>();
    else
        partition_id = getPartitionIDFromQuery(partition, context);

    DataPartsVector parts;
    if (moving_part)
    {
        auto part_info = MergeTreePartInfo::fromPartName(partition_id, format_version);
        parts.push_back(getActiveContainingPart(part_info));
        if (!parts.back() || parts.back()->name != part_info.getPartName())
            throw Exception("Part " + partition_id + " is not exists or not active", ErrorCodes::NO_SUCH_DATA_PART);
    }
    else
        parts = getDataPartsVectorInPartition(MergeTreeDataPartState::Committed, partition_id);

    auto disk = getStoragePolicy()->getDiskByName(name);
    if (!disk)
        throw Exception("Disk " + name + " does not exists on policy " + getStoragePolicy()->getName(), ErrorCodes::UNKNOWN_DISK);

    parts.erase(std::remove_if(parts.begin(), parts.end(), [&](auto part_ptr)
        {
            return part_ptr->volume->getDisk()->getName() == disk->getName();
        }), parts.end());

    if (parts.empty())
    {
        String no_parts_to_move_message;
        if (moving_part)
            no_parts_to_move_message = "Part '" + partition_id + "' is already on disk '" + disk->getName() + "'";
        else
            no_parts_to_move_message = "All parts of partition '" + partition_id + "' are already on disk '" + disk->getName() + "'";

        throw Exception(no_parts_to_move_message, ErrorCodes::UNKNOWN_DISK);
    }

    if (!movePartsToSpace(parts, std::static_pointer_cast<Space>(disk)))
        throw Exception("Cannot move parts because moves are manually disabled", ErrorCodes::ABORTED);
}


void MergeTreeData::movePartitionToVolume(const ASTPtr & partition, const String & name, bool moving_part, const Context & context)
{
    String partition_id;

    if (moving_part)
        partition_id = partition->as<ASTLiteral &>().value.safeGet<String>();
    else
        partition_id = getPartitionIDFromQuery(partition, context);

    DataPartsVector parts;
    if (moving_part)
    {
        auto part_info = MergeTreePartInfo::fromPartName(partition_id, format_version);
        parts.emplace_back(getActiveContainingPart(part_info));
        if (!parts.back() || parts.back()->name != part_info.getPartName())
            throw Exception("Part " + partition_id + " is not exists or not active", ErrorCodes::NO_SUCH_DATA_PART);
    }
    else
        parts = getDataPartsVectorInPartition(MergeTreeDataPartState::Committed, partition_id);

    auto volume = getStoragePolicy()->getVolumeByName(name);
    if (!volume)
        throw Exception("Volume " + name + " does not exists on policy " + getStoragePolicy()->getName(), ErrorCodes::UNKNOWN_DISK);

    if (parts.empty())
        throw Exception("Nothing to move", ErrorCodes::NO_SUCH_DATA_PART);

    parts.erase(std::remove_if(parts.begin(), parts.end(), [&](auto part_ptr)
        {
            for (const auto & disk : volume->getDisks())
            {
                if (part_ptr->volume->getDisk()->getName() == disk->getName())
                {
                    return true;
                }
            }
            return false;
        }), parts.end());

    if (parts.empty())
    {
        String no_parts_to_move_message;
        if (moving_part)
            no_parts_to_move_message = "Part '" + partition_id + "' is already on volume '" + volume->getName() + "'";
        else
            no_parts_to_move_message = "All parts of partition '" + partition_id + "' are already on volume '" + volume->getName() + "'";

        throw Exception(no_parts_to_move_message, ErrorCodes::UNKNOWN_DISK);
    }

    if (!movePartsToSpace(parts, std::static_pointer_cast<Space>(volume)))
        throw Exception("Cannot move parts because moves are manually disabled", ErrorCodes::ABORTED);
}

void MergeTreeData::fetchPartition(const ASTPtr & /*partition*/, const StorageMetadataPtr & /*metadata_snapshot*/, const String & /*from*/, const Context & /*query_context*/)
{
    throw Exception(ErrorCodes::NOT_IMPLEMENTED, "FETCH PARTITION is not supported by storage {}", getName());
}

Pipe MergeTreeData::alterPartition(
    const StorageMetadataPtr & metadata_snapshot,
    const PartitionCommands & commands,
    const Context & query_context)
{
    PartitionCommandsResultInfo result;
    for (const PartitionCommand & command : commands)
    {
        PartitionCommandsResultInfo current_command_results;
        switch (command.type)
        {
            case PartitionCommand::DROP_PARTITION:
                if (command.part)
                    checkPartCanBeDropped(command.partition);
                else
                    checkPartitionCanBeDropped(command.partition);
                dropPartition(command.partition, command.detach, command.part, query_context);
                break;

            case PartitionCommand::DROP_DETACHED_PARTITION:
                dropDetached(command.partition, command.part, query_context);
                break;

            case PartitionCommand::ATTACH_PARTITION:
                current_command_results = attachPartition(command.partition, metadata_snapshot, command.part, query_context);
                break;
            case PartitionCommand::MOVE_PARTITION:
            {
                switch (*command.move_destination_type)
                {
                    case PartitionCommand::MoveDestinationType::DISK:
                        movePartitionToDisk(command.partition, command.move_destination_name, command.part, query_context);
                        break;

                    case PartitionCommand::MoveDestinationType::VOLUME:
                        movePartitionToVolume(command.partition, command.move_destination_name, command.part, query_context);
                        break;

                    case PartitionCommand::MoveDestinationType::TABLE:
                        checkPartitionCanBeDropped(command.partition);
                        String dest_database = query_context.resolveDatabase(command.to_database);
                        auto dest_storage = DatabaseCatalog::instance().getTable({dest_database, command.to_table}, query_context);
                        movePartitionToTable(dest_storage, command.partition, query_context);
                        break;
                }
            }
            break;

            case PartitionCommand::REPLACE_PARTITION:
            {
                checkPartitionCanBeDropped(command.partition);
                String from_database = query_context.resolveDatabase(command.from_database);
                auto from_storage = DatabaseCatalog::instance().getTable({from_database, command.from_table}, query_context);
                replacePartitionFrom(from_storage, command.partition, command.replace, query_context);
            }
            break;

            case PartitionCommand::FETCH_PARTITION:
                fetchPartition(command.partition, metadata_snapshot, command.from_zookeeper_path, query_context);
                break;

            case PartitionCommand::FREEZE_PARTITION:
            {
                auto lock = lockForShare(query_context.getCurrentQueryId(), query_context.getSettingsRef().lock_acquire_timeout);
                current_command_results = freezePartition(command.partition, metadata_snapshot, command.with_name, query_context, lock);
            }
            break;

            case PartitionCommand::FREEZE_ALL_PARTITIONS:
            {
                auto lock = lockForShare(query_context.getCurrentQueryId(), query_context.getSettingsRef().lock_acquire_timeout);
                current_command_results = freezeAll(command.with_name, metadata_snapshot, query_context, lock);
            }
            break;
        }
        for (auto & command_result : current_command_results)
            command_result.command_type = command.typeToString();
        result.insert(result.end(), current_command_results.begin(), current_command_results.end());
    }

    if (query_context.getSettingsRef().alter_partition_verbose_result)
        return convertCommandsResultToSource(result);

    return {};
}

String MergeTreeData::getPartitionIDFromQuery(const ASTPtr & ast, const Context & context) const
{
    const auto & partition_ast = ast->as<ASTPartition &>();

    if (!partition_ast.value)
        return partition_ast.id;

    if (format_version < MERGE_TREE_DATA_MIN_FORMAT_VERSION_WITH_CUSTOM_PARTITIONING)
    {
        /// Month-partitioning specific - partition ID can be passed in the partition value.
        const auto * partition_lit = partition_ast.value->as<ASTLiteral>();
        if (partition_lit && partition_lit->value.getType() == Field::Types::String)
        {
            String partition_id = partition_lit->value.get<String>();
            if (partition_id.size() != 6 || !std::all_of(partition_id.begin(), partition_id.end(), isNumericASCII))
                throw Exception(
                    "Invalid partition format: " + partition_id + ". Partition should consist of 6 digits: YYYYMM",
                    ErrorCodes::INVALID_PARTITION_VALUE);
            return partition_id;
        }
    }

    /// Re-parse partition key fields using the information about expected field types.

    auto metadata_snapshot = getInMemoryMetadataPtr();
    size_t fields_count = metadata_snapshot->getPartitionKey().sample_block.columns();
    if (partition_ast.fields_count != fields_count)
        throw Exception(
            "Wrong number of fields in the partition expression: " + toString(partition_ast.fields_count) +
            ", must be: " + toString(fields_count),
            ErrorCodes::INVALID_PARTITION_VALUE);

    const FormatSettings format_settings;
    Row partition_row(fields_count);

    if (fields_count)
    {
        ReadBufferFromMemory left_paren_buf("(", 1);
        ReadBufferFromMemory fields_buf(partition_ast.fields_str.data(), partition_ast.fields_str.size());
        ReadBufferFromMemory right_paren_buf(")", 1);
        ConcatReadBuffer buf({&left_paren_buf, &fields_buf, &right_paren_buf});

        auto input_format = FormatFactory::instance().getInput("Values", buf, metadata_snapshot->getPartitionKey().sample_block, context, context.getSettingsRef().max_block_size);
        auto input_stream = std::make_shared<InputStreamFromInputFormat>(input_format);

        auto block = input_stream->read();
        if (!block || !block.rows())
            throw Exception(
                "Could not parse partition value: `" + partition_ast.fields_str + "`",
                ErrorCodes::INVALID_PARTITION_VALUE);

        for (size_t i = 0; i < fields_count; ++i)
            block.getByPosition(i).column->get(0, partition_row[i]);
    }

    MergeTreePartition partition(std::move(partition_row));
    String partition_id = partition.getID(*this);

    {
        auto data_parts_lock = lockParts();
        DataPartPtr existing_part_in_partition = getAnyPartInPartition(partition_id, data_parts_lock);
        if (existing_part_in_partition && existing_part_in_partition->partition.value != partition.value)
        {
            WriteBufferFromOwnString buf;
            writeCString("Parsed partition value: ", buf);
            partition.serializeText(*this, buf, format_settings);
            writeCString(" doesn't match partition value for an existing part with the same partition ID: ", buf);
            writeString(existing_part_in_partition->name, buf);
            throw Exception(buf.str(), ErrorCodes::INVALID_PARTITION_VALUE);
        }
    }

    return partition_id;
}

MergeTreeData::DataPartsVector MergeTreeData::getDataPartsVector(const DataPartStates & affordable_states, DataPartStateVector * out_states) const
{
    DataPartsVector res;
    DataPartsVector buf;
    {
        auto lock = lockParts();

        for (auto state : affordable_states)
        {
            std::swap(buf, res);
            res.clear();

            auto range = getDataPartsStateRange(state);
            std::merge(range.begin(), range.end(), buf.begin(), buf.end(), std::back_inserter(res), LessDataPart());
        }

        if (out_states != nullptr)
        {
            out_states->resize(res.size());
            for (size_t i = 0; i < res.size(); ++i)
                (*out_states)[i] = res[i]->getState();
        }
    }

    return res;
}

MergeTreeData::DataPartsVector MergeTreeData::getAllDataPartsVector(MergeTreeData::DataPartStateVector * out_states) const
{
    DataPartsVector res;
    {
        auto lock = lockParts();
        res.assign(data_parts_by_info.begin(), data_parts_by_info.end());

        if (out_states != nullptr)
        {
            out_states->resize(res.size());
            for (size_t i = 0; i < res.size(); ++i)
                (*out_states)[i] = res[i]->getState();
        }
    }

    return res;
}

std::vector<DetachedPartInfo>
MergeTreeData::getDetachedParts() const
{
    std::vector<DetachedPartInfo> res;

    for (const auto & [path, disk] : getRelativeDataPathsWithDisks())
    {
        for (auto it = disk->iterateDirectory(path + "detached"); it->isValid(); it->next())
        {
            res.emplace_back();
            auto & part = res.back();

            DetachedPartInfo::tryParseDetachedPartName(it->name(), part, format_version);
            part.disk = disk->getName();
        }
    }
    return res;
}

void MergeTreeData::validateDetachedPartName(const String & name) const
{
    if (name.find('/') != std::string::npos || name == "." || name == "..")
        throw DB::Exception("Invalid part name '" + name + "'", ErrorCodes::INCORRECT_FILE_NAME);

    auto full_path = getFullRelativePathForPart(name, "detached/");

    if (!full_path)
        throw DB::Exception("Detached part \"" + name + "\" not found" , ErrorCodes::BAD_DATA_PART_NAME);

    if (startsWith(name, "attaching_") || startsWith(name, "deleting_"))
        throw DB::Exception("Cannot drop part " + name + ": "
                            "most likely it is used by another DROP or ATTACH query.",
                            ErrorCodes::BAD_DATA_PART_NAME);
}

void MergeTreeData::dropDetached(const ASTPtr & partition, bool part, const Context & context)
{
    PartsTemporaryRename renamed_parts(*this, "detached/");

    if (part)
    {
        String part_name = partition->as<ASTLiteral &>().value.safeGet<String>();
        validateDetachedPartName(part_name);
        renamed_parts.addPart(part_name, "deleting_" + part_name);
    }
    else
    {
        String partition_id = getPartitionIDFromQuery(partition, context);
        DetachedPartsInfo detached_parts = getDetachedParts();
        for (const auto & part_info : detached_parts)
            if (part_info.valid_name && part_info.partition_id == partition_id
                && part_info.prefix != "attaching" && part_info.prefix != "deleting")
                renamed_parts.addPart(part_info.dir_name, "deleting_" + part_info.dir_name);
    }

    LOG_DEBUG(log, "Will drop {} detached parts.", renamed_parts.old_and_new_names.size());

    renamed_parts.tryRenameAll();

    for (auto & [old_name, new_name] : renamed_parts.old_and_new_names)
    {
        const auto & [path, disk] = renamed_parts.old_part_name_to_path_and_disk[old_name];
        disk->removeRecursive(path + "detached/" + new_name + "/");
        LOG_DEBUG(log, "Dropped detached part {}", old_name);
        old_name.clear();
    }
}

MergeTreeData::MutableDataPartsVector MergeTreeData::tryLoadPartsToAttach(const ASTPtr & partition, bool attach_part,
        const Context & context, PartsTemporaryRename & renamed_parts)
{
    String source_dir = "detached/";

    std::map<String, DiskPtr> name_to_disk;
    /// Let's compose a list of parts that should be added.
    if (attach_part)
    {
        String part_id = partition->as<ASTLiteral &>().value.safeGet<String>();
        validateDetachedPartName(part_id);
        renamed_parts.addPart(part_id, "attaching_" + part_id);
        if (MergeTreePartInfo::tryParsePartName(part_id, nullptr, format_version))
            name_to_disk[part_id] = getDiskForPart(part_id, source_dir);
    }
    else
    {
        String partition_id = getPartitionIDFromQuery(partition, context);
        LOG_DEBUG(log, "Looking for parts for partition {} in {}", partition_id, source_dir);
        ActiveDataPartSet active_parts(format_version);

        const auto disks = getStoragePolicy()->getDisks();
        for (const auto & disk : disks)
        {
            for (auto it = disk->iterateDirectory(relative_data_path + source_dir); it->isValid(); it->next())
            {
                const String & name = it->name();
                MergeTreePartInfo part_info;
                // TODO what if name contains "_tryN" suffix?
                /// Parts with prefix in name (e.g. attaching_1_3_3_0, deleting_1_3_3_0) will be ignored
                if (!MergeTreePartInfo::tryParsePartName(name, &part_info, format_version)
                    || part_info.partition_id != partition_id)
                {
                    continue;
                }
                LOG_DEBUG(log, "Found part {}", name);
                active_parts.add(name);
                name_to_disk[name] = disk;
            }
        }
        LOG_DEBUG(log, "{} of them are active", active_parts.size());
        /// Inactive parts rename so they can not be attached in case of repeated ATTACH.
        for (const auto & [name, disk] : name_to_disk)
        {
            String containing_part = active_parts.getContainingPart(name);
            if (!containing_part.empty() && containing_part != name)
            {
                // TODO maybe use PartsTemporaryRename here?
                disk->moveDirectory(relative_data_path + source_dir + name, relative_data_path + source_dir + "inactive_" + name);
            }
            else
                renamed_parts.addPart(name, "attaching_" + name);
        }
    }


    /// Try to rename all parts before attaching to prevent race with DROP DETACHED and another ATTACH.
    renamed_parts.tryRenameAll();

    /// Synchronously check that added parts exist and are not broken. We will write checksums.txt if it does not exist.
    LOG_DEBUG(log, "Checking parts");
    MutableDataPartsVector loaded_parts;
    loaded_parts.reserve(renamed_parts.old_and_new_names.size());

    for (const auto & part_names : renamed_parts.old_and_new_names)
    {
        LOG_DEBUG(log, "Checking part {}", part_names.second);
        auto single_disk_volume = std::make_shared<SingleDiskVolume>("volume_" + part_names.first, name_to_disk[part_names.first], 0);
        MutableDataPartPtr part = createPart(part_names.first, single_disk_volume, source_dir + part_names.second);
        loadPartAndFixMetadataImpl(part);
        loaded_parts.push_back(part);
    }

    return loaded_parts;
}

namespace
{

inline ReservationPtr checkAndReturnReservation(UInt64 expected_size, ReservationPtr reservation)
{
    if (reservation)
        return reservation;

    throw Exception(fmt::format("Cannot reserve {}, not enough space", ReadableSize(expected_size)), ErrorCodes::NOT_ENOUGH_SPACE);
}

}

ReservationPtr MergeTreeData::reserveSpace(UInt64 expected_size) const
{
    expected_size = std::max(RESERVATION_MIN_ESTIMATION_SIZE, expected_size);
    return getStoragePolicy()->reserveAndCheck(expected_size);
}

ReservationPtr MergeTreeData::reserveSpace(UInt64 expected_size, SpacePtr space)
{
    expected_size = std::max(RESERVATION_MIN_ESTIMATION_SIZE, expected_size);
    auto reservation = tryReserveSpace(expected_size, space);
    return checkAndReturnReservation(expected_size, std::move(reservation));
}

ReservationPtr MergeTreeData::tryReserveSpace(UInt64 expected_size, SpacePtr space)
{
    expected_size = std::max(RESERVATION_MIN_ESTIMATION_SIZE, expected_size);
    return space->reserve(expected_size);
}

ReservationPtr MergeTreeData::reserveSpacePreferringTTLRules(
    const StorageMetadataPtr & metadata_snapshot,
    UInt64 expected_size,
    const IMergeTreeDataPart::TTLInfos & ttl_infos,
    time_t time_of_move,
    size_t min_volume_index,
    bool is_insert) const
{
    expected_size = std::max(RESERVATION_MIN_ESTIMATION_SIZE, expected_size);

    ReservationPtr reservation = tryReserveSpacePreferringTTLRules(metadata_snapshot, expected_size, ttl_infos, time_of_move, min_volume_index, is_insert);

    return checkAndReturnReservation(expected_size, std::move(reservation));
}

ReservationPtr MergeTreeData::tryReserveSpacePreferringTTLRules(
    const StorageMetadataPtr & metadata_snapshot,
    UInt64 expected_size,
    const IMergeTreeDataPart::TTLInfos & ttl_infos,
    time_t time_of_move,
    size_t min_volume_index,
    bool is_insert) const
{
    expected_size = std::max(RESERVATION_MIN_ESTIMATION_SIZE, expected_size);

    ReservationPtr reservation;

    auto move_ttl_entry = selectTTLDescriptionForTTLInfos(metadata_snapshot->getMoveTTLs(), ttl_infos.moves_ttl, time_of_move, true);

    if (move_ttl_entry)
    {
        SpacePtr destination_ptr = getDestinationForMoveTTL(*move_ttl_entry, is_insert);
        if (!destination_ptr)
        {
            if (move_ttl_entry->destination_type == DataDestinationType::VOLUME)
                LOG_WARNING(log, "Would like to reserve space on volume '{}' by TTL rule of table '{}' but volume was not found or rule is not applicable at the moment",
                    move_ttl_entry->destination_name, log_name);
            else if (move_ttl_entry->destination_type == DataDestinationType::DISK)
                LOG_WARNING(log, "Would like to reserve space on disk '{}' by TTL rule of table '{}' but disk was not found or rule is not applicable at the moment",
                    move_ttl_entry->destination_name, log_name);
        }
        else
        {
            reservation = destination_ptr->reserve(expected_size);
            if (reservation)
                return reservation;
            else
                if (move_ttl_entry->destination_type == DataDestinationType::VOLUME)
                    LOG_WARNING(log, "Would like to reserve space on volume '{}' by TTL rule of table '{}' but there is not enough space",
                    move_ttl_entry->destination_name, log_name);
                else if (move_ttl_entry->destination_type == DataDestinationType::DISK)
                    LOG_WARNING(log, "Would like to reserve space on disk '{}' by TTL rule of table '{}' but there is not enough space",
                        move_ttl_entry->destination_name, log_name);
        }
    }

    reservation = getStoragePolicy()->reserve(expected_size, min_volume_index);

    return reservation;
}

SpacePtr MergeTreeData::getDestinationForMoveTTL(const TTLDescription & move_ttl, bool is_insert) const
{
    auto policy = getStoragePolicy();
    if (move_ttl.destination_type == DataDestinationType::VOLUME)
    {
        auto volume = policy->getVolumeByName(move_ttl.destination_name);

        if (!volume)
            return {};

        if (is_insert && !volume->perform_ttl_move_on_insert)
            return {};

        return volume;
    }
    else if (move_ttl.destination_type == DataDestinationType::DISK)
    {
        auto disk = policy->getDiskByName(move_ttl.destination_name);
        if (!disk)
            return {};

        auto volume = policy->getVolume(policy->getVolumeIndexByDisk(disk));
        if (!volume)
            return {};

        if (is_insert && !volume->perform_ttl_move_on_insert)
            return {};

        return disk;
    }
    else
        return {};
}

bool MergeTreeData::isPartInTTLDestination(const TTLDescription & ttl, const IMergeTreeDataPart & part) const
{
    auto policy = getStoragePolicy();
    if (ttl.destination_type == DataDestinationType::VOLUME)
    {
        for (const auto & disk : policy->getVolumeByName(ttl.destination_name)->getDisks())
            if (disk->getName() == part.volume->getDisk()->getName())
                return true;
    }
    else if (ttl.destination_type == DataDestinationType::DISK)
        return policy->getDiskByName(ttl.destination_name)->getName() == part.volume->getDisk()->getName();
    return false;
}

CompressionCodecPtr MergeTreeData::getCompressionCodecForPart(size_t part_size_compressed, const IMergeTreeDataPart::TTLInfos & ttl_infos, time_t current_time) const
{

    auto metadata_snapshot = getInMemoryMetadataPtr();

    const auto & recompression_ttl_entries = metadata_snapshot->getRecompressionTTLs();
    auto best_ttl_entry = selectTTLDescriptionForTTLInfos(recompression_ttl_entries, ttl_infos.recompression_ttl, current_time, true);


    if (best_ttl_entry)
        return CompressionCodecFactory::instance().get(best_ttl_entry->recompression_codec, {});

    return global_context.chooseCompressionCodec(
        part_size_compressed,
        static_cast<double>(part_size_compressed) / getTotalActiveSizeInBytes());
}

MergeTreeData::DataParts MergeTreeData::getDataParts(const DataPartStates & affordable_states) const
{
    DataParts res;
    {
        auto lock = lockParts();
        for (auto state : affordable_states)
        {
            auto range = getDataPartsStateRange(state);
            res.insert(range.begin(), range.end());
        }
    }
    return res;
}

MergeTreeData::DataParts MergeTreeData::getDataParts() const
{
    return getDataParts({DataPartState::Committed});
}

MergeTreeData::DataPartsVector MergeTreeData::getDataPartsVector() const
{
    return getDataPartsVector({DataPartState::Committed});
}

MergeTreeData::DataPartPtr MergeTreeData::getAnyPartInPartition(
    const String & partition_id, DataPartsLock & /*data_parts_lock*/) const
{
    auto it = data_parts_by_state_and_info.lower_bound(DataPartStateAndPartitionID{DataPartState::Committed, partition_id});

    if (it != data_parts_by_state_and_info.end() && (*it)->getState() == DataPartState::Committed && (*it)->info.partition_id == partition_id)
        return *it;

    return nullptr;
}


void MergeTreeData::Transaction::rollbackPartsToTemporaryState()
{
    if (!isEmpty())
    {
        WriteBufferFromOwnString buf;
        buf << " Rollbacking parts state to temporary and removing from working set:";
        for (const auto & part : precommitted_parts)
            buf << " " << part->relative_path;
        buf << ".";
        LOG_DEBUG(data.log, "Undoing transaction.{}", buf.str());

        data.removePartsFromWorkingSetImmediatelyAndSetTemporaryState(
            DataPartsVector(precommitted_parts.begin(), precommitted_parts.end()));
    }

    clear();
}

void MergeTreeData::Transaction::rollback()
{
    if (!isEmpty())
    {
        WriteBufferFromOwnString buf;
        buf << " Removing parts:";
        for (const auto & part : precommitted_parts)
            buf << " " << part->relative_path;
        buf << ".";
        LOG_DEBUG(data.log, "Undoing transaction.{}", buf.str());

        data.removePartsFromWorkingSet(
            DataPartsVector(precommitted_parts.begin(), precommitted_parts.end()),
            /* clear_without_timeout = */ true);
    }

    clear();
}

MergeTreeData::DataPartsVector MergeTreeData::Transaction::commit(MergeTreeData::DataPartsLock * acquired_parts_lock)
{
    DataPartsVector total_covered_parts;

    if (!isEmpty())
    {
        auto parts_lock = acquired_parts_lock ? MergeTreeData::DataPartsLock() : data.lockParts();
        auto * owing_parts_lock = acquired_parts_lock ? acquired_parts_lock : &parts_lock;

        auto current_time = time(nullptr);

        size_t add_bytes = 0;
        size_t add_rows = 0;
        size_t add_parts = 0;

        size_t reduce_bytes = 0;
        size_t reduce_rows = 0;
        size_t reduce_parts = 0;

        for (const DataPartPtr & part : precommitted_parts)
        {
            DataPartPtr covering_part;
            DataPartsVector covered_parts = data.getActivePartsToReplace(part->info, part->name, covering_part, *owing_parts_lock);
            if (covering_part)
            {
                LOG_WARNING(data.log, "Tried to commit obsolete part {} covered by {}", part->name, covering_part->getNameWithState());

                part->remove_time.store(0, std::memory_order_relaxed); /// The part will be removed without waiting for old_parts_lifetime seconds.
                data.modifyPartState(part, DataPartState::Outdated);
            }
            else
            {
                total_covered_parts.insert(total_covered_parts.end(), covered_parts.begin(), covered_parts.end());
                for (const DataPartPtr & covered_part : covered_parts)
                {
                    covered_part->remove_time.store(current_time, std::memory_order_relaxed);

                    reduce_bytes += covered_part->getBytesOnDisk();
                    reduce_rows += covered_part->rows_count;

                    data.modifyPartState(covered_part, DataPartState::Outdated);
                    data.removePartContributionToColumnSizes(covered_part);
                }
                reduce_parts += covered_parts.size();

                add_bytes += part->getBytesOnDisk();
                add_rows += part->rows_count;
                ++add_parts;

                data.modifyPartState(part, DataPartState::Committed);
                data.addPartContributionToColumnSizes(part);
            }
        }
        data.decreaseDataVolume(reduce_bytes, reduce_rows, reduce_parts);
        data.increaseDataVolume(add_bytes, add_rows, add_parts);
    }

    clear();

    return total_covered_parts;
}

bool MergeTreeData::isPrimaryOrMinMaxKeyColumnPossiblyWrappedInFunctions(
    const ASTPtr & node, const StorageMetadataPtr & metadata_snapshot) const
{
    const String column_name = node->getColumnName();

    for (const auto & name : metadata_snapshot->getPrimaryKeyColumns())
        if (column_name == name)
            return true;

    for (const auto & name : getMinMaxColumnsNames(metadata_snapshot->getPartitionKey()))
        if (column_name == name)
            return true;

    if (const auto * func = node->as<ASTFunction>())
        if (func->arguments->children.size() == 1)
            return isPrimaryOrMinMaxKeyColumnPossiblyWrappedInFunctions(func->arguments->children.front(), metadata_snapshot);

    return false;
}

bool MergeTreeData::mayBenefitFromIndexForIn(
    const ASTPtr & left_in_operand, const Context &, const StorageMetadataPtr & metadata_snapshot) const
{
    /// Make sure that the left side of the IN operator contain part of the key.
    /// If there is a tuple on the left side of the IN operator, at least one item of the tuple
    ///  must be part of the key (probably wrapped by a chain of some acceptable functions).
    const auto * left_in_operand_tuple = left_in_operand->as<ASTFunction>();
    const auto & index_wrapper_factory = MergeTreeIndexFactory::instance();
    if (left_in_operand_tuple && left_in_operand_tuple->name == "tuple")
    {
        for (const auto & item : left_in_operand_tuple->arguments->children)
        {
            if (isPrimaryOrMinMaxKeyColumnPossiblyWrappedInFunctions(item, metadata_snapshot))
                return true;
            for (const auto & index : metadata_snapshot->getSecondaryIndices())
                if (index_wrapper_factory.get(index)->mayBenefitFromIndexForIn(item))
                    return true;
        }
        /// The tuple itself may be part of the primary key, so check that as a last resort.
        return isPrimaryOrMinMaxKeyColumnPossiblyWrappedInFunctions(left_in_operand, metadata_snapshot);
    }
    else
    {
        for (const auto & index : metadata_snapshot->getSecondaryIndices())
            if (index_wrapper_factory.get(index)->mayBenefitFromIndexForIn(left_in_operand))
                return true;

        return isPrimaryOrMinMaxKeyColumnPossiblyWrappedInFunctions(left_in_operand, metadata_snapshot);
    }
}

MergeTreeData & MergeTreeData::checkStructureAndGetMergeTreeData(IStorage & source_table, const StorageMetadataPtr & src_snapshot, const StorageMetadataPtr & my_snapshot) const
{
    MergeTreeData * src_data = dynamic_cast<MergeTreeData *>(&source_table);
    if (!src_data)
        throw Exception("Table " + source_table.getStorageID().getNameForLogs() +
                        " supports attachPartitionFrom only for MergeTree family of table engines."
                        " Got " + source_table.getName(), ErrorCodes::NOT_IMPLEMENTED);

    if (my_snapshot->getColumns().getAllPhysical().sizeOfDifference(src_snapshot->getColumns().getAllPhysical()))
        throw Exception("Tables have different structure", ErrorCodes::INCOMPATIBLE_COLUMNS);

    auto query_to_string = [] (const ASTPtr & ast)
    {
        return ast ? queryToString(ast) : "";
    };

    if (query_to_string(my_snapshot->getSortingKeyAST()) != query_to_string(src_snapshot->getSortingKeyAST()))
        throw Exception("Tables have different ordering", ErrorCodes::BAD_ARGUMENTS);

    if (query_to_string(my_snapshot->getPartitionKeyAST()) != query_to_string(src_snapshot->getPartitionKeyAST()))
        throw Exception("Tables have different partition key", ErrorCodes::BAD_ARGUMENTS);

    if (format_version != src_data->format_version)
        throw Exception("Tables have different format_version", ErrorCodes::BAD_ARGUMENTS);

    return *src_data;
}

MergeTreeData & MergeTreeData::checkStructureAndGetMergeTreeData(
    const StoragePtr & source_table, const StorageMetadataPtr & src_snapshot, const StorageMetadataPtr & my_snapshot) const
{
    return checkStructureAndGetMergeTreeData(*source_table, src_snapshot, my_snapshot);
}

MergeTreeData::MutableDataPartPtr MergeTreeData::cloneAndLoadDataPartOnSameDisk(
    const MergeTreeData::DataPartPtr & src_part,
    const String & tmp_part_prefix,
    const MergeTreePartInfo & dst_part_info,
    const StorageMetadataPtr & metadata_snapshot)
{
    /// Check that the storage policy contains the disk where the src_part is located.
    bool does_storage_policy_allow_same_disk = false;
    for (const DiskPtr & disk : getStoragePolicy()->getDisks())
    {
        if (disk->getName() == src_part->volume->getDisk()->getName())
        {
            does_storage_policy_allow_same_disk = true;
            break;
        }
    }
    if (!does_storage_policy_allow_same_disk)
        throw Exception(
            "Could not clone and load part " + quoteString(src_part->getFullPath()) + " because disk does not belong to storage policy",
            ErrorCodes::BAD_ARGUMENTS);

    String dst_part_name = src_part->getNewName(dst_part_info);
    String tmp_dst_part_name = tmp_part_prefix + dst_part_name;

    auto reservation = reserveSpace(src_part->getBytesOnDisk(), src_part->volume->getDisk());
    auto disk = reservation->getDisk();
    String src_part_path = src_part->getFullRelativePath();
    String dst_part_path = relative_data_path + tmp_dst_part_name;

    if (disk->exists(dst_part_path))
        throw Exception("Part in " + fullPath(disk, dst_part_path) + " already exists", ErrorCodes::DIRECTORY_ALREADY_EXISTS);

    /// If source part is in memory, flush it to disk and clone it already in on-disk format
    if (auto src_part_in_memory = asInMemoryPart(src_part))
    {
        const auto & src_relative_data_path = src_part_in_memory->storage.relative_data_path;
        auto flushed_part_path = src_part_in_memory->getRelativePathForPrefix(tmp_part_prefix);
        src_part_in_memory->flushToDisk(src_relative_data_path, flushed_part_path, metadata_snapshot);
        src_part_path = src_relative_data_path + flushed_part_path + "/";
    }

    LOG_DEBUG(log, "Cloning part {} to {}", fullPath(disk, src_part_path), fullPath(disk, dst_part_path));
    localBackup(disk, src_part_path, dst_part_path);
    disk->removeFileIfExists(dst_part_path + "/" + IMergeTreeDataPart::DELETE_ON_DESTROY_MARKER_FILE_NAME);

    auto single_disk_volume = std::make_shared<SingleDiskVolume>(disk->getName(), disk, 0);
    auto dst_data_part = createPart(dst_part_name, dst_part_info, single_disk_volume, tmp_dst_part_name);

    dst_data_part->is_temp = true;

    dst_data_part->loadColumnsChecksumsIndexes(require_part_metadata, true);
    dst_data_part->modification_time = disk->getLastModified(dst_part_path).epochTime();
    return dst_data_part;
}

String MergeTreeData::getFullPathOnDisk(const DiskPtr & disk) const
{
    return disk->getPath() + relative_data_path;
}


DiskPtr MergeTreeData::getDiskForPart(const String & part_name, const String & additional_path) const
{
    const auto disks = getStoragePolicy()->getDisks();

    for (const DiskPtr & disk : disks)
        for (auto it = disk->iterateDirectory(relative_data_path + additional_path); it->isValid(); it->next())
            if (it->name() == part_name)
                return disk;

    return nullptr;
}


std::optional<String> MergeTreeData::getFullRelativePathForPart(const String & part_name, const String & additional_path) const
{
    auto disk = getDiskForPart(part_name, additional_path);
    if (disk)
        return relative_data_path + additional_path;
    return {};
}

Strings MergeTreeData::getDataPaths() const
{
    Strings res;
    auto disks = getStoragePolicy()->getDisks();
    for (const auto & disk : disks)
        res.push_back(getFullPathOnDisk(disk));
    return res;
}

MergeTreeData::PathsWithDisks MergeTreeData::getRelativeDataPathsWithDisks() const
{
    PathsWithDisks res;
    auto disks = getStoragePolicy()->getDisks();
    for (const auto & disk : disks)
        res.emplace_back(relative_data_path, disk);
    return res;
}

PartitionCommandsResultInfo MergeTreeData::freezePartitionsByMatcher(MatcherFn matcher, const StorageMetadataPtr & metadata_snapshot, const String & with_name, const Context & context)
{
    String clickhouse_path = Poco::Path(context.getPath()).makeAbsolute().toString();
    String default_shadow_path = clickhouse_path + "shadow/";
    Poco::File(default_shadow_path).createDirectories();
    auto increment = Increment(default_shadow_path + "increment.txt").get(true);

    const String shadow_path = "shadow/";

    /// Acquire a snapshot of active data parts to prevent removing while doing backup.
    const auto data_parts = getDataParts();

    String backup_name = (!with_name.empty() ? escapeForFileName(with_name) : toString(increment));
    String backup_path = shadow_path + backup_name + "/";

    for (const auto & disk : getStoragePolicy()->getDisks())
        disk->onFreeze(backup_path);

    PartitionCommandsResultInfo result;

    size_t parts_processed = 0;
    for (const auto & part : data_parts)
    {
        if (!matcher(part))
            continue;

        LOG_DEBUG(log, "Freezing part {} snapshot will be placed at {}", part->name, backup_path);

        part->volume->getDisk()->createDirectories(backup_path);

        String backup_part_path = backup_path + relative_data_path + part->relative_path;
        if (auto part_in_memory = asInMemoryPart(part))
            part_in_memory->flushToDisk(backup_path + relative_data_path, part->relative_path, metadata_snapshot);
        else
            localBackup(part->volume->getDisk(), part->getFullRelativePath(), backup_part_path);

        part->volume->getDisk()->removeFileIfExists(backup_part_path + "/" + IMergeTreeDataPart::DELETE_ON_DESTROY_MARKER_FILE_NAME);

        part->is_frozen.store(true, std::memory_order_relaxed);
        result.push_back(PartitionCommandResultInfo{
            .partition_id = part->info.partition_id,
            .part_name = part->name,
            .backup_path = part->volume->getDisk()->getPath() + backup_path,
            .part_backup_path = part->volume->getDisk()->getPath() + backup_part_path,
            .backup_name = backup_name,
        });
        ++parts_processed;
    }

    LOG_DEBUG(log, "Freezed {} parts", parts_processed);
    return result;
}

bool MergeTreeData::canReplacePartition(const DataPartPtr & src_part) const
{
    const auto settings = getSettings();

    if (!settings->enable_mixed_granularity_parts || settings->index_granularity_bytes == 0)
    {
        if (!canUseAdaptiveGranularity() && src_part->index_granularity_info.is_adaptive)
            return false;
        if (canUseAdaptiveGranularity() && !src_part->index_granularity_info.is_adaptive)
            return false;
    }
    return true;
}

inline UInt64 time_in_microseconds(std::chrono::time_point<std::chrono::system_clock> timepoint)
{
    return std::chrono::duration_cast<std::chrono::microseconds>(timepoint.time_since_epoch()).count();
}


inline UInt64 time_in_seconds(std::chrono::time_point<std::chrono::system_clock> timepoint)
{
    return std::chrono::duration_cast<std::chrono::seconds>(timepoint.time_since_epoch()).count();
}

void MergeTreeData::writePartLog(
    PartLogElement::Type type,
    const ExecutionStatus & execution_status,
    UInt64 elapsed_ns,
    const String & new_part_name,
    const DataPartPtr & result_part,
    const DataPartsVector & source_parts,
    const MergeListEntry * merge_entry)
try
{
    auto table_id = getStorageID();
    auto part_log = global_context.getPartLog(table_id.database_name);
    if (!part_log)
        return;

    PartLogElement part_log_elem;

    part_log_elem.event_type = type;

    part_log_elem.error = static_cast<UInt16>(execution_status.code);
    part_log_elem.exception = execution_status.message;

    // construct event_time and event_time_microseconds using the same time point
    // so that the two times will always be equal up to a precision of a second.
    const auto time_now = std::chrono::system_clock::now();
    part_log_elem.event_time = time_in_seconds(time_now);
    part_log_elem.event_time_microseconds = time_in_microseconds(time_now);

    /// TODO: Stop stopwatch in outer code to exclude ZK timings and so on
    part_log_elem.duration_ms = elapsed_ns / 1000000;

    part_log_elem.database_name = table_id.database_name;
    part_log_elem.table_name = table_id.table_name;
    part_log_elem.partition_id = MergeTreePartInfo::fromPartName(new_part_name, format_version).partition_id;
    part_log_elem.part_name = new_part_name;

    if (result_part)
    {
        part_log_elem.path_on_disk = result_part->getFullPath();
        part_log_elem.bytes_compressed_on_disk = result_part->getBytesOnDisk();
        part_log_elem.rows = result_part->rows_count;
    }

    part_log_elem.source_part_names.reserve(source_parts.size());
    for (const auto & source_part : source_parts)
        part_log_elem.source_part_names.push_back(source_part->name);

    if (merge_entry)
    {
        part_log_elem.rows_read = (*merge_entry)->rows_read;
        part_log_elem.bytes_read_uncompressed = (*merge_entry)->bytes_read_uncompressed;

        part_log_elem.rows = (*merge_entry)->rows_written;
        part_log_elem.bytes_uncompressed = (*merge_entry)->bytes_written_uncompressed;
        part_log_elem.peak_memory_usage = (*merge_entry)->memory_tracker.getPeak();
    }

    part_log->add(part_log_elem);
}
catch (...)
{
    tryLogCurrentException(log, __PRETTY_FUNCTION__);
}

MergeTreeData::CurrentlyMovingPartsTagger::CurrentlyMovingPartsTagger(MergeTreeMovingParts && moving_parts_, MergeTreeData & data_)
    : parts_to_move(std::move(moving_parts_)), data(data_)
{
    for (const auto & moving_part : parts_to_move)
        if (!data.currently_moving_parts.emplace(moving_part.part).second)
            throw Exception("Cannot move part '" + moving_part.part->name + "'. It's already moving.", ErrorCodes::LOGICAL_ERROR);
}

MergeTreeData::CurrentlyMovingPartsTagger::~CurrentlyMovingPartsTagger()
{
    std::lock_guard lock(data.moving_parts_mutex);
    for (const auto & moving_part : parts_to_move)
    {
        /// Something went completely wrong
        if (!data.currently_moving_parts.count(moving_part.part))
            std::terminate();
        data.currently_moving_parts.erase(moving_part.part);
    }
}

std::optional<JobAndPool> MergeTreeData::getDataMovingJob()
{
    if (parts_mover.moves_blocker.isCancelled())
        return {};

    auto moving_tagger = selectPartsForMove();
    if (moving_tagger->parts_to_move.empty())
        return {};

    return JobAndPool{[this, moving_tagger] () mutable
    {
        return moveParts(moving_tagger);
    }, PoolType::MOVE};
}

bool MergeTreeData::areBackgroundMovesNeeded() const
{
    auto policy = getStoragePolicy();

    if (policy->getVolumes().size() > 1)
        return true;

    return policy->getVolumes().size() == 1 && policy->getVolumes()[0]->getDisks().size() > 1;
}

bool MergeTreeData::movePartsToSpace(const DataPartsVector & parts, SpacePtr space)
{
    if (parts_mover.moves_blocker.isCancelled())
        return false;

    auto moving_tagger = checkPartsForMove(parts, space);
    if (moving_tagger->parts_to_move.empty())
        return false;

    return moveParts(moving_tagger);
}

MergeTreeData::CurrentlyMovingPartsTaggerPtr MergeTreeData::selectPartsForMove()
{
    MergeTreeMovingParts parts_to_move;

    auto can_move = [this](const DataPartPtr & part, String * reason) -> bool
    {
        if (partIsAssignedToBackgroundOperation(part))
        {
            *reason = "part already assigned to background operation.";
            return false;
        }
        if (currently_moving_parts.count(part))
        {
            *reason = "part is already moving.";
            return false;
        }

        return true;
    };

    std::lock_guard moving_lock(moving_parts_mutex);

    parts_mover.selectPartsForMove(parts_to_move, can_move, moving_lock);
    return std::make_shared<CurrentlyMovingPartsTagger>(std::move(parts_to_move), *this);
}

MergeTreeData::CurrentlyMovingPartsTaggerPtr MergeTreeData::checkPartsForMove(const DataPartsVector & parts, SpacePtr space)
{
    std::lock_guard moving_lock(moving_parts_mutex);

    MergeTreeMovingParts parts_to_move;
    for (const auto & part : parts)
    {
        auto reservation = space->reserve(part->getBytesOnDisk());
        if (!reservation)
            throw Exception("Move is not possible. Not enough space on '" + space->getName() + "'", ErrorCodes::NOT_ENOUGH_SPACE);

        auto reserved_disk = reservation->getDisk();

        if (reserved_disk->exists(relative_data_path + part->name))
            throw Exception(
                "Move is not possible: " + fullPath(reserved_disk, relative_data_path + part->name) + " already exists",
                ErrorCodes::DIRECTORY_ALREADY_EXISTS);

        if (currently_moving_parts.count(part) || partIsAssignedToBackgroundOperation(part))
            throw Exception(
                "Cannot move part '" + part->name + "' because it's participating in background process",
                ErrorCodes::PART_IS_TEMPORARILY_LOCKED);

        parts_to_move.emplace_back(part, std::move(reservation));
    }
    return std::make_shared<CurrentlyMovingPartsTagger>(std::move(parts_to_move), *this);
}

bool MergeTreeData::moveParts(const CurrentlyMovingPartsTaggerPtr & moving_tagger)
{
    LOG_INFO(log, "Got {} parts to move.", moving_tagger->parts_to_move.size());

    for (const auto & moving_part : moving_tagger->parts_to_move)
    {
        Stopwatch stopwatch;
        DataPartPtr cloned_part;

        auto write_part_log = [&](const ExecutionStatus & execution_status)
        {
            writePartLog(
                PartLogElement::Type::MOVE_PART,
                execution_status,
                stopwatch.elapsed(),
                moving_part.part->name,
                cloned_part,
                {moving_part.part},
                nullptr);
        };

        try
        {
            cloned_part = parts_mover.clonePart(moving_part);
            parts_mover.swapClonedPart(cloned_part);
            write_part_log({});
        }
        catch (...)
        {
            write_part_log(ExecutionStatus::fromCurrentException());
            if (cloned_part)
                cloned_part->remove();

            throw;
        }
    }
    return true;
}

bool MergeTreeData::canUsePolymorphicParts(const MergeTreeSettings & settings, String * out_reason) const
{
    if (!canUseAdaptiveGranularity())
    {
        if (out_reason && (settings.min_rows_for_wide_part != 0 || settings.min_bytes_for_wide_part != 0
            || settings.min_rows_for_compact_part != 0 || settings.min_bytes_for_compact_part != 0))
        {
            *out_reason = fmt::format(
                    "Table can't create parts with adaptive granularity, but settings"
                    " min_rows_for_wide_part = {}"
                    ", min_bytes_for_wide_part = {}"
                    ", min_rows_for_compact_part = {}"
                    ", min_bytes_for_compact_part = {}"
                    ". Parts with non-adaptive granularity can be stored only in Wide (default) format.",
                    settings.min_rows_for_wide_part,    settings.min_bytes_for_wide_part,
                    settings.min_rows_for_compact_part, settings.min_bytes_for_compact_part);
        }

        return false;
    }

    return true;
}

MergeTreeData::AlterConversions MergeTreeData::getAlterConversionsForPart(const MergeTreeDataPartPtr part) const
{
    MutationCommands commands = getFirstAlterMutationCommandsForPart(part);

    AlterConversions result{};
    for (const auto & command : commands)
        /// Currently we need explicit conversions only for RENAME alter
        /// all other conversions can be deduced from diff between part columns
        /// and columns in storage.
        if (command.type == MutationCommand::Type::RENAME_COLUMN)
            result.rename_map[command.rename_to] = command.column_name;

    return result;
}

MergeTreeData::WriteAheadLogPtr MergeTreeData::getWriteAheadLog()
{
    std::lock_guard lock(write_ahead_log_mutex);
    if (!write_ahead_log)
    {
        auto reservation = reserveSpace(getSettings()->write_ahead_log_max_bytes);
        write_ahead_log = std::make_shared<MergeTreeWriteAheadLog>(*this, reservation->getDisk());
    }

    return write_ahead_log;
}

NamesAndTypesList MergeTreeData::getVirtuals() const
{
    return NamesAndTypesList{
        NameAndTypePair("_part", std::make_shared<DataTypeString>()),
        NameAndTypePair("_part_index", std::make_shared<DataTypeUInt64>()),
        NameAndTypePair("_part_uuid", std::make_shared<DataTypeUUID>()),
        NameAndTypePair("_partition_id", std::make_shared<DataTypeString>()),
        NameAndTypePair("_sample_factor", std::make_shared<DataTypeFloat64>()),
    };
}

size_t MergeTreeData::getTotalMergesWithTTLInMergeList() const
{
    return global_context.getMergeList().getMergesWithTTLCount();
}

void MergeTreeData::addPartContributionToDataVolume(const DataPartPtr & part)
{
    increaseDataVolume(part->getBytesOnDisk(), part->rows_count, 1);
}

void MergeTreeData::removePartContributionToDataVolume(const DataPartPtr & part)
{
    decreaseDataVolume(part->getBytesOnDisk(), part->rows_count, 1);
}

void MergeTreeData::increaseDataVolume(size_t bytes, size_t rows, size_t parts)
{
    total_active_size_bytes.fetch_add(bytes, std::memory_order_acq_rel);
    total_active_size_rows.fetch_add(rows, std::memory_order_acq_rel);
    total_active_size_parts.fetch_add(parts, std::memory_order_acq_rel);
}

void MergeTreeData::decreaseDataVolume(size_t bytes, size_t rows, size_t parts)
{
    total_active_size_bytes.fetch_sub(bytes, std::memory_order_acq_rel);
    total_active_size_rows.fetch_sub(rows, std::memory_order_acq_rel);
    total_active_size_parts.fetch_sub(parts, std::memory_order_acq_rel);
}

void MergeTreeData::setDataVolume(size_t bytes, size_t rows, size_t parts)
{
    total_active_size_bytes.store(bytes, std::memory_order_release);
    total_active_size_rows.store(rows, std::memory_order_release);
    total_active_size_parts.store(parts, std::memory_order_release);
}

void MergeTreeData::insertQueryIdOrThrow(const String & query_id, size_t max_queries) const
{
    std::lock_guard lock(query_id_set_mutex);
    if (query_id_set.find(query_id) != query_id_set.end())
        return;
    if (query_id_set.size() >= max_queries)
        throw Exception(
            ErrorCodes::TOO_MANY_SIMULTANEOUS_QUERIES, "Too many simultaneous queries for table {}. Maximum is: {}", log_name, max_queries);
    query_id_set.insert(query_id);
}

void MergeTreeData::removeQueryId(const String & query_id) const
{
    std::lock_guard lock(query_id_set_mutex);
    if (query_id_set.find(query_id) == query_id_set.end())
        LOG_WARNING(log, "We have query_id removed but it's not recorded. This is a bug");
    else
        query_id_set.erase(query_id);
}
}<|MERGE_RESOLUTION|>--- conflicted
+++ resolved
@@ -424,13 +424,13 @@
 
 }
 
-ExpressionActionsPtr MergeTreeData::getMinMaxExpr(const KeyDescription & partition_key)
+ExpressionActionsPtr MergeTreeData::getMinMaxExpr(const KeyDescription & partition_key, const ExpressionActionsSettings & settings)
 {
     NamesAndTypesList partition_key_columns;
     if (!partition_key.column_names.empty())
         partition_key_columns = partition_key.expression->getRequiredColumnsWithTypes();
 
-    return std::make_shared<ExpressionActions>(std::make_shared<ActionsDAG>(partition_key_columns));
+    return std::make_shared<ExpressionActions>(std::make_shared<ActionsDAG>(partition_key_columns), settings);
 }
 
 Names MergeTreeData::getMinMaxColumnsNames(const KeyDescription & partition_key)
@@ -466,19 +466,7 @@
     checkKeyExpression(*new_partition_key.expression, new_partition_key.sample_block, "Partition", allow_nullable_key);
 
     /// Add all columns used in the partition key to the min-max index.
-<<<<<<< HEAD
-    const NamesAndTypesList & minmax_idx_columns_with_types = new_partition_key.expression->getRequiredColumnsWithTypes();
-    minmax_idx_expr = std::make_shared<ExpressionActions>(
-        std::make_shared<ActionsDAG>(minmax_idx_columns_with_types),
-        ExpressionActionsSettings::fromSettings(global_context.getSettingsRef()));
-    for (const NameAndTypePair & column : minmax_idx_columns_with_types)
-    {
-        minmax_idx_columns.emplace_back(column.name);
-        minmax_idx_column_types.emplace_back(column.type);
-    }
-=======
     DataTypes minmax_idx_columns_types = getMinMaxColumnsTypes(new_partition_key);
->>>>>>> 5597da96
 
     /// Try to find the date column in columns used by the partition key (a common case).
     bool encountered_date_column = false;
