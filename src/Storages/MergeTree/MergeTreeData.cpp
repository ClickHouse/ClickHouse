#include "Storages/MergeTree/MergeTreeDataPartBuilder.h"
#include <Storages/MergeTree/MergeTreeData.h>

#include <AggregateFunctions/AggregateFunctionCount.h>
#include <Backups/BackupEntriesCollector.h>
#include <Backups/BackupEntryFromSmallFile.h>
#include <Backups/BackupEntryWrappedWith.h>
#include <Backups/IBackup.h>
#include <Backups/RestorerFromBackup.h>
#include <Common/escapeForFileName.h>
#include <Common/Increment.h>
#include <Common/noexcept_scope.h>
#include <Common/ProfileEventsScope.h>
#include <Common/quoteString.h>
#include <Common/scope_guard_safe.h>
#include <Common/SimpleIncrement.h>
#include <Common/Stopwatch.h>
#include <Common/StringUtils/StringUtils.h>
#include <Common/typeid_cast.h>
#include <Common/CurrentMetrics.h>
#include <Compression/CompressedReadBuffer.h>
#include <Core/QueryProcessingStage.h>
#include <DataTypes/DataTypeEnum.h>
#include <DataTypes/DataTypeLowCardinality.h>
#include <DataTypes/DataTypeTuple.h>
#include <DataTypes/DataTypeUUID.h>
#include <DataTypes/hasNullable.h>
#include <DataTypes/NestedUtils.h>
#include <DataTypes/ObjectUtils.h>
#include <Disks/createVolume.h>
#include <Disks/ObjectStorages/DiskObjectStorage.h>
#include <Disks/TemporaryFileOnDisk.h>
#include <Functions/IFunction.h>
#include <Interpreters/Aggregator.h>
#include <Interpreters/Context.h>
#include <Interpreters/convertFieldToType.h>
#include <Interpreters/evaluateConstantExpression.h>
#include <Interpreters/ExpressionAnalyzer.h>
#include <Interpreters/inplaceBlockConversions.h>
#include <Interpreters/InterpreterSelectQuery.h>
#include <Interpreters/MergeTreeTransaction.h>
#include <Interpreters/PartLog.h>
#include <Interpreters/TransactionLog.h>
#include <Interpreters/TreeRewriter.h>
#include <Interpreters/Context_fwd.h>
#include <IO/S3Common.h>
#include <IO/WriteHelpers.h>
#include <IO/Operators.h>
#include <IO/WriteBufferFromString.h>
#include <Parsers/ASTExpressionList.h>
#include <Parsers/ASTIndexDeclaration.h>
#include <Parsers/ASTFunction.h>
#include <Parsers/ASTLiteral.h>
#include <Parsers/ASTNameTypePair.h>
#include <Parsers/ASTPartition.h>
#include <Parsers/ASTSetQuery.h>
#include <Parsers/ASTTablesInSelectQuery.h>
#include <Parsers/ExpressionListParsers.h>
#include <Parsers/parseQuery.h>
#include <Parsers/queryToString.h>
#include <Parsers/ASTAlterQuery.h>
#include <Processors/Formats/IInputFormat.h>
#include <Processors/QueryPlan/QueryIdHolder.h>
#include <Processors/QueryPlan/ReadFromMergeTree.h>
#include <Storages/AlterCommands.h>
#include <Storages/Freeze.h>
#include <Storages/MergeTree/checkDataPart.h>
#include <Storages/MergeTree/MergeTreeBaseSelectProcessor.h>
#include <Storages/MergeTree/MergeTreeDataPartCompact.h>
#include <Storages/MergeTree/MergeTreeDataPartInMemory.h>
#include <Storages/MergeTree/MergeTreeDataPartWide.h>
#include <Storages/MergeTree/DataPartStorageOnDiskFull.h>
#include <Storages/StorageMergeTree.h>
#include <Storages/StorageReplicatedMergeTree.h>
#include <Storages/VirtualColumnUtils.h>

#include <boost/range/algorithm_ext/erase.hpp>
#include <boost/algorithm/string/join.hpp>

#include <base/insertAtEnd.h>

#include <algorithm>
#include <atomic>
#include <cmath>
#include <chrono>
#include <iomanip>
#include <limits>
#include <optional>
#include <set>
#include <thread>
#include <typeinfo>
#include <typeindex>
#include <unordered_set>
#include <filesystem>

#include <fmt/format.h>
#include <Poco/Logger.h>
#include <Poco/Net/NetException.h>

template <>
struct fmt::formatter<DB::DataPartPtr> : fmt::formatter<std::string>
{
    template <typename FormatCtx>
    auto format(const DB::DataPartPtr & part, FormatCtx & ctx) const
    {
        return fmt::formatter<std::string>::format(part->name, ctx);
    }
};


namespace fs = std::filesystem;

namespace ProfileEvents
{
    extern const Event RejectedInserts;
    extern const Event DelayedInserts;
    extern const Event DelayedInsertsMilliseconds;
    extern const Event InsertedWideParts;
    extern const Event InsertedCompactParts;
    extern const Event InsertedInMemoryParts;
    extern const Event MergedIntoWideParts;
    extern const Event MergedIntoCompactParts;
    extern const Event MergedIntoInMemoryParts;
}

namespace CurrentMetrics
{
    extern const Metric DelayedInserts;
    extern const Metric MergeTreePartsLoaderThreads;
    extern const Metric MergeTreePartsLoaderThreadsActive;
    extern const Metric MergeTreePartsCleanerThreads;
    extern const Metric MergeTreePartsCleanerThreadsActive;
}


namespace
{
    constexpr UInt64 RESERVATION_MIN_ESTIMATION_SIZE = 1u * 1024u * 1024u; /// 1MB
}


namespace DB
{

namespace ErrorCodes
{
    extern const int NO_SUCH_DATA_PART;
    extern const int NOT_IMPLEMENTED;
    extern const int DIRECTORY_ALREADY_EXISTS;
    extern const int TOO_MANY_UNEXPECTED_DATA_PARTS;
    extern const int DUPLICATE_DATA_PART;
    extern const int NO_SUCH_COLUMN_IN_TABLE;
    extern const int LOGICAL_ERROR;
    extern const int ILLEGAL_COLUMN;
    extern const int ILLEGAL_TYPE_OF_COLUMN_FOR_FILTER;
    extern const int CORRUPTED_DATA;
    extern const int BAD_TYPE_OF_FIELD;
    extern const int BAD_ARGUMENTS;
    extern const int INVALID_PARTITION_VALUE;
    extern const int METADATA_MISMATCH;
    extern const int PART_IS_TEMPORARILY_LOCKED;
    extern const int TOO_MANY_PARTS;
    extern const int INCOMPATIBLE_COLUMNS;
    extern const int BAD_TTL_EXPRESSION;
    extern const int INCORRECT_FILE_NAME;
    extern const int BAD_DATA_PART_NAME;
    extern const int READONLY_SETTING;
    extern const int ABORTED;
    extern const int UNKNOWN_DISK;
    extern const int NOT_ENOUGH_SPACE;
    extern const int ALTER_OF_COLUMN_IS_FORBIDDEN;
    extern const int SUPPORT_IS_DISABLED;
    extern const int TOO_MANY_SIMULTANEOUS_QUERIES;
    extern const int INCORRECT_QUERY;
    extern const int CANNOT_RESTORE_TABLE;
    extern const int ZERO_COPY_REPLICATION_ERROR;
    extern const int NOT_INITIALIZED;
    extern const int SERIALIZATION_ERROR;
    extern const int NETWORK_ERROR;
    extern const int SOCKET_TIMEOUT;
}

static void checkSuspiciousIndices(const ASTFunction * index_function)
{
    std::unordered_set<UInt64> unique_index_expression_hashes;
    for (const auto & child : index_function->arguments->children)
    {
        IAST::Hash hash = child->getTreeHash();
        UInt64 first_half_of_hash = hash.first;

        if (!unique_index_expression_hashes.emplace(first_half_of_hash).second)
            throw Exception(ErrorCodes::BAD_ARGUMENTS,
                    "Primary key or secondary index contains a duplicate expression. To suppress this exception, rerun the command with setting 'allow_suspicious_indices = 1'");
    }
}

static void checkSampleExpression(const StorageInMemoryMetadata & metadata, bool allow_sampling_expression_not_in_primary_key, bool check_sample_column_is_correct)
{
    if (metadata.sampling_key.column_names.empty())
        throw Exception(ErrorCodes::INCORRECT_QUERY, "There are no columns in sampling expression");

    const auto & pk_sample_block = metadata.getPrimaryKey().sample_block;
    if (!pk_sample_block.has(metadata.sampling_key.column_names[0]) && !allow_sampling_expression_not_in_primary_key)
        throw Exception(ErrorCodes::BAD_ARGUMENTS, "Sampling expression must be present in the primary key");

    if (!check_sample_column_is_correct)
        return;

    const auto & sampling_key = metadata.getSamplingKey();
    DataTypePtr sampling_column_type = sampling_key.data_types[0];

    bool is_correct_sample_condition = false;
    if (sampling_key.data_types.size() == 1)
    {
        if (typeid_cast<const DataTypeUInt64 *>(sampling_column_type.get()))
            is_correct_sample_condition = true;
        else if (typeid_cast<const DataTypeUInt32 *>(sampling_column_type.get()))
            is_correct_sample_condition = true;
        else if (typeid_cast<const DataTypeUInt16 *>(sampling_column_type.get()))
            is_correct_sample_condition = true;
        else if (typeid_cast<const DataTypeUInt8 *>(sampling_column_type.get()))
            is_correct_sample_condition = true;
    }

    if (!is_correct_sample_condition)
        throw Exception(ErrorCodes::ILLEGAL_TYPE_OF_COLUMN_FOR_FILTER,
            "Invalid sampling column type in storage parameters: {}. Must be one unsigned integer type",
            sampling_column_type->getName());
}


void MergeTreeData::initializeDirectoriesAndFormatVersion(const std::string & relative_data_path_, bool attach, const std::string & date_column_name, bool need_create_directories)
{
    relative_data_path = relative_data_path_;

    MergeTreeDataFormatVersion min_format_version(0);
    if (date_column_name.empty())
        min_format_version = MERGE_TREE_DATA_MIN_FORMAT_VERSION_WITH_CUSTOM_PARTITIONING;

    if (relative_data_path.empty())
        throw Exception(ErrorCodes::INCORRECT_FILE_NAME, "MergeTree storages require data path");

    const auto format_version_path = fs::path(relative_data_path) / MergeTreeData::FORMAT_VERSION_FILE_NAME;
    std::optional<UInt32> read_format_version;

    for (const auto & disk : getDisks())
    {
        if (disk->isBroken())
            continue;

        if (need_create_directories)
        {
            disk->createDirectories(relative_data_path);
            disk->createDirectories(fs::path(relative_data_path) / MergeTreeData::DETACHED_DIR_NAME);
        }

        if (disk->exists(format_version_path))
        {
            auto buf = disk->readFile(format_version_path);
            UInt32 current_format_version{0};
            readIntText(current_format_version, *buf);
            if (!buf->eof())
                throw Exception(ErrorCodes::CORRUPTED_DATA, "Bad version file: {}", fullPath(disk, format_version_path));

            if (!read_format_version.has_value())
                read_format_version = current_format_version;
            else if (*read_format_version != current_format_version)
                throw Exception(ErrorCodes::CORRUPTED_DATA,
                                "Version file on {} contains version {} expected version is {}.",
                                fullPath(disk, format_version_path), current_format_version, *read_format_version);
        }
    }


    // When data path or file not exists, ignore the format_version check
    if (!attach || !read_format_version)
    {
        format_version = min_format_version;

        // try to write to first non-readonly disk
        for (const auto & disk : getStoragePolicy()->getDisks())
        {
            if (disk->isBroken())
               continue;

            if (!disk->isReadOnly())
            {
                auto buf = disk->writeFile(format_version_path, DBMS_DEFAULT_BUFFER_SIZE, WriteMode::Rewrite, getContext()->getWriteSettings());
                writeIntText(format_version.toUnderType(), *buf);
                if (getContext()->getSettingsRef().fsync_metadata)
                    buf->sync();
            }

            break;
        }
    }
    else
    {
        format_version = *read_format_version;
    }

    if (format_version < min_format_version)
    {
        if (min_format_version == MERGE_TREE_DATA_MIN_FORMAT_VERSION_WITH_CUSTOM_PARTITIONING.toUnderType())
            throw Exception(ErrorCodes::METADATA_MISMATCH, "MergeTree data format version on disk doesn't support custom partitioning");
    }
}

MergeTreeData::MergeTreeData(
    const StorageID & table_id_,
    const StorageInMemoryMetadata & metadata_,
    ContextMutablePtr context_,
    const String & date_column_name,
    const MergingParams & merging_params_,
    std::unique_ptr<MergeTreeSettings> storage_settings_,
    bool require_part_metadata_,
    bool attach,
    BrokenPartCallback broken_part_callback_)
    : IStorage(table_id_)
    , WithMutableContext(context_->getGlobalContext())
    , format_version(date_column_name.empty() ? MERGE_TREE_DATA_MIN_FORMAT_VERSION_WITH_CUSTOM_PARTITIONING : MERGE_TREE_DATA_OLD_FORMAT_VERSION)
    , merging_params(merging_params_)
    , require_part_metadata(require_part_metadata_)
    , broken_part_callback(broken_part_callback_)
    , log_name(std::make_shared<String>(table_id_.getNameForLogs()))
    , log(&Poco::Logger::get(*log_name))
    , storage_settings(std::move(storage_settings_))
    , pinned_part_uuids(std::make_shared<PinnedPartUUIDs>())
    , data_parts_by_info(data_parts_indexes.get<TagByInfo>())
    , data_parts_by_state_and_info(data_parts_indexes.get<TagByStateAndInfo>())
    , parts_mover(this)
    , background_operations_assignee(*this, BackgroundJobsAssignee::Type::DataProcessing, getContext())
    , background_moves_assignee(*this, BackgroundJobsAssignee::Type::Moving, getContext())
    , use_metadata_cache(getSettings()->use_metadata_cache)
{
    context_->getGlobalContext()->initializeBackgroundExecutorsIfNeeded();

    const auto settings = getSettings();

    allow_nullable_key = attach || settings->allow_nullable_key;

    /// Check sanity of MergeTreeSettings. Only when table is created.
    if (!attach)
        settings->sanityCheck(getContext()->getMergeMutateExecutor()->getMaxTasksCount());

    if (!date_column_name.empty())
    {
        try
        {
            checkPartitionKeyAndInitMinMax(metadata_.partition_key);
            setProperties(metadata_, metadata_, attach);
            if (minmax_idx_date_column_pos == -1)
                throw Exception(ErrorCodes::BAD_TYPE_OF_FIELD, "Could not find Date column");
        }
        catch (Exception & e)
        {
            /// Better error message.
            e.addMessage("(while initializing MergeTree partition key from date column " + backQuote(date_column_name) + ")");
            throw;
        }
    }
    else
    {
        is_custom_partitioned = true;
        checkPartitionKeyAndInitMinMax(metadata_.partition_key);
    }
    setProperties(metadata_, metadata_, attach);

    /// NOTE: using the same columns list as is read when performing actual merges.
    merging_params.check(metadata_);

    if (metadata_.sampling_key.definition_ast != nullptr)
    {
        /// This is for backward compatibility.
        checkSampleExpression(metadata_, attach || settings->compatibility_allow_sampling_expression_not_in_primary_key,
                              settings->check_sample_column_is_correct && !attach);
    }

    checkTTLExpressions(metadata_, metadata_);

    String reason;
    if (!canUsePolymorphicParts(*settings, &reason) && !reason.empty())
        LOG_WARNING(log, "{} Settings 'min_rows_for_wide_part', 'min_bytes_for_wide_part', "
            "'min_rows_for_compact_part' and 'min_bytes_for_compact_part' will be ignored.", reason);

#if !USE_ROCKSDB
    if (use_metadata_cache)
        throw Exception(ErrorCodes::LOGICAL_ERROR, "Can't use merge tree metadata cache if clickhouse was compiled without rocksdb");
#endif

    common_assignee_trigger = [this] (bool delay) noexcept
    {
        if (delay)
            background_operations_assignee.postpone();
        else
            background_operations_assignee.trigger();
    };

    moves_assignee_trigger = [this] (bool delay) noexcept
    {
        if (delay)
            background_moves_assignee.postpone();
        else
            background_moves_assignee.trigger();
    };
}

StoragePolicyPtr MergeTreeData::getStoragePolicy() const
{
    auto settings = getSettings();
    const auto & context = getContext();

    StoragePolicyPtr storage_policy;

    if (settings->disk.changed)
        storage_policy = context->getStoragePolicyFromDisk(settings->disk);
    else
        storage_policy = context->getStoragePolicy(settings->storage_policy);

    return storage_policy;
}

bool MergeTreeData::supportsFinal() const
{
    return merging_params.mode == MergingParams::Collapsing
        || merging_params.mode == MergingParams::Summing
        || merging_params.mode == MergingParams::Aggregating
        || merging_params.mode == MergingParams::Replacing
        || merging_params.mode == MergingParams::Graphite
        || merging_params.mode == MergingParams::VersionedCollapsing;
}

static void checkKeyExpression(const ExpressionActions & expr, const Block & sample_block, const String & key_name, bool allow_nullable_key)
{
    if (expr.hasArrayJoin())
        throw Exception(ErrorCodes::ILLEGAL_COLUMN, "{} key cannot contain array joins", key_name);

    try
    {
        expr.assertDeterministic();
    }
    catch (Exception & e)
    {
        e.addMessage(fmt::format("for {} key", key_name));
        throw;
    }

    for (const ColumnWithTypeAndName & element : sample_block)
    {
        const ColumnPtr & column = element.column;
        if (column && (isColumnConst(*column) || column->isDummy()))
            throw Exception(ErrorCodes::ILLEGAL_COLUMN, "{} key cannot contain constants", key_name);

        if (!allow_nullable_key && hasNullable(element.type))
            throw Exception(
                            ErrorCodes::ILLEGAL_COLUMN,
                            "{} key contains nullable columns, "
                            "but merge tree setting `allow_nullable_key` is disabled", key_name);
    }
}

void MergeTreeData::checkProperties(
    const StorageInMemoryMetadata & new_metadata,
    const StorageInMemoryMetadata & old_metadata,
    bool attach,
    ContextPtr local_context) const
{
    if (!new_metadata.sorting_key.definition_ast)
        throw Exception(ErrorCodes::BAD_ARGUMENTS, "ORDER BY cannot be empty");

    KeyDescription new_sorting_key = new_metadata.sorting_key;
    KeyDescription new_primary_key = new_metadata.primary_key;

    size_t sorting_key_size = new_sorting_key.column_names.size();
    size_t primary_key_size = new_primary_key.column_names.size();
    if (primary_key_size > sorting_key_size)
        throw Exception(ErrorCodes::BAD_ARGUMENTS, "Primary key must be a prefix of the sorting key, but its length: "
            "{} is greater than the sorting key length: {}", primary_key_size, sorting_key_size);

    bool allow_suspicious_indices = getSettings()->allow_suspicious_indices;
    if (local_context)
        allow_suspicious_indices = local_context->getSettingsRef().allow_suspicious_indices;

    if (!allow_suspicious_indices && !attach)
        if (const auto * index_function = typeid_cast<ASTFunction *>(new_sorting_key.definition_ast.get()))
            checkSuspiciousIndices(index_function);

    for (size_t i = 0; i < sorting_key_size; ++i)
    {
        const String & sorting_key_column = new_sorting_key.column_names[i];

        if (i < primary_key_size)
        {
            const String & pk_column = new_primary_key.column_names[i];
            if (pk_column != sorting_key_column)
                throw Exception(ErrorCodes::BAD_ARGUMENTS,
                                "Primary key must be a prefix of the sorting key, "
                                "but the column in the position {} is {}", i, sorting_key_column +", not " + pk_column);

        }
    }

    auto all_columns = new_metadata.columns.getAllPhysical();

    /// Order by check AST
    if (old_metadata.hasSortingKey())
    {
        /// This is ALTER, not CREATE/ATTACH TABLE. Let us check that all new columns used in the sorting key
        /// expression have just been added (so that the sorting order is guaranteed to be valid with the new key).

        Names new_primary_key_columns = new_primary_key.column_names;
        Names new_sorting_key_columns = new_sorting_key.column_names;

        ASTPtr added_key_column_expr_list = std::make_shared<ASTExpressionList>();
        const auto & old_sorting_key_columns = old_metadata.getSortingKeyColumns();
        for (size_t new_i = 0, old_i = 0; new_i < sorting_key_size; ++new_i)
        {
            if (old_i < old_sorting_key_columns.size())
            {
                if (new_sorting_key_columns[new_i] != old_sorting_key_columns[old_i])
                    added_key_column_expr_list->children.push_back(new_sorting_key.expression_list_ast->children[new_i]);
                else
                    ++old_i;
            }
            else
                added_key_column_expr_list->children.push_back(new_sorting_key.expression_list_ast->children[new_i]);
        }

        if (!added_key_column_expr_list->children.empty())
        {
            auto syntax = TreeRewriter(getContext()).analyze(added_key_column_expr_list, all_columns);
            Names used_columns = syntax->requiredSourceColumns();

            NamesAndTypesList deleted_columns;
            NamesAndTypesList added_columns;
            old_metadata.getColumns().getAllPhysical().getDifference(all_columns, deleted_columns, added_columns);

            for (const String & col : used_columns)
            {
                if (!added_columns.contains(col) || deleted_columns.contains(col))
                    throw Exception(ErrorCodes::BAD_ARGUMENTS,
                                    "Existing column {} is used in the expression that was added to the sorting key. "
                                    "You can add expressions that use only the newly added columns",
                                    backQuoteIfNeed(col));

                if (new_metadata.columns.getDefaults().contains(col))
                    throw Exception(ErrorCodes::BAD_ARGUMENTS,
                                    "Newly added column {} has a default expression, so adding expressions that use "
                                    "it to the sorting key is forbidden", backQuoteIfNeed(col));
            }
        }
    }

    if (!new_metadata.secondary_indices.empty())
    {
        std::unordered_set<String> indices_names;

        for (const auto & index : new_metadata.secondary_indices)
        {
            if (!allow_suspicious_indices && !attach)
            {
                const auto * index_ast = typeid_cast<const ASTIndexDeclaration *>(index.definition_ast.get());
                if (const auto * index_function = typeid_cast<const ASTFunction *>(index_ast->expr))
                    checkSuspiciousIndices(index_function);
            }

            MergeTreeIndexFactory::instance().validate(index, attach);

            if (indices_names.find(index.name) != indices_names.end())
                throw Exception(ErrorCodes::LOGICAL_ERROR, "Index with name {} already exists", backQuote(index.name));

            indices_names.insert(index.name);
        }
    }

    if (!new_metadata.projections.empty())
    {
        std::unordered_set<String> projections_names;

        for (const auto & projection : new_metadata.projections)
        {
            if (projections_names.find(projection.name) != projections_names.end())
                throw Exception(ErrorCodes::LOGICAL_ERROR, "Projection with name {} already exists", backQuote(projection.name));

            projections_names.insert(projection.name);
        }
    }

    checkKeyExpression(*new_sorting_key.expression, new_sorting_key.sample_block, "Sorting", allow_nullable_key);
}

void MergeTreeData::setProperties(
    const StorageInMemoryMetadata & new_metadata,
    const StorageInMemoryMetadata & old_metadata,
    bool attach,
    ContextPtr local_context)
{
    checkProperties(new_metadata, old_metadata, attach, local_context);
    setInMemoryMetadata(new_metadata);
}

namespace
{

ExpressionActionsPtr getCombinedIndicesExpression(
    const KeyDescription & key,
    const IndicesDescription & indices,
    const ColumnsDescription & columns,
    ContextPtr context)
{
    ASTPtr combined_expr_list = key.expression_list_ast->clone();

    for (const auto & index : indices)
        for (const auto & index_expr : index.expression_list_ast->children)
            combined_expr_list->children.push_back(index_expr->clone());

    auto syntax_result = TreeRewriter(context).analyze(combined_expr_list, columns.getAllPhysical());
    return ExpressionAnalyzer(combined_expr_list, syntax_result, context).getActions(false);
}

}

ExpressionActionsPtr MergeTreeData::getMinMaxExpr(const KeyDescription & partition_key, const ExpressionActionsSettings & settings)
{
    NamesAndTypesList partition_key_columns;
    if (!partition_key.column_names.empty())
        partition_key_columns = partition_key.expression->getRequiredColumnsWithTypes();

    return std::make_shared<ExpressionActions>(std::make_shared<ActionsDAG>(partition_key_columns), settings);
}

Names MergeTreeData::getMinMaxColumnsNames(const KeyDescription & partition_key)
{
    if (!partition_key.column_names.empty())
        return partition_key.expression->getRequiredColumns();
    return {};
}

DataTypes MergeTreeData::getMinMaxColumnsTypes(const KeyDescription & partition_key)
{
    if (!partition_key.column_names.empty())
        return partition_key.expression->getRequiredColumnsWithTypes().getTypes();
    return {};
}

ExpressionActionsPtr MergeTreeData::getPrimaryKeyAndSkipIndicesExpression(const StorageMetadataPtr & metadata_snapshot) const
{
    return getCombinedIndicesExpression(metadata_snapshot->getPrimaryKey(), metadata_snapshot->getSecondaryIndices(), metadata_snapshot->getColumns(), getContext());
}

ExpressionActionsPtr MergeTreeData::getSortingKeyAndSkipIndicesExpression(const StorageMetadataPtr & metadata_snapshot) const
{
    return getCombinedIndicesExpression(metadata_snapshot->getSortingKey(), metadata_snapshot->getSecondaryIndices(), metadata_snapshot->getColumns(), getContext());
}


void MergeTreeData::checkPartitionKeyAndInitMinMax(const KeyDescription & new_partition_key)
{
    if (new_partition_key.expression_list_ast->children.empty())
        return;

    checkKeyExpression(*new_partition_key.expression, new_partition_key.sample_block, "Partition", allow_nullable_key);

    /// Add all columns used in the partition key to the min-max index.
    DataTypes minmax_idx_columns_types = getMinMaxColumnsTypes(new_partition_key);

    /// Try to find the date column in columns used by the partition key (a common case).
    /// If there are no - DateTime or DateTime64 would also suffice.

    bool has_date_column = false;
    bool has_datetime_column = false;

    for (size_t i = 0; i < minmax_idx_columns_types.size(); ++i)
    {
        if (isDate(minmax_idx_columns_types[i]))
        {
            if (!has_date_column)
            {
                minmax_idx_date_column_pos = i;
                has_date_column = true;
            }
            else
            {
                /// There is more than one Date column in partition key and we don't know which one to choose.
                minmax_idx_date_column_pos = -1;
            }
        }
    }
    if (!has_date_column)
    {
        for (size_t i = 0; i < minmax_idx_columns_types.size(); ++i)
        {
            if (isDateTime(minmax_idx_columns_types[i])
                || isDateTime64(minmax_idx_columns_types[i])
            )
            {
                if (!has_datetime_column)
                {
                    minmax_idx_time_column_pos = i;
                    has_datetime_column = true;
                }
                else
                {
                    /// There is more than one DateTime column in partition key and we don't know which one to choose.
                    minmax_idx_time_column_pos = -1;
                }
            }
        }
    }
}


void MergeTreeData::checkTTLExpressions(const StorageInMemoryMetadata & new_metadata, const StorageInMemoryMetadata & old_metadata) const
{
    auto new_column_ttls = new_metadata.column_ttls_by_name;

    if (!new_column_ttls.empty())
    {
        NameSet columns_ttl_forbidden;

        if (old_metadata.hasPartitionKey())
            for (const auto & col : old_metadata.getColumnsRequiredForPartitionKey())
                columns_ttl_forbidden.insert(col);

        if (old_metadata.hasSortingKey())
            for (const auto & col : old_metadata.getColumnsRequiredForSortingKey())
                columns_ttl_forbidden.insert(col);

        for (const auto & [name, ttl_description] : new_column_ttls)
        {
            if (columns_ttl_forbidden.contains(name))
                throw Exception(ErrorCodes::ILLEGAL_COLUMN, "Trying to set TTL for key column {}", name);
        }
    }
    auto new_table_ttl = new_metadata.table_ttl;

    if (new_table_ttl.definition_ast)
    {
        for (const auto & move_ttl : new_table_ttl.move_ttl)
        {
            if (!move_ttl.if_exists && !getDestinationForMoveTTL(move_ttl))
            {
                if (move_ttl.destination_type == DataDestinationType::DISK)
                    throw Exception(ErrorCodes::BAD_TTL_EXPRESSION,
                                    "No such disk {} for given storage policy", backQuote(move_ttl.destination_name));
                else
                    throw Exception(ErrorCodes::BAD_TTL_EXPRESSION,
                                    "No such volume {} for given storage policy", backQuote(move_ttl.destination_name));
            }
        }
    }
}


void MergeTreeData::checkStoragePolicy(const StoragePolicyPtr & new_storage_policy) const
{
    const auto old_storage_policy = getStoragePolicy();
    old_storage_policy->checkCompatibleWith(new_storage_policy);
}


void MergeTreeData::MergingParams::check(const StorageInMemoryMetadata & metadata) const
{
    const auto columns = metadata.getColumns().getAllPhysical();

    if (!is_deleted_column.empty() && mode != MergingParams::Replacing)
        throw Exception(ErrorCodes::LOGICAL_ERROR,
                        "is_deleted column for MergeTree cannot be specified in modes except Replacing.");

    if (!sign_column.empty() && mode != MergingParams::Collapsing && mode != MergingParams::VersionedCollapsing)
        throw Exception(ErrorCodes::LOGICAL_ERROR,
                        "Sign column for MergeTree cannot be specified "
                        "in modes except Collapsing or VersionedCollapsing.");

    if (!version_column.empty() && mode != MergingParams::Replacing && mode != MergingParams::VersionedCollapsing)
        throw Exception(ErrorCodes::LOGICAL_ERROR,
                        "Version column for MergeTree cannot be specified "
                        "in modes except Replacing or VersionedCollapsing.");

    if (!columns_to_sum.empty() && mode != MergingParams::Summing)
        throw Exception(ErrorCodes::LOGICAL_ERROR, "List of columns to sum for MergeTree cannot be specified in all modes except Summing.");

    /// Check that if the sign column is needed, it exists and is of type Int8.
    auto check_sign_column = [this, & columns](bool is_optional, const std::string & storage)
    {
        if (sign_column.empty())
        {
            if (is_optional)
                return;

            throw Exception(ErrorCodes::LOGICAL_ERROR, "Logical error: Sign column for storage {} is empty", storage);
        }

        bool miss_column = true;
        for (const auto & column : columns)
        {
            if (column.name == sign_column)
            {
                if (!typeid_cast<const DataTypeInt8 *>(column.type.get()))
                    throw Exception(ErrorCodes::BAD_TYPE_OF_FIELD, "Sign column ({}) for storage {} must have type Int8. "
                            "Provided column of type {}.", sign_column, storage, column.type->getName());
                miss_column = false;
                break;
            }
        }
        if (miss_column)
            throw Exception(ErrorCodes::NO_SUCH_COLUMN_IN_TABLE, "Sign column {} does not exist in table declaration.", sign_column);
    };

    /// that if the version_column column is needed, it exists and is of unsigned integer type.
    auto check_version_column = [this, & columns](bool is_optional, const std::string & storage)
    {
        if (version_column.empty())
        {
            if (is_optional)
                return;

            throw Exception(ErrorCodes::LOGICAL_ERROR, "Logical error: Version column for storage {} is empty", storage);
        }

        bool miss_column = true;
        for (const auto & column : columns)
        {
            if (column.name == version_column)
            {
                if (!column.type->canBeUsedAsVersion())
                    throw Exception(ErrorCodes::BAD_TYPE_OF_FIELD,
                                    "The column {} cannot be used as a version column for storage {} because it is "
                                    "of type {} (must be of an integer type or of type Date/DateTime/DateTime64)",
                                    version_column, storage, column.type->getName());
                miss_column = false;
                break;
            }
        }
        if (miss_column)
            throw Exception(ErrorCodes::NO_SUCH_COLUMN_IN_TABLE, "Version column {} does not exist in table declaration.", version_column);
    };

    /// Check that if the is_deleted column is needed, it exists and is of type UInt8. If exist, version column must be defined too but version checks are not done here.
    auto check_is_deleted_column = [this, & columns](bool is_optional, const std::string & storage)
    {
        if (is_deleted_column.empty())
        {
            if (is_optional)
                return;

            throw Exception(ErrorCodes::LOGICAL_ERROR, "Logical error: is_deleted ({}) column for storage {} is empty", is_deleted_column, storage);
        }
        else
        {
            if (version_column.empty() && !is_optional)
                throw Exception(ErrorCodes::LOGICAL_ERROR, "Logical error: Version column ({}) for storage {} is empty while is_deleted ({}) is not.",
                                version_column, storage, is_deleted_column);

            bool miss_is_deleted_column = true;
            for (const auto & column : columns)
            {
                if (column.name == is_deleted_column)
                {
                    if (!typeid_cast<const DataTypeUInt8 *>(column.type.get()))
                        throw Exception(ErrorCodes::BAD_TYPE_OF_FIELD, "is_deleted column ({}) for storage {} must have type UInt8. Provided column of type {}.",
                                        is_deleted_column, storage, column.type->getName());
                    miss_is_deleted_column = false;
                    break;
                }
            }

            if (miss_is_deleted_column)
                throw Exception(ErrorCodes::NO_SUCH_COLUMN_IN_TABLE, "is_deleted column {} does not exist in table declaration.", is_deleted_column);
        }
    };


    if (mode == MergingParams::Collapsing)
        check_sign_column(false, "CollapsingMergeTree");

    if (mode == MergingParams::Summing)
    {
        /// If columns_to_sum are set, then check that such columns exist.
        for (const auto & column_to_sum : columns_to_sum)
        {
            auto check_column_to_sum_exists = [& column_to_sum](const NameAndTypePair & name_and_type)
            {
                return column_to_sum == Nested::extractTableName(name_and_type.name);
            };
            if (columns.end() == std::find_if(columns.begin(), columns.end(), check_column_to_sum_exists))
                throw Exception(ErrorCodes::NO_SUCH_COLUMN_IN_TABLE,
                                "Column {} listed in columns to sum does not exist in table declaration.",
                                column_to_sum);
        }

        /// Check that summing columns are not in partition key.
        if (metadata.isPartitionKeyDefined())
        {
            auto partition_key_columns = metadata.getPartitionKey().column_names;

            Names names_intersection;
            std::set_intersection(columns_to_sum.begin(), columns_to_sum.end(),
                                  partition_key_columns.begin(), partition_key_columns.end(),
                                  std::back_inserter(names_intersection));

            if (!names_intersection.empty())
                throw Exception(ErrorCodes::BAD_ARGUMENTS, "Columns: {} listed both in columns to sum and in partition key. "
                "That is not allowed.", boost::algorithm::join(names_intersection, ", "));
        }
    }

    if (mode == MergingParams::Replacing)
    {
        check_is_deleted_column(true, "ReplacingMergeTree");
        check_version_column(true, "ReplacingMergeTree");
    }

    if (mode == MergingParams::VersionedCollapsing)
    {
        check_sign_column(false, "VersionedCollapsingMergeTree");
        check_version_column(false, "VersionedCollapsingMergeTree");
    }

    /// TODO Checks for Graphite mode.
}


DataTypePtr MergeTreeData::getPartitionValueType() const
{
    DataTypePtr partition_value_type;
    auto partition_types = getInMemoryMetadataPtr()->partition_key.sample_block.getDataTypes();
    if (partition_types.empty())
        partition_value_type = std::make_shared<DataTypeUInt8>();
    else
        partition_value_type = std::make_shared<DataTypeTuple>(std::move(partition_types));
    return partition_value_type;
}


Block MergeTreeData::getSampleBlockWithVirtualColumns() const
{
    DataTypePtr partition_value_type = getPartitionValueType();
    return {
        ColumnWithTypeAndName(
            DataTypeLowCardinality{std::make_shared<DataTypeString>()}.createColumn(),
            std::make_shared<DataTypeLowCardinality>(std::make_shared<DataTypeString>()),
            "_part"),
        ColumnWithTypeAndName(
            DataTypeLowCardinality{std::make_shared<DataTypeString>()}.createColumn(),
            std::make_shared<DataTypeLowCardinality>(std::make_shared<DataTypeString>()),
            "_partition_id"),
        ColumnWithTypeAndName(ColumnUUID::create(), std::make_shared<DataTypeUUID>(), "_part_uuid"),
        ColumnWithTypeAndName(partition_value_type->createColumn(), partition_value_type, "_partition_value")};
}


Block MergeTreeData::getBlockWithVirtualPartColumns(const MergeTreeData::DataPartsVector & parts, bool one_part, bool ignore_empty) const
{
    auto block = getSampleBlockWithVirtualColumns();
    MutableColumns columns = block.mutateColumns();

    auto & part_column = columns[0];
    auto & partition_id_column = columns[1];
    auto & part_uuid_column = columns[2];
    auto & partition_value_column = columns[3];

    bool has_partition_value = typeid_cast<const ColumnTuple *>(partition_value_column.get());
    for (const auto & part_or_projection : parts)
    {
        if (ignore_empty && part_or_projection->isEmpty())
            continue;
        const auto * part = part_or_projection->isProjectionPart() ? part_or_projection->getParentPart() : part_or_projection.get();
        part_column->insert(part->name);
        partition_id_column->insert(part->info.partition_id);
        part_uuid_column->insert(part->uuid);
        Tuple tuple(part->partition.value.begin(), part->partition.value.end());
        if (has_partition_value)
            partition_value_column->insert(tuple);

        if (one_part)
        {
            part_column = ColumnConst::create(std::move(part_column), 1);
            partition_id_column = ColumnConst::create(std::move(partition_id_column), 1);
            part_uuid_column = ColumnConst::create(std::move(part_uuid_column), 1);
            if (has_partition_value)
                partition_value_column = ColumnConst::create(std::move(partition_value_column), 1);
            break;
        }
    }

    block.setColumns(std::move(columns));
    if (!has_partition_value)
        block.erase("_partition_value");
    return block;
}


std::optional<UInt64> MergeTreeData::totalRowsByPartitionPredicateImpl(
    const SelectQueryInfo & query_info, ContextPtr local_context, const DataPartsVector & parts) const
{
    if (parts.empty())
        return 0u;
    auto metadata_snapshot = getInMemoryMetadataPtr();
    ASTPtr expression_ast;
    Block virtual_columns_block = getBlockWithVirtualPartColumns(parts, true /* one_part */);

    // Generate valid expressions for filtering
    bool valid = VirtualColumnUtils::prepareFilterBlockWithQuery(query_info.query, local_context, virtual_columns_block, expression_ast);

    PartitionPruner partition_pruner(metadata_snapshot, query_info, local_context, true /* strict */);
    if (partition_pruner.isUseless() && !valid)
        return {};

    std::unordered_set<String> part_values;
    if (valid && expression_ast)
    {
        virtual_columns_block = getBlockWithVirtualPartColumns(parts, false /* one_part */);
        VirtualColumnUtils::filterBlockWithQuery(query_info.query, virtual_columns_block, local_context, expression_ast);
        part_values = VirtualColumnUtils::extractSingleValueFromBlock<String>(virtual_columns_block, "_part");
        if (part_values.empty())
            return 0;
    }
    // At this point, empty `part_values` means all parts.

    size_t res = 0;
    for (const auto & part : parts)
    {
        if ((part_values.empty() || part_values.find(part->name) != part_values.end()) && !partition_pruner.canBePruned(*part))
            res += part->rows_count;
    }
    return res;
}

String MergeTreeData::MergingParams::getModeName() const
{
    switch (mode)
    {
        case Ordinary:      return "";
        case Collapsing:    return "Collapsing";
        case Summing:       return "Summing";
        case Aggregating:   return "Aggregating";
        case Replacing:     return "Replacing";
        case Graphite:      return "Graphite";
        case VersionedCollapsing: return "VersionedCollapsing";
    }

    UNREACHABLE();
}

Int64 MergeTreeData::getMaxBlockNumber() const
{
    auto lock = lockParts();

    Int64 max_block_num = 0;
    for (const DataPartPtr & part : data_parts_by_info)
        max_block_num = std::max({max_block_num, part->info.max_block, part->info.mutation});

    return max_block_num;
}

void MergeTreeData::PartLoadingTree::add(const MergeTreePartInfo & info, const String & name, const DiskPtr & disk)
{
    auto & current_ptr = root_by_partition[info.partition_id];
    if (!current_ptr)
        current_ptr = std::make_shared<Node>(MergeTreePartInfo{}, "", disk);

    auto * current = current_ptr.get();
    while (true)
    {
        auto it = current->children.lower_bound(info);
        if (it != current->children.begin())
        {
            auto prev = std::prev(it);
            const auto & prev_info = prev->first;

            if (prev_info.contains(info))
            {
                current = prev->second.get();
                continue;
            }
            else if (!prev_info.isDisjoint(info))
            {
                throw Exception(ErrorCodes::LOGICAL_ERROR,
                    "Part {} intersects previous part {}. It is a bug!",
                    name, prev->second->name);
            }
        }

        if (it != current->children.end())
        {
            const auto & next_info = it->first;

            if (next_info.contains(info))
            {
                current = it->second.get();
                continue;
            }
            else if (!next_info.isDisjoint(info))
            {
                throw Exception(ErrorCodes::LOGICAL_ERROR,
                    "Part {} intersects next part {}. It is a bug!",
                    name, it->second->name);
            }
        }

        current->children.emplace(info, std::make_shared<Node>(info, name, disk));
        break;
    }
}

template <typename Func>
void MergeTreeData::PartLoadingTree::traverse(bool recursive, Func && func)
{
    std::function<void(const NodePtr &)> traverse_impl = [&](const auto & node)
    {
        func(node);
        if (recursive)
            for (const auto & [_, child] : node->children)
                traverse_impl(child);
    };

    for (const auto & elem : root_by_partition)
        for (const auto & [_, node] : elem.second->children)
            traverse_impl(node);
}

MergeTreeData::PartLoadingTree
MergeTreeData::PartLoadingTree::build(PartLoadingInfos nodes)
{
    std::sort(nodes.begin(), nodes.end(), [](const auto & lhs, const auto & rhs)
    {
        return std::tie(lhs.info.level, lhs.info.mutation) > std::tie(rhs.info.level, rhs.info.mutation);
    });

    PartLoadingTree tree;
    for (const auto & [info, name, disk] : nodes)
        tree.add(info, name, disk);
    return tree;
}

static std::optional<size_t> calculatePartSizeSafe(
    const MergeTreeData::DataPartPtr & part, Poco::Logger * log)
{
    try
    {
        return part->getDataPartStorage().calculateTotalSizeOnDisk();
    }
    catch (...)
    {
        tryLogCurrentException(log, fmt::format("while calculating part size {} on path {}",
            part->name, part->getDataPartStorage().getRelativePath()));
        return {};
    }
}

static void preparePartForRemoval(const MergeTreeMutableDataPartPtr & part)
{
    part->remove_time.store(part->modification_time, std::memory_order_relaxed);
    auto creation_csn = part->version.creation_csn.load(std::memory_order_relaxed);
    if (creation_csn != Tx::RolledBackCSN && creation_csn != Tx::PrehistoricCSN && !part->version.isRemovalTIDLocked())
    {
        /// It's possible that covering part was created without transaction,
        /// but if covered part was created with transaction (i.e. creation_tid is not prehistoric),
        /// then it must have removal tid in metadata file.
        throw Exception(ErrorCodes::LOGICAL_ERROR, "Data part {} is Outdated and has creation TID {} and CSN {}, "
                        "but does not have removal tid. It's a bug or a result of manual intervention.",
                        part->name, part->version.creation_tid, creation_csn);
    }

    /// Explicitly set removal_tid_lock for parts w/o transaction (i.e. w/o txn_version.txt)
    /// to avoid keeping part forever (see VersionMetadata::canBeRemoved())
    if (!part->version.isRemovalTIDLocked())
    {
        TransactionInfoContext transaction_context{part->storage.getStorageID(), part->name};
        part->version.lockRemovalTID(Tx::PrehistoricTID, transaction_context);
    }
}

static bool isRetryableException(const Exception & e)
{
    if (isNotEnoughMemoryErrorCode(e.code()))
        return true;

    if (e.code() == ErrorCodes::NETWORK_ERROR || e.code() == ErrorCodes::SOCKET_TIMEOUT)
        return true;

#if USE_AWS_S3
    const auto * s3_exception = dynamic_cast<const S3Exception *>(&e);
    if (s3_exception && s3_exception->isRetryableError())
        return true;
#endif

    /// In fact, there can be other similar situations.
    /// But it is OK, because there is a safety guard against deleting too many parts.
    return false;
}

static constexpr size_t loading_parts_initial_backoff_ms = 100;
static constexpr size_t loading_parts_max_backoff_ms = 5000;
static constexpr size_t loading_parts_max_tries = 3;

MergeTreeData::LoadPartResult MergeTreeData::loadDataPart(
    const MergeTreePartInfo & part_info,
    const String & part_name,
    const DiskPtr & part_disk_ptr,
    MergeTreeDataPartState to_state,
    std::mutex & part_loading_mutex)
{
    LOG_TRACE(log, "Loading {} part {} from disk {}", magic_enum::enum_name(to_state), part_name, part_disk_ptr->getName());

    LoadPartResult res;
    auto single_disk_volume = std::make_shared<SingleDiskVolume>("volume_" + part_name, part_disk_ptr, 0);
    auto data_part_storage = std::make_shared<DataPartStorageOnDiskFull>(single_disk_volume, relative_data_path, part_name);

    res.part = getDataPartBuilder(part_name, single_disk_volume, part_name)
        .withPartInfo(part_info)
        .withPartFormatFromDisk()
        .build();

    String part_path = fs::path(relative_data_path) / part_name;
    String marker_path = fs::path(part_path) / IMergeTreeDataPart::DELETE_ON_DESTROY_MARKER_FILE_NAME;

<<<<<<< HEAD
    /// Ignore broken parts that can appear as a result of hard server restart.
    auto mark_broken = [&]
    {
        if (!res.part)
        {
            /// Build a fake part and mark it as broken in case of filesystem error.
            /// If the error impacts part directory instead of single files,
            /// an exception will be thrown during detach and silently ignored.
            res.part = getDataPartBuilder(part_name, single_disk_volume, part_name)
                .withPartStorageType(MergeTreeDataPartStorageType::Full)
                .withPartType(MergeTreeDataPartType::Wide)
                .build();
        }

        res.is_broken = true;
        tryLogCurrentException(log, fmt::format("while loading part {} on path {}", part_name, part_path));

        res.size_of_part = calculatePartSizeSafe(res.part, log);
        auto part_size_str = res.size_of_part ? formatReadableSizeWithBinarySuffix(*res.size_of_part) : "failed to calculate size";

        LOG_ERROR(log,
            "Detaching broken part {}{} (size: {}). "
            "If it happened after update, it is likely because of backward incompatibility. "
            "You need to resolve this manually",
            getFullPathOnDisk(part_disk_ptr), part_name, part_size_str);
    };

    try
    {
        res.part = getDataPartBuilder(part_name, single_disk_volume, part_name)
            .withPartInfo(part_info)
            .withPartFormatFromDisk()
            .build();
    }
    catch (const Exception & e)
    {
        /// Don't count the part as broken if there was a retryalbe error
        /// during loading, such as "not enough memory" or network error.
        if (isRetryableException(e))
            throw;

        mark_broken();
        return res;
    }
    catch (const Poco::Net::NetException &)
    {
        throw;
    }
    catch (const Poco::TimeoutException &)
    {
        throw;
    }
    catch (...)
    {
        mark_broken();
        return res;
    }

=======
>>>>>>> bc060cb3
    if (part_disk_ptr->exists(marker_path))
    {
        /// NOTE: getBytesOnDisk() cannot be used here, since it may be zero if checksums.txt does not exist.
        res.size_of_part = calculatePartSizeSafe(res.part, log);
        res.is_broken = true;

        auto part_size_str = res.size_of_part ? formatReadableSizeWithBinarySuffix(*res.size_of_part) : "failed to calculate size";

        LOG_WARNING(log,
            "Detaching stale part {} (size: {}), which should have been deleted after a move. "
            "That can only happen after unclean restart of ClickHouse after move of a part having an operation blocking that stale copy of part.",
            res.part->getDataPartStorage().getFullPath(), part_size_str);

        return res;
    }

    try
    {
        res.part->loadColumnsChecksumsIndexes(require_part_metadata, true);
    }
    catch (const Exception & e)
    {
        /// Don't count the part as broken if there was a retryalbe error
        /// during loading, such as "not enough memory" or network error.
        if (isRetryableException(e))
            throw;

        res.is_broken = true;
        tryLogCurrentException(log, fmt::format("while loading part {} on path {}", res.part->name, part_path));
    }
    catch (...)
    {
        res.is_broken = true;
        tryLogCurrentException(log, fmt::format("while loading part {} on path {}", res.part->name, part_path));
    }

    /// Ignore broken parts that can appear as a result of hard server restart.
    if (res.is_broken)
    {
        res.size_of_part = calculatePartSizeSafe(res.part, log);
        auto part_size_str = res.size_of_part ? formatReadableSizeWithBinarySuffix(*res.size_of_part) : "failed to calculate size";

        LOG_ERROR(log,
            "Detaching broken part {}{} (size: {}). "
            "If it happened after update, it is likely because of backward incompatibility. "
            "You need to resolve this manually",
            getFullPathOnDisk(part_disk_ptr), part_name, part_size_str);

        return res;
    }

    res.part->modification_time = part_disk_ptr->getLastModified(fs::path(relative_data_path) / part_name).epochTime();
    res.part->loadVersionMetadata();

    if (res.part->wasInvolvedInTransaction())
    {
        /// Check if CSNs were written after committing transaction, update and write if needed.
        bool version_updated = false;
        auto & version = res.part->version;
        chassert(!version.creation_tid.isEmpty());

        if (!res.part->version.creation_csn)
        {
            auto min = TransactionLog::getCSNAndAssert(res.part->version.creation_tid, res.part->version.creation_csn);
            if (!min)
            {
                /// Transaction that created this part was not committed. Remove part.
                min = Tx::RolledBackCSN;
            }

            LOG_TRACE(log, "Will fix version metadata of {} after unclean restart: part has creation_tid={}, setting creation_csn={}",
                        res.part->name, res.part->version.creation_tid, min);

            version.creation_csn = min;
            version_updated = true;
        }

        if (!version.removal_tid.isEmpty() && !version.removal_csn)
        {
            auto max = TransactionLog::getCSNAndAssert(version.removal_tid, version.removal_csn);
            if (max)
            {
                LOG_TRACE(log, "Will fix version metadata of {} after unclean restart: part has removal_tid={}, setting removal_csn={}",
                            res.part->name, version.removal_tid, max);
                version.removal_csn = max;
            }
            else
            {
                /// Transaction that tried to remove this part was not committed. Clear removal_tid.
                LOG_TRACE(log, "Will fix version metadata of {} after unclean restart: clearing removal_tid={}",
                            res.part->name, version.removal_tid);
                version.unlockRemovalTID(version.removal_tid, TransactionInfoContext{getStorageID(), res.part->name});
            }

            version_updated = true;
        }

        /// Sanity checks
        bool csn_order = !version.removal_csn || version.creation_csn <= version.removal_csn || version.removal_csn == Tx::PrehistoricCSN;
        bool min_start_csn_order = version.creation_tid.start_csn <= version.creation_csn;
        bool max_start_csn_order = version.removal_tid.start_csn <= version.removal_csn;
        bool creation_csn_known = version.creation_csn;
        if (!csn_order || !min_start_csn_order || !max_start_csn_order || !creation_csn_known)
            throw Exception(ErrorCodes::LOGICAL_ERROR, "Part {} has invalid version metadata: {}", res.part->name, version.toString());

        if (version_updated)
            res.part->storeVersionMetadata(/* force */ true);

        /// Deactivate part if creation was not committed or if removal was.
        if (version.creation_csn == Tx::RolledBackCSN || version.removal_csn)
        {
            preparePartForRemoval(res.part);
            to_state = DataPartState::Outdated;
        }
    }

    res.part->setState(to_state);

    DataPartIteratorByInfo it;
    bool inserted;

    {
        std::lock_guard lock(part_loading_mutex);
        LOG_TEST(log, "loadDataPart: inserting {} into data_parts_indexes", res.part->getNameWithState());
        std::tie(it, inserted) = data_parts_indexes.insert(res.part);
    }

    /// Remove duplicate parts with the same checksum.
    if (!inserted)
    {
        if ((*it)->checksums.getTotalChecksumHex() == res.part->checksums.getTotalChecksumHex())
        {
            LOG_ERROR(log, "Remove duplicate part {}", data_part_storage->getFullPath());
            res.part->is_duplicate = true;
            return res;
        }
        else
            throw Exception(ErrorCodes::DUPLICATE_DATA_PART, "Part {} already exists but with different checksums", res.part->name);
    }

    if (to_state == DataPartState::Active)
        addPartContributionToDataVolume(res.part);

    LOG_TRACE(log, "Finished loading {} part {} on disk {}", magic_enum::enum_name(to_state), part_name, part_disk_ptr->getName());
    return res;
}

MergeTreeData::LoadPartResult MergeTreeData::loadDataPartWithRetries(
    const MergeTreePartInfo & part_info,
    const String & part_name,
    const DiskPtr & part_disk_ptr,
    MergeTreeDataPartState to_state,
    std::mutex & part_loading_mutex,
    size_t initial_backoff_ms,
    size_t max_backoff_ms,
    size_t max_tries)
{
    for (size_t try_no = 0; try_no < max_tries; ++try_no)
    {
        try
        {
            return loadDataPart(part_info, part_name, part_disk_ptr, to_state, part_loading_mutex);
        }
        catch (const Exception & e)
        {
            if (!isRetryableException(e) || try_no + 1 == max_tries)
                throw;

            LOG_DEBUG(log, "Failed to load data part {} at try {} with retryable error: {}. Will retry in {} ms",
                part_name, try_no, e.message(), initial_backoff_ms);

            std::this_thread::sleep_for(std::chrono::milliseconds(initial_backoff_ms));
            initial_backoff_ms = std::min(initial_backoff_ms * 2, max_backoff_ms);
        }
    }
    UNREACHABLE();
}

std::vector<MergeTreeData::LoadPartResult> MergeTreeData::loadDataPartsFromDisk(
    ThreadPool & pool,
    size_t num_parts,
    std::queue<PartLoadingTreeNodes> & parts_queue,
    const MergeTreeSettingsPtr & settings)
{
    /// Parallel loading of data parts.
    pool.setMaxThreads(std::min(static_cast<size_t>(settings->max_part_loading_threads), num_parts));
    size_t num_threads = pool.getMaxThreads();
    LOG_DEBUG(log, "Going to use {} threads to load parts", num_threads);

    std::vector<size_t> parts_per_thread(num_threads, num_parts / num_threads);
    for (size_t i = 0ul; i < num_parts % num_threads; ++i)
        ++parts_per_thread[i];

    /// Prepare data parts for parallel loading. Threads will focus on given disk first, then steal
    /// others' tasks when finish current disk part loading process.
    std::vector<PartLoadingTreeNodes> threads_parts(num_threads);
    std::set<size_t> remaining_thread_parts;
    std::queue<size_t> threads_queue;

    for (size_t i = 0; i < num_threads; ++i)
    {
        remaining_thread_parts.insert(i);
        threads_queue.push(i);
    }

    while (!parts_queue.empty())
    {
        assert(!threads_queue.empty());
        size_t i = threads_queue.front();
        auto & need_parts = parts_per_thread[i];
        assert(need_parts > 0);

        auto & thread_parts = threads_parts[i];
        auto & current_parts = parts_queue.front();
        assert(!current_parts.empty());

        auto parts_to_grab = std::min(need_parts, current_parts.size());
        thread_parts.insert(thread_parts.end(), current_parts.end() - parts_to_grab, current_parts.end());
        current_parts.resize(current_parts.size() - parts_to_grab);
        need_parts -= parts_to_grab;

        /// Before processing next thread, change disk if possible.
        /// Different threads will likely start loading parts from different disk,
        /// which may improve read parallelism for JBOD.

        /// If current disk still has some parts, push it to the tail.
        if (!current_parts.empty())
            parts_queue.push(std::move(current_parts));

        parts_queue.pop();

        /// If current thread still want some parts, push it to the tail.
        if (need_parts > 0)
            threads_queue.push(i);

        threads_queue.pop();
    }

    assert(threads_queue.empty());
    assert(std::all_of(threads_parts.begin(), threads_parts.end(), [](const auto & parts)
    {
        return !parts.empty();
    }));

    std::mutex part_select_mutex;
    std::mutex part_loading_mutex;

    std::vector<LoadPartResult> loaded_parts;

    try
    {
        for (size_t thread = 0; thread < num_threads; ++thread)
        {
            pool.scheduleOrThrowOnError([&, thread, thread_group = CurrentThread::getGroup()]
            {
                SCOPE_EXIT_SAFE(
                    if (thread_group)
                        CurrentThread::detachFromGroupIfNotDetached();
                );
                if (thread_group)
                    CurrentThread::attachToGroupIfDetached(thread_group);

                while (true)
                {
                    PartLoadingTree::NodePtr thread_part;
                    size_t thread_idx = thread;

                    {
                        std::lock_guard lock{part_select_mutex};

                        if (remaining_thread_parts.empty())
                            return;

                        /// Steal task if nothing to do
                        if (threads_parts[thread].empty())
                        {
                            // Try random steal tasks from the next thread
                            std::uniform_int_distribution<size_t> distribution(0, remaining_thread_parts.size() - 1);
                            auto it = remaining_thread_parts.begin();
                            std::advance(it, distribution(thread_local_rng));
                            thread_idx = *it;
                        }

                        auto & thread_parts = threads_parts[thread_idx];
                        thread_part = thread_parts.back();
                        thread_parts.pop_back();
                        if (thread_parts.empty())
                            remaining_thread_parts.erase(thread_idx);
                    }

                    /// Pass a separate mutex to guard the set of parts, because this lambda
                    /// is called concurrently but with already locked @data_parts_mutex.
                    auto res = loadDataPartWithRetries(
                        thread_part->info, thread_part->name, thread_part->disk,
                        DataPartState::Active, part_loading_mutex, loading_parts_initial_backoff_ms,
                        loading_parts_max_backoff_ms, loading_parts_max_tries);

                    thread_part->is_loaded = true;
                    bool is_active_part = res.part->getState() == DataPartState::Active;

                    /// If part is broken or duplicate or should be removed according to transaction
                    /// and it has any covered parts then try to load them to replace this part.
                    if (!is_active_part && !thread_part->children.empty())
                    {
                        std::lock_guard lock{part_select_mutex};
                        for (const auto & [_, node] : thread_part->children)
                            threads_parts[thread].push_back(node);
                        remaining_thread_parts.insert(thread);
                    }

                    {
                        std::lock_guard lock(part_loading_mutex);
                        loaded_parts.push_back(std::move(res));
                    }
                }
            });
        }
    }
    catch (...)
    {
        /// If this is not done, then in case of an exception, tasks will be destroyed before the threads are completed, and it will be bad.
        pool.wait();
        throw;
    }

    pool.wait();
    return loaded_parts;
}


void MergeTreeData::loadDataPartsFromWAL(MutableDataPartsVector & parts_from_wal)
{
    std::sort(parts_from_wal.begin(), parts_from_wal.end(), [](const auto & lhs, const auto & rhs)
    {
        return std::tie(lhs->info.level, lhs->info.mutation) > std::tie(rhs->info.level, rhs->info.mutation);
    });

    for (auto & part : parts_from_wal)
    {
        part->modification_time = time(nullptr);
        auto lo = data_parts_by_state_and_info.lower_bound(DataPartStateAndInfo{DataPartState::Active, part->info});

        if (lo != data_parts_by_state_and_info.begin() && (*std::prev(lo))->info.contains(part->info))
            continue;

        if (lo != data_parts_by_state_and_info.end() && (*lo)->info.contains(part->info))
            continue;

        part->setState(DataPartState::Active);
        LOG_TEST(log, "loadDataPartsFromWAL: inserting {} into data_parts_indexes", part->getNameWithState());
        auto [it, inserted] = data_parts_indexes.insert(part);

        if (!inserted)
        {
            if ((*it)->checksums.getTotalChecksumHex() == part->checksums.getTotalChecksumHex())
                LOG_ERROR(log, "Remove duplicate part {}", part->getDataPartStorage().getFullPath());
            else
                throw Exception(ErrorCodes::DUPLICATE_DATA_PART, "Part {} already exists but with different checksums", part->name);
        }
        else
        {
            addPartContributionToDataVolume(part);
        }
    }
}


void MergeTreeData::loadDataParts(bool skip_sanity_checks)
{
    LOG_DEBUG(log, "Loading data parts");

    auto metadata_snapshot = getInMemoryMetadataPtr();
    const auto settings = getSettings();
    Strings part_file_names;

    auto disks = getStoragePolicy()->getDisks();

    /// Only check if user did touch storage configuration for this table.
    if (!getStoragePolicy()->isDefaultPolicy() && !skip_sanity_checks)
    {
        /// Check extra parts at different disks, in order to not allow to miss data parts at undefined disks.
        std::unordered_set<String> defined_disk_names;

        for (const auto & disk_ptr : disks)
        {
            defined_disk_names.insert(disk_ptr->getName());
        }

        /// In case of delegate disks it is not enough to traverse `disks`,
        /// because for example cache or encrypted disk which wrap s3 disk and s3 disk itself can be put into different storage policies.
        /// But disk->exists returns the same thing for both disks.
        for (const auto & [disk_name, disk] : getContext()->getDisksMap())
        {
            /// As encrypted disk can use the same path of its nested disk,
            /// we need to take it into account here.
            const auto & delegate = disk->getDelegateDiskIfExists();
            if (delegate && disk->getPath() == delegate->getPath())
                defined_disk_names.insert(delegate->getName());

            if (disk->supportsCache())
            {
                /// As cache is implemented on object storage layer, not on disk level, e.g.
                /// we have such structure:
                /// DiskObjectStorage(CachedObjectStorage(...(CachedObjectStored(ObjectStorage)...)))
                /// and disk_ptr->getName() here is the name of last delegate - ObjectStorage.
                /// So now we need to add cache layers to defined disk names.
                auto caches = disk->getCacheLayersNames();
                defined_disk_names.insert(caches.begin(), caches.end());
            }
        }

        for (const auto & [disk_name, disk] : getContext()->getDisksMap())
        {
            if (disk->isBroken() || disk->isCustomDisk())
                continue;

            if (!defined_disk_names.contains(disk_name) && disk->exists(relative_data_path))
            {
                for (const auto it = disk->iterateDirectory(relative_data_path); it->isValid(); it->next())
                {
                    if (MergeTreePartInfo::tryParsePartName(it->name(), format_version))
                    {
                        throw Exception(
                            ErrorCodes::UNKNOWN_DISK,
                            "Part {} ({}) was found on disk {} which is not defined in the storage policy (defined disks: {})",
                            backQuote(it->name()), backQuote(it->path()), backQuote(disk_name), fmt::join(defined_disk_names, ", "));
                    }
                }
            }
        }
    }

    ThreadPool pool(CurrentMetrics::MergeTreePartsLoaderThreads, CurrentMetrics::MergeTreePartsLoaderThreadsActive, disks.size());
    std::vector<PartLoadingTree::PartLoadingInfos> parts_to_load_by_disk(disks.size());

    for (size_t i = 0; i < disks.size(); ++i)
    {
        const auto & disk_ptr = disks[i];
        if (disk_ptr->isBroken())
            continue;

        auto & disk_parts = parts_to_load_by_disk[i];

        pool.scheduleOrThrowOnError([&, disk_ptr]()
        {
            for (auto it = disk_ptr->iterateDirectory(relative_data_path); it->isValid(); it->next())
            {
                /// Skip temporary directories, file 'format_version.txt' and directory 'detached'.
                if (startsWith(it->name(), "tmp") || it->name() == MergeTreeData::FORMAT_VERSION_FILE_NAME
                    || it->name() == MergeTreeData::DETACHED_DIR_NAME
                    || startsWith(it->name(), MergeTreeWriteAheadLog::WAL_FILE_NAME))
                    continue;

                if (auto part_info = MergeTreePartInfo::tryParsePartName(it->name(), format_version))
                    disk_parts.emplace_back(*part_info, it->name(), disk_ptr);
            }
        });
    }

    pool.wait();

    PartLoadingTree::PartLoadingInfos parts_to_load;
    for (auto & disk_parts : parts_to_load_by_disk)
        std::move(disk_parts.begin(), disk_parts.end(), std::back_inserter(parts_to_load));

    auto loading_tree = PartLoadingTree::build(std::move(parts_to_load));
    /// Collect parts by disks' names.
    std::map<String, PartLoadingTreeNodes> disk_part_map;

    /// Collect only "the most covering" parts from the top level of the tree.
    loading_tree.traverse(/*recursive=*/ false, [&](const auto & node)
    {
        disk_part_map[node->disk->getName()].emplace_back(node);
    });

    size_t num_parts = 0;
    std::queue<PartLoadingTreeNodes> parts_queue;

    for (auto & [disk_name, disk_parts] : disk_part_map)
    {
        LOG_INFO(log, "Found {} parts for disk '{}' to load", disk_parts.size(), disk_name);

        if (disk_parts.empty())
            continue;

        num_parts += disk_parts.size();
        parts_queue.push(std::move(disk_parts));
    }

    auto part_lock = lockParts();
    LOG_TEST(log, "loadDataParts: clearing data_parts_indexes (had {} parts)", data_parts_indexes.size());
    data_parts_indexes.clear();

    MutableDataPartsVector broken_parts_to_detach;
    MutableDataPartsVector duplicate_parts_to_remove;

    size_t suspicious_broken_parts = 0;
    size_t suspicious_broken_parts_bytes = 0;
    bool have_adaptive_parts = false;
    bool have_non_adaptive_parts = false;
    bool have_lightweight_in_parts = false;
    bool have_parts_with_version_metadata = false;

    bool is_static_storage = isStaticStorage();

    if (num_parts > 0)
    {
        auto loaded_parts = loadDataPartsFromDisk(pool, num_parts, parts_queue, settings);

        for (const auto & res : loaded_parts)
        {
            if (res.is_broken)
            {
                broken_parts_to_detach.push_back(res.part);
                ++suspicious_broken_parts;
                if (res.size_of_part)
                    suspicious_broken_parts_bytes += *res.size_of_part;
            }
            else if (res.part->is_duplicate)
            {
                if (!is_static_storage)
                    res.part->remove();
            }
            else
            {
                bool is_adaptive = res.part->index_granularity_info.mark_type.adaptive;
                have_adaptive_parts |= is_adaptive;
                have_non_adaptive_parts |= !is_adaptive;
                have_lightweight_in_parts |= res.part->hasLightweightDelete();
                have_parts_with_version_metadata |= res.part->wasInvolvedInTransaction();
            }
        }
    }

    if (settings->in_memory_parts_enable_wal)
    {
        pool.setMaxThreads(disks.size());
        std::vector<MutableDataPartsVector> disks_wal_parts(disks.size());
        std::mutex wal_init_lock;

        for (size_t i = 0; i < disks.size(); ++i)
        {
            const auto & disk_ptr = disks[i];
            if (disk_ptr->isBroken())
                continue;

            auto & disk_wal_parts = disks_wal_parts[i];

            pool.scheduleOrThrowOnError([&, disk_ptr]()
            {
                for (auto it = disk_ptr->iterateDirectory(relative_data_path); it->isValid(); it->next())
                {
                    if (!startsWith(it->name(), MergeTreeWriteAheadLog::WAL_FILE_NAME))
                        continue;

                    if (it->name() == MergeTreeWriteAheadLog::DEFAULT_WAL_FILE_NAME)
                    {
                        std::lock_guard lock(wal_init_lock);
                        if (write_ahead_log != nullptr)
                            throw Exception(ErrorCodes::CORRUPTED_DATA,
                                            "There are multiple WAL files appeared in current storage policy. "
                                            "You need to resolve this manually");

                        write_ahead_log = std::make_shared<MergeTreeWriteAheadLog>(*this, disk_ptr, it->name());
                        for (auto && part : write_ahead_log->restore(metadata_snapshot, getContext(), part_lock, is_static_storage))
                            disk_wal_parts.push_back(std::move(part));
                    }
                    else
                    {
                        MergeTreeWriteAheadLog wal(*this, disk_ptr, it->name());
                        for (auto && part : wal.restore(metadata_snapshot, getContext(), part_lock, is_static_storage))
                            disk_wal_parts.push_back(std::move(part));
                    }
                }
            });
        }

        pool.wait();

        MutableDataPartsVector parts_from_wal;
        for (auto & disk_wal_parts : disks_wal_parts)
            std::move(disk_wal_parts.begin(), disk_wal_parts.end(), std::back_inserter(parts_from_wal));

        loadDataPartsFromWAL(parts_from_wal);
        num_parts += parts_from_wal.size();
    }

    if (num_parts == 0)
    {
        resetObjectColumnsFromActiveParts(part_lock);
        LOG_DEBUG(log, "There are no data parts");
        return;
    }

    if (have_non_adaptive_parts && have_adaptive_parts && !settings->enable_mixed_granularity_parts)
        throw Exception(ErrorCodes::LOGICAL_ERROR,
                        "Table contains parts with adaptive and non adaptive marks, "
                        "but `setting enable_mixed_granularity_parts` is disabled");

    has_non_adaptive_index_granularity_parts = have_non_adaptive_parts;
    has_lightweight_delete_parts = have_lightweight_in_parts;
    transactions_enabled = have_parts_with_version_metadata;

    if (suspicious_broken_parts > settings->max_suspicious_broken_parts && !skip_sanity_checks)
        throw Exception(ErrorCodes::TOO_MANY_UNEXPECTED_DATA_PARTS,
                        "Suspiciously many ({} parts, {} in total) broken parts "
                        "to remove while maximum allowed broken parts count is {}. You can change the maximum value "
                        "with merge tree setting 'max_suspicious_broken_parts' "
                        "in <merge_tree> configuration section or in table settings in .sql file "
                        "(don't forget to return setting back to default value)",
                        suspicious_broken_parts, formatReadableSizeWithBinarySuffix(suspicious_broken_parts_bytes),
                        settings->max_suspicious_broken_parts);

    if (suspicious_broken_parts_bytes > settings->max_suspicious_broken_parts_bytes && !skip_sanity_checks)
        throw Exception(ErrorCodes::TOO_MANY_UNEXPECTED_DATA_PARTS,
            "Suspiciously big size ({} parts, {} in total) of all broken parts to remove while maximum allowed broken parts size is {}. "
            "You can change the maximum value with merge tree setting 'max_suspicious_broken_parts_bytes' in <merge_tree> configuration "
            "section or in table settings in .sql file (don't forget to return setting back to default value)",
            suspicious_broken_parts, formatReadableSizeWithBinarySuffix(suspicious_broken_parts_bytes),
            formatReadableSizeWithBinarySuffix(settings->max_suspicious_broken_parts_bytes));

    if (!is_static_storage)
        for (auto & part : broken_parts_to_detach)
            part->renameToDetached("broken-on-start"); /// detached parts must not have '_' in prefixes

    resetObjectColumnsFromActiveParts(part_lock);
    calculateColumnAndSecondaryIndexSizesImpl();

    PartLoadingTreeNodes unloaded_parts;
    loading_tree.traverse(/*recursive=*/ true, [&](const auto & node)
    {
        if (!node->is_loaded)
            unloaded_parts.push_back(node);
    });

    if (!unloaded_parts.empty())
    {
        LOG_DEBUG(log, "Found {} outdated data parts. They will be loaded asynchronously", unloaded_parts.size());

        {
            std::lock_guard lock(outdated_data_parts_mutex);
            outdated_unloaded_data_parts = std::move(unloaded_parts);
        }

        outdated_data_parts_loading_task = getContext()->getSchedulePool().createTask(
            "MergeTreeData::loadOutdatedDataParts",
            [this] { loadOutdatedDataParts(/*is_async=*/ true); });
    }

    LOG_DEBUG(log, "Loaded data parts ({} items)", data_parts_indexes.size());
    data_parts_loading_finished = true;
}

void MergeTreeData::loadOutdatedDataParts(bool is_async)
try
{
    {
        std::lock_guard lock(outdated_data_parts_mutex);
        if (outdated_unloaded_data_parts.empty())
            return;

        LOG_DEBUG(log, "Loading {} outdated data parts {}",
            outdated_unloaded_data_parts.size(),
            is_async ? "asynchronously" : "synchronously");
    }

    /// Acquire shared lock because 'relative_data_path' is used while loading parts.
    TableLockHolder shared_lock;
    if (is_async)
        shared_lock = lockForShare(RWLockImpl::NO_QUERY, getSettings()->lock_acquire_timeout_for_background_operations);

    size_t num_loaded_parts = 0;
    while (true)
    {
        PartLoadingTree::NodePtr part;

        {
            std::lock_guard lock(outdated_data_parts_mutex);

            if (is_async && outdated_data_parts_loading_canceled)
            {
                LOG_DEBUG(log,
                    "Stopped loading outdated data parts because task was canceled. "
                    "Loaded {} parts, {} left unloaded", num_loaded_parts, outdated_unloaded_data_parts.size());
                return;
            }

            if (outdated_unloaded_data_parts.empty())
                break;

            part = outdated_unloaded_data_parts.back();
        }

        auto res = loadDataPartWithRetries(
            part->info, part->name, part->disk,
            DataPartState::Outdated, data_parts_mutex, loading_parts_initial_backoff_ms,
            loading_parts_max_backoff_ms, loading_parts_max_tries);

        ++num_loaded_parts;
        if (res.is_broken)
            res.part->renameToDetached("broken-on-start"); /// detached parts must not have '_' in prefixes
        else if (res.part->is_duplicate)
            res.part->remove();
        else
            preparePartForRemoval(res.part);

        {
            std::lock_guard lock(outdated_data_parts_mutex);
            chassert(part == outdated_unloaded_data_parts.back());
            outdated_unloaded_data_parts.pop_back();

            if (outdated_unloaded_data_parts.empty())
                break;
        }
    }

    LOG_DEBUG(log, "Loaded {} outdated data parts {}",
        num_loaded_parts, is_async ? "asynchronously" : "synchronously");
    outdated_data_parts_cv.notify_all();
}
catch (...)
{
    LOG_ERROR(log, "Loading of outdated parts failed. "
        "Will terminate to avoid undefined behaviour due to inconsistent set of parts. "
        "Exception: {}", getCurrentExceptionMessage(true));
    std::terminate();
}

/// No TSA because of std::unique_lock and std::condition_variable.
void MergeTreeData::waitForOutdatedPartsToBeLoaded() const TSA_NO_THREAD_SAFETY_ANALYSIS
{
    /// Background tasks are not run if storage is static.
    if (isStaticStorage())
        return;

    std::unique_lock lock(outdated_data_parts_mutex);
    if (outdated_unloaded_data_parts.empty())
        return;

    LOG_TRACE(log, "Will wait for outdated data parts to be loaded");

    outdated_data_parts_cv.wait(lock, [this]() TSA_NO_THREAD_SAFETY_ANALYSIS
    {
        return outdated_unloaded_data_parts.empty() || outdated_data_parts_loading_canceled;
    });

    if (outdated_data_parts_loading_canceled)
        throw Exception(ErrorCodes::NOT_INITIALIZED, "Loading of outdated data parts was canceled");

    LOG_TRACE(log, "Finished waiting for outdated data parts to be loaded");
}

void MergeTreeData::startOutdatedDataPartsLoadingTask()
{
    if (outdated_data_parts_loading_task)
        outdated_data_parts_loading_task->activateAndSchedule();
}

void MergeTreeData::stopOutdatedDataPartsLoadingTask()
{
    if (!outdated_data_parts_loading_task)
        return;

    {
        std::lock_guard lock(outdated_data_parts_mutex);
        outdated_data_parts_loading_canceled = true;
    }

    outdated_data_parts_loading_task->deactivate();
    outdated_data_parts_cv.notify_all();
}

/// Is the part directory old.
/// True if its modification time and the modification time of all files inside it is less then threshold.
/// (Only files on the first level of nesting are considered).
static bool isOldPartDirectory(const DiskPtr & disk, const String & directory_path, time_t threshold)
{
    if (!disk->isDirectory(directory_path) || disk->getLastModified(directory_path).epochTime() > threshold)
        return false;

    for (auto it = disk->iterateDirectory(directory_path); it->isValid(); it->next())
        if (disk->getLastModified(it->path()).epochTime() > threshold)
            return false;

    return true;
}


size_t MergeTreeData::clearOldTemporaryDirectories(size_t custom_directories_lifetime_seconds, const NameSet & valid_prefixes)
{
    /// If the method is already called from another thread, then we don't need to do anything.
    std::unique_lock lock(clear_old_temporary_directories_mutex, std::defer_lock);
    if (!lock.try_lock())
        return 0;

    const auto settings = getSettings();
    time_t current_time = time(nullptr);
    ssize_t deadline = current_time - custom_directories_lifetime_seconds;

    size_t cleared_count = 0;

    /// Delete temporary directories older than a the specified age.
    for (const auto & disk : getDisks())
    {
        if (disk->isBroken())
            continue;

        for (auto it = disk->iterateDirectory(relative_data_path); it->isValid(); it->next())
        {
            const std::string & basename = it->name();
            bool start_with_valid_prefix = false;
            for (const auto & prefix : valid_prefixes)
            {
                if (startsWith(basename, prefix))
                {
                    start_with_valid_prefix = true;
                    break;
                }
            }

            if (!start_with_valid_prefix)
                continue;

            const std::string & full_path = fullPath(disk, it->path());

            try
            {
                if (isOldPartDirectory(disk, it->path(), deadline))
                {
                    if (temporary_parts.contains(basename))
                    {
                        /// Actually we don't rely on temporary_directories_lifetime when removing old temporaries directories,
                        /// it's just an extra level of protection just in case we have a bug.
                        LOG_INFO(LogFrequencyLimiter(log, 10), "{} is in use (by merge/mutation/INSERT) (consider increasing temporary_directories_lifetime setting)", full_path);
                        continue;
                    }
                    else
                    {
                        LOG_WARNING(log, "Removing temporary directory {}", full_path);

                        /// Even if it's a temporary part it could be downloaded with zero copy replication and this function
                        /// is executed as a callback.
                        ///
                        /// We don't control the amount of refs for temporary parts so we cannot decide can we remove blobs
                        /// or not. So we are not doing it
                        bool keep_shared = false;
                        if (disk->supportZeroCopyReplication() && settings->allow_remote_fs_zero_copy_replication)
                        {
                            LOG_WARNING(log, "Since zero-copy replication is enabled we are not going to remove blobs from shared storage for {}", full_path);
                            keep_shared = true;
                        }

                        disk->removeSharedRecursive(it->path(), keep_shared, {});
                        ++cleared_count;
                    }
                }
            }
            catch (const fs::filesystem_error & e)
            {
                if (e.code() == std::errc::no_such_file_or_directory)
                {
                    /// If the file is already deleted, do nothing.
                }
                else
                    throw;
            }
        }
    }

    return cleared_count;
}

scope_guard MergeTreeData::getTemporaryPartDirectoryHolder(const String & part_dir_name) const
{
    temporary_parts.add(part_dir_name);
    return [this, part_dir_name]() { temporary_parts.remove(part_dir_name); };
}

MergeTreeData::MutableDataPartPtr MergeTreeData::asMutableDeletingPart(const DataPartPtr & part)
{
    auto state = part->getState();
    if (state != DataPartState::Deleting && state != DataPartState::DeleteOnDestroy)
        throw Exception(ErrorCodes::LOGICAL_ERROR,
            "Cannot remove part {}, because it has state: {}", part->name, magic_enum::enum_name(state));

    return std::const_pointer_cast<IMergeTreeDataPart>(part);
}

MergeTreeData::DataPartsVector MergeTreeData::grabOldParts(bool force)
{
    DataPartsVector res;

    /// If the method is already called from another thread, then we don't need to do anything.
    std::unique_lock lock(grab_old_parts_mutex, std::defer_lock);
    if (!lock.try_lock())
        return res;

    /// Concurrent parts removal is disabled for "zero-copy replication" (a non-production feature),
    /// because parts removal involves hard links and concurrent hard link operations don't work correctly
    /// in the "zero-copy replication" (because it is a non-production feature).
    /// Please don't use "zero-copy replication" (a non-production feature) in production.
    /// It is not ready for production usage. Don't use it.

    bool need_remove_parts_in_order = supportsReplication() && getSettings()->allow_remote_fs_zero_copy_replication;

    if (need_remove_parts_in_order)
    {
        bool has_zero_copy_disk = false;
        for (const auto & disk : getDisks())
        {
            if (disk->supportZeroCopyReplication())
            {
                has_zero_copy_disk = true;
                break;
            }
        }
        need_remove_parts_in_order = has_zero_copy_disk;
    }

    std::vector<DataPartIteratorByStateAndInfo> parts_to_delete;
    std::vector<MergeTreePartInfo> skipped_parts;

    auto has_skipped_mutation_parent = [&skipped_parts, need_remove_parts_in_order] (const DataPartPtr & part)
    {
        if (!need_remove_parts_in_order)
            return false;

        for (const auto & part_info : skipped_parts)
            if (part->info.isMutationChildOf(part_info))
                return true;

        return false;
    };

    auto time_now = time(nullptr);

    {
        auto removal_limit = getSettings()->simultaneous_parts_removal_limit;
        size_t current_removal_limit = removal_limit == 0 ? std::numeric_limits<size_t>::max() : static_cast<size_t>(removal_limit);

        auto parts_lock = lockParts();

        auto outdated_parts_range = getDataPartsStateRange(DataPartState::Outdated);
        for (auto it = outdated_parts_range.begin(); it != outdated_parts_range.end(); ++it)
        {
            if (parts_to_delete.size() == current_removal_limit)
            {
                LOG_TRACE(log, "Found {} parts to remove and reached the limit for one removal iteration", current_removal_limit);
                break;
            }

            const DataPartPtr & part = *it;

            part->last_removal_attemp_time.store(time_now, std::memory_order_relaxed);

            /// Do not remove outdated part if it may be visible for some transaction
            if (!part->version.canBeRemoved())
            {
                part->removal_state.store(DataPartRemovalState::VISIBLE_TO_TRANSACTIONS, std::memory_order_relaxed);
                skipped_parts.push_back(part->info);
                continue;
            }

            /// Grab only parts that are not used by anyone (SELECTs for example).
            if (!part.unique())
            {
                part->removal_state.store(DataPartRemovalState::NON_UNIQUE_OWNERSHIP, std::memory_order_relaxed);
                skipped_parts.push_back(part->info);
                continue;
            }

            auto part_remove_time = part->remove_time.load(std::memory_order_relaxed);
            bool reached_removal_time = part_remove_time <= time_now && time_now - part_remove_time >= getSettings()->old_parts_lifetime.totalSeconds();
            if ((reached_removal_time && !has_skipped_mutation_parent(part))
                || force
                || isInMemoryPart(part)     /// Remove in-memory parts immediately to not store excessive data in RAM
                || (part->version.creation_csn == Tx::RolledBackCSN && getSettings()->remove_rolled_back_parts_immediately))
            {
                part->removal_state.store(DataPartRemovalState::REMOVED, std::memory_order_relaxed);
                parts_to_delete.emplace_back(it);
            }
            else
            {
                if (!reached_removal_time)
                    part->removal_state.store(DataPartRemovalState::NOT_REACHED_REMOVAL_TIME, std::memory_order_relaxed);
                else
                    part->removal_state.store(DataPartRemovalState::HAS_SKIPPED_MUTATION_PARENT, std::memory_order_relaxed);
                skipped_parts.push_back(part->info);
                continue;
            }
        }

        res.reserve(parts_to_delete.size());
        for (const auto & it_to_delete : parts_to_delete)
        {
            res.emplace_back(*it_to_delete);
            modifyPartState(it_to_delete, DataPartState::Deleting);
        }
    }

    if (!res.empty())
        LOG_TRACE(log, "Found {} old parts to remove. Parts: [{}]",
                  res.size(), fmt::join(getPartsNames(res), ", "));

    return res;
}


void MergeTreeData::rollbackDeletingParts(const MergeTreeData::DataPartsVector & parts)
{
    auto lock = lockParts();
    for (const auto & part : parts)
    {
        /// We should modify it under data_parts_mutex
        part->assertState({DataPartState::Deleting});
        modifyPartState(part, DataPartState::Outdated);
    }
}

void MergeTreeData::removePartsFinally(const MergeTreeData::DataPartsVector & parts)
{
    if (parts.empty())
        return;

    {
        auto lock = lockParts();

        /// TODO: use data_parts iterators instead of pointers
        for (const auto & part : parts)
        {
            /// Temporary does not present in data_parts_by_info.
            if (part->getState() == DataPartState::Temporary)
                continue;

            auto it = data_parts_by_info.find(part->info);
            if (it == data_parts_by_info.end())
                throw Exception(ErrorCodes::LOGICAL_ERROR, "Deleting data part {} doesn't exist", part->name);

            (*it)->assertState({DataPartState::Deleting});

            LOG_TEST(log, "removePartsFinally: removing {} from data_parts_indexes", (*it)->getNameWithState());
            data_parts_indexes.erase(it);
        }
    }

    LOG_DEBUG(log, "Removing {} parts from memory: Parts: [{}]", parts.size(), fmt::join(parts, ", "));

    /// Data parts is still alive (since DataPartsVector holds shared_ptrs) and contain useful metainformation for logging
    /// NOTE: There is no need to log parts deletion somewhere else, all deleting parts pass through this function and pass away

    auto table_id = getStorageID();
    if (auto part_log = getContext()->getPartLog(table_id.database_name))
    {
        PartLogElement part_log_elem;

        part_log_elem.event_type = PartLogElement::REMOVE_PART;

        const auto time_now = std::chrono::system_clock::now();
        part_log_elem.event_time = timeInSeconds(time_now);
        part_log_elem.event_time_microseconds = timeInMicroseconds(time_now);

        part_log_elem.duration_ms = 0;

        part_log_elem.database_name = table_id.database_name;
        part_log_elem.table_name = table_id.table_name;
        part_log_elem.table_uuid = table_id.uuid;

        for (const auto & part : parts)
        {
            part_log_elem.partition_id = part->info.partition_id;
            part_log_elem.part_name = part->name;
            part_log_elem.bytes_compressed_on_disk = part->getBytesOnDisk();
            part_log_elem.rows = part->rows_count;
            part_log_elem.part_type = part->getType();

            part_log->add(part_log_elem);
        }
    }
}

void MergeTreeData::flushAllInMemoryPartsIfNeeded()
{
    if (getSettings()->in_memory_parts_enable_wal)
        return;

    auto metadata_snapshot = getInMemoryMetadataPtr();
    DataPartsVector parts = getDataPartsVectorForInternalUsage();
    for (const auto & part : parts)
    {
        if (auto part_in_memory = asInMemoryPart(part))
        {
            part_in_memory->flushToDisk(part_in_memory->getDataPartStorage().getPartDirectory(), metadata_snapshot);
        }
    }
}

size_t MergeTreeData::clearOldPartsFromFilesystem(bool force)
{
    DataPartsVector parts_to_remove = grabOldParts(force);
    if (parts_to_remove.empty())
        return 0;

    clearPartsFromFilesystem(parts_to_remove);
    removePartsFinally(parts_to_remove);
    /// This is needed to close files to avoid they reside on disk after being deleted.
    /// NOTE: we can drop files from cache more selectively but this is good enough.
    getContext()->dropMMappedFileCache();

    return parts_to_remove.size();
}


void MergeTreeData::clearPartsFromFilesystem(const DataPartsVector & parts, bool throw_on_error, NameSet * parts_failed_to_delete)
{
    NameSet part_names_succeed;

    auto get_failed_parts = [&part_names_succeed, &parts_failed_to_delete, &parts] ()
    {
        if (part_names_succeed.size() == parts.size())
            return;

        if (parts_failed_to_delete)
        {
            for (const auto & part : parts)
            {
                if (!part_names_succeed.contains(part->name))
                    parts_failed_to_delete->insert(part->name);
            }
        }
    };

    try
    {
        clearPartsFromFilesystemImpl(parts, &part_names_succeed);
        get_failed_parts();
    }
    catch (...)
    {
        get_failed_parts();

        LOG_DEBUG(log, "Failed to remove all parts, all count {}, removed {}", parts.size(), part_names_succeed.size());

        if (throw_on_error)
            throw;
    }
}

void MergeTreeData::clearPartsFromFilesystemImpl(const DataPartsVector & parts_to_remove, NameSet * part_names_succeed)
{
    if (parts_to_remove.empty())
        return;

    const auto settings = getSettings();

    auto remove_single_thread = [this, &parts_to_remove, part_names_succeed]()
    {
        LOG_DEBUG(
            log, "Removing {} parts from filesystem (serially): Parts: [{}]", parts_to_remove.size(), fmt::join(parts_to_remove, ", "));
        for (const DataPartPtr & part : parts_to_remove)
        {
            asMutableDeletingPart(part)->remove();
            if (part_names_succeed)
                part_names_succeed->insert(part->name);
        }
    };

    if (settings->max_part_removal_threads <= 1 || parts_to_remove.size() <= settings->concurrent_part_removal_threshold)
    {
        remove_single_thread();
        return;
    }

    /// Parallel parts removal.
    size_t num_threads = std::min<size_t>(settings->max_part_removal_threads, parts_to_remove.size());
    std::mutex part_names_mutex;
    ThreadPool pool(CurrentMetrics::MergeTreePartsCleanerThreads, CurrentMetrics::MergeTreePartsCleanerThreadsActive, num_threads);

    bool has_zero_copy_parts = false;
    if (settings->allow_remote_fs_zero_copy_replication && dynamic_cast<StorageReplicatedMergeTree *>(this) != nullptr)
    {
        has_zero_copy_parts = std::any_of(
            parts_to_remove.begin(), parts_to_remove.end(),
            [] (const auto & data_part) { return data_part->isStoredOnRemoteDiskWithZeroCopySupport(); }
        );
    }


    if (!has_zero_copy_parts)
    {
        /// NOTE: Under heavy system load you may get "Cannot schedule a task" from ThreadPool.
        LOG_DEBUG(
            log, "Removing {} parts from filesystem (concurrently): Parts: [{}]", parts_to_remove.size(), fmt::join(parts_to_remove, ", "));

        for (const DataPartPtr & part : parts_to_remove)
        {
            pool.scheduleOrThrowOnError([&part, &part_names_mutex, part_names_succeed, thread_group = CurrentThread::getGroup()]
            {
                SCOPE_EXIT_SAFE(
                    if (thread_group)
                        CurrentThread::detachFromGroupIfNotDetached();
                );
                if (thread_group)
                    CurrentThread::attachToGroupIfDetached(thread_group);

                asMutableDeletingPart(part)->remove();
                if (part_names_succeed)
                {
                    std::lock_guard lock(part_names_mutex);
                    part_names_succeed->insert(part->name);
                }
            });
        }

        pool.wait();
        return;
    }

    if (format_version < MERGE_TREE_DATA_MIN_FORMAT_VERSION_WITH_CUSTOM_PARTITIONING)
    {
        remove_single_thread();
        return;
    }

    /// NOTE: Under heavy system load you may get "Cannot schedule a task" from ThreadPool.
    LOG_DEBUG(
        log, "Removing {} parts from filesystem (concurrently): Parts: [{}]", parts_to_remove.size(), fmt::join(parts_to_remove, ", "));

    /// We have "zero copy replication" parts and we are going to remove them in parallel.
    /// The problem is that all parts in a mutation chain must be removed sequentially to avoid "key does not exits" issues.
    /// We remove disjoint subsets of parts in parallel.
    /// The problem is that it's not trivial to divide Outdated parts into disjoint subsets,
    /// because Outdated parts legally can be intersecting (but intersecting parts must be separated by a DROP_RANGE).
    /// So we ignore level and version and use block numbers only.
    ActiveDataPartSet independent_ranges_set(format_version);
    for (const auto & part : parts_to_remove)
    {
        MergeTreePartInfo range_info = part->info;
        range_info.level = static_cast<UInt32>(range_info.max_block - range_info.min_block);
        range_info.mutation = 0;
        independent_ranges_set.add(range_info, range_info.getPartNameV1());
    }

    auto independent_ranges_infos = independent_ranges_set.getPartInfos();
    size_t sum_of_ranges = 0;
    for (auto range : independent_ranges_infos)
    {
        range.level = MergeTreePartInfo::MAX_LEVEL;
        range.mutation = MergeTreePartInfo::MAX_BLOCK_NUMBER;

        DataPartsVector parts_in_range;
        for (const auto & part : parts_to_remove)
            if (range.contains(part->info))
                parts_in_range.push_back(part);
        sum_of_ranges += parts_in_range.size();

        pool.scheduleOrThrowOnError(
            [this, range, &part_names_mutex, part_names_succeed, thread_group = CurrentThread::getGroup(), batch = std::move(parts_in_range)]
        {
            SCOPE_EXIT_SAFE(
                if (thread_group)
                    CurrentThread::detachFromGroupIfNotDetached();
            );
            if (thread_group)
                CurrentThread::attachToGroupIfDetached(thread_group);

            LOG_TRACE(log, "Removing {} parts in blocks range {}", batch.size(), range.getPartNameForLogs());

            for (const auto & part : batch)
            {
                asMutableDeletingPart(part)->remove();
                if (part_names_succeed)
                {
                    std::lock_guard lock(part_names_mutex);
                    part_names_succeed->insert(part->name);
                }
            }
        });
    }

    pool.wait();

    if (parts_to_remove.size() != sum_of_ranges)
        throw Exception(ErrorCodes::LOGICAL_ERROR, "Number of removed parts is not equal to number of parts in independent ranges "
                                                   "({} != {}), it's a bug", parts_to_remove.size(), sum_of_ranges);
}

size_t MergeTreeData::clearOldBrokenPartsFromDetachedDirectory()
{
    /**
     * Remove old (configured by setting) broken detached parts.
     * Only parts with certain prefixes are removed. These prefixes
     * are such that it is guaranteed that they will never be needed
     * and need to be cleared. ctime is used to check when file was
     * moved to detached/ directory (see https://unix.stackexchange.com/a/211134)
     */

    DetachedPartsInfo detached_parts = getDetachedParts();
    if (detached_parts.empty())
        return 0;

    PartsTemporaryRename renamed_parts(*this, "detached/");

    for (const auto & part_info : detached_parts)
    {
        if (!part_info.valid_name || part_info.prefix.empty())
            continue;

        const auto & removable_detached_parts_prefixes = DetachedPartInfo::DETACHED_REASONS_REMOVABLE_BY_TIMEOUT;
        bool can_be_removed_by_timeout = std::find(
            removable_detached_parts_prefixes.begin(),
            removable_detached_parts_prefixes.end(),
            part_info.prefix) != removable_detached_parts_prefixes.end();

        if (!can_be_removed_by_timeout)
            continue;

        time_t current_time = time(nullptr);
        ssize_t threshold = current_time - getSettings()->merge_tree_clear_old_broken_detached_parts_ttl_timeout_seconds;
        auto path = fs::path(relative_data_path) / "detached" / part_info.dir_name;
        time_t last_change_time = part_info.disk->getLastChanged(path);
        time_t last_modification_time = part_info.disk->getLastModified(path).epochTime();
        time_t last_touch_time = std::max(last_change_time, last_modification_time);

        if (last_touch_time == 0 || last_touch_time >= threshold)
            continue;

        renamed_parts.addPart(part_info.dir_name, "deleting_" + part_info.dir_name, part_info.disk);
    }

    LOG_INFO(log, "Will clean up {} detached parts", renamed_parts.old_and_new_names.size());

    renamed_parts.tryRenameAll();

    for (auto & [old_name, new_name, disk] : renamed_parts.old_and_new_names)
    {
        removeDetachedPart(disk, fs::path(relative_data_path) / "detached" / new_name / "", old_name);
        LOG_DEBUG(log, "Removed broken detached part {} due to a timeout for broken detached parts", old_name);
        old_name.clear();
    }

    return renamed_parts.old_and_new_names.size();
}

size_t MergeTreeData::clearOldWriteAheadLogs()
{
    DataPartsVector parts = getDataPartsVectorForInternalUsage();
    std::vector<std::pair<Int64, Int64>> all_block_numbers_on_disk;
    std::vector<std::pair<Int64, Int64>> block_numbers_on_disk;

    for (const auto & part : parts)
        if (part->isStoredOnDisk())
            all_block_numbers_on_disk.emplace_back(part->info.min_block, part->info.max_block);

    if (all_block_numbers_on_disk.empty())
        return 0;

    ::sort(all_block_numbers_on_disk.begin(), all_block_numbers_on_disk.end());
    block_numbers_on_disk.push_back(all_block_numbers_on_disk[0]);
    for (size_t i = 1; i < all_block_numbers_on_disk.size(); ++i)
    {
        if (all_block_numbers_on_disk[i].first == all_block_numbers_on_disk[i - 1].second + 1)
            block_numbers_on_disk.back().second = all_block_numbers_on_disk[i].second;
        else
            block_numbers_on_disk.push_back(all_block_numbers_on_disk[i]);
    }

    auto is_range_on_disk = [&block_numbers_on_disk](Int64 min_block, Int64 max_block)
    {
        auto lower = std::lower_bound(block_numbers_on_disk.begin(), block_numbers_on_disk.end(), std::make_pair(min_block, Int64(-1L)));
        if (lower != block_numbers_on_disk.end() && min_block >= lower->first && max_block <= lower->second)
            return true;

        if (lower != block_numbers_on_disk.begin())
        {
            --lower;
            if (min_block >= lower->first && max_block <= lower->second)
                return true;
        }

        return false;
    };

    size_t cleared_count = 0;
    auto disks = getStoragePolicy()->getDisks();
    for (auto disk_it = disks.rbegin(); disk_it != disks.rend(); ++disk_it)
    {
        auto disk_ptr = *disk_it;
        if (disk_ptr->isBroken())
            continue;

        for (auto it = disk_ptr->iterateDirectory(relative_data_path); it->isValid(); it->next())
        {
            auto min_max_block_number = MergeTreeWriteAheadLog::tryParseMinMaxBlockNumber(it->name());
            if (min_max_block_number && is_range_on_disk(min_max_block_number->first, min_max_block_number->second))
            {
                LOG_DEBUG(log, "Removing from filesystem the outdated WAL file {}", it->name());
                disk_ptr->removeFile(relative_data_path + it->name());
                ++cleared_count;
            }
        }
    }

    return cleared_count;
}

size_t MergeTreeData::clearEmptyParts()
{
    if (!getSettings()->remove_empty_parts)
        return 0;

    std::vector<std::string> parts_names_to_drop;

    {
        /// Need to destroy parts vector before clearing them from filesystem.
        auto parts = getDataPartsVectorForInternalUsage();
        for (const auto & part : parts)
        {
            if (part->rows_count != 0)
                continue;

            /// Do not try to drop uncommitted parts. If the newest tx doesn't see it then it probably hasn't been committed yet
            if (!part->version.getCreationTID().isPrehistoric() && !part->version.isVisible(TransactionLog::instance().getLatestSnapshot()))
                continue;

            /// Don't drop empty parts that cover other parts
            /// Otherwise covered parts resurrect
            {
                auto lock = lockParts();
                if (part->getState() != DataPartState::Active)
                    continue;

                DataPartsVector covered_parts = getCoveredOutdatedParts(part, lock);
                if (!covered_parts.empty())
                    continue;
            }

            parts_names_to_drop.emplace_back(part->name);
        }
    }

    for (auto & name : parts_names_to_drop)
    {
        LOG_INFO(log, "Will drop empty part {}", name);
        dropPartNoWaitNoThrow(name);
    }

    return parts_names_to_drop.size();
}

void MergeTreeData::rename(const String & new_table_path, const StorageID & new_table_id)
{
    LOG_INFO(log, "Renaming table to path {} with ID {}", new_table_path, new_table_id.getFullTableName());

    auto disks = getStoragePolicy()->getDisks();

    for (const auto & disk : disks)
    {
        if (disk->exists(new_table_path))
            throw Exception(ErrorCodes::DIRECTORY_ALREADY_EXISTS, "Target path already exists: {}", fullPath(disk, new_table_path));
    }

    {
        /// Relies on storage path, so we drop it during rename
        /// it will be recreated automatically.
        std::lock_guard wal_lock(write_ahead_log_mutex);
        if (write_ahead_log)
        {
            write_ahead_log->shutdown();
            write_ahead_log.reset();
        }
    }

    for (const auto & disk : disks)
    {
        auto new_table_path_parent = parentPath(new_table_path);
        disk->createDirectories(new_table_path_parent);
        disk->moveDirectory(relative_data_path, new_table_path);
    }

    if (!getStorageID().hasUUID())
        getContext()->dropCaches();

    /// TODO: remove const_cast
    for (const auto & part : data_parts_by_info)
    {
        auto & part_mutable = const_cast<IMergeTreeDataPart &>(*part);
        part_mutable.getDataPartStorage().changeRootPath(relative_data_path, new_table_path);
    }

    relative_data_path = new_table_path;
    renameInMemory(new_table_id);
}

void MergeTreeData::renameInMemory(const StorageID & new_table_id)
{
    IStorage::renameInMemory(new_table_id);
    std::atomic_store(&log_name, std::make_shared<String>(new_table_id.getNameForLogs()));
    log = &Poco::Logger::get(*log_name);
}

void MergeTreeData::dropAllData()
{
    LOG_TRACE(log, "dropAllData: waiting for locks.");
    auto settings_ptr = getSettings();

    auto lock = lockParts();

    DataPartsVector all_parts;
    for (auto it = data_parts_by_info.begin(); it != data_parts_by_info.end(); ++it)
    {
        modifyPartState(it, DataPartState::Deleting);
        all_parts.push_back(*it);
    }

    {
        std::lock_guard wal_lock(write_ahead_log_mutex);
        if (write_ahead_log)
            write_ahead_log->shutdown();
    }

    /// Tables in atomic databases have UUID and stored in persistent locations.
    /// No need to drop caches (that are keyed by filesystem path) because collision is not possible.
    if (!getStorageID().hasUUID())
        getContext()->dropCaches();

    /// Removing of each data part before recursive removal of directory is to speed-up removal, because there will be less number of syscalls.
    NameSet part_names_failed;
    try
    {
        LOG_TRACE(log, "dropAllData: removing data parts (count {}) from filesystem.", all_parts.size());
        clearPartsFromFilesystem(all_parts, true, &part_names_failed);

        LOG_TRACE(log, "dropAllData: removing all data parts from memory.");
        data_parts_indexes.clear();
        all_data_dropped = true;
    }
    catch (...)
    {
        /// Removing from memory only successfully removed parts from disk
        /// Parts removal process can be important and on the next try it's better to try to remove
        /// them instead of remove recursive call.
        LOG_WARNING(log, "dropAllData: got exception removing parts from disk, removing successfully removed parts from memory.");
        for (const auto & part : all_parts)
        {
            if (!part_names_failed.contains(part->name))
                data_parts_indexes.erase(part->info);
        }

        throw;
    }

    LOG_INFO(log, "dropAllData: clearing temporary directories");
    clearOldTemporaryDirectories(0, {"tmp_", "delete_tmp_", "tmp-fetch_"});

    column_sizes.clear();

    for (const auto & disk : getDisks())
    {
        if (disk->isBroken())
            continue;

        /// It can naturally happen if we cannot drop table from the first time
        /// i.e. get exceptions after remove recursive
        if (!disk->exists(relative_data_path))
        {
            LOG_INFO(log, "dropAllData: path {} is already removed from disk {}", relative_data_path, disk->getName());
            continue;
        }

        LOG_INFO(log, "dropAllData: remove format_version.txt, detached, moving and write ahead logs");
        disk->removeFileIfExists(fs::path(relative_data_path) / FORMAT_VERSION_FILE_NAME);

        if (disk->exists(fs::path(relative_data_path) / DETACHED_DIR_NAME))
            disk->removeRecursive(fs::path(relative_data_path) / DETACHED_DIR_NAME);

        if (disk->exists(fs::path(relative_data_path) / MOVING_DIR_NAME))
            disk->removeRecursive(fs::path(relative_data_path) / MOVING_DIR_NAME);

        MergeTreeWriteAheadLog::dropAllWriteAheadLogs(disk, relative_data_path);

        try
        {
            if (!disk->isDirectoryEmpty(relative_data_path) &&
                supportsReplication() && disk->supportZeroCopyReplication()
                && settings_ptr->allow_remote_fs_zero_copy_replication)
            {
                std::vector<std::string> files_left;
                disk->listFiles(relative_data_path, files_left);

                throw Exception(
                                ErrorCodes::ZERO_COPY_REPLICATION_ERROR,
                                "Directory {} with table {} not empty (files [{}]) after drop. Will not drop.",
                                relative_data_path, getStorageID().getNameForLogs(), fmt::join(files_left, ", "));
            }

            LOG_INFO(log, "dropAllData: removing table directory recursive to cleanup garbage");
            disk->removeRecursive(relative_data_path);
        }
        catch (const fs::filesystem_error & e)
        {
            if (e.code() == std::errc::no_such_file_or_directory)
            {
                /// If the file is already deleted, log the error message and do nothing.
                tryLogCurrentException(__PRETTY_FUNCTION__);
            }
            else
                throw;
        }
    }

    setDataVolume(0, 0, 0);

    LOG_TRACE(log, "dropAllData: done.");
}

void MergeTreeData::dropIfEmpty()
{
    LOG_TRACE(log, "dropIfEmpty");

    auto lock = lockParts();

    if (!data_parts_by_info.empty())
        return;

    try
    {
        for (const auto & disk : getDisks())
        {
            if (disk->isBroken())
                continue;
            /// Non recursive, exception is thrown if there are more files.
            disk->removeFileIfExists(fs::path(relative_data_path) / MergeTreeData::FORMAT_VERSION_FILE_NAME);
            disk->removeDirectory(fs::path(relative_data_path) / MergeTreeData::DETACHED_DIR_NAME);
            disk->removeDirectory(relative_data_path);
        }
    }
    catch (...)
    {
        // On unsuccessful creation of ReplicatedMergeTree table with multidisk configuration some files may not exist.
        tryLogCurrentException(__PRETTY_FUNCTION__);
    }
}

namespace
{

/// Conversion that is allowed for serializable key (primary key, sorting key).
/// Key should be serialized in the same way after conversion.
/// NOTE: The list is not complete.
bool isSafeForKeyConversion(const IDataType * from, const IDataType * to)
{
    if (from->getName() == to->getName())
        return true;

    /// Enums are serialized in partition key as numbers - so conversion from Enum to number is Ok.
    /// But only for types of identical width because they are serialized as binary in minmax index.
    /// But not from number to Enum because Enum does not necessarily represents all numbers.

    if (const auto * from_enum8 = typeid_cast<const DataTypeEnum8 *>(from))
    {
        if (const auto * to_enum8 = typeid_cast<const DataTypeEnum8 *>(to))
            return to_enum8->contains(*from_enum8);
        if (typeid_cast<const DataTypeInt8 *>(to))
            return true;    // NOLINT
        return false;
    }

    if (const auto * from_enum16 = typeid_cast<const DataTypeEnum16 *>(from))
    {
        if (const auto * to_enum16 = typeid_cast<const DataTypeEnum16 *>(to))
            return to_enum16->contains(*from_enum16);
        if (typeid_cast<const DataTypeInt16 *>(to))
            return true;    // NOLINT
        return false;
    }

    if (const auto * from_lc = typeid_cast<const DataTypeLowCardinality *>(from))
        return from_lc->getDictionaryType()->equals(*to);

    if (const auto * to_lc = typeid_cast<const DataTypeLowCardinality *>(to))
        return to_lc->getDictionaryType()->equals(*from);

    return false;
}

/// Special check for alters of VersionedCollapsingMergeTree version column
void checkVersionColumnTypesConversion(const IDataType * old_type, const IDataType * new_type, const String column_name)
{
    /// Check new type can be used as version
    if (!new_type->canBeUsedAsVersion())
        throw Exception(ErrorCodes::ALTER_OF_COLUMN_IS_FORBIDDEN,
                        "Cannot alter version column {} to type {} because version column must be "
                        "of an integer type or of type Date or DateTime" , backQuoteIfNeed(column_name),
                        new_type->getName());

    auto which_new_type = WhichDataType(new_type);
    auto which_old_type = WhichDataType(old_type);

    /// Check alter to different sign or float -> int and so on
    if ((which_old_type.isInt() && !which_new_type.isInt())
        || (which_old_type.isUInt() && !which_new_type.isUInt())
        || (which_old_type.isDate() && !which_new_type.isDate())
        || (which_old_type.isDate32() && !which_new_type.isDate32())
        || (which_old_type.isDateTime() && !which_new_type.isDateTime())
        || (which_old_type.isFloat() && !which_new_type.isFloat()))
    {
        throw Exception(ErrorCodes::ALTER_OF_COLUMN_IS_FORBIDDEN, "Cannot alter version column {} from type {} to type {} "
                        "because new type will change sort order of version column. "
                        "The only possible conversion is expansion of the number of bytes of the current type.",
                        backQuoteIfNeed(column_name), old_type->getName(), new_type->getName());
    }

    /// Check alter to smaller size: UInt64 -> UInt32 and so on
    if (new_type->getSizeOfValueInMemory() < old_type->getSizeOfValueInMemory())
    {
        throw Exception(ErrorCodes::ALTER_OF_COLUMN_IS_FORBIDDEN, "Cannot alter version column {} from type {} to type {} "
                        "because new type is smaller than current in the number of bytes. "
                        "The only possible conversion is expansion of the number of bytes of the current type.",
                        backQuoteIfNeed(column_name), old_type->getName(), new_type->getName());
    }
}

}

void MergeTreeData::checkAlterIsPossible(const AlterCommands & commands, ContextPtr local_context) const
{
    /// Check that needed transformations can be applied to the list of columns without considering type conversions.
    StorageInMemoryMetadata new_metadata = getInMemoryMetadata();
    StorageInMemoryMetadata old_metadata = getInMemoryMetadata();

    const auto & settings = local_context->getSettingsRef();
    const auto & settings_from_storage = getSettings();

    if (!settings.allow_non_metadata_alters)
    {
        auto mutation_commands = commands.getMutationCommands(new_metadata, settings.materialize_ttl_after_modify, getContext());

        if (!mutation_commands.empty())
            throw Exception(ErrorCodes::ALTER_OF_COLUMN_IS_FORBIDDEN,
                            "The following alter commands: '{}' will modify data on disk, "
                            "but setting `allow_non_metadata_alters` is disabled",
                            queryToString(mutation_commands.ast()));
    }

    if (commands.hasInvertedIndex(new_metadata) && !settings.allow_experimental_inverted_index)
        throw Exception(ErrorCodes::SUPPORT_IS_DISABLED,
                "Experimental Inverted Index feature is not enabled (turn on setting 'allow_experimental_inverted_index')");

    commands.apply(new_metadata, getContext());

    /// Set of columns that shouldn't be altered.
    NameSet columns_alter_type_forbidden;

    /// Primary key columns can be ALTERed only if they are used in the key as-is
    /// (and not as a part of some expression) and if the ALTER only affects column metadata.
    NameSet columns_alter_type_metadata_only;

    /// Columns to check that the type change is safe for partition key.
    NameSet columns_alter_type_check_safe_for_partition;

    if (old_metadata.hasPartitionKey())
    {
        /// Forbid altering columns inside partition key expressions because it can change partition ID format.
        auto partition_key_expr = old_metadata.getPartitionKey().expression;
        for (const auto & action : partition_key_expr->getActions())
        {
            for (const auto * child : action.node->children)
                columns_alter_type_forbidden.insert(child->result_name);
        }

        /// But allow to alter columns without expressions under certain condition.
        for (const String & col : partition_key_expr->getRequiredColumns())
            columns_alter_type_check_safe_for_partition.insert(col);
    }

    for (const auto & index : old_metadata.getSecondaryIndices())
    {
        for (const String & col : index.expression->getRequiredColumns())
            columns_alter_type_forbidden.insert(col);
    }

    if (old_metadata.hasSortingKey())
    {
        auto sorting_key_expr = old_metadata.getSortingKey().expression;
        for (const auto & action : sorting_key_expr->getActions())
        {
            for (const auto * child : action.node->children)
                columns_alter_type_forbidden.insert(child->result_name);
        }
        for (const String & col : sorting_key_expr->getRequiredColumns())
            columns_alter_type_metadata_only.insert(col);

        /// We don't process sample_by_ast separately because it must be among the primary key columns
        /// and we don't process primary_key_expr separately because it is a prefix of sorting_key_expr.
    }
    if (!merging_params.sign_column.empty())
        columns_alter_type_forbidden.insert(merging_params.sign_column);

    /// All of the above.
    NameSet columns_in_keys;
    columns_in_keys.insert(columns_alter_type_forbidden.begin(), columns_alter_type_forbidden.end());
    columns_in_keys.insert(columns_alter_type_metadata_only.begin(), columns_alter_type_metadata_only.end());
    columns_in_keys.insert(columns_alter_type_check_safe_for_partition.begin(), columns_alter_type_check_safe_for_partition.end());

    NameSet dropped_columns;

    std::map<String, const IDataType *> old_types;
    for (const auto & column : old_metadata.getColumns().getAllPhysical())
        old_types.emplace(column.name, column.type.get());

    NamesAndTypesList columns_to_check_conversion;

    std::optional<NameDependencies> name_deps{};
    for (const AlterCommand & command : commands)
    {
        /// Just validate partition expression
        if (command.partition)
        {
            getPartitionIDFromQuery(command.partition, getContext());
        }

        if (command.column_name == merging_params.version_column)
        {
            /// Some type changes for version column is allowed despite it's a part of sorting key
            if (command.type == AlterCommand::MODIFY_COLUMN)
            {
                const IDataType * new_type = command.data_type.get();
                const IDataType * old_type = old_types[command.column_name];

                if (new_type)
                    checkVersionColumnTypesConversion(old_type, new_type, command.column_name);

                /// No other checks required
                continue;
            }
            else if (command.type == AlterCommand::DROP_COLUMN)
            {
                throw Exception(ErrorCodes::ALTER_OF_COLUMN_IS_FORBIDDEN,
                    "Trying to ALTER DROP version {} column", backQuoteIfNeed(command.column_name));
            }
            else if (command.type == AlterCommand::RENAME_COLUMN)
            {
                throw Exception(ErrorCodes::ALTER_OF_COLUMN_IS_FORBIDDEN,
                    "Trying to ALTER RENAME version {} column", backQuoteIfNeed(command.column_name));
            }
        }

        if (command.type == AlterCommand::MODIFY_ORDER_BY && !is_custom_partitioned)
        {
            throw Exception(ErrorCodes::BAD_ARGUMENTS,
                            "ALTER MODIFY ORDER BY is not supported for default-partitioned tables created with the old syntax");
        }
        if (command.type == AlterCommand::MODIFY_TTL && !is_custom_partitioned)
        {
            throw Exception(ErrorCodes::BAD_ARGUMENTS,
                            "ALTER MODIFY TTL is not supported for default-partitioned tables created with the old syntax");
        }
        if (command.type == AlterCommand::MODIFY_SAMPLE_BY)
        {
            if (!is_custom_partitioned)
                throw Exception(ErrorCodes::BAD_ARGUMENTS,
                                "ALTER MODIFY SAMPLE BY is not supported for default-partitioned tables created with the old syntax");

            checkSampleExpression(new_metadata, getSettings()->compatibility_allow_sampling_expression_not_in_primary_key,
                                  getSettings()->check_sample_column_is_correct);
        }
        if (command.type == AlterCommand::ADD_INDEX && !is_custom_partitioned)
        {
            throw Exception(ErrorCodes::BAD_ARGUMENTS, "ALTER ADD INDEX is not supported for tables with the old syntax");
        }
        if (command.type == AlterCommand::ADD_PROJECTION)
        {
            if (!is_custom_partitioned)
                throw Exception(ErrorCodes::BAD_ARGUMENTS, "ALTER ADD PROJECTION is not supported for tables with the old syntax");
        }
        if (command.type == AlterCommand::RENAME_COLUMN)
        {
            if (columns_in_keys.contains(command.column_name))
            {
                throw Exception(ErrorCodes::ALTER_OF_COLUMN_IS_FORBIDDEN,
                                "Trying to ALTER RENAME key {} column which is a part of key expression",
                                backQuoteIfNeed(command.column_name));
            }
        }
        else if (command.type == AlterCommand::DROP_COLUMN)
        {
            if (columns_in_keys.contains(command.column_name))
            {
                throw Exception(ErrorCodes::ALTER_OF_COLUMN_IS_FORBIDDEN,
                    "Trying to ALTER DROP key {} column which is a part of key expression", backQuoteIfNeed(command.column_name));
            }

            if (!command.clear)
            {
                if (!name_deps)
                    name_deps = getDependentViewsByColumn(local_context);
                const auto & deps_mv = name_deps.value()[command.column_name];
                if (!deps_mv.empty())
                {
                    throw Exception(ErrorCodes::ALTER_OF_COLUMN_IS_FORBIDDEN,
                        "Trying to ALTER DROP column {} which is referenced by materialized view {}",
                        backQuoteIfNeed(command.column_name), toString(deps_mv));
                }
            }

            if (old_metadata.columns.has(command.column_name))
            {
                dropped_columns.emplace(command.column_name);
            }
            else
            {
                const auto & nested = old_metadata.columns.getNested(command.column_name);
                for (const auto & nested_column : nested)
                    dropped_columns.emplace(nested_column.name);
            }

        }
        else if (command.type == AlterCommand::RESET_SETTING)
        {
            for (const auto & reset_setting : command.settings_resets)
            {
                if (!settings_from_storage->has(reset_setting))
                    throw Exception(ErrorCodes::BAD_ARGUMENTS,
                                    "Cannot reset setting '{}' because it doesn't exist for MergeTree engines family",
                                    reset_setting);
            }
        }
        else if (command.isRequireMutationStage(getInMemoryMetadata()))
        {
            /// This alter will override data on disk. Let's check that it doesn't
            /// modify immutable column.
            if (columns_alter_type_forbidden.contains(command.column_name))
                throw Exception(ErrorCodes::ALTER_OF_COLUMN_IS_FORBIDDEN, "ALTER of key column {} is forbidden",
                    backQuoteIfNeed(command.column_name));

            if (command.type == AlterCommand::MODIFY_COLUMN)
            {
                if (columns_alter_type_check_safe_for_partition.contains(command.column_name))
                {
                    auto it = old_types.find(command.column_name);

                    assert(it != old_types.end());
                    if (!isSafeForKeyConversion(it->second, command.data_type.get()))
                        throw Exception(ErrorCodes::ALTER_OF_COLUMN_IS_FORBIDDEN,
                                        "ALTER of partition key column {} from type {} "
                                        "to type {} is not safe because it can change the representation "
                                        "of partition key", backQuoteIfNeed(command.column_name),
                                        it->second->getName(), command.data_type->getName());
                }

                if (columns_alter_type_metadata_only.contains(command.column_name))
                {
                    auto it = old_types.find(command.column_name);
                    assert(it != old_types.end());
                    if (!isSafeForKeyConversion(it->second, command.data_type.get()))
                        throw Exception(ErrorCodes::ALTER_OF_COLUMN_IS_FORBIDDEN,
                                        "ALTER of key column {} from type {} "
                                        "to type {} is not safe because it can change the representation "
                                        "of primary key", backQuoteIfNeed(command.column_name),
                                        it->second->getName(), command.data_type->getName());
                }

                if (old_metadata.getColumns().has(command.column_name))
                {
                    columns_to_check_conversion.push_back(
                        new_metadata.getColumns().getPhysical(command.column_name));
                }
            }
        }
    }

    checkProperties(new_metadata, old_metadata, false, local_context);
    checkTTLExpressions(new_metadata, old_metadata);

    if (!columns_to_check_conversion.empty())
    {
        auto old_header = old_metadata.getSampleBlock();
        performRequiredConversions(old_header, columns_to_check_conversion, getContext());
    }

    if (old_metadata.hasSettingsChanges())
    {
        const auto current_changes = old_metadata.getSettingsChanges()->as<const ASTSetQuery &>().changes;
        const auto & new_changes = new_metadata.settings_changes->as<const ASTSetQuery &>().changes;
        local_context->checkMergeTreeSettingsConstraints(*settings_from_storage, new_changes);

        for (const auto & changed_setting : new_changes)
        {
            const auto & setting_name = changed_setting.name;
            const auto & new_value = changed_setting.value;
            MergeTreeSettings::checkCanSet(setting_name, new_value);
            const Field * current_value = current_changes.tryGet(setting_name);

            if ((!current_value || *current_value != new_value)
                && MergeTreeSettings::isReadonlySetting(setting_name))
            {
                throw Exception(ErrorCodes::READONLY_SETTING, "Setting '{}' is readonly for storage '{}'", setting_name, getName());
            }

            if (!current_value && MergeTreeSettings::isPartFormatSetting(setting_name))
            {
                MergeTreeSettings copy = *getSettings();
                copy.applyChange(changed_setting);
                String reason;
                if (!canUsePolymorphicParts(copy, &reason) && !reason.empty())
                    throw Exception(ErrorCodes::NOT_IMPLEMENTED, "Can't change settings. Reason: {}", reason);
            }

            if (setting_name == "storage_policy")
                checkStoragePolicy(getContext()->getStoragePolicy(new_value.safeGet<String>()));
        }

        /// Check if it is safe to reset the settings
        for (const auto & current_setting : current_changes)
        {
            const auto & setting_name = current_setting.name;
            const Field * new_value = new_changes.tryGet(setting_name);
            /// Prevent unsetting readonly setting
            if (MergeTreeSettings::isReadonlySetting(setting_name) && !new_value)
            {
                throw Exception(ErrorCodes::READONLY_SETTING, "Setting '{}' is readonly for storage '{}'", setting_name, getName());
            }

            if (MergeTreeSettings::isPartFormatSetting(setting_name) && !new_value)
            {
                /// Use default settings + new and check if doesn't affect part format settings
                auto copy = getDefaultSettings();
                copy->applyChanges(new_changes);
                String reason;
                if (!canUsePolymorphicParts(*copy, &reason) && !reason.empty())
                    throw Exception(ErrorCodes::NOT_IMPLEMENTED, "Can't change settings. Reason: {}", reason);
            }

        }
    }

    for (const auto & part : getDataPartsVectorForInternalUsage())
    {
        bool at_least_one_column_rest = false;
        for (const auto & column : part->getColumns())
        {
            if (!dropped_columns.contains(column.name))
            {
                at_least_one_column_rest = true;
                break;
            }
        }
        if (!at_least_one_column_rest)
        {
            std::string postfix;
            if (dropped_columns.size() > 1)
                postfix = "s";
            throw Exception(ErrorCodes::BAD_ARGUMENTS,
                            "Cannot drop or clear column{} '{}', because all columns "
                            "in part '{}' will be removed from disk. Empty parts are not allowed",
                            postfix, boost::algorithm::join(dropped_columns, ", "), part->name);
        }
    }
}


void MergeTreeData::checkMutationIsPossible(const MutationCommands & /*commands*/, const Settings & /*settings*/) const
{
    /// Some validation will be added
}

MergeTreeDataPartFormat MergeTreeData::choosePartFormat(size_t bytes_uncompressed, size_t rows_count, bool only_on_disk) const
{
    using PartType = MergeTreeDataPartType;
    using PartStorageType = MergeTreeDataPartStorageType;

     const auto settings = getSettings();
     if (!canUsePolymorphicParts(*settings))
        return {PartType::Wide, PartStorageType::Full};

    auto satisfies = [&](const auto & min_bytes_for, const auto & min_rows_for)
    {
        return bytes_uncompressed < min_bytes_for || rows_count < min_rows_for;
    };

    if (!only_on_disk && satisfies(settings->min_bytes_for_compact_part, settings->min_rows_for_compact_part))
        return {PartType::InMemory, PartStorageType::Full};

    auto part_type = PartType::Wide;
    if (satisfies(settings->min_bytes_for_wide_part, settings->min_rows_for_wide_part))
        part_type = PartType::Compact;

    return {part_type, PartStorageType::Full};
}

MergeTreeDataPartFormat MergeTreeData::choosePartFormatOnDisk(size_t bytes_uncompressed, size_t rows_count) const
{
    return choosePartFormat(bytes_uncompressed, rows_count, true);
}

MergeTreeDataPartBuilder MergeTreeData::getDataPartBuilder(
    const String & name, const VolumePtr & volume, const String & part_dir) const
{
    return MergeTreeDataPartBuilder(*this, name, volume, relative_data_path, part_dir);
}

void MergeTreeData::changeSettings(
        const ASTPtr & new_settings,
        AlterLockHolder & /* table_lock_holder */)
{
    if (new_settings)
    {
        bool has_storage_policy_changed = false;

        const auto & new_changes = new_settings->as<const ASTSetQuery &>().changes;

        for (const auto & change : new_changes)
        {
            if (change.name == "storage_policy")
            {
                StoragePolicyPtr new_storage_policy = getContext()->getStoragePolicy(change.value.safeGet<String>());
                StoragePolicyPtr old_storage_policy = getStoragePolicy();

                /// StoragePolicy of different version or name is guaranteed to have different pointer
                if (new_storage_policy != old_storage_policy)
                {
                    checkStoragePolicy(new_storage_policy);

                    std::unordered_set<String> all_diff_disk_names;
                    for (const auto & disk : new_storage_policy->getDisks())
                        all_diff_disk_names.insert(disk->getName());
                    for (const auto & disk : old_storage_policy->getDisks())
                        all_diff_disk_names.erase(disk->getName());

                    for (const String & disk_name : all_diff_disk_names)
                    {
                        auto disk = new_storage_policy->getDiskByName(disk_name);
                        if (disk->exists(relative_data_path))
                            throw Exception(ErrorCodes::LOGICAL_ERROR, "New storage policy contain disks which already contain data of a table with the same name");
                    }

                    for (const String & disk_name : all_diff_disk_names)
                    {
                        auto disk = new_storage_policy->getDiskByName(disk_name);
                        disk->createDirectories(relative_data_path);
                        disk->createDirectories(fs::path(relative_data_path) / MergeTreeData::DETACHED_DIR_NAME);
                    }
                    /// FIXME how would that be done while reloading configuration???

                    has_storage_policy_changed = true;
                }
            }
        }

        /// Reset to default settings before applying existing.
        auto copy = getDefaultSettings();
        copy->applyChanges(new_changes);
        copy->sanityCheck(getContext()->getMergeMutateExecutor()->getMaxTasksCount());

        storage_settings.set(std::move(copy));
        StorageInMemoryMetadata new_metadata = getInMemoryMetadata();
        new_metadata.setSettingsChanges(new_settings);
        setInMemoryMetadata(new_metadata);

        if (has_storage_policy_changed)
            startBackgroundMovesIfNeeded();
    }
}

void MergeTreeData::PartsTemporaryRename::addPart(const String & old_name, const String & new_name, const DiskPtr & disk)
{
    old_and_new_names.push_back({old_name, new_name, disk});
}

void MergeTreeData::PartsTemporaryRename::tryRenameAll()
{
    renamed = true;
    for (size_t i = 0; i < old_and_new_names.size(); ++i)
    {
        try
        {
            const auto & [old_name, new_name, disk] = old_and_new_names[i];
            if (old_name.empty() || new_name.empty())
                throw DB::Exception(ErrorCodes::LOGICAL_ERROR, "Empty part name. Most likely it's a bug.");
            const auto full_path = fs::path(storage.relative_data_path) / source_dir;
            disk->moveFile(fs::path(full_path) / old_name, fs::path(full_path) / new_name);
        }
        catch (...)
        {
            old_and_new_names.resize(i);
            LOG_WARNING(storage.log, "Cannot rename parts to perform operation on them: {}", getCurrentExceptionMessage(false));
            throw;
        }
    }
}

MergeTreeData::PartsTemporaryRename::~PartsTemporaryRename()
{
    // TODO what if server had crashed before this destructor was called?
    if (!renamed)
        return;
    for (const auto & [old_name, new_name, disk] : old_and_new_names)
    {
        if (old_name.empty())
            continue;

        try
        {
            const String full_path = fs::path(storage.relative_data_path) / source_dir;
            disk->moveFile(fs::path(full_path) / new_name, fs::path(full_path) / old_name);
        }
        catch (...)
        {
            tryLogCurrentException(__PRETTY_FUNCTION__);
        }
    }
}

MergeTreeData::PartHierarchy MergeTreeData::getPartHierarchy(
    const MergeTreePartInfo & part_info,
    DataPartState state,
    DataPartsLock & /* data_parts_lock */) const
{
    PartHierarchy result;

    /// Parts contained in the part are consecutive in data_parts, intersecting the insertion place for the part itself.
    auto it_middle = data_parts_by_state_and_info.lower_bound(DataPartStateAndInfo{state, part_info});
    auto committed_parts_range = getDataPartsStateRange(state);

    /// Go to the left.
    DataPartIteratorByStateAndInfo begin = it_middle;
    while (begin != committed_parts_range.begin())
    {
        auto prev = std::prev(begin);

        if (!part_info.contains((*prev)->info))
        {
            if ((*prev)->info.contains(part_info))
            {
                result.covering_parts.push_back(*prev);
            }
            else if (!part_info.isDisjoint((*prev)->info))
            {
                result.intersected_parts.push_back(*prev);
            }

            break;
        }

        begin = prev;
    }

    std::reverse(result.covering_parts.begin(), result.covering_parts.end());

    /// Go to the right.
    DataPartIteratorByStateAndInfo end = it_middle;
    while (end != committed_parts_range.end())
    {
        if ((*end)->info == part_info)
        {
            result.duplicate_part = *end;
            result.covering_parts.clear();
            return result;
        }

        if (!part_info.contains((*end)->info))
        {
            if ((*end)->info.contains(part_info))
            {
                result.covering_parts.push_back(*end);
            }
            else if (!part_info.isDisjoint((*end)->info))
            {
                result.intersected_parts.push_back(*end);
            }

            break;
        }

        ++end;
    }

    result.covered_parts.insert(result.covered_parts.end(), begin, end);

    return result;
}

MergeTreeData::DataPartsVector MergeTreeData::getCoveredOutdatedParts(
    const DataPartPtr & part,
    DataPartsLock & data_parts_lock) const
{
    part->assertState({DataPartState::Active, DataPartState::PreActive});
    PartHierarchy hierarchy = getPartHierarchy(part->info, DataPartState::Outdated, data_parts_lock);

    if (hierarchy.duplicate_part)
        throw Exception(ErrorCodes::LOGICAL_ERROR, "Unexpected duplicate part {}. It is a bug.", hierarchy.duplicate_part->getNameWithState());

    return hierarchy.covered_parts;
}

MergeTreeData::DataPartsVector MergeTreeData::getActivePartsToReplace(
    const MergeTreePartInfo & new_part_info,
    const String & new_part_name,
    DataPartPtr & out_covering_part,
    DataPartsLock & data_parts_lock) const
{
    PartHierarchy hierarchy = getPartHierarchy(new_part_info, DataPartState::Active, data_parts_lock);

    if (!hierarchy.intersected_parts.empty())
        throw Exception(ErrorCodes::LOGICAL_ERROR, "Part {} intersects part {}. It is a bug.",
                        new_part_name, hierarchy.intersected_parts.back()->getNameWithState());

    if (hierarchy.duplicate_part)
        throw Exception(ErrorCodes::LOGICAL_ERROR, "Unexpected duplicate part {}. It is a bug.", hierarchy.duplicate_part->getNameWithState());

    if (!hierarchy.covering_parts.empty())
        out_covering_part = std::move(hierarchy.covering_parts.back());

    return std::move(hierarchy.covered_parts);
}

void MergeTreeData::checkPartPartition(MutableDataPartPtr & part, DataPartsLock & lock) const
{
    if (DataPartPtr existing_part_in_partition = getAnyPartInPartition(part->info.partition_id, lock))
    {
        if (part->partition.value != existing_part_in_partition->partition.value)
            throw Exception(ErrorCodes::CORRUPTED_DATA, "Partition value mismatch between two parts with the same partition ID. "
                "Existing part: {}, newly added part: {}", existing_part_in_partition->name, part->name);
    }
}

void MergeTreeData::checkPartDuplicate(MutableDataPartPtr & part, Transaction & transaction, DataPartsLock & /*lock*/) const
{
    auto it_duplicate = data_parts_by_info.find(part->info);

    if (it_duplicate != data_parts_by_info.end())
    {
        if ((*it_duplicate)->checkState({DataPartState::Outdated, DataPartState::Deleting}))
            throw Exception(ErrorCodes::PART_IS_TEMPORARILY_LOCKED, "Part {} already exists, but it will be deleted soon",
                            (*it_duplicate)->getNameWithState());

        if (transaction.txn)
            throw Exception(ErrorCodes::SERIALIZATION_ERROR, "Part {} already exists", (*it_duplicate)->getNameWithState());

        throw Exception(ErrorCodes::DUPLICATE_DATA_PART, "Part {} already exists", (*it_duplicate)->getNameWithState());
    }
}

void MergeTreeData::checkPartDynamicColumns(MutableDataPartPtr & part, DataPartsLock & /*lock*/) const
{
    auto metadata_snapshot = getInMemoryMetadataPtr();
    const auto & columns = metadata_snapshot->getColumns();

    if (!hasDynamicSubcolumns(columns))
        return;

    const auto & part_columns = part->getColumns();
    for (const auto & part_column : part_columns)
    {
        auto storage_column = columns.getPhysical(part_column.name);
        if (!storage_column.type->hasDynamicSubcolumns())
            continue;

        auto concrete_storage_column = object_columns.getPhysical(part_column.name);

        /// It will throw if types are incompatible.
        getLeastCommonTypeForDynamicColumns(storage_column.type, {concrete_storage_column.type, part_column.type}, true);
    }
}

void MergeTreeData::preparePartForCommit(MutableDataPartPtr & part, Transaction & out_transaction, bool need_rename)
{
    part->is_temp = false;
    part->setState(DataPartState::PreActive);

    assert([&]()
           {
               String dir_name = fs::path(part->getDataPartStorage().getRelativePath()).filename();
               bool may_be_cleaned_up = dir_name.starts_with("tmp_") || dir_name.starts_with("tmp-fetch_");
               return !may_be_cleaned_up || temporary_parts.contains(dir_name);
           }());

    if (need_rename)
        part->renameTo(part->name, true);

    LOG_TEST(log, "preparePartForCommit: inserting {} into data_parts_indexes", part->getNameWithState());
    data_parts_indexes.insert(part);
    out_transaction.addPart(part);
}

bool MergeTreeData::addTempPart(
    MutableDataPartPtr & part,
    Transaction & out_transaction,
    DataPartsLock & lock,
    DataPartsVector * out_covered_parts)
{
    LOG_TRACE(log, "Adding temporary part from directory {} with name {}.", part->getDataPartStorage().getPartDirectory(), part->name);
    if (&out_transaction.data != this)
        throw Exception(ErrorCodes::LOGICAL_ERROR, "MergeTreeData::Transaction for one table cannot be used with another. It is a bug.");

    if (part->hasLightweightDelete())
        has_lightweight_delete_parts.store(true);

    checkPartPartition(part, lock);
    checkPartDuplicate(part, out_transaction, lock);
    checkPartDynamicColumns(part, lock);

    DataPartPtr covering_part;
    DataPartsVector covered_parts = getActivePartsToReplace(part->info, part->name, covering_part, lock);

    if (covering_part)
    {
        LOG_WARNING(log, "Tried to add obsolete part {} covered by {}", part->name, covering_part->getNameWithState());
        return false;
    }

    /// All checks are passed. Now we can rename the part on disk.
    /// So, we maintain invariant: if a non-temporary part in filesystem then it is in data_parts
    preparePartForCommit(part, out_transaction, /* need_rename = */false);

    if (out_covered_parts)
    {
        out_covered_parts->reserve(covered_parts.size());

        for (DataPartPtr & covered_part : covered_parts)
            out_covered_parts->emplace_back(std::move(covered_part));
    }

    return true;
}


bool MergeTreeData::renameTempPartAndReplaceImpl(
    MutableDataPartPtr & part,
    Transaction & out_transaction,
    DataPartsLock & lock,
    DataPartsVector * out_covered_parts)
{
    LOG_TRACE(log, "Renaming temporary part {} to {} with tid {}.", part->getDataPartStorage().getPartDirectory(), part->name, out_transaction.getTID());

    if (&out_transaction.data != this)
        throw Exception(ErrorCodes::LOGICAL_ERROR, "MergeTreeData::Transaction for one table cannot be used with another. It is a bug.");

    part->assertState({DataPartState::Temporary});
    checkPartPartition(part, lock);
    checkPartDuplicate(part, out_transaction, lock);
    checkPartDynamicColumns(part, lock);

    PartHierarchy hierarchy = getPartHierarchy(part->info, DataPartState::Active, lock);

    if (!hierarchy.intersected_parts.empty())
    {
        // Drop part|partition operation inside some transactions sees some stale snapshot from the time when transactions has been started.
        // So such operation may attempt to delete already outdated part. In this case, this outdated part is most likely covered by the other part and intersection may occur.
        // Part mayght be outdated due to merge|mutation|update|optimization operations.
        if (part->isEmpty() || (hierarchy.intersected_parts.size() == 1 && hierarchy.intersected_parts.back()->isEmpty()))
        {
            throw Exception(ErrorCodes::SERIALIZATION_ERROR, "Part {} intersects part {}. One of them is empty part. "
                            "That is a race between drop operation under transaction and a merge/mutation.",
                            part->name, hierarchy.intersected_parts.back()->getNameWithState());
        }

        throw Exception(ErrorCodes::LOGICAL_ERROR, "Part {} intersects part {}. There are {} intersected parts. It is a bug.",
                        part->name, hierarchy.intersected_parts.back()->getNameWithState(), hierarchy.intersected_parts.size());
    }

    if (part->hasLightweightDelete())
        has_lightweight_delete_parts.store(true);

    /// All checks are passed. Now we can rename the part on disk.
    /// So, we maintain invariant: if a non-temporary part in filesystem then it is in data_parts
    preparePartForCommit(part, out_transaction, /* need_rename */ true);

    if (out_covered_parts)
    {
        out_covered_parts->reserve(out_covered_parts->size() + hierarchy.covered_parts.size());
        std::move(hierarchy.covered_parts.begin(), hierarchy.covered_parts.end(), std::back_inserter(*out_covered_parts));
    }

    return true;
}

bool MergeTreeData::renameTempPartAndReplaceUnlocked(
    MutableDataPartPtr & part,
    Transaction & out_transaction,
    DataPartsLock & lock,
    DataPartsVector * out_covered_parts)
{
    return renameTempPartAndReplaceImpl(part, out_transaction, lock, out_covered_parts);
}

MergeTreeData::DataPartsVector MergeTreeData::renameTempPartAndReplace(
    MutableDataPartPtr & part,
    Transaction & out_transaction)
{
    auto part_lock = lockParts();
    DataPartsVector covered_parts;
    renameTempPartAndReplaceImpl(part, out_transaction, part_lock, &covered_parts);
    return covered_parts;
}

bool MergeTreeData::renameTempPartAndAdd(
    MutableDataPartPtr & part,
    Transaction & out_transaction,
    DataPartsLock & lock)
{
    DataPartsVector covered_parts;

    if (!renameTempPartAndReplaceImpl(part, out_transaction, lock, &covered_parts))
        return false;

    if (!covered_parts.empty())
        throw Exception(ErrorCodes::LOGICAL_ERROR, "Added part {} covers {} existing part(s) (including {})",
            part->name, covered_parts.size(), covered_parts[0]->name);

    return true;
}

void MergeTreeData::removePartsFromWorkingSet(MergeTreeTransaction * txn, const MergeTreeData::DataPartsVector & remove, bool clear_without_timeout, DataPartsLock & acquired_lock)
{
    if (txn)
        transactions_enabled.store(true);

    auto remove_time = clear_without_timeout ? 0 : time(nullptr);
    bool removed_active_part = false;

    for (const DataPartPtr & part : remove)
    {
        if (part->version.creation_csn != Tx::RolledBackCSN)
            MergeTreeTransaction::removeOldPart(shared_from_this(), part, txn);

        if (part->getState() == MergeTreeDataPartState::Active)
        {
            removePartContributionToColumnAndSecondaryIndexSizes(part);
            removePartContributionToDataVolume(part);
            removed_active_part = true;
        }

        if (part->getState() == MergeTreeDataPartState::Active || clear_without_timeout)
            part->remove_time.store(remove_time, std::memory_order_relaxed);

        if (part->getState() != MergeTreeDataPartState::Outdated)
            modifyPartState(part, MergeTreeDataPartState::Outdated);

        if (isInMemoryPart(part) && getSettings()->in_memory_parts_enable_wal)
            getWriteAheadLog()->dropPart(part->name);
    }

    if (removed_active_part)
        resetObjectColumnsFromActiveParts(acquired_lock);
}

void MergeTreeData::removePartsFromWorkingSetImmediatelyAndSetTemporaryState(const DataPartsVector & remove)
{
    auto lock = lockParts();

    for (const auto & part : remove)
    {
        auto it_part = data_parts_by_info.find(part->info);
        if (it_part == data_parts_by_info.end())
            throw Exception(ErrorCodes::LOGICAL_ERROR, "Part {} not found in data_parts", part->getNameWithState());

        assert(part->getState() == MergeTreeDataPartState::PreActive);

        modifyPartState(part, MergeTreeDataPartState::Temporary);
        /// Erase immediately
        LOG_TEST(log, "removePartsFromWorkingSetImmediatelyAndSetTemporaryState: removing {} from data_parts_indexes", part->getNameWithState());
        data_parts_indexes.erase(it_part);
    }
}

void MergeTreeData::removePartsFromWorkingSet(
        MergeTreeTransaction * txn, const DataPartsVector & remove, bool clear_without_timeout, DataPartsLock * acquired_lock)
{
    auto lock = (acquired_lock) ? DataPartsLock() : lockParts();

    for (const auto & part : remove)
    {
        if (!data_parts_by_info.count(part->info))
            throw Exception(ErrorCodes::LOGICAL_ERROR, "Part {} not found in data_parts", part->getNameWithState());

        part->assertState({DataPartState::PreActive, DataPartState::Active, DataPartState::Outdated});
    }

    removePartsFromWorkingSet(txn, remove, clear_without_timeout, lock);
}


void MergeTreeData::removePartsInRangeFromWorkingSet(MergeTreeTransaction * txn, const MergeTreePartInfo & drop_range, DataPartsLock & lock)
{
    removePartsInRangeFromWorkingSetAndGetPartsToRemoveFromZooKeeper(txn, drop_range, lock);
}

DataPartsVector MergeTreeData::grabActivePartsToRemoveForDropRange(
    MergeTreeTransaction * txn, const MergeTreePartInfo & drop_range, DataPartsLock & lock)
{
    DataPartsVector parts_to_remove;

    if (drop_range.min_block > drop_range.max_block)
        throw Exception(ErrorCodes::LOGICAL_ERROR, "Invalid drop range: {}", drop_range.getPartNameForLogs());

    auto partition_range = getVisibleDataPartsVectorInPartition(txn, drop_range.partition_id, &lock);

    for (const DataPartPtr & part : partition_range)
    {
        if (part->info.partition_id != drop_range.partition_id)
            throw Exception(ErrorCodes::LOGICAL_ERROR, "Unexpected partition_id of part {}. This is a bug.", part->name);

        /// It's a DROP PART and it's already executed by fetching some covering part
        bool is_drop_part = !drop_range.isFakeDropRangePart() && drop_range.min_block;

        if (is_drop_part && (part->info.min_block != drop_range.min_block || part->info.max_block != drop_range.max_block || part->info.getMutationVersion() != drop_range.getMutationVersion()))
        {
            /// Why we check only min and max blocks here without checking merge
            /// level? It's a tricky situation which can happen on a stale
            /// replica. For example, we have parts all_1_1_0, all_2_2_0 and
            /// all_3_3_0. Fast replica assign some merges (OPTIMIZE FINAL or
            /// TTL) all_2_2_0 -> all_2_2_1 -> all_2_2_2. So it has set of parts
            /// all_1_1_0, all_2_2_2 and all_3_3_0. After that it decides to
            /// drop part all_2_2_2. Now set of parts is all_1_1_0 and
            /// all_3_3_0. Now fast replica assign merge all_1_1_0 + all_3_3_0
            /// to all_1_3_1 and finishes it. Slow replica pulls the queue and
            /// have two contradictory tasks -- drop all_2_2_2 and merge/fetch
            /// all_1_3_1. If this replica will fetch all_1_3_1 first and then tries
            /// to drop all_2_2_2 after that it will receive the LOGICAL ERROR.
            /// So here we just check that all_1_3_1 covers blocks from drop
            /// all_2_2_2.
            ///
            bool is_covered_by_min_max_block = part->info.min_block <= drop_range.min_block && part->info.max_block >= drop_range.max_block && part->info.getMutationVersion() >= drop_range.getMutationVersion();
            if (is_covered_by_min_max_block)
            {
                LOG_INFO(log, "Skipping drop range for part {} because covering part {} already exists", drop_range.getPartNameForLogs(), part->name);
                return {};
            }
        }

        if (part->info.min_block < drop_range.min_block)
        {
            if (drop_range.min_block <= part->info.max_block)
            {
                /// Intersect left border
                throw Exception(ErrorCodes::LOGICAL_ERROR, "Unexpected merged part {} intersecting drop range {}",
                                part->name, drop_range.getPartNameForLogs());
            }

            continue;
        }

        /// Stop on new parts
        if (part->info.min_block > drop_range.max_block)
            break;

        if (part->info.min_block <= drop_range.max_block && drop_range.max_block < part->info.max_block)
        {
            /// Intersect right border
            throw Exception(ErrorCodes::LOGICAL_ERROR, "Unexpected merged part {} intersecting drop range {}",
                            part->name, drop_range.getPartNameForLogs());
        }

        parts_to_remove.emplace_back(part);
    }
    return parts_to_remove;
}

MergeTreeData::PartsToRemoveFromZooKeeper MergeTreeData::removePartsInRangeFromWorkingSetAndGetPartsToRemoveFromZooKeeper(
        MergeTreeTransaction * txn, const MergeTreePartInfo & drop_range, DataPartsLock & lock)
{
#ifndef NDEBUG
    {
        /// All parts (including outdated) must be loaded at this moment.
        std::lock_guard outdated_parts_lock(outdated_data_parts_mutex);
        assert(outdated_unloaded_data_parts.empty());
    }
#endif

    auto parts_to_remove = grabActivePartsToRemoveForDropRange(txn, drop_range, lock);

    bool clear_without_timeout = true;
    /// We a going to remove active parts covered by drop_range without timeout.
    /// Let's also reset timeout for inactive parts
    /// and add these parts to list of parts to remove from ZooKeeper
    auto inactive_parts_to_remove_immediately = getDataPartsVectorInPartitionForInternalUsage({DataPartState::Outdated, DataPartState::Deleting}, drop_range.partition_id, &lock);

    /// FIXME refactor removePartsFromWorkingSet(...), do not remove parts twice
    removePartsFromWorkingSet(txn, parts_to_remove, clear_without_timeout, lock);

    /// Since we can return parts in Deleting state, we have to use a wrapper that restricts access to such parts.
    PartsToRemoveFromZooKeeper parts_to_remove_from_zookeeper;
    for (auto & part : parts_to_remove)
        parts_to_remove_from_zookeeper.emplace_back(std::move(part));

    for (auto & part : inactive_parts_to_remove_immediately)
    {
        if (!drop_range.contains(part->info))
            continue;
        part->remove_time.store(0, std::memory_order_relaxed);
        parts_to_remove_from_zookeeper.emplace_back(std::move(part), /* was_active */ false);
    }

    return parts_to_remove_from_zookeeper;
}

void MergeTreeData::restoreAndActivatePart(const DataPartPtr & part, DataPartsLock * acquired_lock)
{
    auto lock = (acquired_lock) ? DataPartsLock() : lockParts();
    if (part->getState() == DataPartState::Active)
        return;
    addPartContributionToColumnAndSecondaryIndexSizes(part);
    addPartContributionToDataVolume(part);
    modifyPartState(part, DataPartState::Active);
}


void MergeTreeData::outdateBrokenPartAndCloneToDetached(const DataPartPtr & part_to_detach, const String & prefix)
{
    auto metadata_snapshot = getInMemoryMetadataPtr();
    if (prefix.empty())
        LOG_INFO(log, "Cloning part {} to {} and making it obsolete.", part_to_detach->getDataPartStorage().getPartDirectory(), part_to_detach->name);
    else
        LOG_INFO(log, "Cloning part {} to {}_{} and making it obsolete.", part_to_detach->getDataPartStorage().getPartDirectory(), prefix, part_to_detach->name);

    part_to_detach->makeCloneInDetached(prefix, metadata_snapshot);

    DataPartsLock lock = lockParts();
    if (part_to_detach->getState() == DataPartState::Active)
    {
        part_to_detach->outdated_because_broken = true;
        removePartsFromWorkingSet(NO_TRANSACTION_RAW, {part_to_detach}, true, &lock);
    }
}

void MergeTreeData::forcefullyMovePartToDetachedAndRemoveFromMemory(const MergeTreeData::DataPartPtr & part_to_detach, const String & prefix, bool restore_covered)
{
    if (prefix.empty())
        LOG_INFO(log, "Renaming {} to {} and forgetting it.", part_to_detach->getDataPartStorage().getPartDirectory(), part_to_detach->name);
    else
        LOG_INFO(log, "Renaming {} to {}_{} and forgetting it.", part_to_detach->getDataPartStorage().getPartDirectory(), prefix, part_to_detach->name);

    if (restore_covered)
        waitForOutdatedPartsToBeLoaded();

    auto lock = lockParts();
    bool removed_active_part = false;
    bool restored_active_part = false;

    auto it_part = data_parts_by_info.find(part_to_detach->info);
    if (it_part == data_parts_by_info.end())
        throw Exception(ErrorCodes::NO_SUCH_DATA_PART, "No such data part {}", part_to_detach->getNameWithState());

    /// What if part_to_detach is a reference to *it_part? Make a new owner just in case.
    /// Important to own part pointer here (not const reference), because it will be removed from data_parts_indexes
    /// few lines below.
    DataPartPtr part = *it_part; // NOLINT

    if (part->getState() == DataPartState::Active)
    {
        removePartContributionToDataVolume(part);
        removePartContributionToColumnAndSecondaryIndexSizes(part);
        removed_active_part = true;
    }

    modifyPartState(it_part, DataPartState::Deleting);
    asMutableDeletingPart(part)->renameToDetached(prefix);
    LOG_TEST(log, "forcefullyMovePartToDetachedAndRemoveFromMemory: removing {} from data_parts_indexes", part->getNameWithState());
    data_parts_indexes.erase(it_part);

    if (restore_covered && part->info.level == 0)
    {
        LOG_WARNING(log, "Will not recover parts covered by zero-level part {}", part->name);
        return;
    }

    if (restore_covered)
    {
        Strings restored;
        bool error = false;
        String error_parts;

        Int64 pos = part->info.min_block;

        auto is_appropriate_state = [] (DataPartState state)
        {
            return state == DataPartState::Active || state == DataPartState::Outdated;
        };

        auto update_error = [&] (DataPartIteratorByInfo it)
        {
            error = true;
            error_parts += (*it)->getNameWithState() + " ";
        };

        auto activate_part = [this, &restored_active_part](auto it)
        {
            /// It's not clear what to do if we try to activate part that was removed in transaction.
            /// It may happen only in ReplicatedMergeTree, so let's simply throw LOGICAL_ERROR for now.
            chassert((*it)->version.isRemovalTIDLocked());
            if ((*it)->version.removal_tid_lock == Tx::PrehistoricTID.getHash())
                (*it)->version.unlockRemovalTID(Tx::PrehistoricTID, TransactionInfoContext{getStorageID(), (*it)->name});
            else
                throw Exception(ErrorCodes::LOGICAL_ERROR, "Cannot activate part {} that was removed by transaction ({})",
                                (*it)->name, (*it)->version.removal_tid_lock);

            addPartContributionToColumnAndSecondaryIndexSizes(*it);
            addPartContributionToDataVolume(*it);
            modifyPartState(it, DataPartState::Active); /// iterator is not invalidated here
            restored_active_part = true;
        };

        auto it_middle = data_parts_by_info.lower_bound(part->info);

        /// Restore the leftmost part covered by the part
        if (it_middle != data_parts_by_info.begin())
        {
            auto it = std::prev(it_middle);

            if (part->contains(**it) && is_appropriate_state((*it)->getState()))
            {
                /// Maybe, we must consider part level somehow
                if ((*it)->info.min_block != part->info.min_block)
                    update_error(it);

                if ((*it)->getState() != DataPartState::Active)
                    activate_part(it);

                pos = (*it)->info.max_block + 1;
                restored.push_back((*it)->name);
            }
            else if ((*it)->info.partition_id == part->info.partition_id)
                update_error(it);
            else
                error = true;
        }
        else
            error = true;

        /// Restore "right" parts
        for (auto it = it_middle; it != data_parts_by_info.end() && part->contains(**it); ++it)
        {
            if ((*it)->info.min_block < pos)
                continue;

            if (!is_appropriate_state((*it)->getState()))
            {
                update_error(it);
                continue;
            }

            if ((*it)->info.min_block > pos)
                update_error(it);

            if ((*it)->getState() != DataPartState::Active)
                activate_part(it);

            pos = (*it)->info.max_block + 1;
            restored.push_back((*it)->name);
        }

        if (pos != part->info.max_block + 1)
            error = true;

        for (const String & name : restored)
        {
            LOG_INFO(log, "Activated part {}", name);
        }

        if (error)
        {
            LOG_WARNING(log, "The set of parts restored in place of {} looks incomplete. "
                             "SELECT queries may observe gaps in data until this replica is synchronized with other replicas.{}",
                        part->name, (error_parts.empty() ? "" : " Suspicious parts: " + error_parts));
        }
    }

    if (removed_active_part || restored_active_part)
        resetObjectColumnsFromActiveParts(lock);
}


void MergeTreeData::tryRemovePartImmediately(DataPartPtr && part)
{
    DataPartPtr part_to_delete;
    {
        auto lock = lockParts();

        auto part_name_with_state = part->getNameWithState();
        LOG_TRACE(log, "Trying to immediately remove part {}", part_name_with_state);

        if (part->getState() != DataPartState::Temporary)
        {
            auto it = data_parts_by_info.find(part->info);
            if (it == data_parts_by_info.end() || (*it).get() != part.get())
                throw Exception(ErrorCodes::LOGICAL_ERROR, "Part {} doesn't exist", part->name);

            part.reset();

            if (!((*it)->getState() == DataPartState::Outdated && it->unique()))
            {
                if ((*it)->getState() != DataPartState::Outdated)
                    LOG_WARNING(log, "Cannot immediately remove part {} because it's not in Outdated state "
                             "usage counter {}", part_name_with_state, it->use_count());

                if (!it->unique())
                    LOG_WARNING(log, "Cannot immediately remove part {} because someone using it right now "
                             "usage counter {}", part_name_with_state, it->use_count());
                return;
            }

            modifyPartState(it, DataPartState::Deleting);

            part_to_delete = *it;
        }
        else
        {
            part_to_delete = std::move(part);
        }
    }

    try
    {
        asMutableDeletingPart(part_to_delete)->remove();
    }
    catch (...)
    {
        rollbackDeletingParts({part_to_delete});
        throw;
    }

    removePartsFinally({part_to_delete});
    LOG_TRACE(log, "Removed part {}", part_to_delete->name);
}


size_t MergeTreeData::getTotalActiveSizeInBytes() const
{
    return total_active_size_bytes.load(std::memory_order_acquire);
}


size_t MergeTreeData::getTotalActiveSizeInRows() const
{
    return total_active_size_rows.load(std::memory_order_acquire);
}


size_t MergeTreeData::getActivePartsCount() const
{
    return total_active_size_parts.load(std::memory_order_acquire);
}


std::pair<size_t, size_t> MergeTreeData::getMaxPartsCountAndSizeForPartitionWithState(DataPartState state) const
{
    auto lock = lockParts();

    size_t cur_parts_count = 0;
    size_t cur_parts_size = 0;
    size_t max_parts_count = 0;
    size_t argmax_parts_size = 0;

    const String * cur_partition_id = nullptr;

    for (const auto & part : getDataPartsStateRange(state))
    {
        if (!cur_partition_id || part->info.partition_id != *cur_partition_id)
        {
            cur_partition_id = &part->info.partition_id;
            cur_parts_count = 0;
            cur_parts_size = 0;
        }

        ++cur_parts_count;
        cur_parts_size += part->getBytesOnDisk();

        if (cur_parts_count > max_parts_count)
        {
            max_parts_count = cur_parts_count;
            argmax_parts_size = cur_parts_size;
        }
    }

    return {max_parts_count, argmax_parts_size};
}


std::pair<size_t, size_t> MergeTreeData::getMaxPartsCountAndSizeForPartition() const
{
    return getMaxPartsCountAndSizeForPartitionWithState(DataPartState::Active);
}


size_t MergeTreeData::getMaxOutdatedPartsCountForPartition() const
{
    return getMaxPartsCountAndSizeForPartitionWithState(DataPartState::Outdated).first;
}


std::optional<Int64> MergeTreeData::getMinPartDataVersion() const
{
    auto lock = lockParts();

    std::optional<Int64> result;
    for (const auto & part : getDataPartsStateRange(DataPartState::Active))
    {
        if (!result || *result > part->info.getDataVersion())
            result = part->info.getDataVersion();
    }

    return result;
}


void MergeTreeData::delayInsertOrThrowIfNeeded(Poco::Event * until, const ContextPtr & query_context) const
{
    const auto settings = getSettings();
    const auto & query_settings = query_context->getSettingsRef();
    const size_t parts_count_in_total = getActivePartsCount();

    /// check if have too many parts in total
    if (parts_count_in_total >= settings->max_parts_in_total)
    {
        ProfileEvents::increment(ProfileEvents::RejectedInserts);
        throw Exception(
            ErrorCodes::TOO_MANY_PARTS,
            "Too many parts ({}) in all partitions in total in table '{}'. This indicates wrong choice of partition key. The threshold can be modified "
            "with 'max_parts_in_total' setting in <merge_tree> element in config.xml or with per-table setting.",
            parts_count_in_total, getLogName());
    }

    size_t outdated_parts_over_threshold = 0;
    {
        size_t outdated_parts_count_in_partition = 0;
        if (settings->inactive_parts_to_throw_insert > 0 || settings->inactive_parts_to_delay_insert > 0)
            outdated_parts_count_in_partition = getMaxOutdatedPartsCountForPartition();

        if (settings->inactive_parts_to_throw_insert > 0 && outdated_parts_count_in_partition >= settings->inactive_parts_to_throw_insert)
        {
            ProfileEvents::increment(ProfileEvents::RejectedInserts);
            throw Exception(
                ErrorCodes::TOO_MANY_PARTS,
                "Too many inactive parts ({}) in table '{}'. Parts cleaning are processing significantly slower than inserts",
                outdated_parts_count_in_partition, getLogName());
        }
        if (settings->inactive_parts_to_delay_insert > 0 && outdated_parts_count_in_partition >= settings->inactive_parts_to_delay_insert)
            outdated_parts_over_threshold = outdated_parts_count_in_partition - settings->inactive_parts_to_delay_insert + 1;
    }

    auto [parts_count_in_partition, size_of_partition] = getMaxPartsCountAndSizeForPartition();
    size_t average_part_size = parts_count_in_partition ? size_of_partition / parts_count_in_partition : 0;
    const auto active_parts_to_delay_insert
        = query_settings.parts_to_delay_insert ? query_settings.parts_to_delay_insert : settings->parts_to_delay_insert;
    const auto active_parts_to_throw_insert
        = query_settings.parts_to_throw_insert ? query_settings.parts_to_throw_insert : settings->parts_to_throw_insert;
    size_t active_parts_over_threshold = 0;

    {
        bool parts_are_large_enough_in_average
            = settings->max_avg_part_size_for_too_many_parts && average_part_size > settings->max_avg_part_size_for_too_many_parts;

        if (parts_count_in_partition >= active_parts_to_throw_insert && !parts_are_large_enough_in_average)
        {
            ProfileEvents::increment(ProfileEvents::RejectedInserts);
            throw Exception(
                ErrorCodes::TOO_MANY_PARTS,
                "Too many parts ({} with average size of {}) in table '{}'. Merges are processing significantly slower than inserts",
                parts_count_in_partition,
                ReadableSize(average_part_size),
                getLogName());
        }
        if (active_parts_to_delay_insert > 0 && parts_count_in_partition >= active_parts_to_delay_insert
            && !parts_are_large_enough_in_average)
            /// if parts_count == parts_to_delay_insert -> we're 1 part over threshold
            active_parts_over_threshold = parts_count_in_partition - active_parts_to_delay_insert + 1;
    }

    /// no need for delay
    if (!active_parts_over_threshold && !outdated_parts_over_threshold)
        return;

    UInt64 delay_milliseconds = 0;
    {
        size_t parts_over_threshold = 0;
        size_t allowed_parts_over_threshold = 1;
        const bool use_active_parts_threshold = (active_parts_over_threshold >= outdated_parts_over_threshold);
        if (use_active_parts_threshold)
        {
            parts_over_threshold = active_parts_over_threshold;
            allowed_parts_over_threshold = active_parts_to_throw_insert - active_parts_to_delay_insert;
        }
        else
        {
            parts_over_threshold = outdated_parts_over_threshold;
            allowed_parts_over_threshold = outdated_parts_over_threshold; /// if throw threshold is not set, will use max delay
            if (settings->inactive_parts_to_throw_insert > 0)
                allowed_parts_over_threshold = settings->inactive_parts_to_throw_insert - settings->inactive_parts_to_delay_insert;
        }

        if (allowed_parts_over_threshold == 0 || parts_over_threshold > allowed_parts_over_threshold) [[unlikely]]
            throw Exception(
                ErrorCodes::LOGICAL_ERROR,
                "Incorrect calculation of {} parts over threshold: allowed_parts_over_threshold={}, parts_over_threshold={}",
                (use_active_parts_threshold ? "active" : "inactive"),
                allowed_parts_over_threshold,
                parts_over_threshold);

        const UInt64 max_delay_milliseconds = (settings->max_delay_to_insert > 0 ? settings->max_delay_to_insert * 1000 : 1000);
        double delay_factor = static_cast<double>(parts_over_threshold) / allowed_parts_over_threshold;
        const UInt64 min_delay_milliseconds = settings->min_delay_to_insert_ms;
        delay_milliseconds = std::max(min_delay_milliseconds, static_cast<UInt64>(max_delay_milliseconds * delay_factor));
    }

    ProfileEvents::increment(ProfileEvents::DelayedInserts);
    ProfileEvents::increment(ProfileEvents::DelayedInsertsMilliseconds, delay_milliseconds);

    CurrentMetrics::Increment metric_increment(CurrentMetrics::DelayedInserts);

    LOG_INFO(log, "Delaying inserting block by {} ms. because there are {} parts and their average size is {}",
        delay_milliseconds, parts_count_in_partition, ReadableSize(average_part_size));

    if (until)
        until->tryWait(delay_milliseconds);
    else
        std::this_thread::sleep_for(std::chrono::milliseconds(static_cast<size_t>(delay_milliseconds)));
}


MergeTreeData::DataPartPtr MergeTreeData::getActiveContainingPart(
    const MergeTreePartInfo & part_info, MergeTreeData::DataPartState state, DataPartsLock & /*lock*/) const
{
    auto current_state_parts_range = getDataPartsStateRange(state);

    /// The part can be covered only by the previous or the next one in data_parts.
    auto it = data_parts_by_state_and_info.lower_bound(DataPartStateAndInfo{state, part_info});

    if (it != current_state_parts_range.end())
    {
        if ((*it)->info == part_info)
            return *it;
        if ((*it)->info.contains(part_info))
            return *it;
    }

    if (it != current_state_parts_range.begin())
    {
        --it;
        if ((*it)->info.contains(part_info))
            return *it;
    }

    return nullptr;
}


void MergeTreeData::swapActivePart(MergeTreeData::DataPartPtr part_copy)
{
    auto lock = lockParts();
    for (auto original_active_part : getDataPartsStateRange(DataPartState::Active)) // NOLINT (copy is intended)
    {
        if (part_copy->name == original_active_part->name)
        {
            auto active_part_it = data_parts_by_info.find(original_active_part->info);
            if (active_part_it == data_parts_by_info.end())
                throw Exception(ErrorCodes::NO_SUCH_DATA_PART, "Cannot swap part '{}', no such active part.", part_copy->name);

            /// We do not check allow_remote_fs_zero_copy_replication here because data may be shared
            /// when allow_remote_fs_zero_copy_replication turned on and off again
            original_active_part->force_keep_shared_data = false;

            if (original_active_part->getDataPartStorage().supportZeroCopyReplication() &&
                part_copy->getDataPartStorage().supportZeroCopyReplication() &&
                original_active_part->getDataPartStorage().getUniqueId() == part_copy->getDataPartStorage().getUniqueId())
            {
                /// May be when several volumes use the same S3/HDFS storage
                original_active_part->force_keep_shared_data = true;
            }

            modifyPartState(original_active_part, DataPartState::DeleteOnDestroy);
            LOG_TEST(log, "swapActivePart: removing {} from data_parts_indexes", (*active_part_it)->getNameWithState());
            data_parts_indexes.erase(active_part_it);

            LOG_TEST(log, "swapActivePart: inserting {} into data_parts_indexes", part_copy->getNameWithState());
            auto part_it = data_parts_indexes.insert(part_copy).first;
            modifyPartState(part_it, DataPartState::Active);

            ssize_t diff_bytes = part_copy->getBytesOnDisk() - original_active_part->getBytesOnDisk();
            ssize_t diff_rows = part_copy->rows_count - original_active_part->rows_count;
            increaseDataVolume(diff_bytes, diff_rows, /* parts= */ 0);

            /// Move parts are non replicated operations, so we take lock here.
            /// All other locks are taken in StorageReplicatedMergeTree
            lockSharedData(*part_copy);

            asMutableDeletingPart(original_active_part)->writeDeleteOnDestroyMarker();
            return;
        }
    }
    throw Exception(ErrorCodes::NO_SUCH_DATA_PART, "Cannot swap part '{}', no such active part.", part_copy->name);
}


MergeTreeData::DataPartPtr MergeTreeData::getActiveContainingPart(const MergeTreePartInfo & part_info) const
{
    auto lock = lockParts();
    return getActiveContainingPart(part_info, DataPartState::Active, lock);
}

MergeTreeData::DataPartPtr MergeTreeData::getActiveContainingPart(const String & part_name) const
{
    auto part_info = MergeTreePartInfo::fromPartName(part_name, format_version);
    return getActiveContainingPart(part_info);
}

MergeTreeData::DataPartsVector MergeTreeData::getVisibleDataPartsVectorInPartition(ContextPtr local_context, const String & partition_id) const
{
    return getVisibleDataPartsVectorInPartition(local_context->getCurrentTransaction().get(), partition_id);
}


MergeTreeData::DataPartsVector MergeTreeData::getVisibleDataPartsVectorInPartition(
    ContextPtr local_context, const String & partition_id, DataPartsLock & lock) const
{
    return getVisibleDataPartsVectorInPartition(local_context->getCurrentTransaction().get(), partition_id, &lock);
}

MergeTreeData::DataPartsVector MergeTreeData::getVisibleDataPartsVectorInPartition(
    MergeTreeTransaction * txn, const String & partition_id, DataPartsLock * acquired_lock) const
{
    if (txn)
    {
        DataPartStateAndPartitionID active_parts{MergeTreeDataPartState::Active, partition_id};
        DataPartStateAndPartitionID outdated_parts{MergeTreeDataPartState::Outdated, partition_id};
        DataPartsVector res;
        {
            auto lock = (acquired_lock) ? DataPartsLock() : lockParts();
            res.insert(res.end(), data_parts_by_state_and_info.lower_bound(active_parts), data_parts_by_state_and_info.upper_bound(active_parts));
            res.insert(res.end(), data_parts_by_state_and_info.lower_bound(outdated_parts), data_parts_by_state_and_info.upper_bound(outdated_parts));
        }
        filterVisibleDataParts(res, txn->getSnapshot(), txn->tid);
        return res;
    }

    return getDataPartsVectorInPartitionForInternalUsage(MergeTreeDataPartState::Active, partition_id, acquired_lock);
}


MergeTreeData::DataPartsVector MergeTreeData::getDataPartsVectorInPartitionForInternalUsage(const DataPartStates & affordable_states, const String & partition_id, DataPartsLock * acquired_lock) const
{
    auto lock = (acquired_lock) ? DataPartsLock() : lockParts();
    DataPartsVector res;
    for (const auto & state : affordable_states)
    {
        DataPartStateAndPartitionID state_with_partition{state, partition_id};
        res.insert(res.end(), data_parts_by_state_and_info.lower_bound(state_with_partition), data_parts_by_state_and_info.upper_bound(state_with_partition));
    }
    return res;
}

MergeTreeData::DataPartsVector MergeTreeData::getDataPartsVectorInPartitionForInternalUsage(
    const MergeTreeData::DataPartState & state, const String & partition_id, DataPartsLock * acquired_lock) const
{
    DataPartStateAndPartitionID state_with_partition{state, partition_id};

    auto lock = (acquired_lock) ? DataPartsLock() : lockParts();
    return DataPartsVector(
        data_parts_by_state_and_info.lower_bound(state_with_partition),
        data_parts_by_state_and_info.upper_bound(state_with_partition));
}

MergeTreeData::DataPartsVector MergeTreeData::getVisibleDataPartsVectorInPartitions(ContextPtr local_context, const std::unordered_set<String> & partition_ids) const
{
    auto txn = local_context->getCurrentTransaction();
    DataPartsVector res;
    {
        auto lock = lockParts();
        for (const auto & partition_id : partition_ids)
        {
            DataPartStateAndPartitionID active_parts{MergeTreeDataPartState::Active, partition_id};
            insertAtEnd(
                res,
                DataPartsVector(
                    data_parts_by_state_and_info.lower_bound(active_parts),
                    data_parts_by_state_and_info.upper_bound(active_parts)));

            if (txn)
            {
                DataPartStateAndPartitionID outdated_parts{MergeTreeDataPartState::Active, partition_id};

                insertAtEnd(
                    res,
                    DataPartsVector(
                        data_parts_by_state_and_info.lower_bound(outdated_parts),
                        data_parts_by_state_and_info.upper_bound(outdated_parts)));
            }
        }
    }

    if (txn)
        filterVisibleDataParts(res, txn->getSnapshot(), txn->tid);

    return res;
}

MergeTreeData::DataPartPtr MergeTreeData::getPartIfExists(const MergeTreePartInfo & part_info, const MergeTreeData::DataPartStates & valid_states)
{
    auto lock = lockParts();
    return getPartIfExistsUnlocked(part_info, valid_states, lock);
}

MergeTreeData::DataPartPtr MergeTreeData::getPartIfExists(const String & part_name, const MergeTreeData::DataPartStates & valid_states)
{
    auto lock = lockParts();
    return getPartIfExistsUnlocked(part_name, valid_states, lock);
}

MergeTreeData::DataPartPtr MergeTreeData::getPartIfExistsUnlocked(const String & part_name, const DataPartStates & valid_states, DataPartsLock & acquired_lock)
{
    return getPartIfExistsUnlocked(MergeTreePartInfo::fromPartName(part_name, format_version), valid_states, acquired_lock);
}

MergeTreeData::DataPartPtr MergeTreeData::getPartIfExistsUnlocked(const MergeTreePartInfo & part_info, const DataPartStates & valid_states, DataPartsLock & /* acquired_lock */)
{
    auto it = data_parts_by_info.find(part_info);
    if (it == data_parts_by_info.end())
        return nullptr;

    for (auto state : valid_states)
        if ((*it)->getState() == state)
            return *it;

    return nullptr;
}

static void loadPartAndFixMetadataImpl(MergeTreeData::MutableDataPartPtr part)
{
    /// Remove metadata version file and take it from table.
    /// Currently we cannot attach parts with different schema, so
    /// we can assume that it's equal to table's current schema.
    part->removeMetadataVersion();

    part->loadColumnsChecksumsIndexes(false, true);
    part->modification_time = part->getDataPartStorage().getLastModified().epochTime();
    part->removeDeleteOnDestroyMarker();
    part->removeVersionMetadata();
}

void MergeTreeData::calculateColumnAndSecondaryIndexSizesImpl()
{
    column_sizes.clear();

    /// Take into account only committed parts
    auto committed_parts_range = getDataPartsStateRange(DataPartState::Active);
    for (const auto & part : committed_parts_range)
        addPartContributionToColumnAndSecondaryIndexSizes(part);
}

void MergeTreeData::addPartContributionToColumnAndSecondaryIndexSizes(const DataPartPtr & part)
{
    for (const auto & column : part->getColumns())
    {
        ColumnSize & total_column_size = column_sizes[column.name];
        ColumnSize part_column_size = part->getColumnSize(column.name);
        total_column_size.add(part_column_size);
    }

    auto indexes_descriptions = getInMemoryMetadataPtr()->secondary_indices;
    for (const auto & index : indexes_descriptions)
    {
        IndexSize & total_secondary_index_size = secondary_index_sizes[index.name];
        IndexSize part_index_size = part->getSecondaryIndexSize(index.name);
        total_secondary_index_size.add(part_index_size);
    }
}

void MergeTreeData::removePartContributionToColumnAndSecondaryIndexSizes(const DataPartPtr & part)
{
    for (const auto & column : part->getColumns())
    {
        ColumnSize & total_column_size = column_sizes[column.name];
        ColumnSize part_column_size = part->getColumnSize(column.name);

        auto log_subtract = [&](size_t & from, size_t value, const char * field)
        {
            if (value > from)
                LOG_ERROR(log, "Possibly incorrect column size subtraction: {} - {} = {}, column: {}, field: {}",
                    from, value, from - value, column.name, field);

            from -= value;
        };

        log_subtract(total_column_size.data_compressed, part_column_size.data_compressed, ".data_compressed");
        log_subtract(total_column_size.data_uncompressed, part_column_size.data_uncompressed, ".data_uncompressed");
        log_subtract(total_column_size.marks, part_column_size.marks, ".marks");
    }

    auto indexes_descriptions = getInMemoryMetadataPtr()->secondary_indices;
    for (const auto & index : indexes_descriptions)
    {
        IndexSize & total_secondary_index_size = secondary_index_sizes[index.name];
        IndexSize part_secondary_index_size = part->getSecondaryIndexSize(index.name);

        auto log_subtract = [&](size_t & from, size_t value, const char * field)
        {
            if (value > from)
                LOG_ERROR(log, "Possibly incorrect index size subtraction: {} - {} = {}, index: {}, field: {}",
                    from, value, from - value, index.name, field);

            from -= value;
        };

        log_subtract(total_secondary_index_size.data_compressed, part_secondary_index_size.data_compressed, ".data_compressed");
        log_subtract(total_secondary_index_size.data_uncompressed, part_secondary_index_size.data_uncompressed, ".data_uncompressed");
        log_subtract(total_secondary_index_size.marks, part_secondary_index_size.marks, ".marks");
    }
}

void MergeTreeData::checkAlterPartitionIsPossible(
    const PartitionCommands & commands, const StorageMetadataPtr & /*metadata_snapshot*/, const Settings & settings) const
{
    for (const auto & command : commands)
    {
        if (command.type == PartitionCommand::DROP_DETACHED_PARTITION
            && !settings.allow_drop_detached)
            throw DB::Exception(ErrorCodes::SUPPORT_IS_DISABLED,
                                "Cannot execute query: DROP DETACHED PART "
                                "is disabled (see allow_drop_detached setting)");

        if (command.partition && command.type != PartitionCommand::DROP_DETACHED_PARTITION)
        {
            if (command.part)
            {
                auto part_name = command.partition->as<ASTLiteral &>().value.safeGet<String>();
                /// We are able to parse it
                MergeTreePartInfo::fromPartName(part_name, format_version);
            }
            else
            {
                /// We are able to parse it
                const auto * partition_ast = command.partition->as<ASTPartition>();
                if (partition_ast && partition_ast->all)
                {
                    if (command.type != PartitionCommand::DROP_PARTITION)
                        throw DB::Exception(ErrorCodes::SUPPORT_IS_DISABLED, "Only support DETACH PARTITION ALL currently");
                }
                else
                    getPartitionIDFromQuery(command.partition, getContext());
            }
        }
    }
}

void MergeTreeData::checkPartitionCanBeDropped(const ASTPtr & partition, ContextPtr local_context)
{
    DataPartsVector parts_to_remove;
    const auto * partition_ast = partition->as<ASTPartition>();
    if (partition_ast && partition_ast->all)
        parts_to_remove = getVisibleDataPartsVector(local_context);
    else
    {
        const String partition_id = getPartitionIDFromQuery(partition, local_context);
        parts_to_remove = getVisibleDataPartsVectorInPartition(local_context, partition_id);
    }
    UInt64 partition_size = 0;

    for (const auto & part : parts_to_remove)
        partition_size += part->getBytesOnDisk();

    auto table_id = getStorageID();
    getContext()->checkPartitionCanBeDropped(table_id.database_name, table_id.table_name, partition_size);
}

void MergeTreeData::checkPartCanBeDropped(const String & part_name)
{
    auto part = getPartIfExists(part_name, {MergeTreeDataPartState::Active});
    if (!part)
        throw Exception(ErrorCodes::NO_SUCH_DATA_PART, "No part {} in committed state", part_name);

    auto table_id = getStorageID();
    getContext()->checkPartitionCanBeDropped(table_id.database_name, table_id.table_name, part->getBytesOnDisk());
}

void MergeTreeData::movePartitionToDisk(const ASTPtr & partition, const String & name, bool moving_part, ContextPtr local_context)
{
    String partition_id;

    if (moving_part)
        partition_id = partition->as<ASTLiteral &>().value.safeGet<String>();
    else
        partition_id = getPartitionIDFromQuery(partition, local_context);

    DataPartsVector parts;
    if (moving_part)
    {
        auto part_info = MergeTreePartInfo::fromPartName(partition_id, format_version);
        parts.push_back(getActiveContainingPart(part_info));
        if (!parts.back() || parts.back()->name != part_info.getPartNameAndCheckFormat(format_version))
            throw Exception(ErrorCodes::NO_SUCH_DATA_PART, "Part {} is not exists or not active", partition_id);
    }
    else
        parts = getVisibleDataPartsVectorInPartition(local_context, partition_id);

    auto disk = getStoragePolicy()->getDiskByName(name);
    std::erase_if(parts, [&](auto part_ptr)
        {
            return part_ptr->getDataPartStorage().getDiskName() == disk->getName();
        });

    if (parts.empty())
    {
        String no_parts_to_move_message;
        if (moving_part)
            throw Exception(ErrorCodes::UNKNOWN_DISK, "Part '{}' is already on disk '{}'", partition_id, disk->getName());
        else
            throw Exception(ErrorCodes::UNKNOWN_DISK, "All parts of partition '{}' are already on disk '{}'", partition_id, disk->getName());
    }

    MovePartsOutcome moves_outcome = movePartsToSpace(parts, std::static_pointer_cast<Space>(disk));
    switch (moves_outcome)
    {
        case MovePartsOutcome::MovesAreCancelled:
            throw Exception(ErrorCodes::ABORTED, "Cannot move parts because moves are manually disabled");
        case MovePartsOutcome::NothingToMove:
            throw Exception(ErrorCodes::NO_SUCH_DATA_PART, "No parts to move are found in partition {}", partition_id);
        case MovePartsOutcome::MoveWasPostponedBecauseOfZeroCopy:
            throw Exception(ErrorCodes::PART_IS_TEMPORARILY_LOCKED, "Move was not finished, because zero copy mode is enabled and someone other is moving the same parts right now");
        case MovePartsOutcome::PartsMoved:
            break;
    }
}


void MergeTreeData::movePartitionToVolume(const ASTPtr & partition, const String & name, bool moving_part, ContextPtr local_context)
{
    String partition_id;

    if (moving_part)
        partition_id = partition->as<ASTLiteral &>().value.safeGet<String>();
    else
        partition_id = getPartitionIDFromQuery(partition, local_context);

    DataPartsVector parts;
    if (moving_part)
    {
        auto part_info = MergeTreePartInfo::fromPartName(partition_id, format_version);
        parts.emplace_back(getActiveContainingPart(part_info));
        if (!parts.back() || parts.back()->name != part_info.getPartNameAndCheckFormat(format_version))
            throw Exception(ErrorCodes::NO_SUCH_DATA_PART, "Part {} is not exists or not active", partition_id);
    }
    else
        parts = getVisibleDataPartsVectorInPartition(local_context, partition_id);

    auto volume = getStoragePolicy()->getVolumeByName(name);
    if (!volume)
        throw Exception(ErrorCodes::UNKNOWN_DISK, "Volume {} does not exists on policy {}", name, getStoragePolicy()->getName());

    if (parts.empty())
        throw Exception(ErrorCodes::NO_SUCH_DATA_PART, "Nothing to move (check that the partition exists).");

    std::erase_if(parts, [&](auto part_ptr)
        {
            for (const auto & disk : volume->getDisks())
            {
                if (part_ptr->getDataPartStorage().getDiskName() == disk->getName())
                {
                    return true;
                }
            }
            return false;
        });

    if (parts.empty())
    {
        String no_parts_to_move_message;
        if (moving_part)
            throw Exception(ErrorCodes::UNKNOWN_DISK, "Part '{}' is already on volume '{}'", partition_id, volume->getName());
        else
            throw Exception(ErrorCodes::UNKNOWN_DISK, "All parts of partition '{}' are already on volume '{}'", partition_id, volume->getName());
    }

    MovePartsOutcome moves_outcome = movePartsToSpace(parts, std::static_pointer_cast<Space>(volume));
    switch (moves_outcome)
    {
        case MovePartsOutcome::MovesAreCancelled:
            throw Exception(ErrorCodes::ABORTED, "Cannot move parts because moves are manually disabled");
        case MovePartsOutcome::NothingToMove:
            throw Exception(ErrorCodes::NO_SUCH_DATA_PART, "No parts to move are found in partition {}", partition_id);
        case MovePartsOutcome::MoveWasPostponedBecauseOfZeroCopy:
            throw Exception(ErrorCodes::PART_IS_TEMPORARILY_LOCKED, "Move was not finished, because zero copy mode is enabled and someone other is moving the same parts right now");
        case MovePartsOutcome::PartsMoved:
            break;
    }
}

void MergeTreeData::movePartitionToShard(const ASTPtr & /*partition*/, bool /*move_part*/, const String & /*to*/, ContextPtr /*query_context*/)
{
    throw Exception(ErrorCodes::NOT_IMPLEMENTED, "MOVE PARTITION TO SHARD is not supported by storage {}", getName());
}

void MergeTreeData::fetchPartition(
    const ASTPtr & /*partition*/,
    const StorageMetadataPtr & /*metadata_snapshot*/,
    const String & /*from*/,
    bool /*fetch_part*/,
    ContextPtr /*query_context*/)
{
    throw Exception(ErrorCodes::NOT_IMPLEMENTED, "FETCH PARTITION is not supported by storage {}", getName());
}

Pipe MergeTreeData::alterPartition(
    const StorageMetadataPtr & metadata_snapshot,
    const PartitionCommands & commands,
    ContextPtr query_context)
{
    /// Wait for loading of outdated parts
    /// because partition commands (DROP, MOVE, etc.)
    /// must be applied to all parts on disk.
    waitForOutdatedPartsToBeLoaded();

    PartitionCommandsResultInfo result;
    for (const PartitionCommand & command : commands)
    {
        PartitionCommandsResultInfo current_command_results;
        switch (command.type)
        {
            case PartitionCommand::DROP_PARTITION:
            {
                if (command.part)
                {
                    auto part_name = command.partition->as<ASTLiteral &>().value.safeGet<String>();
                    checkPartCanBeDropped(part_name);
                    dropPart(part_name, command.detach, query_context);
                }
                else
                {
                    checkPartitionCanBeDropped(command.partition, query_context);
                    dropPartition(command.partition, command.detach, query_context);
                }
            }
            break;

            case PartitionCommand::DROP_DETACHED_PARTITION:
                dropDetached(command.partition, command.part, query_context);
                break;

            case PartitionCommand::ATTACH_PARTITION:
                current_command_results = attachPartition(command.partition, metadata_snapshot, command.part, query_context);
                break;
            case PartitionCommand::MOVE_PARTITION:
            {
                switch (*command.move_destination_type)
                {
                    case PartitionCommand::MoveDestinationType::DISK:
                        movePartitionToDisk(command.partition, command.move_destination_name, command.part, query_context);
                        break;

                    case PartitionCommand::MoveDestinationType::VOLUME:
                        movePartitionToVolume(command.partition, command.move_destination_name, command.part, query_context);
                        break;

                    case PartitionCommand::MoveDestinationType::TABLE:
                    {
                        String dest_database = query_context->resolveDatabase(command.to_database);
                        auto dest_storage = DatabaseCatalog::instance().getTable({dest_database, command.to_table}, query_context);

                        auto * dest_storage_merge_tree = dynamic_cast<MergeTreeData *>(dest_storage.get());
                        if (!dest_storage_merge_tree)
                            throw Exception(ErrorCodes::NOT_IMPLEMENTED,
                                "Cannot move partition from table {} to table {} with storage {}",
                                getStorageID().getNameForLogs(), dest_storage->getStorageID().getNameForLogs(), dest_storage->getName());

                        dest_storage_merge_tree->waitForOutdatedPartsToBeLoaded();
                        movePartitionToTable(dest_storage, command.partition, query_context);
                    }
                    break;

                    case PartitionCommand::MoveDestinationType::SHARD:
                    {
                        if (!getSettings()->part_moves_between_shards_enable)
                            throw Exception(ErrorCodes::SUPPORT_IS_DISABLED,
                                            "Moving parts between shards is experimental and work in progress"
                                            ", see part_moves_between_shards_enable setting");
                        movePartitionToShard(command.partition, command.part, command.move_destination_name, query_context);
                    }
                    break;
                }
            }
            break;

            case PartitionCommand::REPLACE_PARTITION:
            {
                if (command.replace)
                    checkPartitionCanBeDropped(command.partition, query_context);

                String from_database = query_context->resolveDatabase(command.from_database);
                auto from_storage = DatabaseCatalog::instance().getTable({from_database, command.from_table}, query_context);

                auto * from_storage_merge_tree = dynamic_cast<MergeTreeData *>(from_storage.get());
                if (!from_storage_merge_tree)
                    throw Exception(ErrorCodes::NOT_IMPLEMENTED,
                        "Cannot replace partition from table {} with storage {} to table {}",
                        from_storage->getStorageID().getNameForLogs(), from_storage->getName(), getStorageID().getNameForLogs());

                from_storage_merge_tree->waitForOutdatedPartsToBeLoaded();
                replacePartitionFrom(from_storage, command.partition, command.replace, query_context);
            }
            break;

            case PartitionCommand::FETCH_PARTITION:
                fetchPartition(command.partition, metadata_snapshot, command.from_zookeeper_path, command.part, query_context);
                break;

            case PartitionCommand::FREEZE_PARTITION:
            {
                auto lock = lockForShare(query_context->getCurrentQueryId(), query_context->getSettingsRef().lock_acquire_timeout);
                current_command_results = freezePartition(command.partition, metadata_snapshot, command.with_name, query_context, lock);
            }
            break;

            case PartitionCommand::FREEZE_ALL_PARTITIONS:
            {
                auto lock = lockForShare(query_context->getCurrentQueryId(), query_context->getSettingsRef().lock_acquire_timeout);
                current_command_results = freezeAll(command.with_name, metadata_snapshot, query_context, lock);
            }
            break;

            case PartitionCommand::UNFREEZE_PARTITION:
            {
                auto lock = lockForShare(query_context->getCurrentQueryId(), query_context->getSettingsRef().lock_acquire_timeout);
                current_command_results = unfreezePartition(command.partition, command.with_name, query_context, lock);
            }
            break;

            case PartitionCommand::UNFREEZE_ALL_PARTITIONS:
            {
                auto lock = lockForShare(query_context->getCurrentQueryId(), query_context->getSettingsRef().lock_acquire_timeout);
                current_command_results = unfreezeAll(command.with_name, query_context, lock);
            }

            break;

            default:
                throw Exception(ErrorCodes::LOGICAL_ERROR, "Uninitialized partition command");
        }
        for (auto & command_result : current_command_results)
            command_result.command_type = command.typeToString();
        result.insert(result.end(), current_command_results.begin(), current_command_results.end());
    }

    if (query_context->getSettingsRef().alter_partition_verbose_result)
        return convertCommandsResultToSource(result);

    return {};
}


BackupEntries MergeTreeData::backupParts(const DataPartsVector & data_parts, const String & data_path_in_backup, const ContextPtr & local_context)
{
    BackupEntries backup_entries;
    std::map<DiskPtr, std::shared_ptr<TemporaryFileOnDisk>> temp_dirs;
    TableLockHolder table_lock;
    ReadSettings read_settings = local_context->getBackupReadSettings();

    for (const auto & part : data_parts)
    {
        /// Hard links is the default way to ensure that we'll be keeping access to the files of parts.
        bool make_temporary_hard_links = true;
        bool hold_storage_and_part_ptrs = false;
        bool hold_table_lock = false;

        if (getStorageID().hasUUID())
        {
            /// Tables in atomic databases have UUIDs. When using atomic database we don't have to create hard links to make a backup,
            /// we can just hold smart pointers to a storage and to data parts instead. That's enough to protect those files from deleting
            /// until the backup is done (see the calls `part.unique()` in grabOldParts() and table.unique() in DatabaseCatalog).
            make_temporary_hard_links = false;
            hold_storage_and_part_ptrs = true;
        }
        else if (supportsReplication() && part->getDataPartStorage().supportZeroCopyReplication() && getSettings()->allow_remote_fs_zero_copy_replication)
        {
            /// Hard links don't work correctly with zero copy replication.
            make_temporary_hard_links = false;
            hold_storage_and_part_ptrs = true;
            hold_table_lock = true;
        }

        if (hold_table_lock && !table_lock)
            table_lock = lockForShare(local_context->getCurrentQueryId(), local_context->getSettingsRef().lock_acquire_timeout);

        BackupEntries backup_entries_from_part;
        part->getDataPartStorage().backup(
            read_settings,
            part->checksums,
            part->getFileNamesWithoutChecksums(),
            data_path_in_backup,
            backup_entries_from_part,
            make_temporary_hard_links,
            &temp_dirs);

        auto projection_parts = part->getProjectionParts();
        for (const auto & [projection_name, projection_part] : projection_parts)
        {
            projection_part->getDataPartStorage().backup(
                read_settings,
                projection_part->checksums,
                projection_part->getFileNamesWithoutChecksums(),
                fs::path{data_path_in_backup} / part->name,
                backup_entries_from_part,
                make_temporary_hard_links,
                &temp_dirs);
        }

        if (hold_storage_and_part_ptrs)
        {
            /// Wrap backup entries with smart pointers to data parts and to the storage itself
            /// (we'll be holding those smart pointers for as long as we'll be using the backup entries).
            auto storage_and_part = std::make_pair(shared_from_this(), part);
            if (hold_table_lock)
                wrapBackupEntriesWith(backup_entries_from_part, std::make_pair(storage_and_part, table_lock));
            else
                wrapBackupEntriesWith(backup_entries_from_part, storage_and_part);
        }

        insertAtEnd(backup_entries, std::move(backup_entries_from_part));
    }

    return backup_entries;
}

void MergeTreeData::restoreDataFromBackup(RestorerFromBackup & restorer, const String & data_path_in_backup, const std::optional<ASTs> & partitions)
{
    auto backup = restorer.getBackup();
    if (!backup->hasFiles(data_path_in_backup))
        return;

    if (!restorer.isNonEmptyTableAllowed() && getTotalActiveSizeInBytes() && backup->hasFiles(data_path_in_backup))
        restorer.throwTableIsNotEmpty(getStorageID());

    restorePartsFromBackup(restorer, data_path_in_backup, partitions);
}

class MergeTreeData::RestoredPartsHolder
{
public:
    RestoredPartsHolder(const std::shared_ptr<MergeTreeData> & storage_, const BackupPtr & backup_, size_t num_parts_)
        : storage(storage_), backup(backup_), num_parts(num_parts_)
    {
    }

    BackupPtr getBackup() const { return backup; }

    void setNumParts(size_t num_parts_)
    {
        std::lock_guard lock{mutex};
        num_parts = num_parts_;
        attachIfAllPartsRestored();
    }

    void addPart(MutableDataPartPtr part)
    {
        std::lock_guard lock{mutex};
        parts.emplace_back(part);
        attachIfAllPartsRestored();
    }

    String getTemporaryDirectory(const DiskPtr & disk)
    {
        std::lock_guard lock{mutex};
        auto it = temp_dirs.find(disk);
        if (it == temp_dirs.end())
            it = temp_dirs.emplace(disk, std::make_shared<TemporaryFileOnDisk>(disk, "tmp/")).first;
        return it->second->getPath();
    }

private:
    void attachIfAllPartsRestored()
    {
        if (!num_parts || (parts.size() < num_parts))
            return;

        /// Sort parts by min_block (because we need to preserve the order of parts).
        std::sort(
            parts.begin(),
            parts.end(),
            [](const MutableDataPartPtr & lhs, const MutableDataPartPtr & rhs) { return lhs->info.min_block < rhs->info.min_block; });

        storage->attachRestoredParts(std::move(parts));
        parts.clear();
        temp_dirs.clear();
        num_parts = 0;
    }

    std::shared_ptr<MergeTreeData> storage;
    BackupPtr backup;
    size_t num_parts = 0;
    MutableDataPartsVector parts;
    std::map<DiskPtr, std::shared_ptr<TemporaryFileOnDisk>> temp_dirs;
    mutable std::mutex mutex;
};

void MergeTreeData::restorePartsFromBackup(RestorerFromBackup & restorer, const String & data_path_in_backup, const std::optional<ASTs> & partitions)
{
    std::optional<std::unordered_set<String>> partition_ids;
    if (partitions)
        partition_ids = getPartitionIDsFromQuery(*partitions, restorer.getContext());

    auto backup = restorer.getBackup();
    Strings part_names = backup->listFiles(data_path_in_backup);
    boost::remove_erase(part_names, "mutations");

    auto restored_parts_holder
        = std::make_shared<RestoredPartsHolder>(std::static_pointer_cast<MergeTreeData>(shared_from_this()), backup, part_names.size());

    fs::path data_path_in_backup_fs = data_path_in_backup;
    size_t num_parts = 0;

    for (const String & part_name : part_names)
    {
        const auto part_info = MergeTreePartInfo::tryParsePartName(part_name, format_version);
        if (!part_info)
        {
            throw Exception(ErrorCodes::CANNOT_RESTORE_TABLE, "File name {} is not a part's name",
                            String{data_path_in_backup_fs / part_name});
        }

        if (partition_ids && !partition_ids->contains(part_info->partition_id))
            continue;

        restorer.addDataRestoreTask(
            [storage = std::static_pointer_cast<MergeTreeData>(shared_from_this()),
             backup,
             part_path_in_backup = data_path_in_backup_fs / part_name,
             part_info=*part_info,
             restored_parts_holder]
            { storage->restorePartFromBackup(restored_parts_holder, part_info, part_path_in_backup); });

        ++num_parts;
    }

    restored_parts_holder->setNumParts(num_parts);
}

void MergeTreeData::restorePartFromBackup(std::shared_ptr<RestoredPartsHolder> restored_parts_holder, const MergeTreePartInfo & part_info, const String & part_path_in_backup) const
{
    String part_name = part_info.getPartNameAndCheckFormat(format_version);
    auto backup = restored_parts_holder->getBackup();

    UInt64 total_size_of_part = 0;
    Strings filenames = backup->listFiles(part_path_in_backup, /* recursive= */ true);
    fs::path part_path_in_backup_fs = part_path_in_backup;
    for (const String & filename : filenames)
        total_size_of_part += backup->getFileSize(part_path_in_backup_fs / filename);

    std::shared_ptr<IReservation> reservation = getStoragePolicy()->reserveAndCheck(total_size_of_part);
    auto disk = reservation->getDisk();

    fs::path temp_dir = restored_parts_holder->getTemporaryDirectory(disk);
    fs::path temp_part_dir = temp_dir / part_path_in_backup_fs.relative_path();
    disk->createDirectories(temp_part_dir);

    /// For example:
    /// part_name = 0_1_1_0
    /// part_path_in_backup = /data/test/table/0_1_1_0
    /// tmp_dir = tmp/1aaaaaa
    /// tmp_part_dir = tmp/1aaaaaa/data/test/table/0_1_1_0

    /// Subdirectories in the part's directory. It's used to restore projections.
    std::unordered_set<String> subdirs;

    for (const String & filename : filenames)
    {
        /// Needs to create subdirectories before copying the files. Subdirectories are used to represent projections.
        auto separator_pos = filename.rfind('/');
        if (separator_pos != String::npos)
        {
            String subdir = filename.substr(0, separator_pos);
            if (subdirs.emplace(subdir).second)
                disk->createDirectories(temp_part_dir / subdir);
        }

        /// TODO Transactions: Decide what to do with version metadata (if any). Let's just skip it for now.
        if (filename.ends_with(IMergeTreeDataPart::TXN_VERSION_METADATA_FILE_NAME))
            continue;

        size_t file_size = backup->copyFileToDisk(part_path_in_backup_fs / filename, disk, temp_part_dir / filename);
        reservation->update(reservation->getSize() - file_size);
    }

    auto single_disk_volume = std::make_shared<SingleDiskVolume>(disk->getName(), disk, 0);
    MergeTreeDataPartBuilder builder(*this, part_name, single_disk_volume, temp_part_dir.parent_path(), part_name);
    builder.withPartFormatFromDisk();
    auto part = std::move(builder).build();
    part->version.setCreationTID(Tx::PrehistoricTID, nullptr);
    part->loadColumnsChecksumsIndexes(false, true);

    restored_parts_holder->addPart(part);
}


String MergeTreeData::getPartitionIDFromQuery(const ASTPtr & ast, ContextPtr local_context, DataPartsLock * acquired_lock) const
{
    const auto & partition_ast = ast->as<ASTPartition &>();

    if (partition_ast.all)
        throw Exception(ErrorCodes::SUPPORT_IS_DISABLED, "Only Support DETACH PARTITION ALL currently");

    if (!partition_ast.value)
    {
        MergeTreePartInfo::validatePartitionID(partition_ast.id, format_version);
        return partition_ast.id;
    }

    if (format_version < MERGE_TREE_DATA_MIN_FORMAT_VERSION_WITH_CUSTOM_PARTITIONING)
    {
        /// Month-partitioning specific - partition ID can be passed in the partition value.
        const auto * partition_lit = partition_ast.value->as<ASTLiteral>();
        if (partition_lit && partition_lit->value.getType() == Field::Types::String)
        {
            String partition_id = partition_lit->value.get<String>();
            MergeTreePartInfo::validatePartitionID(partition_id, format_version);
            return partition_id;
        }
    }

    /// Re-parse partition key fields using the information about expected field types.
    auto metadata_snapshot = getInMemoryMetadataPtr();
    const Block & key_sample_block = metadata_snapshot->getPartitionKey().sample_block;
    size_t fields_count = key_sample_block.columns();
    if (partition_ast.fields_count != fields_count)
        throw Exception(ErrorCodes::INVALID_PARTITION_VALUE,
                        "Wrong number of fields in the partition expression: {}, must be: {}",
                        partition_ast.fields_count, fields_count);

    Row partition_row(fields_count);
    if (fields_count == 0)
    {
        /// Function tuple(...) requires at least one argument, so empty key is a special case
        assert(!partition_ast.fields_count);
        assert(typeid_cast<ASTFunction *>(partition_ast.value.get()));
        assert(partition_ast.value->as<ASTFunction>()->name == "tuple");
        assert(partition_ast.value->as<ASTFunction>()->arguments);
        auto args = partition_ast.value->as<ASTFunction>()->arguments;
        if (!args)
            throw Exception(ErrorCodes::BAD_ARGUMENTS, "Expected at least one argument in partition AST");
        bool empty_tuple = partition_ast.value->as<ASTFunction>()->arguments->children.empty();
        if (!empty_tuple)
            throw Exception(ErrorCodes::INVALID_PARTITION_VALUE, "Partition key is empty, expected 'tuple()' as partition key");
    }
    else if (fields_count == 1)
    {
        ASTPtr partition_value_ast = partition_ast.value;
        if (auto * tuple = partition_value_ast->as<ASTFunction>())
        {
            assert(tuple->name == "tuple");
            assert(tuple->arguments);
            assert(tuple->arguments->children.size() == 1);
            partition_value_ast = tuple->arguments->children[0];
        }
        /// Simple partition key, need to evaluate and cast
        Field partition_key_value = evaluateConstantExpression(partition_value_ast, local_context).first;
        partition_row[0] = convertFieldToTypeOrThrow(partition_key_value, *key_sample_block.getByPosition(0).type);
    }
    else
    {
        /// Complex key, need to evaluate, untuple and cast
        Field partition_key_value = evaluateConstantExpression(partition_ast.value, local_context).first;
        if (partition_key_value.getType() != Field::Types::Tuple)
            throw Exception(ErrorCodes::INVALID_PARTITION_VALUE,
                            "Expected tuple for complex partition key, got {}", partition_key_value.getTypeName());

        const Tuple & tuple = partition_key_value.get<Tuple>();
        if (tuple.size() != fields_count)
            throw Exception(ErrorCodes::LOGICAL_ERROR,
                            "Wrong number of fields in the partition expression: {}, must be: {}", tuple.size(), fields_count);

        for (size_t i = 0; i < fields_count; ++i)
            partition_row[i] = convertFieldToTypeOrThrow(tuple[i], *key_sample_block.getByPosition(i).type);
    }

    MergeTreePartition partition(std::move(partition_row));
    String partition_id = partition.getID(*this);

    {
        auto data_parts_lock = (acquired_lock) ? DataPartsLock() : lockParts();
        DataPartPtr existing_part_in_partition = getAnyPartInPartition(partition_id, data_parts_lock);
        if (existing_part_in_partition && existing_part_in_partition->partition.value != partition.value)
        {
            WriteBufferFromOwnString buf;
            partition.serializeText(*this, buf, FormatSettings{});
            throw Exception(ErrorCodes::LOGICAL_ERROR, "Parsed partition value: {} "
                            "doesn't match partition value for an existing part with the same partition ID: {}",
                            buf.str(), existing_part_in_partition->name);
        }
    }

    return partition_id;
}


DataPartsVector MergeTreeData::getVisibleDataPartsVector(ContextPtr local_context) const
{
    return getVisibleDataPartsVector(local_context->getCurrentTransaction());
}

DataPartsVector MergeTreeData::getVisibleDataPartsVectorUnlocked(ContextPtr local_context, const DataPartsLock & lock) const
{
    DataPartsVector res;
    if (const auto * txn = local_context->getCurrentTransaction().get())
    {
        res = getDataPartsVectorForInternalUsage({DataPartState::Active, DataPartState::Outdated}, lock);
        filterVisibleDataParts(res, txn->getSnapshot(), txn->tid);
    }
    else
    {
        res = getDataPartsVectorForInternalUsage({DataPartState::Active}, lock);
    }
    return res;
}

MergeTreeData::DataPartsVector MergeTreeData::getVisibleDataPartsVector(const MergeTreeTransactionPtr & txn) const
{
    DataPartsVector res;
    if (txn)
    {
        res = getDataPartsVectorForInternalUsage({DataPartState::Active, DataPartState::Outdated});
        filterVisibleDataParts(res, txn->getSnapshot(), txn->tid);
    }
    else
    {
        res = getDataPartsVectorForInternalUsage();
    }
    return res;
}

MergeTreeData::DataPartsVector MergeTreeData::getVisibleDataPartsVector(CSN snapshot_version, TransactionID current_tid) const
{
    auto res = getDataPartsVectorForInternalUsage({DataPartState::Active, DataPartState::Outdated});
    filterVisibleDataParts(res, snapshot_version, current_tid);
    return res;
}

void MergeTreeData::filterVisibleDataParts(DataPartsVector & maybe_visible_parts, CSN snapshot_version, TransactionID current_tid) const
{
    [[maybe_unused]] size_t total_size = maybe_visible_parts.size();

    auto need_remove_pred = [snapshot_version, &current_tid] (const DataPartPtr & part) -> bool
    {
        return !part->version.isVisible(snapshot_version, current_tid);
    };

    std::erase_if(maybe_visible_parts, need_remove_pred);
    [[maybe_unused]] size_t visible_size = maybe_visible_parts.size();

    LOG_TEST(log, "Got {} parts (of {}) visible in snapshot {} (TID {}): {}",
             visible_size, total_size, snapshot_version, current_tid, fmt::join(getPartsNames(maybe_visible_parts), ", "));
}


std::unordered_set<String> MergeTreeData::getPartitionIDsFromQuery(const ASTs & asts, ContextPtr local_context) const
{
    std::unordered_set<String> partition_ids;
    for (const auto & ast : asts)
        partition_ids.emplace(getPartitionIDFromQuery(ast, local_context));
    return partition_ids;
}

std::set<String> MergeTreeData::getPartitionIdsAffectedByCommands(
    const MutationCommands & commands, ContextPtr query_context) const
{
    std::set<String> affected_partition_ids;

    for (const auto & command : commands)
    {
        if (!command.partition)
        {
            affected_partition_ids.clear();
            break;
        }

        affected_partition_ids.insert(
            getPartitionIDFromQuery(command.partition, query_context)
        );
    }

    return affected_partition_ids;
}

std::unordered_set<String> MergeTreeData::getAllPartitionIds() const
{
    auto lock = lockParts();
    std::unordered_set<String> res;
    std::string_view prev_id;
    for (const auto & part : getDataPartsStateRange(DataPartState::Active))
    {
        if (prev_id == part->info.partition_id)
            continue;

        res.insert(part->info.partition_id);
        prev_id = part->info.partition_id;
    }
    return res;
}


MergeTreeData::DataPartsVector MergeTreeData::getDataPartsVectorForInternalUsage(
    const DataPartStates & affordable_states, const DataPartsLock & /*lock*/, DataPartStateVector * out_states) const
{
    DataPartsVector res;
    DataPartsVector buf;

    for (auto state : affordable_states)
    {
        auto range = getDataPartsStateRange(state);
        std::swap(buf, res);
        res.clear();
        std::merge(range.begin(), range.end(), buf.begin(), buf.end(), std::back_inserter(res), LessDataPart());
    }

    if (out_states != nullptr)
    {
        out_states->resize(res.size());
        for (size_t i = 0; i < res.size(); ++i)
            (*out_states)[i] = res[i]->getState();
    }

    return res;
}

MergeTreeData::DataPartsVector
MergeTreeData::getDataPartsVectorForInternalUsage(const DataPartStates & affordable_states, DataPartStateVector * out_states) const
{
    auto lock = lockParts();
    return getDataPartsVectorForInternalUsage(affordable_states, lock, out_states);
}

MergeTreeData::ProjectionPartsVector
MergeTreeData::getProjectionPartsVectorForInternalUsage(const DataPartStates & affordable_states, DataPartStateVector * out_states) const
{
    auto lock = lockParts();
    ProjectionPartsVector res;
    for (auto state : affordable_states)
    {
        auto range = getDataPartsStateRange(state);
        for (const auto & part : range)
        {
            res.data_parts.push_back(part);
            for (const auto & [_, projection_part] : part->getProjectionParts())
                res.projection_parts.push_back(projection_part);
        }
    }

    if (out_states != nullptr)
    {
        out_states->resize(res.projection_parts.size());
        for (size_t i = 0; i < res.projection_parts.size(); ++i)
            (*out_states)[i] = res.projection_parts[i]->getParentPart()->getState();
    }

    return res;
}

MergeTreeData::DataPartsVector MergeTreeData::getAllDataPartsVector(MergeTreeData::DataPartStateVector * out_states) const
{
    DataPartsVector res;
    auto lock = lockParts();
    res.assign(data_parts_by_info.begin(), data_parts_by_info.end());
    if (out_states != nullptr)
    {
        out_states->resize(res.size());
        for (size_t i = 0; i < res.size(); ++i)
            (*out_states)[i] = res[i]->getState();
    }

    return res;
}

size_t MergeTreeData::getAllPartsCount() const
{
    auto lock = lockParts();
    return data_parts_by_info.size();
}

size_t MergeTreeData::getTotalMarksCount() const
{
    size_t total_marks = 0;
    auto lock = lockParts();
    for (const auto & part : data_parts_by_info)
    {
        total_marks += part->getMarksCount();
    }
    return total_marks;
}

bool MergeTreeData::supportsLightweightDelete() const
{
    auto lock = lockParts();
    for (const auto & part : data_parts_by_info)
    {
        if (!part->supportLightweightDeleteMutate())
            return false;
    }
    return true;
}

MergeTreeData::ProjectionPartsVector MergeTreeData::getAllProjectionPartsVector(MergeTreeData::DataPartStateVector * out_states) const
{
    ProjectionPartsVector res;
    auto lock = lockParts();
    for (const auto & part : data_parts_by_info)
    {
        res.data_parts.push_back(part);
        for (const auto & [p_name, projection_part] : part->getProjectionParts())
            res.projection_parts.push_back(projection_part);
    }

    if (out_states != nullptr)
    {
        out_states->resize(res.projection_parts.size());
        for (size_t i = 0; i < res.projection_parts.size(); ++i)
            (*out_states)[i] = res.projection_parts[i]->getParentPart()->getState();
    }
    return res;
}

DetachedPartsInfo MergeTreeData::getDetachedParts() const
{
    DetachedPartsInfo res;

    for (const auto & disk : getDisks())
    {
        String detached_path = fs::path(relative_data_path) / MergeTreeData::DETACHED_DIR_NAME;

        /// Note: we don't care about TOCTOU issue here.
        if (disk->exists(detached_path))
        {
            for (auto it = disk->iterateDirectory(detached_path); it->isValid(); it->next())
            {
                res.push_back(DetachedPartInfo::parseDetachedPartName(disk, it->name(), format_version));
            }
        }
    }
    return res;
}

void MergeTreeData::validateDetachedPartName(const String & name)
{
    if (name.find('/') != std::string::npos || name == "." || name == "..")
        throw DB::Exception(ErrorCodes::INCORRECT_FILE_NAME, "Invalid part name '{}'", name);

    if (startsWith(name, "attaching_") || startsWith(name, "deleting_"))
        throw DB::Exception(ErrorCodes::BAD_DATA_PART_NAME, "Cannot drop part {}: "
                            "most likely it is used by another DROP or ATTACH query.", name);
}

void MergeTreeData::dropDetached(const ASTPtr & partition, bool part, ContextPtr local_context)
{
    PartsTemporaryRename renamed_parts(*this, "detached/");

    if (part)
    {
        String part_name = partition->as<ASTLiteral &>().value.safeGet<String>();
        validateDetachedPartName(part_name);
        auto disk = getDiskForDetachedPart(part_name);
        renamed_parts.addPart(part_name, "deleting_" + part_name, disk);
    }
    else
    {
        String partition_id = getPartitionIDFromQuery(partition, local_context);
        DetachedPartsInfo detached_parts = getDetachedParts();
        for (const auto & part_info : detached_parts)
            if (part_info.valid_name && part_info.partition_id == partition_id
                && part_info.prefix != "attaching" && part_info.prefix != "deleting")
                renamed_parts.addPart(part_info.dir_name, "deleting_" + part_info.dir_name, part_info.disk);
    }

    LOG_DEBUG(log, "Will drop {} detached parts.", renamed_parts.old_and_new_names.size());

    renamed_parts.tryRenameAll();

    for (auto & [old_name, new_name, disk] : renamed_parts.old_and_new_names)
    {
        bool keep_shared = removeDetachedPart(disk, fs::path(relative_data_path) / "detached" / new_name / "", old_name);
        LOG_DEBUG(log, "Dropped detached part {}, keep shared data: {}", old_name, keep_shared);
        old_name.clear();
    }
}

MergeTreeData::MutableDataPartsVector MergeTreeData::tryLoadPartsToAttach(const ASTPtr & partition, bool attach_part,
        ContextPtr local_context, PartsTemporaryRename & renamed_parts)
{
    const String source_dir = "detached/";

    std::map<String, DiskPtr> name_to_disk;

    /// Let's compose a list of parts that should be added.
    if (attach_part)
    {
        const String part_id = partition->as<ASTLiteral &>().value.safeGet<String>();
        validateDetachedPartName(part_id);
        auto disk = getDiskForDetachedPart(part_id);
        renamed_parts.addPart(part_id, "attaching_" + part_id, disk);

        if (MergeTreePartInfo::tryParsePartName(part_id, format_version))
            name_to_disk[part_id] = getDiskForDetachedPart(part_id);
    }
    else
    {
        String partition_id = getPartitionIDFromQuery(partition, local_context);
        LOG_DEBUG(log, "Looking for parts for partition {} in {}", partition_id, source_dir);

        ActiveDataPartSet active_parts(format_version);

        auto detached_parts = getDetachedParts();
        auto new_end_it = std::remove_if(detached_parts.begin(), detached_parts.end(), [&partition_id](const DetachedPartInfo & part_info)
        {
            return !part_info.valid_name || !part_info.prefix.empty() || part_info.partition_id != partition_id;
        });
        detached_parts.resize(std::distance(detached_parts.begin(), new_end_it));

        for (const auto & part_info : detached_parts)
        {
            LOG_DEBUG(log, "Found part {}", part_info.dir_name);
            active_parts.add(part_info.dir_name);
        }

        LOG_DEBUG(log, "{} of them are active", active_parts.size());

        /// Inactive parts are renamed so they can not be attached in case of repeated ATTACH.
        for (const auto & part_info : detached_parts)
        {
            const String containing_part = active_parts.getContainingPart(part_info.dir_name);

            LOG_DEBUG(log, "Found containing part {} for part {}", containing_part, part_info.dir_name);

            if (!containing_part.empty() && containing_part != part_info.dir_name)
                part_info.disk->moveDirectory(fs::path(relative_data_path) / source_dir / part_info.dir_name,
                    fs::path(relative_data_path) / source_dir / ("inactive_" + part_info.dir_name));
            else
                renamed_parts.addPart(part_info.dir_name, "attaching_" + part_info.dir_name, part_info.disk);
        }
    }


    /// Try to rename all parts before attaching to prevent race with DROP DETACHED and another ATTACH.
    renamed_parts.tryRenameAll();

    /// Synchronously check that added parts exist and are not broken. We will write checksums.txt if it does not exist.
    LOG_DEBUG(log, "Checking {} parts", renamed_parts.old_and_new_names.size());
    MutableDataPartsVector loaded_parts;
    loaded_parts.reserve(renamed_parts.old_and_new_names.size());

    for (const auto & [old_name, new_name, disk] : renamed_parts.old_and_new_names)
    {
        LOG_DEBUG(log, "Checking part {}", new_name);

        auto single_disk_volume = std::make_shared<SingleDiskVolume>("volume_" + old_name, disk);
        auto part = getDataPartBuilder(old_name, single_disk_volume, source_dir + new_name)
            .withPartFormatFromDisk()
            .build();

        loadPartAndFixMetadataImpl(part);
        loaded_parts.push_back(part);
    }

    return loaded_parts;
}

namespace
{

inline ReservationPtr checkAndReturnReservation(UInt64 expected_size, ReservationPtr reservation)
{
    if (reservation)
        return reservation;

    throw Exception(ErrorCodes::NOT_ENOUGH_SPACE, "Cannot reserve {}, not enough space", ReadableSize(expected_size));
}

}

ReservationPtr MergeTreeData::reserveSpace(UInt64 expected_size) const
{
    expected_size = std::max(RESERVATION_MIN_ESTIMATION_SIZE, expected_size);
    return getStoragePolicy()->reserveAndCheck(expected_size);
}

ReservationPtr MergeTreeData::reserveSpace(UInt64 expected_size, SpacePtr space)
{
    expected_size = std::max(RESERVATION_MIN_ESTIMATION_SIZE, expected_size);
    auto reservation = tryReserveSpace(expected_size, space);
    return checkAndReturnReservation(expected_size, std::move(reservation));
}

ReservationPtr MergeTreeData::reserveSpace(UInt64 expected_size, const IDataPartStorage & data_part_storage)
{
    expected_size = std::max(RESERVATION_MIN_ESTIMATION_SIZE, expected_size);
    return data_part_storage.reserve(expected_size);
}

ReservationPtr MergeTreeData::tryReserveSpace(UInt64 expected_size, const IDataPartStorage & data_part_storage)
{
    expected_size = std::max(RESERVATION_MIN_ESTIMATION_SIZE, expected_size);
    return data_part_storage.tryReserve(expected_size);
}

ReservationPtr MergeTreeData::tryReserveSpace(UInt64 expected_size, SpacePtr space)
{
    expected_size = std::max(RESERVATION_MIN_ESTIMATION_SIZE, expected_size);
    return space->reserve(expected_size);
}

ReservationPtr MergeTreeData::reserveSpacePreferringTTLRules(
    const StorageMetadataPtr & metadata_snapshot,
    UInt64 expected_size,
    const IMergeTreeDataPart::TTLInfos & ttl_infos,
    time_t time_of_move,
    size_t min_volume_index,
    bool is_insert,
    DiskPtr selected_disk) const
{
    expected_size = std::max(RESERVATION_MIN_ESTIMATION_SIZE, expected_size);

    ReservationPtr reservation = tryReserveSpacePreferringTTLRules(
        metadata_snapshot, expected_size, ttl_infos, time_of_move, min_volume_index, is_insert, selected_disk);

    return checkAndReturnReservation(expected_size, std::move(reservation));
}

ReservationPtr MergeTreeData::tryReserveSpacePreferringTTLRules(
    const StorageMetadataPtr & metadata_snapshot,
    UInt64 expected_size,
    const IMergeTreeDataPart::TTLInfos & ttl_infos,
    time_t time_of_move,
    size_t min_volume_index,
    bool is_insert,
    DiskPtr selected_disk) const
{
    expected_size = std::max(RESERVATION_MIN_ESTIMATION_SIZE, expected_size);
    ReservationPtr reservation;

    auto move_ttl_entry = selectTTLDescriptionForTTLInfos(metadata_snapshot->getMoveTTLs(), ttl_infos.moves_ttl, time_of_move, true);

    if (move_ttl_entry)
    {
        LOG_TRACE(log, "Trying to reserve {} to apply a TTL rule. Will try to reserve in the destination", ReadableSize(expected_size));
        SpacePtr destination_ptr = getDestinationForMoveTTL(*move_ttl_entry);
        bool perform_ttl_move_on_insert = is_insert && destination_ptr && shouldPerformTTLMoveOnInsert(destination_ptr);

        if (!destination_ptr)
        {
            if (move_ttl_entry->destination_type == DataDestinationType::VOLUME && !move_ttl_entry->if_exists)
                LOG_WARNING(
                    log,
                    "Would like to reserve space on volume '{}' by TTL rule of table '{}' but volume was not found",
                    move_ttl_entry->destination_name,
                    *std::atomic_load(&log_name));
            else if (move_ttl_entry->destination_type == DataDestinationType::DISK && !move_ttl_entry->if_exists)
                LOG_WARNING(
                    log,
                    "Would like to reserve space on disk '{}' by TTL rule of table '{}' but disk was not found",
                    move_ttl_entry->destination_name,
                    *std::atomic_load(&log_name));
        }
        else if (is_insert && !perform_ttl_move_on_insert)
        {
            LOG_TRACE(
                log,
                "TTL move on insert to {} {} for table {} is disabled",
                (move_ttl_entry->destination_type == DataDestinationType::VOLUME ? "volume" : "disk"),
                move_ttl_entry->destination_name,
                *std::atomic_load(&log_name));
        }
        else
        {
            reservation = destination_ptr->reserve(expected_size);
            if (reservation)
            {
                return reservation;
            }
            else
            {
                if (move_ttl_entry->destination_type == DataDestinationType::VOLUME)
                    LOG_WARNING(
                        log,
                        "Would like to reserve space on volume '{}' by TTL rule of table '{}' but there is not enough space",
                        move_ttl_entry->destination_name,
                        *std::atomic_load(&log_name));
                else if (move_ttl_entry->destination_type == DataDestinationType::DISK)
                    LOG_WARNING(
                        log,
                        "Would like to reserve space on disk '{}' by TTL rule of table '{}' but there is not enough space",
                        move_ttl_entry->destination_name,
                        *std::atomic_load(&log_name));
            }
        }
    }

    // Prefer selected_disk
    if (selected_disk)
    {
        LOG_TRACE(
            log,
            "Trying to reserve {} on the selected disk: {} (with type {})",
            ReadableSize(expected_size),
            selected_disk->getName(),
            toString(selected_disk->getDataSourceDescription().type));
        reservation = selected_disk->reserve(expected_size);
    }

    if (!reservation)
    {
        LOG_TRACE(log, "Trying to reserve {} using storage policy from min volume index {}", ReadableSize(expected_size), min_volume_index);
        reservation = getStoragePolicy()->reserve(expected_size, min_volume_index);
    }

    return reservation;
}

SpacePtr MergeTreeData::getDestinationForMoveTTL(const TTLDescription & move_ttl) const
{
    auto policy = getStoragePolicy();
    if (move_ttl.destination_type == DataDestinationType::VOLUME)
        return policy->tryGetVolumeByName(move_ttl.destination_name);
    else if (move_ttl.destination_type == DataDestinationType::DISK)
        return policy->tryGetDiskByName(move_ttl.destination_name);
    else
        return {};
}

bool MergeTreeData::shouldPerformTTLMoveOnInsert(const SpacePtr & move_destination) const
{
    if (move_destination->isVolume())
    {
        auto volume = std::static_pointer_cast<IVolume>(move_destination);
        return volume->perform_ttl_move_on_insert;
    }
    if (move_destination->isDisk())
    {
        auto disk = std::static_pointer_cast<IDisk>(move_destination);
        if (auto volume = getStoragePolicy()->tryGetVolumeByDiskName(disk->getName()))
            return volume->perform_ttl_move_on_insert;
    }
    return false;
}

bool MergeTreeData::isPartInTTLDestination(const TTLDescription & ttl, const IMergeTreeDataPart & part) const
{
    auto policy = getStoragePolicy();
    if (ttl.destination_type == DataDestinationType::VOLUME)
    {
        for (const auto & disk : policy->getVolumeByName(ttl.destination_name)->getDisks())
            if (disk->getName() == part.getDataPartStorage().getDiskName())
                return true;
    }
    else if (ttl.destination_type == DataDestinationType::DISK)
        return policy->getDiskByName(ttl.destination_name)->getName() == part.getDataPartStorage().getDiskName();
    return false;
}

CompressionCodecPtr MergeTreeData::getCompressionCodecForPart(size_t part_size_compressed, const IMergeTreeDataPart::TTLInfos & ttl_infos, time_t current_time) const
{
    auto metadata_snapshot = getInMemoryMetadataPtr();

    const auto & recompression_ttl_entries = metadata_snapshot->getRecompressionTTLs();
    auto best_ttl_entry = selectTTLDescriptionForTTLInfos(recompression_ttl_entries, ttl_infos.recompression_ttl, current_time, true);

    if (best_ttl_entry)
        return CompressionCodecFactory::instance().get(best_ttl_entry->recompression_codec, {});

    return getContext()->chooseCompressionCodec(
        part_size_compressed,
        static_cast<double>(part_size_compressed) / getTotalActiveSizeInBytes());
}


MergeTreeData::DataParts MergeTreeData::getDataParts(const DataPartStates & affordable_states) const
{
    DataParts res;
    {
        auto lock = lockParts();
        for (auto state : affordable_states)
        {
            auto range = getDataPartsStateRange(state);
            res.insert(range.begin(), range.end());
        }
    }
    return res;
}

MergeTreeData::DataParts MergeTreeData::getDataPartsForInternalUsage() const
{
    return getDataParts({DataPartState::Active});
}

MergeTreeData::DataPartsVector MergeTreeData::getDataPartsVectorForInternalUsage() const
{
    return getDataPartsVectorForInternalUsage({DataPartState::Active});
}

MergeTreeData::DataPartPtr MergeTreeData::getAnyPartInPartition(
    const String & partition_id, DataPartsLock & /*data_parts_lock*/) const
{
    auto it = data_parts_by_state_and_info.lower_bound(DataPartStateAndPartitionID{DataPartState::Active, partition_id});

    if (it != data_parts_by_state_and_info.end() && (*it)->getState() == DataPartState::Active && (*it)->info.partition_id == partition_id)
        return *it;

    return nullptr;
}


MergeTreeData::Transaction::Transaction(MergeTreeData & data_, MergeTreeTransaction * txn_)
    : data(data_)
    , txn(txn_)
{
    if (txn)
        data.transactions_enabled.store(true);
}

void MergeTreeData::Transaction::rollbackPartsToTemporaryState()
{
    if (!isEmpty())
    {
        WriteBufferFromOwnString buf;
        buf << " Rollbacking parts state to temporary and removing from working set:";
        for (const auto & part : precommitted_parts)
            buf << " " << part->getDataPartStorage().getPartDirectory();
        buf << ".";
        LOG_DEBUG(data.log, "Undoing transaction.{}", buf.str());

        data.removePartsFromWorkingSetImmediatelyAndSetTemporaryState(
            DataPartsVector(precommitted_parts.begin(), precommitted_parts.end()));
    }

    clear();
}

TransactionID MergeTreeData::Transaction::getTID() const
{
    if (txn)
        return txn->tid;
    return Tx::PrehistoricTID;
}

void MergeTreeData::Transaction::addPart(MutableDataPartPtr & part)
{
    precommitted_parts.insert(part);
}

void MergeTreeData::Transaction::rollback()
{
    if (!isEmpty())
    {
        WriteBufferFromOwnString buf;
        buf << "Removing parts:";
        for (const auto & part : precommitted_parts)
            buf << " " << part->getDataPartStorage().getPartDirectory();
        buf << ".";
        LOG_DEBUG(data.log, "Undoing transaction {}. {}", getTID(), buf.str());

        for (const auto & part : precommitted_parts)
            part->version.creation_csn.store(Tx::RolledBackCSN);

        auto lock = data.lockParts();

        if (data.data_parts_indexes.empty())
        {
            /// Table was dropped concurrently and all parts (including PreActive parts) were cleared, so there's nothing to rollback
            if (!data.all_data_dropped)
            {
                Strings part_names;
                for (const auto & part : precommitted_parts)
                    part_names.emplace_back(part->name);
                throw Exception(ErrorCodes::LOGICAL_ERROR, "There are some PreActive parts ({}) to rollback, "
                                "but data parts set is empty and table {} was not dropped. It's a bug",
                                fmt::join(part_names, ", "), data.getStorageID().getNameForLogs());
            }
        }
        else
        {
            data.removePartsFromWorkingSet(txn,
                DataPartsVector(precommitted_parts.begin(), precommitted_parts.end()),
                /* clear_without_timeout = */ true, &lock);
        }
    }

    clear();
}

void MergeTreeData::Transaction::clear()
{
    precommitted_parts.clear();
}

MergeTreeData::DataPartsVector MergeTreeData::Transaction::commit(MergeTreeData::DataPartsLock * acquired_parts_lock)
{
    DataPartsVector total_covered_parts;

    if (!isEmpty())
    {
        auto settings = data.getSettings();
        auto parts_lock = acquired_parts_lock ? MergeTreeData::DataPartsLock() : data.lockParts();
        auto * owing_parts_lock = acquired_parts_lock ? acquired_parts_lock : &parts_lock;

        for (const auto & part : precommitted_parts)
            if (part->getDataPartStorage().hasActiveTransaction())
                part->getDataPartStorage().commitTransaction();

        if (txn)
        {
            for (const auto & part : precommitted_parts)
            {
                DataPartPtr covering_part;
                DataPartsVector covered_active_parts = data.getActivePartsToReplace(part->info, part->name, covering_part, *owing_parts_lock);

                /// outdated parts should be also collected here
                /// the visible outdated parts should be tried to be removed
                /// more likely the conflict happens at the removing visible outdated parts, what is right actually
                DataPartsVector covered_outdated_parts = data.getCoveredOutdatedParts(part, *owing_parts_lock);

                LOG_TEST(data.log, "Got {} oudated parts covered by {} (TID {} CSN {}): {}",
                         covered_outdated_parts.size(), part->getNameWithState(), txn->tid, txn->getSnapshot(), fmt::join(getPartsNames(covered_outdated_parts), ", "));
                data.filterVisibleDataParts(covered_outdated_parts, txn->getSnapshot(), txn->tid);

                DataPartsVector covered_parts;
                covered_parts.reserve(covered_active_parts.size() + covered_outdated_parts.size());
                std::move(covered_active_parts.begin(), covered_active_parts.end(), std::back_inserter(covered_parts));
                std::move(covered_outdated_parts.begin(), covered_outdated_parts.end(), std::back_inserter(covered_parts));

                MergeTreeTransaction::addNewPartAndRemoveCovered(data.shared_from_this(), part, covered_parts, txn);
            }
        }

        MergeTreeData::WriteAheadLogPtr wal;
        auto get_inited_wal = [&] ()
        {
            if (!wal)
                wal = data.getWriteAheadLog();
            return wal;
        };

        if (settings->in_memory_parts_enable_wal)
            for (const auto & part : precommitted_parts)
                if (auto part_in_memory = asInMemoryPart(part))
                    get_inited_wal()->addPart(part_in_memory);

        NOEXCEPT_SCOPE({
            auto current_time = time(nullptr);

            size_t add_bytes = 0;
            size_t add_rows = 0;
            size_t add_parts = 0;

            size_t reduce_bytes = 0;
            size_t reduce_rows = 0;
            size_t reduce_parts = 0;

            for (const auto & part : precommitted_parts)
            {
                DataPartPtr covering_part;
                DataPartsVector covered_parts = data.getActivePartsToReplace(part->info, part->name, covering_part, *owing_parts_lock);
                if (covering_part)
                {
                    /// It's totally fine for zero-level parts, because of possible race condition between ReplicatedMergeTreeSink and
                    /// background queue execution (new part is added to ZK before this function is called,
                    /// so other replica may produce covering part and replication queue may download covering part).
                    if (part->info.level)
                        LOG_WARNING(data.log, "Tried to commit obsolete part {} covered by {}", part->name, covering_part->getNameWithState());
                    else
                        LOG_INFO(data.log, "Tried to commit obsolete part {} covered by {}", part->name, covering_part->getNameWithState());

                    part->remove_time.store(0, std::memory_order_relaxed); /// The part will be removed without waiting for old_parts_lifetime seconds.
                    data.modifyPartState(part, DataPartState::Outdated);
                }
                else
                {
                    if (!txn)
                        MergeTreeTransaction::addNewPartAndRemoveCovered(data.shared_from_this(), part, covered_parts, NO_TRANSACTION_RAW);

                    total_covered_parts.insert(total_covered_parts.end(), covered_parts.begin(), covered_parts.end());
                    for (const auto & covered_part : covered_parts)
                    {
                        covered_part->remove_time.store(current_time, std::memory_order_relaxed);

                        reduce_bytes += covered_part->getBytesOnDisk();
                        reduce_rows += covered_part->rows_count;

                        data.modifyPartState(covered_part, DataPartState::Outdated);
                        data.removePartContributionToColumnAndSecondaryIndexSizes(covered_part);

                        if (settings->in_memory_parts_enable_wal)
                            if (isInMemoryPart(covered_part))
                                get_inited_wal()->dropPart(covered_part->name);
                    }

                    reduce_parts += covered_parts.size();

                    add_bytes += part->getBytesOnDisk();
                    add_rows += part->rows_count;
                    ++add_parts;

                    data.modifyPartState(part, DataPartState::Active);
                    data.addPartContributionToColumnAndSecondaryIndexSizes(part);
                }
            }

            if (reduce_parts == 0)
            {
                for (const auto & part : precommitted_parts)
                    data.updateObjectColumns(part, parts_lock);
            }
            else
                data.resetObjectColumnsFromActiveParts(parts_lock);

            ssize_t diff_bytes = add_bytes - reduce_bytes;
            ssize_t diff_rows = add_rows - reduce_rows;
            ssize_t diff_parts  = add_parts - reduce_parts;
            data.increaseDataVolume(diff_bytes, diff_rows, diff_parts);
        });
    }

    clear();

    return total_covered_parts;
}

bool MergeTreeData::isPrimaryOrMinMaxKeyColumnPossiblyWrappedInFunctions(
    const ASTPtr & node, const StorageMetadataPtr & metadata_snapshot) const
{
    const String column_name = node->getColumnName();

    for (const auto & name : metadata_snapshot->getPrimaryKeyColumns())
        if (column_name == name)
            return true;

    for (const auto & name : getMinMaxColumnsNames(metadata_snapshot->getPartitionKey()))
        if (column_name == name)
            return true;

    if (const auto * func = node->as<ASTFunction>())
        if (func->arguments->children.size() == 1)
            return isPrimaryOrMinMaxKeyColumnPossiblyWrappedInFunctions(func->arguments->children.front(), metadata_snapshot);

    return false;
}

bool MergeTreeData::mayBenefitFromIndexForIn(
    const ASTPtr & left_in_operand, ContextPtr query_context, const StorageMetadataPtr & metadata_snapshot) const
{
    /// Make sure that the left side of the IN operator contain part of the key.
    /// If there is a tuple on the left side of the IN operator, at least one item of the tuple
    /// must be part of the key (probably wrapped by a chain of some acceptable functions).
    const auto * left_in_operand_tuple = left_in_operand->as<ASTFunction>();
    const auto & index_factory = MergeTreeIndexFactory::instance();
    const auto & query_settings = query_context->getSettingsRef();

    auto check_for_one_argument = [&](const auto & ast)
    {
        if (isPrimaryOrMinMaxKeyColumnPossiblyWrappedInFunctions(ast, metadata_snapshot))
            return true;

        if (query_settings.use_skip_indexes)
        {
            for (const auto & index : metadata_snapshot->getSecondaryIndices())
                if (index_factory.get(index)->mayBenefitFromIndexForIn(ast))
                    return true;
        }

        if (query_settings.allow_experimental_projection_optimization)
        {
            for (const auto & projection : metadata_snapshot->getProjections())
                if (projection.isPrimaryKeyColumnPossiblyWrappedInFunctions(ast))
                    return true;
        }

        return false;
    };

    if (left_in_operand_tuple && left_in_operand_tuple->name == "tuple")
    {
        for (const auto & item : left_in_operand_tuple->arguments->children)
            if (check_for_one_argument(item))
                return true;

        /// The tuple itself may be part of the primary key
        /// or skip index, so check that as a last resort.
    }

    return check_for_one_argument(left_in_operand);
}

using PartitionIdToMaxBlock = std::unordered_map<String, Int64>;

static void selectBestProjection(
    const MergeTreeDataSelectExecutor & reader,
    const StorageSnapshotPtr & storage_snapshot,
    const SelectQueryInfo & query_info,
    const ActionDAGNodes & added_filter_nodes,
    const Names & required_columns,
    ProjectionCandidate & candidate,
    ContextPtr query_context,
    std::shared_ptr<PartitionIdToMaxBlock> max_added_blocks,
    const Settings & settings,
    const MergeTreeData::DataPartsVector & parts,
    ProjectionCandidate *& selected_candidate,
    size_t & min_sum_marks)
{
    MergeTreeData::DataPartsVector projection_parts;
    MergeTreeData::DataPartsVector normal_parts;
    for (const auto & part : parts)
    {
        const auto & projections = part->getProjectionParts();
        auto it = projections.find(candidate.desc->name);
        if (it != projections.end())
            projection_parts.push_back(it->second);
        else
            normal_parts.push_back(part);
    }

    if (projection_parts.empty())
        return;

    auto projection_result_ptr = reader.estimateNumMarksToRead(
        projection_parts,
        candidate.prewhere_info,
        candidate.required_columns,
        storage_snapshot->metadata,
        candidate.desc->metadata,
        query_info,
        added_filter_nodes,
        query_context,
        settings.max_threads,
        max_added_blocks);

    if (projection_result_ptr->error())
        return;

    auto sum_marks = projection_result_ptr->marks();
    if (normal_parts.empty())
    {
        // All parts are projection parts which allows us to use in_order_optimization.
        // TODO It might be better to use a complete projection even with more marks to read.
        candidate.complete = true;
    }
    else
    {
        auto normal_result_ptr = reader.estimateNumMarksToRead(
            normal_parts,
            query_info.prewhere_info,
            required_columns,
            storage_snapshot->metadata,
            storage_snapshot->metadata,
            query_info, // TODO syntax_analysis_result set in index
            added_filter_nodes,
            query_context,
            settings.max_threads,
            max_added_blocks);

        if (normal_result_ptr->error())
            return;

        if (normal_result_ptr->marks() == 0)
            candidate.complete = true;
        else
        {
            sum_marks += normal_result_ptr->marks();
            candidate.merge_tree_normal_select_result_ptr = normal_result_ptr;
        }
    }
    candidate.merge_tree_projection_select_result_ptr = projection_result_ptr;

    // We choose the projection with least sum_marks to read.
    if (sum_marks < min_sum_marks)
    {
        selected_candidate = &candidate;
        min_sum_marks = sum_marks;
    }
}


Block MergeTreeData::getMinMaxCountProjectionBlock(
    const StorageMetadataPtr & metadata_snapshot,
    const Names & required_columns,
    bool has_filter,
    const SelectQueryInfo & query_info,
    const DataPartsVector & parts,
    DataPartsVector & normal_parts,
    const PartitionIdToMaxBlock * max_block_numbers_to_read,
    ContextPtr query_context) const
{
    if (!metadata_snapshot->minmax_count_projection)
        throw Exception(ErrorCodes::LOGICAL_ERROR,
                        "Cannot find the definition of minmax_count projection but it's used in current query. "
                        "It's a bug");

    auto block = metadata_snapshot->minmax_count_projection->sample_block.cloneEmpty();
    bool need_primary_key_max_column = false;
    const auto & primary_key_max_column_name = metadata_snapshot->minmax_count_projection->primary_key_max_column_name;
    NameSet required_columns_set(required_columns.begin(), required_columns.end());

    if (required_columns_set.contains("_partition_value") && !typeid_cast<const DataTypeTuple *>(getPartitionValueType().get()))
    {
        throw Exception(
            ErrorCodes::NO_SUCH_COLUMN_IN_TABLE,
            "Missing column `_partition_value` because there is no partition column in table {}",
            getStorageID().getTableName());
    }

    if (!primary_key_max_column_name.empty())
        need_primary_key_max_column = required_columns_set.contains(primary_key_max_column_name);

    auto partition_minmax_count_columns = block.mutateColumns();
    auto partition_minmax_count_column_names = block.getNames();
    auto insert = [](ColumnAggregateFunction & column, const Field & value)
    {
        auto func = column.getAggregateFunction();
        Arena & arena = column.createOrGetArena();
        size_t size_of_state = func->sizeOfData();
        size_t align_of_state = func->alignOfData();
        auto * place = arena.alignedAlloc(size_of_state, align_of_state);
        func->create(place);
        if (const AggregateFunctionCount * agg_count = typeid_cast<const AggregateFunctionCount *>(func.get()))
            agg_count->set(place, value.get<UInt64>());
        else
        {
            auto value_column = func->getArgumentTypes().front()->createColumnConst(1, value)->convertToFullColumnIfConst();
            const auto * value_column_ptr = value_column.get();
            func->add(place, &value_column_ptr, 0, &arena);
        }
        column.insertFrom(place);
    };

    Block virtual_columns_block;
    auto virtual_block = getSampleBlockWithVirtualColumns();
    bool has_virtual_column = std::any_of(required_columns.begin(), required_columns.end(), [&](const auto & name) { return virtual_block.has(name); });
    if (has_virtual_column || has_filter)
    {
        virtual_columns_block = getBlockWithVirtualPartColumns(parts, false /* one_part */, true /* ignore_empty */);
        if (virtual_columns_block.rows() == 0)
            return {};
    }

    size_t rows = parts.size();
    ColumnPtr part_name_column;
    std::optional<PartitionPruner> partition_pruner;
    std::optional<KeyCondition> minmax_idx_condition;
    DataTypes minmax_columns_types;
    if (has_filter)
    {
        if (metadata_snapshot->hasPartitionKey())
        {
            const auto & partition_key = metadata_snapshot->getPartitionKey();
            auto minmax_columns_names = getMinMaxColumnsNames(partition_key);
            minmax_columns_types = getMinMaxColumnsTypes(partition_key);

            minmax_idx_condition.emplace(
                query_info, query_context, minmax_columns_names,
                getMinMaxExpr(partition_key, ExpressionActionsSettings::fromContext(query_context)));
            partition_pruner.emplace(metadata_snapshot, query_info, query_context, false /* strict */);
        }

        // Generate valid expressions for filtering
        ASTPtr expression_ast;
        VirtualColumnUtils::prepareFilterBlockWithQuery(query_info.query, query_context, virtual_columns_block, expression_ast);
        if (expression_ast)
            VirtualColumnUtils::filterBlockWithQuery(query_info.query, virtual_columns_block, query_context, expression_ast);

        rows = virtual_columns_block.rows();
        part_name_column = virtual_columns_block.getByName("_part").column;
    }

    auto filter_column = ColumnUInt8::create();
    auto & filter_column_data = filter_column->getData();

    DataPartsVector real_parts;
    real_parts.reserve(rows);
    for (size_t row = 0, part_idx = 0; row < rows; ++row, ++part_idx)
    {
        if (part_name_column)
        {
            while (parts[part_idx]->name != part_name_column->getDataAt(row))
                ++part_idx;
        }

        const auto & part = parts[part_idx];

        if (part->isEmpty())
            continue;

        if (!part->minmax_idx->initialized)
            throw Exception(ErrorCodes::LOGICAL_ERROR, "Found a non-empty part with uninitialized minmax_idx. It's a bug");

        filter_column_data.emplace_back();

        if (max_block_numbers_to_read)
        {
            auto blocks_iterator = max_block_numbers_to_read->find(part->info.partition_id);
            if (blocks_iterator == max_block_numbers_to_read->end() || part->info.max_block > blocks_iterator->second)
                continue;
        }

        if (minmax_idx_condition
            && !minmax_idx_condition->checkInHyperrectangle(part->minmax_idx->hyperrectangle, minmax_columns_types).can_be_true)
            continue;

        if (partition_pruner)
        {
            if (partition_pruner->canBePruned(*part))
                continue;
        }

        if (need_primary_key_max_column && !part->index_granularity.hasFinalMark())
        {
            normal_parts.push_back(part);
            continue;
        }

        real_parts.push_back(part);
        filter_column_data.back() = 1;
    }

    if (real_parts.empty())
        return {};

    FilterDescription filter(*filter_column);
    for (size_t i = 0; i < virtual_columns_block.columns(); ++i)
    {
        ColumnPtr & column = virtual_columns_block.safeGetByPosition(i).column;
        column = column->filter(*filter.data, -1);
    }

    size_t pos = 0;
    for (size_t i : metadata_snapshot->minmax_count_projection->partition_value_indices)
    {
        if (required_columns_set.contains(partition_minmax_count_column_names[pos]))
            for (const auto & part : real_parts)
                partition_minmax_count_columns[pos]->insert(part->partition.value[i]);
        ++pos;
    }

    size_t minmax_idx_size = real_parts.front()->minmax_idx->hyperrectangle.size();
    for (size_t i = 0; i < minmax_idx_size; ++i)
    {
        if (required_columns_set.contains(partition_minmax_count_column_names[pos]))
        {
            for (const auto & part : real_parts)
            {
                const auto & range = part->minmax_idx->hyperrectangle[i];
                auto & min_column = assert_cast<ColumnAggregateFunction &>(*partition_minmax_count_columns[pos]);
                insert(min_column, range.left);
            }
        }
        ++pos;

        if (required_columns_set.contains(partition_minmax_count_column_names[pos]))
        {
            for (const auto & part : real_parts)
            {
                const auto & range = part->minmax_idx->hyperrectangle[i];
                auto & max_column = assert_cast<ColumnAggregateFunction &>(*partition_minmax_count_columns[pos]);
                insert(max_column, range.right);
            }
        }
        ++pos;
    }

    if (!primary_key_max_column_name.empty())
    {
        if (required_columns_set.contains(partition_minmax_count_column_names[pos]))
        {
            for (const auto & part : real_parts)
            {
                const auto & primary_key_column = *part->index[0];
                auto & min_column = assert_cast<ColumnAggregateFunction &>(*partition_minmax_count_columns[pos]);
                insert(min_column, primary_key_column[0]);
            }
        }
        ++pos;

        if (required_columns_set.contains(partition_minmax_count_column_names[pos]))
        {
            for (const auto & part : real_parts)
            {
                const auto & primary_key_column = *part->index[0];
                auto & max_column = assert_cast<ColumnAggregateFunction &>(*partition_minmax_count_columns[pos]);
                insert(max_column, primary_key_column[primary_key_column.size() - 1]);
            }
        }
        ++pos;
    }

    bool has_count
        = std::any_of(required_columns.begin(), required_columns.end(), [&](const auto & name) { return startsWith(name, "count"); });
    if (has_count)
    {
        for (const auto & part : real_parts)
        {
            auto & column = assert_cast<ColumnAggregateFunction &>(*partition_minmax_count_columns.back());
            insert(column, part->rows_count);
        }
    }

    block.setColumns(std::move(partition_minmax_count_columns));

    Block res;
    for (const auto & name : required_columns)
    {
        if (virtual_columns_block.has(name))
            res.insert(virtual_columns_block.getByName(name));
        else if (block.has(name))
            res.insert(block.getByName(name));
        else if (startsWith(name, "count")) // special case to match count(...) variants
        {
            const auto & column = block.getByName("count()");
            res.insert({column.column, column.type, name});
        }
        else
            throw Exception(
                ErrorCodes::LOGICAL_ERROR,
                "Cannot find column {} in minmax_count projection but query analysis still selects this projection. It's a bug",
                name);
    }
    return res;
}


std::optional<ProjectionCandidate> MergeTreeData::getQueryProcessingStageWithAggregateProjection(
    ContextPtr query_context, const StorageSnapshotPtr & storage_snapshot, SelectQueryInfo & query_info) const
{
    const auto & metadata_snapshot = storage_snapshot->metadata;
    const auto & settings = query_context->getSettingsRef();

    if (settings.query_plan_optimize_projection)
        return std::nullopt;

    /// TODO: Analyzer syntax analyzer result
    if (!query_info.syntax_analyzer_result)
        return std::nullopt;

    if (!settings.allow_experimental_projection_optimization || query_info.ignore_projections || query_info.is_projection_query
        || settings.aggregate_functions_null_for_empty /* projections don't work correctly with this setting */)
        return std::nullopt;

    // Currently projections don't support parallel replicas reading yet.
    if (settings.parallel_replicas_count > 1 || settings.max_parallel_replicas > 1)
        return std::nullopt;

    /// Cannot use projections in case of additional filter.
    if (query_info.additional_filter_ast)
        return std::nullopt;

    auto query_ptr = query_info.query;
    auto original_query_ptr = query_info.original_query;

    auto * select_query = query_ptr->as<ASTSelectQuery>();
    auto * original_select_query = original_query_ptr->as<ASTSelectQuery>();

    if (!original_select_query || !select_query)
        return std::nullopt;

    // Currently projections don't support final yet.
    if (select_query->final() || original_select_query->final())
        return std::nullopt;

    // Currently projections don't support sample yet.
    if (original_select_query->sampleSize())
        return std::nullopt;

    // Currently projection don't support deduplication when moving parts between shards.
    if (settings.allow_experimental_query_deduplication)
        return std::nullopt;

    // Currently projections don't support ARRAY JOIN yet.
    if (original_select_query->arrayJoinExpressionList().first)
        return std::nullopt;

    // In order to properly analyze joins, aliases should be recognized. However, aliases get lost during projection analysis.
    // Let's disable projection if there are any JOIN clauses.
    // TODO: We need a better identifier resolution mechanism for projection analysis.
    if (original_select_query->hasJoin())
        return std::nullopt;

    // INTERPOLATE expressions may include aliases, so aliases should be preserved
    if (original_select_query->interpolate() && !original_select_query->interpolate()->children.empty())
        return std::nullopt;

    // Projections don't support grouping sets yet.
    if (original_select_query->group_by_with_grouping_sets
        || original_select_query->group_by_with_totals
        || original_select_query->group_by_with_rollup
        || original_select_query->group_by_with_cube)
        return std::nullopt;

    auto query_options = SelectQueryOptions(
        QueryProcessingStage::WithMergeableState,
        /* depth */ 1,
        /* is_subquery_= */ true
        ).ignoreProjections().ignoreAlias();

    InterpreterSelectQuery select(
        original_query_ptr,
        query_context,
        query_options,
        query_info.prepared_sets);

    const auto & analysis_result = select.getAnalysisResult();

    query_info.prepared_sets = select.getQueryAnalyzer()->getPreparedSets();

    const auto & before_where = analysis_result.before_where;
    const auto & where_column_name = analysis_result.where_column_name;

    /// For PK analysis
    ActionDAGNodes added_filter_nodes;
    if (auto additional_filter_info = select.getAdditionalQueryInfo())
        added_filter_nodes.nodes.push_back(&additional_filter_info->actions->findInOutputs(additional_filter_info->column_name));

    if (before_where)
        added_filter_nodes.nodes.push_back(&before_where->findInOutputs(where_column_name));

    bool can_use_aggregate_projection = true;
    /// If the first stage of the query pipeline is more complex than Aggregating - Expression - Filter - ReadFromStorage,
    /// we cannot use aggregate projection.
    if (analysis_result.join != nullptr || analysis_result.array_join != nullptr)
        can_use_aggregate_projection = false;

    /// Check if all needed columns can be provided by some aggregate projection. Here we also try
    /// to find expression matches. For example, suppose an aggregate projection contains a column
    /// named sum(x) and the given query also has an expression called sum(x), it's a match. This is
    /// why we need to ignore all aliases during projection creation and the above query planning.
    /// It's also worth noting that, sqrt(sum(x)) will also work because we can treat sum(x) as a
    /// required column.

    /// The ownership of ProjectionDescription is hold in metadata_snapshot which lives along with
    /// InterpreterSelect, thus we can store the raw pointer here.
    std::vector<ProjectionCandidate> candidates;
    NameSet keys;
    std::unordered_map<std::string_view, size_t> key_name_pos_map;
    size_t pos = 0;
    for (const auto & desc : select.getQueryAnalyzer()->aggregationKeys())
    {
        keys.insert(desc.name);
        key_name_pos_map.insert({desc.name, pos++});
    }
    auto actions_settings = ExpressionActionsSettings::fromSettings(settings, CompileExpressions::yes);

    // All required columns should be provided by either current projection or previous actions
    // Let's traverse backward to finish the check.
    // TODO what if there is a column with name sum(x) and an aggregate sum(x)?
    auto rewrite_before_where =
        [&](ProjectionCandidate & candidate, const ProjectionDescription & projection,
            NameSet & required_columns, const Block & source_block, const Block & aggregates)
    {
        if (analysis_result.before_where)
        {
            candidate.where_column_name = analysis_result.where_column_name;
            candidate.remove_where_filter = !required_columns.contains(analysis_result.where_column_name);
            candidate.before_where = analysis_result.before_where->clone();

            auto new_required_columns = candidate.before_where->foldActionsByProjection(
                required_columns,
                projection.sample_block_for_keys,
                candidate.where_column_name);
            if (new_required_columns.empty() && !required_columns.empty())
                return false;
            required_columns = std::move(new_required_columns);
            candidate.before_where->addAggregatesViaProjection(aggregates);
        }

        if (analysis_result.prewhere_info)
        {
            candidate.prewhere_info = analysis_result.prewhere_info->clone();

            auto prewhere_actions = candidate.prewhere_info->prewhere_actions->clone();
            auto prewhere_required_columns = required_columns;
            // required_columns should not contain columns generated by prewhere
            for (const auto & column : prewhere_actions->getResultColumns())
                required_columns.erase(column.name);

            {
                // prewhere_action should not add missing keys.
                auto new_prewhere_required_columns = prewhere_actions->foldActionsByProjection(
                        prewhere_required_columns, projection.sample_block_for_keys, candidate.prewhere_info->prewhere_column_name, false);
                if (new_prewhere_required_columns.empty() && !prewhere_required_columns.empty())
                    return false;
                prewhere_required_columns = std::move(new_prewhere_required_columns);
                candidate.prewhere_info->prewhere_actions = prewhere_actions;
            }

            if (candidate.prewhere_info->row_level_filter)
            {
                auto row_level_filter_actions = candidate.prewhere_info->row_level_filter->clone();
                // row_level_filter_action should not add missing keys.
                auto new_prewhere_required_columns = row_level_filter_actions->foldActionsByProjection(
                    prewhere_required_columns, projection.sample_block_for_keys, candidate.prewhere_info->row_level_column_name, false);
                if (new_prewhere_required_columns.empty() && !prewhere_required_columns.empty())
                    return false;
                prewhere_required_columns = std::move(new_prewhere_required_columns);
                candidate.prewhere_info->row_level_filter = row_level_filter_actions;
            }

            required_columns.insert(prewhere_required_columns.begin(), prewhere_required_columns.end());
        }

        bool match = true;
        for (const auto & column : required_columns)
        {
            /// There are still missing columns, fail to match
            if (!source_block.has(column))
            {
                match = false;
                break;
            }
        }
        return match;
    };

    auto virtual_block = getSampleBlockWithVirtualColumns();
    auto add_projection_candidate = [&](const ProjectionDescription & projection, bool minmax_count_projection = false)
    {
        ProjectionCandidate candidate{};
        candidate.desc = &projection;
        candidate.context = select.getContext();

        auto sample_block = projection.sample_block;
        auto sample_block_for_keys = projection.sample_block_for_keys;
        for (const auto & column : virtual_block)
        {
            sample_block.insertUnique(column);
            sample_block_for_keys.insertUnique(column);
        }

        // If optimize_aggregation_in_order = true, we need additional information to transform the projection's pipeline.
        auto attach_aggregation_in_order_info = [&]()
        {
            for (const auto & desc : select.getQueryAnalyzer()->aggregationKeys())
            {
                const String & key = desc.name;
                auto actions_dag = analysis_result.before_aggregation->clone();
                actions_dag->foldActionsByProjection({key}, sample_block_for_keys);
                candidate.group_by_elements_actions.emplace_back(std::make_shared<ExpressionActions>(actions_dag, actions_settings));
                candidate.group_by_elements_order_descr.emplace_back(key, 1, 1);
            }
        };

        if (projection.type == ProjectionDescription::Type::Aggregate && analysis_result.need_aggregate && can_use_aggregate_projection)
        {
            Block aggregates;
            // Let's first check if all aggregates are provided by current projection
            for (const auto & aggregate : select.getQueryAnalyzer()->aggregates())
            {
                if (const auto * column = sample_block.findByName(aggregate.column_name))
                {
                    aggregates.insert(*column);
                    continue;
                }

                // We can treat every count_not_null_column as count() when selecting minmax_count_projection
                if (minmax_count_projection && dynamic_cast<const AggregateFunctionCount *>(aggregate.function.get()))
                {
                    const auto * count_column = sample_block.findByName("count()");
                    if (!count_column)
                        throw Exception(
                            ErrorCodes::LOGICAL_ERROR, "`count()` column is missing when minmax_count_projection == true. It is a bug");
                    aggregates.insert({count_column->column, count_column->type, aggregate.column_name});
                    continue;
                }

                // No match
                return;
            }

            // Check if all aggregation keys can be either provided by some action, or by current
            // projection directly. Reshape the `before_aggregation` action DAG so that it only
            // needs to provide aggregation keys, and the DAG of certain child might be substituted
            // by some keys in projection.
            candidate.before_aggregation = analysis_result.before_aggregation->clone();
            auto required_columns = candidate.before_aggregation->foldActionsByProjection(keys, sample_block_for_keys);

            // TODO Let's find out the exact required_columns for keys.
            if (required_columns.empty() && (!keys.empty() && !candidate.before_aggregation->getRequiredColumns().empty()))
                return;

            if (analysis_result.optimize_aggregation_in_order)
                attach_aggregation_in_order_info();

            // Reorder aggregation keys and attach aggregates
            candidate.before_aggregation->reorderAggregationKeysForProjection(key_name_pos_map);
            candidate.before_aggregation->addAggregatesViaProjection(aggregates);

            if (rewrite_before_where(candidate, projection, required_columns, sample_block_for_keys, aggregates))
            {
                candidate.required_columns = {required_columns.begin(), required_columns.end()};
                for (const auto & aggregate : aggregates)
                    candidate.required_columns.push_back(aggregate.name);
                candidates.push_back(std::move(candidate));
            }
        }
        else if (projection.type == ProjectionDescription::Type::Normal)
        {
            if (analysis_result.before_aggregation && analysis_result.optimize_aggregation_in_order)
                attach_aggregation_in_order_info();

            if (analysis_result.hasWhere() || analysis_result.hasPrewhere())
            {
                const auto & actions
                    = analysis_result.before_aggregation ? analysis_result.before_aggregation : analysis_result.before_order_by;
                NameSet required_columns;
                for (const auto & column : actions->getRequiredColumns())
                    required_columns.insert(column.name);

                if (rewrite_before_where(candidate, projection, required_columns, sample_block, {}))
                {
                    candidate.required_columns = {required_columns.begin(), required_columns.end()};
                    candidates.push_back(std::move(candidate));
                }
            }
        }
    };

    ProjectionCandidate * selected_candidate = nullptr;
    size_t min_sum_marks = std::numeric_limits<size_t>::max();
    if (metadata_snapshot->minmax_count_projection && !has_lightweight_delete_parts.load(std::memory_order_relaxed)) /// Disable ReadFromStorage for parts with lightweight.
        add_projection_candidate(*metadata_snapshot->minmax_count_projection, true);
    std::optional<ProjectionCandidate> minmax_count_projection_candidate;
    if (!candidates.empty())
    {
        minmax_count_projection_candidate.emplace(std::move(candidates.front()));
        candidates.clear();
    }
    MergeTreeDataSelectExecutor reader(*this);
    std::shared_ptr<PartitionIdToMaxBlock> max_added_blocks;
    if (settings.select_sequential_consistency)
    {
        if (const StorageReplicatedMergeTree * replicated = dynamic_cast<const StorageReplicatedMergeTree *>(this))
            max_added_blocks = std::make_shared<PartitionIdToMaxBlock>(replicated->getMaxAddedBlocks());
    }

    const auto & snapshot_data = assert_cast<const MergeTreeData::SnapshotData &>(*storage_snapshot->data);
    const auto & parts = snapshot_data.parts;

    auto prepare_min_max_count_projection = [&]()
    {
        DataPartsVector normal_parts;
        query_info.minmax_count_projection_block = getMinMaxCountProjectionBlock(
            metadata_snapshot,
            minmax_count_projection_candidate->required_columns,
            !query_info.filter_asts.empty() || analysis_result.prewhere_info || analysis_result.before_where,
            query_info,
            parts,
            normal_parts,
            max_added_blocks.get(),
            query_context);

        // minmax_count_projection should not be used when there is no data to process.
        if (!query_info.minmax_count_projection_block)
            return;

        if (minmax_count_projection_candidate->prewhere_info)
        {
            const auto & prewhere_info = minmax_count_projection_candidate->prewhere_info;

            if (prewhere_info->row_level_filter)
            {
                ExpressionActions(prewhere_info->row_level_filter, actions_settings).execute(query_info.minmax_count_projection_block);
                query_info.minmax_count_projection_block.erase(prewhere_info->row_level_column_name);
            }

            if (prewhere_info->prewhere_actions)
                ExpressionActions(prewhere_info->prewhere_actions, actions_settings).execute(query_info.minmax_count_projection_block);

            if (prewhere_info->remove_prewhere_column)
                query_info.minmax_count_projection_block.erase(prewhere_info->prewhere_column_name);
        }

        if (normal_parts.empty())
        {
            selected_candidate = &*minmax_count_projection_candidate;
            selected_candidate->complete = true;
            min_sum_marks = query_info.minmax_count_projection_block.rows();
        }
        else if (normal_parts.size() < parts.size())
        {
            auto normal_result_ptr = reader.estimateNumMarksToRead(
                normal_parts,
                query_info.prewhere_info,
                analysis_result.required_columns,
                metadata_snapshot,
                metadata_snapshot,
                query_info,
                added_filter_nodes,
                query_context,
                settings.max_threads,
                max_added_blocks);

            if (!normal_result_ptr->error())
            {
                selected_candidate = &*minmax_count_projection_candidate;
                selected_candidate->merge_tree_normal_select_result_ptr = normal_result_ptr;
                min_sum_marks = query_info.minmax_count_projection_block.rows() + normal_result_ptr->marks();
            }
        }
    };

    // If minmax_count_projection is a valid candidate, prepare it and check its completeness.
    if (minmax_count_projection_candidate)
        prepare_min_max_count_projection();

    // We cannot find a complete match of minmax_count_projection, add more projections to check.
    if (!selected_candidate || !selected_candidate->complete)
        for (const auto & projection : metadata_snapshot->projections)
            add_projection_candidate(projection);

    // Let's select the best projection to execute the query.
    if (!candidates.empty())
    {
        query_info.merge_tree_select_result_ptr = reader.estimateNumMarksToRead(
            parts,
            query_info.prewhere_info,
            analysis_result.required_columns,
            metadata_snapshot,
            metadata_snapshot,
            query_info,
            added_filter_nodes,
            query_context,
            settings.max_threads,
            max_added_blocks);

        if (!query_info.merge_tree_select_result_ptr->error())
        {
            // Add 1 to base sum_marks so that we prefer projections even when they have equal number of marks to read.
            // NOTE: It is not clear if we need it. E.g. projections do not support skip index for now.
            auto sum_marks = query_info.merge_tree_select_result_ptr->marks() + 1;
            if (sum_marks < min_sum_marks)
            {
                selected_candidate = nullptr;
                min_sum_marks = sum_marks;
            }
        }

        /// Favor aggregate projections
        for (auto & candidate : candidates)
        {
            if (candidate.desc->type == ProjectionDescription::Type::Aggregate)
            {
                selectBestProjection(
                    reader,
                    storage_snapshot,
                    query_info,
                    added_filter_nodes,
                    analysis_result.required_columns,
                    candidate,
                    query_context,
                    max_added_blocks,
                    settings,
                    parts,
                    selected_candidate,
                    min_sum_marks);
            }
        }

        /// Select the best normal projection.
        for (auto & candidate : candidates)
        {
            if (candidate.desc->type == ProjectionDescription::Type::Normal)
            {
                selectBestProjection(
                    reader,
                    storage_snapshot,
                    query_info,
                    added_filter_nodes,
                    analysis_result.required_columns,
                    candidate,
                    query_context,
                    max_added_blocks,
                    settings,
                    parts,
                    selected_candidate,
                    min_sum_marks);
            }
        }
    }

    if (!selected_candidate)
        return std::nullopt;
    else if (min_sum_marks == 0)
    {
        /// If selected_projection indicated an empty result set. Remember it in query_info but
        /// don't use projection to run the query, because projection pipeline with empty result
        /// set will not work correctly with empty_result_for_aggregation_by_empty_set.
        query_info.merge_tree_empty_result = true;
        return std::nullopt;
    }

    if (selected_candidate->desc->type == ProjectionDescription::Type::Aggregate)
    {
        selected_candidate->aggregation_keys = select.getQueryAnalyzer()->aggregationKeys();
        selected_candidate->aggregate_descriptions = select.getQueryAnalyzer()->aggregates();
    }

    return *selected_candidate;
}


QueryProcessingStage::Enum MergeTreeData::getQueryProcessingStage(
    ContextPtr query_context,
    QueryProcessingStage::Enum to_stage,
    const StorageSnapshotPtr & storage_snapshot,
    SelectQueryInfo & query_info) const
{
    if (query_context->getClientInfo().collaborate_with_initiator)
        return QueryProcessingStage::Enum::FetchColumns;

    if (query_context->canUseParallelReplicasOnInitiator()
        && to_stage >= QueryProcessingStage::WithMergeableState)
        return QueryProcessingStage::Enum::WithMergeableState;

    if (to_stage >= QueryProcessingStage::Enum::WithMergeableState)
    {
        if (auto projection = getQueryProcessingStageWithAggregateProjection(query_context, storage_snapshot, query_info))
        {
            query_info.projection = std::move(projection);
            if (query_info.projection->desc->type == ProjectionDescription::Type::Aggregate)
                return QueryProcessingStage::Enum::WithMergeableState;
        }
        else
            query_info.projection = std::nullopt;
    }

    return QueryProcessingStage::Enum::FetchColumns;
}


MergeTreeData & MergeTreeData::checkStructureAndGetMergeTreeData(IStorage & source_table, const StorageMetadataPtr & src_snapshot, const StorageMetadataPtr & my_snapshot) const
{
    MergeTreeData * src_data = dynamic_cast<MergeTreeData *>(&source_table);
    if (!src_data)
        throw Exception(ErrorCodes::NOT_IMPLEMENTED,
                        "Table {} supports attachPartitionFrom only for MergeTree family of table engines. Got {}",
                        source_table.getStorageID().getNameForLogs(), source_table.getName());

    if (my_snapshot->getColumns().getAllPhysical().sizeOfDifference(src_snapshot->getColumns().getAllPhysical()))
        throw Exception(ErrorCodes::INCOMPATIBLE_COLUMNS, "Tables have different structure");

    auto query_to_string = [] (const ASTPtr & ast)
    {
        return ast ? queryToString(ast) : "";
    };

    if (query_to_string(my_snapshot->getSortingKeyAST()) != query_to_string(src_snapshot->getSortingKeyAST()))
        throw Exception(ErrorCodes::BAD_ARGUMENTS, "Tables have different ordering");

    if (query_to_string(my_snapshot->getPartitionKeyAST()) != query_to_string(src_snapshot->getPartitionKeyAST()))
        throw Exception(ErrorCodes::BAD_ARGUMENTS, "Tables have different partition key");

    if (format_version != src_data->format_version)
        throw Exception(ErrorCodes::BAD_ARGUMENTS, "Tables have different format_version");

    if (query_to_string(my_snapshot->getPrimaryKeyAST()) != query_to_string(src_snapshot->getPrimaryKeyAST()))
        throw Exception(ErrorCodes::BAD_ARGUMENTS, "Tables have different primary key");

    return *src_data;
}

MergeTreeData & MergeTreeData::checkStructureAndGetMergeTreeData(
    const StoragePtr & source_table, const StorageMetadataPtr & src_snapshot, const StorageMetadataPtr & my_snapshot) const
{
    return checkStructureAndGetMergeTreeData(*source_table, src_snapshot, my_snapshot);
}

std::pair<MergeTreeData::MutableDataPartPtr, scope_guard> MergeTreeData::cloneAndLoadDataPartOnSameDisk(
    const MergeTreeData::DataPartPtr & src_part,
    const String & tmp_part_prefix,
    const MergeTreePartInfo & dst_part_info,
    const StorageMetadataPtr & metadata_snapshot,
    const MergeTreeTransactionPtr & txn,
    HardlinkedFiles * hardlinked_files,
    bool copy_instead_of_hardlink,
    const NameSet & files_to_copy_instead_of_hardlinks)
{
    /// Check that the storage policy contains the disk where the src_part is located.
    bool does_storage_policy_allow_same_disk = false;
    for (const DiskPtr & disk : getStoragePolicy()->getDisks())
    {
        if (disk->getName() == src_part->getDataPartStorage().getDiskName())
        {
            does_storage_policy_allow_same_disk = true;
            break;
        }
    }
    if (!does_storage_policy_allow_same_disk)
        throw Exception(
            ErrorCodes::BAD_ARGUMENTS,
            "Could not clone and load part {} because disk does not belong to storage policy",
            quoteString(src_part->getDataPartStorage().getFullPath()));

    String dst_part_name = src_part->getNewName(dst_part_info);
    String tmp_dst_part_name = tmp_part_prefix + dst_part_name;
    auto temporary_directory_lock = getTemporaryPartDirectoryHolder(tmp_dst_part_name);

    /// Why it is needed if we only hardlink files?
    auto reservation = src_part->getDataPartStorage().reserve(src_part->getBytesOnDisk());
    auto src_part_storage = src_part->getDataPartStoragePtr();

    scope_guard src_flushed_tmp_dir_lock;
    MergeTreeData::MutableDataPartPtr src_flushed_tmp_part;

    /// If source part is in memory, flush it to disk and clone it already in on-disk format
    /// Protect tmp dir from removing by cleanup thread with src_flushed_tmp_dir_lock
    /// Construct src_flushed_tmp_part in order to delete part with its directory at destructor
    if (auto src_part_in_memory = asInMemoryPart(src_part))
    {
        auto flushed_part_path = *src_part_in_memory->getRelativePathForPrefix(tmp_part_prefix);

        auto tmp_src_part_file_name = fs::path(tmp_dst_part_name).filename();
        src_flushed_tmp_dir_lock = src_part->storage.getTemporaryPartDirectoryHolder(tmp_src_part_file_name);

        auto flushed_part_storage = src_part_in_memory->flushToDisk(flushed_part_path, metadata_snapshot);

        src_flushed_tmp_part = MergeTreeDataPartBuilder(*this, src_part->name, flushed_part_storage)
            .withPartInfo(src_part->info)
            .withPartFormatFromDisk()
            .build();

        src_flushed_tmp_part->is_temp = true;
        src_part_storage = flushed_part_storage;
    }

    String with_copy;
    if (copy_instead_of_hardlink)
        with_copy = " (copying data)";

    auto dst_part_storage = src_part_storage->freeze(
        relative_data_path,
        tmp_dst_part_name,
        /*make_source_readonly=*/ false,
        /*save_metadata_callback=*/ {},
        copy_instead_of_hardlink,
        files_to_copy_instead_of_hardlinks);

    LOG_DEBUG(log, "Clone {} part {} to {}{}",
              src_flushed_tmp_part ? "flushed" : "",
              src_part_storage->getFullPath(),
              std::string(fs::path(dst_part_storage->getFullRootPath()) / tmp_dst_part_name),
              with_copy);

    auto dst_data_part = MergeTreeDataPartBuilder(*this, dst_part_name, dst_part_storage)
        .withPartFormatFromDisk()
        .build();

    if (!copy_instead_of_hardlink && hardlinked_files)
    {
        hardlinked_files->source_part_name = src_part->name;
        hardlinked_files->source_table_shared_id = src_part->storage.getTableSharedID();

        for (auto it = src_part->getDataPartStorage().iterate(); it->isValid(); it->next())
        {
            if (!files_to_copy_instead_of_hardlinks.contains(it->name())
                && it->name() != IMergeTreeDataPart::DELETE_ON_DESTROY_MARKER_FILE_NAME
                && it->name() != IMergeTreeDataPart::TXN_VERSION_METADATA_FILE_NAME)
            {
                hardlinked_files->hardlinks_from_source_part.insert(it->name());
            }
        }

        auto projections = src_part->getProjectionParts();
        for (const auto & [name, projection_part] : projections)
        {
            const auto & projection_storage = projection_part->getDataPartStorage();
            for (auto it = projection_storage.iterate(); it->isValid(); it->next())
            {
                auto file_name_with_projection_prefix = fs::path(projection_storage.getPartDirectory()) / it->name();
                if (!files_to_copy_instead_of_hardlinks.contains(file_name_with_projection_prefix)
                    && it->name() != IMergeTreeDataPart::DELETE_ON_DESTROY_MARKER_FILE_NAME
                    && it->name() != IMergeTreeDataPart::TXN_VERSION_METADATA_FILE_NAME)
                {
                    hardlinked_files->hardlinks_from_source_part.insert(file_name_with_projection_prefix);
                }
            }
        }
    }

    /// We should write version metadata on part creation to distinguish it from parts that were created without transaction.
    TransactionID tid = txn ? txn->tid : Tx::PrehistoricTID;
    dst_data_part->version.setCreationTID(tid, nullptr);
    dst_data_part->storeVersionMetadata();

    dst_data_part->is_temp = true;

    dst_data_part->loadColumnsChecksumsIndexes(require_part_metadata, true);
    dst_data_part->modification_time = dst_part_storage->getLastModified().epochTime();
    return std::make_pair(dst_data_part, std::move(temporary_directory_lock));
}

String MergeTreeData::getFullPathOnDisk(const DiskPtr & disk) const
{
    return disk->getPath() + relative_data_path;
}


DiskPtr MergeTreeData::tryGetDiskForDetachedPart(const String & part_name) const
{
    String additional_path = "detached/";
    const auto disks = getStoragePolicy()->getDisks();

    for (const DiskPtr & disk : disks)
        if (disk->exists(fs::path(relative_data_path) / additional_path / part_name))
            return disk;

    return nullptr;
}

DiskPtr MergeTreeData::getDiskForDetachedPart(const String & part_name) const
{
    if (auto disk = tryGetDiskForDetachedPart(part_name))
        return disk;
    throw DB::Exception(ErrorCodes::BAD_DATA_PART_NAME, "Detached part \"{}\" not found", part_name);
}


Strings MergeTreeData::getDataPaths() const
{
    Strings res;
    auto disks = getStoragePolicy()->getDisks();
    for (const auto & disk : disks)
        res.push_back(getFullPathOnDisk(disk));
    return res;
}


void MergeTreeData::reportBrokenPart(MergeTreeData::DataPartPtr & data_part) const
{
    if (data_part->getDataPartStorage().isBroken())
    {
        auto parts = getDataPartsForInternalUsage();
        LOG_WARNING(log, "Scanning parts to recover on broken disk {}@{}.", data_part->getDataPartStorage().getDiskName(), data_part->getDataPartStorage().getDiskPath());

        for (const auto & part : parts)
        {
            if (part->getDataPartStorage().getDiskName() == data_part->getDataPartStorage().getDiskName())
                broken_part_callback(part->name);
        }
    }
    else if (data_part && data_part->getState() == MergeTreeDataPartState::Active)
        broken_part_callback(data_part->name);
    else
        LOG_DEBUG(log, "Will not check potentially broken part {} because it's not active", data_part->getNameWithState());
}

MergeTreeData::MatcherFn MergeTreeData::getPartitionMatcher(const ASTPtr & partition_ast, ContextPtr local_context) const
{
    bool prefixed = false;
    String id;

    if (format_version < MERGE_TREE_DATA_MIN_FORMAT_VERSION_WITH_CUSTOM_PARTITIONING)
    {
        /// Month-partitioning specific - partition value can represent a prefix of the partition to freeze.
        if (const auto * partition_lit = partition_ast->as<ASTPartition &>().value->as<ASTLiteral>())
        {
            id = partition_lit->value.getType() == Field::Types::UInt64
                 ? toString(partition_lit->value.get<UInt64>())
                 : partition_lit->value.safeGet<String>();
            prefixed = true;
        }
        else
            id = getPartitionIDFromQuery(partition_ast, local_context);
    }
    else
        id = getPartitionIDFromQuery(partition_ast, local_context);

    return [prefixed, id](const String & partition_id)
    {
        if (prefixed)
            return startsWith(partition_id, id);
        else
            return id == partition_id;
    };
}

PartitionCommandsResultInfo MergeTreeData::freezePartition(
    const ASTPtr & partition_ast,
    const StorageMetadataPtr & metadata_snapshot,
    const String & with_name,
    ContextPtr local_context,
    TableLockHolder &)
{
    return freezePartitionsByMatcher(getPartitionMatcher(partition_ast, local_context), metadata_snapshot, with_name, local_context);
}

PartitionCommandsResultInfo MergeTreeData::freezeAll(
    const String & with_name,
    const StorageMetadataPtr & metadata_snapshot,
    ContextPtr local_context,
    TableLockHolder &)
{
    return freezePartitionsByMatcher([] (const String &) { return true; }, metadata_snapshot, with_name, local_context);
}

PartitionCommandsResultInfo MergeTreeData::freezePartitionsByMatcher(
    MatcherFn matcher,
    const StorageMetadataPtr & metadata_snapshot,
    const String & with_name,
    ContextPtr local_context)
{
    String clickhouse_path = fs::canonical(local_context->getPath());
    String default_shadow_path = fs::path(clickhouse_path) / "shadow/";
    fs::create_directories(default_shadow_path);
    auto increment = Increment(fs::path(default_shadow_path) / "increment.txt").get(true);

    const String shadow_path = "shadow/";

    /// Acquire a snapshot of active data parts to prevent removing while doing backup.
    const auto data_parts = getVisibleDataPartsVector(local_context);

    String backup_name = (!with_name.empty() ? escapeForFileName(with_name) : toString(increment));
    String backup_path = fs::path(shadow_path) / backup_name / "";

    for (const auto & disk : getStoragePolicy()->getDisks())
        disk->onFreeze(backup_path);

    PartitionCommandsResultInfo result;

    size_t parts_processed = 0;
    for (const auto & part : data_parts)
    {
        if (!matcher(part->info.partition_id))
            continue;

        LOG_DEBUG(log, "Freezing part {} snapshot will be placed at {}", part->name, backup_path);

        auto data_part_storage = part->getDataPartStoragePtr();
        String backup_part_path = fs::path(backup_path) / relative_data_path;

        scope_guard src_flushed_tmp_dir_lock;
        MergeTreeData::MutableDataPartPtr src_flushed_tmp_part;

        if (auto part_in_memory = asInMemoryPart(part))
        {
            auto flushed_part_path = *part_in_memory->getRelativePathForPrefix("tmp_freeze");
            src_flushed_tmp_dir_lock = part->storage.getTemporaryPartDirectoryHolder("tmp_freeze" + part->name);

            auto flushed_part_storage = part_in_memory->flushToDisk(flushed_part_path, metadata_snapshot);

            src_flushed_tmp_part = MergeTreeDataPartBuilder(*this, part->name, flushed_part_storage)
                .withPartInfo(part->info)
                .withPartFormatFromDisk()
                .build();

            src_flushed_tmp_part->is_temp = true;
            data_part_storage = flushed_part_storage;
        }

        auto callback = [this, &part, &backup_part_path](const DiskPtr & disk)
        {
            // Store metadata for replicated table.
            // Do nothing for non-replicated.
            createAndStoreFreezeMetadata(disk, part, fs::path(backup_part_path) / part->getDataPartStorage().getPartDirectory());
        };

        auto new_storage = data_part_storage->freeze(
            backup_part_path,
            part->getDataPartStorage().getPartDirectory(),
            /*make_source_readonly=*/ true,
            callback,
            /*copy_instead_of_hardlink=*/ false,
            /*files_to_copy_instead_of_hardlinks=*/ {});

        part->is_frozen.store(true, std::memory_order_relaxed);
        result.push_back(PartitionCommandResultInfo{
            .partition_id = part->info.partition_id,
            .part_name = part->name,
            .backup_path = new_storage->getFullRootPath(),
            .part_backup_path = new_storage->getFullPath(),
            .backup_name = backup_name,
        });
        ++parts_processed;
    }

    LOG_DEBUG(log, "Freezed {} parts", parts_processed);
    return result;
}

void MergeTreeData::createAndStoreFreezeMetadata(DiskPtr, DataPartPtr, String) const
{

}

PartitionCommandsResultInfo MergeTreeData::unfreezePartition(
    const ASTPtr & partition,
    const String & backup_name,
    ContextPtr local_context,
    TableLockHolder &)
{
    return unfreezePartitionsByMatcher(getPartitionMatcher(partition, local_context), backup_name, local_context);
}

PartitionCommandsResultInfo MergeTreeData::unfreezeAll(
    const String & backup_name,
    ContextPtr local_context,
    TableLockHolder &)
{
    return unfreezePartitionsByMatcher([] (const String &) { return true; }, backup_name, local_context);
}

bool MergeTreeData::removeDetachedPart(DiskPtr disk, const String & path, const String &)
{
    disk->removeRecursive(path);

    return false;
}

PartitionCommandsResultInfo MergeTreeData::unfreezePartitionsByMatcher(MatcherFn matcher, const String & backup_name, ContextPtr local_context)
{
    auto backup_path = fs::path("shadow") / escapeForFileName(backup_name) / relative_data_path;

    LOG_DEBUG(log, "Unfreezing parts by path {}", backup_path.generic_string());

    auto disks = getStoragePolicy()->getDisks();

    return Unfreezer(local_context).unfreezePartitionsFromTableDirectory(matcher, backup_name, disks, backup_path);
}

bool MergeTreeData::canReplacePartition(const DataPartPtr & src_part) const
{
    const auto settings = getSettings();

    if (!settings->enable_mixed_granularity_parts || settings->index_granularity_bytes == 0)
    {
        if (!canUseAdaptiveGranularity() && src_part->index_granularity_info.mark_type.adaptive)
            return false;
        if (canUseAdaptiveGranularity() && !src_part->index_granularity_info.mark_type.adaptive)
            return false;
    }

    return true;
}

void MergeTreeData::writePartLog(
    PartLogElement::Type type,
    const ExecutionStatus & execution_status,
    UInt64 elapsed_ns,
    const String & new_part_name,
    const DataPartPtr & result_part,
    const DataPartsVector & source_parts,
    const MergeListEntry * merge_entry,
    std::shared_ptr<ProfileEvents::Counters::Snapshot> profile_counters)
try
{
    auto table_id = getStorageID();
    auto part_log = getContext()->getPartLog(table_id.database_name);
    if (!part_log)
        return;

    PartLogElement part_log_elem;

    part_log_elem.event_type = type;

    if (part_log_elem.event_type == PartLogElement::MERGE_PARTS)
    {
        if (merge_entry)
        {
            part_log_elem.merge_reason = PartLogElement::getMergeReasonType((*merge_entry)->merge_type);
            part_log_elem.merge_algorithm = PartLogElement::getMergeAlgorithm((*merge_entry)->merge_algorithm);
        }
    }

    part_log_elem.error = static_cast<UInt16>(execution_status.code);
    part_log_elem.exception = execution_status.message;

    // construct event_time and event_time_microseconds using the same time point
    // so that the two times will always be equal up to a precision of a second.
    const auto time_now = std::chrono::system_clock::now();
    part_log_elem.event_time = timeInSeconds(time_now);
    part_log_elem.event_time_microseconds = timeInMicroseconds(time_now);

    /// TODO: Stop stopwatch in outer code to exclude ZK timings and so on
    part_log_elem.duration_ms = elapsed_ns / 1000000;

    part_log_elem.database_name = table_id.database_name;
    part_log_elem.table_name = table_id.table_name;
    part_log_elem.table_uuid = table_id.uuid;
    part_log_elem.partition_id = MergeTreePartInfo::fromPartName(new_part_name, format_version).partition_id;
    part_log_elem.part_name = new_part_name;

    if (result_part)
    {
        part_log_elem.disk_name = result_part->getDataPartStorage().getDiskName();
        part_log_elem.path_on_disk = result_part->getDataPartStorage().getFullPath();
        part_log_elem.bytes_compressed_on_disk = result_part->getBytesOnDisk();
        part_log_elem.rows = result_part->rows_count;
        part_log_elem.part_type = result_part->getType();
    }

    part_log_elem.source_part_names.reserve(source_parts.size());
    for (const auto & source_part : source_parts)
        part_log_elem.source_part_names.push_back(source_part->name);

    if (merge_entry)
    {
        part_log_elem.rows_read = (*merge_entry)->rows_read;
        part_log_elem.bytes_read_uncompressed = (*merge_entry)->bytes_read_uncompressed;

        part_log_elem.rows = (*merge_entry)->rows_written;
        part_log_elem.bytes_uncompressed = (*merge_entry)->bytes_written_uncompressed;
        part_log_elem.peak_memory_usage = (*merge_entry)->getMemoryTracker().getPeak();
    }

    if (profile_counters)
    {
        part_log_elem.profile_counters = profile_counters;
    }
    else
    {
        LOG_WARNING(log, "Profile counters are not set");
    }

    part_log->add(part_log_elem);
}
catch (...)
{
    tryLogCurrentException(log, __PRETTY_FUNCTION__);
}

StorageMergeTree::PinnedPartUUIDsPtr MergeTreeData::getPinnedPartUUIDs() const
{
    std::lock_guard lock(pinned_part_uuids_mutex);
    return pinned_part_uuids;
}

MergeTreeData::CurrentlyMovingPartsTagger::CurrentlyMovingPartsTagger(MergeTreeMovingParts && moving_parts_, MergeTreeData & data_)
    : parts_to_move(std::move(moving_parts_)), data(data_)
{
    for (const auto & moving_part : parts_to_move)
        if (!data.currently_moving_parts.emplace(moving_part.part).second)
            throw Exception(ErrorCodes::LOGICAL_ERROR, "Cannot move part '{}'. It's already moving.", moving_part.part->name);
}

MergeTreeData::CurrentlyMovingPartsTagger::~CurrentlyMovingPartsTagger()
{
    std::lock_guard lock(data.moving_parts_mutex);
    for (auto & moving_part : parts_to_move)
    {
        /// Something went completely wrong
        if (!data.currently_moving_parts.contains(moving_part.part))
            std::terminate();
        data.currently_moving_parts.erase(moving_part.part);
    }
}

bool MergeTreeData::scheduleDataMovingJob(BackgroundJobsAssignee & assignee)
{
    if (parts_mover.moves_blocker.isCancelled())
        return false;

    auto moving_tagger = selectPartsForMove();
    if (moving_tagger->parts_to_move.empty())
        return false;

    assignee.scheduleMoveTask(std::make_shared<ExecutableLambdaAdapter>(
        [this, moving_tagger] () mutable
        {
            return moveParts(moving_tagger) == MovePartsOutcome::PartsMoved;
        }, moves_assignee_trigger, getStorageID()));
    return true;
}

bool MergeTreeData::areBackgroundMovesNeeded() const
{
    auto policy = getStoragePolicy();

    if (policy->getVolumes().size() > 1)
        return true;

    return policy->getVolumes().size() == 1 && policy->getVolumes()[0]->getDisks().size() > 1;
}

MovePartsOutcome MergeTreeData::movePartsToSpace(const DataPartsVector & parts, SpacePtr space)
{
    if (parts_mover.moves_blocker.isCancelled())
        return MovePartsOutcome::MovesAreCancelled;

    auto moving_tagger = checkPartsForMove(parts, space);
    if (moving_tagger->parts_to_move.empty())
        return MovePartsOutcome::NothingToMove;

    return moveParts(moving_tagger, true);
}

MergeTreeData::CurrentlyMovingPartsTaggerPtr MergeTreeData::selectPartsForMove()
{
    MergeTreeMovingParts parts_to_move;

    auto can_move = [this](const DataPartPtr & part, String * reason) -> bool
    {
        if (partIsAssignedToBackgroundOperation(part))
        {
            *reason = "part already assigned to background operation.";
            return false;
        }
        if (currently_moving_parts.contains(part))
        {
            *reason = "part is already moving.";
            return false;
        }

        return true;
    };

    std::lock_guard moving_lock(moving_parts_mutex);

    parts_mover.selectPartsForMove(parts_to_move, can_move, moving_lock);
    return std::make_shared<CurrentlyMovingPartsTagger>(std::move(parts_to_move), *this);
}

MergeTreeData::CurrentlyMovingPartsTaggerPtr MergeTreeData::checkPartsForMove(const DataPartsVector & parts, SpacePtr space)
{
    std::lock_guard moving_lock(moving_parts_mutex);

    MergeTreeMovingParts parts_to_move;
    for (const auto & part : parts)
    {
        auto reservation = space->reserve(part->getBytesOnDisk());
        if (!reservation)
            throw Exception(ErrorCodes::NOT_ENOUGH_SPACE, "Move is not possible. Not enough space on '{}'", space->getName());

        auto reserved_disk = reservation->getDisk();

        if (reserved_disk->exists(relative_data_path + part->name))
            throw Exception(ErrorCodes::DIRECTORY_ALREADY_EXISTS, "Move is not possible: {} already exists",
                fullPath(reserved_disk, relative_data_path + part->name));

        if (currently_moving_parts.contains(part) || partIsAssignedToBackgroundOperation(part))
            throw Exception(ErrorCodes::PART_IS_TEMPORARILY_LOCKED,
                            "Cannot move part '{}' because it's participating in background process", part->name);

        parts_to_move.emplace_back(part, std::move(reservation));
    }
    return std::make_shared<CurrentlyMovingPartsTagger>(std::move(parts_to_move), *this);
}

MovePartsOutcome MergeTreeData::moveParts(const CurrentlyMovingPartsTaggerPtr & moving_tagger, bool wait_for_move_if_zero_copy)
{
    LOG_INFO(log, "Got {} parts to move.", moving_tagger->parts_to_move.size());

    const auto settings = getSettings();

    MovePartsOutcome result{MovePartsOutcome::PartsMoved};
    for (const auto & moving_part : moving_tagger->parts_to_move)
    {
        Stopwatch stopwatch;
        MutableDataPartPtr cloned_part;
        ProfileEventsScope profile_events_scope;

        auto write_part_log = [&](const ExecutionStatus & execution_status)
        {
            writePartLog(
                PartLogElement::Type::MOVE_PART,
                execution_status,
                stopwatch.elapsed(),
                moving_part.part->name,
                cloned_part,
                {moving_part.part},
                nullptr,
                profile_events_scope.getSnapshot());
        };

        // Register in global moves list (StorageSystemMoves)
        auto moves_list_entry = getContext()->getMovesList().insert(
            getStorageID(),
            moving_part.part->name,
            moving_part.reserved_space->getDisk()->getName(),
            moving_part.reserved_space->getDisk()->getPath(),
            moving_part.part->getBytesOnDisk());

        try
        {
            /// If zero-copy replication enabled than replicas shouldn't try to
            /// move parts to another disk simultaneously. For this purpose we
            /// use shared lock across replicas. NOTE: it's not 100% reliable,
            /// because we are not checking lock while finishing part move.
            /// However it's not dangerous at all, we will just have very rare
            /// copies of some part.
            ///
            /// FIXME: this code is related to Replicated merge tree, and not
            /// common for ordinary merge tree. So it's a bad design and should
            /// be fixed.
            auto disk = moving_part.reserved_space->getDisk();
            if (supportsReplication() && disk->supportZeroCopyReplication() && settings->allow_remote_fs_zero_copy_replication)
            {
                /// This loop is not endless, if shutdown called/connection failed/replica became readonly
                /// we will return true from waitZeroCopyLock and createZeroCopyLock will return nullopt.
                while (true)
                {
                    /// If we acquired lock than let's try to move. After one
                    /// replica will actually move the part from disk to some
                    /// zero-copy storage other replicas will just fetch
                    /// metainformation.
                    if (auto lock = tryCreateZeroCopyExclusiveLock(moving_part.part->name, disk); lock)
                    {
                        if (lock->isLocked())
                        {
                            cloned_part = parts_mover.clonePart(moving_part);
                            parts_mover.swapClonedPart(cloned_part);
                            break;
                        }
                        else if (wait_for_move_if_zero_copy)
                        {
                            LOG_DEBUG(log, "Other replica is working on move of {}, will wait until lock disappear", moving_part.part->name);
                            /// Wait and checks not only for timeout but also for shutdown and so on.
                            while (!waitZeroCopyLockToDisappear(*lock, 3000))
                            {
                                LOG_DEBUG(log, "Waiting until some replica will move {} and zero copy lock disappear", moving_part.part->name);
                            }
                        }
                        else
                            break;
                    }
                    else
                    {
                        /// Move will be retried but with backoff.
                        LOG_DEBUG(log, "Move of part {} postponed, because zero copy mode enabled and someone other moving this part right now", moving_part.part->name);
                        result = MovePartsOutcome::MoveWasPostponedBecauseOfZeroCopy;
                        break;
                    }
                }
            }
            else /// Ordinary move as it should be
            {
                cloned_part = parts_mover.clonePart(moving_part);
                parts_mover.swapClonedPart(cloned_part);
            }
            write_part_log({});
        }
        catch (...)
        {
            write_part_log(ExecutionStatus::fromCurrentException("", true));
            if (cloned_part)
                cloned_part->remove();

            throw;
        }
    }
    return result;
}

bool MergeTreeData::partsContainSameProjections(const DataPartPtr & left, const DataPartPtr & right)
{
    if (left->getProjectionParts().size() != right->getProjectionParts().size())
        return false;
    for (const auto & [name, _] : left->getProjectionParts())
    {
        if (!right->hasProjection(name))
            return false;
    }
    return true;
}

bool MergeTreeData::canUsePolymorphicParts() const
{
    return canUsePolymorphicParts(*getSettings(), nullptr);
}

bool MergeTreeData::canUsePolymorphicParts(const MergeTreeSettings & settings, String * out_reason) const
{
    if (!canUseAdaptiveGranularity())
    {
        if (out_reason && (settings.min_rows_for_wide_part != 0 || settings.min_bytes_for_wide_part != 0
            || settings.min_rows_for_compact_part != 0 || settings.min_bytes_for_compact_part != 0))
        {
            *out_reason = fmt::format(
                    "Table can't create parts with adaptive granularity, but settings"
                    " min_rows_for_wide_part = {}"
                    ", min_bytes_for_wide_part = {}"
                    ", min_rows_for_compact_part = {}"
                    ", min_bytes_for_compact_part = {}"
                    ". Parts with non-adaptive granularity can be stored only in Wide (default) format.",
                    settings.min_rows_for_wide_part,    settings.min_bytes_for_wide_part,
                    settings.min_rows_for_compact_part, settings.min_bytes_for_compact_part);
        }

        return false;
    }

    return true;
}

AlterConversions MergeTreeData::getAlterConversionsForPart(const MergeTreeDataPartPtr part) const
{
    std::map<int64_t, MutationCommands> commands_map = getAlterMutationCommandsForPart(part);

    AlterConversions result{};
    auto & rename_map = result.rename_map;
    for (const auto & [version, commands] : commands_map)
    {
        for (const auto & command : commands)
        {
            /// Currently we need explicit conversions only for RENAME alter
            /// all other conversions can be deduced from diff between part columns
            /// and columns in storage.
            if (command.type == MutationCommand::Type::RENAME_COLUMN)
            {
                rename_map.emplace_back(AlterConversions::RenamePair{command.rename_to, command.column_name});
            }
        }
    }

    return result;
}

MergeTreeData::WriteAheadLogPtr MergeTreeData::getWriteAheadLog()
{
    std::lock_guard lock(write_ahead_log_mutex);
    if (!write_ahead_log)
    {
        auto reservation = reserveSpace(getSettings()->write_ahead_log_max_bytes);
        for (const auto & disk: reservation->getDisks())
        {
            if (!disk->isRemote())
            {
                write_ahead_log = std::make_shared<MergeTreeWriteAheadLog>(*this, disk);
                break;
            }
        }

        if (!write_ahead_log)
            throw Exception(
                    ErrorCodes::NOT_IMPLEMENTED,
                    "Can't store write ahead log in remote disk. It makes no sense.");
    }

    return write_ahead_log;
}

NamesAndTypesList MergeTreeData::getVirtuals() const
{
    return NamesAndTypesList{
        NameAndTypePair("_part", std::make_shared<DataTypeLowCardinality>(std::make_shared<DataTypeString>())),
        NameAndTypePair("_part_index", std::make_shared<DataTypeUInt64>()),
        NameAndTypePair("_part_uuid", std::make_shared<DataTypeUUID>()),
        NameAndTypePair("_partition_id", std::make_shared<DataTypeLowCardinality>(std::make_shared<DataTypeString>())),
        NameAndTypePair("_partition_value", getPartitionValueType()),
        NameAndTypePair("_sample_factor", std::make_shared<DataTypeFloat64>()),
        NameAndTypePair("_part_offset", std::make_shared<DataTypeUInt64>()),
        LightweightDeleteDescription::FILTER_COLUMN,
    };
}

size_t MergeTreeData::getTotalMergesWithTTLInMergeList() const
{
    return getContext()->getMergeList().getMergesWithTTLCount();
}

void MergeTreeData::addPartContributionToDataVolume(const DataPartPtr & part)
{
    increaseDataVolume(part->getBytesOnDisk(), part->rows_count, 1);
}

void MergeTreeData::removePartContributionToDataVolume(const DataPartPtr & part)
{
    increaseDataVolume(-part->getBytesOnDisk(), -part->rows_count, -1);
}

void MergeTreeData::increaseDataVolume(ssize_t bytes, ssize_t rows, ssize_t parts)
{
    total_active_size_bytes.fetch_add(bytes, std::memory_order_acq_rel);
    total_active_size_rows.fetch_add(rows, std::memory_order_acq_rel);
    total_active_size_parts.fetch_add(parts, std::memory_order_acq_rel);
}

void MergeTreeData::setDataVolume(size_t bytes, size_t rows, size_t parts)
{
    total_active_size_bytes.store(bytes, std::memory_order_release);
    total_active_size_rows.store(rows, std::memory_order_release);
    total_active_size_parts.store(parts, std::memory_order_release);
}

bool MergeTreeData::insertQueryIdOrThrow(const String & query_id, size_t max_queries) const
{
    std::lock_guard lock(query_id_set_mutex);
    return insertQueryIdOrThrowNoLock(query_id, max_queries);
}

bool MergeTreeData::insertQueryIdOrThrowNoLock(const String & query_id, size_t max_queries) const
{
    if (query_id_set.find(query_id) != query_id_set.end())
        return false;
    if (query_id_set.size() >= max_queries)
        throw Exception(
            ErrorCodes::TOO_MANY_SIMULTANEOUS_QUERIES,
            "Too many simultaneous queries for table {}. Maximum is: {}",
            *std::atomic_load(&log_name),
            max_queries);
    query_id_set.insert(query_id);
    return true;
}

void MergeTreeData::removeQueryId(const String & query_id) const
{
    std::lock_guard lock(query_id_set_mutex);
    removeQueryIdNoLock(query_id);
}

void MergeTreeData::removeQueryIdNoLock(const String & query_id) const
{
    if (query_id_set.find(query_id) == query_id_set.end())
        LOG_WARNING(log, "We have query_id removed but it's not recorded. This is a bug");
    else
        query_id_set.erase(query_id);
}

std::shared_ptr<QueryIdHolder> MergeTreeData::getQueryIdHolder(const String & query_id, UInt64 max_concurrent_queries) const
{
    auto lock = std::lock_guard<std::mutex>(query_id_set_mutex);
    if (insertQueryIdOrThrowNoLock(query_id, max_concurrent_queries))
    {
        try
        {
            return std::make_shared<QueryIdHolder>(query_id, *this);
        }
        catch (...)
        {
            /// If we fail to construct the holder, remove query_id explicitly to avoid leak.
            removeQueryIdNoLock(query_id);
            throw;
        }
    }
    return nullptr;
}

ReservationPtr MergeTreeData::balancedReservation(
    const StorageMetadataPtr & metadata_snapshot,
    size_t part_size,
    size_t max_volume_index,
    const String & part_name,
    const MergeTreePartInfo & part_info,
    MergeTreeData::DataPartsVector covered_parts,
    std::optional<CurrentlySubmergingEmergingTagger> * tagger_ptr,
    const IMergeTreeDataPart::TTLInfos * ttl_infos,
    bool is_insert)
{
    ReservationPtr reserved_space;
    auto min_bytes_to_rebalance_partition_over_jbod = getSettings()->min_bytes_to_rebalance_partition_over_jbod;
    if (tagger_ptr && min_bytes_to_rebalance_partition_over_jbod > 0 && part_size >= min_bytes_to_rebalance_partition_over_jbod)
    {
        try
        {
            const auto & disks = getStoragePolicy()->getVolume(max_volume_index)->getDisks();
            std::map<String, size_t> disk_occupation;
            std::map<String, std::vector<String>> disk_parts_for_logging;
            for (const auto & disk : disks)
                disk_occupation.emplace(disk->getName(), 0);

            std::set<String> committed_big_parts_from_partition;
            std::set<String> submerging_big_parts_from_partition;
            std::lock_guard lock(currently_submerging_emerging_mutex);

            for (const auto & part : currently_submerging_big_parts)
            {
                if (part_info.partition_id == part->info.partition_id)
                    submerging_big_parts_from_partition.insert(part->name);
            }

            {
                auto lock_parts = lockParts();
                if (covered_parts.empty())
                {
                    // It's a part fetch. Calculate `covered_parts` here.
                    MergeTreeData::DataPartPtr covering_part;
                    covered_parts = getActivePartsToReplace(part_info, part_name, covering_part, lock_parts);
                }

                // Remove irrelevant parts.
                std::erase_if(covered_parts,
                        [min_bytes_to_rebalance_partition_over_jbod](const auto & part)
                        {
                            return !(part->isStoredOnDisk() && part->getBytesOnDisk() >= min_bytes_to_rebalance_partition_over_jbod);
                        });

                // Include current submerging big parts which are not yet in `currently_submerging_big_parts`
                for (const auto & part : covered_parts)
                    submerging_big_parts_from_partition.insert(part->name);

                for (const auto & part : getDataPartsStateRange(MergeTreeData::DataPartState::Active))
                {
                    if (part->isStoredOnDisk() && part->getBytesOnDisk() >= min_bytes_to_rebalance_partition_over_jbod
                        && part_info.partition_id == part->info.partition_id)
                    {
                        auto name = part->getDataPartStorage().getDiskName();
                        auto it = disk_occupation.find(name);
                        if (it != disk_occupation.end())
                        {
                            if (submerging_big_parts_from_partition.find(part->name) == submerging_big_parts_from_partition.end())
                            {
                                it->second += part->getBytesOnDisk();
                                disk_parts_for_logging[name].push_back(formatReadableSizeWithBinarySuffix(part->getBytesOnDisk()));
                                committed_big_parts_from_partition.insert(part->name);
                            }
                            else
                            {
                                disk_parts_for_logging[name].push_back(formatReadableSizeWithBinarySuffix(part->getBytesOnDisk()) + " (submerging)");
                            }
                        }
                        else
                        {
                            // Part is on different volume. Ignore it.
                        }
                    }
                }
            }

            for (const auto & [name, emerging_part] : currently_emerging_big_parts)
            {
                // It's possible that the emerging big parts are committed and get added twice. Thus a set is used to deduplicate.
                if (committed_big_parts_from_partition.find(name) == committed_big_parts_from_partition.end()
                    && part_info.partition_id == emerging_part.partition_id)
                {
                    auto it = disk_occupation.find(emerging_part.disk_name);
                    if (it != disk_occupation.end())
                    {
                        it->second += emerging_part.estimate_bytes;
                        disk_parts_for_logging[emerging_part.disk_name].push_back(
                            formatReadableSizeWithBinarySuffix(emerging_part.estimate_bytes) + " (emerging)");
                    }
                    else
                    {
                        // Part is on different volume. Ignore it.
                    }
                }
            }

            size_t min_occupation_size = std::numeric_limits<size_t>::max();
            std::vector<String> candidates;
            for (const auto & [disk_name, size] : disk_occupation)
            {
                if (size < min_occupation_size)
                {
                    min_occupation_size = size;
                    candidates = {disk_name};
                }
                else if (size == min_occupation_size)
                {
                    candidates.push_back(disk_name);
                }
            }

            if (!candidates.empty())
            {
                // Random pick one disk from best candidates
                std::shuffle(candidates.begin(), candidates.end(), thread_local_rng);
                String selected_disk_name = candidates.front();
                WriteBufferFromOwnString log_str;
                writeCString("\nbalancer: \n", log_str);
                for (const auto & [disk_name, per_disk_parts] : disk_parts_for_logging)
                    writeString(fmt::format("  {}: [{}]\n", disk_name, fmt::join(per_disk_parts, ", ")), log_str);
                LOG_DEBUG(log, fmt::runtime(log_str.str()));

                if (ttl_infos)
                    reserved_space = tryReserveSpacePreferringTTLRules(
                        metadata_snapshot,
                        part_size,
                        *ttl_infos,
                        time(nullptr),
                        max_volume_index,
                        is_insert,
                        getStoragePolicy()->getDiskByName(selected_disk_name));
                else
                    reserved_space = tryReserveSpace(part_size, getStoragePolicy()->getDiskByName(selected_disk_name));

                if (reserved_space)
                {
                    currently_emerging_big_parts.emplace(
                        part_name, EmergingPartInfo{reserved_space->getDisk(0)->getName(), part_info.partition_id, part_size});

                    for (const auto & part : covered_parts)
                    {
                        if (currently_submerging_big_parts.contains(part))
                            LOG_WARNING(log, "currently_submerging_big_parts contains duplicates. JBOD might lose balance");
                        else
                            currently_submerging_big_parts.insert(part);
                    }

                    // Record submerging big parts in the tagger to clean them up.
                    tagger_ptr->emplace(*this, part_name, std::move(covered_parts), log);
                }
            }
        }
        catch (...)
        {
            LOG_DEBUG(log, "JBOD balancer encounters an error. Fallback to random disk selection");
            tryLogCurrentException(log);
        }
    }
    return reserved_space;
}

ColumnsDescription MergeTreeData::getConcreteObjectColumns(
    const DataPartsVector & parts, const ColumnsDescription & storage_columns)
{
    return DB::getConcreteObjectColumns(
        parts.begin(), parts.end(),
        storage_columns, [](const auto & part) -> const auto & { return part->getColumns(); });
}

ColumnsDescription MergeTreeData::getConcreteObjectColumns(
    boost::iterator_range<DataPartIteratorByStateAndInfo> range, const ColumnsDescription & storage_columns)
{
    return DB::getConcreteObjectColumns(
        range.begin(), range.end(),
        storage_columns, [](const auto & part) -> const auto & { return part->getColumns(); });
}

void MergeTreeData::resetObjectColumnsFromActiveParts(const DataPartsLock & /*lock*/)
{
    auto metadata_snapshot = getInMemoryMetadataPtr();
    const auto & columns = metadata_snapshot->getColumns();
    if (!hasDynamicSubcolumns(columns))
        return;

    auto range = getDataPartsStateRange(DataPartState::Active);
    object_columns = getConcreteObjectColumns(range, columns);
}

void MergeTreeData::updateObjectColumns(const DataPartPtr & part, const DataPartsLock & /*lock*/)
{
    auto metadata_snapshot = getInMemoryMetadataPtr();
    const auto & columns = metadata_snapshot->getColumns();
    if (!hasDynamicSubcolumns(columns))
        return;

    DB::updateObjectColumns(object_columns, columns, part->getColumns());
}

StorageSnapshotPtr MergeTreeData::getStorageSnapshot(const StorageMetadataPtr & metadata_snapshot, ContextPtr query_context) const
{
    auto snapshot_data = std::make_unique<SnapshotData>();

    auto lock = lockParts();
    snapshot_data->parts = getVisibleDataPartsVectorUnlocked(query_context, lock);
    return std::make_shared<StorageSnapshot>(*this, metadata_snapshot, object_columns, std::move(snapshot_data));
}

StorageSnapshotPtr MergeTreeData::getStorageSnapshotWithoutParts(const StorageMetadataPtr & metadata_snapshot) const
{
    auto lock = lockParts();
    return std::make_shared<StorageSnapshot>(*this, metadata_snapshot, object_columns, std::make_unique<SnapshotData>());
}

void MergeTreeData::incrementInsertedPartsProfileEvent(MergeTreeDataPartType type)
{
    switch (type.getValue())
    {
        case MergeTreeDataPartType::Wide:
            ProfileEvents::increment(ProfileEvents::InsertedWideParts);
            break;
        case MergeTreeDataPartType::Compact:
            ProfileEvents::increment(ProfileEvents::InsertedCompactParts);
            break;
        case MergeTreeDataPartType::InMemory:
            ProfileEvents::increment(ProfileEvents::InsertedInMemoryParts);
            break;
        default:
            break;
    }
}

void MergeTreeData::incrementMergedPartsProfileEvent(MergeTreeDataPartType type)
{
    switch (type.getValue())
    {
        case MergeTreeDataPartType::Wide:
            ProfileEvents::increment(ProfileEvents::MergedIntoWideParts);
            break;
        case MergeTreeDataPartType::Compact:
            ProfileEvents::increment(ProfileEvents::MergedIntoCompactParts);
            break;
        case MergeTreeDataPartType::InMemory:
            ProfileEvents::increment(ProfileEvents::MergedIntoInMemoryParts);
            break;
        default:
            break;
    }
}

MergeTreeData::MutableDataPartPtr MergeTreeData::createEmptyPart(
        MergeTreePartInfo & new_part_info, const MergeTreePartition & partition, const String & new_part_name,
        const MergeTreeTransactionPtr & txn)
{
    auto metadata_snapshot = getInMemoryMetadataPtr();
    auto settings = getSettings();

    auto block = metadata_snapshot->getSampleBlock();
    NamesAndTypesList columns = metadata_snapshot->getColumns().getAllPhysical().filter(block.getNames());
    setAllObjectsToDummyTupleType(columns);

    auto minmax_idx = std::make_shared<IMergeTreeDataPart::MinMaxIndex>();
    minmax_idx->update(block, getMinMaxColumnsNames(metadata_snapshot->getPartitionKey()));

    DB::IMergeTreeDataPart::TTLInfos move_ttl_infos;
    VolumePtr volume = getStoragePolicy()->getVolume(0);
    ReservationPtr reservation = reserveSpacePreferringTTLRules(metadata_snapshot, 0, move_ttl_infos, time(nullptr), 0, true);
    VolumePtr data_part_volume = createVolumeFromReservation(reservation, volume);

    auto new_data_part = getDataPartBuilder(new_part_name, data_part_volume, EMPTY_PART_TMP_PREFIX + new_part_name)
        .withBytesAndRowsOnDisk(0, 0)
        .withPartInfo(new_part_info)
        .build();

    if (settings->assign_part_uuids)
        new_data_part->uuid = UUIDHelpers::generateV4();

    new_data_part->setColumns(columns, {}, metadata_snapshot->getMetadataVersion());
    new_data_part->rows_count = block.rows();

    new_data_part->partition = partition;

    new_data_part->minmax_idx = std::move(minmax_idx);
    new_data_part->is_temp = true;

    auto new_data_part_storage = new_data_part->getDataPartStoragePtr();
    new_data_part_storage->beginTransaction();

    SyncGuardPtr sync_guard;
    if (new_data_part->isStoredOnDisk())
    {
        /// The name could be non-unique in case of stale files from previous runs.
        if (new_data_part_storage->exists())
        {
            /// The path has to be unique, all tmp directories are deleted at startup in case of stale files from previous runs.
            /// New part have to capture its name, therefore there is no concurrentcy in directory creation
            throw Exception(ErrorCodes::LOGICAL_ERROR,
                            "New empty part is about to matirialize but the dirrectory already exist"
                            ", new part {}"
                            ", directory {}",
                            new_part_name, new_data_part_storage->getFullPath());
        }

        new_data_part_storage->createDirectories();

        if (getSettings()->fsync_part_directory)
            sync_guard = new_data_part_storage->getDirectorySyncGuard();
    }

    /// This effectively chooses minimal compression method:
    ///  either default lz4 or compression method with zero thresholds on absolute and relative part size.
    auto compression_codec = getContext()->chooseCompressionCodec(0, 0);

    const auto & index_factory = MergeTreeIndexFactory::instance();
    MergedBlockOutputStream out(new_data_part, metadata_snapshot, columns,
        index_factory.getMany(metadata_snapshot->getSecondaryIndices()), compression_codec, txn);

    bool sync_on_insert = settings->fsync_after_insert;

    out.write(block);
    /// Here is no projections as no data inside
    out.finalizePart(new_data_part, sync_on_insert);

    new_data_part_storage->precommitTransaction();
    return new_data_part;
}

CurrentlySubmergingEmergingTagger::~CurrentlySubmergingEmergingTagger()
{
    std::lock_guard lock(storage.currently_submerging_emerging_mutex);

    for (const auto & part : submerging_parts)
    {
        if (!storage.currently_submerging_big_parts.contains(part))
        {
            LOG_ERROR(log, "currently_submerging_big_parts doesn't contain part {} to erase. This is a bug", part->name);
            assert(false);
        }
        else
            storage.currently_submerging_big_parts.erase(part);
    }
    storage.currently_emerging_big_parts.erase(emerging_part_name);
}

}<|MERGE_RESOLUTION|>--- conflicted
+++ resolved
@@ -1216,40 +1216,25 @@
     String part_path = fs::path(relative_data_path) / part_name;
     String marker_path = fs::path(part_path) / IMergeTreeDataPart::DELETE_ON_DESTROY_MARKER_FILE_NAME;
 
-<<<<<<< HEAD
-    /// Ignore broken parts that can appear as a result of hard server restart.
-    auto mark_broken = [&]
-    {
-        if (!res.part)
-        {
-            /// Build a fake part and mark it as broken in case of filesystem error.
-            /// If the error impacts part directory instead of single files,
-            /// an exception will be thrown during detach and silently ignored.
-            res.part = getDataPartBuilder(part_name, single_disk_volume, part_name)
-                .withPartStorageType(MergeTreeDataPartStorageType::Full)
-                .withPartType(MergeTreeDataPartType::Wide)
-                .build();
-        }
-
+    if (part_disk_ptr->exists(marker_path))
+    {
+        /// NOTE: getBytesOnDisk() cannot be used here, since it may be zero if checksums.txt does not exist.
+        res.size_of_part = calculatePartSizeSafe(res.part, log);
         res.is_broken = true;
-        tryLogCurrentException(log, fmt::format("while loading part {} on path {}", part_name, part_path));
-
-        res.size_of_part = calculatePartSizeSafe(res.part, log);
+
         auto part_size_str = res.size_of_part ? formatReadableSizeWithBinarySuffix(*res.size_of_part) : "failed to calculate size";
 
-        LOG_ERROR(log,
-            "Detaching broken part {}{} (size: {}). "
-            "If it happened after update, it is likely because of backward incompatibility. "
-            "You need to resolve this manually",
-            getFullPathOnDisk(part_disk_ptr), part_name, part_size_str);
-    };
+        LOG_WARNING(log,
+            "Detaching stale part {} (size: {}), which should have been deleted after a move. "
+            "That can only happen after unclean restart of ClickHouse after move of a part having an operation blocking that stale copy of part.",
+            res.part->getDataPartStorage().getFullPath(), part_size_str);
+
+        return res;
+    }
 
     try
     {
-        res.part = getDataPartBuilder(part_name, single_disk_volume, part_name)
-            .withPartInfo(part_info)
-            .withPartFormatFromDisk()
-            .build();
+        res.part->loadColumnsChecksumsIndexes(require_part_metadata, true);
     }
     catch (const Exception & e)
     {
@@ -1258,54 +1243,16 @@
         if (isRetryableException(e))
             throw;
 
-        mark_broken();
-        return res;
-    }
-    catch (const Poco::Net::NetException &)
-    {
-        throw;
-    }
-    catch (const Poco::TimeoutException &)
-    {
-        throw;
-    }
-    catch (...)
-    {
-        mark_broken();
-        return res;
-    }
-
-=======
->>>>>>> bc060cb3
-    if (part_disk_ptr->exists(marker_path))
-    {
-        /// NOTE: getBytesOnDisk() cannot be used here, since it may be zero if checksums.txt does not exist.
-        res.size_of_part = calculatePartSizeSafe(res.part, log);
-        res.is_broken = true;
-
-        auto part_size_str = res.size_of_part ? formatReadableSizeWithBinarySuffix(*res.size_of_part) : "failed to calculate size";
-
-        LOG_WARNING(log,
-            "Detaching stale part {} (size: {}), which should have been deleted after a move. "
-            "That can only happen after unclean restart of ClickHouse after move of a part having an operation blocking that stale copy of part.",
-            res.part->getDataPartStorage().getFullPath(), part_size_str);
-
-        return res;
-    }
-
-    try
-    {
-        res.part->loadColumnsChecksumsIndexes(require_part_metadata, true);
-    }
-    catch (const Exception & e)
-    {
-        /// Don't count the part as broken if there was a retryalbe error
-        /// during loading, such as "not enough memory" or network error.
-        if (isRetryableException(e))
-            throw;
-
         res.is_broken = true;
         tryLogCurrentException(log, fmt::format("while loading part {} on path {}", res.part->name, part_path));
+    }
+    catch (const Poco::Net::NetException &)
+    {
+        throw;
+    }
+    catch (const Poco::TimeoutException &)
+    {
+        throw;
     }
     catch (...)
     {
