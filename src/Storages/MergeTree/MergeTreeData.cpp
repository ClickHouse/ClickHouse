--- conflicted
+++ resolved
@@ -4713,11 +4713,7 @@
             if (old_dir.empty() || new_dir.empty())
                 throw DB::Exception(ErrorCodes::LOGICAL_ERROR, "Empty part name. Most likely it's a bug.");
             const auto full_path = fs::path(storage.relative_data_path) / source_dir;
-<<<<<<< HEAD
-            disk->moveFile(fs::path(full_path) / old_dir, fs::path(full_path) / new_dir);
-=======
-            disk->moveDirectory(fs::path(full_path) / old_name, fs::path(full_path) / new_name);
->>>>>>> 1332f1cd
+            disk->moveDirectory(fs::path(full_path) / old_name, fs::path(full_path) / new_dir);
         }
         catch (...)
         {
