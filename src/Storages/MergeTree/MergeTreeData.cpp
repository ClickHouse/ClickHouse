--- conflicted
+++ resolved
@@ -6,7 +6,6 @@
 #include <Backups/BackupEntryWrappedWith.h>
 #include <Backups/IBackup.h>
 #include <Backups/RestorerFromBackup.h>
-#include "Common/thread_local_rng.h"
 #include <Common/escapeForFileName.h>
 #include <Common/Increment.h>
 #include <Common/noexcept_scope.h>
@@ -131,6 +130,10 @@
 namespace CurrentMetrics
 {
     extern const Metric DelayedInserts;
+    extern const Metric MergeTreePartsLoaderThreads;
+    extern const Metric MergeTreePartsLoaderThreadsActive;
+    extern const Metric MergeTreePartsCleanerThreads;
+    extern const Metric MergeTreePartsCleanerThreadsActive;
 }
 
 
@@ -1422,17 +1425,71 @@
     UNREACHABLE();
 }
 
-std::vector<MergeTreeData::LoadPartResult> MergeTreeData::loadDataPartsFromDisk(PartLoadingTreeNodes & parts_to_load)
-{
-    const size_t num_parts = parts_to_load.size();
-
-    LOG_DEBUG(log, "Will load {} number of parts using {} threads", num_parts, getActivePartsLoadingThreadPool().get().getMaxThreads());
-
-    /// Shuffle all the parts randomly to possible speed up loading them from JBOD.
-    std::shuffle(parts_to_load.begin(), parts_to_load.end(), thread_local_rng);
-
-    auto runner = threadPoolCallbackRunner<void>(getActivePartsLoadingThreadPool().get(), "ActiveParts");
-    std::vector<std::future<void>> parts_futures;
+std::vector<MergeTreeData::LoadPartResult> MergeTreeData::loadDataPartsFromDisk(
+    ThreadPool & pool,
+    size_t num_parts,
+    std::queue<PartLoadingTreeNodes> & parts_queue,
+    const MergeTreeSettingsPtr & settings)
+{
+    /// Parallel loading of data parts.
+    pool.setMaxThreads(std::min(static_cast<size_t>(settings->max_part_loading_threads), num_parts));
+    size_t num_threads = pool.getMaxThreads();
+    LOG_DEBUG(log, "Going to use {} threads to load parts", num_threads);
+
+    std::vector<size_t> parts_per_thread(num_threads, num_parts / num_threads);
+    for (size_t i = 0ul; i < num_parts % num_threads; ++i)
+        ++parts_per_thread[i];
+
+    /// Prepare data parts for parallel loading. Threads will focus on given disk first, then steal
+    /// others' tasks when finish current disk part loading process.
+    std::vector<PartLoadingTreeNodes> threads_parts(num_threads);
+    std::set<size_t> remaining_thread_parts;
+    std::queue<size_t> threads_queue;
+
+    for (size_t i = 0; i < num_threads; ++i)
+    {
+        remaining_thread_parts.insert(i);
+        threads_queue.push(i);
+    }
+
+    while (!parts_queue.empty())
+    {
+        assert(!threads_queue.empty());
+        size_t i = threads_queue.front();
+        auto & need_parts = parts_per_thread[i];
+        assert(need_parts > 0);
+
+        auto & thread_parts = threads_parts[i];
+        auto & current_parts = parts_queue.front();
+        assert(!current_parts.empty());
+
+        auto parts_to_grab = std::min(need_parts, current_parts.size());
+        thread_parts.insert(thread_parts.end(), current_parts.end() - parts_to_grab, current_parts.end());
+        current_parts.resize(current_parts.size() - parts_to_grab);
+        need_parts -= parts_to_grab;
+
+        /// Before processing next thread, change disk if possible.
+        /// Different threads will likely start loading parts from different disk,
+        /// which may improve read parallelism for JBOD.
+
+        /// If current disk still has some parts, push it to the tail.
+        if (!current_parts.empty())
+            parts_queue.push(std::move(current_parts));
+
+        parts_queue.pop();
+
+        /// If current thread still want some parts, push it to the tail.
+        if (need_parts > 0)
+            threads_queue.push(i);
+
+        threads_queue.pop();
+    }
+
+    assert(threads_queue.empty());
+    assert(std::all_of(threads_parts.begin(), threads_parts.end(), [](const auto & parts)
+    {
+        return !parts.empty();
+    }));
 
     std::mutex part_select_mutex;
     std::mutex part_loading_mutex;
@@ -1441,78 +1498,81 @@
 
     try
     {
-        while (true)
-        {
-            bool are_parts_to_load_empty = false;
-            {
-                std::lock_guard lock(part_select_mutex);
-                are_parts_to_load_empty = parts_to_load.empty();
-            }
-
-            if (are_parts_to_load_empty)
-            {
-                /// Wait for all scheduled tasks.
-                /// We have to use .get() method to rethrow any exception that could occur.
-                for (auto & future: parts_futures)
-                    future.get();
-                parts_futures.clear();
-                /// At this point it is possible, that some other parts appeared in the queue for processing (parts_to_load),
-                /// because we added them from inside the pool.
-                /// So we need to recheck it.
-            }
-
-            PartLoadingTree::NodePtr current_part;
-            {
-                std::lock_guard lock(part_select_mutex);
-                if (parts_to_load.empty())
-                    break;
-
-                current_part = parts_to_load.back();
-                parts_to_load.pop_back();
-            }
-
-            parts_futures.push_back(runner(
-                [&, part = std::move(current_part)]()
+        for (size_t thread = 0; thread < num_threads; ++thread)
+        {
+            pool.scheduleOrThrowOnError([&, thread, thread_group = CurrentThread::getGroup()]
+            {
+                SCOPE_EXIT_SAFE(
+                    if (thread_group)
+                        CurrentThread::detachFromGroupIfNotDetached();
+                );
+                if (thread_group)
+                    CurrentThread::attachToGroupIfDetached(thread_group);
+
+                while (true)
                 {
+                    PartLoadingTree::NodePtr thread_part;
+                    size_t thread_idx = thread;
+
+                    {
+                        std::lock_guard lock{part_select_mutex};
+
+                        if (remaining_thread_parts.empty())
+                            return;
+
+                        /// Steal task if nothing to do
+                        if (threads_parts[thread].empty())
+                        {
+                            // Try random steal tasks from the next thread
+                            std::uniform_int_distribution<size_t> distribution(0, remaining_thread_parts.size() - 1);
+                            auto it = remaining_thread_parts.begin();
+                            std::advance(it, distribution(thread_local_rng));
+                            thread_idx = *it;
+                        }
+
+                        auto & thread_parts = threads_parts[thread_idx];
+                        thread_part = thread_parts.back();
+                        thread_parts.pop_back();
+                        if (thread_parts.empty())
+                            remaining_thread_parts.erase(thread_idx);
+                    }
+
                     /// Pass a separate mutex to guard the set of parts, because this lambda
                     /// is called concurrently but with already locked @data_parts_mutex.
                     auto res = loadDataPartWithRetries(
-                        part->info, part->name, part->disk,
+                        thread_part->info, thread_part->name, thread_part->disk,
                         DataPartState::Active, part_loading_mutex, loading_parts_initial_backoff_ms,
                         loading_parts_max_backoff_ms, loading_parts_max_tries);
 
-                    part->is_loaded = true;
+                    thread_part->is_loaded = true;
                     bool is_active_part = res.part->getState() == DataPartState::Active;
 
                     /// If part is broken or duplicate or should be removed according to transaction
                     /// and it has any covered parts then try to load them to replace this part.
-                    if (!is_active_part && !part->children.empty())
+                    if (!is_active_part && !thread_part->children.empty())
                     {
                         std::lock_guard lock{part_select_mutex};
-                        for (const auto & [_, node] : part->children)
-                            parts_to_load.push_back(node);
+                        for (const auto & [_, node] : thread_part->children)
+                            threads_parts[thread].push_back(node);
+                        remaining_thread_parts.insert(thread);
                     }
 
                     {
                         std::lock_guard lock(part_loading_mutex);
                         loaded_parts.push_back(std::move(res));
                     }
-                }, 0
-            ));
+                }
+            });
         }
     }
     catch (...)
     {
-        /// Wait for all scheduled tasks
-        /// A future becomes invalid after .get() call
-        /// + .wait() method is used not to throw any exception here.
-        for (auto & future: parts_futures)
-            if (future.valid())
-                future.wait();
-
+        /// If this is not done, then in case of an exception, tasks will be destroyed before the threads are completed, and it will be bad.
+        pool.wait();
         throw;
     }
 
+    pool.wait();
     return loaded_parts;
 }
 
@@ -1619,11 +1679,8 @@
         }
     }
 
-    auto runner = threadPoolCallbackRunner<void>(getActivePartsLoadingThreadPool().get(), "ActiveParts");
+    ThreadPool pool(CurrentMetrics::MergeTreePartsLoaderThreads, CurrentMetrics::MergeTreePartsLoaderThreadsActive, disks.size());
     std::vector<PartLoadingTree::PartLoadingInfos> parts_to_load_by_disk(disks.size());
-
-    std::vector<std::future<void>> disks_futures;
-    disks_futures.reserve(disks.size());
 
     for (size_t i = 0; i < disks.size(); ++i)
     {
@@ -1633,7 +1690,7 @@
 
         auto & disk_parts = parts_to_load_by_disk[i];
 
-        disks_futures.push_back(runner([&, disk_ptr]()
+        pool.scheduleOrThrowOnError([&, disk_ptr]()
         {
             for (auto it = disk_ptr->iterateDirectory(relative_data_path); it->isValid(); it->next())
             {
@@ -1646,31 +1703,38 @@
                 if (auto part_info = MergeTreePartInfo::tryParsePartName(it->name(), format_version))
                     disk_parts.emplace_back(*part_info, it->name(), disk_ptr);
             }
-        }, 0));
-    }
-
-    /// For iteration to be completed
-    /// Any exception will be re-thrown.
-    for (auto & future : disks_futures)
-        future.get();
-    disks_futures.clear();
+        });
+    }
+
+    pool.wait();
 
     PartLoadingTree::PartLoadingInfos parts_to_load;
     for (auto & disk_parts : parts_to_load_by_disk)
         std::move(disk_parts.begin(), disk_parts.end(), std::back_inserter(parts_to_load));
 
     auto loading_tree = PartLoadingTree::build(std::move(parts_to_load));
-
-    size_t num_parts = 0;
-    PartLoadingTreeNodes active_parts;
+    /// Collect parts by disks' names.
+    std::map<String, PartLoadingTreeNodes> disk_part_map;
 
     /// Collect only "the most covering" parts from the top level of the tree.
     loading_tree.traverse(/*recursive=*/ false, [&](const auto & node)
     {
-        active_parts.emplace_back(node);
+        disk_part_map[node->disk->getName()].emplace_back(node);
     });
 
-    num_parts += active_parts.size();
+    size_t num_parts = 0;
+    std::queue<PartLoadingTreeNodes> parts_queue;
+
+    for (auto & [disk_name, disk_parts] : disk_part_map)
+    {
+        LOG_INFO(log, "Found {} parts for disk '{}' to load", disk_parts.size(), disk_name);
+
+        if (disk_parts.empty())
+            continue;
+
+        num_parts += disk_parts.size();
+        parts_queue.push(std::move(disk_parts));
+    }
 
     auto part_lock = lockParts();
     LOG_TEST(log, "loadDataParts: clearing data_parts_indexes (had {} parts)", data_parts_indexes.size());
@@ -1690,7 +1754,7 @@
 
     if (num_parts > 0)
     {
-        auto loaded_parts = loadDataPartsFromDisk(active_parts);
+        auto loaded_parts = loadDataPartsFromDisk(pool, num_parts, parts_queue, settings);
 
         for (const auto & res : loaded_parts)
         {
@@ -1719,11 +1783,9 @@
 
     if (settings->in_memory_parts_enable_wal)
     {
+        pool.setMaxThreads(disks.size());
         std::vector<MutableDataPartsVector> disks_wal_parts(disks.size());
         std::mutex wal_init_lock;
-
-        std::vector<std::future<void>> wal_disks_futures;
-        wal_disks_futures.reserve(disks.size());
 
         for (size_t i = 0; i < disks.size(); ++i)
         {
@@ -1733,7 +1795,7 @@
 
             auto & disk_wal_parts = disks_wal_parts[i];
 
-            wal_disks_futures.push_back(runner([&, disk_ptr]()
+            pool.scheduleOrThrowOnError([&, disk_ptr]()
             {
                 for (auto it = disk_ptr->iterateDirectory(relative_data_path); it->isValid(); it->next())
                 {
@@ -1759,14 +1821,10 @@
                             disk_wal_parts.push_back(std::move(part));
                     }
                 }
-            }, 0));
-        }
-
-        /// For for iteration to be completed
-        /// Any exception will be re-thrown.
-        for (auto & future : wal_disks_futures)
-            future.get();
-        wal_disks_futures.clear();
+            });
+        }
+
+        pool.wait();
 
         MutableDataPartsVector parts_from_wal;
         for (auto & disk_wal_parts : disks_wal_parts)
@@ -1867,7 +1925,7 @@
 
     std::atomic_size_t num_loaded_parts = 0;
 
-    auto runner = threadPoolCallbackRunner<void>(getOutdatedPartsLoadingThreadPool().get(), "OutdatedParts");
+    auto runner = threadPoolCallbackRunner<void>(OutdatedPartsLoadingThreadPool::get(), "OutdatedParts");
     std::vector<std::future<void>> parts_futures;
 
     while (true)
@@ -1880,10 +1938,8 @@
             if (is_async && outdated_data_parts_loading_canceled)
             {
                 /// Wait for every scheduled task
-                /// In case of any exception it will be re-thrown and server will be terminated.
                 for (auto & future : parts_futures)
-                    future.get();
-                parts_futures.clear();
+                    future.wait();
 
                 LOG_DEBUG(log,
                     "Stopped loading outdated data parts because task was canceled. "
@@ -1916,9 +1972,8 @@
     }
 
     /// Wait for every scheduled task
-    /// In case of any exception it will be re-thrown and server will be terminated.
     for (auto & future : parts_futures)
-        future.get();
+        future.wait();
 
     LOG_DEBUG(log, "Loaded {} outdated data parts {}",
         num_loaded_parts, is_async ? "asynchronously" : "synchronously");
@@ -1943,13 +1998,6 @@
     /// Background tasks are not run if storage is static.
     if (isStaticStorage())
         return;
-
-    /// We need to load parts as fast as possible
-    getOutdatedPartsLoadingThreadPool().enableTurboMode();
-    SCOPE_EXIT({
-        /// Let's lower the number of threads e.g. for later ATTACH queries to behave as usual
-        getOutdatedPartsLoadingThreadPool().disableTurboMode();
-    });
 
     LOG_TRACE(log, "Will wait for outdated data parts to be loaded");
 
@@ -2372,17 +2420,13 @@
         }
     };
 
-    if (parts_to_remove.size() <= settings->concurrent_part_removal_threshold)
+    if (settings->max_part_removal_threads <= 1 || parts_to_remove.size() <= settings->concurrent_part_removal_threshold)
     {
         remove_single_thread();
         return;
     }
 
     /// Parallel parts removal.
-<<<<<<< HEAD
-    std::mutex part_names_mutex;
-    auto runner = threadPoolCallbackRunner<void>(getPartsCleaningThreadPool().get(), "PartsCleaning");
-=======
     size_t num_threads = settings->max_part_removal_threads;
     if (!num_threads)
         num_threads = getNumberOfPhysicalCPUCores() * 2;
@@ -2390,7 +2434,6 @@
     std::mutex part_names_mutex;
     ThreadPool pool(CurrentMetrics::MergeTreePartsCleanerThreads, CurrentMetrics::MergeTreePartsCleanerThreadsActive,
                     num_threads, num_threads, /* unlimited queue size */ 0);
->>>>>>> f0bfd44e
 
     /// This flag disallow straightforward concurrent parts removal. It's required only in case
     /// when we have parts on zero-copy disk + at least some of them were mutated.
@@ -2410,27 +2453,27 @@
         LOG_DEBUG(
             log, "Removing {} parts from filesystem (concurrently): Parts: [{}]", parts_to_remove.size(), fmt::join(parts_to_remove, ", "));
 
-        std::vector<std::future<void>> parts_to_remove_futures;
-        parts_to_remove_futures.reserve(parts_to_remove.size());
-
         for (const DataPartPtr & part : parts_to_remove)
         {
-            parts_to_remove_futures.push_back(runner([&part, &part_names_mutex, part_names_succeed, thread_group = CurrentThread::getGroup()]
-            {
+            pool.scheduleOrThrowOnError([&part, &part_names_mutex, part_names_succeed, thread_group = CurrentThread::getGroup()]
+            {
+                SCOPE_EXIT_SAFE(
+                    if (thread_group)
+                        CurrentThread::detachFromGroupIfNotDetached();
+                );
+                if (thread_group)
+                    CurrentThread::attachToGroupIfDetached(thread_group);
+
                 asMutableDeletingPart(part)->remove();
                 if (part_names_succeed)
                 {
                     std::lock_guard lock(part_names_mutex);
                     part_names_succeed->insert(part->name);
                 }
-            }, 0));
-        }
-
-        /// Any exception will be re-thrown.
-        for (auto & future : parts_to_remove_futures)
-            future.get();
-        parts_to_remove_futures.clear();
-
+            });
+        }
+
+        pool.wait();
         return;
     }
 
@@ -2458,17 +2501,7 @@
         std::vector<UInt64> split_times;
     };
 
-<<<<<<< HEAD
-    auto independent_ranges_infos = independent_ranges_set.getPartInfos();
-    size_t sum_of_ranges = 0;
-
-    std::vector<std::future<void>> independent_ranges_infos_futures;
-    independent_ranges_infos_futures.reserve(independent_ranges_infos.size());
-
-    for (auto range : independent_ranges_infos)
-=======
     auto split_into_independent_ranges = [this](const DataPartsVector & parts_to_remove_, size_t split_times) -> RemovalRanges
->>>>>>> f0bfd44e
     {
         if (parts_to_remove_.empty())
             return {};
@@ -2489,9 +2522,6 @@
         independent_ranges.split_times.resize(num_ranges, split_times);
         size_t avg_range_size = parts_to_remove_.size() / num_ranges;
 
-<<<<<<< HEAD
-        independent_ranges_infos_futures.push_back(runner(
-=======
         size_t sum_of_ranges = 0;
         for (size_t i = 0; i < num_ranges; ++i)
         {
@@ -2519,9 +2549,15 @@
     {
         /// Below, range should be captured by copy to avoid use-after-scope on exception from pool
         pool.scheduleOrThrowOnError(
->>>>>>> f0bfd44e
             [this, range, &part_names_mutex, part_names_succeed, thread_group = CurrentThread::getGroup(), batch = std::move(parts_in_range)]
         {
+            SCOPE_EXIT_SAFE(
+                if (thread_group)
+                    CurrentThread::detachFromGroupIfNotDetached();
+            );
+            if (thread_group)
+                CurrentThread::attachToGroupIfDetached(thread_group);
+
             LOG_TRACE(log, "Removing {} parts in blocks range {}", batch.size(), range.getPartNameForLogs());
 
             for (const auto & part : batch)
@@ -2533,15 +2569,6 @@
                     part_names_succeed->insert(part->name);
                 }
             }
-<<<<<<< HEAD
-        }, 0));
-    }
-
-    /// Any exception will be re-thrown.
-    for (auto & future : independent_ranges_infos_futures)
-        future.get();
-    independent_ranges_infos_futures.clear();
-=======
         });
     };
 
@@ -2606,7 +2633,6 @@
 
     independent_ranges = split_into_independent_ranges(excluded_parts, /* split_times */ 0);
     pool.wait();
->>>>>>> f0bfd44e
 
     for (size_t i = 0; i < independent_ranges.infos.size(); ++i)
     {
