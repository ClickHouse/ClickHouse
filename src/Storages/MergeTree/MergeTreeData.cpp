--- conflicted
+++ resolved
@@ -2481,21 +2481,12 @@
     MergeTreeDataPartType type, const MergeTreePartInfo & part_info,
     const DataPartStoragePtr & data_part_storage, const IMergeTreeDataPart * parent_part) const
 {
-<<<<<<< HEAD
-    if (type == MergeTreeDataPartType::COMPACT)
+    if (type == MergeTreeDataPartType::Compact)
         return std::make_shared<MergeTreeDataPartCompact>(*this, name, part_info, data_part_storage, parent_part);
-    else if (type == MergeTreeDataPartType::WIDE)
+    else if (type == MergeTreeDataPartType::Wide)
         return std::make_shared<MergeTreeDataPartWide>(*this, name, part_info, data_part_storage, parent_part);
-    else if (type == MergeTreeDataPartType::IN_MEMORY)
+    else if (type == MergeTreeDataPartType::InMemory)
         return std::make_shared<MergeTreeDataPartInMemory>(*this, name, part_info, data_part_storage, parent_part);
-=======
-    if (type == MergeTreeDataPartType::Compact)
-        return std::make_shared<MergeTreeDataPartCompact>(*this, name, part_info, volume, relative_path, parent_part);
-    else if (type == MergeTreeDataPartType::Wide)
-        return std::make_shared<MergeTreeDataPartWide>(*this, name, part_info, volume, relative_path, parent_part);
-    else if (type == MergeTreeDataPartType::InMemory)
-        return std::make_shared<MergeTreeDataPartInMemory>(*this, name, part_info, volume, relative_path, parent_part);
->>>>>>> 5309dfea
     else
         throw Exception("Unknown type of part " + data_part_storage->getFullRelativePath(), ErrorCodes::UNKNOWN_PART_TYPE);
 }
@@ -6603,16 +6594,10 @@
 
                 for (const auto & part : getDataPartsStateRange(MergeTreeData::DataPartState::Active))
                 {
-<<<<<<< HEAD
-                    auto name = part->data_part_storage->getName();
-                    auto it = disk_occupation.find(name);
-                    if (it != disk_occupation.end())
-=======
                     if (part->isStoredOnDisk() && part->getBytesOnDisk() >= min_bytes_to_rebalance_partition_over_jbod
                         && part_info.partition_id == part->info.partition_id)
->>>>>>> 5309dfea
                     {
-                        auto name = part->volume->getDisk()->getName();
+                        auto name = part->data_part_storage->getName();
                         auto it = disk_occupation.find(name);
                         if (it != disk_occupation.end())
                         {
