--- conflicted
+++ resolved
@@ -4733,20 +4733,13 @@
     InterpreterSelectQuery select(
         query_ptr,
         query_context,
-<<<<<<< HEAD
-        query_options,
+        SelectQueryOptions{QueryProcessingStage::WithMergeableState}.ignoreProjections().ignoreAlias(),
         std::move(query_info.subquery_for_sets),
         std::move(query_info.sets));
     const auto & analysis_result = select.getAnalysisResult();
 
     query_info.sets = std::move(select.getQueryAnalyzer()->getPreparedSets());
     query_info.subquery_for_sets = std::move(select.getQueryAnalyzer()->getSubqueriesForSets());
-=======
-        SelectQueryOptions{QueryProcessingStage::WithMergeableState}.ignoreProjections().ignoreAlias(),
-        query_info.sets /* prepared_sets */);
-    const auto & analysis_result = select.getAnalysisResult();
-    query_info.sets = std::move(select.getQueryAnalyzer()->getPreparedSets());
->>>>>>> c48d36f2
 
     bool can_use_aggregate_projection = true;
     /// If the first stage of the query pipeline is more complex than Aggregating - Expression - Filter - ReadFromStorage,
