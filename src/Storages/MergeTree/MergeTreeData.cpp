#include <Compression/CompressedReadBuffer.h>
#include <DataStreams/copyData.h>
#include <DataTypes/DataTypeArray.h>
#include <DataTypes/DataTypeDate.h>
#include <DataTypes/DataTypeDateTime.h>
#include <DataTypes/DataTypeEnum.h>
#include <DataTypes/DataTypeNullable.h>
#include <DataTypes/NestedUtils.h>
#include <Formats/FormatFactory.h>
#include <Functions/FunctionFactory.h>
#include <Functions/IFunction.h>
#include <IO/ConcatReadBuffer.h>
#include <IO/HexWriteBuffer.h>
#include <IO/Operators.h>
#include <IO/ReadBufferFromMemory.h>
#include <IO/WriteBufferFromString.h>
#include <Interpreters/ExpressionAnalyzer.h>
#include <Interpreters/PartLog.h>
#include <Interpreters/SyntaxAnalyzer.h>
#include <Interpreters/Context.h>
#include <Parsers/ASTFunction.h>
#include <Parsers/ASTLiteral.h>
#include <Parsers/ASTNameTypePair.h>
#include <Parsers/ASTPartition.h>
#include <Parsers/ASTSetQuery.h>
#include <Parsers/ExpressionListParsers.h>
#include <Parsers/parseQuery.h>
#include <Parsers/queryToString.h>
#include <Storages/AlterCommands.h>
#include <Storages/MergeTree/MergeTreeData.h>
#include <Storages/MergeTree/MergeTreeDataPartCompact.h>
#include <Storages/MergeTree/MergeTreeDataPartWide.h>
#include <Storages/MergeTree/MergeTreeSequentialSource.h>
#include <Storages/MergeTree/MergedBlockOutputStream.h>
#include <Storages/MergeTree/MergedColumnOnlyOutputStream.h>
#include <Storages/MergeTree/checkDataPart.h>
#include <Storages/MergeTree/localBackup.h>
#include <Storages/StorageMergeTree.h>
#include <Storages/StorageReplicatedMergeTree.h>
#include <Common/Increment.h>
#include <Common/SimpleIncrement.h>
#include <Common/Stopwatch.h>
#include <Common/StringUtils/StringUtils.h>
#include <Common/escapeForFileName.h>
#include <Common/quoteString.h>
#include <Common/typeid_cast.h>

#include <Poco/DirectoryIterator.h>

#include <boost/range/adaptor/filtered.hpp>

#include <algorithm>
#include <iomanip>
#include <optional>
#include <set>
#include <thread>
#include <typeinfo>
#include <typeindex>
#include <unordered_set>


namespace ProfileEvents
{
    extern const Event RejectedInserts;
    extern const Event DelayedInserts;
    extern const Event DelayedInsertsMilliseconds;
}

namespace CurrentMetrics
{
    extern const Metric DelayedInserts;
}


namespace
{
    constexpr UInt64 RESERVATION_MIN_ESTIMATION_SIZE = 1u * 1024u * 1024u; /// 1MB
}


namespace DB
{

namespace ErrorCodes
{
    extern const int NO_SUCH_DATA_PART;
    extern const int NOT_IMPLEMENTED;
    extern const int DIRECTORY_ALREADY_EXISTS;
    extern const int TOO_MANY_UNEXPECTED_DATA_PARTS;
    extern const int DUPLICATE_DATA_PART;
    extern const int NO_SUCH_COLUMN_IN_TABLE;
    extern const int LOGICAL_ERROR;
    extern const int ILLEGAL_COLUMN;
    extern const int CORRUPTED_DATA;
    extern const int BAD_TYPE_OF_FIELD;
    extern const int BAD_ARGUMENTS;
    extern const int INVALID_PARTITION_VALUE;
    extern const int METADATA_MISMATCH;
    extern const int PART_IS_TEMPORARILY_LOCKED;
    extern const int TOO_MANY_PARTS;
    extern const int INCOMPATIBLE_COLUMNS;
    extern const int BAD_TTL_EXPRESSION;
    extern const int INCORRECT_FILE_NAME;
    extern const int BAD_DATA_PART_NAME;
    extern const int UNKNOWN_SETTING;
    extern const int READONLY_SETTING;
    extern const int ABORTED;
    extern const int UNKNOWN_PART_TYPE;
    extern const int UNKNOWN_DISK;
    extern const int NOT_ENOUGH_SPACE;
    extern const int ALTER_OF_COLUMN_IS_FORBIDDEN;
}


const char * DELETE_ON_DESTROY_MARKER_PATH = "delete-on-destroy.txt";


MergeTreeData::MergeTreeData(
    const StorageID & table_id_,
    const String & relative_data_path_,
    const StorageInMemoryMetadata & metadata_,
    Context & context_,
    const String & date_column_name,
    const MergingParams & merging_params_,
    std::unique_ptr<MergeTreeSettings> storage_settings_,
    bool require_part_metadata_,
    bool attach,
    BrokenPartCallback broken_part_callback_)
    : IStorage(table_id_)
    , global_context(context_)
    , merging_params(merging_params_)
    , require_part_metadata(require_part_metadata_)
    , relative_data_path(relative_data_path_)
    , broken_part_callback(broken_part_callback_)
    , log_name(table_id_.getNameForLogs())
    , log(&Poco::Logger::get(log_name))
    , storage_settings(std::move(storage_settings_))
    , data_parts_by_info(data_parts_indexes.get<TagByInfo>())
    , data_parts_by_state_and_info(data_parts_indexes.get<TagByStateAndInfo>())
    , parts_mover(this)
{
    if (relative_data_path.empty())
        throw Exception("MergeTree storages require data path", ErrorCodes::INCORRECT_FILE_NAME);

<<<<<<< HEAD
    const auto settings = getSettings();
    setProperties(metadata);

    /// NOTE: using the same columns list as is read when performing actual merges.
    merging_params.check(getColumns().getAllPhysical());

    if (sample_by_ast)
    {
        sampling_expr_column_name = sample_by_ast->getColumnName();

        if (!primary_key_sample.has(sampling_expr_column_name)
            && !attach && !settings->compatibility_allow_sampling_expression_not_in_primary_key) /// This is for backward compatibility.
            throw Exception("Sampling expression must be present in the primary key", ErrorCodes::BAD_ARGUMENTS);

        auto syntax = SyntaxAnalyzer(global_context).analyze(sample_by_ast, getColumns().getAllPhysical());
        columns_required_for_sampling = syntax->requiredSourceColumns();
    }

=======
>>>>>>> 811d124a
    MergeTreeDataFormatVersion min_format_version(0);
    if (!date_column_name.empty())
    {
        try
        {
            checkPartitionKeyAndInitMinMax(metadata_.partition_key);
            if (minmax_idx_date_column_pos == -1)
                throw Exception("Could not find Date column", ErrorCodes::BAD_TYPE_OF_FIELD);
        }
        catch (Exception & e)
        {
            /// Better error message.
            e.addMessage("(while initializing MergeTree partition key from date column " + backQuote(date_column_name) + ")");
            throw;
        }
    }
    else
    {
        is_custom_partitioned = true;
        checkPartitionKeyAndInitMinMax(metadata_.partition_key);
        min_format_version = MERGE_TREE_DATA_MIN_FORMAT_VERSION_WITH_CUSTOM_PARTITIONING;
    }

    setProperties(metadata_, metadata_, attach);
    const auto settings = getSettings();

    /// NOTE: using the same columns list as is read when performing actual merges.
    merging_params.check(metadata_.getColumns().getAllPhysical());

    if (metadata_.sampling_key.definition_ast != nullptr)
    {
        const auto & pk_sample_block = metadata_.getPrimaryKey().sample_block;
        if (!pk_sample_block.has(metadata_.sampling_key.column_names[0]) && !attach
            && !settings->compatibility_allow_sampling_expression_not_in_primary_key) /// This is for backward compatibility.
            throw Exception("Sampling expression must be present in the primary key", ErrorCodes::BAD_ARGUMENTS);
    }


    checkTTLExpressions(metadata_, metadata_);

    /// format_file always contained on any data path
    PathWithDisk version_file;
    /// Creating directories, if not exist.
    for (const auto & [path, disk] : getRelativeDataPathsWithDisks())
    {
        disk->createDirectories(path);
        disk->createDirectories(path + "detached");
        auto current_version_file_path = path + "format_version.txt";
        if (disk->exists(current_version_file_path))
        {
            if (!version_file.first.empty())
            {
                LOG_ERROR(log, "Duplication of version file {} and {}", fullPath(version_file.second, version_file.first), current_version_file_path);
                throw Exception("Multiple format_version.txt file", ErrorCodes::CORRUPTED_DATA);
            }
            version_file = {current_version_file_path, disk};
        }
    }

    /// If not choose any
    if (version_file.first.empty())
        version_file = {relative_data_path + "format_version.txt", getStoragePolicy()->getAnyDisk()};

    bool version_file_exists = version_file.second->exists(version_file.first);

    // When data path or file not exists, ignore the format_version check
    if (!attach || !version_file_exists)
    {
        format_version = min_format_version;
        auto buf = version_file.second->writeFile(version_file.first);
        writeIntText(format_version.toUnderType(), *buf);
    }
    else
    {
        auto buf = version_file.second->readFile(version_file.first);
        UInt32 read_format_version;
        readIntText(read_format_version, *buf);
        format_version = read_format_version;
        if (!buf->eof())
            throw Exception("Bad version file: " + fullPath(version_file.second, version_file.first), ErrorCodes::CORRUPTED_DATA);
    }

    if (format_version < min_format_version)
    {
        if (min_format_version == MERGE_TREE_DATA_MIN_FORMAT_VERSION_WITH_CUSTOM_PARTITIONING.toUnderType())
            throw Exception(
                "MergeTree data format version on disk doesn't support custom partitioning",
                ErrorCodes::METADATA_MISMATCH);
    }

    String reason;
    if (!canUsePolymorphicParts(*settings, &reason) && !reason.empty())
        LOG_WARNING(log, "{} Settings 'min_bytes_for_wide_part' and 'min_bytes_for_wide_part' will be ignored.", reason);
}

StoragePolicyPtr MergeTreeData::getStoragePolicy() const
{
    return global_context.getStoragePolicy(getSettings()->storage_policy);
}

static void checkKeyExpression(const ExpressionActions & expr, const Block & sample_block, const String & key_name)
{
    for (const ExpressionAction & action : expr.getActions())
    {
        if (action.type == ExpressionAction::ARRAY_JOIN)
            throw Exception(key_name + " key cannot contain array joins", ErrorCodes::ILLEGAL_COLUMN);

        if (action.type == ExpressionAction::APPLY_FUNCTION)
        {
            IFunctionBase & func = *action.function_base;
            if (!func.isDeterministic())
                throw Exception(key_name + " key cannot contain non-deterministic functions, "
                    "but contains function " + func.getName(),
                    ErrorCodes::BAD_ARGUMENTS);
        }
    }

    for (const ColumnWithTypeAndName & element : sample_block)
    {
        const ColumnPtr & column = element.column;
        if (column && (isColumnConst(*column) || column->isDummy()))
            throw Exception{key_name + " key cannot contain constants", ErrorCodes::ILLEGAL_COLUMN};

        if (element.type->isNullable())
            throw Exception{key_name + " key cannot contain nullable columns", ErrorCodes::ILLEGAL_COLUMN};
    }
}

<<<<<<< HEAD
void MergeTreeData::setProperties(const StorageInMemoryMetadata & metadata, bool only_check)
=======
void MergeTreeData::checkProperties(
    const StorageInMemoryMetadata & new_metadata, const StorageInMemoryMetadata & old_metadata, bool attach) const
>>>>>>> 811d124a
{
    if (!new_metadata.sorting_key.definition_ast)
        throw Exception("ORDER BY cannot be empty", ErrorCodes::BAD_ARGUMENTS);

    KeyDescription new_sorting_key = new_metadata.sorting_key;
    KeyDescription new_primary_key = new_metadata.primary_key;

    size_t sorting_key_size = new_sorting_key.column_names.size();
    size_t primary_key_size = new_primary_key.column_names.size();
    if (primary_key_size > sorting_key_size)
        throw Exception("Primary key must be a prefix of the sorting key, but its length: "
            + toString(primary_key_size) + " is greater than the sorting key length: " + toString(sorting_key_size),
            ErrorCodes::BAD_ARGUMENTS);

    NameSet primary_key_columns_set;

    for (size_t i = 0; i < sorting_key_size; ++i)
    {
        const String & sorting_key_column = new_sorting_key.column_names[i];

        if (i < primary_key_size)
        {
            const String & pk_column = new_primary_key.column_names[i];
            if (pk_column != sorting_key_column)
                throw Exception("Primary key must be a prefix of the sorting key, but in position "
                    + toString(i) + " its column is " + pk_column + ", not " + sorting_key_column,
                    ErrorCodes::BAD_ARGUMENTS);

            if (!primary_key_columns_set.emplace(pk_column).second)
                throw Exception("Primary key contains duplicate columns", ErrorCodes::BAD_ARGUMENTS);

        }
    }

    auto all_columns = new_metadata.columns.getAllPhysical();

    /// Order by check AST
    if (old_metadata.hasSortingKey())
    {
        /// This is ALTER, not CREATE/ATTACH TABLE. Let us check that all new columns used in the sorting key
        /// expression have just been added (so that the sorting order is guaranteed to be valid with the new key).

        Names new_primary_key_columns = new_primary_key.column_names;
        Names new_sorting_key_columns = new_sorting_key.column_names;

        ASTPtr added_key_column_expr_list = std::make_shared<ASTExpressionList>();
        const auto & old_sorting_key_columns = old_metadata.getSortingKeyColumns();
        for (size_t new_i = 0, old_i = 0; new_i < sorting_key_size; ++new_i)
        {
            if (old_i < old_sorting_key_columns.size())
            {
                if (new_sorting_key_columns[new_i] != old_sorting_key_columns[old_i])
                    added_key_column_expr_list->children.push_back(new_sorting_key.expression_list_ast->children[new_i]);
                else
                    ++old_i;
            }
            else
                added_key_column_expr_list->children.push_back(new_sorting_key.expression_list_ast->children[new_i]);
        }

        if (!added_key_column_expr_list->children.empty())
        {
            auto syntax = SyntaxAnalyzer(global_context).analyze(added_key_column_expr_list, all_columns);
            Names used_columns = syntax->requiredSourceColumns();

            NamesAndTypesList deleted_columns;
            NamesAndTypesList added_columns;
            old_metadata.getColumns().getAllPhysical().getDifference(all_columns, deleted_columns, added_columns);

            for (const String & col : used_columns)
            {
                if (!added_columns.contains(col) || deleted_columns.contains(col))
                    throw Exception("Existing column " + backQuoteIfNeed(col) + " is used in the expression that was "
                        "added to the sorting key. You can add expressions that use only the newly added columns",
                        ErrorCodes::BAD_ARGUMENTS);

                if (new_metadata.columns.getDefaults().count(col))
                    throw Exception("Newly added column " + backQuoteIfNeed(col) + " has a default expression, so adding "
                        "expressions that use it to the sorting key is forbidden",
                        ErrorCodes::BAD_ARGUMENTS);
            }
        }
    }

    if (!new_metadata.secondary_indices.empty())
    {
        std::unordered_set<String> indices_names;

        for (const auto & index : new_metadata.secondary_indices)
        {

<<<<<<< HEAD
            new_indices.push_back(
                 MergeTreeIndexFactory::instance().get(
                        all_columns,
                        std::dynamic_pointer_cast<ASTIndexDeclaration>(index_decl->clone()),
                        global_context));
=======
            MergeTreeIndexFactory::instance().validate(index, attach);
>>>>>>> 811d124a

            if (indices_names.find(index.name) != indices_names.end())
                throw Exception(
                        "Index with name " + backQuote(index.name) + " already exsists",
                        ErrorCodes::LOGICAL_ERROR);

            indices_names.insert(index.name);
        }
    }

    checkKeyExpression(*new_sorting_key.expression, new_sorting_key.sample_block, "Sorting");

}

void MergeTreeData::setProperties(const StorageInMemoryMetadata & new_metadata, const StorageInMemoryMetadata & old_metadata, bool attach)
{
    checkProperties(new_metadata, old_metadata, attach);
    setInMemoryMetadata(new_metadata);
}

namespace
{

ExpressionActionsPtr getCombinedIndicesExpression(
    const KeyDescription & key,
    const IndicesDescription & indices,
    const ColumnsDescription & columns,
    const Context & context)
{
    ASTPtr combined_expr_list = key.expression_list_ast->clone();

    for (const auto & index : indices)
        for (const auto & index_expr : index.expression_list_ast->children)
            combined_expr_list->children.push_back(index_expr->clone());

    auto syntax_result = SyntaxAnalyzer(context).analyze(combined_expr_list, columns.getAllPhysical());
    return ExpressionAnalyzer(combined_expr_list, syntax_result, context).getActions(false);
}

}

ExpressionActionsPtr MergeTreeData::getPrimaryKeyAndSkipIndicesExpression(const StorageMetadataPtr & metadata_snapshot) const
{
    return getCombinedIndicesExpression(metadata_snapshot->getPrimaryKey(), metadata_snapshot->getSecondaryIndices(), metadata_snapshot->getColumns(), global_context);
}

ExpressionActionsPtr MergeTreeData::getSortingKeyAndSkipIndicesExpression(const StorageMetadataPtr & metadata_snapshot) const
{
    return getCombinedIndicesExpression(metadata_snapshot->getSortingKey(), metadata_snapshot->getSecondaryIndices(), metadata_snapshot->getColumns(), global_context);
}


void MergeTreeData::checkPartitionKeyAndInitMinMax(const KeyDescription & new_partition_key)
{
    if (new_partition_key.expression_list_ast->children.empty())
        return;

    checkKeyExpression(*new_partition_key.expression, new_partition_key.sample_block, "Partition");

    /// Add all columns used in the partition key to the min-max index.
    const NamesAndTypesList & minmax_idx_columns_with_types = new_partition_key.expression->getRequiredColumnsWithTypes();
    minmax_idx_expr = std::make_shared<ExpressionActions>(minmax_idx_columns_with_types, global_context);
    for (const NameAndTypePair & column : minmax_idx_columns_with_types)
    {
        minmax_idx_columns.emplace_back(column.name);
        minmax_idx_column_types.emplace_back(column.type);
    }

    /// Try to find the date column in columns used by the partition key (a common case).
    bool encountered_date_column = false;
    for (size_t i = 0; i < minmax_idx_column_types.size(); ++i)
    {
        if (typeid_cast<const DataTypeDate *>(minmax_idx_column_types[i].get()))
        {
            if (!encountered_date_column)
            {
                minmax_idx_date_column_pos = i;
                encountered_date_column = true;
            }
            else
            {
                /// There is more than one Date column in partition key and we don't know which one to choose.
                minmax_idx_date_column_pos = -1;
            }
        }
    }
    if (!encountered_date_column)
    {
        for (size_t i = 0; i < minmax_idx_column_types.size(); ++i)
        {
            if (typeid_cast<const DataTypeDateTime *>(minmax_idx_column_types[i].get()))
            {
                if (!encountered_date_column)
                {
                    minmax_idx_time_column_pos = i;
                    encountered_date_column = true;
                }
                else
                {
                    /// There is more than one DateTime column in partition key and we don't know which one to choose.
                   minmax_idx_time_column_pos = -1;
                }
            }
        }
    }
}


void MergeTreeData::checkTTLExpressions(const StorageInMemoryMetadata & new_metadata, const StorageInMemoryMetadata & old_metadata) const
{
    auto new_column_ttls = new_metadata.column_ttls_by_name;

    if (!new_column_ttls.empty())
    {
        NameSet columns_ttl_forbidden;

        if (old_metadata.hasPartitionKey())
            for (const auto & col : old_metadata.getColumnsRequiredForPartitionKey())
                columns_ttl_forbidden.insert(col);

        if (old_metadata.hasSortingKey())
            for (const auto & col : old_metadata.getColumnsRequiredForSortingKey())
                columns_ttl_forbidden.insert(col);

        for (const auto & [name, ttl_description] : new_column_ttls)
        {
            if (columns_ttl_forbidden.count(name))
                throw Exception("Trying to set TTL for key column " + name, ErrorCodes::ILLEGAL_COLUMN);
        }
    }
    auto new_table_ttl = new_metadata.table_ttl;

    if (new_table_ttl.definition_ast)
    {
        for (const auto & move_ttl : new_table_ttl.move_ttl)
        {
            if (!getDestinationForTTL(move_ttl))
            {
                String message;
                if (move_ttl.destination_type == DataDestinationType::DISK)
                    message = "No such disk " + backQuote(move_ttl.destination_name) + " for given storage policy.";
                else
                    message = "No such volume " + backQuote(move_ttl.destination_name) + " for given storage policy.";
                throw Exception(message, ErrorCodes::BAD_TTL_EXPRESSION);
            }
        }
    }
}


void MergeTreeData::checkStoragePolicy(const StoragePolicyPtr & new_storage_policy) const
{
    const auto old_storage_policy = getStoragePolicy();
    old_storage_policy->checkCompatibleWith(new_storage_policy);
}


void MergeTreeData::MergingParams::check(const NamesAndTypesList & columns) const
{
    if (!sign_column.empty() && mode != MergingParams::Collapsing && mode != MergingParams::VersionedCollapsing)
        throw Exception("Sign column for MergeTree cannot be specified in modes except Collapsing or VersionedCollapsing.",
                        ErrorCodes::LOGICAL_ERROR);

    if (!version_column.empty() && mode != MergingParams::Replacing && mode != MergingParams::VersionedCollapsing)
        throw Exception("Version column for MergeTree cannot be specified in modes except Replacing or VersionedCollapsing.",
                        ErrorCodes::LOGICAL_ERROR);

    if (!columns_to_sum.empty() && mode != MergingParams::Summing)
        throw Exception("List of columns to sum for MergeTree cannot be specified in all modes except Summing.",
                        ErrorCodes::LOGICAL_ERROR);

    /// Check that if the sign column is needed, it exists and is of type Int8.
    auto check_sign_column = [this, & columns](bool is_optional, const std::string & storage)
    {
        if (sign_column.empty())
        {
            if (is_optional)
                return;

            throw Exception("Logical error: Sign column for storage " + storage + " is empty", ErrorCodes::LOGICAL_ERROR);
        }

        bool miss_column = true;
        for (const auto & column : columns)
        {
            if (column.name == sign_column)
            {
                if (!typeid_cast<const DataTypeInt8 *>(column.type.get()))
                    throw Exception("Sign column (" + sign_column + ") for storage " + storage + " must have type Int8."
                            " Provided column of type " + column.type->getName() + ".", ErrorCodes::BAD_TYPE_OF_FIELD);
                miss_column = false;
                break;
            }
        }
        if (miss_column)
            throw Exception("Sign column " + sign_column + " does not exist in table declaration.", ErrorCodes::NO_SUCH_COLUMN_IN_TABLE);
    };

    /// that if the version_column column is needed, it exists and is of unsigned integer type.
    auto check_version_column = [this, & columns](bool is_optional, const std::string & storage)
    {
        if (version_column.empty())
        {
            if (is_optional)
                return;

            throw Exception("Logical error: Version column for storage " + storage + " is empty", ErrorCodes::LOGICAL_ERROR);
        }

        bool miss_column = true;
        for (const auto & column : columns)
        {
            if (column.name == version_column)
            {
                if (!column.type->canBeUsedAsVersion())
                    throw Exception("The column " + version_column +
                        " cannot be used as a version column for storage " + storage +
                        " because it is of type " + column.type->getName() +
                        " (must be of an integer type or of type Date or DateTime)", ErrorCodes::BAD_TYPE_OF_FIELD);
                miss_column = false;
                break;
            }
        }
        if (miss_column)
            throw Exception("Version column " + version_column + " does not exist in table declaration.", ErrorCodes::NO_SUCH_COLUMN_IN_TABLE);
    };

    if (mode == MergingParams::Collapsing)
        check_sign_column(false, "CollapsingMergeTree");

    if (mode == MergingParams::Summing)
    {
        /// If columns_to_sum are set, then check that such columns exist.
        for (const auto & column_to_sum : columns_to_sum)
        {
            auto check_column_to_sum_exists = [& column_to_sum](const NameAndTypePair & name_and_type)
            {
                return column_to_sum == Nested::extractTableName(name_and_type.name);
            };
            if (columns.end() == std::find_if(columns.begin(), columns.end(), check_column_to_sum_exists))
                throw Exception(
                        "Column " + column_to_sum + " listed in columns to sum does not exist in table declaration.", ErrorCodes::NO_SUCH_COLUMN_IN_TABLE);
        }
    }

    if (mode == MergingParams::Replacing)
        check_version_column(true, "ReplacingMergeTree");

    if (mode == MergingParams::VersionedCollapsing)
    {
        check_sign_column(false, "VersionedCollapsingMergeTree");
        check_version_column(false, "VersionedCollapsingMergeTree");
    }

    /// TODO Checks for Graphite mode.
}


String MergeTreeData::MergingParams::getModeName() const
{
    switch (mode)
    {
        case Ordinary:      return "";
        case Collapsing:    return "Collapsing";
        case Summing:       return "Summing";
        case Aggregating:   return "Aggregating";
        case Replacing:     return "Replacing";
        case Graphite:      return "Graphite";
        case VersionedCollapsing: return "VersionedCollapsing";
    }

    __builtin_unreachable();
}


Int64 MergeTreeData::getMaxBlockNumber() const
{
    auto lock = lockParts();

    Int64 max_block_num = 0;
    for (const DataPartPtr & part : data_parts_by_info)
        max_block_num = std::max({max_block_num, part->info.max_block, part->info.mutation});

    return max_block_num;
}


void MergeTreeData::loadDataParts(bool skip_sanity_checks)
{
    LOG_DEBUG(log, "Loading data parts");

    const auto settings = getSettings();
    std::vector<std::pair<String, DiskPtr>> part_names_with_disks;
    Strings part_file_names;

    auto disks = getStoragePolicy()->getDisks();

    /// Only check if user did touch storage configuration for this table.
    if (!getStoragePolicy()->isDefaultPolicy() && !skip_sanity_checks)
    {
        /// Check extra parts at different disks, in order to not allow to miss data parts at undefined disks.
        std::unordered_set<String> defined_disk_names;
        for (const auto & disk_ptr : disks)
            defined_disk_names.insert(disk_ptr->getName());

        for (const auto & [disk_name, disk] : global_context.getDisksMap())
        {
            if (defined_disk_names.count(disk_name) == 0 && disk->exists(relative_data_path))
            {
                for (const auto it = disk->iterateDirectory(relative_data_path); it->isValid(); it->next())
                {
                    MergeTreePartInfo part_info;
                    if (MergeTreePartInfo::tryParsePartName(it->name(), &part_info, format_version))
                        throw Exception("Part " + backQuote(it->name()) + " was found on disk " + backQuote(disk_name) + " which is not defined in the storage policy", ErrorCodes::UNKNOWN_DISK);
                }
            }
        }
    }

    /// Reversed order to load part from low priority disks firstly.
    /// Used for keep part on low priority disk if duplication found
    for (auto disk_it = disks.rbegin(); disk_it != disks.rend(); ++disk_it)
    {
        auto disk_ptr = *disk_it;
        for (auto it = disk_ptr->iterateDirectory(relative_data_path); it->isValid(); it->next())
        {
            /// Skip temporary directories.
            if (startsWith(it->name(), "tmp"))
                continue;

            part_names_with_disks.emplace_back(it->name(), disk_ptr);
        }
    }

    auto part_lock = lockParts();
    data_parts_indexes.clear();

    if (part_names_with_disks.empty())
    {
        LOG_DEBUG(log, "There is no data parts");
        return;
    }

    /// Parallel loading of data parts.
    size_t num_threads = std::min(size_t(settings->max_part_loading_threads), part_names_with_disks.size());

    std::mutex mutex;

    DataPartsVector broken_parts_to_remove;
    DataPartsVector broken_parts_to_detach;
    size_t suspicious_broken_parts = 0;

    std::atomic<bool> has_adaptive_parts = false;
    std::atomic<bool> has_non_adaptive_parts = false;

    ThreadPool pool(num_threads);

    for (size_t i = 0; i < part_names_with_disks.size(); ++i)
    {
        pool.scheduleOrThrowOnError([&, i]
        {
            const auto & part_name = part_names_with_disks[i].first;
            const auto part_disk_ptr = part_names_with_disks[i].second;

            MergeTreePartInfo part_info;
            if (!MergeTreePartInfo::tryParsePartName(part_name, &part_info, format_version))
                return;

            auto single_disk_volume = std::make_shared<SingleDiskVolume>("volume_" + part_name, part_disk_ptr);
            auto part = createPart(part_name, part_info, single_disk_volume, part_name);
            bool broken = false;

            String part_path = relative_data_path + "/" + part_name;
            String marker_path = part_path + "/" + DELETE_ON_DESTROY_MARKER_PATH;
            if (part_disk_ptr->exists(marker_path))
            {
                LOG_WARNING(log, "Detaching stale part {}{}, which should have been deleted after a move. That can only happen after unclean restart of ClickHouse after move of a part having an operation blocking that stale copy of part.", getFullPathOnDisk(part_disk_ptr), part_name);
                std::lock_guard loading_lock(mutex);
                broken_parts_to_detach.push_back(part);
                ++suspicious_broken_parts;
                return;
            }

            try
            {
                part->loadColumnsChecksumsIndexes(require_part_metadata, true);
            }
            catch (const Exception & e)
            {
                /// Don't count the part as broken if there is not enough memory to load it.
                /// In fact, there can be many similar situations.
                /// But it is OK, because there is a safety guard against deleting too many parts.
                if (isNotEnoughMemoryErrorCode(e.code()))
                    throw;

                broken = true;
                tryLogCurrentException(__PRETTY_FUNCTION__);
            }
            catch (...)
            {
                broken = true;
                tryLogCurrentException(__PRETTY_FUNCTION__);
            }

            /// Ignore and possibly delete broken parts that can appear as a result of hard server restart.
            if (broken)
            {
                if (part->info.level == 0)
                {
                    /// It is impossible to restore level 0 parts.
                    LOG_ERROR(log, "Considering to remove broken part {}{} because it's impossible to repair.", getFullPathOnDisk(part_disk_ptr), part_name);
                    std::lock_guard loading_lock(mutex);
                    broken_parts_to_remove.push_back(part);
                }
                else
                {
                    /// Count the number of parts covered by the broken part. If it is at least two, assume that
                    /// the broken part was created as a result of merging them and we won't lose data if we
                    /// delete it.
                    size_t contained_parts = 0;

                    LOG_ERROR(log, "Part {}{} is broken. Looking for parts to replace it.", getFullPathOnDisk(part_disk_ptr), part_name);

                    for (const auto & [contained_name, contained_disk_ptr] : part_names_with_disks)
                    {
                        if (contained_name == part_name)
                            continue;

                        MergeTreePartInfo contained_part_info;
                        if (!MergeTreePartInfo::tryParsePartName(contained_name, &contained_part_info, format_version))
                            continue;

                        if (part->info.contains(contained_part_info))
                        {
                            LOG_ERROR(log, "Found part {}{}", getFullPathOnDisk(contained_disk_ptr), contained_name);
                            ++contained_parts;
                        }
                    }

                    if (contained_parts >= 2)
                    {
                        LOG_ERROR(log, "Considering to remove broken part {}{} because it covers at least 2 other parts", getFullPathOnDisk(part_disk_ptr), part_name);
                        std::lock_guard loading_lock(mutex);
                        broken_parts_to_remove.push_back(part);
                    }
                    else
                    {
                        LOG_ERROR(log, "Detaching broken part {}{} because it covers less than 2 parts. You need to resolve this manually", getFullPathOnDisk(part_disk_ptr), part_name);
                        std::lock_guard loading_lock(mutex);
                        broken_parts_to_detach.push_back(part);
                        ++suspicious_broken_parts;
                    }
                }

                return;
            }
            if (!part->index_granularity_info.is_adaptive)
                has_non_adaptive_parts.store(true, std::memory_order_relaxed);
            else
                has_adaptive_parts.store(true, std::memory_order_relaxed);

            part->modification_time = part_disk_ptr->getLastModified(relative_data_path + part_name).epochTime();
            /// Assume that all parts are Committed, covered parts will be detected and marked as Outdated later
            part->state = DataPartState::Committed;

            std::lock_guard loading_lock(mutex);
            if (!data_parts_indexes.insert(part).second)
                throw Exception("Part " + part->name + " already exists", ErrorCodes::DUPLICATE_DATA_PART);
        });
    }

    pool.wait();

    if (has_non_adaptive_parts && has_adaptive_parts && !settings->enable_mixed_granularity_parts)
        throw Exception("Table contains parts with adaptive and non adaptive marks, but `setting enable_mixed_granularity_parts` is disabled", ErrorCodes::LOGICAL_ERROR);

    has_non_adaptive_index_granularity_parts = has_non_adaptive_parts;

    if (suspicious_broken_parts > settings->max_suspicious_broken_parts && !skip_sanity_checks)
        throw Exception("Suspiciously many (" + toString(suspicious_broken_parts) + ") broken parts to remove.",
            ErrorCodes::TOO_MANY_UNEXPECTED_DATA_PARTS);

    for (auto & part : broken_parts_to_remove)
        part->remove();
    for (auto & part : broken_parts_to_detach)
        part->renameToDetached("");

    /// Delete from the set of current parts those parts that are covered by another part (those parts that
    /// were merged), but that for some reason are still not deleted from the filesystem.
    /// Deletion of files will be performed later in the clearOldParts() method.

    if (data_parts_indexes.size() >= 2)
    {
        /// Now all parts are committed, so data_parts_by_state_and_info == committed_parts_range
        auto prev_jt = data_parts_by_state_and_info.begin();
        auto curr_jt = std::next(prev_jt);

        auto deactivate_part = [&] (DataPartIteratorByStateAndInfo it)
        {
            (*it)->remove_time.store((*it)->modification_time, std::memory_order_relaxed);
            modifyPartState(it, DataPartState::Outdated);
        };

        (*prev_jt)->assertState({DataPartState::Committed});

        while (curr_jt != data_parts_by_state_and_info.end() && (*curr_jt)->state == DataPartState::Committed)
        {
            /// Don't consider data parts belonging to different partitions.
            if ((*curr_jt)->info.partition_id != (*prev_jt)->info.partition_id)
            {
                ++prev_jt;
                ++curr_jt;
                continue;
            }

            if ((*curr_jt)->contains(**prev_jt))
            {
                deactivate_part(prev_jt);
                prev_jt = curr_jt;
                ++curr_jt;
            }
            else if ((*prev_jt)->contains(**curr_jt))
            {
                auto next = std::next(curr_jt);
                deactivate_part(curr_jt);
                curr_jt = next;
            }
            else
            {
                ++prev_jt;
                ++curr_jt;
            }
        }
    }

    calculateColumnSizesImpl();

    LOG_DEBUG(log, "Loaded data parts ({} items)", data_parts_indexes.size());
}


/// Is the part directory old.
/// True if its modification time and the modification time of all files inside it is less then threshold.
/// (Only files on the first level of nesting are considered).
static bool isOldPartDirectory(const DiskPtr & disk, const String & directory_path, time_t threshold)
{
    if (disk->getLastModified(directory_path).epochTime() >= threshold)
        return false;

    for (auto it = disk->iterateDirectory(directory_path); it->isValid(); it->next())
        if (disk->getLastModified(it->path()).epochTime() >= threshold)
            return false;

    return true;
}


void MergeTreeData::clearOldTemporaryDirectories(ssize_t custom_directories_lifetime_seconds)
{
    /// If the method is already called from another thread, then we don't need to do anything.
    std::unique_lock lock(clear_old_temporary_directories_mutex, std::defer_lock);
    if (!lock.try_lock())
        return;

    const auto settings = getSettings();
    time_t current_time = time(nullptr);
    ssize_t deadline = (custom_directories_lifetime_seconds >= 0)
        ? current_time - custom_directories_lifetime_seconds
        : current_time - settings->temporary_directories_lifetime.totalSeconds();

    /// Delete temporary directories older than a day.
    for (const auto & [path, disk] : getRelativeDataPathsWithDisks())
    {
        for (auto it = disk->iterateDirectory(path); it->isValid(); it->next())
        {
            if (startsWith(it->name(), "tmp_"))
            {
                try
                {
                    if (disk->isDirectory(it->path()) && isOldPartDirectory(disk, it->path(), deadline))
                    {
                        LOG_WARNING(log, "Removing temporary directory {}", fullPath(disk, it->path()));
                        disk->removeRecursive(it->path());
                    }
                }
                catch (const Poco::FileNotFoundException &)
                {
                    /// If the file is already deleted, do nothing.
                }
            }
        }
    }
}


MergeTreeData::DataPartsVector MergeTreeData::grabOldParts(bool force)
{
    DataPartsVector res;

    /// If the method is already called from another thread, then we don't need to do anything.
    std::unique_lock lock(grab_old_parts_mutex, std::defer_lock);
    if (!lock.try_lock())
        return res;

    time_t now = time(nullptr);
    std::vector<DataPartIteratorByStateAndInfo> parts_to_delete;

    {
        auto parts_lock = lockParts();

        auto outdated_parts_range = getDataPartsStateRange(DataPartState::Outdated);
        for (auto it = outdated_parts_range.begin(); it != outdated_parts_range.end(); ++it)
        {
            const DataPartPtr & part = *it;

            auto part_remove_time = part->remove_time.load(std::memory_order_relaxed);

            if (part.unique() && /// Grab only parts that are not used by anyone (SELECTs for example).
                ((part_remove_time < now &&
                now - part_remove_time > getSettings()->old_parts_lifetime.totalSeconds()) || force))
            {
                parts_to_delete.emplace_back(it);
            }
        }

        res.reserve(parts_to_delete.size());
        for (const auto & it_to_delete : parts_to_delete)
        {
            res.emplace_back(*it_to_delete);
            modifyPartState(it_to_delete, DataPartState::Deleting);
        }
    }

    if (!res.empty())
        LOG_TRACE(log, "Found {} old parts to remove.", res.size());

    return res;
}


void MergeTreeData::rollbackDeletingParts(const MergeTreeData::DataPartsVector & parts)
{
    auto lock = lockParts();
    for (const auto & part : parts)
    {
        /// We should modify it under data_parts_mutex
        part->assertState({DataPartState::Deleting});
        modifyPartState(part, DataPartState::Outdated);
    }
}

void MergeTreeData::removePartsFinally(const MergeTreeData::DataPartsVector & parts)
{
    {
        auto lock = lockParts();

        /// TODO: use data_parts iterators instead of pointers
        for (const auto & part : parts)
        {
            auto it = data_parts_by_info.find(part->info);
            if (it == data_parts_by_info.end())
                throw Exception("Deleting data part " + part->name + " doesn't exist", ErrorCodes::LOGICAL_ERROR);

            (*it)->assertState({DataPartState::Deleting});

            data_parts_indexes.erase(it);
        }
    }

    /// Data parts is still alive (since DataPartsVector holds shared_ptrs) and contain useful metainformation for logging
    /// NOTE: There is no need to log parts deletion somewhere else, all deleting parts pass through this function and pass away

    auto table_id = getStorageID();
    if (auto part_log = global_context.getPartLog(table_id.database_name))
    {
        PartLogElement part_log_elem;

        part_log_elem.event_type = PartLogElement::REMOVE_PART;
        part_log_elem.event_time = time(nullptr);
        part_log_elem.duration_ms = 0;

        part_log_elem.database_name = table_id.database_name;
        part_log_elem.table_name = table_id.table_name;

        for (const auto & part : parts)
        {
            part_log_elem.partition_id = part->info.partition_id;
            part_log_elem.part_name = part->name;
            part_log_elem.bytes_compressed_on_disk = part->getBytesOnDisk();
            part_log_elem.rows = part->rows_count;

            part_log->add(part_log_elem);
        }
    }
}

void MergeTreeData::clearOldPartsFromFilesystem(bool force)
{
    DataPartsVector parts_to_remove = grabOldParts(force);
    clearPartsFromFilesystem(parts_to_remove);
    removePartsFinally(parts_to_remove);
}

void MergeTreeData::clearPartsFromFilesystem(const DataPartsVector & parts_to_remove)
{
    const auto settings = getSettings();
    if (parts_to_remove.size() > 1 && settings->max_part_removal_threads > 1 && parts_to_remove.size() > settings->concurrent_part_removal_threshold)
    {
        /// Parallel parts removal.

        size_t num_threads = std::min(size_t(settings->max_part_removal_threads), parts_to_remove.size());
        ThreadPool pool(num_threads);

        /// NOTE: Under heavy system load you may get "Cannot schedule a task" from ThreadPool.
        for (const DataPartPtr & part : parts_to_remove)
        {
            pool.scheduleOrThrowOnError([&]
            {
                LOG_DEBUG(log, "Removing part from filesystem {}", part->name);
                part->remove();
            });
        }

        pool.wait();
    }
    else
    {
        for (const DataPartPtr & part : parts_to_remove)
        {
            LOG_DEBUG(log, "Removing part from filesystem {}", part->name);
            part->remove();
        }
    }
}

void MergeTreeData::rename(const String & new_table_path, const StorageID & new_table_id)
{
    auto disks = getStoragePolicy()->getDisks();

    for (const auto & disk : disks)
    {
        if (disk->exists(new_table_path))
            throw Exception{"Target path already exists: " + fullPath(disk, new_table_path), ErrorCodes::DIRECTORY_ALREADY_EXISTS};
    }

    for (const auto & disk : disks)
    {
        auto new_table_path_parent = parentPath(new_table_path);
        disk->createDirectories(new_table_path_parent);
        disk->moveDirectory(relative_data_path, new_table_path);
    }

    global_context.dropCaches();

    relative_data_path = new_table_path;
    renameInMemory(new_table_id);
}

void MergeTreeData::dropAllData()
{
    LOG_TRACE(log, "dropAllData: waiting for locks.");

    auto lock = lockParts();

    LOG_TRACE(log, "dropAllData: removing data from memory.");

    DataPartsVector all_parts(data_parts_by_info.begin(), data_parts_by_info.end());

    data_parts_indexes.clear();
    column_sizes.clear();

    global_context.dropCaches();

    LOG_TRACE(log, "dropAllData: removing data from filesystem.");

    /// Removing of each data part before recursive removal of directory is to speed-up removal, because there will be less number of syscalls.
    clearPartsFromFilesystem(all_parts);

    for (const auto & [path, disk] : getRelativeDataPathsWithDisks())
        disk->removeRecursive(path);

    LOG_TRACE(log, "dropAllData: done.");
}

void MergeTreeData::dropIfEmpty()
{
    LOG_TRACE(log, "dropIfEmpty");

    auto lock = lockParts();

    if (!data_parts_by_info.empty())
        return;

    for (const auto & [path, disk] : getRelativeDataPathsWithDisks())
    {
        /// Non recursive, exception is thrown if there are more files.
        disk->remove(path + "format_version.txt");
        disk->remove(path + "detached");
        disk->remove(path);
    }
}

namespace
{

/// If true, then in order to ALTER the type of the column from the type from to the type to
/// we don't need to rewrite the data, we only need to update metadata and columns.txt in part directories.
/// The function works for Arrays and Nullables of the same structure.
bool isMetadataOnlyConversion(const IDataType * from, const IDataType * to)
{
    if (from->getName() == to->getName())
        return true;

    static const std::unordered_multimap<std::type_index, const std::type_info &> ALLOWED_CONVERSIONS =
        {
            { typeid(DataTypeEnum8),    typeid(DataTypeEnum8)    },
            { typeid(DataTypeEnum8),    typeid(DataTypeInt8)     },
            { typeid(DataTypeEnum16),   typeid(DataTypeEnum16)   },
            { typeid(DataTypeEnum16),   typeid(DataTypeInt16)    },
            { typeid(DataTypeDateTime), typeid(DataTypeUInt32)   },
            { typeid(DataTypeUInt32),   typeid(DataTypeDateTime) },
            { typeid(DataTypeDate),     typeid(DataTypeUInt16)   },
            { typeid(DataTypeUInt16),   typeid(DataTypeDate)     },
        };

    while (true)
    {
        auto it_range = ALLOWED_CONVERSIONS.equal_range(typeid(*from));
        for (auto it = it_range.first; it != it_range.second; ++it)
        {
            if (it->second == typeid(*to))
                return true;
        }

        const auto * arr_from = typeid_cast<const DataTypeArray *>(from);
        const auto * arr_to = typeid_cast<const DataTypeArray *>(to);
        if (arr_from && arr_to)
        {
            from = arr_from->getNestedType().get();
            to = arr_to->getNestedType().get();
            continue;
        }

        const auto * nullable_from = typeid_cast<const DataTypeNullable *>(from);
        const auto * nullable_to = typeid_cast<const DataTypeNullable *>(to);
        if (nullable_from && nullable_to)
        {
            from = nullable_from->getNestedType().get();
            to = nullable_to->getNestedType().get();
            continue;
        }

        return false;
    }
}

/// Conversion that is allowed for partition key.
/// Partition key should be serialized in the same way after conversion.
/// NOTE: The list is not complete.
bool isSafeForPartitionKeyConversion(const IDataType * from, const IDataType * to)
{
    if (from->getName() == to->getName())
        return true;

    /// Enums are serialized in partition key as numbers - so conversion from Enum to number is Ok.
    /// But only for types of identical width because they are serialized as binary in minmax index.
    /// But not from number to Enum because Enum does not necessarily represents all numbers.

    if (const auto * from_enum8 = typeid_cast<const DataTypeEnum8 *>(from))
    {
        if (const auto * to_enum8 = typeid_cast<const DataTypeEnum8 *>(to))
            return to_enum8->contains(*from_enum8);
        if (typeid_cast<const DataTypeInt8 *>(to))
            return true;    // NOLINT
        return false;
    }

    if (const auto * from_enum16 = typeid_cast<const DataTypeEnum16 *>(from))
    {
        if (const auto * to_enum16 = typeid_cast<const DataTypeEnum16 *>(to))
            return to_enum16->contains(*from_enum16);
        if (typeid_cast<const DataTypeInt16 *>(to))
            return true;    // NOLINT
        return false;
    }

    return false;
}

}

void MergeTreeData::checkAlterIsPossible(const AlterCommands & commands, const Settings &) const
{
    /// Check that needed transformations can be applied to the list of columns without considering type conversions.
    StorageInMemoryMetadata new_metadata = getInMemoryMetadata();
    StorageInMemoryMetadata old_metadata = getInMemoryMetadata();
    commands.apply(new_metadata, global_context);

    /// Set of columns that shouldn't be altered.
    NameSet columns_alter_type_forbidden;

    /// Primary key columns can be ALTERed only if they are used in the key as-is
    /// (and not as a part of some expression) and if the ALTER only affects column metadata.
    NameSet columns_alter_type_metadata_only;

    /// Columns to check that the type change is safe for partition key.
    NameSet columns_alter_type_check_safe_for_partition;

    if (old_metadata.hasPartitionKey())
    {
        /// Forbid altering columns inside partition key expressions because it can change partition ID format.
        auto partition_key_expr = old_metadata.getPartitionKey().expression;
        for (const ExpressionAction & action : partition_key_expr->getActions())
        {
            auto action_columns = action.getNeededColumns();
            columns_alter_type_forbidden.insert(action_columns.begin(), action_columns.end());
        }

        /// But allow to alter columns without expressions under certain condition.
        for (const String & col : partition_key_expr->getRequiredColumns())
            columns_alter_type_check_safe_for_partition.insert(col);
    }

    for (const auto & index : old_metadata.getSecondaryIndices())
    {
        for (const String & col : index.expression->getRequiredColumns())
            columns_alter_type_forbidden.insert(col);
    }

    if (old_metadata.hasSortingKey())
    {
        auto sorting_key_expr = old_metadata.getSortingKey().expression;
        for (const ExpressionAction & action : sorting_key_expr->getActions())
        {
            auto action_columns = action.getNeededColumns();
            columns_alter_type_forbidden.insert(action_columns.begin(), action_columns.end());
        }
        for (const String & col : sorting_key_expr->getRequiredColumns())
            columns_alter_type_metadata_only.insert(col);

        /// We don't process sample_by_ast separately because it must be among the primary key columns
        /// and we don't process primary_key_expr separately because it is a prefix of sorting_key_expr.
    }
    if (!merging_params.sign_column.empty())
        columns_alter_type_forbidden.insert(merging_params.sign_column);

    /// All of the above.
    NameSet columns_in_keys;
    columns_in_keys.insert(columns_alter_type_forbidden.begin(), columns_alter_type_forbidden.end());
    columns_in_keys.insert(columns_alter_type_metadata_only.begin(), columns_alter_type_metadata_only.end());
    columns_in_keys.insert(columns_alter_type_check_safe_for_partition.begin(), columns_alter_type_check_safe_for_partition.end());

    std::map<String, const IDataType *> old_types;
    for (const auto & column : old_metadata.getColumns().getAllPhysical())
        old_types.emplace(column.name, column.type.get());

    for (const AlterCommand & command : commands)
    {
        if (command.type == AlterCommand::MODIFY_ORDER_BY && !is_custom_partitioned)
        {
            throw Exception(
                "ALTER MODIFY ORDER BY is not supported for default-partitioned tables created with the old syntax",
                ErrorCodes::BAD_ARGUMENTS);
        }
        if (command.type == AlterCommand::ADD_INDEX && !is_custom_partitioned)
        {
            throw Exception(
                "ALTER ADD INDEX is not supported for tables with the old syntax",
                ErrorCodes::BAD_ARGUMENTS);
        }
        if (command.type == AlterCommand::RENAME_COLUMN)
        {
            if (columns_in_keys.count(command.column_name))
            {
                throw Exception(
                    "Trying to ALTER RENAME key " + backQuoteIfNeed(command.column_name) + " column which is a part of key expression",
                    ErrorCodes::ALTER_OF_COLUMN_IS_FORBIDDEN);
            }
        }
        else if (command.type == AlterCommand::DROP_COLUMN)
        {
            if (columns_in_keys.count(command.column_name))
            {
                throw Exception(
                    "Trying to ALTER DROP key " + backQuoteIfNeed(command.column_name) + " column which is a part of key expression",
                    ErrorCodes::ALTER_OF_COLUMN_IS_FORBIDDEN);
            }
        }
        else if (command.isModifyingData(getInMemoryMetadata()))
        {
            if (columns_alter_type_forbidden.count(command.column_name))
                throw Exception("ALTER of key column " + backQuoteIfNeed(command.column_name) + " is forbidden",
                    ErrorCodes::ALTER_OF_COLUMN_IS_FORBIDDEN);

            if (columns_alter_type_check_safe_for_partition.count(command.column_name))
            {
                if (command.type == AlterCommand::MODIFY_COLUMN)
                {
                    auto it = old_types.find(command.column_name);
                    if (it == old_types.end() || !isSafeForPartitionKeyConversion(it->second, command.data_type.get()))
                        throw Exception("ALTER of partition key column " + backQuoteIfNeed(command.column_name) + " from type "
                                + it->second->getName() + " to type " + command.data_type->getName()
                                + " is not safe because it can change the representation of partition key",
                            ErrorCodes::ALTER_OF_COLUMN_IS_FORBIDDEN);
                }
            }

            if (columns_alter_type_metadata_only.count(command.column_name))
            {
                if (command.type == AlterCommand::MODIFY_COLUMN)
                {
                    auto it = old_types.find(command.column_name);
                    if (it == old_types.end() || !isMetadataOnlyConversion(it->second, command.data_type.get()))
                        throw Exception("ALTER of key column " + backQuoteIfNeed(command.column_name) + " from type "
                            + it->second->getName() + " to type " + command.data_type->getName() + " must be metadata-only",
                            ErrorCodes::ALTER_OF_COLUMN_IS_FORBIDDEN);
                }
            }
        }
    }

    checkProperties(new_metadata, old_metadata);
    checkTTLExpressions(new_metadata, old_metadata);

    if (old_metadata.hasSettingsChanges())
    {

        const auto current_changes = old_metadata.getSettingsChanges()->as<const ASTSetQuery &>().changes;
        const auto & new_changes = new_metadata.settings_changes->as<const ASTSetQuery &>().changes;
        for (const auto & changed_setting : new_changes)
        {
            if (MergeTreeSettings::findIndex(changed_setting.name) == MergeTreeSettings::npos)
                throw Exception{"Storage '" + getName() + "' doesn't have setting '" + changed_setting.name + "'",
                                ErrorCodes::UNKNOWN_SETTING};

            auto comparator = [&changed_setting](const auto & change) { return change.name == changed_setting.name; };

            auto current_setting_it
                = std::find_if(current_changes.begin(), current_changes.end(), comparator);

            if ((current_setting_it == current_changes.end() || *current_setting_it != changed_setting)
                && MergeTreeSettings::isReadonlySetting(changed_setting.name))
            {
                throw Exception{"Setting '" + changed_setting.name + "' is readonly for storage '" + getName() + "'",
                                 ErrorCodes::READONLY_SETTING};
            }

            if (current_setting_it == current_changes.end()
                && MergeTreeSettings::isPartFormatSetting(changed_setting.name))
            {
                MergeTreeSettings copy = *getSettings();
                copy.applyChange(changed_setting);
                String reason;
                if (!canUsePolymorphicParts(copy, &reason) && !reason.empty())
                    throw Exception("Can't change settings. Reason: " + reason, ErrorCodes::NOT_IMPLEMENTED);
            }

            if (changed_setting.name == "storage_policy")
                checkStoragePolicy(global_context.getStoragePolicy(changed_setting.value.safeGet<String>()));
        }
    }
}

MergeTreeDataPartType MergeTreeData::choosePartType(size_t bytes_uncompressed, size_t rows_count) const
{
    if (!canUseAdaptiveGranularity())
        return MergeTreeDataPartType::WIDE;

    const auto settings = getSettings();
    if (bytes_uncompressed < settings->min_bytes_for_wide_part || rows_count < settings->min_rows_for_wide_part)
        return MergeTreeDataPartType::COMPACT;

    return MergeTreeDataPartType::WIDE;
}


MergeTreeData::MutableDataPartPtr MergeTreeData::createPart(const String & name,
    MergeTreeDataPartType type, const MergeTreePartInfo & part_info,
    const VolumePtr & volume, const String & relative_path) const
{
    if (type == MergeTreeDataPartType::COMPACT)
        return std::make_shared<MergeTreeDataPartCompact>(*this, name, part_info, volume, relative_path);
    else if (type == MergeTreeDataPartType::WIDE)
        return std::make_shared<MergeTreeDataPartWide>(*this, name, part_info, volume, relative_path);
    else
        throw Exception("Unknown type in part " + relative_path, ErrorCodes::UNKNOWN_PART_TYPE);
}

static MergeTreeDataPartType getPartTypeFromMarkExtension(const String & mrk_ext)
{
    if (mrk_ext == getNonAdaptiveMrkExtension())
        return MergeTreeDataPartType::WIDE;
    if (mrk_ext == getAdaptiveMrkExtension(MergeTreeDataPartType::WIDE))
        return MergeTreeDataPartType::WIDE;
    if (mrk_ext == getAdaptiveMrkExtension(MergeTreeDataPartType::COMPACT))
        return MergeTreeDataPartType::COMPACT;

    throw Exception("Can't determine part type, because of unknown mark extension " + mrk_ext, ErrorCodes::UNKNOWN_PART_TYPE);
}

MergeTreeData::MutableDataPartPtr MergeTreeData::createPart(
    const String & name, const VolumePtr & volume, const String & relative_path) const
{
    return createPart(name, MergeTreePartInfo::fromPartName(name, format_version), volume, relative_path);
}

MergeTreeData::MutableDataPartPtr MergeTreeData::createPart(
    const String & name, const MergeTreePartInfo & part_info,
    const VolumePtr & volume, const String & relative_path) const
{
    MergeTreeDataPartType type;
    auto full_path = relative_data_path + relative_path + "/";
    auto mrk_ext = MergeTreeIndexGranularityInfo::getMarksExtensionFromFilesystem(volume->getDisk(), full_path);

    if (mrk_ext)
        type = getPartTypeFromMarkExtension(*mrk_ext);
    else
    {
        /// Didn't find any mark file, suppose that part is empty.
        type = choosePartType(0, 0);
    }

    return createPart(name, type, part_info, volume, relative_path);
}

void MergeTreeData::changeSettings(
        const ASTPtr & new_settings,
        TableLockHolder & /* table_lock_holder */)
{
    if (new_settings)
    {
        const auto & new_changes = new_settings->as<const ASTSetQuery &>().changes;

        for (const auto & change : new_changes)
            if (change.name == "storage_policy")
            {
                StoragePolicyPtr new_storage_policy = global_context.getStoragePolicy(change.value.safeGet<String>());
                StoragePolicyPtr old_storage_policy = getStoragePolicy();

                checkStoragePolicy(new_storage_policy);

                std::unordered_set<String> all_diff_disk_names;
                for (const auto & disk : new_storage_policy->getDisks())
                    all_diff_disk_names.insert(disk->getName());
                for (const auto & disk : old_storage_policy->getDisks())
                    all_diff_disk_names.erase(disk->getName());

                for (const String & disk_name : all_diff_disk_names)
                {
                    auto disk = new_storage_policy->getDiskByName(disk_name);
                    if (disk->exists(relative_data_path))
                        throw Exception("New storage policy contain disks which already contain data of a table with the same name", ErrorCodes::LOGICAL_ERROR);
                }

                for (const String & disk_name : all_diff_disk_names)
                {
                    auto disk = new_storage_policy->getDiskByName(disk_name);
                    disk->createDirectories(relative_data_path);
                    disk->createDirectories(relative_data_path + "detached");
                }
                /// FIXME how would that be done while reloading configuration???
            }

        MergeTreeSettings copy = *getSettings();
        copy.applyChanges(new_changes);
        storage_settings.set(std::make_unique<const MergeTreeSettings>(copy));
        StorageInMemoryMetadata new_metadata = getInMemoryMetadata();
        new_metadata.setSettingsChanges(new_settings);
        setInMemoryMetadata(new_metadata);
    }
}

void MergeTreeData::freezeAll(const String & with_name, const Context & context, TableLockHolder &)
{
    freezePartitionsByMatcher([] (const DataPartPtr &){ return true; }, with_name, context);
}

void MergeTreeData::PartsTemporaryRename::addPart(const String & old_name, const String & new_name)
{
    old_and_new_names.push_back({old_name, new_name});
    for (const auto & [path, disk] : storage.getRelativeDataPathsWithDisks())
    {
        for (auto it = disk->iterateDirectory(path + source_dir); it->isValid(); it->next())
        {
            if (it->name() == old_name)
            {
                old_part_name_to_path_and_disk[old_name] = {path, disk};
                break;
            }
        }
    }
}

void MergeTreeData::PartsTemporaryRename::tryRenameAll()
{
    renamed = true;
    for (size_t i = 0; i < old_and_new_names.size(); ++i)
    {
        try
        {
            const auto & [old_name, new_name] = old_and_new_names[i];
            if (old_name.empty() || new_name.empty())
                throw DB::Exception("Empty part name. Most likely it's a bug.", ErrorCodes::INCORRECT_FILE_NAME);
            const auto & [path, disk] = old_part_name_to_path_and_disk[old_name];
            const auto full_path = path + source_dir; /// for old_name
            disk->moveFile(full_path + old_name, full_path + new_name);
        }
        catch (...)
        {
            old_and_new_names.resize(i);
            LOG_WARNING(storage.log, "Cannot rename parts to perform operation on them: {}", getCurrentExceptionMessage(false));
            throw;
        }
    }
}

MergeTreeData::PartsTemporaryRename::~PartsTemporaryRename()
{
    // TODO what if server had crashed before this destructor was called?
    if (!renamed)
        return;
    for (const auto & [old_name, new_name] : old_and_new_names)
    {
        if (old_name.empty())
            continue;

        try
        {
            const auto & [path, disk] = old_part_name_to_path_and_disk[old_name];
            const auto full_path = path + source_dir; /// for old_name
            disk->moveFile(full_path + new_name, full_path + old_name);
        }
        catch (...)
        {
            tryLogCurrentException(__PRETTY_FUNCTION__);
        }
    }
}


MergeTreeData::DataPartsVector MergeTreeData::getActivePartsToReplace(
    const MergeTreePartInfo & new_part_info,
    const String & new_part_name,
    DataPartPtr & out_covering_part,
    DataPartsLock & /* data_parts_lock */) const
{
    /// Parts contained in the part are consecutive in data_parts, intersecting the insertion place for the part itself.
    auto it_middle = data_parts_by_state_and_info.lower_bound(DataPartStateAndInfo{DataPartState::Committed, new_part_info});
    auto committed_parts_range = getDataPartsStateRange(DataPartState::Committed);

    /// Go to the left.
    DataPartIteratorByStateAndInfo begin = it_middle;
    while (begin != committed_parts_range.begin())
    {
        auto prev = std::prev(begin);

        if (!new_part_info.contains((*prev)->info))
        {
            if ((*prev)->info.contains(new_part_info))
            {
                out_covering_part = *prev;
                return {};
            }

            if (!new_part_info.isDisjoint((*prev)->info))
                throw Exception("Part " + new_part_name + " intersects previous part " + (*prev)->getNameWithState() +
                    ". It is a bug.", ErrorCodes::LOGICAL_ERROR);

            break;
        }

        begin = prev;
    }

    /// Go to the right.
    DataPartIteratorByStateAndInfo end = it_middle;
    while (end != committed_parts_range.end())
    {
        if ((*end)->info == new_part_info)
            throw Exception("Unexpected duplicate part " + (*end)->getNameWithState() + ". It is a bug.", ErrorCodes::LOGICAL_ERROR);

        if (!new_part_info.contains((*end)->info))
        {
            if ((*end)->info.contains(new_part_info))
            {
                out_covering_part = *end;
                return {};
            }

            if (!new_part_info.isDisjoint((*end)->info))
                throw Exception("Part " + new_part_name + " intersects next part " + (*end)->getNameWithState() +
                    ". It is a bug.", ErrorCodes::LOGICAL_ERROR);

            break;
        }

        ++end;
    }

    return DataPartsVector{begin, end};
}


void MergeTreeData::renameTempPartAndAdd(MutableDataPartPtr & part, SimpleIncrement * increment, Transaction * out_transaction)
{
    auto removed = renameTempPartAndReplace(part, increment, out_transaction);
    if (!removed.empty())
        throw Exception("Added part " + part->name + " covers " + toString(removed.size())
            + " existing part(s) (including " + removed[0]->name + ")", ErrorCodes::LOGICAL_ERROR);
}


void MergeTreeData::renameTempPartAndReplace(
    MutableDataPartPtr & part, SimpleIncrement * increment, Transaction * out_transaction,
    std::unique_lock<std::mutex> & lock, DataPartsVector * out_covered_parts)
{
    if (out_transaction && &out_transaction->data != this)
        throw Exception("MergeTreeData::Transaction for one table cannot be used with another. It is a bug.",
            ErrorCodes::LOGICAL_ERROR);

    part->assertState({DataPartState::Temporary});

    MergeTreePartInfo part_info = part->info;
    String part_name;

    if (DataPartPtr existing_part_in_partition = getAnyPartInPartition(part->info.partition_id, lock))
    {
        if (part->partition.value != existing_part_in_partition->partition.value)
            throw Exception(
                "Partition value mismatch between two parts with the same partition ID. Existing part: "
                + existing_part_in_partition->name + ", newly added part: " + part->name,
                ErrorCodes::CORRUPTED_DATA);
    }

    /** It is important that obtaining new block number and adding that block to parts set is done atomically.
      * Otherwise there is race condition - merge of blocks could happen in interval that doesn't yet contain new part.
      */
    if (increment)
    {
        part_info.min_block = part_info.max_block = increment->get();
        part_info.mutation = 0; /// it's equal to min_block by default
        part_name = part->getNewName(part_info);
    }
    else
        part_name = part->name;

    LOG_TRACE(log, "Renaming temporary part {} to {}.", part->relative_path, part_name);

    auto it_duplicate = data_parts_by_info.find(part_info);
    if (it_duplicate != data_parts_by_info.end())
    {
        String message = "Part " + (*it_duplicate)->getNameWithState() + " already exists";

        if ((*it_duplicate)->checkState({DataPartState::Outdated, DataPartState::Deleting}))
            throw Exception(message + ", but it will be deleted soon", ErrorCodes::PART_IS_TEMPORARILY_LOCKED);

        throw Exception(message, ErrorCodes::DUPLICATE_DATA_PART);
    }

    DataPartPtr covering_part;
    DataPartsVector covered_parts = getActivePartsToReplace(part_info, part_name, covering_part, lock);

    if (covering_part)
    {
        LOG_WARNING(log, "Tried to add obsolete part {} covered by {}", part_name, covering_part->getNameWithState());
        return;
    }

    /// All checks are passed. Now we can rename the part on disk.
    /// So, we maintain invariant: if a non-temporary part in filesystem then it is in data_parts
    ///
    /// If out_transaction is null, we commit the part to the active set immediately, else add it to the transaction.
    part->name = part_name;
    part->info = part_info;
    part->is_temp = false;
    part->state = DataPartState::PreCommitted;
    part->renameTo(part_name);

    auto part_it = data_parts_indexes.insert(part).first;

    if (out_transaction)
    {
        out_transaction->precommitted_parts.insert(part);
    }
    else
    {
        auto current_time = time(nullptr);
        for (const DataPartPtr & covered_part : covered_parts)
        {
            covered_part->remove_time.store(current_time, std::memory_order_relaxed);
            modifyPartState(covered_part, DataPartState::Outdated);
            removePartContributionToColumnSizes(covered_part);
        }

        modifyPartState(part_it, DataPartState::Committed);
        addPartContributionToColumnSizes(part);
    }

    if (out_covered_parts)
    {
        for (DataPartPtr & covered_part : covered_parts)
            out_covered_parts->emplace_back(std::move(covered_part));
    }
}

MergeTreeData::DataPartsVector MergeTreeData::renameTempPartAndReplace(
    MutableDataPartPtr & part, SimpleIncrement * increment, Transaction * out_transaction)
{
    if (out_transaction && &out_transaction->data != this)
        throw Exception("MergeTreeData::Transaction for one table cannot be used with another. It is a bug.",
            ErrorCodes::LOGICAL_ERROR);

    DataPartsVector covered_parts;
    {
        auto lock = lockParts();
        renameTempPartAndReplace(part, increment, out_transaction, lock, &covered_parts);
    }
    return covered_parts;
}

void MergeTreeData::removePartsFromWorkingSet(const MergeTreeData::DataPartsVector & remove, bool clear_without_timeout, DataPartsLock & /*acquired_lock*/)
{
    auto remove_time = clear_without_timeout ? 0 : time(nullptr);

    for (const DataPartPtr & part : remove)
    {
        if (part->state == IMergeTreeDataPart::State::Committed)
            removePartContributionToColumnSizes(part);

        if (part->state == IMergeTreeDataPart::State::Committed || clear_without_timeout)
            part->remove_time.store(remove_time, std::memory_order_relaxed);

        if (part->state != IMergeTreeDataPart::State::Outdated)
            modifyPartState(part, IMergeTreeDataPart::State::Outdated);
    }
}

void MergeTreeData::removePartsFromWorkingSet(const DataPartsVector & remove, bool clear_without_timeout, DataPartsLock * acquired_lock)
{
    auto lock = (acquired_lock) ? DataPartsLock() : lockParts();

    for (const auto & part : remove)
    {
        if (!data_parts_by_info.count(part->info))
            throw Exception("Part " + part->getNameWithState() + " not found in data_parts", ErrorCodes::LOGICAL_ERROR);

        part->assertState({DataPartState::PreCommitted, DataPartState::Committed, DataPartState::Outdated});
    }

    removePartsFromWorkingSet(remove, clear_without_timeout, lock);
}

MergeTreeData::DataPartsVector MergeTreeData::removePartsInRangeFromWorkingSet(const MergeTreePartInfo & drop_range, bool clear_without_timeout,
                                                                               bool skip_intersecting_parts, DataPartsLock & lock)
{
    DataPartsVector parts_to_remove;

    if (drop_range.min_block > drop_range.max_block)
        return parts_to_remove;

    auto partition_range = getDataPartsPartitionRange(drop_range.partition_id);

    for (const DataPartPtr & part : partition_range)
    {
        if (part->info.partition_id != drop_range.partition_id)
            throw Exception("Unexpected partition_id of part " + part->name + ". This is a bug.", ErrorCodes::LOGICAL_ERROR);

        if (part->info.min_block < drop_range.min_block)
        {
            if (drop_range.min_block <= part->info.max_block)
            {
                /// Intersect left border
                String error = "Unexpected merged part " + part->name + " intersecting drop range " + drop_range.getPartName();
                if (!skip_intersecting_parts)
                    throw Exception(error, ErrorCodes::LOGICAL_ERROR);

                LOG_WARNING(log, error);
            }

            continue;
        }

        /// Stop on new parts
        if (part->info.min_block > drop_range.max_block)
            break;

        if (part->info.min_block <= drop_range.max_block && drop_range.max_block < part->info.max_block)
        {
            /// Intersect right border
            String error = "Unexpected merged part " + part->name + " intersecting drop range " + drop_range.getPartName();
            if (!skip_intersecting_parts)
                throw Exception(error, ErrorCodes::LOGICAL_ERROR);

            LOG_WARNING(log, error);
            continue;
        }

        if (part->state != DataPartState::Deleting)
            parts_to_remove.emplace_back(part);
    }

    removePartsFromWorkingSet(parts_to_remove, clear_without_timeout, lock);

    return parts_to_remove;
}

void MergeTreeData::forgetPartAndMoveToDetached(const MergeTreeData::DataPartPtr & part_to_detach, const String & prefix, bool
restore_covered)
{
    LOG_INFO(log, "Renaming {} to {}{} and forgiving it.", part_to_detach->relative_path, prefix, part_to_detach->name);

    auto lock = lockParts();

    auto it_part = data_parts_by_info.find(part_to_detach->info);
    if (it_part == data_parts_by_info.end())
        throw Exception("No such data part " + part_to_detach->getNameWithState(), ErrorCodes::NO_SUCH_DATA_PART);

    /// What if part_to_detach is a reference to *it_part? Make a new owner just in case.
    DataPartPtr part = *it_part;

    if (part->state == DataPartState::Committed)
        removePartContributionToColumnSizes(part);
    modifyPartState(it_part, DataPartState::Deleting);

    part->renameToDetached(prefix);

    data_parts_indexes.erase(it_part);

    if (restore_covered && part->info.level == 0)
    {
        LOG_WARNING(log, "Will not recover parts covered by zero-level part {}", part->name);
        return;
    }

    if (restore_covered)
    {
        Strings restored;
        bool error = false;
        String error_parts;

        Int64 pos = part->info.min_block;

        auto is_appropriate_state = [] (DataPartState state)
        {
            return state == DataPartState::Committed || state == DataPartState::Outdated;
        };

        auto update_error = [&] (DataPartIteratorByInfo it)
        {
            error = true;
            error_parts += (*it)->getNameWithState() + " ";
        };

        auto it_middle = data_parts_by_info.lower_bound(part->info);

        /// Restore the leftmost part covered by the part
        if (it_middle != data_parts_by_info.begin())
        {
            auto it = std::prev(it_middle);

            if (part->contains(**it) && is_appropriate_state((*it)->state))
            {
                /// Maybe, we must consider part level somehow
                if ((*it)->info.min_block != part->info.min_block)
                    update_error(it);

                if ((*it)->state != DataPartState::Committed)
                {
                    addPartContributionToColumnSizes(*it);
                    modifyPartState(it, DataPartState::Committed); // iterator is not invalidated here
                }

                pos = (*it)->info.max_block + 1;
                restored.push_back((*it)->name);
            }
            else
                update_error(it);
        }
        else
            error = true;

        /// Restore "right" parts
        for (auto it = it_middle; it != data_parts_by_info.end() && part->contains(**it); ++it)
        {
            if ((*it)->info.min_block < pos)
                continue;

            if (!is_appropriate_state((*it)->state))
            {
                update_error(it);
                continue;
            }

            if ((*it)->info.min_block > pos)
                update_error(it);

            if ((*it)->state != DataPartState::Committed)
            {
                addPartContributionToColumnSizes(*it);
                modifyPartState(it, DataPartState::Committed);
            }

            pos = (*it)->info.max_block + 1;
            restored.push_back((*it)->name);
        }

        if (pos != part->info.max_block + 1)
            error = true;

        for (const String & name : restored)
        {
            LOG_INFO(log, "Activated part {}", name);
        }

        if (error)
        {
            LOG_ERROR(log, "The set of parts restored in place of {} looks incomplete. There might or might not be a data loss.{}", part->name, (error_parts.empty() ? "" : " Suspicious parts: " + error_parts));
        }
    }
}


void MergeTreeData::tryRemovePartImmediately(DataPartPtr && part)
{
    DataPartPtr part_to_delete;
    {
        auto lock = lockParts();

        LOG_TRACE(log, "Trying to immediately remove part {}", part->getNameWithState());

        auto it = data_parts_by_info.find(part->info);
        if (it == data_parts_by_info.end() || (*it).get() != part.get())
            throw Exception("Part " + part->name + " doesn't exist", ErrorCodes::LOGICAL_ERROR);

        part.reset();

        if (!((*it)->state == DataPartState::Outdated && it->unique()))
            return;

        modifyPartState(it, DataPartState::Deleting);
        part_to_delete = *it;
    }

    try
    {
        part_to_delete->remove();
    }
    catch (...)
    {
        rollbackDeletingParts({part_to_delete});
        throw;
    }

    removePartsFinally({part_to_delete});
    LOG_TRACE(log, "Removed part {}", part_to_delete->name);
}


size_t MergeTreeData::getTotalActiveSizeInBytes() const
{
    size_t res = 0;
    {
        auto lock = lockParts();

        for (const auto & part : getDataPartsStateRange(DataPartState::Committed))
            res += part->getBytesOnDisk();
    }

    return res;
}


size_t MergeTreeData::getTotalActiveSizeInRows() const
{
    size_t res = 0;
    {
        auto lock = lockParts();

        for (const auto & part : getDataPartsStateRange(DataPartState::Committed))
            res += part->rows_count;
    }

    return res;
}


size_t MergeTreeData::getPartsCount() const
{
    auto lock = lockParts();

    size_t res = 0;
    for (const auto & part [[maybe_unused]] : getDataPartsStateRange(DataPartState::Committed))
        ++res;

    return res;
}


size_t MergeTreeData::getMaxPartsCountForPartition() const
{
    auto lock = lockParts();

    size_t res = 0;
    size_t cur_count = 0;
    const String * cur_partition_id = nullptr;

    for (const auto & part : getDataPartsStateRange(DataPartState::Committed))
    {
        if (cur_partition_id && part->info.partition_id == *cur_partition_id)
        {
            ++cur_count;
        }
        else
        {
            cur_partition_id = &part->info.partition_id;
            cur_count = 1;
        }

        res = std::max(res, cur_count);
    }

    return res;
}


std::optional<Int64> MergeTreeData::getMinPartDataVersion() const
{
    auto lock = lockParts();

    std::optional<Int64> result;
    for (const auto & part : getDataPartsStateRange(DataPartState::Committed))
    {
        if (!result || *result > part->info.getDataVersion())
            result = part->info.getDataVersion();
    }

    return result;
}


void MergeTreeData::delayInsertOrThrowIfNeeded(Poco::Event * until) const
{
    const auto settings = getSettings();
    const size_t parts_count_in_total = getPartsCount();
    if (parts_count_in_total >= settings->max_parts_in_total)
    {
        ProfileEvents::increment(ProfileEvents::RejectedInserts);
        throw Exception("Too many parts (" + toString(parts_count_in_total) + ") in all partitions in total. This indicates wrong choice of partition key. The threshold can be modified with 'max_parts_in_total' setting in <merge_tree> element in config.xml or with per-table setting.", ErrorCodes::TOO_MANY_PARTS);
    }

    const size_t parts_count_in_partition = getMaxPartsCountForPartition();
    if (parts_count_in_partition < settings->parts_to_delay_insert)
        return;

    if (parts_count_in_partition >= settings->parts_to_throw_insert)
    {
        ProfileEvents::increment(ProfileEvents::RejectedInserts);
        throw Exception("Too many parts (" + toString(parts_count_in_partition) + "). Merges are processing significantly slower than inserts.", ErrorCodes::TOO_MANY_PARTS);
    }

    const size_t max_k = settings->parts_to_throw_insert - settings->parts_to_delay_insert; /// always > 0
    const size_t k = 1 + parts_count_in_partition - settings->parts_to_delay_insert; /// from 1 to max_k
    const double delay_milliseconds = ::pow(settings->max_delay_to_insert * 1000, static_cast<double>(k) / max_k);

    ProfileEvents::increment(ProfileEvents::DelayedInserts);
    ProfileEvents::increment(ProfileEvents::DelayedInsertsMilliseconds, delay_milliseconds);

    CurrentMetrics::Increment metric_increment(CurrentMetrics::DelayedInserts);

    LOG_INFO(log, "Delaying inserting block by {} ms. because there are {} parts", delay_milliseconds, parts_count_in_partition);

    if (until)
        until->tryWait(delay_milliseconds);
    else
        std::this_thread::sleep_for(std::chrono::milliseconds(static_cast<size_t>(delay_milliseconds)));
}

void MergeTreeData::throwInsertIfNeeded() const
{
    const auto settings = getSettings();
    const size_t parts_count_in_total = getPartsCount();
    if (parts_count_in_total >= settings->max_parts_in_total)
    {
        ProfileEvents::increment(ProfileEvents::RejectedInserts);
        throw Exception("Too many parts (" + toString(parts_count_in_total) + ") in all partitions in total. This indicates wrong choice of partition key. The threshold can be modified with 'max_parts_in_total' setting in <merge_tree> element in config.xml or with per-table setting.", ErrorCodes::TOO_MANY_PARTS);
    }

    const size_t parts_count_in_partition = getMaxPartsCountForPartition();

    if (parts_count_in_partition >= settings->parts_to_throw_insert)
    {
        ProfileEvents::increment(ProfileEvents::RejectedInserts);
        throw Exception("Too many parts (" + toString(parts_count_in_partition) + "). Merges are processing significantly slower than inserts.", ErrorCodes::TOO_MANY_PARTS);
    }
}

MergeTreeData::DataPartPtr MergeTreeData::getActiveContainingPart(
    const MergeTreePartInfo & part_info, MergeTreeData::DataPartState state, DataPartsLock & /*lock*/) const
{
    auto current_state_parts_range = getDataPartsStateRange(state);

    /// The part can be covered only by the previous or the next one in data_parts.
    auto it = data_parts_by_state_and_info.lower_bound(DataPartStateAndInfo{state, part_info});

    if (it != current_state_parts_range.end())
    {
        if ((*it)->info == part_info)
            return *it;
        if ((*it)->info.contains(part_info))
            return *it;
    }

    if (it != current_state_parts_range.begin())
    {
        --it;
        if ((*it)->info.contains(part_info))
            return *it;
    }

    return nullptr;
}

void MergeTreeData::swapActivePart(MergeTreeData::DataPartPtr part_copy)
{
    auto lock = lockParts();
    for (auto original_active_part : getDataPartsStateRange(DataPartState::Committed)) // NOLINT (copy is intended)
    {
        if (part_copy->name == original_active_part->name)
        {
            auto active_part_it = data_parts_by_info.find(original_active_part->info);
            if (active_part_it == data_parts_by_info.end())
                throw Exception("Cannot swap part '" + part_copy->name + "', no such active part.", ErrorCodes::NO_SUCH_DATA_PART);

            modifyPartState(original_active_part, DataPartState::DeleteOnDestroy);
            data_parts_indexes.erase(active_part_it);

            auto part_it = data_parts_indexes.insert(part_copy).first;
            modifyPartState(part_it, DataPartState::Committed);

            auto disk = original_active_part->volume->getDisk();
            String marker_path = original_active_part->getFullRelativePath() + DELETE_ON_DESTROY_MARKER_PATH;
            try
            {
                disk->createFile(marker_path);
            }
            catch (Poco::Exception & e)
            {
                LOG_ERROR(log, "{} (while creating DeleteOnDestroy marker: {})", e.what(), backQuote(fullPath(disk, marker_path)));
            }
            return;
        }
    }
    throw Exception("Cannot swap part '" + part_copy->name + "', no such active part.", ErrorCodes::NO_SUCH_DATA_PART);
}


MergeTreeData::DataPartPtr MergeTreeData::getActiveContainingPart(const MergeTreePartInfo & part_info) const
{
    auto lock = lockParts();
    return getActiveContainingPart(part_info, DataPartState::Committed, lock);
}

MergeTreeData::DataPartPtr MergeTreeData::getActiveContainingPart(const String & part_name) const
{
    auto part_info = MergeTreePartInfo::fromPartName(part_name, format_version);
    return getActiveContainingPart(part_info);
}

MergeTreeData::DataPartsVector MergeTreeData::getDataPartsVectorInPartition(MergeTreeData::DataPartState state, const String & partition_id)
{
    DataPartStateAndPartitionID state_with_partition{state, partition_id};

    auto lock = lockParts();
    return DataPartsVector(
        data_parts_by_state_and_info.lower_bound(state_with_partition),
        data_parts_by_state_and_info.upper_bound(state_with_partition));
}


MergeTreeData::DataPartPtr MergeTreeData::getPartIfExists(const MergeTreePartInfo & part_info, const MergeTreeData::DataPartStates & valid_states)
{
    auto lock = lockParts();

    auto it = data_parts_by_info.find(part_info);
    if (it == data_parts_by_info.end())
        return nullptr;

    for (auto state : valid_states)
    {
        if ((*it)->state == state)
            return *it;
    }

    return nullptr;
}

MergeTreeData::DataPartPtr MergeTreeData::getPartIfExists(const String & part_name, const MergeTreeData::DataPartStates & valid_states)
{
    return getPartIfExists(MergeTreePartInfo::fromPartName(part_name, format_version), valid_states);
}


static void loadPartAndFixMetadataImpl(MergeTreeData::MutableDataPartPtr part)
{
    auto disk = part->volume->getDisk();
    String full_part_path = part->getFullRelativePath();

    /// Earlier the list of  columns was written incorrectly. Delete it and re-create.
    /// But in compact parts we can't get list of columns without this file.
    if (isWidePart(part))
        disk->removeIfExists(full_part_path + "columns.txt");

    part->loadColumnsChecksumsIndexes(false, true);
    part->modification_time = disk->getLastModified(full_part_path).epochTime();

    /// If the checksums file is not present, calculate the checksums and write them to disk.
    /// Check the data while we are at it.
    if (part->checksums.empty())
    {
        part->checksums = checkDataPart(part, false);
        {
            auto out = disk->writeFile(full_part_path + "checksums.txt.tmp", 4096);
            part->checksums.write(*out);
        }

        disk->moveFile(full_part_path + "checksums.txt.tmp", full_part_path + "checksums.txt");
    }
}

MergeTreeData::MutableDataPartPtr MergeTreeData::loadPartAndFixMetadata(const VolumePtr & volume, const String & relative_path) const
{
    MutableDataPartPtr part = createPart(Poco::Path(relative_path).getFileName(), volume, relative_path);
    loadPartAndFixMetadataImpl(part);
    return part;
}


void MergeTreeData::calculateColumnSizesImpl()
{
    column_sizes.clear();

    /// Take into account only committed parts
    auto committed_parts_range = getDataPartsStateRange(DataPartState::Committed);
    for (const auto & part : committed_parts_range)
        addPartContributionToColumnSizes(part);
}

void MergeTreeData::addPartContributionToColumnSizes(const DataPartPtr & part)
{
    for (const auto & column : part->getColumns())
    {
        ColumnSize & total_column_size = column_sizes[column.name];
        ColumnSize part_column_size = part->getColumnSize(column.name, *column.type);
        total_column_size.add(part_column_size);
    }
}

void MergeTreeData::removePartContributionToColumnSizes(const DataPartPtr & part)
{
    for (const auto & column : part->getColumns())
    {
        ColumnSize & total_column_size = column_sizes[column.name];
        ColumnSize part_column_size = part->getColumnSize(column.name, *column.type);

        auto log_subtract = [&](size_t & from, size_t value, const char * field)
        {
            if (value > from)
                LOG_ERROR(log, "Possibly incorrect column size subtraction: {} - {} = {}, column: {}, field: {}",
                    from, value, from - value, column.name, field);

            from -= value;
        };

        log_subtract(total_column_size.data_compressed, part_column_size.data_compressed, ".data_compressed");
        log_subtract(total_column_size.data_uncompressed, part_column_size.data_uncompressed, ".data_uncompressed");
        log_subtract(total_column_size.marks, part_column_size.marks, ".marks");
    }
}


void MergeTreeData::freezePartition(const ASTPtr & partition_ast, const String & with_name, const Context & context, TableLockHolder &)
{
    std::optional<String> prefix;
    String partition_id;

    if (format_version < MERGE_TREE_DATA_MIN_FORMAT_VERSION_WITH_CUSTOM_PARTITIONING)
    {
        /// Month-partitioning specific - partition value can represent a prefix of the partition to freeze.
        if (const auto * partition_lit = partition_ast->as<ASTPartition &>().value->as<ASTLiteral>())
            prefix = partition_lit->value.getType() == Field::Types::UInt64
                ? toString(partition_lit->value.get<UInt64>())
                : partition_lit->value.safeGet<String>();
        else
            partition_id = getPartitionIDFromQuery(partition_ast, context);
    }
    else
        partition_id = getPartitionIDFromQuery(partition_ast, context);

    if (prefix)
        LOG_DEBUG(log, "Freezing parts with prefix {}", *prefix);
    else
        LOG_DEBUG(log, "Freezing parts with partition ID {}", partition_id);


    freezePartitionsByMatcher(
        [&prefix, &partition_id](const DataPartPtr & part)
        {
            if (prefix)
                return startsWith(part->info.partition_id, *prefix);
            else
                return part->info.partition_id == partition_id;
        },
        with_name,
        context);
}


void MergeTreeData::movePartitionToDisk(const ASTPtr & partition, const String & name, bool moving_part, const Context & context)
{
    String partition_id;

    if (moving_part)
        partition_id = partition->as<ASTLiteral &>().value.safeGet<String>();
    else
        partition_id = getPartitionIDFromQuery(partition, context);

    DataPartsVector parts;
    if (moving_part)
    {
        auto part_info = MergeTreePartInfo::fromPartName(partition_id, format_version);
        parts.push_back(getActiveContainingPart(part_info));
        if (!parts.back() || parts.back()->name != part_info.getPartName())
            throw Exception("Part " + partition_id + " is not exists or not active", ErrorCodes::NO_SUCH_DATA_PART);
    }
    else
        parts = getDataPartsVectorInPartition(MergeTreeDataPartState::Committed, partition_id);

    auto disk = getStoragePolicy()->getDiskByName(name);
    if (!disk)
        throw Exception("Disk " + name + " does not exists on policy " + getStoragePolicy()->getName(), ErrorCodes::UNKNOWN_DISK);

    parts.erase(std::remove_if(parts.begin(), parts.end(), [&](auto part_ptr)
        {
            return part_ptr->volume->getDisk()->getName() == disk->getName();
        }), parts.end());

    if (parts.empty())
    {
        String no_parts_to_move_message;
        if (moving_part)
            no_parts_to_move_message = "Part '" + partition_id + "' is already on disk '" + disk->getName() + "'";
        else
            no_parts_to_move_message = "All parts of partition '" + partition_id + "' are already on disk '" + disk->getName() + "'";

        throw Exception(no_parts_to_move_message, ErrorCodes::UNKNOWN_DISK);
    }

    if (!movePartsToSpace(parts, std::static_pointer_cast<Space>(disk)))
        throw Exception("Cannot move parts because moves are manually disabled", ErrorCodes::ABORTED);
}


void MergeTreeData::movePartitionToVolume(const ASTPtr & partition, const String & name, bool moving_part, const Context & context)
{
    String partition_id;

    if (moving_part)
        partition_id = partition->as<ASTLiteral &>().value.safeGet<String>();
    else
        partition_id = getPartitionIDFromQuery(partition, context);

    DataPartsVector parts;
    if (moving_part)
    {
        auto part_info = MergeTreePartInfo::fromPartName(partition_id, format_version);
        parts.emplace_back(getActiveContainingPart(part_info));
        if (!parts.back() || parts.back()->name != part_info.getPartName())
            throw Exception("Part " + partition_id + " is not exists or not active", ErrorCodes::NO_SUCH_DATA_PART);
    }
    else
        parts = getDataPartsVectorInPartition(MergeTreeDataPartState::Committed, partition_id);

    auto volume = getStoragePolicy()->getVolumeByName(name);
    if (!volume)
        throw Exception("Volume " + name + " does not exists on policy " + getStoragePolicy()->getName(), ErrorCodes::UNKNOWN_DISK);

    if (parts.empty())
        throw Exception("Nothing to move", ErrorCodes::NO_SUCH_DATA_PART);

    parts.erase(std::remove_if(parts.begin(), parts.end(), [&](auto part_ptr)
        {
            for (const auto & disk : volume->getDisks())
            {
                if (part_ptr->volume->getDisk()->getName() == disk->getName())
                {
                    return true;
                }
            }
            return false;
        }), parts.end());

    if (parts.empty())
    {
        String no_parts_to_move_message;
        if (moving_part)
            no_parts_to_move_message = "Part '" + partition_id + "' is already on volume '" + volume->getName() + "'";
        else
            no_parts_to_move_message = "All parts of partition '" + partition_id + "' are already on volume '" + volume->getName() + "'";

        throw Exception(no_parts_to_move_message, ErrorCodes::UNKNOWN_DISK);
    }

    if (!movePartsToSpace(parts, std::static_pointer_cast<Space>(volume)))
        throw Exception("Cannot move parts because moves are manually disabled", ErrorCodes::ABORTED);
}


String MergeTreeData::getPartitionIDFromQuery(const ASTPtr & ast, const Context & context)
{
    const auto & partition_ast = ast->as<ASTPartition &>();

    if (!partition_ast.value)
        return partition_ast.id;

    if (format_version < MERGE_TREE_DATA_MIN_FORMAT_VERSION_WITH_CUSTOM_PARTITIONING)
    {
        /// Month-partitioning specific - partition ID can be passed in the partition value.
        const auto * partition_lit = partition_ast.value->as<ASTLiteral>();
        if (partition_lit && partition_lit->value.getType() == Field::Types::String)
        {
            String partition_id = partition_lit->value.get<String>();
            if (partition_id.size() != 6 || !std::all_of(partition_id.begin(), partition_id.end(), isNumericASCII))
                throw Exception(
                    "Invalid partition format: " + partition_id + ". Partition should consist of 6 digits: YYYYMM",
                    ErrorCodes::INVALID_PARTITION_VALUE);
            return partition_id;
        }
    }

    /// Re-parse partition key fields using the information about expected field types.

    auto metadata_snapshot = getInMemoryMetadataPtr();
    size_t fields_count = metadata_snapshot->getPartitionKey().sample_block.columns();
    if (partition_ast.fields_count != fields_count)
        throw Exception(
            "Wrong number of fields in the partition expression: " + toString(partition_ast.fields_count) +
            ", must be: " + toString(fields_count),
            ErrorCodes::INVALID_PARTITION_VALUE);

    const FormatSettings format_settings;
    Row partition_row(fields_count);

    if (fields_count)
    {
        ReadBufferFromMemory left_paren_buf("(", 1);
        ReadBufferFromMemory fields_buf(partition_ast.fields_str.data(), partition_ast.fields_str.size());
        ReadBufferFromMemory right_paren_buf(")", 1);
        ConcatReadBuffer buf({&left_paren_buf, &fields_buf, &right_paren_buf});

        auto input_stream = FormatFactory::instance().getInput("Values", buf, metadata_snapshot->getPartitionKey().sample_block, context, context.getSettingsRef().max_block_size);

        auto block = input_stream->read();
        if (!block || !block.rows())
            throw Exception(
                "Could not parse partition value: `" + partition_ast.fields_str + "`",
                ErrorCodes::INVALID_PARTITION_VALUE);

        for (size_t i = 0; i < fields_count; ++i)
            block.getByPosition(i).column->get(0, partition_row[i]);
    }

    MergeTreePartition partition(std::move(partition_row));
    String partition_id = partition.getID(*this);

    {
        auto data_parts_lock = lockParts();
        DataPartPtr existing_part_in_partition = getAnyPartInPartition(partition_id, data_parts_lock);
        if (existing_part_in_partition && existing_part_in_partition->partition.value != partition.value)
        {
            WriteBufferFromOwnString buf;
            writeCString("Parsed partition value: ", buf);
            partition.serializeText(*this, buf, format_settings);
            writeCString(" doesn't match partition value for an existing part with the same partition ID: ", buf);
            writeString(existing_part_in_partition->name, buf);
            throw Exception(buf.str(), ErrorCodes::INVALID_PARTITION_VALUE);
        }
    }

    return partition_id;
}

MergeTreeData::DataPartsVector MergeTreeData::getDataPartsVector(const DataPartStates & affordable_states, DataPartStateVector * out_states) const
{
    DataPartsVector res;
    DataPartsVector buf;
    {
        auto lock = lockParts();

        for (auto state : affordable_states)
        {
            std::swap(buf, res);
            res.clear();

            auto range = getDataPartsStateRange(state);
            std::merge(range.begin(), range.end(), buf.begin(), buf.end(), std::back_inserter(res), LessDataPart());
        }

        if (out_states != nullptr)
        {
            out_states->resize(res.size());
            for (size_t i = 0; i < res.size(); ++i)
                (*out_states)[i] = res[i]->state;
        }
    }

    return res;
}

MergeTreeData::DataPartsVector MergeTreeData::getAllDataPartsVector(MergeTreeData::DataPartStateVector * out_states) const
{
    DataPartsVector res;
    {
        auto lock = lockParts();
        res.assign(data_parts_by_info.begin(), data_parts_by_info.end());

        if (out_states != nullptr)
        {
            out_states->resize(res.size());
            for (size_t i = 0; i < res.size(); ++i)
                (*out_states)[i] = res[i]->state;
        }
    }

    return res;
}

std::vector<DetachedPartInfo>
MergeTreeData::getDetachedParts() const
{
    std::vector<DetachedPartInfo> res;

    for (const auto & [path, disk] : getRelativeDataPathsWithDisks())
    {
        for (auto it = disk->iterateDirectory(path + "detached"); it->isValid(); it->next())
        {
            res.emplace_back();
            auto & part = res.back();

            DetachedPartInfo::tryParseDetachedPartName(it->name(), part, format_version);
            part.disk = disk->getName();
        }
    }
    return res;
}

void MergeTreeData::validateDetachedPartName(const String & name) const
{
    if (name.find('/') != std::string::npos || name == "." || name == "..")
        throw DB::Exception("Invalid part name '" + name + "'", ErrorCodes::INCORRECT_FILE_NAME);

    auto full_path = getFullRelativePathForPart(name, "detached/");

    if (!full_path)
        throw DB::Exception("Detached part \"" + name + "\" not found" , ErrorCodes::BAD_DATA_PART_NAME);

    if (startsWith(name, "attaching_") || startsWith(name, "deleting_"))
        throw DB::Exception("Cannot drop part " + name + ": "
                            "most likely it is used by another DROP or ATTACH query.",
                            ErrorCodes::BAD_DATA_PART_NAME);
}

void MergeTreeData::dropDetached(const ASTPtr & partition, bool part, const Context & context)
{
    PartsTemporaryRename renamed_parts(*this, "detached/");

    if (part)
    {
        String part_name = partition->as<ASTLiteral &>().value.safeGet<String>();
        validateDetachedPartName(part_name);
        renamed_parts.addPart(part_name, "deleting_" + part_name);
    }
    else
    {
        String partition_id = getPartitionIDFromQuery(partition, context);
        DetachedPartsInfo detached_parts = getDetachedParts();
        for (const auto & part_info : detached_parts)
            if (part_info.valid_name && part_info.partition_id == partition_id
                && part_info.prefix != "attaching" && part_info.prefix != "deleting")
                renamed_parts.addPart(part_info.dir_name, "deleting_" + part_info.dir_name);
    }

    LOG_DEBUG(log, "Will drop {} detached parts.", renamed_parts.old_and_new_names.size());

    renamed_parts.tryRenameAll();

    for (auto & [old_name, new_name] : renamed_parts.old_and_new_names)
    {
        const auto & [path, disk] = renamed_parts.old_part_name_to_path_and_disk[old_name];
        disk->removeRecursive(path + "detached/" + new_name + "/");
        LOG_DEBUG(log, "Dropped detached part {}", old_name);
        old_name.clear();
    }
}

MergeTreeData::MutableDataPartsVector MergeTreeData::tryLoadPartsToAttach(const ASTPtr & partition, bool attach_part,
        const Context & context, PartsTemporaryRename & renamed_parts)
{
    String source_dir = "detached/";

    std::map<String, DiskPtr> name_to_disk;
    /// Let's compose a list of parts that should be added.
    if (attach_part)
    {
        String part_id = partition->as<ASTLiteral &>().value.safeGet<String>();
        validateDetachedPartName(part_id);
        renamed_parts.addPart(part_id, "attaching_" + part_id);
        if (MergeTreePartInfo::tryParsePartName(part_id, nullptr, format_version))
            name_to_disk[part_id] = getDiskForPart(part_id, source_dir);
    }
    else
    {
        String partition_id = getPartitionIDFromQuery(partition, context);
        LOG_DEBUG(log, "Looking for parts for partition {} in {}", partition_id, source_dir);
        ActiveDataPartSet active_parts(format_version);

        const auto disks = getStoragePolicy()->getDisks();
        for (const auto & disk : disks)
        {
            for (auto it = disk->iterateDirectory(relative_data_path + source_dir); it->isValid(); it->next())
            {
                const String & name = it->name();
                MergeTreePartInfo part_info;
                // TODO what if name contains "_tryN" suffix?
                /// Parts with prefix in name (e.g. attaching_1_3_3_0, deleting_1_3_3_0) will be ignored
                if (!MergeTreePartInfo::tryParsePartName(name, &part_info, format_version)
                    || part_info.partition_id != partition_id)
                {
                    continue;
                }
                LOG_DEBUG(log, "Found part {}", name);
                active_parts.add(name);
                name_to_disk[name] = disk;
            }
        }
        LOG_DEBUG(log, "{} of them are active", active_parts.size());
        /// Inactive parts rename so they can not be attached in case of repeated ATTACH.
        for (const auto & [name, disk] : name_to_disk)
        {
            String containing_part = active_parts.getContainingPart(name);
            if (!containing_part.empty() && containing_part != name)
            {
                // TODO maybe use PartsTemporaryRename here?
                disk->moveDirectory(relative_data_path + source_dir + name, relative_data_path + source_dir + "inactive_" + name);
            }
            else
                renamed_parts.addPart(name, "attaching_" + name);
        }
    }


    /// Try to rename all parts before attaching to prevent race with DROP DETACHED and another ATTACH.
    renamed_parts.tryRenameAll();

    /// Synchronously check that added parts exist and are not broken. We will write checksums.txt if it does not exist.
    LOG_DEBUG(log, "Checking parts");
    MutableDataPartsVector loaded_parts;
    loaded_parts.reserve(renamed_parts.old_and_new_names.size());
    for (const auto & part_names : renamed_parts.old_and_new_names)
    {
        LOG_DEBUG(log, "Checking part {}", part_names.second);
        auto single_disk_volume = std::make_shared<SingleDiskVolume>("volume_" + part_names.first, name_to_disk[part_names.first]);
        MutableDataPartPtr part = createPart(part_names.first, single_disk_volume, source_dir + part_names.second);
        loadPartAndFixMetadataImpl(part);
        loaded_parts.push_back(part);
    }

    return loaded_parts;
}

namespace
{

inline ReservationPtr checkAndReturnReservation(UInt64 expected_size, ReservationPtr reservation)
{
    if (reservation)
        return reservation;

    throw Exception(fmt::format("Cannot reserve {}, not enough space", ReadableSize(expected_size)), ErrorCodes::NOT_ENOUGH_SPACE);
}

}

ReservationPtr MergeTreeData::reserveSpace(UInt64 expected_size) const
{
    expected_size = std::max(RESERVATION_MIN_ESTIMATION_SIZE, expected_size);
    auto reservation = getStoragePolicy()->reserve(expected_size);
    return checkAndReturnReservation(expected_size, std::move(reservation));
}

ReservationPtr MergeTreeData::reserveSpace(UInt64 expected_size, SpacePtr space)
{
    expected_size = std::max(RESERVATION_MIN_ESTIMATION_SIZE, expected_size);
    auto reservation = tryReserveSpace(expected_size, space);
    return checkAndReturnReservation(expected_size, std::move(reservation));
}

ReservationPtr MergeTreeData::tryReserveSpace(UInt64 expected_size, SpacePtr space)
{
    expected_size = std::max(RESERVATION_MIN_ESTIMATION_SIZE, expected_size);
    return space->reserve(expected_size);
}

ReservationPtr MergeTreeData::reserveSpacePreferringTTLRules(UInt64 expected_size,
        const IMergeTreeDataPart::TTLInfos & ttl_infos,
        time_t time_of_move,
        size_t min_volume_index) const
{
    expected_size = std::max(RESERVATION_MIN_ESTIMATION_SIZE, expected_size);

    ReservationPtr reservation = tryReserveSpacePreferringTTLRules(expected_size, ttl_infos, time_of_move, min_volume_index);

    return checkAndReturnReservation(expected_size, std::move(reservation));
}

ReservationPtr MergeTreeData::tryReserveSpacePreferringTTLRules(UInt64 expected_size,
        const IMergeTreeDataPart::TTLInfos & ttl_infos,
        time_t time_of_move,
        size_t min_volume_index) const
{
    expected_size = std::max(RESERVATION_MIN_ESTIMATION_SIZE, expected_size);

    ReservationPtr reservation;

    auto ttl_entry = selectTTLEntryForTTLInfos(ttl_infos, time_of_move);
    if (ttl_entry)
    {
        SpacePtr destination_ptr = getDestinationForTTL(*ttl_entry);
        if (!destination_ptr)
        {
            if (ttl_entry->destination_type == DataDestinationType::VOLUME)
                LOG_WARNING(log, "Would like to reserve space on volume '{}' by TTL rule of table '{}' but volume was not found", ttl_entry->destination_name, log_name);
            else if (ttl_entry->destination_type == DataDestinationType::DISK)
                LOG_WARNING(log, "Would like to reserve space on disk '{}' by TTL rule of table '{}' but disk was not found", ttl_entry->destination_name, log_name);
        }
        else
        {
            reservation = destination_ptr->reserve(expected_size);
            if (reservation)
                return reservation;
            else
                if (ttl_entry->destination_type == DataDestinationType::VOLUME)
                    LOG_WARNING(log, "Would like to reserve space on volume '{}' by TTL rule of table '{}' but there is not enough space", ttl_entry->destination_name, log_name);
                else if (ttl_entry->destination_type == DataDestinationType::DISK)
                    LOG_WARNING(log, "Would like to reserve space on disk '{}' by TTL rule of table '{}' but there is not enough space", ttl_entry->destination_name, log_name);
        }
    }

    reservation = getStoragePolicy()->reserve(expected_size, min_volume_index);

    return reservation;
}

SpacePtr MergeTreeData::getDestinationForTTL(const TTLDescription & ttl) const
{
    auto policy = getStoragePolicy();
    if (ttl.destination_type == DataDestinationType::VOLUME)
        return policy->getVolumeByName(ttl.destination_name);
    else if (ttl.destination_type == DataDestinationType::DISK)
        return policy->getDiskByName(ttl.destination_name);
    else
        return {};
}

bool MergeTreeData::isPartInTTLDestination(const TTLDescription & ttl, const IMergeTreeDataPart & part) const
{
    auto policy = getStoragePolicy();
    if (ttl.destination_type == DataDestinationType::VOLUME)
    {
        for (const auto & disk : policy->getVolumeByName(ttl.destination_name)->getDisks())
            if (disk->getName() == part.volume->getDisk()->getName())
                return true;
    }
    else if (ttl.destination_type == DataDestinationType::DISK)
        return policy->getDiskByName(ttl.destination_name)->getName() == part.volume->getDisk()->getName();
    return false;
}

std::optional<TTLDescription>
MergeTreeData::selectTTLEntryForTTLInfos(const IMergeTreeDataPart::TTLInfos & ttl_infos, time_t time_of_move) const
{
    time_t max_max_ttl = 0;
    TTLDescriptions::const_iterator best_entry_it;
    auto metadata_snapshot = getInMemoryMetadataPtr();

    const auto & move_ttl_entries = metadata_snapshot->getMoveTTLs();
    for (auto ttl_entry_it = move_ttl_entries.begin(); ttl_entry_it != move_ttl_entries.end(); ++ttl_entry_it)
    {
        auto ttl_info_it = ttl_infos.moves_ttl.find(ttl_entry_it->result_column);
        /// Prefer TTL rule which went into action last.
        if (ttl_info_it != ttl_infos.moves_ttl.end()
                && ttl_info_it->second.max <= time_of_move
                && max_max_ttl <= ttl_info_it->second.max)
        {
            best_entry_it = ttl_entry_it;
            max_max_ttl = ttl_info_it->second.max;
        }
    }

    return max_max_ttl ? *best_entry_it : std::optional<TTLDescription>();
}

MergeTreeData::DataParts MergeTreeData::getDataParts(const DataPartStates & affordable_states) const
{
    DataParts res;
    {
        auto lock = lockParts();
        for (auto state : affordable_states)
        {
            auto range = getDataPartsStateRange(state);
            res.insert(range.begin(), range.end());
        }
    }
    return res;
}

MergeTreeData::DataParts MergeTreeData::getDataParts() const
{
    return getDataParts({DataPartState::Committed});
}

MergeTreeData::DataPartsVector MergeTreeData::getDataPartsVector() const
{
    return getDataPartsVector({DataPartState::Committed});
}

MergeTreeData::DataPartPtr MergeTreeData::getAnyPartInPartition(
    const String & partition_id, DataPartsLock & /*data_parts_lock*/)
{
    auto it = data_parts_by_state_and_info.lower_bound(DataPartStateAndPartitionID{DataPartState::Committed, partition_id});

    if (it != data_parts_by_state_and_info.end() && (*it)->state == DataPartState::Committed && (*it)->info.partition_id == partition_id)
        return *it;

    return nullptr;
}

void MergeTreeData::Transaction::rollback()
{
    if (!isEmpty())
    {
        std::stringstream ss;
        ss << " Removing parts:";
        for (const auto & part : precommitted_parts)
            ss << " " << part->relative_path;
        ss << ".";
        LOG_DEBUG(data.log, "Undoing transaction.{}", ss.str());

        data.removePartsFromWorkingSet(
            DataPartsVector(precommitted_parts.begin(), precommitted_parts.end()),
            /* clear_without_timeout = */ true);
    }

    clear();
}

MergeTreeData::DataPartsVector MergeTreeData::Transaction::commit(MergeTreeData::DataPartsLock * acquired_parts_lock)
{
    DataPartsVector total_covered_parts;

    if (!isEmpty())
    {
        auto parts_lock = acquired_parts_lock ? MergeTreeData::DataPartsLock() : data.lockParts();
        auto * owing_parts_lock = acquired_parts_lock ? acquired_parts_lock : &parts_lock;

        auto current_time = time(nullptr);
        for (const DataPartPtr & part : precommitted_parts)
        {
            DataPartPtr covering_part;
            DataPartsVector covered_parts = data.getActivePartsToReplace(part->info, part->name, covering_part, *owing_parts_lock);
            if (covering_part)
            {
                LOG_WARNING(data.log, "Tried to commit obsolete part {} covered by {}", part->name, covering_part->getNameWithState());

                part->remove_time.store(0, std::memory_order_relaxed); /// The part will be removed without waiting for old_parts_lifetime seconds.
                data.modifyPartState(part, DataPartState::Outdated);
            }
            else
            {
                total_covered_parts.insert(total_covered_parts.end(), covered_parts.begin(), covered_parts.end());
                for (const DataPartPtr & covered_part : covered_parts)
                {
                    covered_part->remove_time.store(current_time, std::memory_order_relaxed);
                    data.modifyPartState(covered_part, DataPartState::Outdated);
                    data.removePartContributionToColumnSizes(covered_part);
                }

                data.modifyPartState(part, DataPartState::Committed);
                data.addPartContributionToColumnSizes(part);
            }
        }
    }

    clear();

    return total_covered_parts;
}

bool MergeTreeData::isPrimaryOrMinMaxKeyColumnPossiblyWrappedInFunctions(
    const ASTPtr & node, const StorageMetadataPtr & metadata_snapshot) const
{
    const String column_name = node->getColumnName();

    for (const auto & name : metadata_snapshot->getPrimaryKeyColumns())
        if (column_name == name)
            return true;

    for (const auto & name : minmax_idx_columns)
        if (column_name == name)
            return true;

    if (const auto * func = node->as<ASTFunction>())
        if (func->arguments->children.size() == 1)
            return isPrimaryOrMinMaxKeyColumnPossiblyWrappedInFunctions(func->arguments->children.front(), metadata_snapshot);

    return false;
}

bool MergeTreeData::mayBenefitFromIndexForIn(
    const ASTPtr & left_in_operand, const Context &, const StorageMetadataPtr & metadata_snapshot) const
{
    /// Make sure that the left side of the IN operator contain part of the key.
    /// If there is a tuple on the left side of the IN operator, at least one item of the tuple
    ///  must be part of the key (probably wrapped by a chain of some acceptable functions).
    const auto * left_in_operand_tuple = left_in_operand->as<ASTFunction>();
    const auto & index_wrapper_factory = MergeTreeIndexFactory::instance();
    if (left_in_operand_tuple && left_in_operand_tuple->name == "tuple")
    {
        for (const auto & item : left_in_operand_tuple->arguments->children)
        {
            if (isPrimaryOrMinMaxKeyColumnPossiblyWrappedInFunctions(item, metadata_snapshot))
                return true;
            for (const auto & index : metadata_snapshot->getSecondaryIndices())
                if (index_wrapper_factory.get(index)->mayBenefitFromIndexForIn(item))
                    return true;
        }
        /// The tuple itself may be part of the primary key, so check that as a last resort.
        return isPrimaryOrMinMaxKeyColumnPossiblyWrappedInFunctions(left_in_operand, metadata_snapshot);
    }
    else
    {
        for (const auto & index : metadata_snapshot->getSecondaryIndices())
            if (index_wrapper_factory.get(index)->mayBenefitFromIndexForIn(left_in_operand))
                return true;

        return isPrimaryOrMinMaxKeyColumnPossiblyWrappedInFunctions(left_in_operand, metadata_snapshot);
    }
}

MergeTreeData & MergeTreeData::checkStructureAndGetMergeTreeData(IStorage & source_table, const StorageMetadataPtr & src_snapshot, const StorageMetadataPtr & my_snapshot) const
{
    MergeTreeData * src_data = dynamic_cast<MergeTreeData *>(&source_table);
    if (!src_data)
        throw Exception("Table " + source_table.getStorageID().getNameForLogs() +
                        " supports attachPartitionFrom only for MergeTree family of table engines."
                        " Got " + source_table.getName(), ErrorCodes::NOT_IMPLEMENTED);

    if (my_snapshot->getColumns().getAllPhysical().sizeOfDifference(src_snapshot->getColumns().getAllPhysical()))
        throw Exception("Tables have different structure", ErrorCodes::INCOMPATIBLE_COLUMNS);

    auto query_to_string = [] (const ASTPtr & ast)
    {
        return ast ? queryToString(ast) : "";
    };

    if (query_to_string(my_snapshot->getSortingKeyAST()) != query_to_string(src_snapshot->getSortingKeyAST()))
        throw Exception("Tables have different ordering", ErrorCodes::BAD_ARGUMENTS);

    if (query_to_string(my_snapshot->getPartitionKeyAST()) != query_to_string(src_snapshot->getPartitionKeyAST()))
        throw Exception("Tables have different partition key", ErrorCodes::BAD_ARGUMENTS);

    if (format_version != src_data->format_version)
        throw Exception("Tables have different format_version", ErrorCodes::BAD_ARGUMENTS);

    return *src_data;
}

MergeTreeData & MergeTreeData::checkStructureAndGetMergeTreeData(
    const StoragePtr & source_table, const StorageMetadataPtr & src_snapshot, const StorageMetadataPtr & my_snapshot) const
{
    return checkStructureAndGetMergeTreeData(*source_table, src_snapshot, my_snapshot);
}

MergeTreeData::MutableDataPartPtr MergeTreeData::cloneAndLoadDataPartOnSameDisk(const MergeTreeData::DataPartPtr & src_part,
                                                                                const String & tmp_part_prefix,
                                                                                const MergeTreePartInfo & dst_part_info)
{
    /// Check that the storage policy contains the disk where the src_part is located.
    bool does_storage_policy_allow_same_disk = false;
    for (const DiskPtr & disk : getStoragePolicy()->getDisks())
    {
        if (disk->getName() == src_part->volume->getDisk()->getName())
        {
            does_storage_policy_allow_same_disk = true;
            break;
        }
    }
    if (!does_storage_policy_allow_same_disk)
        throw Exception(
            "Could not clone and load part " + quoteString(src_part->getFullPath()) + " because disk does not belong to storage policy", ErrorCodes::BAD_ARGUMENTS);

    String dst_part_name = src_part->getNewName(dst_part_info);
    String tmp_dst_part_name = tmp_part_prefix + dst_part_name;

    auto reservation = reserveSpace(src_part->getBytesOnDisk(), src_part->volume->getDisk());
    auto disk = reservation->getDisk();
    String src_part_path = src_part->getFullRelativePath();
    String dst_part_path = relative_data_path + tmp_dst_part_name;

    if (disk->exists(dst_part_path))
        throw Exception("Part in " + fullPath(disk, dst_part_path) + " already exists", ErrorCodes::DIRECTORY_ALREADY_EXISTS);

    LOG_DEBUG(log, "Cloning part {} to {}", fullPath(disk, src_part_path), fullPath(disk, dst_part_path));
    localBackup(disk, src_part_path, dst_part_path);
    disk->removeIfExists(dst_part_path + "/" + DELETE_ON_DESTROY_MARKER_PATH);

    auto single_disk_volume = std::make_shared<SingleDiskVolume>(disk->getName(), disk);
    auto dst_data_part = createPart(dst_part_name, dst_part_info, single_disk_volume, tmp_dst_part_name);

    dst_data_part->is_temp = true;

    dst_data_part->loadColumnsChecksumsIndexes(require_part_metadata, true);
    dst_data_part->modification_time = disk->getLastModified(dst_part_path).epochTime();
    return dst_data_part;
}

String MergeTreeData::getFullPathOnDisk(const DiskPtr & disk) const
{
    return disk->getPath() + relative_data_path;
}


DiskPtr MergeTreeData::getDiskForPart(const String & part_name, const String & additional_path) const
{
    const auto disks = getStoragePolicy()->getDisks();

    for (const DiskPtr & disk : disks)
        for (auto it = disk->iterateDirectory(relative_data_path + additional_path); it->isValid(); it->next())
            if (it->name() == part_name)
                return disk;

    return nullptr;
}


std::optional<String> MergeTreeData::getFullRelativePathForPart(const String & part_name, const String & additional_path) const
{
    auto disk = getDiskForPart(part_name, additional_path);
    if (disk)
        return relative_data_path + additional_path;
    return {};
}

Strings MergeTreeData::getDataPaths() const
{
    Strings res;
    auto disks = getStoragePolicy()->getDisks();
    for (const auto & disk : disks)
        res.push_back(getFullPathOnDisk(disk));
    return res;
}

MergeTreeData::PathsWithDisks MergeTreeData::getRelativeDataPathsWithDisks() const
{
    PathsWithDisks res;
    auto disks = getStoragePolicy()->getDisks();
    for (const auto & disk : disks)
        res.emplace_back(relative_data_path, disk);
    return res;
}

void MergeTreeData::freezePartitionsByMatcher(MatcherFn matcher, const String & with_name, const Context & context)
{
    String clickhouse_path = Poco::Path(context.getPath()).makeAbsolute().toString();
    String default_shadow_path = clickhouse_path + "shadow/";
    Poco::File(default_shadow_path).createDirectories();
    auto increment = Increment(default_shadow_path + "increment.txt").get(true);

    const String shadow_path = "shadow/";

    /// Acquire a snapshot of active data parts to prevent removing while doing backup.
    const auto data_parts = getDataParts();

    size_t parts_processed = 0;
    for (const auto & part : data_parts)
    {
        if (!matcher(part))
            continue;

        part->volume->getDisk()->createDirectories(shadow_path);

        String backup_path = shadow_path
            + (!with_name.empty()
                ? escapeForFileName(with_name)
                : toString(increment))
            + "/";

        LOG_DEBUG(log, "Freezing part {} snapshot will be placed at {}", part->name, backup_path);

        String backup_part_path = backup_path + relative_data_path + part->relative_path;
        localBackup(part->volume->getDisk(), part->getFullRelativePath(), backup_part_path);
        part->volume->getDisk()->removeIfExists(backup_part_path + "/" + DELETE_ON_DESTROY_MARKER_PATH);

        part->is_frozen.store(true, std::memory_order_relaxed);
        ++parts_processed;
    }

    LOG_DEBUG(log, "Freezed {} parts", parts_processed);
}

bool MergeTreeData::canReplacePartition(const DataPartPtr & src_part) const
{
    const auto settings = getSettings();

    if (!settings->enable_mixed_granularity_parts || settings->index_granularity_bytes == 0)
    {
        if (!canUseAdaptiveGranularity() && src_part->index_granularity_info.is_adaptive)
            return false;
        if (canUseAdaptiveGranularity() && !src_part->index_granularity_info.is_adaptive)
            return false;
    }
    return true;
}

void MergeTreeData::writePartLog(
    PartLogElement::Type type,
    const ExecutionStatus & execution_status,
    UInt64 elapsed_ns,
    const String & new_part_name,
    const DataPartPtr & result_part,
    const DataPartsVector & source_parts,
    const MergeListEntry * merge_entry)
try
{
    auto table_id = getStorageID();
    auto part_log = global_context.getPartLog(table_id.database_name);
    if (!part_log)
        return;

    PartLogElement part_log_elem;

    part_log_elem.event_type = type;

    part_log_elem.error = static_cast<UInt16>(execution_status.code);
    part_log_elem.exception = execution_status.message;

    part_log_elem.event_time = time(nullptr);
    /// TODO: Stop stopwatch in outer code to exclude ZK timings and so on
    part_log_elem.duration_ms = elapsed_ns / 1000000;

    part_log_elem.database_name = table_id.database_name;
    part_log_elem.table_name = table_id.table_name;
    part_log_elem.partition_id = MergeTreePartInfo::fromPartName(new_part_name, format_version).partition_id;
    part_log_elem.part_name = new_part_name;

    if (result_part)
    {
        part_log_elem.path_on_disk = result_part->getFullPath();
        part_log_elem.bytes_compressed_on_disk = result_part->getBytesOnDisk();
        part_log_elem.rows = result_part->rows_count;
    }

    part_log_elem.source_part_names.reserve(source_parts.size());
    for (const auto & source_part : source_parts)
        part_log_elem.source_part_names.push_back(source_part->name);

    if (merge_entry)
    {
        part_log_elem.rows_read = (*merge_entry)->rows_read;
        part_log_elem.bytes_read_uncompressed = (*merge_entry)->bytes_read_uncompressed;

        part_log_elem.rows = (*merge_entry)->rows_written;
        part_log_elem.bytes_uncompressed = (*merge_entry)->bytes_written_uncompressed;
        part_log_elem.peak_memory_usage = (*merge_entry)->memory_tracker.getPeak();
    }

    part_log->add(part_log_elem);
}
catch (...)
{
    tryLogCurrentException(log, __PRETTY_FUNCTION__);
}

MergeTreeData::CurrentlyMovingPartsTagger::CurrentlyMovingPartsTagger(MergeTreeMovingParts && moving_parts_, MergeTreeData & data_)
    : parts_to_move(std::move(moving_parts_)), data(data_)
{
    for (const auto & moving_part : parts_to_move)
        if (!data.currently_moving_parts.emplace(moving_part.part).second)
            throw Exception("Cannot move part '" + moving_part.part->name + "'. It's already moving.", ErrorCodes::LOGICAL_ERROR);
}

MergeTreeData::CurrentlyMovingPartsTagger::~CurrentlyMovingPartsTagger()
{
    std::lock_guard lock(data.moving_parts_mutex);
    for (const auto & moving_part : parts_to_move)
    {
        /// Something went completely wrong
        if (!data.currently_moving_parts.count(moving_part.part))
            std::terminate();
        data.currently_moving_parts.erase(moving_part.part);
    }
}

bool MergeTreeData::selectPartsAndMove()
{
    if (parts_mover.moves_blocker.isCancelled())
        return false;

    auto moving_tagger = selectPartsForMove();
    if (moving_tagger.parts_to_move.empty())
        return false;

    return moveParts(std::move(moving_tagger));
}

bool MergeTreeData::areBackgroundMovesNeeded() const
{
    auto policy = getStoragePolicy();
    auto metadata_snapshot = getInMemoryMetadataPtr();

    if (policy->getVolumes().size() > 1)
        return true;

    return policy->getVolumes().size() == 1 && policy->getVolumes()[0]->getDisks().size() > 1 && metadata_snapshot->hasAnyMoveTTL();
}

bool MergeTreeData::movePartsToSpace(const DataPartsVector & parts, SpacePtr space)
{
    if (parts_mover.moves_blocker.isCancelled())
        return false;

    auto moving_tagger = checkPartsForMove(parts, space);
    if (moving_tagger.parts_to_move.empty())
        return false;

    return moveParts(std::move(moving_tagger));
}

MergeTreeData::CurrentlyMovingPartsTagger MergeTreeData::selectPartsForMove()
{
    MergeTreeMovingParts parts_to_move;

    auto can_move = [this](const DataPartPtr & part, String * reason) -> bool
    {
        if (partIsAssignedToBackgroundOperation(part))
        {
            *reason = "part already assigned to background operation.";
            return false;
        }
        if (currently_moving_parts.count(part))
        {
            *reason = "part is already moving.";
            return false;
        }

        return true;
    };

    std::lock_guard moving_lock(moving_parts_mutex);

    parts_mover.selectPartsForMove(parts_to_move, can_move, moving_lock);
    return CurrentlyMovingPartsTagger(std::move(parts_to_move), *this);
}

MergeTreeData::CurrentlyMovingPartsTagger MergeTreeData::checkPartsForMove(const DataPartsVector & parts, SpacePtr space)
{
    std::lock_guard moving_lock(moving_parts_mutex);

    MergeTreeMovingParts parts_to_move;
    for (const auto & part : parts)
    {
        auto reservation = space->reserve(part->getBytesOnDisk());
        if (!reservation)
            throw Exception("Move is not possible. Not enough space on '" + space->getName() + "'", ErrorCodes::NOT_ENOUGH_SPACE);

        auto reserved_disk = reservation->getDisk();

        if (reserved_disk->exists(relative_data_path + part->name))
            throw Exception(
                "Move is not possible: " + fullPath(reserved_disk, relative_data_path + part->name) + " already exists",
                ErrorCodes::DIRECTORY_ALREADY_EXISTS);

        if (currently_moving_parts.count(part) || partIsAssignedToBackgroundOperation(part))
            throw Exception(
                "Cannot move part '" + part->name + "' because it's participating in background process",
                ErrorCodes::PART_IS_TEMPORARILY_LOCKED);

        parts_to_move.emplace_back(part, std::move(reservation));
    }
    return CurrentlyMovingPartsTagger(std::move(parts_to_move), *this);
}

bool MergeTreeData::moveParts(CurrentlyMovingPartsTagger && moving_tagger)
{
    LOG_INFO(log, "Got {} parts to move.", moving_tagger.parts_to_move.size());

    for (const auto & moving_part : moving_tagger.parts_to_move)
    {
        Stopwatch stopwatch;
        DataPartPtr cloned_part;

        auto write_part_log = [&](const ExecutionStatus & execution_status)
        {
            writePartLog(
                PartLogElement::Type::MOVE_PART,
                execution_status,
                stopwatch.elapsed(),
                moving_part.part->name,
                cloned_part,
                {moving_part.part},
                nullptr);
        };

        try
        {
            cloned_part = parts_mover.clonePart(moving_part);
            parts_mover.swapClonedPart(cloned_part);
            write_part_log({});
        }
        catch (...)
        {
            write_part_log(ExecutionStatus::fromCurrentException());
            if (cloned_part)
                cloned_part->remove();

            throw;
        }
    }
    return true;
}

bool MergeTreeData::canUsePolymorphicParts(const MergeTreeSettings & settings, String * out_reason) const
{
    if (!canUseAdaptiveGranularity())
    {
        if ((settings.min_rows_for_wide_part != 0 || settings.min_bytes_for_wide_part != 0) && out_reason)
        {
            std::ostringstream message;
            message << "Table can't create parts with adaptive granularity, but settings min_rows_for_wide_part = "
                    << settings.min_rows_for_wide_part << ", min_bytes_for_wide_part = " << settings.min_bytes_for_wide_part
                    << ". Parts with non-adaptive granularity can be stored only in Wide (default) format.";
            *out_reason = message.str();
        }

        return false;
    }

    return true;
}

MergeTreeData::AlterConversions MergeTreeData::getAlterConversionsForPart(const MergeTreeDataPartPtr part) const
{
    MutationCommands commands = getFirtsAlterMutationCommandsForPart(part);

    AlterConversions result{};
    for (const auto & command : commands)
        /// Currently we need explicit conversions only for RENAME alter
        /// all other conversions can be deduced from diff between part columns
        /// and columns in storage.
        if (command.type == MutationCommand::Type::RENAME_COLUMN)
            result.rename_map[command.rename_to] = command.column_name;

    return result;
}
}<|MERGE_RESOLUTION|>--- conflicted
+++ resolved
@@ -142,27 +142,6 @@
     if (relative_data_path.empty())
         throw Exception("MergeTree storages require data path", ErrorCodes::INCORRECT_FILE_NAME);
 
-<<<<<<< HEAD
-    const auto settings = getSettings();
-    setProperties(metadata);
-
-    /// NOTE: using the same columns list as is read when performing actual merges.
-    merging_params.check(getColumns().getAllPhysical());
-
-    if (sample_by_ast)
-    {
-        sampling_expr_column_name = sample_by_ast->getColumnName();
-
-        if (!primary_key_sample.has(sampling_expr_column_name)
-            && !attach && !settings->compatibility_allow_sampling_expression_not_in_primary_key) /// This is for backward compatibility.
-            throw Exception("Sampling expression must be present in the primary key", ErrorCodes::BAD_ARGUMENTS);
-
-        auto syntax = SyntaxAnalyzer(global_context).analyze(sample_by_ast, getColumns().getAllPhysical());
-        columns_required_for_sampling = syntax->requiredSourceColumns();
-    }
-
-=======
->>>>>>> 811d124a
     MergeTreeDataFormatVersion min_format_version(0);
     if (!date_column_name.empty())
     {
@@ -291,12 +270,8 @@
     }
 }
 
-<<<<<<< HEAD
-void MergeTreeData::setProperties(const StorageInMemoryMetadata & metadata, bool only_check)
-=======
 void MergeTreeData::checkProperties(
     const StorageInMemoryMetadata & new_metadata, const StorageInMemoryMetadata & old_metadata, bool attach) const
->>>>>>> 811d124a
 {
     if (!new_metadata.sorting_key.definition_ast)
         throw Exception("ORDER BY cannot be empty", ErrorCodes::BAD_ARGUMENTS);
@@ -388,15 +363,7 @@
         for (const auto & index : new_metadata.secondary_indices)
         {
 
-<<<<<<< HEAD
-            new_indices.push_back(
-                 MergeTreeIndexFactory::instance().get(
-                        all_columns,
-                        std::dynamic_pointer_cast<ASTIndexDeclaration>(index_decl->clone()),
-                        global_context));
-=======
             MergeTreeIndexFactory::instance().validate(index, attach);
->>>>>>> 811d124a
 
             if (indices_names.find(index.name) != indices_names.end())
                 throw Exception(
@@ -3470,4 +3437,14 @@
 
     return result;
 }
+
+NamesAndTypesList MergeTreeData::getVirtuals() const
+{
+    return NamesAndTypesList{
+        NameAndTypePair("_part", std::make_shared<DataTypeString>()),
+        NameAndTypePair("_part_index", std::make_shared<DataTypeUInt64>()),
+        NameAndTypePair("_partition_id", std::make_shared<DataTypeString>()),
+        NameAndTypePair("_sample_factor", std::make_shared<DataTypeFloat64>()),
+    };
+}
 }