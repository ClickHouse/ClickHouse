--- conflicted
+++ resolved
@@ -264,11 +264,7 @@
     extern const MergeTreeSettingsBool columns_and_secondary_indices_sizes_lazy_calculation;
     extern const MergeTreeSettingsSeconds refresh_parts_interval;
     extern const MergeTreeSettingsBool remove_unused_patch_parts;
-<<<<<<< HEAD
-    extern const MergeTreeSettingsSearchOrphanedPartsDisks search_orphaned_parts_disks;
     extern const MergeTreeSettingsBool allow_part_offset_column_in_projections;
-=======
->>>>>>> b59d26e5
 }
 
 namespace ServerSetting
