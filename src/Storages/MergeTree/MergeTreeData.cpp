--- conflicted
+++ resolved
@@ -467,32 +467,59 @@
         ProfileEvents::increment(ProfileEvents::PartsLockHoldMicroseconds, lock_watch->elapsedMicroseconds());
 }
 
-<<<<<<< HEAD
+static Int64 extractVersion(const auto & versions, const String & partition_id, Int64 default_value)
+{
+    if (!versions)
+        return default_value;
+
+    auto it = versions->find(partition_id);
+    if (it == versions->end())
+        return default_value;
+
+    return it->second;
+}
+
+Int64 MergeTreeData::IMutationsSnapshot::getMinPartDataVersionForPartition(const Params & params, const String & partition_id)
+{
+    return extractVersion(params.min_part_data_versions, partition_id, std::numeric_limits<Int64>::min());
+}
+
+Int64 MergeTreeData::IMutationsSnapshot::getMaxMutationVersionForPartition(const Params & params, const String & partition_id)
+{
+    return extractVersion(params.max_mutation_versions, partition_id, std::numeric_limits<Int64>::max());
+}
+
+bool MergeTreeData::IMutationsSnapshot::needIncludeMutationToSnapshot(const Params & params, const MutationCommands & commands)
+{
+    for (const auto & command : commands)
+    {
+        if (params.need_data_mutations && AlterConversions::isSupportedDataMutation(command.type))
+            return true;
+
+        if (params.need_alter_mutations && AlterConversions::isSupportedAlterMutation(command.type))
+            return true;
+
+        /// Metadata mutations must be included into the snapshot regardless of the parameters.
+        if (AlterConversions::isSupportedMetadataMutation(command.type))
+            return true;
+    }
+
+    return false;
+}
+
 MergeTreeData::MutationsSnapshotBase::MutationsSnapshotBase(Params params_, MutationCounters counters_, DataPartsVector patches_)
     : params(std::move(params_))
     , counters(std::move(counters_))
-    , patches_by_partition(getPatchPartsByPartition(patches_, params.max_partition_blocks))
-=======
-static Int64 extractVersion(const MergeTreeData::PartitionIdToMinBlockPtr & versions, const String & partition_id, Int64 default_value)
->>>>>>> 49cd7c65
-{
-    if (!versions)
-        return default_value;
-
-    auto it = versions->find(partition_id);
-    if (it == versions->end())
-        return default_value;
-
-    return it->second;
-}
-
-<<<<<<< HEAD
+    , patches_by_partition(getPatchPartsByPartition(patches_, params.max_mutation_versions))
+{
+}
+
 void MergeTreeData::MutationsSnapshotBase::addPatches(DataPartsVector patches_)
 {
     if (patches_.empty())
         return;
 
-    patches_by_partition = getPatchPartsByPartition(patches_, params.max_partition_blocks);
+    patches_by_partition = getPatchPartsByPartition(patches_, params.max_mutation_versions);
     params.need_patch_parts = true;
 }
 
@@ -519,54 +546,7 @@
     return res;
 }
 
-bool MergeTreeData::MutationsSnapshotBase::hasSupportedCommands(const MutationCommands & commands) const
-=======
-Int64 MergeTreeData::IMutationsSnapshot::getMinPartDataVersionForPartition(const Params & params, const String & partition_id)
->>>>>>> 49cd7c65
-{
-    return extractVersion(params.min_part_data_versions, partition_id, std::numeric_limits<Int64>::min());
-}
-
-bool MergeTreeData::IMutationsSnapshot::needIncludeMutationToSnapshot(const Params & params, const MutationCommands & commands)
-{
-    for (const auto & command : commands)
-    {
-        if (params.need_data_mutations && AlterConversions::isSupportedDataMutation(command.type))
-            return true;
-
-        if (params.need_alter_mutations && AlterConversions::isSupportedAlterMutation(command.type))
-            return true;
-
-        /// Metadata mutations must be included into the snapshot regardless of the parameters.
-        if (AlterConversions::isSupportedMetadataMutation(command.type))
-            return true;
-    }
-
-    return false;
-}
-
-<<<<<<< HEAD
-Int64 MergeTreeData::MutationsSnapshotBase::getMaxBlockForPartition(const String & partition_id) const
-{
-    if (!params.max_partition_blocks)
-        return std::numeric_limits<Int64>::max();
-
-    auto it = params.max_partition_blocks->find(partition_id);
-    if (it == params.max_partition_blocks->end())
-        return std::numeric_limits<Int64>::max();
-
-    return it->second;
-}
-
 void MergeTreeData::MutationsSnapshotBase::addSupportedCommands(const MutationCommands & commands, UInt64 mutation_version, MutationCommands & result_commands) const
-=======
-MergeTreeData::MutationsSnapshotBase::MutationsSnapshotBase(Params params_, MutationCounters counters_)
-    : params(std::move(params_)), counters(std::move(counters_))
-{
-}
-
-void MergeTreeData::MutationsSnapshotBase::addSupportedCommands(const MutationCommands & commands, MutationCommands & result_commands) const
->>>>>>> 49cd7c65
 {
     for (const auto & command : commands | std::views::reverse)
     {
@@ -9154,14 +9134,13 @@
     const MutationsSnapshotPtr & mutations,
     const ContextPtr & query_context)
 {
-<<<<<<< HEAD
-    auto commands = mutations->getAlterMutationCommandsForPart(part);
+    auto commands = mutations->getOnFlyMutationCommandsForPart(part);
     auto patches = mutations->getPatchesForPart(part);
     PatchPartsForReader patches_for_reader;
 
     for (auto & patch : patches)
     {
-        auto patch_commands = mutations->getAlterMutationCommandsForPart(patch.part);
+        auto patch_commands = mutations->getOnFlyMutationCommandsForPart(patch.part);
         auto patch_conversions = std::make_shared<AlterConversions>(patch_commands, PatchPartsForReader{}, query_context);
         auto patch_for_reader = std::make_shared<LoadedMergeTreeDataPartInfoForReader>(std::move(patch.part), std::move(patch_conversions));
 
@@ -9269,10 +9248,6 @@
     });
 
     return QueryPipelineBuilder::getPipeline(std::move(pipeline_builder));
-=======
-    auto commands = mutations->getOnFlyMutationCommandsForPart(part);
-    return std::make_shared<AlterConversions>(commands, query_context);
->>>>>>> 49cd7c65
 }
 
 size_t MergeTreeData::getTotalMergesWithTTLInMergeList() const
