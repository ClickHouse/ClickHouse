#include <Storages/MergeTree/MergeTreeData.h>

#include <Backups/BackupEntriesCollector.h>
#include <Backups/BackupEntryFromImmutableFile.h>
#include <Backups/BackupEntryFromSmallFile.h>
#include <Backups/BackupEntryWrappedWith.h>
#include <Backups/IBackup.h>
#include <Backups/RestorerFromBackup.h>
#include <Compression/CompressedReadBuffer.h>
#include <DataTypes/DataTypeArray.h>
#include <DataTypes/DataTypeDate.h>
#include <DataTypes/DataTypeDateTime.h>
#include <DataTypes/DataTypeEnum.h>
#include <DataTypes/DataTypeLowCardinality.h>
#include <DataTypes/DataTypeNullable.h>
#include <DataTypes/DataTypeUUID.h>
#include <DataTypes/DataTypeTuple.h>
#include <DataTypes/NestedUtils.h>
#include <DataTypes/DataTypeObject.h>
#include <DataTypes/ObjectUtils.h>
#include <Columns/ColumnObject.h>
#include <DataTypes/hasNullable.h>
#include <Disks/ObjectStorages/DiskObjectStorage.h>
#include <Functions/FunctionFactory.h>
#include <Functions/IFunction.h>
#include <IO/ConcatReadBuffer.h>
#include <IO/Operators.h>
#include <IO/ReadBufferFromMemory.h>
#include <IO/WriteBufferFromString.h>
#include <IO/S3Common.h>
#include <Interpreters/Aggregator.h>
#include <Interpreters/ExpressionAnalyzer.h>
#include <Interpreters/PartLog.h>
#include <Interpreters/TreeRewriter.h>
#include <Interpreters/inplaceBlockConversions.h>
#include <Interpreters/MergeTreeTransaction.h>
#include <Interpreters/Context.h>
#include <Interpreters/InterpreterSelectQuery.h>
#include <Interpreters/TransactionLog.h>
#include <Interpreters/evaluateConstantExpression.h>
#include <Interpreters/convertFieldToType.h>
#include <Parsers/ASTFunction.h>
#include <Parsers/ASTLiteral.h>
#include <Parsers/ASTNameTypePair.h>
#include <Parsers/ASTPartition.h>
#include <Parsers/ASTSetQuery.h>
#include <Parsers/ASTTablesInSelectQuery.h>
#include <Parsers/ExpressionListParsers.h>
#include <Parsers/parseQuery.h>
#include <Parsers/queryToString.h>
#include <Storages/AlterCommands.h>
#include <Storages/MergeTree/MergeTreeBaseSelectProcessor.h>
#include <Storages/MergeTree/MergeTreeDataPartCompact.h>
#include <Storages/MergeTree/MergeTreeDataPartInMemory.h>
#include <Storages/MergeTree/MergeTreeDataPartWide.h>
#include <Storages/MergeTree/DataPartStorageOnDisk.h>
#include <Storages/MergeTree/checkDataPart.h>
#include <Storages/MergeTree/localBackup.h>
#include <Storages/StorageMergeTree.h>
#include <Storages/StorageReplicatedMergeTree.h>
#include <Storages/VirtualColumnUtils.h>
#include <Storages/Freeze.h>
#include <Common/Increment.h>
#include <Common/SimpleIncrement.h>
#include <Common/Stopwatch.h>
#include <Common/StringUtils/StringUtils.h>
#include <Disks/TemporaryFileOnDisk.h>
#include <Common/escapeForFileName.h>
#include <Common/quoteString.h>
#include <Common/typeid_cast.h>
#include <Common/noexcept_scope.h>
#include <Processors/QueryPlan/ReadFromMergeTree.h>
#include <Processors/Formats/IInputFormat.h>
#include <AggregateFunctions/AggregateFunctionCount.h>

#include <boost/range/adaptor/filtered.hpp>
#include <boost/range/algorithm_ext/erase.hpp>
#include <boost/algorithm/string/join.hpp>
#include <boost/algorithm/string/replace.hpp>

#include <base/insertAtEnd.h>
#include <base/sort.h>

#include <algorithm>
#include <iomanip>
#include <optional>
#include <set>
#include <thread>
#include <typeinfo>
#include <typeindex>
#include <unordered_set>
#include <filesystem>

#include <fmt/format.h>

template <>
struct fmt::formatter<DB::DataPartPtr> : fmt::formatter<std::string>
{
    template <typename FormatCtx>
    auto format(const DB::DataPartPtr & part, FormatCtx & ctx) const
    {
        return fmt::formatter<std::string>::format(part->name, ctx);
    }
};


namespace fs = std::filesystem;

namespace ProfileEvents
{
    extern const Event RejectedInserts;
    extern const Event DelayedInserts;
    extern const Event DelayedInsertsMilliseconds;
    extern const Event InsertedWideParts;
    extern const Event InsertedCompactParts;
    extern const Event InsertedInMemoryParts;
    extern const Event MergedIntoWideParts;
    extern const Event MergedIntoCompactParts;
    extern const Event MergedIntoInMemoryParts;
}

namespace CurrentMetrics
{
    extern const Metric DelayedInserts;
}


namespace
{
    constexpr UInt64 RESERVATION_MIN_ESTIMATION_SIZE = 1u * 1024u * 1024u; /// 1MB
}


namespace DB
{

namespace ErrorCodes
{
    extern const int NO_SUCH_DATA_PART;
    extern const int NOT_IMPLEMENTED;
    extern const int DIRECTORY_ALREADY_EXISTS;
    extern const int TOO_MANY_UNEXPECTED_DATA_PARTS;
    extern const int DUPLICATE_DATA_PART;
    extern const int NO_SUCH_COLUMN_IN_TABLE;
    extern const int LOGICAL_ERROR;
    extern const int ILLEGAL_COLUMN;
    extern const int ILLEGAL_TYPE_OF_COLUMN_FOR_FILTER;
    extern const int CORRUPTED_DATA;
    extern const int BAD_TYPE_OF_FIELD;
    extern const int BAD_ARGUMENTS;
    extern const int INVALID_PARTITION_VALUE;
    extern const int METADATA_MISMATCH;
    extern const int PART_IS_TEMPORARILY_LOCKED;
    extern const int TOO_MANY_PARTS;
    extern const int INCOMPATIBLE_COLUMNS;
    extern const int BAD_TTL_EXPRESSION;
    extern const int INCORRECT_FILE_NAME;
    extern const int BAD_DATA_PART_NAME;
    extern const int READONLY_SETTING;
    extern const int ABORTED;
    extern const int UNKNOWN_PART_TYPE;
    extern const int UNKNOWN_DISK;
    extern const int NOT_ENOUGH_SPACE;
    extern const int ALTER_OF_COLUMN_IS_FORBIDDEN;
    extern const int SUPPORT_IS_DISABLED;
    extern const int TOO_MANY_SIMULTANEOUS_QUERIES;
    extern const int INCORRECT_QUERY;
    extern const int CANNOT_RESTORE_TABLE;
    extern const int ZERO_COPY_REPLICATION_ERROR;
}


static void checkSampleExpression(const StorageInMemoryMetadata & metadata, bool allow_sampling_expression_not_in_primary_key, bool check_sample_column_is_correct)
{
    if (metadata.sampling_key.column_names.empty())
        throw Exception("There are no columns in sampling expression", ErrorCodes::INCORRECT_QUERY);

    const auto & pk_sample_block = metadata.getPrimaryKey().sample_block;
    if (!pk_sample_block.has(metadata.sampling_key.column_names[0]) && !allow_sampling_expression_not_in_primary_key)
        throw Exception("Sampling expression must be present in the primary key", ErrorCodes::BAD_ARGUMENTS);

    if (!check_sample_column_is_correct)
        return;

    const auto & sampling_key = metadata.getSamplingKey();
    DataTypePtr sampling_column_type = sampling_key.data_types[0];

    bool is_correct_sample_condition = false;
    if (sampling_key.data_types.size() == 1)
    {
        if (typeid_cast<const DataTypeUInt64 *>(sampling_column_type.get()))
            is_correct_sample_condition = true;
        else if (typeid_cast<const DataTypeUInt32 *>(sampling_column_type.get()))
            is_correct_sample_condition = true;
        else if (typeid_cast<const DataTypeUInt16 *>(sampling_column_type.get()))
            is_correct_sample_condition = true;
        else if (typeid_cast<const DataTypeUInt8 *>(sampling_column_type.get()))
            is_correct_sample_condition = true;
    }

    if (!is_correct_sample_condition)
        throw Exception(
            "Invalid sampling column type in storage parameters: " + sampling_column_type->getName()
            + ". Must be one unsigned integer type",
            ErrorCodes::ILLEGAL_TYPE_OF_COLUMN_FOR_FILTER);
}

MergeTreeData::MergeTreeData(
    const StorageID & table_id_,
    const String & relative_data_path_,
    const StorageInMemoryMetadata & metadata_,
    ContextMutablePtr context_,
    const String & date_column_name,
    const MergingParams & merging_params_,
    std::unique_ptr<MergeTreeSettings> storage_settings_,
    bool require_part_metadata_,
    bool attach,
    BrokenPartCallback broken_part_callback_)
    : IStorage(table_id_)
    , WithMutableContext(context_->getGlobalContext())
    , merging_params(merging_params_)
    , require_part_metadata(require_part_metadata_)
    , relative_data_path(relative_data_path_)
    , broken_part_callback(broken_part_callback_)
    , log_name(std::make_shared<String>(table_id_.getNameForLogs()))
    , log(&Poco::Logger::get(*log_name))
    , storage_settings(std::move(storage_settings_))
    , pinned_part_uuids(std::make_shared<PinnedPartUUIDs>())
    , data_parts_by_info(data_parts_indexes.get<TagByInfo>())
    , data_parts_by_state_and_info(data_parts_indexes.get<TagByStateAndInfo>())
    , parts_mover(this)
    , background_operations_assignee(*this, BackgroundJobsAssignee::Type::DataProcessing, getContext())
    , background_moves_assignee(*this, BackgroundJobsAssignee::Type::Moving, getContext())
    , use_metadata_cache(getSettings()->use_metadata_cache)
{
    context_->getGlobalContext()->initializeBackgroundExecutorsIfNeeded();

    const auto settings = getSettings();
    allow_nullable_key = attach || settings->allow_nullable_key;

    if (relative_data_path.empty())
        throw Exception("MergeTree storages require data path", ErrorCodes::INCORRECT_FILE_NAME);

    /// Check sanity of MergeTreeSettings. Only when table is created.
    if (!attach)
        settings->sanityCheck(getContext()->getMergeMutateExecutor()->getMaxTasksCount());

    MergeTreeDataFormatVersion min_format_version(0);
    if (!date_column_name.empty())
    {
        try
        {
            checkPartitionKeyAndInitMinMax(metadata_.partition_key);
            setProperties(metadata_, metadata_, attach);
            if (minmax_idx_date_column_pos == -1)
                throw Exception("Could not find Date column", ErrorCodes::BAD_TYPE_OF_FIELD);
        }
        catch (Exception & e)
        {
            /// Better error message.
            e.addMessage("(while initializing MergeTree partition key from date column " + backQuote(date_column_name) + ")");
            throw;
        }
    }
    else
    {
        is_custom_partitioned = true;
        checkPartitionKeyAndInitMinMax(metadata_.partition_key);
        min_format_version = MERGE_TREE_DATA_MIN_FORMAT_VERSION_WITH_CUSTOM_PARTITIONING;
    }
    setProperties(metadata_, metadata_, attach);

    /// NOTE: using the same columns list as is read when performing actual merges.
    merging_params.check(metadata_);

    if (metadata_.sampling_key.definition_ast != nullptr)
    {
        /// This is for backward compatibility.
        checkSampleExpression(metadata_, attach || settings->compatibility_allow_sampling_expression_not_in_primary_key,
                              settings->check_sample_column_is_correct && !attach);
    }

    checkTTLExpressions(metadata_, metadata_);

    const auto format_version_path = fs::path(relative_data_path) / MergeTreeData::FORMAT_VERSION_FILE_NAME;
    std::optional<UInt32> read_format_version;
    /// Creating directories, if not exist.
    for (const auto & disk : getDisks())
    {
        if (disk->isBroken())
            continue;

        disk->createDirectories(relative_data_path);
        disk->createDirectories(fs::path(relative_data_path) / MergeTreeData::DETACHED_DIR_NAME);

        if (disk->exists(format_version_path))
        {
            auto buf = disk->readFile(format_version_path);
            UInt32 current_format_version{0};
            readIntText(current_format_version, *buf);
            if (!buf->eof())
                throw Exception(ErrorCodes::CORRUPTED_DATA, "Bad version file: {}", fullPath(disk, format_version_path));

            if (!read_format_version.has_value())
                read_format_version = current_format_version;
            else if (*read_format_version != current_format_version)
                throw Exception(ErrorCodes::CORRUPTED_DATA, "Version file on {} contains version {} expected version is {}.", fullPath(disk, format_version_path), current_format_version, *read_format_version);
        }
    }

    // When data path or file not exists, ignore the format_version check
    if (!attach || !read_format_version)
    {
        format_version = min_format_version;

        // try to write to first non-readonly disk
        for (const auto & disk : getStoragePolicy()->getDisks())
        {
<<<<<<< HEAD
            auto buf = version_file.second->writeFile(version_file.first, DBMS_DEFAULT_BUFFER_SIZE, WriteMode::Rewrite, context_->getWriteSettings());
            writeIntText(format_version.toUnderType(), *buf);
            if (getContext()->getSettingsRef().fsync_metadata)
                buf->sync();
            buf->finalize();
=======
            if (!disk->isReadOnly())
            {
                auto buf = disk->writeFile(format_version_path, DBMS_DEFAULT_BUFFER_SIZE, WriteMode::Rewrite, context_->getWriteSettings());
                writeIntText(format_version.toUnderType(), *buf);
                if (getContext()->getSettingsRef().fsync_metadata)
                    buf->sync();

                break;
            }
>>>>>>> d0560fda
        }
    }
    else
    {
        format_version = *read_format_version;
    }

    if (format_version < min_format_version)
    {
        if (min_format_version == MERGE_TREE_DATA_MIN_FORMAT_VERSION_WITH_CUSTOM_PARTITIONING.toUnderType())
            throw Exception(
                "MergeTree data format version on disk doesn't support custom partitioning",
                ErrorCodes::METADATA_MISMATCH);
    }

    String reason;
    if (!canUsePolymorphicParts(*settings, &reason) && !reason.empty())
        LOG_WARNING(log, "{} Settings 'min_rows_for_wide_part', 'min_bytes_for_wide_part', "
            "'min_rows_for_compact_part' and 'min_bytes_for_compact_part' will be ignored.", reason);

#if !USE_ROCKSDB
    if (use_metadata_cache)
        throw Exception(ErrorCodes::LOGICAL_ERROR, "Can't use merge tree metadata cache if clickhouse was compiled without rocksdb");
#endif

    common_assignee_trigger = [this] (bool delay) noexcept
    {
        if (delay)
            background_operations_assignee.postpone();
        else
            background_operations_assignee.trigger();
    };

    moves_assignee_trigger = [this] (bool delay) noexcept
    {
        if (delay)
            background_moves_assignee.postpone();
        else
            background_moves_assignee.trigger();
    };
}

StoragePolicyPtr MergeTreeData::getStoragePolicy() const
{
    return getContext()->getStoragePolicy(getSettings()->storage_policy);
}

bool MergeTreeData::supportsFinal() const
{
    return merging_params.mode == MergingParams::Collapsing
        || merging_params.mode == MergingParams::Summing
        || merging_params.mode == MergingParams::Aggregating
        || merging_params.mode == MergingParams::Replacing
        || merging_params.mode == MergingParams::Graphite
        || merging_params.mode == MergingParams::VersionedCollapsing;
}

static void checkKeyExpression(const ExpressionActions & expr, const Block & sample_block, const String & key_name, bool allow_nullable_key)
{
    if (expr.hasArrayJoin())
        throw Exception(key_name + " key cannot contain array joins", ErrorCodes::ILLEGAL_COLUMN);

    try
    {
        expr.assertDeterministic();
    }
    catch (Exception & e)
    {
        e.addMessage(fmt::format("for {} key", key_name));
        throw;
    }

    for (const ColumnWithTypeAndName & element : sample_block)
    {
        const ColumnPtr & column = element.column;
        if (column && (isColumnConst(*column) || column->isDummy()))
            throw Exception(ErrorCodes::ILLEGAL_COLUMN, "{} key cannot contain constants", key_name);

        if (!allow_nullable_key && hasNullable(element.type))
            throw Exception(
                ErrorCodes::ILLEGAL_COLUMN, "{} key contains nullable columns, but merge tree setting `allow_nullable_key` is disabled", key_name);
    }
}

void MergeTreeData::checkProperties(
    const StorageInMemoryMetadata & new_metadata, const StorageInMemoryMetadata & old_metadata, bool attach) const
{
    if (!new_metadata.sorting_key.definition_ast)
        throw Exception("ORDER BY cannot be empty", ErrorCodes::BAD_ARGUMENTS);

    KeyDescription new_sorting_key = new_metadata.sorting_key;
    KeyDescription new_primary_key = new_metadata.primary_key;

    size_t sorting_key_size = new_sorting_key.column_names.size();
    size_t primary_key_size = new_primary_key.column_names.size();
    if (primary_key_size > sorting_key_size)
        throw Exception("Primary key must be a prefix of the sorting key, but its length: "
            + toString(primary_key_size) + " is greater than the sorting key length: " + toString(sorting_key_size),
            ErrorCodes::BAD_ARGUMENTS);

    NameSet primary_key_columns_set;

    for (size_t i = 0; i < sorting_key_size; ++i)
    {
        const String & sorting_key_column = new_sorting_key.column_names[i];

        if (i < primary_key_size)
        {
            const String & pk_column = new_primary_key.column_names[i];
            if (pk_column != sorting_key_column)
                throw Exception("Primary key must be a prefix of the sorting key, but the column in the position "
                    + toString(i) + " is " + sorting_key_column +", not " + pk_column,
                    ErrorCodes::BAD_ARGUMENTS);

            if (!primary_key_columns_set.emplace(pk_column).second)
                throw Exception("Primary key contains duplicate columns", ErrorCodes::BAD_ARGUMENTS);

        }
    }

    auto all_columns = new_metadata.columns.getAllPhysical();

    /// Order by check AST
    if (old_metadata.hasSortingKey())
    {
        /// This is ALTER, not CREATE/ATTACH TABLE. Let us check that all new columns used in the sorting key
        /// expression have just been added (so that the sorting order is guaranteed to be valid with the new key).

        Names new_primary_key_columns = new_primary_key.column_names;
        Names new_sorting_key_columns = new_sorting_key.column_names;

        ASTPtr added_key_column_expr_list = std::make_shared<ASTExpressionList>();
        const auto & old_sorting_key_columns = old_metadata.getSortingKeyColumns();
        for (size_t new_i = 0, old_i = 0; new_i < sorting_key_size; ++new_i)
        {
            if (old_i < old_sorting_key_columns.size())
            {
                if (new_sorting_key_columns[new_i] != old_sorting_key_columns[old_i])
                    added_key_column_expr_list->children.push_back(new_sorting_key.expression_list_ast->children[new_i]);
                else
                    ++old_i;
            }
            else
                added_key_column_expr_list->children.push_back(new_sorting_key.expression_list_ast->children[new_i]);
        }

        if (!added_key_column_expr_list->children.empty())
        {
            auto syntax = TreeRewriter(getContext()).analyze(added_key_column_expr_list, all_columns);
            Names used_columns = syntax->requiredSourceColumns();

            NamesAndTypesList deleted_columns;
            NamesAndTypesList added_columns;
            old_metadata.getColumns().getAllPhysical().getDifference(all_columns, deleted_columns, added_columns);

            for (const String & col : used_columns)
            {
                if (!added_columns.contains(col) || deleted_columns.contains(col))
                    throw Exception("Existing column " + backQuoteIfNeed(col) + " is used in the expression that was "
                        "added to the sorting key. You can add expressions that use only the newly added columns",
                        ErrorCodes::BAD_ARGUMENTS);

                if (new_metadata.columns.getDefaults().contains(col))
                    throw Exception("Newly added column " + backQuoteIfNeed(col) + " has a default expression, so adding "
                        "expressions that use it to the sorting key is forbidden",
                        ErrorCodes::BAD_ARGUMENTS);
            }
        }
    }

    if (!new_metadata.secondary_indices.empty())
    {
        std::unordered_set<String> indices_names;

        for (const auto & index : new_metadata.secondary_indices)
        {

            MergeTreeIndexFactory::instance().validate(index, attach);

            if (indices_names.find(index.name) != indices_names.end())
                throw Exception(
                        "Index with name " + backQuote(index.name) + " already exists",
                        ErrorCodes::LOGICAL_ERROR);

            indices_names.insert(index.name);
        }
    }

    if (!new_metadata.projections.empty())
    {
        std::unordered_set<String> projections_names;

        for (const auto & projection : new_metadata.projections)
        {
            if (projections_names.find(projection.name) != projections_names.end())
                throw Exception(
                        "Projection with name " + backQuote(projection.name) + " already exists",
                        ErrorCodes::LOGICAL_ERROR);

            projections_names.insert(projection.name);
        }
    }

    checkKeyExpression(*new_sorting_key.expression, new_sorting_key.sample_block, "Sorting", allow_nullable_key);
}

void MergeTreeData::setProperties(const StorageInMemoryMetadata & new_metadata, const StorageInMemoryMetadata & old_metadata, bool attach)
{
    checkProperties(new_metadata, old_metadata, attach);
    setInMemoryMetadata(new_metadata);
}

namespace
{

ExpressionActionsPtr getCombinedIndicesExpression(
    const KeyDescription & key,
    const IndicesDescription & indices,
    const ColumnsDescription & columns,
    ContextPtr context)
{
    ASTPtr combined_expr_list = key.expression_list_ast->clone();

    for (const auto & index : indices)
        for (const auto & index_expr : index.expression_list_ast->children)
            combined_expr_list->children.push_back(index_expr->clone());

    auto syntax_result = TreeRewriter(context).analyze(combined_expr_list, columns.getAllPhysical());
    return ExpressionAnalyzer(combined_expr_list, syntax_result, context).getActions(false);
}

}

ExpressionActionsPtr MergeTreeData::getMinMaxExpr(const KeyDescription & partition_key, const ExpressionActionsSettings & settings)
{
    NamesAndTypesList partition_key_columns;
    if (!partition_key.column_names.empty())
        partition_key_columns = partition_key.expression->getRequiredColumnsWithTypes();

    return std::make_shared<ExpressionActions>(std::make_shared<ActionsDAG>(partition_key_columns), settings);
}

Names MergeTreeData::getMinMaxColumnsNames(const KeyDescription & partition_key)
{
    if (!partition_key.column_names.empty())
        return partition_key.expression->getRequiredColumns();
    return {};
}

DataTypes MergeTreeData::getMinMaxColumnsTypes(const KeyDescription & partition_key)
{
    if (!partition_key.column_names.empty())
        return partition_key.expression->getRequiredColumnsWithTypes().getTypes();
    return {};
}

ExpressionActionsPtr MergeTreeData::getPrimaryKeyAndSkipIndicesExpression(const StorageMetadataPtr & metadata_snapshot) const
{
    return getCombinedIndicesExpression(metadata_snapshot->getPrimaryKey(), metadata_snapshot->getSecondaryIndices(), metadata_snapshot->getColumns(), getContext());
}

ExpressionActionsPtr MergeTreeData::getSortingKeyAndSkipIndicesExpression(const StorageMetadataPtr & metadata_snapshot) const
{
    return getCombinedIndicesExpression(metadata_snapshot->getSortingKey(), metadata_snapshot->getSecondaryIndices(), metadata_snapshot->getColumns(), getContext());
}


void MergeTreeData::checkPartitionKeyAndInitMinMax(const KeyDescription & new_partition_key)
{
    if (new_partition_key.expression_list_ast->children.empty())
        return;

    checkKeyExpression(*new_partition_key.expression, new_partition_key.sample_block, "Partition", allow_nullable_key);

    /// Add all columns used in the partition key to the min-max index.
    DataTypes minmax_idx_columns_types = getMinMaxColumnsTypes(new_partition_key);

    /// Try to find the date column in columns used by the partition key (a common case).
    /// If there are no - DateTime or DateTime64 would also suffice.

    bool has_date_column = false;
    bool has_datetime_column = false;

    for (size_t i = 0; i < minmax_idx_columns_types.size(); ++i)
    {
        if (isDate(minmax_idx_columns_types[i]))
        {
            if (!has_date_column)
            {
                minmax_idx_date_column_pos = i;
                has_date_column = true;
            }
            else
            {
                /// There is more than one Date column in partition key and we don't know which one to choose.
                minmax_idx_date_column_pos = -1;
            }
        }
    }
    if (!has_date_column)
    {
        for (size_t i = 0; i < minmax_idx_columns_types.size(); ++i)
        {
            if (isDateTime(minmax_idx_columns_types[i])
                || isDateTime64(minmax_idx_columns_types[i])
            )
            {
                if (!has_datetime_column)
                {
                    minmax_idx_time_column_pos = i;
                    has_datetime_column = true;
                }
                else
                {
                    /// There is more than one DateTime column in partition key and we don't know which one to choose.
                    minmax_idx_time_column_pos = -1;
                }
            }
        }
    }
}


void MergeTreeData::checkTTLExpressions(const StorageInMemoryMetadata & new_metadata, const StorageInMemoryMetadata & old_metadata) const
{
    auto new_column_ttls = new_metadata.column_ttls_by_name;

    if (!new_column_ttls.empty())
    {
        NameSet columns_ttl_forbidden;

        if (old_metadata.hasPartitionKey())
            for (const auto & col : old_metadata.getColumnsRequiredForPartitionKey())
                columns_ttl_forbidden.insert(col);

        if (old_metadata.hasSortingKey())
            for (const auto & col : old_metadata.getColumnsRequiredForSortingKey())
                columns_ttl_forbidden.insert(col);

        for (const auto & [name, ttl_description] : new_column_ttls)
        {
            if (columns_ttl_forbidden.contains(name))
                throw Exception("Trying to set TTL for key column " + name, ErrorCodes::ILLEGAL_COLUMN);
        }
    }
    auto new_table_ttl = new_metadata.table_ttl;

    if (new_table_ttl.definition_ast)
    {
        for (const auto & move_ttl : new_table_ttl.move_ttl)
        {
            if (!move_ttl.if_exists && !getDestinationForMoveTTL(move_ttl))
            {
                String message;
                if (move_ttl.destination_type == DataDestinationType::DISK)
                    message = "No such disk " + backQuote(move_ttl.destination_name) + " for given storage policy";
                else
                    message = "No such volume " + backQuote(move_ttl.destination_name) + " for given storage policy";

                throw Exception(message, ErrorCodes::BAD_TTL_EXPRESSION);
            }
        }
    }
}


void MergeTreeData::checkStoragePolicy(const StoragePolicyPtr & new_storage_policy) const
{
    const auto old_storage_policy = getStoragePolicy();
    old_storage_policy->checkCompatibleWith(new_storage_policy);
}


void MergeTreeData::MergingParams::check(const StorageInMemoryMetadata & metadata) const
{
    const auto columns = metadata.getColumns().getAllPhysical();

    if (!sign_column.empty() && mode != MergingParams::Collapsing && mode != MergingParams::VersionedCollapsing)
        throw Exception("Sign column for MergeTree cannot be specified in modes except Collapsing or VersionedCollapsing.",
                        ErrorCodes::LOGICAL_ERROR);

    if (!version_column.empty() && mode != MergingParams::Replacing && mode != MergingParams::VersionedCollapsing)
        throw Exception("Version column for MergeTree cannot be specified in modes except Replacing or VersionedCollapsing.",
                        ErrorCodes::LOGICAL_ERROR);

    if (!columns_to_sum.empty() && mode != MergingParams::Summing)
        throw Exception("List of columns to sum for MergeTree cannot be specified in all modes except Summing.",
                        ErrorCodes::LOGICAL_ERROR);

    /// Check that if the sign column is needed, it exists and is of type Int8.
    auto check_sign_column = [this, & columns](bool is_optional, const std::string & storage)
    {
        if (sign_column.empty())
        {
            if (is_optional)
                return;

            throw Exception("Logical error: Sign column for storage " + storage + " is empty", ErrorCodes::LOGICAL_ERROR);
        }

        bool miss_column = true;
        for (const auto & column : columns)
        {
            if (column.name == sign_column)
            {
                if (!typeid_cast<const DataTypeInt8 *>(column.type.get()))
                    throw Exception("Sign column (" + sign_column + ") for storage " + storage + " must have type Int8."
                            " Provided column of type " + column.type->getName() + ".", ErrorCodes::BAD_TYPE_OF_FIELD);
                miss_column = false;
                break;
            }
        }
        if (miss_column)
            throw Exception("Sign column " + sign_column + " does not exist in table declaration.", ErrorCodes::NO_SUCH_COLUMN_IN_TABLE);
    };

    /// that if the version_column column is needed, it exists and is of unsigned integer type.
    auto check_version_column = [this, & columns](bool is_optional, const std::string & storage)
    {
        if (version_column.empty())
        {
            if (is_optional)
                return;

            throw Exception("Logical error: Version column for storage " + storage + " is empty", ErrorCodes::LOGICAL_ERROR);
        }

        bool miss_column = true;
        for (const auto & column : columns)
        {
            if (column.name == version_column)
            {
                if (!column.type->canBeUsedAsVersion())
                    throw Exception("The column " + version_column +
                        " cannot be used as a version column for storage " + storage +
                        " because it is of type " + column.type->getName() +
                        " (must be of an integer type or of type Date/DateTime/DateTime64)", ErrorCodes::BAD_TYPE_OF_FIELD);
                miss_column = false;
                break;
            }
        }
        if (miss_column)
            throw Exception("Version column " + version_column + " does not exist in table declaration.", ErrorCodes::NO_SUCH_COLUMN_IN_TABLE);
    };

    if (mode == MergingParams::Collapsing)
        check_sign_column(false, "CollapsingMergeTree");

    if (mode == MergingParams::Summing)
    {
        /// If columns_to_sum are set, then check that such columns exist.
        for (const auto & column_to_sum : columns_to_sum)
        {
            auto check_column_to_sum_exists = [& column_to_sum](const NameAndTypePair & name_and_type)
            {
                return column_to_sum == Nested::extractTableName(name_and_type.name);
            };
            if (columns.end() == std::find_if(columns.begin(), columns.end(), check_column_to_sum_exists))
                throw Exception(
                        "Column " + column_to_sum + " listed in columns to sum does not exist in table declaration.", ErrorCodes::NO_SUCH_COLUMN_IN_TABLE);
        }

        /// Check that summing columns are not in partition key.
        if (metadata.isPartitionKeyDefined())
        {
            auto partition_key_columns = metadata.getPartitionKey().column_names;

            Names names_intersection;
            std::set_intersection(columns_to_sum.begin(), columns_to_sum.end(),
                                  partition_key_columns.begin(), partition_key_columns.end(),
                                  std::back_inserter(names_intersection));

            if (!names_intersection.empty())
                throw Exception("Columns: " + boost::algorithm::join(names_intersection, ", ") +
                " listed both in columns to sum and in partition key. That is not allowed.", ErrorCodes::BAD_ARGUMENTS);
        }
    }

    if (mode == MergingParams::Replacing)
        check_version_column(true, "ReplacingMergeTree");

    if (mode == MergingParams::VersionedCollapsing)
    {
        check_sign_column(false, "VersionedCollapsingMergeTree");
        check_version_column(false, "VersionedCollapsingMergeTree");
    }

    /// TODO Checks for Graphite mode.
}


DataTypePtr MergeTreeData::getPartitionValueType() const
{
    DataTypePtr partition_value_type;
    auto partition_types = getInMemoryMetadataPtr()->partition_key.sample_block.getDataTypes();
    if (partition_types.empty())
        partition_value_type = std::make_shared<DataTypeUInt8>();
    else
        partition_value_type = std::make_shared<DataTypeTuple>(std::move(partition_types));
    return partition_value_type;
}


Block MergeTreeData::getSampleBlockWithVirtualColumns() const
{
    DataTypePtr partition_value_type = getPartitionValueType();
    return {
        ColumnWithTypeAndName(ColumnString::create(), std::make_shared<DataTypeString>(), "_part"),
        ColumnWithTypeAndName(ColumnString::create(), std::make_shared<DataTypeString>(), "_partition_id"),
        ColumnWithTypeAndName(ColumnUUID::create(), std::make_shared<DataTypeUUID>(), "_part_uuid"),
        ColumnWithTypeAndName(partition_value_type->createColumn(), partition_value_type, "_partition_value")};
}


Block MergeTreeData::getBlockWithVirtualPartColumns(const MergeTreeData::DataPartsVector & parts, bool one_part, bool ignore_empty) const
{
    auto block = getSampleBlockWithVirtualColumns();
    MutableColumns columns = block.mutateColumns();

    auto & part_column = columns[0];
    auto & partition_id_column = columns[1];
    auto & part_uuid_column = columns[2];
    auto & partition_value_column = columns[3];

    bool has_partition_value = typeid_cast<const ColumnTuple *>(partition_value_column.get());
    for (const auto & part_or_projection : parts)
    {
        if (ignore_empty && part_or_projection->isEmpty())
            continue;
        const auto * part = part_or_projection->isProjectionPart() ? part_or_projection->getParentPart() : part_or_projection.get();
        part_column->insert(part->name);
        partition_id_column->insert(part->info.partition_id);
        part_uuid_column->insert(part->uuid);
        Tuple tuple(part->partition.value.begin(), part->partition.value.end());
        if (has_partition_value)
            partition_value_column->insert(tuple);

        if (one_part)
        {
            part_column = ColumnConst::create(std::move(part_column), 1);
            partition_id_column = ColumnConst::create(std::move(partition_id_column), 1);
            part_uuid_column = ColumnConst::create(std::move(part_uuid_column), 1);
            if (has_partition_value)
                partition_value_column = ColumnConst::create(std::move(partition_value_column), 1);
            break;
        }
    }

    block.setColumns(std::move(columns));
    if (!has_partition_value)
        block.erase("_partition_value");
    return block;
}


std::optional<UInt64> MergeTreeData::totalRowsByPartitionPredicateImpl(
    const SelectQueryInfo & query_info, ContextPtr local_context, const DataPartsVector & parts) const
{
    if (parts.empty())
        return 0u;
    auto metadata_snapshot = getInMemoryMetadataPtr();
    ASTPtr expression_ast;
    Block virtual_columns_block = getBlockWithVirtualPartColumns(parts, true /* one_part */);

    // Generate valid expressions for filtering
    bool valid = VirtualColumnUtils::prepareFilterBlockWithQuery(query_info.query, local_context, virtual_columns_block, expression_ast);

    PartitionPruner partition_pruner(metadata_snapshot, query_info, local_context, true /* strict */);
    if (partition_pruner.isUseless() && !valid)
        return {};

    std::unordered_set<String> part_values;
    if (valid && expression_ast)
    {
        virtual_columns_block = getBlockWithVirtualPartColumns(parts, false /* one_part */);
        VirtualColumnUtils::filterBlockWithQuery(query_info.query, virtual_columns_block, local_context, expression_ast);
        part_values = VirtualColumnUtils::extractSingleValueFromBlock<String>(virtual_columns_block, "_part");
        if (part_values.empty())
            return 0;
    }
    // At this point, empty `part_values` means all parts.

    size_t res = 0;
    for (const auto & part : parts)
    {
        if ((part_values.empty() || part_values.find(part->name) != part_values.end()) && !partition_pruner.canBePruned(*part))
            res += part->rows_count;
    }
    return res;
}


String MergeTreeData::MergingParams::getModeName() const
{
    switch (mode)
    {
        case Ordinary:      return "";
        case Collapsing:    return "Collapsing";
        case Summing:       return "Summing";
        case Aggregating:   return "Aggregating";
        case Replacing:     return "Replacing";
        case Graphite:      return "Graphite";
        case VersionedCollapsing: return "VersionedCollapsing";
    }

    UNREACHABLE();
}

Int64 MergeTreeData::getMaxBlockNumber() const
{
    auto lock = lockParts();

    Int64 max_block_num = 0;
    for (const DataPartPtr & part : data_parts_by_info)
        max_block_num = std::max({max_block_num, part->info.max_block, part->info.mutation});

    return max_block_num;
}

void MergeTreeData::loadDataPartsFromDisk(
    MutableDataPartsVector & broken_parts_to_detach,
    MutableDataPartsVector & duplicate_parts_to_remove,
    ThreadPool & pool,
    size_t num_parts,
    std::queue<std::vector<std::pair<String, DiskPtr>>> & parts_queue,
    bool skip_sanity_checks,
    const MergeTreeSettingsPtr & settings)
{
    /// Parallel loading of data parts.
    pool.setMaxThreads(std::min(static_cast<size_t>(settings->max_part_loading_threads), num_parts));
    size_t num_threads = pool.getMaxThreads();
    LOG_DEBUG(log, "Going to use {} threads to load parts", num_threads);

    std::vector<size_t> parts_per_thread(num_threads, num_parts / num_threads);
    for (size_t i = 0ul; i < num_parts % num_threads; ++i)
        ++parts_per_thread[i];

    /// Prepare data parts for parallel loading. Threads will focus on given disk first, then steal
    /// others' tasks when finish current disk part loading process.
    std::vector<std::vector<std::pair<String, DiskPtr>>> threads_parts(num_threads);
    std::set<size_t> remaining_thread_parts;
    std::queue<size_t> threads_queue;
    for (size_t i = 0; i < num_threads; ++i)
    {
        remaining_thread_parts.insert(i);
        threads_queue.push(i);
    }

    while (!parts_queue.empty())
    {
        assert(!threads_queue.empty());
        size_t i = threads_queue.front();
        auto & need_parts = parts_per_thread[i];
        assert(need_parts > 0);
        auto & thread_parts = threads_parts[i];
        auto & current_parts = parts_queue.front();
        assert(!current_parts.empty());
        auto parts_to_grab = std::min(need_parts, current_parts.size());

        thread_parts.insert(thread_parts.end(), current_parts.end() - parts_to_grab, current_parts.end());
        current_parts.resize(current_parts.size() - parts_to_grab);
        need_parts -= parts_to_grab;

        /// Before processing next thread, change disk if possible.
        /// Different threads will likely start loading parts from different disk,
        /// which may improve read parallelism for JBOD.

        /// If current disk still has some parts, push it to the tail.
        if (!current_parts.empty())
            parts_queue.push(std::move(current_parts));
        parts_queue.pop();

        /// If current thread still want some parts, push it to the tail.
        if (need_parts > 0)
            threads_queue.push(i);
        threads_queue.pop();
    }
    assert(threads_queue.empty());
    assert(std::all_of(threads_parts.begin(), threads_parts.end(), [](const std::vector<std::pair<String, DiskPtr>> & parts)
    {
        return !parts.empty();
    }));

    size_t suspicious_broken_parts = 0;
    size_t suspicious_broken_parts_bytes = 0;
    std::atomic<bool> has_adaptive_parts = false;
    std::atomic<bool> has_non_adaptive_parts = false;
    std::atomic<bool> has_lightweight_in_parts = false;

    std::mutex mutex;
    auto load_part = [&](const String & part_name, const DiskPtr & part_disk_ptr)
    {
        auto part_opt = MergeTreePartInfo::tryParsePartName(part_name, format_version);
        if (!part_opt)
            return;

        const auto & part_info = *part_opt;
        auto single_disk_volume = std::make_shared<SingleDiskVolume>("volume_" + part_name, part_disk_ptr, 0);
        auto data_part_storage = std::make_shared<DataPartStorageOnDisk>(single_disk_volume, relative_data_path, part_name);
        auto part = createPart(part_name, part_info, data_part_storage);
        bool broken = false;

        LOG_TRACE(log, "Loading part {} ({}) from disk {}", part_name, part->getType().toString(), part_disk_ptr->getName());

        String part_path = fs::path(relative_data_path) / part_name;
        String marker_path = fs::path(part_path) / IMergeTreeDataPart::DELETE_ON_DESTROY_MARKER_FILE_NAME;
        if (part_disk_ptr->exists(marker_path))
        {
            /// NOTE: getBytesOnDisk() cannot be used here, since it maybe zero of checksums.txt will not exist
            size_t size_of_part = data_part_storage->calculateTotalSizeOnDisk();
            LOG_WARNING(log,
                "Detaching stale part {}{} (size: {}), which should have been deleted after a move. "
                "That can only happen after unclean restart of ClickHouse after move of a part having an operation blocking that stale copy of part.",
                getFullPathOnDisk(part_disk_ptr), part_name, formatReadableSizeWithBinarySuffix(size_of_part));
            std::lock_guard loading_lock(mutex);
            broken_parts_to_detach.push_back(part);
            ++suspicious_broken_parts;
            suspicious_broken_parts_bytes += size_of_part;
            return;
        }

        try
        {
            part->loadColumnsChecksumsIndexes(require_part_metadata, true);
        }
        catch (const Exception & e)
        {
            /// Don't count the part as broken if there is not enough memory to load it.
            /// In fact, there can be many similar situations.
            /// But it is OK, because there is a safety guard against deleting too many parts.
            if (isNotEnoughMemoryErrorCode(e.code()))
                throw;

            broken = true;
            tryLogCurrentException(log, fmt::format("while loading part {} on path {}", part->name, part_path));
        }
        catch (...)
        {
            broken = true;
            tryLogCurrentException(log, fmt::format("while loading part {} on path {}", part->name, part_path));
        }

        /// Ignore broken parts that can appear as a result of hard server restart.
        if (broken)
        {
            std::optional<size_t> size_of_part;
            try
            {
                /// NOTE: getBytesOnDisk() cannot be used here, since it maybe zero of checksums.txt will not exist
                size_of_part = data_part_storage->calculateTotalSizeOnDisk();
            }
            catch (...)
            {
                tryLogCurrentException(log, fmt::format("while calculating part size {} on path {}", part->name, part_path));
            }

            std::string part_size_str = "failed to calculate size";
            if (size_of_part.has_value())
                part_size_str = formatReadableSizeWithBinarySuffix(*size_of_part);

            LOG_ERROR(log,
                "Detaching broken part {}{} (size: {}). "
                "If it happened after update, it is likely because of backward incompatibility. "
                "You need to resolve this manually",
                getFullPathOnDisk(part_disk_ptr), part_name, part_size_str);
            std::lock_guard loading_lock(mutex);
            broken_parts_to_detach.push_back(part);
            ++suspicious_broken_parts;
            if (size_of_part.has_value())
                suspicious_broken_parts_bytes += *size_of_part;
            return;
        }
        if (!part->index_granularity_info.mark_type.adaptive)
            has_non_adaptive_parts.store(true, std::memory_order_relaxed);
        else
            has_adaptive_parts.store(true, std::memory_order_relaxed);

        /// Check if there is lightweight delete in part
        if (part->hasLightweightDelete())
            has_lightweight_in_parts.store(true, std::memory_order_relaxed);

        part->modification_time = part_disk_ptr->getLastModified(fs::path(relative_data_path) / part_name).epochTime();
        /// Assume that all parts are Active, covered parts will be detected and marked as Outdated later
        part->setState(DataPartState::Active);

        std::lock_guard loading_lock(mutex);
        auto [it, inserted] = data_parts_indexes.insert(part);
        /// Remove duplicate parts with the same checksum.
        if (!inserted)
        {
            if ((*it)->checksums.getTotalChecksumHex() == part->checksums.getTotalChecksumHex())
            {
                LOG_ERROR(log, "Remove duplicate part {}", data_part_storage->getFullPath());
                duplicate_parts_to_remove.push_back(part);
            }
            else
                throw Exception("Part " + part->name + " already exists but with different checksums", ErrorCodes::DUPLICATE_DATA_PART);
        }

        addPartContributionToDataVolume(part);
        LOG_TRACE(log, "Finished part {} load on disk {}", part_name, part_disk_ptr->getName());
    };

    std::mutex part_select_mutex;
    try
    {
        for (size_t thread = 0; thread < num_threads; ++thread)
        {
            pool.scheduleOrThrowOnError([&, thread, thread_group = CurrentThread::getGroup()]
            {
                if (thread_group)
                    CurrentThread::attachToIfDetached(thread_group);

                while (true)
                {
                    std::pair<String, DiskPtr> thread_part;
                    {
                        const std::lock_guard lock{part_select_mutex};

                        if (remaining_thread_parts.empty())
                            return;

                        /// Steal task if nothing to do
                        auto thread_idx = thread;
                        if (threads_parts[thread].empty())
                        {
                            // Try random steal tasks from the next thread
                            std::uniform_int_distribution<size_t> distribution(0, remaining_thread_parts.size() - 1);
                            auto it = remaining_thread_parts.begin();
                            std::advance(it, distribution(thread_local_rng));
                            thread_idx = *it;
                        }
                        auto & thread_parts = threads_parts[thread_idx];
                        thread_part = thread_parts.back();
                        thread_parts.pop_back();
                        if (thread_parts.empty())
                            remaining_thread_parts.erase(thread_idx);
                    }
                    load_part(thread_part.first, thread_part.second);
                }
            });
        }
    }
    catch (...)
    {
        /// If this is not done, then in case of an exception, tasks will be destroyed before the threads are completed, and it will be bad.
        pool.wait();
        throw;
    }

    pool.wait();

    if (has_non_adaptive_parts && has_adaptive_parts && !settings->enable_mixed_granularity_parts)
        throw Exception(
            "Table contains parts with adaptive and non adaptive marks, but `setting enable_mixed_granularity_parts` is disabled",
            ErrorCodes::LOGICAL_ERROR);

    has_non_adaptive_index_granularity_parts = has_non_adaptive_parts;

    if (has_lightweight_in_parts)
        has_lightweight_delete_parts.store(true);

    if (suspicious_broken_parts > settings->max_suspicious_broken_parts && !skip_sanity_checks)
        throw Exception(ErrorCodes::TOO_MANY_UNEXPECTED_DATA_PARTS,
            "Suspiciously many ({} parts, {} in total) broken parts to remove while maximum allowed broken parts count is {}. You can change the maximum value "
                        "with merge tree setting 'max_suspicious_broken_parts' in <merge_tree> configuration section or in table settings in .sql file "
                        "(don't forget to return setting back to default value)",
            suspicious_broken_parts, formatReadableSizeWithBinarySuffix(suspicious_broken_parts_bytes), settings->max_suspicious_broken_parts);

    if (suspicious_broken_parts_bytes > settings->max_suspicious_broken_parts_bytes && !skip_sanity_checks)
        throw Exception(ErrorCodes::TOO_MANY_UNEXPECTED_DATA_PARTS,
            "Suspiciously big size ({} parts, {} in total) of all broken parts to remove while maximum allowed broken parts size is {}. "
            "You can change the maximum value with merge tree setting 'max_suspicious_broken_parts_bytes' in <merge_tree> configuration "
            "section or in table settings in .sql file (don't forget to return setting back to default value)",
            suspicious_broken_parts, formatReadableSizeWithBinarySuffix(suspicious_broken_parts_bytes),
            formatReadableSizeWithBinarySuffix(settings->max_suspicious_broken_parts_bytes));
}


void MergeTreeData::loadDataPartsFromWAL(
    MutableDataPartsVector & duplicate_parts_to_remove,
    MutableDataPartsVector & parts_from_wal)
{
    for (auto & part : parts_from_wal)
    {
        part->modification_time = time(nullptr);
        /// Assume that all parts are Active, covered parts will be detected and marked as Outdated later
        part->setState(DataPartState::Active);

        auto [it, inserted] = data_parts_indexes.insert(part);
        if (!inserted)
        {
            if ((*it)->checksums.getTotalChecksumHex() == part->checksums.getTotalChecksumHex())
            {
                LOG_ERROR(log, "Remove duplicate part {}", part->getDataPartStorage().getFullPath());
                duplicate_parts_to_remove.push_back(part);
            }
            else
                throw Exception("Part " + part->name + " already exists but with different checksums", ErrorCodes::DUPLICATE_DATA_PART);
        }

        addPartContributionToDataVolume(part);
    }
}


void MergeTreeData::loadDataParts(bool skip_sanity_checks)
{
    LOG_DEBUG(log, "Loading data parts");

    auto metadata_snapshot = getInMemoryMetadataPtr();
    const auto settings = getSettings();
    Strings part_file_names;

    auto disks = getStoragePolicy()->getDisks();

    /// Only check if user did touch storage configuration for this table.
    if (!getStoragePolicy()->isDefaultPolicy() && !skip_sanity_checks)
    {
        /// Check extra parts at different disks, in order to not allow to miss data parts at undefined disks.
        std::unordered_set<String> defined_disk_names;
        /// If disk is wrapped into cached disk, it will not be defined in storage policy.
        std::unordered_set<String> disk_names_wrapped_in_cache;

        for (const auto & disk_ptr : disks)
            defined_disk_names.insert(disk_ptr->getName());

        for (const auto & [disk_name, disk_ptr] : getContext()->getDisksMap())
        {
            /// In composable cache with the underlying source disk there might the following structure:
            /// DiskObjectStorage(CachedObjectStorage(...(CachedObjectStored(ObjectStorage)...)))
            /// In configuration file each of these layers has a different name, but data path
            /// (getPath() result) is the same. We need to take it into account here.
            if (disk_ptr->supportsCache() && defined_disk_names.contains(disk_ptr->getName()))
            {
                auto caches = disk_ptr->getCacheLayersNames();
                disk_names_wrapped_in_cache.insert(caches.begin(), caches.end());
                LOG_TEST(log, "Cache layers for cache disk `{}`, inner disk `{}`: {}",
                         disk_name, disk_ptr->getName(), fmt::join(caches, ", "));
            }
        }

        for (const auto & [disk_name, disk] : getContext()->getDisksMap())
        {
            if (disk->isBroken())
                continue;

            if (!defined_disk_names.contains(disk_name)
                && disk->exists(relative_data_path)
                && !disk_names_wrapped_in_cache.contains(disk_name))
            {
                for (const auto it = disk->iterateDirectory(relative_data_path); it->isValid(); it->next())
                {
                    if (MergeTreePartInfo::tryParsePartName(it->name(), format_version))
                    {
                        throw Exception(
                            ErrorCodes::UNKNOWN_DISK,
                            "Part {} ({}) was found on disk {} which is not defined in the storage policy (defined disks: {}, wrapped disks: {})",
                            backQuote(it->name()), backQuote(it->path()), backQuote(disk_name),
                            fmt::join(defined_disk_names, ", "), fmt::join(disk_names_wrapped_in_cache, ", "));
                    }
                }
            }
        }
    }

    /// Collect part names by disk.
    std::map<String, std::vector<std::pair<String, DiskPtr>>> disk_part_map;
    ThreadPool pool(disks.size());

    for (const auto & disk_ptr : disks)
    {
        if (disk_ptr->isBroken())
            continue;

        auto & disk_parts = disk_part_map[disk_ptr->getName()];

        pool.scheduleOrThrowOnError([&, disk_ptr]()
        {
            for (auto it = disk_ptr->iterateDirectory(relative_data_path); it->isValid(); it->next())
            {
                /// Skip temporary directories, file 'format_version.txt' and directory 'detached'.
                if (startsWith(it->name(), "tmp") || it->name() == MergeTreeData::FORMAT_VERSION_FILE_NAME
                    || it->name() == MergeTreeData::DETACHED_DIR_NAME)
                    continue;

                if (!startsWith(it->name(), MergeTreeWriteAheadLog::WAL_FILE_NAME))
                    disk_parts.emplace_back(std::make_pair(it->name(), disk_ptr));
            }
        });
    }
    pool.wait();

    size_t num_parts = 0;
    std::queue<std::vector<std::pair<String, DiskPtr>>> parts_queue;
    for (auto & [disk_name, disk_parts] : disk_part_map)
    {
        LOG_INFO(log, "Found {} parts for disk '{}' to load", disk_parts.size(), disk_name);

        if (disk_parts.empty())
            continue;
        num_parts += disk_parts.size();
        parts_queue.push(std::move(disk_parts));
    }

    auto part_lock = lockParts();
    data_parts_indexes.clear();

    MutableDataPartsVector broken_parts_to_detach;
    MutableDataPartsVector duplicate_parts_to_remove;

    if (num_parts > 0)
        loadDataPartsFromDisk(
            broken_parts_to_detach, duplicate_parts_to_remove, pool, num_parts, parts_queue, skip_sanity_checks, settings);

    if (settings->in_memory_parts_enable_wal)
    {
        std::map<String, MutableDataPartsVector> disk_wal_part_map;

        std::mutex wal_init_lock;
        for (const auto & disk_ptr : disks)
        {
            if (disk_ptr->isBroken())
                continue;

            auto & disk_wal_parts = disk_wal_part_map[disk_ptr->getName()];

            pool.scheduleOrThrowOnError([&, disk_ptr]()
            {
                for (auto it = disk_ptr->iterateDirectory(relative_data_path); it->isValid(); it->next())
                {
                    if (!startsWith(it->name(), MergeTreeWriteAheadLog::WAL_FILE_NAME))
                        continue;

                    if (it->name() == MergeTreeWriteAheadLog::DEFAULT_WAL_FILE_NAME)
                    {
                        std::lock_guard lock(wal_init_lock);
                        if (write_ahead_log != nullptr)
                            throw Exception(
                                "There are multiple WAL files appeared in current storage policy. You need to resolve this manually",
                                ErrorCodes::CORRUPTED_DATA);

                        write_ahead_log = std::make_shared<MergeTreeWriteAheadLog>(*this, disk_ptr, it->name());
                        for (auto && part : write_ahead_log->restore(metadata_snapshot, getContext(), part_lock))
                            disk_wal_parts.push_back(std::move(part));
                    }
                    else
                    {
                        MergeTreeWriteAheadLog wal(*this, disk_ptr, it->name());
                        for (auto && part : wal.restore(metadata_snapshot, getContext(), part_lock))
                            disk_wal_parts.push_back(std::move(part));
                    }
                }
            });
        }

        pool.wait();

        MutableDataPartsVector parts_from_wal;
        for (auto & [_, disk_wal_parts] : disk_wal_part_map)
            parts_from_wal.insert(
                parts_from_wal.end(), std::make_move_iterator(disk_wal_parts.begin()), std::make_move_iterator(disk_wal_parts.end()));

        loadDataPartsFromWAL(duplicate_parts_to_remove, parts_from_wal);

        num_parts += parts_from_wal.size();
    }

    if (num_parts == 0)
    {
        resetObjectColumnsFromActiveParts(part_lock);
        LOG_DEBUG(log, "There are no data parts");
        return;
    }

    for (auto & part : broken_parts_to_detach)
        part->renameToDetached("broken-on-start"); /// detached parts must not have '_' in prefixes

    for (auto & part : duplicate_parts_to_remove)
        part->remove();

    auto deactivate_part = [&] (DataPartIteratorByStateAndInfo it)
    {
        const DataPartPtr & part = *it;

        part->remove_time.store(part->modification_time, std::memory_order_relaxed);
        auto creation_csn = part->version.creation_csn.load(std::memory_order_relaxed);
        if (creation_csn != Tx::RolledBackCSN && creation_csn != Tx::PrehistoricCSN && !part->version.isRemovalTIDLocked())
        {
            /// It's possible that covering part was created without transaction,
            /// but if covered part was created with transaction (i.e. creation_tid is not prehistoric),
            /// then it must have removal tid in metadata file.
            throw Exception(ErrorCodes::LOGICAL_ERROR, "Data part {} is Outdated and has creation TID {} and CSN {}, "
                            "but does not have removal tid. It's a bug or a result of manual intervention.",
                            part->name, part->version.creation_tid, creation_csn);
        }
        modifyPartState(it, DataPartState::Outdated);
        removePartContributionToDataVolume(part);

        /// Explicitly set removal_tid_lock for parts w/o transaction (i.e. w/o txn_version.txt)
        /// to avoid keeping part forever (see VersionMetadata::canBeRemoved())
        if (!part->version.isRemovalTIDLocked())
        {
            TransactionInfoContext transaction_context{getStorageID(), part->name};
            part->version.lockRemovalTID(Tx::PrehistoricTID, transaction_context);
        }
    };

    /// All parts are in "Active" state after loading
    assert(std::find_if(data_parts_by_state_and_info.begin(), data_parts_by_state_and_info.end(),
    [](const auto & part)
    {
        return part->getState() != DataPartState::Active;
    }) == data_parts_by_state_and_info.end());

    bool have_parts_with_version_metadata = false;
    auto iter = data_parts_by_state_and_info.begin();
    while (iter != data_parts_by_state_and_info.end() && (*iter)->getState() == DataPartState::Active)
    {
        const DataPartPtr & part = *iter;
        part->loadVersionMetadata();
        VersionMetadata & version = part->version;
        if (part->wasInvolvedInTransaction())
        {
            have_parts_with_version_metadata = true;
        }
        else
        {
            ++iter;
            continue;
        }

        /// Check if CSNs were written after committing transaction, update and write if needed.
        bool version_updated = false;
        chassert(!version.creation_tid.isEmpty());
        if (!part->version.creation_csn)
        {
            auto min = TransactionLog::getCSN(version.creation_tid);
            if (!min)
            {
                /// Transaction that created this part was not committed. Remove part.
                TransactionLog::assertTIDIsNotOutdated(version.creation_tid);
                min = Tx::RolledBackCSN;
            }
            LOG_TRACE(log, "Will fix version metadata of {} after unclean restart: part has creation_tid={}, setting creation_csn={}",
                      part->name, version.creation_tid, min);
            version.creation_csn = min;
            version_updated = true;
        }
        if (!version.removal_tid.isEmpty() && !part->version.removal_csn)
        {
            auto max = TransactionLog::getCSN(version.removal_tid);
            if (max)
            {
                LOG_TRACE(log, "Will fix version metadata of {} after unclean restart: part has removal_tid={}, setting removal_csn={}",
                          part->name, version.removal_tid, max);
                version.removal_csn = max;
            }
            else
            {
                TransactionLog::assertTIDIsNotOutdated(version.removal_tid);
                /// Transaction that tried to remove this part was not committed. Clear removal_tid.
                LOG_TRACE(log, "Will fix version metadata of {} after unclean restart: clearing removal_tid={}",
                          part->name, version.removal_tid);
                version.unlockRemovalTID(version.removal_tid, TransactionInfoContext{getStorageID(), part->name});
            }
            version_updated = true;
        }

        /// Sanity checks
        bool csn_order = !version.removal_csn || version.creation_csn <= version.removal_csn || version.removal_csn == Tx::PrehistoricCSN;
        bool min_start_csn_order = version.creation_tid.start_csn <= version.creation_csn;
        bool max_start_csn_order = version.removal_tid.start_csn <= version.removal_csn;
        bool creation_csn_known = version.creation_csn;
        if (!csn_order || !min_start_csn_order || !max_start_csn_order || !creation_csn_known)
            throw Exception(ErrorCodes::LOGICAL_ERROR, "Part {} has invalid version metadata: {}", part->name, version.toString());

        if (version_updated)
            part->storeVersionMetadata(/* force */ true);

        /// Deactivate part if creation was not committed or if removal was.
        if (version.creation_csn == Tx::RolledBackCSN || version.removal_csn)
        {
            auto next_it = std::next(iter);
            deactivate_part(iter);
            iter = next_it;
        }
        else
        {
            ++iter;
        }
    }

    if (have_parts_with_version_metadata)
        transactions_enabled.store(true);

    /// Delete from the set of current parts those parts that are covered by another part (those parts that
    /// were merged), but that for some reason are still not deleted from the filesystem.
    /// Deletion of files will be performed later in the clearOldParts() method.

    auto active_parts_range = getDataPartsStateRange(DataPartState::Active);
    auto prev_it = active_parts_range.begin();
    auto end_it = active_parts_range.end();

    bool less_than_two_active_parts = prev_it == end_it || std::next(prev_it) == end_it;

    if (!less_than_two_active_parts)
    {
        (*prev_it)->assertState({DataPartState::Active});
        auto curr_it = std::next(prev_it);

        while (curr_it != data_parts_by_state_and_info.end() && (*curr_it)->getState() == DataPartState::Active)
        {
            (*curr_it)->assertState({DataPartState::Active});

            /// Don't consider data parts belonging to different partitions.
            if ((*curr_it)->info.partition_id != (*prev_it)->info.partition_id)
            {
                ++prev_it;
                ++curr_it;
                continue;
            }

            if ((*curr_it)->contains(**prev_it))
            {
                deactivate_part(prev_it);
                prev_it = curr_it;
                ++curr_it;
            }
            else if ((*prev_it)->contains(**curr_it))
            {
                auto next = std::next(curr_it);
                deactivate_part(curr_it);
                curr_it = next;
            }
            else
            {
                ++prev_it;
                ++curr_it;
            }
        }
    }

    resetObjectColumnsFromActiveParts(part_lock);
    calculateColumnAndSecondaryIndexSizesImpl();

    LOG_DEBUG(log, "Loaded data parts ({} items)", data_parts_indexes.size());
    data_parts_loading_finished = true;
}

/// Is the part directory old.
/// True if its modification time and the modification time of all files inside it is less then threshold.
/// (Only files on the first level of nesting are considered).
static bool isOldPartDirectory(const DiskPtr & disk, const String & directory_path, time_t threshold)
{
    if (disk->getLastModified(directory_path).epochTime() >= threshold)
        return false;

    for (auto it = disk->iterateDirectory(directory_path); it->isValid(); it->next())
        if (disk->getLastModified(it->path()).epochTime() >= threshold)
            return false;

    return true;
}


size_t MergeTreeData::clearOldTemporaryDirectories(size_t custom_directories_lifetime_seconds, const NameSet & valid_prefixes)
{
    /// If the method is already called from another thread, then we don't need to do anything.
    std::unique_lock lock(clear_old_temporary_directories_mutex, std::defer_lock);
    if (!lock.try_lock())
        return 0;

    const auto settings = getSettings();
    time_t current_time = time(nullptr);
    ssize_t deadline = current_time - custom_directories_lifetime_seconds;

    size_t cleared_count = 0;

    /// Delete temporary directories older than a day.
    for (const auto & disk : getDisks())
    {
        if (disk->isBroken())
            continue;

        for (auto it = disk->iterateDirectory(relative_data_path); it->isValid(); it->next())
        {
            const std::string & basename = it->name();
            bool start_with_valid_prefix = false;
            for (const auto & prefix : valid_prefixes)
            {
                if (startsWith(basename, prefix))
                {
                    start_with_valid_prefix = true;
                    break;
                }
            }

            if (!start_with_valid_prefix)
                continue;

            const std::string & full_path = fullPath(disk, it->path());

            try
            {
                if (disk->isDirectory(it->path()) && isOldPartDirectory(disk, it->path(), deadline))
                {
                    if (temporary_parts.contains(basename))
                    {
                        LOG_WARNING(log, "{} is in use (by merge/mutation/INSERT) (consider increasing temporary_directories_lifetime setting)", full_path);
                        continue;
                    }
                    else
                    {
                        LOG_WARNING(log, "Removing temporary directory {}", full_path);

                        /// Even if it's a temporary part it could be downloaded with zero copy replication and this function
                        /// is executed as a callback.
                        ///
                        /// We don't control the amount of refs for temporary parts so we cannot decide can we remove blobs
                        /// or not. So we are not doing it
                        bool keep_shared = false;
                        if (disk->supportZeroCopyReplication() && settings->allow_remote_fs_zero_copy_replication)
                        {
                            LOG_WARNING(log, "Since zero-copy replication is enabled we are not going to remove blobs from shared storage for {}", full_path);
                            keep_shared = true;
                        }

                        disk->removeSharedRecursive(it->path(), keep_shared, {});
                        ++cleared_count;
                    }
                }
            }
            /// see getModificationTime()
            catch (const ErrnoException & e)
            {
                if (e.getErrno() == ENOENT)
                {
                    /// If the file is already deleted, do nothing.
                }
                else
                    throw;
            }
            catch (const fs::filesystem_error & e)
            {
                if (e.code() == std::errc::no_such_file_or_directory)
                {
                    /// If the file is already deleted, do nothing.
                }
                else
                    throw;
            }
        }
    }

    return cleared_count;
}

scope_guard MergeTreeData::getTemporaryPartDirectoryHolder(const String & part_dir_name)
{
    temporary_parts.add(part_dir_name);
    return [this, part_dir_name]() { temporary_parts.remove(part_dir_name); };
}

MergeTreeData::MutableDataPartPtr MergeTreeData::preparePartForRemoval(const DataPartPtr & part)
{
    auto state = part->getState();
    if (state != DataPartState::Deleting && state != DataPartState::DeleteOnDestroy)
        throw Exception(ErrorCodes::LOGICAL_ERROR,
            "Cannot remove part {}, because it has state: {}", part->name, magic_enum::enum_name(part->getState()));

    return std::const_pointer_cast<IMergeTreeDataPart>(part);
}

MergeTreeData::DataPartsVector MergeTreeData::grabOldParts(bool force)
{
    DataPartsVector res;

    /// If the method is already called from another thread, then we don't need to do anything.
    std::unique_lock lock(grab_old_parts_mutex, std::defer_lock);
    if (!lock.try_lock())
        return res;

    /// Concurrent parts removal is disabled for "zero-copy replication" (a non-production feature),
    /// because parts removal involves hard links and concurrent hard link operations don't work correctly
    /// in the "zero-copy replication" (because it is a non-production feature).
    /// Please don't use "zero-copy replication" (a non-production feature) in production.
    /// It is not ready for production usage. Don't use it.
    bool need_remove_parts_in_order = supportsReplication() && getSettings()->allow_remote_fs_zero_copy_replication;

    if (need_remove_parts_in_order)
    {
        bool has_zero_copy_disk = false;
        for (const auto & disk : getDisks())
        {
            if (disk->supportZeroCopyReplication())
            {
                has_zero_copy_disk = true;
                break;
            }
        }
        need_remove_parts_in_order = has_zero_copy_disk;
    }

    time_t now = time(nullptr);
    std::vector<DataPartIteratorByStateAndInfo> parts_to_delete;
    std::vector<MergeTreePartInfo> skipped_parts;

    auto has_skipped_mutation_parent = [&skipped_parts, need_remove_parts_in_order] (const DataPartPtr & part)
    {
        if (!need_remove_parts_in_order)
            return false;

        for (const auto & part_info : skipped_parts)
            if (part->info.isMutationChildOf(part_info))
                return true;

        return false;
    };

    {
        auto parts_lock = lockParts();

        auto outdated_parts_range = getDataPartsStateRange(DataPartState::Outdated);
        for (auto it = outdated_parts_range.begin(); it != outdated_parts_range.end(); ++it)
        {
            const DataPartPtr & part = *it;

            /// Do not remove outdated part if it may be visible for some transaction
            if (!part->version.canBeRemoved())
            {
                skipped_parts.push_back(part->info);
                continue;
            }

            auto part_remove_time = part->remove_time.load(std::memory_order_relaxed);

            /// Grab only parts that are not used by anyone (SELECTs for example).
            if (!part.unique())
            {
                skipped_parts.push_back(part->info);
                continue;
            }

            if ((part_remove_time < now && now - part_remove_time > getSettings()->old_parts_lifetime.totalSeconds() && !has_skipped_mutation_parent(part))
                || force
                || isInMemoryPart(part)     /// Remove in-memory parts immediately to not store excessive data in RAM
                || (part->version.creation_csn == Tx::RolledBackCSN && getSettings()->remove_rolled_back_parts_immediately))
            {
                parts_to_delete.emplace_back(it);
            }
            else
            {
                skipped_parts.push_back(part->info);
            }
        }

        res.reserve(parts_to_delete.size());
        for (const auto & it_to_delete : parts_to_delete)
        {
            res.emplace_back(*it_to_delete);
            modifyPartState(it_to_delete, DataPartState::Deleting);
        }
    }

    if (!res.empty())
        LOG_TRACE(log, "Found {} old parts to remove.", res.size());

    return res;
}


void MergeTreeData::rollbackDeletingParts(const MergeTreeData::DataPartsVector & parts)
{
    auto lock = lockParts();
    for (const auto & part : parts)
    {
        /// We should modify it under data_parts_mutex
        part->assertState({DataPartState::Deleting});
        modifyPartState(part, DataPartState::Outdated);
    }
}

void MergeTreeData::removePartsFinally(const MergeTreeData::DataPartsVector & parts)
{
    {
        auto lock = lockParts();

        /// TODO: use data_parts iterators instead of pointers
        for (const auto & part : parts)
        {
            /// Temporary does not present in data_parts_by_info.
            if (part->getState() == DataPartState::Temporary)
                continue;

            auto it = data_parts_by_info.find(part->info);
            if (it == data_parts_by_info.end())
                throw Exception("Deleting data part " + part->name + " doesn't exist", ErrorCodes::LOGICAL_ERROR);

            (*it)->assertState({DataPartState::Deleting});

            data_parts_indexes.erase(it);
        }
    }

    /// Data parts is still alive (since DataPartsVector holds shared_ptrs) and contain useful metainformation for logging
    /// NOTE: There is no need to log parts deletion somewhere else, all deleting parts pass through this function and pass away

    auto table_id = getStorageID();
    if (auto part_log = getContext()->getPartLog(table_id.database_name))
    {
        PartLogElement part_log_elem;

        part_log_elem.event_type = PartLogElement::REMOVE_PART;

        const auto time_now = std::chrono::system_clock::now();
        part_log_elem.event_time = timeInSeconds(time_now);
        part_log_elem.event_time_microseconds = timeInMicroseconds(time_now);

        part_log_elem.duration_ms = 0; //-V1048

        part_log_elem.database_name = table_id.database_name;
        part_log_elem.table_name = table_id.table_name;

        for (const auto & part : parts)
        {
            part_log_elem.partition_id = part->info.partition_id;
            part_log_elem.part_name = part->name;
            part_log_elem.bytes_compressed_on_disk = part->getBytesOnDisk();
            part_log_elem.rows = part->rows_count;
            part_log_elem.part_type = part->getType();

            part_log->add(part_log_elem);
        }
    }
}

void MergeTreeData::flushAllInMemoryPartsIfNeeded()
{
    if (getSettings()->in_memory_parts_enable_wal)
        return;

    auto metadata_snapshot = getInMemoryMetadataPtr();
    DataPartsVector parts = getDataPartsVectorForInternalUsage();
    for (const auto & part : parts)
    {
        if (auto part_in_memory = asInMemoryPart(part))
        {
            part_in_memory->flushToDisk(part_in_memory->getDataPartStorage().getPartDirectory(), metadata_snapshot);
        }
    }
}

size_t MergeTreeData::clearOldPartsFromFilesystem(bool force)
{
    DataPartsVector parts_to_remove = grabOldParts(force);
    clearPartsFromFilesystem(parts_to_remove);
    removePartsFinally(parts_to_remove);

    /// This is needed to close files to avoid they reside on disk after being deleted.
    /// NOTE: we can drop files from cache more selectively but this is good enough.
    if (!parts_to_remove.empty())
        getContext()->dropMMappedFileCache();

    return parts_to_remove.size();
}


void MergeTreeData::clearPartsFromFilesystem(const DataPartsVector & parts, bool throw_on_error, NameSet * parts_failed_to_delete)
{
    NameSet part_names_succeed;

    auto get_failed_parts = [&part_names_succeed, &parts_failed_to_delete, &parts] ()
    {
        if (part_names_succeed.size() == parts.size())
            return;

        if (parts_failed_to_delete)
        {
            for (const auto & part : parts)
            {
                if (!part_names_succeed.contains(part->name))
                    parts_failed_to_delete->insert(part->name);
            }
        }
    };

    try
    {
        clearPartsFromFilesystemImpl(parts, &part_names_succeed);
        get_failed_parts();
    }
    catch (...)
    {
        get_failed_parts();

        if (throw_on_error)
            throw;
    }
}

void MergeTreeData::clearPartsFromFilesystemImpl(const DataPartsVector & parts_to_remove, NameSet * part_names_succeed)
{
    const auto settings = getSettings();
    bool has_zero_copy_parts = false;
    if (supportsReplication() && settings->allow_remote_fs_zero_copy_replication)
    {
        has_zero_copy_parts = std::any_of(
            parts_to_remove.begin(), parts_to_remove.end(),
            [] (const auto & data_part) { return data_part->isStoredOnRemoteDiskWithZeroCopySupport(); }
        );
    }

    if (parts_to_remove.size() > 1
        && settings->max_part_removal_threads > 1
        && parts_to_remove.size() > settings->concurrent_part_removal_threshold
        && !has_zero_copy_parts) /// parts must be removed in order for zero-copy replication
    {
        /// Parallel parts removal.
        size_t num_threads = std::min<size_t>(settings->max_part_removal_threads, parts_to_remove.size());
        std::mutex part_names_mutex;
        ThreadPool pool(num_threads);

        /// NOTE: Under heavy system load you may get "Cannot schedule a task" from ThreadPool.
        LOG_DEBUG(log, "Removing {} parts from filesystem: {} (concurrently)", parts_to_remove.size(), fmt::join(parts_to_remove, ", "));
        for (const DataPartPtr & part : parts_to_remove)
        {
            pool.scheduleOrThrowOnError([&, thread_group = CurrentThread::getGroup()]
            {
                if (thread_group)
                    CurrentThread::attachToIfDetached(thread_group);

                preparePartForRemoval(part)->remove();
                if (part_names_succeed)
                {
                    std::lock_guard lock(part_names_mutex);
                    part_names_succeed->insert(part->name);
                }
            });
        }

        pool.wait();
    }
    else if (!parts_to_remove.empty())
    {
        LOG_DEBUG(log, "Removing {} parts from filesystem: {}", parts_to_remove.size(), fmt::join(parts_to_remove, ", "));
        for (const DataPartPtr & part : parts_to_remove)
        {
            preparePartForRemoval(part)->remove();
            if (part_names_succeed)
                part_names_succeed->insert(part->name);
        }
    }
}

size_t MergeTreeData::clearOldBrokenPartsFromDetachedDirectory()
{
    /**
     * Remove old (configured by setting) broken detached parts.
     * Only parts with certain prefixes are removed. These prefixes
     * are such that it is guaranteed that they will never be needed
     * and need to be cleared. ctime is used to check when file was
     * moved to detached/ directory (see https://unix.stackexchange.com/a/211134)
     */

    DetachedPartsInfo detached_parts = getDetachedParts();
    if (detached_parts.empty())
        return 0;

    PartsTemporaryRename renamed_parts(*this, "detached/");

    for (const auto & part_info : detached_parts)
    {
        if (!part_info.valid_name || part_info.prefix.empty())
            continue;

        const auto & removable_detached_parts_prefixes = DetachedPartInfo::DETACHED_REASONS_REMOVABLE_BY_TIMEOUT;
        bool can_be_removed_by_timeout = std::find(
            removable_detached_parts_prefixes.begin(),
            removable_detached_parts_prefixes.end(),
            part_info.prefix) != removable_detached_parts_prefixes.end();

        if (!can_be_removed_by_timeout)
            continue;

        time_t current_time = time(nullptr);
        ssize_t threshold = current_time - getSettings()->merge_tree_clear_old_broken_detached_parts_ttl_timeout_seconds;
        auto path = fs::path(relative_data_path) / "detached" / part_info.dir_name;
        time_t last_change_time = part_info.disk->getLastChanged(path);
        time_t last_modification_time = part_info.disk->getLastModified(path).epochTime();
        time_t last_touch_time = std::max(last_change_time, last_modification_time);

        if (last_touch_time == 0 || last_touch_time >= threshold)
            continue;

        renamed_parts.addPart(part_info.dir_name, "deleting_" + part_info.dir_name, part_info.disk);
    }

    LOG_INFO(log, "Will clean up {} detached parts", renamed_parts.old_and_new_names.size());

    renamed_parts.tryRenameAll();

    for (auto & [old_name, new_name, disk] : renamed_parts.old_and_new_names)
    {
        removeDetachedPart(disk, fs::path(relative_data_path) / "detached" / new_name / "", old_name);
        LOG_DEBUG(log, "Removed broken detached part {} due to a timeout for broken detached parts", old_name);
        old_name.clear();
    }

    return renamed_parts.old_and_new_names.size();
}

size_t MergeTreeData::clearOldWriteAheadLogs()
{
    DataPartsVector parts = getDataPartsVectorForInternalUsage();
    std::vector<std::pair<Int64, Int64>> all_block_numbers_on_disk;
    std::vector<std::pair<Int64, Int64>> block_numbers_on_disk;

    for (const auto & part : parts)
        if (part->isStoredOnDisk())
            all_block_numbers_on_disk.emplace_back(part->info.min_block, part->info.max_block);

    if (all_block_numbers_on_disk.empty())
        return 0;

    ::sort(all_block_numbers_on_disk.begin(), all_block_numbers_on_disk.end());
    block_numbers_on_disk.push_back(all_block_numbers_on_disk[0]);
    for (size_t i = 1; i < all_block_numbers_on_disk.size(); ++i)
    {
        if (all_block_numbers_on_disk[i].first == all_block_numbers_on_disk[i - 1].second + 1)
            block_numbers_on_disk.back().second = all_block_numbers_on_disk[i].second;
        else
            block_numbers_on_disk.push_back(all_block_numbers_on_disk[i]);
    }

    auto is_range_on_disk = [&block_numbers_on_disk](Int64 min_block, Int64 max_block)
    {
        auto lower = std::lower_bound(block_numbers_on_disk.begin(), block_numbers_on_disk.end(), std::make_pair(min_block, Int64(-1L)));
        if (lower != block_numbers_on_disk.end() && min_block >= lower->first && max_block <= lower->second)
            return true;

        if (lower != block_numbers_on_disk.begin())
        {
            --lower;
            if (min_block >= lower->first && max_block <= lower->second)
                return true;
        }

        return false;
    };

    size_t cleared_count = 0;
    auto disks = getStoragePolicy()->getDisks();
    for (auto disk_it = disks.rbegin(); disk_it != disks.rend(); ++disk_it)
    {
        auto disk_ptr = *disk_it;
        if (disk_ptr->isBroken())
            continue;

        for (auto it = disk_ptr->iterateDirectory(relative_data_path); it->isValid(); it->next())
        {
            auto min_max_block_number = MergeTreeWriteAheadLog::tryParseMinMaxBlockNumber(it->name());
            if (min_max_block_number && is_range_on_disk(min_max_block_number->first, min_max_block_number->second))
            {
                LOG_DEBUG(log, "Removing from filesystem the outdated WAL file {}", it->name());
                disk_ptr->removeFile(relative_data_path + it->name());
                ++cleared_count;
            }
        }
    }

    return cleared_count;
}

size_t MergeTreeData::clearEmptyParts()
{
    if (!getSettings()->remove_empty_parts)
        return 0;

    size_t cleared_count = 0;
    auto parts = getDataPartsVectorForInternalUsage();
    for (const auto & part : parts)
    {
        if (part->rows_count != 0)
            continue;

        /// Do not try to drop uncommitted parts.
        if (!part->version.getCreationTID().isPrehistoric() && !part->version.isVisible(TransactionLog::instance().getLatestSnapshot()))
            continue;

        LOG_TRACE(log, "Will drop empty part {}", part->name);
        dropPartNoWaitNoThrow(part->name);
        ++cleared_count;
    }
    return cleared_count;
}

void MergeTreeData::rename(const String & new_table_path, const StorageID & new_table_id)
{
    auto disks = getStoragePolicy()->getDisks();

    for (const auto & disk : disks)
    {
        if (disk->exists(new_table_path))
            throw Exception{"Target path already exists: " + fullPath(disk, new_table_path), ErrorCodes::DIRECTORY_ALREADY_EXISTS};
    }

    {
        /// Relies on storage path, so we drop it during rename
        /// it will be recreated automatically.
        std::lock_guard wal_lock(write_ahead_log_mutex);
        if (write_ahead_log)
        {
            write_ahead_log->shutdown();
            write_ahead_log.reset();
        }
    }

    for (const auto & disk : disks)
    {
        auto new_table_path_parent = parentPath(new_table_path);
        disk->createDirectories(new_table_path_parent);
        disk->moveDirectory(relative_data_path, new_table_path);
    }

    if (!getStorageID().hasUUID())
        getContext()->dropCaches();

    /// TODO: remove const_cast
    for (const auto & part : data_parts_by_info)
    {
        auto & part_mutable = const_cast<IMergeTreeDataPart &>(*part);
        part_mutable.getDataPartStorage().changeRootPath(relative_data_path, new_table_path);
    }

    relative_data_path = new_table_path;
    renameInMemory(new_table_id);
}

void MergeTreeData::renameInMemory(const StorageID & new_table_id)
{
    IStorage::renameInMemory(new_table_id);
    std::atomic_store(&log_name, std::make_shared<String>(new_table_id.getNameForLogs()));
    log = &Poco::Logger::get(*log_name);
}

void MergeTreeData::dropAllData()
{
    LOG_TRACE(log, "dropAllData: waiting for locks.");
    auto settings_ptr = getSettings();

    auto lock = lockParts();

    DataPartsVector all_parts;
    for (auto it = data_parts_by_info.begin(); it != data_parts_by_info.end(); ++it)
    {
        modifyPartState(it, DataPartState::Deleting);
        all_parts.push_back(*it);
    }

    {
        std::lock_guard wal_lock(write_ahead_log_mutex);
        if (write_ahead_log)
            write_ahead_log->shutdown();
    }

    /// Tables in atomic databases have UUID and stored in persistent locations.
    /// No need to drop caches (that are keyed by filesystem path) because collision is not possible.
    if (!getStorageID().hasUUID())
        getContext()->dropCaches();

    /// Removing of each data part before recursive removal of directory is to speed-up removal, because there will be less number of syscalls.
    NameSet part_names_failed;
    try
    {
        LOG_TRACE(log, "dropAllData: removing data parts (count {}) from filesystem.", all_parts.size());
        clearPartsFromFilesystem(all_parts, true, &part_names_failed);

        LOG_TRACE(log, "dropAllData: removing all data parts from memory.");
        data_parts_indexes.clear();
        all_data_dropped = true;
    }
    catch (...)
    {
        /// Removing from memory only successfully removed parts from disk
        /// Parts removal process can be important and on the next try it's better to try to remove
        /// them instead of remove recursive call.
        LOG_WARNING(log, "dropAllData: got exception removing parts from disk, removing successfully removed parts from memory.");
        for (const auto & part : all_parts)
        {
            if (!part_names_failed.contains(part->name))
                data_parts_indexes.erase(part->info);
        }

        throw;
    }

    LOG_INFO(log, "dropAllData: clearing temporary directories");
    clearOldTemporaryDirectories(0, {"tmp_", "delete_tmp_", "tmp-fetch_"});

    column_sizes.clear();

    for (const auto & disk : getDisks())
    {
        if (disk->isBroken())
            continue;

        LOG_INFO(log, "dropAllData: remove format_version.txt, detached, moving and write ahead logs");
        disk->removeFileIfExists(fs::path(relative_data_path) / FORMAT_VERSION_FILE_NAME);

        if (disk->exists(fs::path(relative_data_path) / DETACHED_DIR_NAME))
            disk->removeRecursive(fs::path(relative_data_path) / DETACHED_DIR_NAME);

        if (disk->exists(fs::path(relative_data_path) / MOVING_DIR_NAME))
            disk->removeRecursive(fs::path(relative_data_path) / MOVING_DIR_NAME);

        MergeTreeWriteAheadLog::dropAllWriteAheadLogs(disk, relative_data_path);

        try
        {
            if (!disk->isDirectoryEmpty(relative_data_path) && supportsReplication() && disk->supportZeroCopyReplication() && settings_ptr->allow_remote_fs_zero_copy_replication)
            {
                std::vector<std::string> files_left;
                disk->listFiles(relative_data_path, files_left);

                throw Exception(
                    ErrorCodes::ZERO_COPY_REPLICATION_ERROR, "Directory {} with table {} not empty (files [{}]) after drop. Will not drop.",
                    relative_data_path, getStorageID().getNameForLogs(), fmt::join(files_left, ", "));
            }

            LOG_INFO(log, "dropAllData: removing table directory recursive to cleanup garbage");
            disk->removeRecursive(relative_data_path);
        }
        catch (const fs::filesystem_error & e)
        {
            if (e.code() == std::errc::no_such_file_or_directory)
            {
                /// If the file is already deleted, log the error message and do nothing.
                tryLogCurrentException(__PRETTY_FUNCTION__);
            }
            else
                throw;
        }
    }

    setDataVolume(0, 0, 0);

    LOG_TRACE(log, "dropAllData: done.");
}

void MergeTreeData::dropIfEmpty()
{
    LOG_TRACE(log, "dropIfEmpty");

    auto lock = lockParts();

    if (!data_parts_by_info.empty())
        return;

    try
    {
        for (const auto & disk : getDisks())
        {
            if (disk->isBroken())
                continue;
            /// Non recursive, exception is thrown if there are more files.
            disk->removeFileIfExists(fs::path(relative_data_path) / MergeTreeData::FORMAT_VERSION_FILE_NAME);
            disk->removeDirectory(fs::path(relative_data_path) / MergeTreeData::DETACHED_DIR_NAME);
            disk->removeDirectory(relative_data_path);
        }
    }
    catch (...)
    {
        // On unsuccessful creation of ReplicatedMergeTree table with multidisk configuration some files may not exist.
        tryLogCurrentException(__PRETTY_FUNCTION__);
    }
}

namespace
{

/// Conversion that is allowed for serializable key (primary key, sorting key).
/// Key should be serialized in the same way after conversion.
/// NOTE: The list is not complete.
bool isSafeForKeyConversion(const IDataType * from, const IDataType * to)
{
    if (from->getName() == to->getName())
        return true;

    /// Enums are serialized in partition key as numbers - so conversion from Enum to number is Ok.
    /// But only for types of identical width because they are serialized as binary in minmax index.
    /// But not from number to Enum because Enum does not necessarily represents all numbers.

    if (const auto * from_enum8 = typeid_cast<const DataTypeEnum8 *>(from))
    {
        if (const auto * to_enum8 = typeid_cast<const DataTypeEnum8 *>(to))
            return to_enum8->contains(*from_enum8);
        if (typeid_cast<const DataTypeInt8 *>(to))
            return true;    // NOLINT
        return false;
    }

    if (const auto * from_enum16 = typeid_cast<const DataTypeEnum16 *>(from))
    {
        if (const auto * to_enum16 = typeid_cast<const DataTypeEnum16 *>(to))
            return to_enum16->contains(*from_enum16);
        if (typeid_cast<const DataTypeInt16 *>(to))
            return true;    // NOLINT
        return false;
    }

    if (const auto * from_lc = typeid_cast<const DataTypeLowCardinality *>(from))
        return from_lc->getDictionaryType()->equals(*to);

    if (const auto * to_lc = typeid_cast<const DataTypeLowCardinality *>(to))
        return to_lc->getDictionaryType()->equals(*from);

    return false;
}

/// Special check for alters of VersionedCollapsingMergeTree version column
void checkVersionColumnTypesConversion(const IDataType * old_type, const IDataType * new_type, const String column_name)
{
    /// Check new type can be used as version
    if (!new_type->canBeUsedAsVersion())
        throw Exception("Cannot alter version column " + backQuoteIfNeed(column_name) +
            " to type " + new_type->getName() +
            " because version column must be of an integer type or of type Date or DateTime"
            , ErrorCodes::ALTER_OF_COLUMN_IS_FORBIDDEN);

    auto which_new_type = WhichDataType(new_type);
    auto which_old_type = WhichDataType(old_type);

    /// Check alter to different sign or float -> int and so on
    if ((which_old_type.isInt() && !which_new_type.isInt())
        || (which_old_type.isUInt() && !which_new_type.isUInt())
        || (which_old_type.isDate() && !which_new_type.isDate())
        || (which_old_type.isDate32() && !which_new_type.isDate32())
        || (which_old_type.isDateTime() && !which_new_type.isDateTime())
        || (which_old_type.isFloat() && !which_new_type.isFloat()))
    {
        throw Exception("Cannot alter version column " + backQuoteIfNeed(column_name) +
            " from type " + old_type->getName() +
            " to type " + new_type->getName() + " because new type will change sort order of version column." +
            " The only possible conversion is expansion of the number of bytes of the current type."
            , ErrorCodes::ALTER_OF_COLUMN_IS_FORBIDDEN);
    }

    /// Check alter to smaller size: UInt64 -> UInt32 and so on
    if (new_type->getSizeOfValueInMemory() < old_type->getSizeOfValueInMemory())
    {
        throw Exception("Cannot alter version column " + backQuoteIfNeed(column_name) +
            " from type " + old_type->getName() +
            " to type " + new_type->getName() + " because new type is smaller than current in the number of bytes." +
            " The only possible conversion is expansion of the number of bytes of the current type."
            , ErrorCodes::ALTER_OF_COLUMN_IS_FORBIDDEN);
    }
}

}

void MergeTreeData::checkAlterIsPossible(const AlterCommands & commands, ContextPtr local_context) const
{
    /// Check that needed transformations can be applied to the list of columns without considering type conversions.
    StorageInMemoryMetadata new_metadata = getInMemoryMetadata();
    StorageInMemoryMetadata old_metadata = getInMemoryMetadata();

    const auto & settings = local_context->getSettingsRef();
    const auto & settings_from_storage = getSettings();

    if (!settings.allow_non_metadata_alters)
    {

        auto mutation_commands = commands.getMutationCommands(new_metadata, settings.materialize_ttl_after_modify, getContext());

        if (!mutation_commands.empty())
            throw Exception(ErrorCodes::ALTER_OF_COLUMN_IS_FORBIDDEN, "The following alter commands: '{}' will modify data on disk, but setting `allow_non_metadata_alters` is disabled", queryToString(mutation_commands.ast()));
    }
    commands.apply(new_metadata, getContext());

    /// Set of columns that shouldn't be altered.
    NameSet columns_alter_type_forbidden;

    /// Primary key columns can be ALTERed only if they are used in the key as-is
    /// (and not as a part of some expression) and if the ALTER only affects column metadata.
    NameSet columns_alter_type_metadata_only;

    /// Columns to check that the type change is safe for partition key.
    NameSet columns_alter_type_check_safe_for_partition;

    if (old_metadata.hasPartitionKey())
    {
        /// Forbid altering columns inside partition key expressions because it can change partition ID format.
        auto partition_key_expr = old_metadata.getPartitionKey().expression;
        for (const auto & action : partition_key_expr->getActions())
        {
            for (const auto * child : action.node->children)
                columns_alter_type_forbidden.insert(child->result_name);
        }

        /// But allow to alter columns without expressions under certain condition.
        for (const String & col : partition_key_expr->getRequiredColumns())
            columns_alter_type_check_safe_for_partition.insert(col);
    }

    for (const auto & index : old_metadata.getSecondaryIndices())
    {
        for (const String & col : index.expression->getRequiredColumns())
            columns_alter_type_forbidden.insert(col);
    }

    if (old_metadata.hasSortingKey())
    {
        auto sorting_key_expr = old_metadata.getSortingKey().expression;
        for (const auto & action : sorting_key_expr->getActions())
        {
            for (const auto * child : action.node->children)
                columns_alter_type_forbidden.insert(child->result_name);
        }
        for (const String & col : sorting_key_expr->getRequiredColumns())
            columns_alter_type_metadata_only.insert(col);

        /// We don't process sample_by_ast separately because it must be among the primary key columns
        /// and we don't process primary_key_expr separately because it is a prefix of sorting_key_expr.
    }
    if (!merging_params.sign_column.empty())
        columns_alter_type_forbidden.insert(merging_params.sign_column);

    /// All of the above.
    NameSet columns_in_keys;
    columns_in_keys.insert(columns_alter_type_forbidden.begin(), columns_alter_type_forbidden.end());
    columns_in_keys.insert(columns_alter_type_metadata_only.begin(), columns_alter_type_metadata_only.end());
    columns_in_keys.insert(columns_alter_type_check_safe_for_partition.begin(), columns_alter_type_check_safe_for_partition.end());

    NameSet dropped_columns;

    std::map<String, const IDataType *> old_types;
    for (const auto & column : old_metadata.getColumns().getAllPhysical())
        old_types.emplace(column.name, column.type.get());

    NamesAndTypesList columns_to_check_conversion;
    auto name_deps = getDependentViewsByColumn(local_context);
    for (const AlterCommand & command : commands)
    {
        /// Just validate partition expression
        if (command.partition)
        {
            getPartitionIDFromQuery(command.partition, getContext());
        }

        if (command.column_name == merging_params.version_column)
        {
            /// Some type changes for version column is allowed despite it's a part of sorting key
            if (command.type == AlterCommand::MODIFY_COLUMN)
            {
                const IDataType * new_type = command.data_type.get();
                const IDataType * old_type = old_types[command.column_name];

                if (new_type)
                    checkVersionColumnTypesConversion(old_type, new_type, command.column_name);

                /// No other checks required
                continue;
            }
            else if (command.type == AlterCommand::DROP_COLUMN)
            {
                throw Exception(
                    "Trying to ALTER DROP version " + backQuoteIfNeed(command.column_name) + " column",
                    ErrorCodes::ALTER_OF_COLUMN_IS_FORBIDDEN);
            }
            else if (command.type == AlterCommand::RENAME_COLUMN)
            {
                throw Exception(
                    "Trying to ALTER RENAME version " + backQuoteIfNeed(command.column_name) + " column",
                    ErrorCodes::ALTER_OF_COLUMN_IS_FORBIDDEN);
            }
        }

        if (command.type == AlterCommand::MODIFY_ORDER_BY && !is_custom_partitioned)
        {
            throw Exception(
                "ALTER MODIFY ORDER BY is not supported for default-partitioned tables created with the old syntax",
                ErrorCodes::BAD_ARGUMENTS);
        }
        if (command.type == AlterCommand::MODIFY_TTL && !is_custom_partitioned)
        {
            throw Exception(
                "ALTER MODIFY TTL is not supported for default-partitioned tables created with the old syntax",
                ErrorCodes::BAD_ARGUMENTS);
        }
        if (command.type == AlterCommand::MODIFY_SAMPLE_BY)
        {
            if (!is_custom_partitioned)
                throw Exception(
                    "ALTER MODIFY SAMPLE BY is not supported for default-partitioned tables created with the old syntax",
                    ErrorCodes::BAD_ARGUMENTS);

            checkSampleExpression(new_metadata, getSettings()->compatibility_allow_sampling_expression_not_in_primary_key,
                                  getSettings()->check_sample_column_is_correct);
        }
        if (command.type == AlterCommand::ADD_INDEX && !is_custom_partitioned)
        {
            throw Exception(
                "ALTER ADD INDEX is not supported for tables with the old syntax",
                ErrorCodes::BAD_ARGUMENTS);
        }
        if (command.type == AlterCommand::ADD_PROJECTION)
        {
            if (!is_custom_partitioned)
                throw Exception(
                    "ALTER ADD PROJECTION is not supported for tables with the old syntax",
                    ErrorCodes::BAD_ARGUMENTS);
        }
        if (command.type == AlterCommand::RENAME_COLUMN)
        {
            if (columns_in_keys.contains(command.column_name))
            {
                throw Exception(
                    "Trying to ALTER RENAME key " + backQuoteIfNeed(command.column_name) + " column which is a part of key expression",
                    ErrorCodes::ALTER_OF_COLUMN_IS_FORBIDDEN);
            }
        }
        else if (command.type == AlterCommand::DROP_COLUMN)
        {
            if (columns_in_keys.contains(command.column_name))
            {
                throw Exception(
                    "Trying to ALTER DROP key " + backQuoteIfNeed(command.column_name) + " column which is a part of key expression",
                    ErrorCodes::ALTER_OF_COLUMN_IS_FORBIDDEN);
            }

            if (!command.clear)
            {
                const auto & deps_mv = name_deps[command.column_name];
                if (!deps_mv.empty())
                {
                    throw Exception(
                        "Trying to ALTER DROP column " + backQuoteIfNeed(command.column_name) + " which is referenced by materialized view "
                            + toString(deps_mv),
                        ErrorCodes::ALTER_OF_COLUMN_IS_FORBIDDEN);
                }
            }

            dropped_columns.emplace(command.column_name);
        }
        else if (command.type == AlterCommand::RESET_SETTING)
        {
            for (const auto & reset_setting : command.settings_resets)
            {
                if (!settings_from_storage->has(reset_setting))
                    throw Exception(ErrorCodes::BAD_ARGUMENTS, "Cannot reset setting '{}' because it doesn't exist for MergeTree engines family", reset_setting);
            }
        }
        else if (command.isRequireMutationStage(getInMemoryMetadata()))
        {
            /// This alter will override data on disk. Let's check that it doesn't
            /// modify immutable column.
            if (columns_alter_type_forbidden.contains(command.column_name))
                throw Exception("ALTER of key column " + backQuoteIfNeed(command.column_name) + " is forbidden",
                    ErrorCodes::ALTER_OF_COLUMN_IS_FORBIDDEN);

            if (command.type == AlterCommand::MODIFY_COLUMN)
            {
                if (columns_alter_type_check_safe_for_partition.contains(command.column_name))
                {
                    auto it = old_types.find(command.column_name);

                    assert(it != old_types.end());
                    if (!isSafeForKeyConversion(it->second, command.data_type.get()))
                        throw Exception("ALTER of partition key column " + backQuoteIfNeed(command.column_name) + " from type "
                                + it->second->getName() + " to type " + command.data_type->getName()
                                + " is not safe because it can change the representation of partition key",
                            ErrorCodes::ALTER_OF_COLUMN_IS_FORBIDDEN);
                }

                if (columns_alter_type_metadata_only.contains(command.column_name))
                {
                    auto it = old_types.find(command.column_name);
                    assert(it != old_types.end());
                    if (!isSafeForKeyConversion(it->second, command.data_type.get()))
                        throw Exception("ALTER of key column " + backQuoteIfNeed(command.column_name) + " from type "
                                    + it->second->getName() + " to type " + command.data_type->getName()
                                    + " is not safe because it can change the representation of primary key",
                            ErrorCodes::ALTER_OF_COLUMN_IS_FORBIDDEN);
                }

                if (old_metadata.getColumns().has(command.column_name))
                {
                    columns_to_check_conversion.push_back(
                        new_metadata.getColumns().getPhysical(command.column_name));
                }
            }
        }
    }

    checkProperties(new_metadata, old_metadata);
    checkTTLExpressions(new_metadata, old_metadata);

    if (!columns_to_check_conversion.empty())
    {
        auto old_header = old_metadata.getSampleBlock();
        performRequiredConversions(old_header, columns_to_check_conversion, getContext());
    }

    if (old_metadata.hasSettingsChanges())
    {
        const auto current_changes = old_metadata.getSettingsChanges()->as<const ASTSetQuery &>().changes;
        const auto & new_changes = new_metadata.settings_changes->as<const ASTSetQuery &>().changes;
        for (const auto & changed_setting : new_changes)
        {
            const auto & setting_name = changed_setting.name;
            const auto & new_value = changed_setting.value;
            MergeTreeSettings::checkCanSet(setting_name, new_value);
            const Field * current_value = current_changes.tryGet(setting_name);

            if ((!current_value || *current_value != new_value)
                && MergeTreeSettings::isReadonlySetting(setting_name))
            {
                throw Exception{"Setting '" + setting_name + "' is readonly for storage '" + getName() + "'",
                                 ErrorCodes::READONLY_SETTING};
            }

            if (!current_value && MergeTreeSettings::isPartFormatSetting(setting_name))
            {
                MergeTreeSettings copy = *getSettings();
                copy.applyChange(changed_setting);
                String reason;
                if (!canUsePolymorphicParts(copy, &reason) && !reason.empty())
                    throw Exception("Can't change settings. Reason: " + reason, ErrorCodes::NOT_IMPLEMENTED);
            }

            if (setting_name == "storage_policy")
                checkStoragePolicy(getContext()->getStoragePolicy(new_value.safeGet<String>()));
        }

        /// Check if it is safe to reset the settings
        for (const auto & current_setting : current_changes)
        {
            const auto & setting_name = current_setting.name;
            const Field * new_value = new_changes.tryGet(setting_name);
            /// Prevent unsetting readonly setting
            if (MergeTreeSettings::isReadonlySetting(setting_name) && !new_value)
            {
                throw Exception{"Setting '" + setting_name + "' is readonly for storage '" + getName() + "'",
                                ErrorCodes::READONLY_SETTING};
            }

            if (MergeTreeSettings::isPartFormatSetting(setting_name) && !new_value)
            {
                /// Use default settings + new and check if doesn't affect part format settings
                auto copy = getDefaultSettings();
                copy->applyChanges(new_changes);
                String reason;
                if (!canUsePolymorphicParts(*copy, &reason) && !reason.empty())
                    throw Exception("Can't change settings. Reason: " + reason, ErrorCodes::NOT_IMPLEMENTED);
            }

        }
    }

    for (const auto & part : getDataPartsVectorForInternalUsage())
    {
        bool at_least_one_column_rest = false;
        for (const auto & column : part->getColumns())
        {
            if (!dropped_columns.contains(column.name))
            {
                at_least_one_column_rest = true;
                break;
            }
        }
        if (!at_least_one_column_rest)
        {
            std::string postfix;
            if (dropped_columns.size() > 1)
                postfix = "s";
            throw Exception(ErrorCodes::BAD_ARGUMENTS,
                "Cannot drop or clear column{} '{}', because all columns in part '{}' will be removed from disk. Empty parts are not allowed", postfix, boost::algorithm::join(dropped_columns, ", "), part->name);
        }
    }
}


void MergeTreeData::checkMutationIsPossible(const MutationCommands & /*commands*/, const Settings & /*settings*/) const
{
    /// Some validation will be added
}

MergeTreeDataPartType MergeTreeData::choosePartType(size_t bytes_uncompressed, size_t rows_count) const
{
    const auto settings = getSettings();
    if (!canUsePolymorphicParts(*settings))
        return MergeTreeDataPartType::Wide;

    if (bytes_uncompressed < settings->min_bytes_for_compact_part || rows_count < settings->min_rows_for_compact_part)
        return MergeTreeDataPartType::InMemory;

    if (bytes_uncompressed < settings->min_bytes_for_wide_part || rows_count < settings->min_rows_for_wide_part)
        return MergeTreeDataPartType::Compact;

    return MergeTreeDataPartType::Wide;
}

MergeTreeDataPartType MergeTreeData::choosePartTypeOnDisk(size_t bytes_uncompressed, size_t rows_count) const
{
    const auto settings = getSettings();
    if (!canUsePolymorphicParts(*settings))
        return MergeTreeDataPartType::Wide;

    if (bytes_uncompressed < settings->min_bytes_for_wide_part || rows_count < settings->min_rows_for_wide_part)
        return MergeTreeDataPartType::Compact;

    return MergeTreeDataPartType::Wide;
}


MergeTreeData::MutableDataPartPtr MergeTreeData::createPart(const String & name,
    MergeTreeDataPartType type, const MergeTreePartInfo & part_info,
    const MutableDataPartStoragePtr & data_part_storage, const IMergeTreeDataPart * parent_part) const
{
    if (type == MergeTreeDataPartType::Compact)
        return std::make_shared<MergeTreeDataPartCompact>(*this, name, part_info, data_part_storage, parent_part);
    else if (type == MergeTreeDataPartType::Wide)
        return std::make_shared<MergeTreeDataPartWide>(*this, name, part_info, data_part_storage, parent_part);
    else if (type == MergeTreeDataPartType::InMemory)
        return std::make_shared<MergeTreeDataPartInMemory>(*this, name, part_info, data_part_storage, parent_part);
    else
        throw Exception("Unknown type of part " + data_part_storage->getRelativePath(), ErrorCodes::UNKNOWN_PART_TYPE);
}

MergeTreeData::MutableDataPartPtr MergeTreeData::createPart(
    const String & name, const MutableDataPartStoragePtr & data_part_storage, const IMergeTreeDataPart * parent_part) const
{
    return createPart(name, MergeTreePartInfo::fromPartName(name, format_version), data_part_storage, parent_part);
}

MergeTreeData::MutableDataPartPtr MergeTreeData::createPart(
    const String & name, const MergeTreePartInfo & part_info,
    const MutableDataPartStoragePtr & data_part_storage, const IMergeTreeDataPart * parent_part) const
{
    MergeTreeDataPartType type;
    auto mrk_ext = MergeTreeIndexGranularityInfo::getMarksExtensionFromFilesystem(*data_part_storage);

    if (mrk_ext)
    {
        type = MarkType(*mrk_ext).part_type;
    }
    else
    {
        /// Didn't find any mark file, suppose that part is empty.
        type = choosePartTypeOnDisk(0, 0);
    }

    return createPart(name, type, part_info, data_part_storage, parent_part);
}

void MergeTreeData::changeSettings(
        const ASTPtr & new_settings,
        AlterLockHolder & /* table_lock_holder */)
{
    if (new_settings)
    {
        bool has_storage_policy_changed = false;

        const auto & new_changes = new_settings->as<const ASTSetQuery &>().changes;

        for (const auto & change : new_changes)
        {
            if (change.name == "storage_policy")
            {
                StoragePolicyPtr new_storage_policy = getContext()->getStoragePolicy(change.value.safeGet<String>());
                StoragePolicyPtr old_storage_policy = getStoragePolicy();

                /// StoragePolicy of different version or name is guaranteed to have different pointer
                if (new_storage_policy != old_storage_policy)
                {
                    checkStoragePolicy(new_storage_policy);

                    std::unordered_set<String> all_diff_disk_names;
                    for (const auto & disk : new_storage_policy->getDisks())
                        all_diff_disk_names.insert(disk->getName());
                    for (const auto & disk : old_storage_policy->getDisks())
                        all_diff_disk_names.erase(disk->getName());

                    for (const String & disk_name : all_diff_disk_names)
                    {
                        auto disk = new_storage_policy->getDiskByName(disk_name);
                        if (disk->exists(relative_data_path))
                            throw Exception("New storage policy contain disks which already contain data of a table with the same name", ErrorCodes::LOGICAL_ERROR);
                    }

                    for (const String & disk_name : all_diff_disk_names)
                    {
                        auto disk = new_storage_policy->getDiskByName(disk_name);
                        disk->createDirectories(relative_data_path);
                        disk->createDirectories(fs::path(relative_data_path) / MergeTreeData::DETACHED_DIR_NAME);
                    }
                    /// FIXME how would that be done while reloading configuration???

                    has_storage_policy_changed = true;
                }
            }
        }

        /// Reset to default settings before applying existing.
        auto copy = getDefaultSettings();
        copy->applyChanges(new_changes);
        copy->sanityCheck(getContext()->getMergeMutateExecutor()->getMaxTasksCount());

        storage_settings.set(std::move(copy));
        StorageInMemoryMetadata new_metadata = getInMemoryMetadata();
        new_metadata.setSettingsChanges(new_settings);
        setInMemoryMetadata(new_metadata);

        if (has_storage_policy_changed)
            startBackgroundMovesIfNeeded();
    }
}

void MergeTreeData::PartsTemporaryRename::addPart(const String & old_name, const String & new_name, const DiskPtr & disk)
{
    old_and_new_names.push_back({old_name, new_name, disk});
}

void MergeTreeData::PartsTemporaryRename::tryRenameAll()
{
    renamed = true;
    for (size_t i = 0; i < old_and_new_names.size(); ++i)
    {
        try
        {
            const auto & [old_name, new_name, disk] = old_and_new_names[i];
            if (old_name.empty() || new_name.empty())
                throw DB::Exception("Empty part name. Most likely it's a bug.", ErrorCodes::LOGICAL_ERROR);
            const auto full_path = fs::path(storage.relative_data_path) / source_dir;
            disk->moveFile(fs::path(full_path) / old_name, fs::path(full_path) / new_name);
        }
        catch (...)
        {
            old_and_new_names.resize(i);
            LOG_WARNING(storage.log, "Cannot rename parts to perform operation on them: {}", getCurrentExceptionMessage(false));
            throw;
        }
    }
}

MergeTreeData::PartsTemporaryRename::~PartsTemporaryRename()
{
    // TODO what if server had crashed before this destructor was called?
    if (!renamed)
        return;
    for (const auto & [old_name, new_name, disk] : old_and_new_names)
    {
        if (old_name.empty())
            continue;

        try
        {
            const String full_path = fs::path(storage.relative_data_path) / source_dir;
            disk->moveFile(fs::path(full_path) / new_name, fs::path(full_path) / old_name);
        }
        catch (...)
        {
            tryLogCurrentException(__PRETTY_FUNCTION__);
        }
    }
}


MergeTreeData::DataPartsVector MergeTreeData::getActivePartsToReplace(
    const MergeTreePartInfo & new_part_info,
    const String & new_part_name,
    DataPartPtr & out_covering_part,
    DataPartsLock & /* data_parts_lock */) const
{
    /// Parts contained in the part are consecutive in data_parts, intersecting the insertion place for the part itself.
    auto it_middle = data_parts_by_state_and_info.lower_bound(DataPartStateAndInfo{DataPartState::Active, new_part_info});
    auto committed_parts_range = getDataPartsStateRange(DataPartState::Active);

    /// Go to the left.
    DataPartIteratorByStateAndInfo begin = it_middle;
    while (begin != committed_parts_range.begin())
    {
        auto prev = std::prev(begin);

        if (!new_part_info.contains((*prev)->info))
        {
            if ((*prev)->info.contains(new_part_info))
            {
                out_covering_part = *prev;
                return {};
            }

            if (!new_part_info.isDisjoint((*prev)->info))
                throw Exception(ErrorCodes::LOGICAL_ERROR, "Part {} intersects previous part {}. It is a bug.",
                                new_part_name, (*prev)->getNameWithState());

            break;
        }

        begin = prev;
    }

    /// Go to the right.
    DataPartIteratorByStateAndInfo end = it_middle;
    while (end != committed_parts_range.end())
    {
        if ((*end)->info == new_part_info)
            throw Exception(ErrorCodes::LOGICAL_ERROR, "Unexpected duplicate part {}. It is a bug.", (*end)->getNameWithState());

        if (!new_part_info.contains((*end)->info))
        {
            if ((*end)->info.contains(new_part_info))
            {
                out_covering_part = *end;
                return {};
            }

            if (!new_part_info.isDisjoint((*end)->info))
                throw Exception(ErrorCodes::LOGICAL_ERROR, "Part {} intersects next part {}. It is a bug.",
                                new_part_name, (*end)->getNameWithState());

            break;
        }

        ++end;
    }

    return DataPartsVector{begin, end};
}


bool MergeTreeData::renameTempPartAndAdd(
    MutableDataPartPtr & part,
    Transaction & out_transaction,
    DataPartsLock & lock)
{
    DataPartsVector covered_parts;

    if (!renameTempPartAndReplaceImpl(part, out_transaction, lock, &covered_parts))
        return false;

    if (!covered_parts.empty())
        throw Exception("Added part " + part->name + " covers " + toString(covered_parts.size())
            + " existing part(s) (including " + covered_parts[0]->name + ")", ErrorCodes::LOGICAL_ERROR);

    return true;
}

void MergeTreeData::checkPartCanBeAddedToTable(MutableDataPartPtr & part, DataPartsLock & lock) const
{
    part->assertState({DataPartState::Temporary});

    if (DataPartPtr existing_part_in_partition = getAnyPartInPartition(part->info.partition_id, lock))
    {
        if (part->partition.value != existing_part_in_partition->partition.value)
            throw Exception(
                "Partition value mismatch between two parts with the same partition ID. Existing part: "
                + existing_part_in_partition->name + ", newly added part: " + part->name,
                ErrorCodes::CORRUPTED_DATA);
    }

    if (auto it_duplicate = data_parts_by_info.find(part->info); it_duplicate != data_parts_by_info.end())
    {
        String message = "Part " + (*it_duplicate)->getNameWithState() + " already exists";

        if ((*it_duplicate)->checkState({DataPartState::Outdated, DataPartState::Deleting}))
            throw Exception(message + ", but it will be deleted soon", ErrorCodes::PART_IS_TEMPORARILY_LOCKED);

        throw Exception(message, ErrorCodes::DUPLICATE_DATA_PART);
    }
}

void MergeTreeData::preparePartForCommit(MutableDataPartPtr & part, Transaction & out_transaction)
{
    part->is_temp = false;
    part->setState(DataPartState::PreActive);

    assert([&]()
           {
               String dir_name = fs::path(part->getDataPartStorage().getRelativePath()).filename();
               bool may_be_cleaned_up = dir_name.starts_with("tmp_") || dir_name.starts_with("tmp-fetch_");
               return !may_be_cleaned_up || temporary_parts.contains(dir_name);
           }());

    part->renameTo(part->name, true);

    data_parts_indexes.insert(part);
    out_transaction.addPart(part);
}

bool MergeTreeData::renameTempPartAndReplaceImpl(
    MutableDataPartPtr & part,
    Transaction & out_transaction,
    DataPartsLock & lock,
    DataPartsVector * out_covered_parts)
{
    LOG_TRACE(log, "Renaming temporary part {} to {}.", part->getDataPartStorage().getPartDirectory(), part->name);

    if (&out_transaction.data != this)
        throw Exception("MergeTreeData::Transaction for one table cannot be used with another. It is a bug.",
            ErrorCodes::LOGICAL_ERROR);

    if (part->hasLightweightDelete())
        has_lightweight_delete_parts.store(true);

    checkPartCanBeAddedToTable(part, lock);

    DataPartPtr covering_part;
    DataPartsVector covered_parts = getActivePartsToReplace(part->info, part->name, covering_part, lock);

    if (covering_part)
    {
        LOG_WARNING(log, "Tried to add obsolete part {} covered by {}", part->name, covering_part->getNameWithState());
        return false;
    }

    /// All checks are passed. Now we can rename the part on disk.
    /// So, we maintain invariant: if a non-temporary part in filesystem then it is in data_parts
    preparePartForCommit(part, out_transaction);

    if (out_covered_parts)
    {
        out_covered_parts->reserve(covered_parts.size());

        for (DataPartPtr & covered_part : covered_parts)
            out_covered_parts->emplace_back(std::move(covered_part));
    }

    return true;
}

MergeTreeData::DataPartsVector MergeTreeData::renameTempPartAndReplaceUnlocked(
    MutableDataPartPtr & part,
    Transaction & out_transaction,
    DataPartsLock & lock)
{
    DataPartsVector covered_parts;
    renameTempPartAndReplaceImpl(part, out_transaction, lock, &covered_parts);
    return covered_parts;
}

MergeTreeData::DataPartsVector MergeTreeData::renameTempPartAndReplace(
    MutableDataPartPtr & part,
    Transaction & out_transaction)
{
    auto part_lock = lockParts();
    return renameTempPartAndReplaceUnlocked(part, out_transaction, part_lock);
}

void MergeTreeData::removePartsFromWorkingSet(MergeTreeTransaction * txn, const MergeTreeData::DataPartsVector & remove, bool clear_without_timeout, DataPartsLock & acquired_lock)
{
    if (txn)
        transactions_enabled.store(true);

    auto remove_time = clear_without_timeout ? 0 : time(nullptr);
    bool removed_active_part = false;

    for (const DataPartPtr & part : remove)
    {
        if (part->version.creation_csn != Tx::RolledBackCSN)
            MergeTreeTransaction::removeOldPart(shared_from_this(), part, txn);

        if (part->getState() == MergeTreeDataPartState::Active)
        {
            removePartContributionToColumnAndSecondaryIndexSizes(part);
            removePartContributionToDataVolume(part);
            removed_active_part = true;
        }

        if (part->getState() == MergeTreeDataPartState::Active || clear_without_timeout)
            part->remove_time.store(remove_time, std::memory_order_relaxed);

        if (part->getState() != MergeTreeDataPartState::Outdated)
            modifyPartState(part, MergeTreeDataPartState::Outdated);

        if (isInMemoryPart(part) && getSettings()->in_memory_parts_enable_wal)
            getWriteAheadLog()->dropPart(part->name);
    }

    if (removed_active_part)
        resetObjectColumnsFromActiveParts(acquired_lock);
}

void MergeTreeData::removePartsFromWorkingSetImmediatelyAndSetTemporaryState(const DataPartsVector & remove)
{
    auto lock = lockParts();

    for (const auto & part : remove)
    {
        auto it_part = data_parts_by_info.find(part->info);
        if (it_part == data_parts_by_info.end())
            throw Exception("Part " + part->getNameWithState() + " not found in data_parts", ErrorCodes::LOGICAL_ERROR);

        assert(part->getState() == MergeTreeDataPartState::PreActive);

        modifyPartState(part, MergeTreeDataPartState::Temporary);
        /// Erase immediately
        data_parts_indexes.erase(it_part);
    }
}

void MergeTreeData::removePartsFromWorkingSet(
        MergeTreeTransaction * txn, const DataPartsVector & remove, bool clear_without_timeout, DataPartsLock * acquired_lock)
{
    auto lock = (acquired_lock) ? DataPartsLock() : lockParts();

    for (const auto & part : remove)
    {
        if (!data_parts_by_info.count(part->info))
            throw Exception("Part " + part->getNameWithState() + " not found in data_parts", ErrorCodes::LOGICAL_ERROR);

        part->assertState({DataPartState::PreActive, DataPartState::Active, DataPartState::Outdated});
    }

    removePartsFromWorkingSet(txn, remove, clear_without_timeout, lock);
}


void MergeTreeData::removePartsInRangeFromWorkingSet(MergeTreeTransaction * txn, const MergeTreePartInfo & drop_range, DataPartsLock & lock)
{
    removePartsInRangeFromWorkingSetAndGetPartsToRemoveFromZooKeeper(txn, drop_range, lock);
}

MergeTreeData::PartsToRemoveFromZooKeeper MergeTreeData::removePartsInRangeFromWorkingSetAndGetPartsToRemoveFromZooKeeper(
        MergeTreeTransaction * txn, const MergeTreePartInfo & drop_range, DataPartsLock & lock)
{
    DataPartsVector parts_to_remove;

    if (drop_range.min_block > drop_range.max_block)
        throw Exception(ErrorCodes::LOGICAL_ERROR, "Invalid drop range: {}", drop_range.getPartName());

    auto partition_range = getVisibleDataPartsVectorInPartition(txn, drop_range.partition_id, &lock);

    for (const DataPartPtr & part : partition_range)
    {
        if (part->info.partition_id != drop_range.partition_id)
            throw Exception("Unexpected partition_id of part " + part->name + ". This is a bug.", ErrorCodes::LOGICAL_ERROR);

        /// It's a DROP PART and it's already executed by fetching some covering part
        bool is_drop_part = !drop_range.isFakeDropRangePart() && drop_range.min_block;

        if (is_drop_part && (part->info.min_block != drop_range.min_block || part->info.max_block != drop_range.max_block || part->info.getMutationVersion() != drop_range.getMutationVersion()))
        {
            /// Why we check only min and max blocks here without checking merge
            /// level? It's a tricky situation which can happen on a stale
            /// replica. For example, we have parts all_1_1_0, all_2_2_0 and
            /// all_3_3_0. Fast replica assign some merges (OPTIMIZE FINAL or
            /// TTL) all_2_2_0 -> all_2_2_1 -> all_2_2_2. So it has set of parts
            /// all_1_1_0, all_2_2_2 and all_3_3_0. After that it decides to
            /// drop part all_2_2_2. Now set of parts is all_1_1_0 and
            /// all_3_3_0. Now fast replica assign merge all_1_1_0 + all_3_3_0
            /// to all_1_3_1 and finishes it. Slow replica pulls the queue and
            /// have two contradictory tasks -- drop all_2_2_2 and merge/fetch
            /// all_1_3_1. If this replica will fetch all_1_3_1 first and then tries
            /// to drop all_2_2_2 after that it will receive the LOGICAL ERROR.
            /// So here we just check that all_1_3_1 covers blocks from drop
            /// all_2_2_2.
            ///
            bool is_covered_by_min_max_block = part->info.min_block <= drop_range.min_block && part->info.max_block >= drop_range.max_block && part->info.getMutationVersion() >= drop_range.getMutationVersion();
            if (is_covered_by_min_max_block)
            {
                LOG_INFO(log, "Skipping drop range for part {} because covering part {} already exists", drop_range.getPartName(), part->name);
                return {};
            }
        }

        if (part->info.min_block < drop_range.min_block)
        {
            if (drop_range.min_block <= part->info.max_block)
            {
                /// Intersect left border
                throw Exception(ErrorCodes::LOGICAL_ERROR, "Unexpected merged part {} intersecting drop range {}",
                                part->name, drop_range.getPartName());
            }

            continue;
        }

        /// Stop on new parts
        if (part->info.min_block > drop_range.max_block)
            break;

        if (part->info.min_block <= drop_range.max_block && drop_range.max_block < part->info.max_block)
        {
            /// Intersect right border
            throw Exception(ErrorCodes::LOGICAL_ERROR, "Unexpected merged part {} intersecting drop range {}",
                            part->name, drop_range.getPartName());
        }

        parts_to_remove.emplace_back(part);
    }

    bool clear_without_timeout = true;
    /// We a going to remove active parts covered by drop_range without timeout.
    /// Let's also reset timeout for inactive parts
    /// and add these parts to list of parts to remove from ZooKeeper
    auto inactive_parts_to_remove_immediately = getDataPartsVectorInPartitionForInternalUsage({DataPartState::Outdated, DataPartState::Deleting}, drop_range.partition_id, &lock);

    /// FIXME refactor removePartsFromWorkingSet(...), do not remove parts twice
    removePartsFromWorkingSet(txn, parts_to_remove, clear_without_timeout, lock);

    /// Since we can return parts in Deleting state, we have to use a wrapper that restricts access to such parts.
    PartsToRemoveFromZooKeeper parts_to_remove_from_zookeeper;
    for (auto & part : parts_to_remove)
        parts_to_remove_from_zookeeper.emplace_back(std::move(part));

    for (auto & part : inactive_parts_to_remove_immediately)
    {
        if (!drop_range.contains(part->info))
            continue;
        part->remove_time.store(0, std::memory_order_relaxed);
        parts_to_remove_from_zookeeper.emplace_back(std::move(part), /* was_active */ false);
    }

    return parts_to_remove_from_zookeeper;
}

void MergeTreeData::restoreAndActivatePart(const DataPartPtr & part, DataPartsLock * acquired_lock)
{
    auto lock = (acquired_lock) ? DataPartsLock() : lockParts();    //-V1018
    if (part->getState() == DataPartState::Active)
        return;
    addPartContributionToColumnAndSecondaryIndexSizes(part);
    addPartContributionToDataVolume(part);
    modifyPartState(part, DataPartState::Active);
}


void MergeTreeData::outdateBrokenPartAndCloneToDetached(const DataPartPtr & part_to_detach, const String & prefix)
{
    auto metadata_snapshot = getInMemoryMetadataPtr();
    if (prefix.empty())
        LOG_INFO(log, "Cloning part {} to {} and making it obsolete.", part_to_detach->getDataPartStorage().getPartDirectory(), part_to_detach->name);
    else
        LOG_INFO(log, "Cloning part {} to {}_{} and making it obsolete.", part_to_detach->getDataPartStorage().getPartDirectory(), prefix, part_to_detach->name);

    part_to_detach->makeCloneInDetached(prefix, metadata_snapshot);

    DataPartsLock lock = lockParts();
    if (part_to_detach->getState() == DataPartState::Active)
        removePartsFromWorkingSet(NO_TRANSACTION_RAW, {part_to_detach}, true, &lock);
}

void MergeTreeData::forcefullyMovePartToDetachedAndRemoveFromMemory(const MergeTreeData::DataPartPtr & part_to_detach, const String & prefix, bool restore_covered)
{
    if (prefix.empty())
        LOG_INFO(log, "Renaming {} to {} and forgetting it.", part_to_detach->getDataPartStorage().getPartDirectory(), part_to_detach->name);
    else
        LOG_INFO(log, "Renaming {} to {}_{} and forgetting it.", part_to_detach->getDataPartStorage().getPartDirectory(), prefix, part_to_detach->name);

    auto lock = lockParts();
    bool removed_active_part = false;
    bool restored_active_part = false;

    auto it_part = data_parts_by_info.find(part_to_detach->info);
    if (it_part == data_parts_by_info.end())
        throw Exception("No such data part " + part_to_detach->getNameWithState(), ErrorCodes::NO_SUCH_DATA_PART);

    /// What if part_to_detach is a reference to *it_part? Make a new owner just in case.
    /// Important to own part pointer here (not const reference), because it will be removed from data_parts_indexes
    /// few lines below.
    DataPartPtr part = *it_part; // NOLINT

    if (part->getState() == DataPartState::Active)
    {
        removePartContributionToDataVolume(part);
        removePartContributionToColumnAndSecondaryIndexSizes(part);
        removed_active_part = true;
    }

    modifyPartState(it_part, DataPartState::Deleting);
    preparePartForRemoval(part)->renameToDetached(prefix);
    data_parts_indexes.erase(it_part);

    if (restore_covered && part->info.level == 0)
    {
        LOG_WARNING(log, "Will not recover parts covered by zero-level part {}", part->name);
        return;
    }

    if (restore_covered)
    {
        Strings restored;
        bool error = false;
        String error_parts;

        Int64 pos = part->info.min_block;

        auto is_appropriate_state = [] (DataPartState state)
        {
            return state == DataPartState::Active || state == DataPartState::Outdated;
        };

        auto update_error = [&] (DataPartIteratorByInfo it)
        {
            error = true;
            error_parts += (*it)->getNameWithState() + " ";
        };

        auto activate_part = [this, &restored_active_part](auto it)
        {
            /// It's not clear what to do if we try to activate part that was removed in transaction.
            /// It may happen only in ReplicatedMergeTree, so let's simply throw LOGICAL_ERROR for now.
            chassert((*it)->version.isRemovalTIDLocked());
            if ((*it)->version.removal_tid_lock == Tx::PrehistoricTID.getHash())
                (*it)->version.unlockRemovalTID(Tx::PrehistoricTID, TransactionInfoContext{getStorageID(), (*it)->name});
            else
                throw Exception(ErrorCodes::LOGICAL_ERROR, "Cannot activate part {} that was removed by transaction ({})",
                                (*it)->name, (*it)->version.removal_tid_lock);

            addPartContributionToColumnAndSecondaryIndexSizes(*it);
            addPartContributionToDataVolume(*it);
            modifyPartState(it, DataPartState::Active); /// iterator is not invalidated here
            restored_active_part = true;
        };

        auto it_middle = data_parts_by_info.lower_bound(part->info);

        /// Restore the leftmost part covered by the part
        if (it_middle != data_parts_by_info.begin())
        {
            auto it = std::prev(it_middle);

            if (part->contains(**it) && is_appropriate_state((*it)->getState()))
            {
                /// Maybe, we must consider part level somehow
                if ((*it)->info.min_block != part->info.min_block)
                    update_error(it);

                if ((*it)->getState() != DataPartState::Active)
                    activate_part(it);

                pos = (*it)->info.max_block + 1;
                restored.push_back((*it)->name);
            }
            else if ((*it)->info.partition_id == part->info.partition_id)
                update_error(it);
            else
                error = true;
        }
        else
            error = true;

        /// Restore "right" parts
        for (auto it = it_middle; it != data_parts_by_info.end() && part->contains(**it); ++it)
        {
            if ((*it)->info.min_block < pos)
                continue;

            if (!is_appropriate_state((*it)->getState()))
            {
                update_error(it);
                continue;
            }

            if ((*it)->info.min_block > pos)
                update_error(it);

            if ((*it)->getState() != DataPartState::Active)
                activate_part(it);

            pos = (*it)->info.max_block + 1;
            restored.push_back((*it)->name);
        }

        if (pos != part->info.max_block + 1)
            error = true;

        for (const String & name : restored)
        {
            LOG_INFO(log, "Activated part {}", name);
        }

        if (error)
        {
            LOG_ERROR(log, "The set of parts restored in place of {} looks incomplete. There might or might not be a data loss.{}", part->name, (error_parts.empty() ? "" : " Suspicious parts: " + error_parts));
        }
    }

    if (removed_active_part || restored_active_part)
        resetObjectColumnsFromActiveParts(lock);
}


void MergeTreeData::tryRemovePartImmediately(DataPartPtr && part)
{
    DataPartPtr part_to_delete;
    {
        auto lock = lockParts();

        auto part_name_with_state = part->getNameWithState();
        LOG_TRACE(log, "Trying to immediately remove part {}", part_name_with_state);

        if (part->getState() != DataPartState::Temporary)
        {
            auto it = data_parts_by_info.find(part->info);
            if (it == data_parts_by_info.end() || (*it).get() != part.get())
                throw Exception("Part " + part->name + " doesn't exist", ErrorCodes::LOGICAL_ERROR);

            part.reset();

            if (!((*it)->getState() == DataPartState::Outdated && it->unique()))
            {
                if ((*it)->getState() != DataPartState::Outdated)
                    LOG_WARNING(log, "Cannot immediately remove part {} because it's not in Outdated state "
                             "usage counter {}", part_name_with_state, it->use_count());

                if (!it->unique())
                    LOG_WARNING(log, "Cannot immediately remove part {} because someone using it right now "
                             "usage counter {}", part_name_with_state, it->use_count());
                return;
            }

            modifyPartState(it, DataPartState::Deleting);

            part_to_delete = *it;
        }
        else
        {
            part_to_delete = std::move(part);
        }
    }

    try
    {
        preparePartForRemoval(part_to_delete)->remove();
    }
    catch (...)
    {
        rollbackDeletingParts({part_to_delete});
        throw;
    }

    removePartsFinally({part_to_delete});
    LOG_TRACE(log, "Removed part {}", part_to_delete->name);
}


size_t MergeTreeData::getTotalActiveSizeInBytes() const
{
    return total_active_size_bytes.load(std::memory_order_acquire);
}


size_t MergeTreeData::getTotalActiveSizeInRows() const
{
    return total_active_size_rows.load(std::memory_order_acquire);
}


size_t MergeTreeData::getPartsCount() const
{
    return total_active_size_parts.load(std::memory_order_acquire);
}


std::pair<size_t, size_t> MergeTreeData::getMaxPartsCountAndSizeForPartitionWithState(DataPartState state) const
{
    auto lock = lockParts();

    size_t cur_parts_count = 0;
    size_t cur_parts_size = 0;
    size_t max_parts_count = 0;
    size_t argmax_parts_size = 0;

    const String * cur_partition_id = nullptr;

    for (const auto & part : getDataPartsStateRange(state))
    {
        if (!cur_partition_id || part->info.partition_id != *cur_partition_id)
        {
            cur_partition_id = &part->info.partition_id;
            cur_parts_count = 0;
            cur_parts_size = 0;
        }

        ++cur_parts_count;
        cur_parts_size += part->getBytesOnDisk();

        if (cur_parts_count > max_parts_count)
        {
            max_parts_count = cur_parts_count;
            argmax_parts_size = cur_parts_size;
        }
    }

    return {max_parts_count, argmax_parts_size};
}


std::pair<size_t, size_t> MergeTreeData::getMaxPartsCountAndSizeForPartition() const
{
    return getMaxPartsCountAndSizeForPartitionWithState(DataPartState::Active);
}


size_t MergeTreeData::getMaxInactivePartsCountForPartition() const
{
    return getMaxPartsCountAndSizeForPartitionWithState(DataPartState::Outdated).first;
}


std::optional<Int64> MergeTreeData::getMinPartDataVersion() const
{
    auto lock = lockParts();

    std::optional<Int64> result;
    for (const auto & part : getDataPartsStateRange(DataPartState::Active))
    {
        if (!result || *result > part->info.getDataVersion())
            result = part->info.getDataVersion();
    }

    return result;
}


void MergeTreeData::delayInsertOrThrowIfNeeded(Poco::Event * until, ContextPtr query_context) const
{
    const auto settings = getSettings();
    const auto & query_settings = query_context->getSettingsRef();
    const size_t parts_count_in_total = getPartsCount();
    if (parts_count_in_total >= settings->max_parts_in_total)
    {
        ProfileEvents::increment(ProfileEvents::RejectedInserts);
        throw Exception("Too many parts (" + toString(parts_count_in_total) + ") in all partitions in total. This indicates wrong choice of partition key. The threshold can be modified with 'max_parts_in_total' setting in <merge_tree> element in config.xml or with per-table setting.", ErrorCodes::TOO_MANY_PARTS);
    }

    auto [parts_count_in_partition, size_of_partition] = getMaxPartsCountAndSizeForPartition();
    ssize_t k_inactive = -1;
    if (settings->inactive_parts_to_throw_insert > 0 || settings->inactive_parts_to_delay_insert > 0)
    {
        size_t inactive_parts_count_in_partition = getMaxInactivePartsCountForPartition();
        if (settings->inactive_parts_to_throw_insert > 0 && inactive_parts_count_in_partition >= settings->inactive_parts_to_throw_insert)
        {
            ProfileEvents::increment(ProfileEvents::RejectedInserts);
            throw Exception(
                ErrorCodes::TOO_MANY_PARTS,
                "Too many inactive parts ({}). Parts cleaning are processing significantly slower than inserts",
                inactive_parts_count_in_partition);
        }
        k_inactive = static_cast<ssize_t>(inactive_parts_count_in_partition) - static_cast<ssize_t>(settings->inactive_parts_to_delay_insert);
    }

    auto parts_to_delay_insert = query_settings.parts_to_delay_insert ? query_settings.parts_to_delay_insert : settings->parts_to_delay_insert;
    auto parts_to_throw_insert = query_settings.parts_to_throw_insert ? query_settings.parts_to_throw_insert : settings->parts_to_throw_insert;

    size_t average_part_size = parts_count_in_partition ? size_of_partition / parts_count_in_partition : 0;
    bool parts_are_large_enough_in_average = settings->max_avg_part_size_for_too_many_parts
        && average_part_size > settings->max_avg_part_size_for_too_many_parts;

    if (parts_count_in_partition >= parts_to_throw_insert && !parts_are_large_enough_in_average)
    {
        ProfileEvents::increment(ProfileEvents::RejectedInserts);
        throw Exception(
            ErrorCodes::TOO_MANY_PARTS,
            "Too many parts ({} with average size of {}). Merges are processing significantly slower than inserts",
            parts_count_in_partition, ReadableSize(average_part_size));
    }

    if (k_inactive < 0 && parts_count_in_partition < parts_to_delay_insert)
        return;

    const ssize_t k_active = ssize_t(parts_count_in_partition) - ssize_t(parts_to_delay_insert);
    size_t max_k;
    size_t k;
    if (k_active > k_inactive && !parts_are_large_enough_in_average)
    {
        max_k = parts_to_throw_insert - parts_to_delay_insert;
        k = k_active + 1;
    }
    else
    {
        max_k = settings->inactive_parts_to_throw_insert - settings->inactive_parts_to_delay_insert;
        k = k_inactive + 1;
    }
    const UInt64 delay_milliseconds = static_cast<UInt64>(::pow(settings->max_delay_to_insert * 1000, static_cast<double>(k) / max_k));

    ProfileEvents::increment(ProfileEvents::DelayedInserts);
    ProfileEvents::increment(ProfileEvents::DelayedInsertsMilliseconds, delay_milliseconds);

    CurrentMetrics::Increment metric_increment(CurrentMetrics::DelayedInserts);

    LOG_INFO(log, "Delaying inserting block by {} ms. because there are {} parts and their average size is {}",
        delay_milliseconds, parts_count_in_partition, ReadableSize(average_part_size));

    if (until)
        until->tryWait(delay_milliseconds);
    else
        std::this_thread::sleep_for(std::chrono::milliseconds(static_cast<size_t>(delay_milliseconds)));
}


MergeTreeData::DataPartPtr MergeTreeData::getActiveContainingPart(
    const MergeTreePartInfo & part_info, MergeTreeData::DataPartState state, DataPartsLock & /*lock*/) const
{
    auto current_state_parts_range = getDataPartsStateRange(state);

    /// The part can be covered only by the previous or the next one in data_parts.
    auto it = data_parts_by_state_and_info.lower_bound(DataPartStateAndInfo{state, part_info});

    if (it != current_state_parts_range.end())
    {
        if ((*it)->info == part_info)
            return *it;
        if ((*it)->info.contains(part_info))
            return *it;
    }

    if (it != current_state_parts_range.begin())
    {
        --it;
        if ((*it)->info.contains(part_info))
            return *it;
    }

    return nullptr;
}


void MergeTreeData::swapActivePart(MergeTreeData::DataPartPtr part_copy)
{
    auto lock = lockParts();
    for (auto original_active_part : getDataPartsStateRange(DataPartState::Active)) // NOLINT (copy is intended)
    {
        if (part_copy->name == original_active_part->name)
        {
            auto active_part_it = data_parts_by_info.find(original_active_part->info);
            if (active_part_it == data_parts_by_info.end())
                throw Exception("Cannot swap part '" + part_copy->name + "', no such active part.", ErrorCodes::NO_SUCH_DATA_PART);

            /// We do not check allow_remote_fs_zero_copy_replication here because data may be shared
            /// when allow_remote_fs_zero_copy_replication turned on and off again
            original_active_part->force_keep_shared_data = false;

            if (original_active_part->getDataPartStorage().supportZeroCopyReplication() &&
                part_copy->getDataPartStorage().supportZeroCopyReplication() &&
                original_active_part->getDataPartStorage().getUniqueId() == part_copy->getDataPartStorage().getUniqueId())
            {
                /// May be when several volumes use the same S3/HDFS storage
                original_active_part->force_keep_shared_data = true;
            }

            modifyPartState(original_active_part, DataPartState::DeleteOnDestroy);
            data_parts_indexes.erase(active_part_it);

            auto part_it = data_parts_indexes.insert(part_copy).first;
            modifyPartState(part_it, DataPartState::Active);

            ssize_t diff_bytes = part_copy->getBytesOnDisk() - original_active_part->getBytesOnDisk();
            ssize_t diff_rows = part_copy->rows_count - original_active_part->rows_count;
            increaseDataVolume(diff_bytes, diff_rows, /* parts= */ 0);

            /// Move parts are non replicated operations, so we take lock here.
            /// All other locks are taken in StorageReplicatedMergeTree
            lockSharedData(*part_copy);

            preparePartForRemoval(original_active_part)->writeDeleteOnDestroyMarker();
            return;
        }
    }
    throw Exception("Cannot swap part '" + part_copy->name + "', no such active part.", ErrorCodes::NO_SUCH_DATA_PART);
}


MergeTreeData::DataPartPtr MergeTreeData::getActiveContainingPart(const MergeTreePartInfo & part_info) const
{
    auto lock = lockParts();
    return getActiveContainingPart(part_info, DataPartState::Active, lock);
}

MergeTreeData::DataPartPtr MergeTreeData::getActiveContainingPart(const String & part_name) const
{
    auto part_info = MergeTreePartInfo::fromPartName(part_name, format_version);
    return getActiveContainingPart(part_info);
}

MergeTreeData::DataPartsVector MergeTreeData::getVisibleDataPartsVectorInPartition(ContextPtr local_context, const String & partition_id) const
{
    return getVisibleDataPartsVectorInPartition(local_context->getCurrentTransaction().get(), partition_id);
}


MergeTreeData::DataPartsVector MergeTreeData::getVisibleDataPartsVectorInPartition(
    ContextPtr local_context, const String & partition_id, DataPartsLock & lock) const
{
    return getVisibleDataPartsVectorInPartition(local_context->getCurrentTransaction().get(), partition_id, &lock);
}

MergeTreeData::DataPartsVector MergeTreeData::getVisibleDataPartsVectorInPartition(
    MergeTreeTransaction * txn, const String & partition_id, DataPartsLock * acquired_lock) const
{
    if (txn)
    {
        DataPartStateAndPartitionID active_parts{MergeTreeDataPartState::Active, partition_id};
        DataPartStateAndPartitionID outdated_parts{MergeTreeDataPartState::Outdated, partition_id};
        DataPartsVector res;
        {
            auto lock = (acquired_lock) ? DataPartsLock() : lockParts();
            res.insert(res.end(), data_parts_by_state_and_info.lower_bound(active_parts), data_parts_by_state_and_info.upper_bound(active_parts));
            res.insert(res.end(), data_parts_by_state_and_info.lower_bound(outdated_parts), data_parts_by_state_and_info.upper_bound(outdated_parts));
        }
        filterVisibleDataParts(res, txn->getSnapshot(), txn->tid);
        return res;
    }

    return getDataPartsVectorInPartitionForInternalUsage(MergeTreeDataPartState::Active, partition_id, acquired_lock);
}


MergeTreeData::DataPartsVector MergeTreeData::getDataPartsVectorInPartitionForInternalUsage(const DataPartStates & affordable_states, const String & partition_id, DataPartsLock * acquired_lock) const
{
    auto lock = (acquired_lock) ? DataPartsLock() : lockParts();
    DataPartsVector res;
    for (const auto & state : affordable_states)
    {
        DataPartStateAndPartitionID state_with_partition{state, partition_id};
        res.insert(res.end(), data_parts_by_state_and_info.lower_bound(state_with_partition), data_parts_by_state_and_info.upper_bound(state_with_partition));
    }
    return res;
}

MergeTreeData::DataPartsVector MergeTreeData::getDataPartsVectorInPartitionForInternalUsage(
    const MergeTreeData::DataPartState & state, const String & partition_id, DataPartsLock * acquired_lock) const
{
    DataPartStateAndPartitionID state_with_partition{state, partition_id};

    auto lock = (acquired_lock) ? DataPartsLock() : lockParts();
    return DataPartsVector(
        data_parts_by_state_and_info.lower_bound(state_with_partition),
        data_parts_by_state_and_info.upper_bound(state_with_partition));
}

MergeTreeData::DataPartsVector MergeTreeData::getVisibleDataPartsVectorInPartitions(ContextPtr local_context, const std::unordered_set<String> & partition_ids) const
{
    auto txn = local_context->getCurrentTransaction();
    DataPartsVector res;
    {
        auto lock = lockParts();
        for (const auto & partition_id : partition_ids)
        {
            DataPartStateAndPartitionID active_parts{MergeTreeDataPartState::Active, partition_id};
            insertAtEnd(
                res,
                DataPartsVector(
                    data_parts_by_state_and_info.lower_bound(active_parts),
                    data_parts_by_state_and_info.upper_bound(active_parts)));

            if (txn)
            {
                DataPartStateAndPartitionID outdated_parts{MergeTreeDataPartState::Active, partition_id};

                insertAtEnd(
                    res,
                    DataPartsVector(
                        data_parts_by_state_and_info.lower_bound(outdated_parts),
                        data_parts_by_state_and_info.upper_bound(outdated_parts)));
            }
        }
    }

    if (txn)
        filterVisibleDataParts(res, txn->getSnapshot(), txn->tid);

    return res;
}

MergeTreeData::DataPartPtr MergeTreeData::getPartIfExists(const MergeTreePartInfo & part_info, const MergeTreeData::DataPartStates & valid_states)
{
    auto lock = lockParts();

    auto it = data_parts_by_info.find(part_info);
    if (it == data_parts_by_info.end())
        return nullptr;

    for (auto state : valid_states)
        if ((*it)->getState() == state)
            return *it;

    return nullptr;
}

MergeTreeData::DataPartPtr MergeTreeData::getPartIfExists(const String & part_name, const MergeTreeData::DataPartStates & valid_states)
{
    return getPartIfExists(MergeTreePartInfo::fromPartName(part_name, format_version), valid_states);
}


static void loadPartAndFixMetadataImpl(MergeTreeData::MutableDataPartPtr part)
{
    part->loadColumnsChecksumsIndexes(false, true);
    part->modification_time = part->getDataPartStorage().getLastModified().epochTime();
    part->removeDeleteOnDestroyMarker();
    part->removeVersionMetadata();
}

void MergeTreeData::calculateColumnAndSecondaryIndexSizesImpl()
{
    column_sizes.clear();

    /// Take into account only committed parts
    auto committed_parts_range = getDataPartsStateRange(DataPartState::Active);
    for (const auto & part : committed_parts_range)
        addPartContributionToColumnAndSecondaryIndexSizes(part);
}

void MergeTreeData::addPartContributionToColumnAndSecondaryIndexSizes(const DataPartPtr & part)
{
    for (const auto & column : part->getColumns())
    {
        ColumnSize & total_column_size = column_sizes[column.name];
        ColumnSize part_column_size = part->getColumnSize(column.name);
        total_column_size.add(part_column_size);
    }

    auto indexes_descriptions = getInMemoryMetadataPtr()->secondary_indices;
    for (const auto & index : indexes_descriptions)
    {
        IndexSize & total_secondary_index_size = secondary_index_sizes[index.name];
        IndexSize part_index_size = part->getSecondaryIndexSize(index.name);
        total_secondary_index_size.add(part_index_size);
    }
}

void MergeTreeData::removePartContributionToColumnAndSecondaryIndexSizes(const DataPartPtr & part)
{
    for (const auto & column : part->getColumns())
    {
        ColumnSize & total_column_size = column_sizes[column.name];
        ColumnSize part_column_size = part->getColumnSize(column.name);

        auto log_subtract = [&](size_t & from, size_t value, const char * field)
        {
            if (value > from)
                LOG_ERROR(log, "Possibly incorrect column size subtraction: {} - {} = {}, column: {}, field: {}",
                    from, value, from - value, column.name, field);

            from -= value;
        };

        log_subtract(total_column_size.data_compressed, part_column_size.data_compressed, ".data_compressed");
        log_subtract(total_column_size.data_uncompressed, part_column_size.data_uncompressed, ".data_uncompressed");
        log_subtract(total_column_size.marks, part_column_size.marks, ".marks");
    }

    auto indexes_descriptions = getInMemoryMetadataPtr()->secondary_indices;
    for (const auto & index : indexes_descriptions)
    {
        IndexSize & total_secondary_index_size = secondary_index_sizes[index.name];
        IndexSize part_secondary_index_size = part->getSecondaryIndexSize(index.name);

        auto log_subtract = [&](size_t & from, size_t value, const char * field)
        {
            if (value > from)
                LOG_ERROR(log, "Possibly incorrect index size subtraction: {} - {} = {}, index: {}, field: {}",
                    from, value, from - value, index.name, field);

            from -= value;
        };

        log_subtract(total_secondary_index_size.data_compressed, part_secondary_index_size.data_compressed, ".data_compressed");
        log_subtract(total_secondary_index_size.data_uncompressed, part_secondary_index_size.data_uncompressed, ".data_uncompressed");
        log_subtract(total_secondary_index_size.marks, part_secondary_index_size.marks, ".marks");
    }
}

void MergeTreeData::checkAlterPartitionIsPossible(
    const PartitionCommands & commands, const StorageMetadataPtr & /*metadata_snapshot*/, const Settings & settings) const
{
    for (const auto & command : commands)
    {
        if (command.type == PartitionCommand::DROP_DETACHED_PARTITION
            && !settings.allow_drop_detached)
            throw DB::Exception("Cannot execute query: DROP DETACHED PART is disabled "
                                "(see allow_drop_detached setting)", ErrorCodes::SUPPORT_IS_DISABLED);

        if (command.partition && command.type != PartitionCommand::DROP_DETACHED_PARTITION)
        {
            if (command.part)
            {
                auto part_name = command.partition->as<ASTLiteral &>().value.safeGet<String>();
                /// We are able to parse it
                MergeTreePartInfo::fromPartName(part_name, format_version);
            }
            else
            {
                /// We are able to parse it
                const auto * partition_ast = command.partition->as<ASTPartition>();
                if (partition_ast && partition_ast->all)
                {
                    if (command.type != PartitionCommand::DROP_PARTITION)
                        throw DB::Exception("Only support DETACH PARTITION ALL currently", ErrorCodes::SUPPORT_IS_DISABLED);
                }
                else
                    getPartitionIDFromQuery(command.partition, getContext());
            }
        }
    }
}

void MergeTreeData::checkPartitionCanBeDropped(const ASTPtr & partition, ContextPtr local_context)
{
    DataPartsVector parts_to_remove;
    const auto * partition_ast = partition->as<ASTPartition>();
    if (partition_ast && partition_ast->all)
        parts_to_remove = getVisibleDataPartsVector(local_context);
    else
    {
        const String partition_id = getPartitionIDFromQuery(partition, local_context);
        parts_to_remove = getVisibleDataPartsVectorInPartition(local_context, partition_id);
    }
    UInt64 partition_size = 0;

    for (const auto & part : parts_to_remove)
        partition_size += part->getBytesOnDisk();

    auto table_id = getStorageID();
    getContext()->checkPartitionCanBeDropped(table_id.database_name, table_id.table_name, partition_size);
}

void MergeTreeData::checkPartCanBeDropped(const String & part_name)
{
    auto part = getPartIfExists(part_name, {MergeTreeDataPartState::Active});
    if (!part)
        throw Exception(ErrorCodes::NO_SUCH_DATA_PART, "No part {} in committed state", part_name);

    auto table_id = getStorageID();
    getContext()->checkPartitionCanBeDropped(table_id.database_name, table_id.table_name, part->getBytesOnDisk());
}

void MergeTreeData::movePartitionToDisk(const ASTPtr & partition, const String & name, bool moving_part, ContextPtr local_context)
{
    String partition_id;

    if (moving_part)
        partition_id = partition->as<ASTLiteral &>().value.safeGet<String>();
    else
        partition_id = getPartitionIDFromQuery(partition, local_context);

    DataPartsVector parts;
    if (moving_part)
    {
        auto part_info = MergeTreePartInfo::fromPartName(partition_id, format_version);
        parts.push_back(getActiveContainingPart(part_info));
        if (!parts.back() || parts.back()->name != part_info.getPartName())
            throw Exception("Part " + partition_id + " is not exists or not active", ErrorCodes::NO_SUCH_DATA_PART);
    }
    else
        parts = getVisibleDataPartsVectorInPartition(local_context, partition_id);

    auto disk = getStoragePolicy()->getDiskByName(name);
    std::erase_if(parts, [&](auto part_ptr)
        {
            return part_ptr->getDataPartStorage().getDiskName() == disk->getName();
        });

    if (parts.empty())
    {
        String no_parts_to_move_message;
        if (moving_part)
            no_parts_to_move_message = "Part '" + partition_id + "' is already on disk '" + disk->getName() + "'";
        else
            no_parts_to_move_message = "All parts of partition '" + partition_id + "' are already on disk '" + disk->getName() + "'";

        throw Exception(no_parts_to_move_message, ErrorCodes::UNKNOWN_DISK);
    }

    if (!movePartsToSpace(parts, std::static_pointer_cast<Space>(disk)))
        throw Exception("Cannot move parts because moves are manually disabled", ErrorCodes::ABORTED);
}


void MergeTreeData::movePartitionToVolume(const ASTPtr & partition, const String & name, bool moving_part, ContextPtr local_context)
{
    String partition_id;

    if (moving_part)
        partition_id = partition->as<ASTLiteral &>().value.safeGet<String>();
    else
        partition_id = getPartitionIDFromQuery(partition, local_context);

    DataPartsVector parts;
    if (moving_part)
    {
        auto part_info = MergeTreePartInfo::fromPartName(partition_id, format_version);
        parts.emplace_back(getActiveContainingPart(part_info));
        if (!parts.back() || parts.back()->name != part_info.getPartName())
            throw Exception("Part " + partition_id + " is not exists or not active", ErrorCodes::NO_SUCH_DATA_PART);
    }
    else
        parts = getVisibleDataPartsVectorInPartition(local_context, partition_id);

    auto volume = getStoragePolicy()->getVolumeByName(name);
    if (!volume)
        throw Exception("Volume " + name + " does not exists on policy " + getStoragePolicy()->getName(), ErrorCodes::UNKNOWN_DISK);

    if (parts.empty())
        throw Exception("Nothing to move (check that the partition exists).", ErrorCodes::NO_SUCH_DATA_PART);

    std::erase_if(parts, [&](auto part_ptr)
        {
            for (const auto & disk : volume->getDisks())
            {
                if (part_ptr->getDataPartStorage().getDiskName() == disk->getName())
                {
                    return true;
                }
            }
            return false;
        });

    if (parts.empty())
    {
        String no_parts_to_move_message;
        if (moving_part)
            no_parts_to_move_message = "Part '" + partition_id + "' is already on volume '" + volume->getName() + "'";
        else
            no_parts_to_move_message = "All parts of partition '" + partition_id + "' are already on volume '" + volume->getName() + "'";

        throw Exception(no_parts_to_move_message, ErrorCodes::UNKNOWN_DISK);
    }

    if (!movePartsToSpace(parts, std::static_pointer_cast<Space>(volume)))
        throw Exception("Cannot move parts because moves are manually disabled", ErrorCodes::ABORTED);
}

void MergeTreeData::movePartitionToShard(const ASTPtr & /*partition*/, bool /*move_part*/, const String & /*to*/, ContextPtr /*query_context*/)
{
    throw Exception(ErrorCodes::NOT_IMPLEMENTED, "MOVE PARTITION TO SHARD is not supported by storage {}", getName());
}

void MergeTreeData::fetchPartition(
    const ASTPtr & /*partition*/,
    const StorageMetadataPtr & /*metadata_snapshot*/,
    const String & /*from*/,
    bool /*fetch_part*/,
    ContextPtr /*query_context*/)
{
    throw Exception(ErrorCodes::NOT_IMPLEMENTED, "FETCH PARTITION is not supported by storage {}", getName());
}

Pipe MergeTreeData::alterPartition(
    const StorageMetadataPtr & metadata_snapshot,
    const PartitionCommands & commands,
    ContextPtr query_context)
{
    PartitionCommandsResultInfo result;
    for (const PartitionCommand & command : commands)
    {
        PartitionCommandsResultInfo current_command_results;
        switch (command.type)
        {
            case PartitionCommand::DROP_PARTITION:
            {
                if (command.part)
                {
                    auto part_name = command.partition->as<ASTLiteral &>().value.safeGet<String>();
                    checkPartCanBeDropped(part_name);
                    dropPart(part_name, command.detach, query_context);
                }
                else
                {
                    checkPartitionCanBeDropped(command.partition, query_context);
                    dropPartition(command.partition, command.detach, query_context);
                }
            }
            break;

            case PartitionCommand::DROP_DETACHED_PARTITION:
                dropDetached(command.partition, command.part, query_context);
                break;

            case PartitionCommand::ATTACH_PARTITION:
                current_command_results = attachPartition(command.partition, metadata_snapshot, command.part, query_context);
                break;
            case PartitionCommand::MOVE_PARTITION:
            {
                switch (*command.move_destination_type)
                {
                    case PartitionCommand::MoveDestinationType::DISK:
                        movePartitionToDisk(command.partition, command.move_destination_name, command.part, query_context);
                        break;

                    case PartitionCommand::MoveDestinationType::VOLUME:
                        movePartitionToVolume(command.partition, command.move_destination_name, command.part, query_context);
                        break;

                    case PartitionCommand::MoveDestinationType::TABLE:
                    {
                        String dest_database = query_context->resolveDatabase(command.to_database);
                        auto dest_storage = DatabaseCatalog::instance().getTable({dest_database, command.to_table}, query_context);
                        movePartitionToTable(dest_storage, command.partition, query_context);
                    }
                    break;

                    case PartitionCommand::MoveDestinationType::SHARD:
                    {
                        if (!getSettings()->part_moves_between_shards_enable)
                            throw Exception(ErrorCodes::SUPPORT_IS_DISABLED,
                                            "Moving parts between shards is experimental and work in progress"
                                            ", see part_moves_between_shards_enable setting");
                        movePartitionToShard(command.partition, command.part, command.move_destination_name, query_context);
                    }
                    break;
                }
            }
            break;

            case PartitionCommand::REPLACE_PARTITION:
            {
                if (command.replace)
                    checkPartitionCanBeDropped(command.partition, query_context);
                String from_database = query_context->resolveDatabase(command.from_database);
                auto from_storage = DatabaseCatalog::instance().getTable({from_database, command.from_table}, query_context);
                replacePartitionFrom(from_storage, command.partition, command.replace, query_context);
            }
            break;

            case PartitionCommand::FETCH_PARTITION:
                fetchPartition(command.partition, metadata_snapshot, command.from_zookeeper_path, command.part, query_context);
                break;

            case PartitionCommand::FREEZE_PARTITION:
            {
                auto lock = lockForShare(query_context->getCurrentQueryId(), query_context->getSettingsRef().lock_acquire_timeout);
                current_command_results = freezePartition(command.partition, metadata_snapshot, command.with_name, query_context, lock);
            }
            break;

            case PartitionCommand::FREEZE_ALL_PARTITIONS:
            {
                auto lock = lockForShare(query_context->getCurrentQueryId(), query_context->getSettingsRef().lock_acquire_timeout);
                current_command_results = freezeAll(command.with_name, metadata_snapshot, query_context, lock);
            }
            break;

            case PartitionCommand::UNFREEZE_PARTITION:
            {
                auto lock = lockForShare(query_context->getCurrentQueryId(), query_context->getSettingsRef().lock_acquire_timeout);
                current_command_results = unfreezePartition(command.partition, command.with_name, query_context, lock);
            }
            break;

            case PartitionCommand::UNFREEZE_ALL_PARTITIONS:
            {
                auto lock = lockForShare(query_context->getCurrentQueryId(), query_context->getSettingsRef().lock_acquire_timeout);
                current_command_results = unfreezeAll(command.with_name, query_context, lock);
            }

            break;

            default:
                throw Exception("Uninitialized partition command", ErrorCodes::LOGICAL_ERROR);
        }
        for (auto & command_result : current_command_results)
            command_result.command_type = command.typeToString();
        result.insert(result.end(), current_command_results.begin(), current_command_results.end());
    }

    if (query_context->getSettingsRef().alter_partition_verbose_result)
        return convertCommandsResultToSource(result);

    return {};
}


void MergeTreeData::backupData(BackupEntriesCollector & backup_entries_collector, const String & data_path_in_backup, const std::optional<ASTs> & partitions)
{
    auto local_context = backup_entries_collector.getContext();

    DataPartsVector data_parts;
    if (partitions)
        data_parts = getVisibleDataPartsVectorInPartitions(local_context, getPartitionIDsFromQuery(*partitions, local_context));
    else
        data_parts = getVisibleDataPartsVector(local_context);

    backup_entries_collector.addBackupEntries(backupParts(data_parts, data_path_in_backup, local_context));
}

BackupEntries MergeTreeData::backupParts(const DataPartsVector & data_parts, const String & data_path_in_backup, const ContextPtr & local_context)
{
    BackupEntries backup_entries;
    std::map<DiskPtr, std::shared_ptr<TemporaryFileOnDisk>> temp_dirs;
    TableLockHolder table_lock;

    for (const auto & part : data_parts)
    {
        /// Hard links is the default way to ensure that we'll be keeping access to the files of parts.
        bool make_temporary_hard_links = true;
        bool hold_storage_and_part_ptrs = false;
        bool hold_table_lock = false;

        if (getStorageID().hasUUID())
        {
            /// Tables in atomic databases have UUIDs. When using atomic database we don't have to create hard links to make a backup,
            /// we can just hold smart pointers to a storage and to data parts instead. That's enough to protect those files from deleting
            /// until the backup is done (see the calls `part.unique()` in grabOldParts() and table.unique() in DatabaseCatalog).
            make_temporary_hard_links = false;
            hold_storage_and_part_ptrs = true;
        }
        else if (supportsReplication() && part->getDataPartStorage().supportZeroCopyReplication() && getSettings()->allow_remote_fs_zero_copy_replication)
        {
            /// Hard links don't work correctly with zero copy replication.
            make_temporary_hard_links = false;
            hold_storage_and_part_ptrs = true;
            hold_table_lock = true;
        }

        if (hold_table_lock && !table_lock)
            table_lock = lockForShare(local_context->getCurrentQueryId(), local_context->getSettingsRef().lock_acquire_timeout);

        BackupEntries backup_entries_from_part;
        part->getDataPartStorage().backup(
            part->checksums,
            part->getFileNamesWithoutChecksums(),
            data_path_in_backup,
            backup_entries_from_part,
            make_temporary_hard_links,
            &temp_dirs);

        auto projection_parts = part->getProjectionParts();
        for (const auto & [projection_name, projection_part] : projection_parts)
        {
            projection_part->getDataPartStorage().backup(
                projection_part->checksums,
                projection_part->getFileNamesWithoutChecksums(),
                fs::path{data_path_in_backup} / part->name,
                backup_entries_from_part,
                make_temporary_hard_links,
                &temp_dirs);
        }

        if (hold_storage_and_part_ptrs)
        {
            /// Wrap backup entries with smart pointers to data parts and to the storage itself
            /// (we'll be holding those smart pointers for as long as we'll be using the backup entries).
            auto storage_and_part = std::make_pair(shared_from_this(), part);
            if (hold_table_lock)
                wrapBackupEntriesWith(backup_entries_from_part, std::make_pair(storage_and_part, table_lock));
            else
                wrapBackupEntriesWith(backup_entries_from_part, storage_and_part);
        }

        insertAtEnd(backup_entries, std::move(backup_entries_from_part));
    }

    return backup_entries;
}

void MergeTreeData::restoreDataFromBackup(RestorerFromBackup & restorer, const String & data_path_in_backup, const std::optional<ASTs> & partitions)
{
    auto backup = restorer.getBackup();
    if (!backup->hasFiles(data_path_in_backup))
        return;

    if (!restorer.isNonEmptyTableAllowed() && getTotalActiveSizeInBytes() && backup->hasFiles(data_path_in_backup))
        restorer.throwTableIsNotEmpty(getStorageID());

    restorePartsFromBackup(restorer, data_path_in_backup, partitions);
}

class MergeTreeData::RestoredPartsHolder
{
public:
    RestoredPartsHolder(const std::shared_ptr<MergeTreeData> & storage_, const BackupPtr & backup_, size_t num_parts_)
        : storage(storage_), backup(backup_), num_parts(num_parts_)
    {
    }

    BackupPtr getBackup() const { return backup; }

    void setNumParts(size_t num_parts_)
    {
        std::lock_guard lock{mutex};
        num_parts = num_parts_;
        attachIfAllPartsRestored();
    }

    void addPart(MutableDataPartPtr part)
    {
        std::lock_guard lock{mutex};
        parts.emplace_back(part);
        attachIfAllPartsRestored();
    }

    String getTemporaryDirectory(const DiskPtr & disk)
    {
        std::lock_guard lock{mutex};
        auto it = temp_dirs.find(disk);
        if (it == temp_dirs.end())
            it = temp_dirs.emplace(disk, std::make_shared<TemporaryFileOnDisk>(disk, "tmp/")).first;
        return it->second->getPath();
    }

private:
    void attachIfAllPartsRestored()
    {
        if (!num_parts || (parts.size() < num_parts))
            return;

        /// Sort parts by min_block (because we need to preserve the order of parts).
        std::sort(
            parts.begin(),
            parts.end(),
            [](const MutableDataPartPtr & lhs, const MutableDataPartPtr & rhs) { return lhs->info.min_block < rhs->info.min_block; });

        storage->attachRestoredParts(std::move(parts));
        parts.clear();
        temp_dirs.clear();
        num_parts = 0;
    }

    std::shared_ptr<MergeTreeData> storage;
    BackupPtr backup;
    size_t num_parts = 0;
    MutableDataPartsVector parts;
    std::map<DiskPtr, std::shared_ptr<TemporaryFileOnDisk>> temp_dirs;
    mutable std::mutex mutex;
};

void MergeTreeData::restorePartsFromBackup(RestorerFromBackup & restorer, const String & data_path_in_backup, const std::optional<ASTs> & partitions)
{
    std::optional<std::unordered_set<String>> partition_ids;
    if (partitions)
        partition_ids = getPartitionIDsFromQuery(*partitions, restorer.getContext());

    auto backup = restorer.getBackup();
    Strings part_names = backup->listFiles(data_path_in_backup);
    boost::remove_erase(part_names, "mutations");

    auto restored_parts_holder
        = std::make_shared<RestoredPartsHolder>(std::static_pointer_cast<MergeTreeData>(shared_from_this()), backup, part_names.size());

    fs::path data_path_in_backup_fs = data_path_in_backup;
    size_t num_parts = 0;

    for (const String & part_name : part_names)
    {
        const auto part_info = MergeTreePartInfo::tryParsePartName(part_name, format_version);
        if (!part_info)
        {
            throw Exception(ErrorCodes::CANNOT_RESTORE_TABLE, "File name {} is not a part's name",
                            String{data_path_in_backup_fs / part_name});
        }

        if (partition_ids && !partition_ids->contains(part_info->partition_id))
            continue;

        restorer.addDataRestoreTask(
            [storage = std::static_pointer_cast<MergeTreeData>(shared_from_this()),
             backup,
             part_path_in_backup = data_path_in_backup_fs / part_name,
             part_info=*part_info,
             restored_parts_holder]
            { storage->restorePartFromBackup(restored_parts_holder, part_info, part_path_in_backup); });

        ++num_parts;
    }

    restored_parts_holder->setNumParts(num_parts);
}

void MergeTreeData::restorePartFromBackup(std::shared_ptr<RestoredPartsHolder> restored_parts_holder, const MergeTreePartInfo & part_info, const String & part_path_in_backup) const
{
    String part_name = part_info.getPartName();
    auto backup = restored_parts_holder->getBackup();

    UInt64 total_size_of_part = 0;
    Strings filenames = backup->listFiles(part_path_in_backup, /* recursive= */ true);
    fs::path part_path_in_backup_fs = part_path_in_backup;
    for (const String & filename : filenames)
        total_size_of_part += backup->getFileSize(part_path_in_backup_fs / filename);

    std::shared_ptr<IReservation> reservation = getStoragePolicy()->reserveAndCheck(total_size_of_part);
    auto disk = reservation->getDisk();

    fs::path temp_dir = restored_parts_holder->getTemporaryDirectory(disk);
    fs::path temp_part_dir = temp_dir / part_path_in_backup_fs.relative_path();
    disk->createDirectories(temp_part_dir);

    /// For example:
    /// part_name = 0_1_1_0
    /// part_path_in_backup = /data/test/table/0_1_1_0
    /// tmp_dir = tmp/1aaaaaa
    /// tmp_part_dir = tmp/1aaaaaa/data/test/table/0_1_1_0

    /// Subdirectories in the part's directory. It's used to restore projections.
    std::unordered_set<String> subdirs;

    for (const String & filename : filenames)
    {
        /// Needs to create subdirectories before copying the files. Subdirectories are used to represent projections.
        auto separator_pos = filename.rfind('/');
        if (separator_pos != String::npos)
        {
            String subdir = filename.substr(0, separator_pos);
            if (subdirs.emplace(subdir).second)
                disk->createDirectories(temp_part_dir / subdir);
        }

        /// TODO Transactions: Decide what to do with version metadata (if any). Let's just skip it for now.
        if (filename.ends_with(IMergeTreeDataPart::TXN_VERSION_METADATA_FILE_NAME))
            continue;

        auto backup_entry = backup->readFile(part_path_in_backup_fs / filename);
        auto read_buffer = backup_entry->getReadBuffer();
        auto write_buffer = disk->writeFile(temp_part_dir / filename);
        copyData(*read_buffer, *write_buffer);
        write_buffer->finalize();
        reservation->update(reservation->getSize() - backup_entry->getSize());
    }

    auto single_disk_volume = std::make_shared<SingleDiskVolume>(disk->getName(), disk, 0);
    auto data_part_storage = std::make_shared<DataPartStorageOnDisk>(single_disk_volume, temp_part_dir.parent_path(), part_name);
    auto part = createPart(part_name, part_info, data_part_storage);
    part->version.setCreationTID(Tx::PrehistoricTID, nullptr);
    part->loadColumnsChecksumsIndexes(false, true);

    restored_parts_holder->addPart(part);
}


String MergeTreeData::getPartitionIDFromQuery(const ASTPtr & ast, ContextPtr local_context, DataPartsLock * acquired_lock) const
{
    const auto & partition_ast = ast->as<ASTPartition &>();

    if (partition_ast.all)
        throw Exception("Only Support DETACH PARTITION ALL currently", ErrorCodes::SUPPORT_IS_DISABLED);

    if (!partition_ast.value)
    {
        MergeTreePartInfo::validatePartitionID(partition_ast.id, format_version);
        return partition_ast.id;
    }

    if (format_version < MERGE_TREE_DATA_MIN_FORMAT_VERSION_WITH_CUSTOM_PARTITIONING)
    {
        /// Month-partitioning specific - partition ID can be passed in the partition value.
        const auto * partition_lit = partition_ast.value->as<ASTLiteral>();
        if (partition_lit && partition_lit->value.getType() == Field::Types::String)
        {
            String partition_id = partition_lit->value.get<String>();
            MergeTreePartInfo::validatePartitionID(partition_id, format_version);
            return partition_id;
        }
    }

    /// Re-parse partition key fields using the information about expected field types.
    auto metadata_snapshot = getInMemoryMetadataPtr();
    const Block & key_sample_block = metadata_snapshot->getPartitionKey().sample_block;
    size_t fields_count = key_sample_block.columns();
    if (partition_ast.fields_count != fields_count)
        throw Exception(ErrorCodes::INVALID_PARTITION_VALUE,
                        "Wrong number of fields in the partition expression: {}, must be: {}",
                        partition_ast.fields_count, fields_count);

    Row partition_row(fields_count);
    if (fields_count == 0)
    {
        /// Function tuple(...) requires at least one argument, so empty key is a special case
        assert(!partition_ast.fields_count);
        assert(typeid_cast<ASTFunction *>(partition_ast.value.get()));
        assert(partition_ast.value->as<ASTFunction>()->name == "tuple");
        assert(partition_ast.value->as<ASTFunction>()->arguments);
        auto args = partition_ast.value->as<ASTFunction>()->arguments;
        if (!args)
            throw Exception(ErrorCodes::BAD_ARGUMENTS, "Expected at least one argument in partition AST");
        bool empty_tuple = partition_ast.value->as<ASTFunction>()->arguments->children.empty();
        if (!empty_tuple)
            throw Exception(ErrorCodes::INVALID_PARTITION_VALUE, "Partition key is empty, expected 'tuple()' as partition key");
    }
    else if (fields_count == 1)
    {
        ASTPtr partition_value_ast = partition_ast.value;
        if (auto * tuple = partition_value_ast->as<ASTFunction>())
        {
            assert(tuple->name == "tuple");
            assert(tuple->arguments);
            assert(tuple->arguments->children.size() == 1);
            partition_value_ast = tuple->arguments->children[0];
        }
        /// Simple partition key, need to evaluate and cast
        Field partition_key_value = evaluateConstantExpression(partition_value_ast, local_context).first;
        partition_row[0] = convertFieldToTypeOrThrow(partition_key_value, *key_sample_block.getByPosition(0).type);
    }
    else
    {
        /// Complex key, need to evaluate, untuple and cast
        Field partition_key_value = evaluateConstantExpression(partition_ast.value, local_context).first;
        if (partition_key_value.getType() != Field::Types::Tuple)
            throw Exception(ErrorCodes::INVALID_PARTITION_VALUE,
                            "Expected tuple for complex partition key, got {}", partition_key_value.getTypeName());

        const Tuple & tuple = partition_key_value.get<Tuple>();
        if (tuple.size() != fields_count)
            throw Exception(ErrorCodes::LOGICAL_ERROR,
                            "Wrong number of fields in the partition expression: {}, must be: {}", tuple.size(), fields_count);

        for (size_t i = 0; i < fields_count; ++i)
            partition_row[i] = convertFieldToTypeOrThrow(tuple[i], *key_sample_block.getByPosition(i).type);
    }

    MergeTreePartition partition(std::move(partition_row));
    String partition_id = partition.getID(*this);

    {
        auto data_parts_lock = (acquired_lock) ? DataPartsLock() : lockParts();
        DataPartPtr existing_part_in_partition = getAnyPartInPartition(partition_id, data_parts_lock);
        if (existing_part_in_partition && existing_part_in_partition->partition.value != partition.value)
        {
            WriteBufferFromOwnString buf;
            partition.serializeText(*this, buf, FormatSettings{});
            throw Exception(ErrorCodes::LOGICAL_ERROR, "Parsed partition value: {} "
                            "doesn't match partition value for an existing part with the same partition ID: {}",
                            buf.str(), existing_part_in_partition->name);
        }
    }

    return partition_id;
}


DataPartsVector MergeTreeData::getVisibleDataPartsVector(ContextPtr local_context) const
{
    DataPartsVector res;
    if (const auto * txn = local_context->getCurrentTransaction().get())
    {
        res = getDataPartsVectorForInternalUsage({DataPartState::Active, DataPartState::Outdated});
        filterVisibleDataParts(res, txn->getSnapshot(), txn->tid);
    }
    else
    {
        res = getDataPartsVectorForInternalUsage();
    }
    return res;
}

DataPartsVector MergeTreeData::getVisibleDataPartsVectorUnlocked(ContextPtr local_context, const DataPartsLock & lock) const
{
    DataPartsVector res;
    if (const auto * txn = local_context->getCurrentTransaction().get())
    {
        res = getDataPartsVectorForInternalUsage({DataPartState::Active, DataPartState::Outdated}, lock);
        filterVisibleDataParts(res, txn->getSnapshot(), txn->tid);
    }
    else
    {
        res = getDataPartsVectorForInternalUsage({DataPartState::Active}, lock);
    }
    return res;
}

MergeTreeData::DataPartsVector MergeTreeData::getVisibleDataPartsVector(const MergeTreeTransactionPtr & txn) const
{
    DataPartsVector res;
    if (txn)
    {
        res = getDataPartsVectorForInternalUsage({DataPartState::Active, DataPartState::Outdated});
        filterVisibleDataParts(res, txn->getSnapshot(), txn->tid);
    }
    else
    {
        res = getDataPartsVectorForInternalUsage();
    }
    return res;
}

MergeTreeData::DataPartsVector MergeTreeData::getVisibleDataPartsVector(CSN snapshot_version, TransactionID current_tid) const
{
    auto res = getDataPartsVectorForInternalUsage({DataPartState::Active, DataPartState::Outdated});
    filterVisibleDataParts(res, snapshot_version, current_tid);
    return res;
}

void MergeTreeData::filterVisibleDataParts(DataPartsVector & maybe_visible_parts, CSN snapshot_version, TransactionID current_tid) const
{
    [[maybe_unused]] size_t total_size = maybe_visible_parts.size();

    auto need_remove_pred = [snapshot_version, &current_tid] (const DataPartPtr & part) -> bool
    {
        return !part->version.isVisible(snapshot_version, current_tid);
    };

    std::erase_if(maybe_visible_parts, need_remove_pred);
    [[maybe_unused]] size_t visible_size = maybe_visible_parts.size();


    auto get_part_names = [&maybe_visible_parts]() -> Strings
    {
        Strings visible_part_names;
        for (const auto & p : maybe_visible_parts)
            visible_part_names.push_back(p->name);
        return visible_part_names;
    };

    LOG_TEST(log, "Got {} parts (of {}) visible in snapshot {} (TID {}): {}",
             visible_size, total_size, snapshot_version, current_tid, fmt::join(get_part_names(), ", "));
}


std::unordered_set<String> MergeTreeData::getPartitionIDsFromQuery(const ASTs & asts, ContextPtr local_context) const
{
    std::unordered_set<String> partition_ids;
    for (const auto & ast : asts)
        partition_ids.emplace(getPartitionIDFromQuery(ast, local_context));
    return partition_ids;
}

std::set<String> MergeTreeData::getPartitionIdsAffectedByCommands(
    const MutationCommands & commands, ContextPtr query_context) const
{
    std::set<String> affected_partition_ids;

    for (const auto & command : commands)
    {
        if (!command.partition)
        {
            affected_partition_ids.clear();
            break;
        }

        affected_partition_ids.insert(
            getPartitionIDFromQuery(command.partition, query_context)
        );
    }

    return affected_partition_ids;
}


MergeTreeData::DataPartsVector MergeTreeData::getDataPartsVectorForInternalUsage(
    const DataPartStates & affordable_states, const DataPartsLock & /*lock*/, DataPartStateVector * out_states) const
{
    DataPartsVector res;
    DataPartsVector buf;

    for (auto state : affordable_states)
    {
        auto range = getDataPartsStateRange(state);
        std::swap(buf, res);
        res.clear();
        std::merge(range.begin(), range.end(), buf.begin(), buf.end(), std::back_inserter(res), LessDataPart()); //-V783
    }

    if (out_states != nullptr)
    {
        out_states->resize(res.size());
        for (size_t i = 0; i < res.size(); ++i)
            (*out_states)[i] = res[i]->getState();
    }

    return res;
}

MergeTreeData::DataPartsVector
MergeTreeData::getDataPartsVectorForInternalUsage(const DataPartStates & affordable_states, DataPartStateVector * out_states) const
{
    auto lock = lockParts();
    return getDataPartsVectorForInternalUsage(affordable_states, lock, out_states);
}

MergeTreeData::ProjectionPartsVector
MergeTreeData::getProjectionPartsVectorForInternalUsage(const DataPartStates & affordable_states, DataPartStateVector * out_states) const
{
    auto lock = lockParts();
    ProjectionPartsVector res;
    for (auto state : affordable_states)
    {
        auto range = getDataPartsStateRange(state);
        for (const auto & part : range)
        {
            res.data_parts.push_back(part);
            for (const auto & [_, projection_part] : part->getProjectionParts())
                res.projection_parts.push_back(projection_part);
        }
    }

    if (out_states != nullptr)
    {
        out_states->resize(res.projection_parts.size());
        for (size_t i = 0; i < res.projection_parts.size(); ++i)
            (*out_states)[i] = res.projection_parts[i]->getParentPart()->getState();
    }

    return res;
}

MergeTreeData::DataPartsVector MergeTreeData::getAllDataPartsVector(MergeTreeData::DataPartStateVector * out_states) const
{
    DataPartsVector res;
    auto lock = lockParts();
    res.assign(data_parts_by_info.begin(), data_parts_by_info.end());
    if (out_states != nullptr)
    {
        out_states->resize(res.size());
        for (size_t i = 0; i < res.size(); ++i)
            (*out_states)[i] = res[i]->getState();
    }

    return res;
}

bool MergeTreeData::supportsLightweightDelete() const
{
    auto lock = lockParts();
    for (const auto & part : data_parts_by_info)
    {
        if (!part->supportLightweightDeleteMutate())
            return false;
    }
    return true;
}

MergeTreeData::ProjectionPartsVector MergeTreeData::getAllProjectionPartsVector(MergeTreeData::DataPartStateVector * out_states) const
{
    ProjectionPartsVector res;
    auto lock = lockParts();
    for (const auto & part : data_parts_by_info)
    {
        res.data_parts.push_back(part);
        for (const auto & [p_name, projection_part] : part->getProjectionParts())
            res.projection_parts.push_back(projection_part);
    }

    if (out_states != nullptr)
    {
        out_states->resize(res.projection_parts.size());
        for (size_t i = 0; i < res.projection_parts.size(); ++i)
            (*out_states)[i] = res.projection_parts[i]->getParentPart()->getState();
    }
    return res;
}

DetachedPartsInfo MergeTreeData::getDetachedParts() const
{
    DetachedPartsInfo res;

    for (const auto & disk : getDisks())
    {
        String detached_path = fs::path(relative_data_path) / MergeTreeData::DETACHED_DIR_NAME;

        /// Note: we don't care about TOCTOU issue here.
        if (disk->exists(detached_path))
        {
            for (auto it = disk->iterateDirectory(detached_path); it->isValid(); it->next())
            {
                res.push_back(DetachedPartInfo::parseDetachedPartName(disk, it->name(), format_version));
            }
        }
    }
    return res;
}

void MergeTreeData::validateDetachedPartName(const String & name)
{
    if (name.find('/') != std::string::npos || name == "." || name == "..")
        throw DB::Exception("Invalid part name '" + name + "'", ErrorCodes::INCORRECT_FILE_NAME);

    if (startsWith(name, "attaching_") || startsWith(name, "deleting_"))
        throw DB::Exception("Cannot drop part " + name + ": "
                            "most likely it is used by another DROP or ATTACH query.",
                            ErrorCodes::BAD_DATA_PART_NAME);
}

void MergeTreeData::dropDetached(const ASTPtr & partition, bool part, ContextPtr local_context)
{
    PartsTemporaryRename renamed_parts(*this, "detached/");

    if (part)
    {
        String part_name = partition->as<ASTLiteral &>().value.safeGet<String>();
        validateDetachedPartName(part_name);
        auto disk = getDiskForDetachedPart(part_name);
        renamed_parts.addPart(part_name, "deleting_" + part_name, disk);
    }
    else
    {
        String partition_id = getPartitionIDFromQuery(partition, local_context);
        DetachedPartsInfo detached_parts = getDetachedParts();
        for (const auto & part_info : detached_parts)
            if (part_info.valid_name && part_info.partition_id == partition_id
                && part_info.prefix != "attaching" && part_info.prefix != "deleting")
                renamed_parts.addPart(part_info.dir_name, "deleting_" + part_info.dir_name, part_info.disk);
    }

    LOG_DEBUG(log, "Will drop {} detached parts.", renamed_parts.old_and_new_names.size());

    renamed_parts.tryRenameAll();

    for (auto & [old_name, new_name, disk] : renamed_parts.old_and_new_names)
    {
        bool keep_shared = removeDetachedPart(disk, fs::path(relative_data_path) / "detached" / new_name / "", old_name);
        LOG_DEBUG(log, "Dropped detached part {}, keep shared data: {}", old_name, keep_shared);
        old_name.clear();
    }
}

MergeTreeData::MutableDataPartsVector MergeTreeData::tryLoadPartsToAttach(const ASTPtr & partition, bool attach_part,
        ContextPtr local_context, PartsTemporaryRename & renamed_parts)
{
    const String source_dir = "detached/";

    std::map<String, DiskPtr> name_to_disk;

    /// Let's compose a list of parts that should be added.
    if (attach_part)
    {
        const String part_id = partition->as<ASTLiteral &>().value.safeGet<String>();
        validateDetachedPartName(part_id);
        auto disk = getDiskForDetachedPart(part_id);
        renamed_parts.addPart(part_id, "attaching_" + part_id, disk);

        if (MergeTreePartInfo::tryParsePartName(part_id, format_version))
            name_to_disk[part_id] = getDiskForDetachedPart(part_id);
    }
    else
    {
        String partition_id = getPartitionIDFromQuery(partition, local_context);
        LOG_DEBUG(log, "Looking for parts for partition {} in {}", partition_id, source_dir);

        ActiveDataPartSet active_parts(format_version);

        auto detached_parts = getDetachedParts();
        auto new_end_it = std::remove_if(detached_parts.begin(), detached_parts.end(), [&partition_id](const DetachedPartInfo & part_info)
        {
            return !part_info.valid_name || !part_info.prefix.empty() || part_info.partition_id != partition_id;
        });
        detached_parts.resize(std::distance(detached_parts.begin(), new_end_it));

        for (const auto & part_info : detached_parts)
        {
            LOG_DEBUG(log, "Found part {}", part_info.dir_name);
            active_parts.add(part_info.dir_name);
        }

        LOG_DEBUG(log, "{} of them are active", active_parts.size());

        /// Inactive parts are renamed so they can not be attached in case of repeated ATTACH.
        for (const auto & part_info : detached_parts)
        {
            const String containing_part = active_parts.getContainingPart(part_info.dir_name);

            if (!containing_part.empty() && containing_part != part_info.dir_name)
                part_info.disk->moveDirectory(fs::path(relative_data_path) / source_dir / part_info.dir_name,
                    fs::path(relative_data_path) / source_dir / ("inactive_" + part_info.dir_name));
            else
                renamed_parts.addPart(part_info.dir_name, "attaching_" + part_info.dir_name, part_info.disk);
        }
    }


    /// Try to rename all parts before attaching to prevent race with DROP DETACHED and another ATTACH.
    renamed_parts.tryRenameAll();

    /// Synchronously check that added parts exist and are not broken. We will write checksums.txt if it does not exist.
    LOG_DEBUG(log, "Checking parts");
    MutableDataPartsVector loaded_parts;
    loaded_parts.reserve(renamed_parts.old_and_new_names.size());

    for (const auto & [old_name, new_name, disk] : renamed_parts.old_and_new_names)
    {
        LOG_DEBUG(log, "Checking part {}", new_name);

        auto single_disk_volume = std::make_shared<SingleDiskVolume>("volume_" + old_name, disk);
        auto data_part_storage = std::make_shared<DataPartStorageOnDisk>(single_disk_volume, relative_data_path, source_dir + new_name);
        MutableDataPartPtr part = createPart(old_name, data_part_storage);

        loadPartAndFixMetadataImpl(part);
        loaded_parts.push_back(part);
    }

    return loaded_parts;
}

namespace
{

inline ReservationPtr checkAndReturnReservation(UInt64 expected_size, ReservationPtr reservation)
{
    if (reservation)
        return reservation;

    throw Exception(fmt::format("Cannot reserve {}, not enough space", ReadableSize(expected_size)), ErrorCodes::NOT_ENOUGH_SPACE);
}

}

ReservationPtr MergeTreeData::reserveSpace(UInt64 expected_size) const
{
    expected_size = std::max(RESERVATION_MIN_ESTIMATION_SIZE, expected_size);
    return getStoragePolicy()->reserveAndCheck(expected_size);
}

ReservationPtr MergeTreeData::reserveSpace(UInt64 expected_size, SpacePtr space)
{
    expected_size = std::max(RESERVATION_MIN_ESTIMATION_SIZE, expected_size);
    auto reservation = tryReserveSpace(expected_size, space);
    return checkAndReturnReservation(expected_size, std::move(reservation));
}

ReservationPtr MergeTreeData::reserveSpace(UInt64 expected_size, const IDataPartStorage & data_part_storage)
{
    expected_size = std::max(RESERVATION_MIN_ESTIMATION_SIZE, expected_size);
    return data_part_storage.reserve(expected_size);
}

ReservationPtr MergeTreeData::tryReserveSpace(UInt64 expected_size, const IDataPartStorage & data_part_storage)
{
    expected_size = std::max(RESERVATION_MIN_ESTIMATION_SIZE, expected_size);
    return data_part_storage.tryReserve(expected_size);
}

ReservationPtr MergeTreeData::tryReserveSpace(UInt64 expected_size, SpacePtr space)
{
    expected_size = std::max(RESERVATION_MIN_ESTIMATION_SIZE, expected_size);
    return space->reserve(expected_size);
}

ReservationPtr MergeTreeData::reserveSpacePreferringTTLRules(
    const StorageMetadataPtr & metadata_snapshot,
    UInt64 expected_size,
    const IMergeTreeDataPart::TTLInfos & ttl_infos,
    time_t time_of_move,
    size_t min_volume_index,
    bool is_insert,
    DiskPtr selected_disk) const
{
    expected_size = std::max(RESERVATION_MIN_ESTIMATION_SIZE, expected_size);

    ReservationPtr reservation = tryReserveSpacePreferringTTLRules(
        metadata_snapshot, expected_size, ttl_infos, time_of_move, min_volume_index, is_insert, selected_disk);

    return checkAndReturnReservation(expected_size, std::move(reservation));
}

ReservationPtr MergeTreeData::tryReserveSpacePreferringTTLRules(
    const StorageMetadataPtr & metadata_snapshot,
    UInt64 expected_size,
    const IMergeTreeDataPart::TTLInfos & ttl_infos,
    time_t time_of_move,
    size_t min_volume_index,
    bool is_insert,
    DiskPtr selected_disk) const
{
    expected_size = std::max(RESERVATION_MIN_ESTIMATION_SIZE, expected_size);
    ReservationPtr reservation;

    auto move_ttl_entry = selectTTLDescriptionForTTLInfos(metadata_snapshot->getMoveTTLs(), ttl_infos.moves_ttl, time_of_move, true);

    if (move_ttl_entry)
    {
        LOG_TRACE(log, "Trying to reserve {} to apply a TTL rule. Will try to reserve in the destination", ReadableSize(expected_size));
        SpacePtr destination_ptr = getDestinationForMoveTTL(*move_ttl_entry);
        bool perform_ttl_move_on_insert = is_insert && destination_ptr && shouldPerformTTLMoveOnInsert(destination_ptr);

        if (!destination_ptr)
        {
            if (move_ttl_entry->destination_type == DataDestinationType::VOLUME && !move_ttl_entry->if_exists)
                LOG_WARNING(
                    log,
                    "Would like to reserve space on volume '{}' by TTL rule of table '{}' but volume was not found",
                    move_ttl_entry->destination_name,
                    *std::atomic_load(&log_name));
            else if (move_ttl_entry->destination_type == DataDestinationType::DISK && !move_ttl_entry->if_exists)
                LOG_WARNING(
                    log,
                    "Would like to reserve space on disk '{}' by TTL rule of table '{}' but disk was not found",
                    move_ttl_entry->destination_name,
                    *std::atomic_load(&log_name));
        }
        else if (is_insert && !perform_ttl_move_on_insert)
        {
            LOG_TRACE(
                log,
                "TTL move on insert to {} {} for table {} is disabled",
                (move_ttl_entry->destination_type == DataDestinationType::VOLUME ? "volume" : "disk"),
                move_ttl_entry->destination_name,
                *std::atomic_load(&log_name));
        }
        else
        {
            reservation = destination_ptr->reserve(expected_size);
            if (reservation)
            {
                return reservation;
            }
            else
            {
                if (move_ttl_entry->destination_type == DataDestinationType::VOLUME)
                    LOG_WARNING(
                        log,
                        "Would like to reserve space on volume '{}' by TTL rule of table '{}' but there is not enough space",
                        move_ttl_entry->destination_name,
                        *std::atomic_load(&log_name));
                else if (move_ttl_entry->destination_type == DataDestinationType::DISK)
                    LOG_WARNING(
                        log,
                        "Would like to reserve space on disk '{}' by TTL rule of table '{}' but there is not enough space",
                        move_ttl_entry->destination_name,
                        *std::atomic_load(&log_name));
            }
        }
    }

    // Prefer selected_disk
    if (selected_disk)
    {
        LOG_TRACE(
            log,
            "Trying to reserve {} on the selected disk: {} (with type {})",
            ReadableSize(expected_size),
            selected_disk->getName(),
            toString(selected_disk->getDataSourceDescription().type));
        reservation = selected_disk->reserve(expected_size);
    }

    if (!reservation)
    {
        LOG_TRACE(log, "Trying to reserve {} using storage policy from min volume index {}", ReadableSize(expected_size), min_volume_index);
        reservation = getStoragePolicy()->reserve(expected_size, min_volume_index);
    }

    return reservation;
}

SpacePtr MergeTreeData::getDestinationForMoveTTL(const TTLDescription & move_ttl) const
{
    auto policy = getStoragePolicy();
    if (move_ttl.destination_type == DataDestinationType::VOLUME)
        return policy->tryGetVolumeByName(move_ttl.destination_name);
    else if (move_ttl.destination_type == DataDestinationType::DISK)
        return policy->tryGetDiskByName(move_ttl.destination_name);
    else
        return {};
}

bool MergeTreeData::shouldPerformTTLMoveOnInsert(const SpacePtr & move_destination) const
{
    if (move_destination->isVolume())
    {
        auto volume = std::static_pointer_cast<IVolume>(move_destination);
        return volume->perform_ttl_move_on_insert;
    }
    if (move_destination->isDisk())
    {
        auto disk = std::static_pointer_cast<IDisk>(move_destination);
        if (auto volume = getStoragePolicy()->tryGetVolumeByDiskName(disk->getName()))
            return volume->perform_ttl_move_on_insert;
    }
    return false;
}

bool MergeTreeData::isPartInTTLDestination(const TTLDescription & ttl, const IMergeTreeDataPart & part) const
{
    auto policy = getStoragePolicy();
    if (ttl.destination_type == DataDestinationType::VOLUME)
    {
        for (const auto & disk : policy->getVolumeByName(ttl.destination_name)->getDisks())
            if (disk->getName() == part.getDataPartStorage().getDiskName())
                return true;
    }
    else if (ttl.destination_type == DataDestinationType::DISK)
        return policy->getDiskByName(ttl.destination_name)->getName() == part.getDataPartStorage().getDiskName();
    return false;
}

CompressionCodecPtr MergeTreeData::getCompressionCodecForPart(size_t part_size_compressed, const IMergeTreeDataPart::TTLInfos & ttl_infos, time_t current_time) const
{

    auto metadata_snapshot = getInMemoryMetadataPtr();

    const auto & recompression_ttl_entries = metadata_snapshot->getRecompressionTTLs();
    auto best_ttl_entry = selectTTLDescriptionForTTLInfos(recompression_ttl_entries, ttl_infos.recompression_ttl, current_time, true);


    if (best_ttl_entry)
        return CompressionCodecFactory::instance().get(best_ttl_entry->recompression_codec, {});

    return getContext()->chooseCompressionCodec(
        part_size_compressed,
        static_cast<double>(part_size_compressed) / getTotalActiveSizeInBytes());
}

MergeTreeData::DataParts MergeTreeData::getDataParts(const DataPartStates & affordable_states) const
{
    DataParts res;
    {
        auto lock = lockParts();
        for (auto state : affordable_states)
        {
            auto range = getDataPartsStateRange(state);
            res.insert(range.begin(), range.end());
        }
    }
    return res;
}

MergeTreeData::DataParts MergeTreeData::getDataPartsForInternalUsage() const
{
    return getDataParts({DataPartState::Active});
}

MergeTreeData::DataPartsVector MergeTreeData::getDataPartsVectorForInternalUsage() const
{
    return getDataPartsVectorForInternalUsage({DataPartState::Active});
}

MergeTreeData::DataPartPtr MergeTreeData::getAnyPartInPartition(
    const String & partition_id, DataPartsLock & /*data_parts_lock*/) const
{
    auto it = data_parts_by_state_and_info.lower_bound(DataPartStateAndPartitionID{DataPartState::Active, partition_id});

    if (it != data_parts_by_state_and_info.end() && (*it)->getState() == DataPartState::Active && (*it)->info.partition_id == partition_id)
        return *it;

    return nullptr;
}


MergeTreeData::Transaction::Transaction(MergeTreeData & data_, MergeTreeTransaction * txn_)
    : data(data_)
    , txn(txn_)
{
    if (txn)
        data.transactions_enabled.store(true);
}

void MergeTreeData::Transaction::rollbackPartsToTemporaryState()
{
    if (!isEmpty())
    {
        WriteBufferFromOwnString buf;
        buf << " Rollbacking parts state to temporary and removing from working set:";
        for (const auto & part : precommitted_parts)
            buf << " " << part->getDataPartStorage().getPartDirectory();
        buf << ".";
        LOG_DEBUG(data.log, "Undoing transaction.{}", buf.str());

        data.removePartsFromWorkingSetImmediatelyAndSetTemporaryState(
            DataPartsVector(precommitted_parts.begin(), precommitted_parts.end()));
    }

    clear();
}

void MergeTreeData::Transaction::addPart(MutableDataPartPtr & part)
{
    precommitted_parts.insert(part);
    if (asInMemoryPart(part))
        has_in_memory_parts = true;
}

void MergeTreeData::Transaction::rollback()
{
    if (!isEmpty())
    {
        WriteBufferFromOwnString buf;
        buf << " Removing parts:";
        for (const auto & part : precommitted_parts)
            buf << " " << part->getDataPartStorage().getPartDirectory();
        buf << ".";
        LOG_DEBUG(data.log, "Undoing transaction.{}", buf.str());

        auto lock = data.lockParts();

        if (data.data_parts_indexes.empty())
        {
            /// Table was dropped concurrently and all parts (including PreActive parts) were cleared, so there's nothing to rollback
            if (!data.all_data_dropped)
            {
                Strings part_names;
                for (const auto & part : precommitted_parts)
                    part_names.emplace_back(part->name);
                throw Exception(ErrorCodes::LOGICAL_ERROR, "There are some PreActive parts ({}) to rollback, "
                                "but data parts set is empty and table {} was not dropped. It's a bug",
                                fmt::join(part_names, ", "), data.getStorageID().getNameForLogs());
            }
        }
        else
        {
            data.removePartsFromWorkingSet(txn,
                DataPartsVector(precommitted_parts.begin(), precommitted_parts.end()),
                /* clear_without_timeout = */ true, &lock);
        }
    }

    clear();
}

void MergeTreeData::Transaction::clear()
{
    precommitted_parts.clear();
    has_in_memory_parts = false;
}

MergeTreeData::DataPartsVector MergeTreeData::Transaction::commit(MergeTreeData::DataPartsLock * acquired_parts_lock)
{
    DataPartsVector total_covered_parts;

    if (!isEmpty())
    {
        auto settings = data.getSettings();
        auto parts_lock = acquired_parts_lock ? MergeTreeData::DataPartsLock() : data.lockParts();
        auto * owing_parts_lock = acquired_parts_lock ? acquired_parts_lock : &parts_lock;

        for (const auto & part : precommitted_parts)
            if (part->getDataPartStorage().hasActiveTransaction())
                part->getDataPartStorage().commitTransaction();

        bool commit_to_wal = has_in_memory_parts && settings->in_memory_parts_enable_wal;
        if (txn || commit_to_wal)
        {
            MergeTreeData::WriteAheadLogPtr wal;
            if (commit_to_wal)
                wal = data.getWriteAheadLog();

            for (const auto & part : precommitted_parts)
            {
                if (txn)
                {
                    DataPartPtr covering_part;
                    DataPartsVector covered_parts = data.getActivePartsToReplace(part->info, part->name, covering_part, *owing_parts_lock);
                    MergeTreeTransaction::addNewPartAndRemoveCovered(data.shared_from_this(), part, covered_parts, txn);
                }

                if (auto part_in_memory = asInMemoryPart(part))
                    wal->addPart(part_in_memory);
            }
        }

        NOEXCEPT_SCOPE({
            auto current_time = time(nullptr);

            size_t add_bytes = 0;
            size_t add_rows = 0;
            size_t add_parts = 0;

            size_t reduce_bytes = 0;
            size_t reduce_rows = 0;
            size_t reduce_parts = 0;

            for (const auto & part : precommitted_parts)
            {
                DataPartPtr covering_part;
                DataPartsVector covered_parts = data.getActivePartsToReplace(part->info, part->name, covering_part, *owing_parts_lock);
                if (covering_part)
                {
                    /// It's totally fine for zero-level parts, because of possible race condition between ReplicatedMergeTreeSink and
                    /// background queue execution (new part is added to ZK before this function is called,
                    /// so other replica may produce covering part and replication queue may download covering part).
                    if (part->info.level)
                        LOG_WARNING(data.log, "Tried to commit obsolete part {} covered by {}", part->name, covering_part->getNameWithState());
                    else
                        LOG_INFO(data.log, "Tried to commit obsolete part {} covered by {}", part->name, covering_part->getNameWithState());

                    part->remove_time.store(0, std::memory_order_relaxed); /// The part will be removed without waiting for old_parts_lifetime seconds.
                    data.modifyPartState(part, DataPartState::Outdated);
                }
                else
                {
                    if (!txn)
                        MergeTreeTransaction::addNewPartAndRemoveCovered(data.shared_from_this(), part, covered_parts, NO_TRANSACTION_RAW);

                    total_covered_parts.insert(total_covered_parts.end(), covered_parts.begin(), covered_parts.end());
                    for (const auto & covered_part : covered_parts)
                    {
                        covered_part->remove_time.store(current_time, std::memory_order_relaxed);

                        reduce_bytes += covered_part->getBytesOnDisk();
                        reduce_rows += covered_part->rows_count;

                        data.modifyPartState(covered_part, DataPartState::Outdated);
                        data.removePartContributionToColumnAndSecondaryIndexSizes(covered_part);
                    }

                    reduce_parts += covered_parts.size();

                    add_bytes += part->getBytesOnDisk();
                    add_rows += part->rows_count;
                    ++add_parts;

                    data.modifyPartState(part, DataPartState::Active);
                    data.addPartContributionToColumnAndSecondaryIndexSizes(part);
                }
            }

            if (reduce_parts == 0)
            {
                for (const auto & part : precommitted_parts)
                    data.updateObjectColumns(part, parts_lock);
            }
            else
                data.resetObjectColumnsFromActiveParts(parts_lock);

            ssize_t diff_bytes = add_bytes - reduce_bytes;
            ssize_t diff_rows = add_rows - reduce_rows;
            ssize_t diff_parts  = add_parts - reduce_parts;
            data.increaseDataVolume(diff_bytes, diff_rows, diff_parts);
        });
    }

    clear();

    return total_covered_parts;
}

bool MergeTreeData::isPrimaryOrMinMaxKeyColumnPossiblyWrappedInFunctions(
    const ASTPtr & node, const StorageMetadataPtr & metadata_snapshot) const
{
    const String column_name = node->getColumnName();

    for (const auto & name : metadata_snapshot->getPrimaryKeyColumns())
        if (column_name == name)
            return true;

    for (const auto & name : getMinMaxColumnsNames(metadata_snapshot->getPartitionKey()))
        if (column_name == name)
            return true;

    if (const auto * func = node->as<ASTFunction>())
        if (func->arguments->children.size() == 1)
            return isPrimaryOrMinMaxKeyColumnPossiblyWrappedInFunctions(func->arguments->children.front(), metadata_snapshot);

    return false;
}

bool MergeTreeData::mayBenefitFromIndexForIn(
    const ASTPtr & left_in_operand, ContextPtr, const StorageMetadataPtr & metadata_snapshot) const
{
    /// Make sure that the left side of the IN operator contain part of the key.
    /// If there is a tuple on the left side of the IN operator, at least one item of the tuple
    ///  must be part of the key (probably wrapped by a chain of some acceptable functions).
    const auto * left_in_operand_tuple = left_in_operand->as<ASTFunction>();
    const auto & index_wrapper_factory = MergeTreeIndexFactory::instance();
    if (left_in_operand_tuple && left_in_operand_tuple->name == "tuple")
    {
        for (const auto & item : left_in_operand_tuple->arguments->children)
        {
            if (isPrimaryOrMinMaxKeyColumnPossiblyWrappedInFunctions(item, metadata_snapshot))
                return true;
            for (const auto & index : metadata_snapshot->getSecondaryIndices())
                if (index_wrapper_factory.get(index)->mayBenefitFromIndexForIn(item))
                    return true;
            for (const auto & projection : metadata_snapshot->getProjections())
            {
                if (projection.isPrimaryKeyColumnPossiblyWrappedInFunctions(item))
                    return true;
            }
        }
        /// The tuple itself may be part of the primary key, so check that as a last resort.
        if (isPrimaryOrMinMaxKeyColumnPossiblyWrappedInFunctions(left_in_operand, metadata_snapshot))
            return true;
        for (const auto & projection : metadata_snapshot->getProjections())
        {
            if (projection.isPrimaryKeyColumnPossiblyWrappedInFunctions(left_in_operand))
                return true;
        }
        return false;
    }
    else
    {
        for (const auto & index : metadata_snapshot->getSecondaryIndices())
            if (index_wrapper_factory.get(index)->mayBenefitFromIndexForIn(left_in_operand))
                return true;

        for (const auto & projection : metadata_snapshot->getProjections())
        {
            if (projection.isPrimaryKeyColumnPossiblyWrappedInFunctions(left_in_operand))
                return true;
        }
        return isPrimaryOrMinMaxKeyColumnPossiblyWrappedInFunctions(left_in_operand, metadata_snapshot);
    }
}

using PartitionIdToMaxBlock = std::unordered_map<String, Int64>;

static void selectBestProjection(
    const MergeTreeDataSelectExecutor & reader,
    const StorageSnapshotPtr & storage_snapshot,
    const SelectQueryInfo & query_info,
    const ActionDAGNodes & added_filter_nodes,
    const Names & required_columns,
    ProjectionCandidate & candidate,
    ContextPtr query_context,
    std::shared_ptr<PartitionIdToMaxBlock> max_added_blocks,
    const Settings & settings,
    const MergeTreeData::DataPartsVector & parts,
    ProjectionCandidate *& selected_candidate,
    size_t & min_sum_marks)
{
    MergeTreeData::DataPartsVector projection_parts;
    MergeTreeData::DataPartsVector normal_parts;
    for (const auto & part : parts)
    {
        const auto & projections = part->getProjectionParts();
        auto it = projections.find(candidate.desc->name);
        if (it != projections.end())
            projection_parts.push_back(it->second);
        else
            normal_parts.push_back(part);
    }

    if (projection_parts.empty())
        return;

    auto projection_result_ptr = reader.estimateNumMarksToRead(
        projection_parts,
        candidate.prewhere_info,
        candidate.required_columns,
        storage_snapshot->metadata,
        candidate.desc->metadata,
        query_info,
        added_filter_nodes,
        query_context,
        settings.max_threads,
        max_added_blocks);

    if (projection_result_ptr->error())
        return;

    auto sum_marks = projection_result_ptr->marks();
    if (normal_parts.empty())
    {
        // All parts are projection parts which allows us to use in_order_optimization.
        // TODO It might be better to use a complete projection even with more marks to read.
        candidate.complete = true;
    }
    else
    {
        auto normal_result_ptr = reader.estimateNumMarksToRead(
            normal_parts,
            query_info.prewhere_info,
            required_columns,
            storage_snapshot->metadata,
            storage_snapshot->metadata,
            query_info, // TODO syntax_analysis_result set in index
            added_filter_nodes,
            query_context,
            settings.max_threads,
            max_added_blocks);

        if (normal_result_ptr->error())
            return;

        if (normal_result_ptr->marks() == 0)
            candidate.complete = true;
        else
        {
            sum_marks += normal_result_ptr->marks();
            candidate.merge_tree_normal_select_result_ptr = normal_result_ptr;
        }
    }
    candidate.merge_tree_projection_select_result_ptr = projection_result_ptr;

    // We choose the projection with least sum_marks to read.
    if (sum_marks < min_sum_marks)
    {
        selected_candidate = &candidate;
        min_sum_marks = sum_marks;
    }
}


Block MergeTreeData::getMinMaxCountProjectionBlock(
    const StorageMetadataPtr & metadata_snapshot,
    const Names & required_columns,
    bool has_filter,
    const SelectQueryInfo & query_info,
    const DataPartsVector & parts,
    DataPartsVector & normal_parts,
    const PartitionIdToMaxBlock * max_block_numbers_to_read,
    ContextPtr query_context) const
{
    if (!metadata_snapshot->minmax_count_projection)
        throw Exception(
            "Cannot find the definition of minmax_count projection but it's used in current query. It's a bug",
            ErrorCodes::LOGICAL_ERROR);

    auto block = metadata_snapshot->minmax_count_projection->sample_block.cloneEmpty();
    bool need_primary_key_max_column = false;
    const auto & primary_key_max_column_name = metadata_snapshot->minmax_count_projection->primary_key_max_column_name;
    NameSet required_columns_set(required_columns.begin(), required_columns.end());
    if (!primary_key_max_column_name.empty())
        need_primary_key_max_column = required_columns_set.contains(primary_key_max_column_name);

    auto partition_minmax_count_columns = block.mutateColumns();
    auto partition_minmax_count_column_names = block.getNames();
    auto insert = [](ColumnAggregateFunction & column, const Field & value)
    {
        auto func = column.getAggregateFunction();
        Arena & arena = column.createOrGetArena();
        size_t size_of_state = func->sizeOfData();
        size_t align_of_state = func->alignOfData();
        auto * place = arena.alignedAlloc(size_of_state, align_of_state);
        func->create(place);
        if (const AggregateFunctionCount * agg_count = typeid_cast<const AggregateFunctionCount *>(func.get()))
            agg_count->set(place, value.get<UInt64>());
        else
        {
            auto value_column = func->getReturnType()->createColumnConst(1, value)->convertToFullColumnIfConst();
            const auto * value_column_ptr = value_column.get();
            func->add(place, &value_column_ptr, 0, &arena);
        }
        column.insertFrom(place);
    };

    Block virtual_columns_block;
    auto virtual_block = getSampleBlockWithVirtualColumns();
    bool has_virtual_column = std::any_of(required_columns.begin(), required_columns.end(), [&](const auto & name) { return virtual_block.has(name); });
    if (has_virtual_column || has_filter)
    {
        virtual_columns_block = getBlockWithVirtualPartColumns(parts, false /* one_part */, true /* ignore_empty */);
        if (virtual_columns_block.rows() == 0)
            return {};
    }

    size_t rows = parts.size();
    ColumnPtr part_name_column;
    std::optional<PartitionPruner> partition_pruner;
    std::optional<KeyCondition> minmax_idx_condition;
    DataTypes minmax_columns_types;
    if (has_filter)
    {
        if (metadata_snapshot->hasPartitionKey())
        {
            const auto & partition_key = metadata_snapshot->getPartitionKey();
            auto minmax_columns_names = getMinMaxColumnsNames(partition_key);
            minmax_columns_types = getMinMaxColumnsTypes(partition_key);

            minmax_idx_condition.emplace(
                query_info, query_context, minmax_columns_names,
                getMinMaxExpr(partition_key, ExpressionActionsSettings::fromContext(query_context)));
            partition_pruner.emplace(metadata_snapshot, query_info, query_context, false /* strict */);
        }

        // Generate valid expressions for filtering
        ASTPtr expression_ast;
        VirtualColumnUtils::prepareFilterBlockWithQuery(query_info.query, query_context, virtual_columns_block, expression_ast);
        if (expression_ast)
            VirtualColumnUtils::filterBlockWithQuery(query_info.query, virtual_columns_block, query_context, expression_ast);

        rows = virtual_columns_block.rows();
        part_name_column = virtual_columns_block.getByName("_part").column;
    }

    auto filter_column = ColumnUInt8::create();
    auto & filter_column_data = filter_column->getData();

    DataPartsVector real_parts;
    real_parts.reserve(rows);
    for (size_t row = 0, part_idx = 0; row < rows; ++row, ++part_idx)
    {
        if (part_name_column)
        {
            while (parts[part_idx]->name != part_name_column->getDataAt(row))
                ++part_idx;
        }

        const auto & part = parts[part_idx];

        if (part->isEmpty())
            continue;

        if (!part->minmax_idx->initialized)
            throw Exception("Found a non-empty part with uninitialized minmax_idx. It's a bug", ErrorCodes::LOGICAL_ERROR);

        filter_column_data.emplace_back();

        if (max_block_numbers_to_read)
        {
            auto blocks_iterator = max_block_numbers_to_read->find(part->info.partition_id);
            if (blocks_iterator == max_block_numbers_to_read->end() || part->info.max_block > blocks_iterator->second)
                continue;
        }

        if (minmax_idx_condition
            && !minmax_idx_condition->checkInHyperrectangle(part->minmax_idx->hyperrectangle, minmax_columns_types).can_be_true)
            continue;

        if (partition_pruner)
        {
            if (partition_pruner->canBePruned(*part))
                continue;
        }

        if (need_primary_key_max_column && !part->index_granularity.hasFinalMark())
        {
            normal_parts.push_back(part);
            continue;
        }

        real_parts.push_back(part);
        filter_column_data.back() = 1;
    }

    if (real_parts.empty())
        return {};

    FilterDescription filter(*filter_column);
    for (size_t i = 0; i < virtual_columns_block.columns(); ++i)
    {
        ColumnPtr & column = virtual_columns_block.safeGetByPosition(i).column;
        column = column->filter(*filter.data, -1);
    }

    size_t pos = 0;
    for (size_t i : metadata_snapshot->minmax_count_projection->partition_value_indices)
    {
        if (required_columns_set.contains(partition_minmax_count_column_names[pos]))
            for (const auto & part : real_parts)
                partition_minmax_count_columns[pos]->insert(part->partition.value[i]);
        ++pos;
    }

    size_t minmax_idx_size = real_parts.front()->minmax_idx->hyperrectangle.size();
    for (size_t i = 0; i < minmax_idx_size; ++i)
    {
        if (required_columns_set.contains(partition_minmax_count_column_names[pos]))
        {
            for (const auto & part : real_parts)
            {
                const auto & range = part->minmax_idx->hyperrectangle[i];
                auto & min_column = assert_cast<ColumnAggregateFunction &>(*partition_minmax_count_columns[pos]);
                insert(min_column, range.left);
            }
        }
        ++pos;

        if (required_columns_set.contains(partition_minmax_count_column_names[pos]))
        {
            for (const auto & part : real_parts)
            {
                const auto & range = part->minmax_idx->hyperrectangle[i];
                auto & max_column = assert_cast<ColumnAggregateFunction &>(*partition_minmax_count_columns[pos]);
                insert(max_column, range.right);
            }
        }
        ++pos;
    }

    if (!primary_key_max_column_name.empty())
    {
        if (required_columns_set.contains(partition_minmax_count_column_names[pos]))
        {
            for (const auto & part : real_parts)
            {
                const auto & primary_key_column = *part->index[0];
                auto & min_column = assert_cast<ColumnAggregateFunction &>(*partition_minmax_count_columns[pos]);
                insert(min_column, primary_key_column[0]);
            }
        }
        ++pos;

        if (required_columns_set.contains(partition_minmax_count_column_names[pos]))
        {
            for (const auto & part : real_parts)
            {
                const auto & primary_key_column = *part->index[0];
                auto & max_column = assert_cast<ColumnAggregateFunction &>(*partition_minmax_count_columns[pos]);
                insert(max_column, primary_key_column[primary_key_column.size() - 1]);
            }
        }
        ++pos;
    }

    bool has_count
        = std::any_of(required_columns.begin(), required_columns.end(), [&](const auto & name) { return startsWith(name, "count"); });
    if (has_count)
    {
        for (const auto & part : real_parts)
        {
            auto & column = assert_cast<ColumnAggregateFunction &>(*partition_minmax_count_columns.back());
            insert(column, part->rows_count);
        }
    }

    block.setColumns(std::move(partition_minmax_count_columns));

    Block res;
    for (const auto & name : required_columns)
    {
        if (virtual_columns_block.has(name))
            res.insert(virtual_columns_block.getByName(name));
        else if (block.has(name))
            res.insert(block.getByName(name));
        else if (startsWith(name, "count")) // special case to match count(...) variants
        {
            const auto & column = block.getByName("count()");
            res.insert({column.column, column.type, name});
        }
        else
            throw Exception(
                ErrorCodes::LOGICAL_ERROR,
                "Cannot find column {} in minmax_count projection but query analysis still selects this projection. It's a bug",
                name);
    }
    return res;
}


std::optional<ProjectionCandidate> MergeTreeData::getQueryProcessingStageWithAggregateProjection(
    ContextPtr query_context, const StorageSnapshotPtr & storage_snapshot, SelectQueryInfo & query_info) const
{
    const auto & metadata_snapshot = storage_snapshot->metadata;
    const auto & settings = query_context->getSettingsRef();

    /// TODO: Analyzer syntax analyzer result
    if (!query_info.syntax_analyzer_result)
        return std::nullopt;

    if (!settings.allow_experimental_projection_optimization || query_info.ignore_projections || query_info.is_projection_query
        || settings.aggregate_functions_null_for_empty /* projections don't work correctly with this setting */)
        return std::nullopt;

    // Currently projections don't support parallel replicas reading yet.
    if (settings.parallel_replicas_count > 1 || settings.max_parallel_replicas > 1)
        return std::nullopt;

    auto query_ptr = query_info.original_query;
    auto * select_query = query_ptr->as<ASTSelectQuery>();
    if (!select_query)
        return std::nullopt;

    // Currently projections don't support final yet.
    if (select_query->final())
        return std::nullopt;

    // Currently projections don't support sample yet.
    if (select_query->sampleSize())
        return std::nullopt;

    // Currently projection don't support deduplication when moving parts between shards.
    if (settings.allow_experimental_query_deduplication)
        return std::nullopt;

    // Currently projections don't support ARRAY JOIN yet.
    if (select_query->arrayJoinExpressionList().first)
        return std::nullopt;

    // In order to properly analyze joins, aliases should be recognized. However, aliases get lost during projection analysis.
    // Let's disable projection if there are any JOIN clauses.
    // TODO: We need a better identifier resolution mechanism for projection analysis.
    if (select_query->hasJoin())
        return std::nullopt;

    // INTERPOLATE expressions may include aliases, so aliases should be preserved
    if (select_query->interpolate() && !select_query->interpolate()->children.empty())
        return std::nullopt;

    // Currently projections don't support GROUPING SET yet.
    if (select_query->group_by_with_grouping_sets)
        return std::nullopt;

    auto query_options = SelectQueryOptions(
        QueryProcessingStage::WithMergeableState,
        /* depth */ 1,
        /* is_subquery_= */ true
    ).ignoreProjections().ignoreAlias();
    InterpreterSelectQuery select(
        query_ptr,
        query_context,
        query_options,
        query_info.prepared_sets);
    const auto & analysis_result = select.getAnalysisResult();

    query_info.prepared_sets = select.getQueryAnalyzer()->getPreparedSets();

    const auto & before_where = analysis_result.before_where;
    const auto & where_column_name = analysis_result.where_column_name;

    /// For PK analysis
    ActionDAGNodes added_filter_nodes;
    if (auto additional_filter_info = select.getAdditionalQueryInfo())
        added_filter_nodes.nodes.push_back(&additional_filter_info->actions->findInOutputs(additional_filter_info->column_name));

    if (before_where)
        added_filter_nodes.nodes.push_back(&before_where->findInOutputs(where_column_name));

    bool can_use_aggregate_projection = true;
    /// If the first stage of the query pipeline is more complex than Aggregating - Expression - Filter - ReadFromStorage,
    /// we cannot use aggregate projection.
    if (analysis_result.join != nullptr || analysis_result.array_join != nullptr)
        can_use_aggregate_projection = false;

    /// Check if all needed columns can be provided by some aggregate projection. Here we also try
    /// to find expression matches. For example, suppose an aggregate projection contains a column
    /// named sum(x) and the given query also has an expression called sum(x), it's a match. This is
    /// why we need to ignore all aliases during projection creation and the above query planning.
    /// It's also worth noting that, sqrt(sum(x)) will also work because we can treat sum(x) as a
    /// required column.

    /// The ownership of ProjectionDescription is hold in metadata_snapshot which lives along with
    /// InterpreterSelect, thus we can store the raw pointer here.
    std::vector<ProjectionCandidate> candidates;
    NameSet keys;
    std::unordered_map<std::string_view, size_t> key_name_pos_map;
    size_t pos = 0;
    for (const auto & desc : select.getQueryAnalyzer()->aggregationKeys())
    {
        keys.insert(desc.name);
        key_name_pos_map.insert({desc.name, pos++});
    }
    auto actions_settings = ExpressionActionsSettings::fromSettings(settings, CompileExpressions::yes);

    // All required columns should be provided by either current projection or previous actions
    // Let's traverse backward to finish the check.
    // TODO what if there is a column with name sum(x) and an aggregate sum(x)?
    auto rewrite_before_where =
        [&](ProjectionCandidate & candidate, const ProjectionDescription & projection,
            NameSet & required_columns, const Block & source_block, const Block & aggregates)
    {
        if (analysis_result.before_where)
        {
            candidate.where_column_name = analysis_result.where_column_name;
            candidate.remove_where_filter = !required_columns.contains(analysis_result.where_column_name);
            candidate.before_where = analysis_result.before_where->clone();

            auto new_required_columns = candidate.before_where->foldActionsByProjection(
                required_columns,
                projection.sample_block_for_keys,
                candidate.where_column_name);
            if (new_required_columns.empty() && !required_columns.empty())
                return false;
            required_columns = std::move(new_required_columns);
            candidate.before_where->addAggregatesViaProjection(aggregates);
        }

        if (analysis_result.prewhere_info)
        {
            candidate.prewhere_info = analysis_result.prewhere_info->clone();

            auto prewhere_actions = candidate.prewhere_info->prewhere_actions->clone();
            auto prewhere_required_columns = required_columns;
            // required_columns should not contain columns generated by prewhere
            for (const auto & column : prewhere_actions->getResultColumns())
                required_columns.erase(column.name);

            {
                // prewhere_action should not add missing keys.
                auto new_prewhere_required_columns = prewhere_actions->foldActionsByProjection(
                        prewhere_required_columns, projection.sample_block_for_keys, candidate.prewhere_info->prewhere_column_name, false);
                if (new_prewhere_required_columns.empty() && !prewhere_required_columns.empty())
                    return false;
                prewhere_required_columns = std::move(new_prewhere_required_columns);
                candidate.prewhere_info->prewhere_actions = prewhere_actions;
            }

            if (candidate.prewhere_info->row_level_filter)
            {
                auto row_level_filter_actions = candidate.prewhere_info->row_level_filter->clone();
                // row_level_filter_action should not add missing keys.
                auto new_prewhere_required_columns = row_level_filter_actions->foldActionsByProjection(
                    prewhere_required_columns, projection.sample_block_for_keys, candidate.prewhere_info->row_level_column_name, false);
                if (new_prewhere_required_columns.empty() && !prewhere_required_columns.empty())
                    return false;
                prewhere_required_columns = std::move(new_prewhere_required_columns);
                candidate.prewhere_info->row_level_filter = row_level_filter_actions;
            }

            required_columns.insert(prewhere_required_columns.begin(), prewhere_required_columns.end());
        }

        bool match = true;
        for (const auto & column : required_columns)
        {
            /// There are still missing columns, fail to match
            if (!source_block.has(column))
            {
                match = false;
                break;
            }
        }
        return match;
    };

    auto virtual_block = getSampleBlockWithVirtualColumns();
    auto add_projection_candidate = [&](const ProjectionDescription & projection, bool minmax_count_projection = false)
    {
        ProjectionCandidate candidate{};
        candidate.desc = &projection;

        auto sample_block = projection.sample_block;
        auto sample_block_for_keys = projection.sample_block_for_keys;
        for (const auto & column : virtual_block)
        {
            sample_block.insertUnique(column);
            sample_block_for_keys.insertUnique(column);
        }

        // If optimize_aggregation_in_order = true, we need additional information to transform the projection's pipeline.
        auto attach_aggregation_in_order_info = [&]()
        {
            for (const auto & desc : select.getQueryAnalyzer()->aggregationKeys())
            {
                const String & key = desc.name;
                auto actions_dag = analysis_result.before_aggregation->clone();
                actions_dag->foldActionsByProjection({key}, sample_block_for_keys);
                candidate.group_by_elements_actions.emplace_back(std::make_shared<ExpressionActions>(actions_dag, actions_settings));
                candidate.group_by_elements_order_descr.emplace_back(key, 1, 1);
            }
        };

        if (projection.type == ProjectionDescription::Type::Aggregate && analysis_result.need_aggregate && can_use_aggregate_projection)
        {
            Block aggregates;
            // Let's first check if all aggregates are provided by current projection
            for (const auto & aggregate : select.getQueryAnalyzer()->aggregates())
            {
                if (const auto * column = sample_block.findByName(aggregate.column_name))
                {
                    aggregates.insert(*column);
                    continue;
                }

                // We can treat every count_not_null_column as count() when selecting minmax_count_projection
                if (minmax_count_projection && dynamic_cast<const AggregateFunctionCount *>(aggregate.function.get()))
                {
                    const auto * count_column = sample_block.findByName("count()");
                    if (!count_column)
                        throw Exception(
                            ErrorCodes::LOGICAL_ERROR, "`count()` column is missing when minmax_count_projection == true. It is a bug");
                    aggregates.insert({count_column->column, count_column->type, aggregate.column_name});
                    continue;
                }

                // No match
                return;
            }

            // Check if all aggregation keys can be either provided by some action, or by current
            // projection directly. Reshape the `before_aggregation` action DAG so that it only
            // needs to provide aggregation keys, and the DAG of certain child might be substituted
            // by some keys in projection.
            candidate.before_aggregation = analysis_result.before_aggregation->clone();
            auto required_columns = candidate.before_aggregation->foldActionsByProjection(keys, sample_block_for_keys);

            // TODO Let's find out the exact required_columns for keys.
            if (required_columns.empty() && (!keys.empty() && !candidate.before_aggregation->getRequiredColumns().empty()))
                return;

            if (analysis_result.optimize_aggregation_in_order)
                attach_aggregation_in_order_info();

            // Reorder aggregation keys and attach aggregates
            candidate.before_aggregation->reorderAggregationKeysForProjection(key_name_pos_map);
            candidate.before_aggregation->addAggregatesViaProjection(aggregates);

            if (rewrite_before_where(candidate, projection, required_columns, sample_block_for_keys, aggregates))
            {
                candidate.required_columns = {required_columns.begin(), required_columns.end()};
                for (const auto & aggregate : aggregates)
                    candidate.required_columns.push_back(aggregate.name);
                candidates.push_back(std::move(candidate));
            }
        }
        else if (projection.type == ProjectionDescription::Type::Normal)
        {
            if (analysis_result.before_aggregation && analysis_result.optimize_aggregation_in_order)
                attach_aggregation_in_order_info();

            if (analysis_result.hasWhere() || analysis_result.hasPrewhere())
            {
                const auto & actions
                    = analysis_result.before_aggregation ? analysis_result.before_aggregation : analysis_result.before_order_by;
                NameSet required_columns;
                for (const auto & column : actions->getRequiredColumns())
                    required_columns.insert(column.name);

                if (rewrite_before_where(candidate, projection, required_columns, sample_block, {}))
                {
                    candidate.required_columns = {required_columns.begin(), required_columns.end()};
                    candidates.push_back(std::move(candidate));
                }
            }
        }
    };

    ProjectionCandidate * selected_candidate = nullptr;
    size_t min_sum_marks = std::numeric_limits<size_t>::max();
    if (metadata_snapshot->minmax_count_projection && !has_lightweight_delete_parts.load(std::memory_order_relaxed)) /// Disable ReadFromStorage for parts with lightweight.
        add_projection_candidate(*metadata_snapshot->minmax_count_projection, true);
    std::optional<ProjectionCandidate> minmax_count_projection_candidate;
    if (!candidates.empty())
    {
        minmax_count_projection_candidate.emplace(std::move(candidates.front()));
        candidates.clear();
    }
    MergeTreeDataSelectExecutor reader(*this);
    std::shared_ptr<PartitionIdToMaxBlock> max_added_blocks;
    if (settings.select_sequential_consistency)
    {
        if (const StorageReplicatedMergeTree * replicated = dynamic_cast<const StorageReplicatedMergeTree *>(this))
            max_added_blocks = std::make_shared<PartitionIdToMaxBlock>(replicated->getMaxAddedBlocks());
    }

    const auto & snapshot_data = assert_cast<const MergeTreeData::SnapshotData &>(*storage_snapshot->data);
    const auto & parts = snapshot_data.parts;

    auto prepare_min_max_count_projection = [&]()
    {
        DataPartsVector normal_parts;
        query_info.minmax_count_projection_block = getMinMaxCountProjectionBlock(
            metadata_snapshot,
            minmax_count_projection_candidate->required_columns,
            !query_info.filter_asts.empty() || analysis_result.prewhere_info || analysis_result.before_where,
            query_info,
            parts,
            normal_parts,
            max_added_blocks.get(),
            query_context);

        // minmax_count_projection should not be used when there is no data to process.
        if (!query_info.minmax_count_projection_block)
            return;

        if (minmax_count_projection_candidate->prewhere_info)
        {
            const auto & prewhere_info = minmax_count_projection_candidate->prewhere_info;

            if (prewhere_info->row_level_filter)
            {
                ExpressionActions(prewhere_info->row_level_filter, actions_settings).execute(query_info.minmax_count_projection_block);
                query_info.minmax_count_projection_block.erase(prewhere_info->row_level_column_name);
            }

            if (prewhere_info->prewhere_actions)
                ExpressionActions(prewhere_info->prewhere_actions, actions_settings).execute(query_info.minmax_count_projection_block);

            if (prewhere_info->remove_prewhere_column)
                query_info.minmax_count_projection_block.erase(prewhere_info->prewhere_column_name);
        }

        if (normal_parts.empty())
        {
            selected_candidate = &*minmax_count_projection_candidate;
            selected_candidate->complete = true;
            min_sum_marks = query_info.minmax_count_projection_block.rows();
        }
        else if (normal_parts.size() < parts.size())
        {
            auto normal_result_ptr = reader.estimateNumMarksToRead(
                normal_parts,
                query_info.prewhere_info,
                analysis_result.required_columns,
                metadata_snapshot,
                metadata_snapshot,
                query_info,
                added_filter_nodes,
                query_context,
                settings.max_threads,
                max_added_blocks);

            if (!normal_result_ptr->error())
            {
                selected_candidate = &*minmax_count_projection_candidate;
                selected_candidate->merge_tree_normal_select_result_ptr = normal_result_ptr;
                min_sum_marks = query_info.minmax_count_projection_block.rows() + normal_result_ptr->marks();
            }
        }
    };

    // If minmax_count_projection is a valid candidate, prepare it and check its completeness.
    if (minmax_count_projection_candidate)
        prepare_min_max_count_projection();

    // We cannot find a complete match of minmax_count_projection, add more projections to check.
    if (!selected_candidate || !selected_candidate->complete)
        for (const auto & projection : metadata_snapshot->projections)
            add_projection_candidate(projection);

    // Let's select the best projection to execute the query.
    if (!candidates.empty())
    {
        query_info.merge_tree_select_result_ptr = reader.estimateNumMarksToRead(
            parts,
            query_info.prewhere_info,
            analysis_result.required_columns,
            metadata_snapshot,
            metadata_snapshot,
            query_info,
            added_filter_nodes,
            query_context,
            settings.max_threads,
            max_added_blocks);

        if (!query_info.merge_tree_select_result_ptr->error())
        {
            // Add 1 to base sum_marks so that we prefer projections even when they have equal number of marks to read.
            // NOTE: It is not clear if we need it. E.g. projections do not support skip index for now.
            auto sum_marks = query_info.merge_tree_select_result_ptr->marks() + 1;
            if (sum_marks < min_sum_marks)
            {
                selected_candidate = nullptr;
                min_sum_marks = sum_marks;
            }
        }

        /// Favor aggregate projections
        for (auto & candidate : candidates)
        {
            if (candidate.desc->type == ProjectionDescription::Type::Aggregate)
            {
                selectBestProjection(
                    reader,
                    storage_snapshot,
                    query_info,
                    added_filter_nodes,
                    analysis_result.required_columns,
                    candidate,
                    query_context,
                    max_added_blocks,
                    settings,
                    parts,
                    selected_candidate,
                    min_sum_marks);
            }
        }

        /// Select the best normal projection.
        for (auto & candidate : candidates)
        {
            if (candidate.desc->type == ProjectionDescription::Type::Normal)
            {
                selectBestProjection(
                    reader,
                    storage_snapshot,
                    query_info,
                    added_filter_nodes,
                    analysis_result.required_columns,
                    candidate,
                    query_context,
                    max_added_blocks,
                    settings,
                    parts,
                    selected_candidate,
                    min_sum_marks);
            }
        }
    }

    if (!selected_candidate)
        return std::nullopt;
    else if (min_sum_marks == 0)
    {
        /// If selected_projection indicated an empty result set. Remember it in query_info but
        /// don't use projection to run the query, because projection pipeline with empty result
        /// set will not work correctly with empty_result_for_aggregation_by_empty_set.
        query_info.merge_tree_empty_result = true;
        return std::nullopt;
    }

    if (selected_candidate->desc->type == ProjectionDescription::Type::Aggregate)
    {
        selected_candidate->aggregation_keys = select.getQueryAnalyzer()->aggregationKeys();
        selected_candidate->aggregate_descriptions = select.getQueryAnalyzer()->aggregates();
    }

    return *selected_candidate;
}


QueryProcessingStage::Enum MergeTreeData::getQueryProcessingStage(
    ContextPtr query_context,
    QueryProcessingStage::Enum to_stage,
    const StorageSnapshotPtr & storage_snapshot,
    SelectQueryInfo & query_info) const
{
    if (to_stage >= QueryProcessingStage::Enum::WithMergeableState)
    {
        if (auto projection = getQueryProcessingStageWithAggregateProjection(query_context, storage_snapshot, query_info))
        {
            query_info.projection = std::move(projection);
            if (query_info.projection->desc->type == ProjectionDescription::Type::Aggregate)
                return QueryProcessingStage::Enum::WithMergeableState;
        }
        else
            query_info.projection = std::nullopt;
    }

    return QueryProcessingStage::Enum::FetchColumns;
}


MergeTreeData & MergeTreeData::checkStructureAndGetMergeTreeData(IStorage & source_table, const StorageMetadataPtr & src_snapshot, const StorageMetadataPtr & my_snapshot) const
{
    MergeTreeData * src_data = dynamic_cast<MergeTreeData *>(&source_table);
    if (!src_data)
        throw Exception("Table " + source_table.getStorageID().getNameForLogs() +
                        " supports attachPartitionFrom only for MergeTree family of table engines."
                        " Got " + source_table.getName(), ErrorCodes::NOT_IMPLEMENTED);

    if (my_snapshot->getColumns().getAllPhysical().sizeOfDifference(src_snapshot->getColumns().getAllPhysical()))
        throw Exception("Tables have different structure", ErrorCodes::INCOMPATIBLE_COLUMNS);

    auto query_to_string = [] (const ASTPtr & ast)
    {
        return ast ? queryToString(ast) : "";
    };

    if (query_to_string(my_snapshot->getSortingKeyAST()) != query_to_string(src_snapshot->getSortingKeyAST()))
        throw Exception("Tables have different ordering", ErrorCodes::BAD_ARGUMENTS);

    if (query_to_string(my_snapshot->getPartitionKeyAST()) != query_to_string(src_snapshot->getPartitionKeyAST()))
        throw Exception("Tables have different partition key", ErrorCodes::BAD_ARGUMENTS);

    if (format_version != src_data->format_version)
        throw Exception("Tables have different format_version", ErrorCodes::BAD_ARGUMENTS);

    if (query_to_string(my_snapshot->getPrimaryKeyAST()) != query_to_string(src_snapshot->getPrimaryKeyAST()))
        throw Exception("Tables have different primary key", ErrorCodes::BAD_ARGUMENTS);

    return *src_data;
}

MergeTreeData & MergeTreeData::checkStructureAndGetMergeTreeData(
    const StoragePtr & source_table, const StorageMetadataPtr & src_snapshot, const StorageMetadataPtr & my_snapshot) const
{
    return checkStructureAndGetMergeTreeData(*source_table, src_snapshot, my_snapshot);
}

std::pair<MergeTreeData::MutableDataPartPtr, scope_guard> MergeTreeData::cloneAndLoadDataPartOnSameDisk(
    const MergeTreeData::DataPartPtr & src_part,
    const String & tmp_part_prefix,
    const MergeTreePartInfo & dst_part_info,
    const StorageMetadataPtr & metadata_snapshot,
    const MergeTreeTransactionPtr & txn,
    HardlinkedFiles * hardlinked_files,
    bool copy_instead_of_hardlink,
    const NameSet & files_to_copy_instead_of_hardlinks)
{
    /// Check that the storage policy contains the disk where the src_part is located.
    bool does_storage_policy_allow_same_disk = false;
    for (const DiskPtr & disk : getStoragePolicy()->getDisks())
    {
        if (disk->getName() == src_part->getDataPartStorage().getDiskName())
        {
            does_storage_policy_allow_same_disk = true;
            break;
        }
    }
    if (!does_storage_policy_allow_same_disk)
        throw Exception(
            ErrorCodes::BAD_ARGUMENTS,
            "Could not clone and load part {} because disk does not belong to storage policy",
            quoteString(src_part->getDataPartStorage().getFullPath()));

    String dst_part_name = src_part->getNewName(dst_part_info);
    assert(!tmp_part_prefix.empty());
    String tmp_dst_part_name = tmp_part_prefix + dst_part_name;
    auto temporary_directory_lock = getTemporaryPartDirectoryHolder(tmp_dst_part_name);

    /// Why it is needed if we only hardlink files?
    auto reservation = src_part->getDataPartStorage().reserve(src_part->getBytesOnDisk());
    auto src_part_storage = src_part->getDataPartStoragePtr();

    /// If source part is in memory, flush it to disk and clone it already in on-disk format
    if (auto src_part_in_memory = asInMemoryPart(src_part))
    {
        auto flushed_part_path = src_part_in_memory->getRelativePathForPrefix(tmp_part_prefix);
        src_part_storage = src_part_in_memory->flushToDisk(*flushed_part_path, metadata_snapshot);
    }

    String with_copy;
    if (copy_instead_of_hardlink)
        with_copy = " (copying data)";

    LOG_DEBUG(log, "Cloning part {} to {}{}",
              src_part_storage->getFullPath(),
              std::string(fs::path(src_part_storage->getFullRootPath()) / tmp_dst_part_name),
              with_copy);

    auto dst_part_storage = src_part_storage->freeze(relative_data_path, tmp_dst_part_name, /* make_source_readonly */ false, {}, copy_instead_of_hardlink, files_to_copy_instead_of_hardlinks);

    auto dst_data_part = createPart(dst_part_name, dst_part_info, dst_part_storage);

    if (!copy_instead_of_hardlink && hardlinked_files)
    {
        hardlinked_files->source_part_name = src_part->name;
        hardlinked_files->source_table_shared_id = src_part->storage.getTableSharedID();

        for (auto it = src_part->getDataPartStorage().iterate(); it->isValid(); it->next())
        {
            if (!files_to_copy_instead_of_hardlinks.contains(it->name())
                && it->name() != IMergeTreeDataPart::DELETE_ON_DESTROY_MARKER_FILE_NAME
                && it->name() != IMergeTreeDataPart::TXN_VERSION_METADATA_FILE_NAME)
                hardlinked_files->hardlinks_from_source_part.insert(it->name());
        }
    }

    /// We should write version metadata on part creation to distinguish it from parts that were created without transaction.
    TransactionID tid = txn ? txn->tid : Tx::PrehistoricTID;
    dst_data_part->version.setCreationTID(tid, nullptr);
    dst_data_part->storeVersionMetadata();

    dst_data_part->is_temp = true;

    dst_data_part->loadColumnsChecksumsIndexes(require_part_metadata, true);
    dst_data_part->modification_time = dst_part_storage->getLastModified().epochTime();
    return std::make_pair(dst_data_part, std::move(temporary_directory_lock));
}

String MergeTreeData::getFullPathOnDisk(const DiskPtr & disk) const
{
    return disk->getPath() + relative_data_path;
}


DiskPtr MergeTreeData::tryGetDiskForDetachedPart(const String & part_name) const
{
    String additional_path = "detached/";
    const auto disks = getStoragePolicy()->getDisks();

    for (const DiskPtr & disk : disks)
        if (disk->exists(relative_data_path + additional_path + part_name))
            return disk;

    return nullptr;
}

DiskPtr MergeTreeData::getDiskForDetachedPart(const String & part_name) const
{
    if (auto disk = tryGetDiskForDetachedPart(part_name))
        return disk;
    throw DB::Exception(ErrorCodes::BAD_DATA_PART_NAME, "Detached part \"{}\" not found", part_name);
}


Strings MergeTreeData::getDataPaths() const
{
    Strings res;
    auto disks = getStoragePolicy()->getDisks();
    for (const auto & disk : disks)
        res.push_back(getFullPathOnDisk(disk));
    return res;
}


void MergeTreeData::reportBrokenPart(MergeTreeData::DataPartPtr & data_part) const
{
    if (data_part->getDataPartStorage().isBroken())
    {
        auto parts = getDataPartsForInternalUsage();
        LOG_WARNING(log, "Scanning parts to recover on broken disk {}@{}.", data_part->getDataPartStorage().getDiskName(), data_part->getDataPartStorage().getDiskPath());

        for (const auto & part : parts)
        {
            if (part->getDataPartStorage().getDiskName() == data_part->getDataPartStorage().getDiskName())
                broken_part_callback(part->name);
        }
    }
    else if (data_part && data_part->getState() == MergeTreeDataPartState::Active)
        broken_part_callback(data_part->name);
    else
        LOG_DEBUG(log, "Will not check potentially broken part {} because it's not active", data_part->getNameWithState());
}

MergeTreeData::MatcherFn MergeTreeData::getPartitionMatcher(const ASTPtr & partition_ast, ContextPtr local_context) const
{
    bool prefixed = false;
    String id;

    if (format_version < MERGE_TREE_DATA_MIN_FORMAT_VERSION_WITH_CUSTOM_PARTITIONING)
    {
        /// Month-partitioning specific - partition value can represent a prefix of the partition to freeze.
        if (const auto * partition_lit = partition_ast->as<ASTPartition &>().value->as<ASTLiteral>())
        {
            id = partition_lit->value.getType() == Field::Types::UInt64
                 ? toString(partition_lit->value.get<UInt64>())
                 : partition_lit->value.safeGet<String>();
            prefixed = true;
        }
        else
            id = getPartitionIDFromQuery(partition_ast, local_context);
    }
    else
        id = getPartitionIDFromQuery(partition_ast, local_context);

    return [prefixed, id](const String & partition_id)
    {
        if (prefixed)
            return startsWith(partition_id, id);
        else
            return id == partition_id;
    };
}

PartitionCommandsResultInfo MergeTreeData::freezePartition(
    const ASTPtr & partition_ast,
    const StorageMetadataPtr & metadata_snapshot,
    const String & with_name,
    ContextPtr local_context,
    TableLockHolder &)
{
    return freezePartitionsByMatcher(getPartitionMatcher(partition_ast, local_context), metadata_snapshot, with_name, local_context);
}

PartitionCommandsResultInfo MergeTreeData::freezeAll(
    const String & with_name,
    const StorageMetadataPtr & metadata_snapshot,
    ContextPtr local_context,
    TableLockHolder &)
{
    return freezePartitionsByMatcher([] (const String &) { return true; }, metadata_snapshot, with_name, local_context);
}

PartitionCommandsResultInfo MergeTreeData::freezePartitionsByMatcher(
    MatcherFn matcher,
    const StorageMetadataPtr & metadata_snapshot,
    const String & with_name,
    ContextPtr local_context)
{
    String clickhouse_path = fs::canonical(local_context->getPath());
    String default_shadow_path = fs::path(clickhouse_path) / "shadow/";
    fs::create_directories(default_shadow_path);
    auto increment = Increment(fs::path(default_shadow_path) / "increment.txt").get(true);

    const String shadow_path = "shadow/";

    /// Acquire a snapshot of active data parts to prevent removing while doing backup.
    const auto data_parts = getVisibleDataPartsVector(local_context);

    String backup_name = (!with_name.empty() ? escapeForFileName(with_name) : toString(increment));
    String backup_path = fs::path(shadow_path) / backup_name / "";

    for (const auto & disk : getStoragePolicy()->getDisks())
        disk->onFreeze(backup_path);

    PartitionCommandsResultInfo result;

    size_t parts_processed = 0;
    for (const auto & part : data_parts)
    {
        if (!matcher(part->info.partition_id))
            continue;

        LOG_DEBUG(log, "Freezing part {} snapshot will be placed at {}", part->name, backup_path);

        auto data_part_storage = part->getDataPartStoragePtr();
        String src_part_path = data_part_storage->getRelativePath();
        String backup_part_path = fs::path(backup_path) / relative_data_path;
        if (auto part_in_memory = asInMemoryPart(part))
        {
            auto flushed_part_path = part_in_memory->getRelativePathForPrefix("tmp_freeze");
            data_part_storage = part_in_memory->flushToDisk(*flushed_part_path, metadata_snapshot);
        }

        auto callback = [this, &part, &backup_part_path](const DiskPtr & disk)
        {

            // Store metadata for replicated table.
            // Do nothing for non-replicated.
            createAndStoreFreezeMetadata(disk, part, fs::path(backup_part_path) / part->getDataPartStorage().getPartDirectory());
        };

        auto new_storage = data_part_storage->freeze(
            backup_part_path,
            part->getDataPartStorage().getPartDirectory(),
            /*make_source_readonly*/ true,
            callback,
            /*copy_instead_of_hardlink*/ false,
            {});

        part->is_frozen.store(true, std::memory_order_relaxed);
        result.push_back(PartitionCommandResultInfo{
            .partition_id = part->info.partition_id,
            .part_name = part->name,
            .backup_path = new_storage->getFullRootPath(),
            .part_backup_path = new_storage->getFullPath(),
            .backup_name = backup_name,
        });
        ++parts_processed;
    }

    LOG_DEBUG(log, "Freezed {} parts", parts_processed);
    return result;
}

void MergeTreeData::createAndStoreFreezeMetadata(DiskPtr, DataPartPtr, String) const
{

}

PartitionCommandsResultInfo MergeTreeData::unfreezePartition(
    const ASTPtr & partition,
    const String & backup_name,
    ContextPtr local_context,
    TableLockHolder &)
{
    return unfreezePartitionsByMatcher(getPartitionMatcher(partition, local_context), backup_name, local_context);
}

PartitionCommandsResultInfo MergeTreeData::unfreezeAll(
    const String & backup_name,
    ContextPtr local_context,
    TableLockHolder &)
{
    return unfreezePartitionsByMatcher([] (const String &) { return true; }, backup_name, local_context);
}

bool MergeTreeData::removeDetachedPart(DiskPtr disk, const String & path, const String &)
{
    disk->removeRecursive(path);

    return false;
}

PartitionCommandsResultInfo MergeTreeData::unfreezePartitionsByMatcher(MatcherFn matcher, const String & backup_name, ContextPtr local_context)
{
    auto backup_path = fs::path("shadow") / escapeForFileName(backup_name) / relative_data_path;

    LOG_DEBUG(log, "Unfreezing parts by path {}", backup_path.generic_string());

    auto disks = getStoragePolicy()->getDisks();

    return Unfreezer(local_context).unfreezePartitionsFromTableDirectory(matcher, backup_name, disks, backup_path);
}

bool MergeTreeData::canReplacePartition(const DataPartPtr & src_part) const
{
    const auto settings = getSettings();

    if (!settings->enable_mixed_granularity_parts || settings->index_granularity_bytes == 0)
    {
        if (!canUseAdaptiveGranularity() && src_part->index_granularity_info.mark_type.adaptive)
            return false;
        if (canUseAdaptiveGranularity() && !src_part->index_granularity_info.mark_type.adaptive)
            return false;
    }
    return true;
}

void MergeTreeData::writePartLog(
    PartLogElement::Type type,
    const ExecutionStatus & execution_status,
    UInt64 elapsed_ns,
    const String & new_part_name,
    const DataPartPtr & result_part,
    const DataPartsVector & source_parts,
    const MergeListEntry * merge_entry)
try
{
    auto table_id = getStorageID();
    auto part_log = getContext()->getPartLog(table_id.database_name);
    if (!part_log)
        return;

    PartLogElement part_log_elem;

    part_log_elem.event_type = type;

    if (part_log_elem.event_type == PartLogElement::MERGE_PARTS)
    {
        if (merge_entry)
        {
            part_log_elem.merge_reason = PartLogElement::getMergeReasonType((*merge_entry)->merge_type);
            part_log_elem.merge_algorithm = PartLogElement::getMergeAlgorithm((*merge_entry)->merge_algorithm);
        }
    }

    part_log_elem.error = static_cast<UInt16>(execution_status.code);
    part_log_elem.exception = execution_status.message;

    // construct event_time and event_time_microseconds using the same time point
    // so that the two times will always be equal up to a precision of a second.
    const auto time_now = std::chrono::system_clock::now();
    part_log_elem.event_time = timeInSeconds(time_now);
    part_log_elem.event_time_microseconds = timeInMicroseconds(time_now);

    /// TODO: Stop stopwatch in outer code to exclude ZK timings and so on
    part_log_elem.duration_ms = elapsed_ns / 1000000;

    part_log_elem.database_name = table_id.database_name;
    part_log_elem.table_name = table_id.table_name;
    part_log_elem.partition_id = MergeTreePartInfo::fromPartName(new_part_name, format_version).partition_id;
    part_log_elem.part_name = new_part_name;

    if (result_part)
    {
        part_log_elem.disk_name = result_part->getDataPartStorage().getDiskName();
        part_log_elem.path_on_disk = result_part->getDataPartStorage().getFullPath();
        part_log_elem.bytes_compressed_on_disk = result_part->getBytesOnDisk();
        part_log_elem.rows = result_part->rows_count;
        part_log_elem.part_type = result_part->getType();
    }

    part_log_elem.source_part_names.reserve(source_parts.size());
    for (const auto & source_part : source_parts)
        part_log_elem.source_part_names.push_back(source_part->name);

    if (merge_entry)
    {
        part_log_elem.rows_read = (*merge_entry)->rows_read;
        part_log_elem.bytes_read_uncompressed = (*merge_entry)->bytes_read_uncompressed;

        part_log_elem.rows = (*merge_entry)->rows_written;
        part_log_elem.bytes_uncompressed = (*merge_entry)->bytes_written_uncompressed;
        part_log_elem.peak_memory_usage = (*merge_entry)->memory_tracker.getPeak();
    }

    part_log->add(part_log_elem);
}
catch (...)
{
    tryLogCurrentException(log, __PRETTY_FUNCTION__);
}

StorageMergeTree::PinnedPartUUIDsPtr MergeTreeData::getPinnedPartUUIDs() const
{
    std::lock_guard lock(pinned_part_uuids_mutex);
    return pinned_part_uuids;
}

MergeTreeData::CurrentlyMovingPartsTagger::CurrentlyMovingPartsTagger(MergeTreeMovingParts && moving_parts_, MergeTreeData & data_)
    : parts_to_move(std::move(moving_parts_)), data(data_)
{
    for (const auto & moving_part : parts_to_move)
        if (!data.currently_moving_parts.emplace(moving_part.part).second)
            throw Exception("Cannot move part '" + moving_part.part->name + "'. It's already moving.", ErrorCodes::LOGICAL_ERROR);
}

MergeTreeData::CurrentlyMovingPartsTagger::~CurrentlyMovingPartsTagger()
{
    std::lock_guard lock(data.moving_parts_mutex);
    for (const auto & moving_part : parts_to_move)
    {
        /// Something went completely wrong
        if (!data.currently_moving_parts.contains(moving_part.part))
            std::terminate();
        data.currently_moving_parts.erase(moving_part.part);
    }
}

bool MergeTreeData::scheduleDataMovingJob(BackgroundJobsAssignee & assignee)
{
    if (parts_mover.moves_blocker.isCancelled())
        return false;

    auto moving_tagger = selectPartsForMove();
    if (moving_tagger->parts_to_move.empty())
        return false;

    assignee.scheduleMoveTask(std::make_shared<ExecutableLambdaAdapter>(
        [this, moving_tagger] () mutable
        {
            return moveParts(moving_tagger);
        }, moves_assignee_trigger, getStorageID()));
    return true;
}

bool MergeTreeData::areBackgroundMovesNeeded() const
{
    auto policy = getStoragePolicy();

    if (policy->getVolumes().size() > 1)
        return true;

    return policy->getVolumes().size() == 1 && policy->getVolumes()[0]->getDisks().size() > 1;
}

bool MergeTreeData::movePartsToSpace(const DataPartsVector & parts, SpacePtr space)
{
    if (parts_mover.moves_blocker.isCancelled())
        return false;

    auto moving_tagger = checkPartsForMove(parts, space);
    if (moving_tagger->parts_to_move.empty())
        return false;

    return moveParts(moving_tagger);
}

MergeTreeData::CurrentlyMovingPartsTaggerPtr MergeTreeData::selectPartsForMove()
{
    MergeTreeMovingParts parts_to_move;

    auto can_move = [this](const DataPartPtr & part, String * reason) -> bool
    {
        if (partIsAssignedToBackgroundOperation(part))
        {
            *reason = "part already assigned to background operation.";
            return false;
        }
        if (currently_moving_parts.contains(part))
        {
            *reason = "part is already moving.";
            return false;
        }

        return true;
    };

    std::lock_guard moving_lock(moving_parts_mutex);

    parts_mover.selectPartsForMove(parts_to_move, can_move, moving_lock);
    return std::make_shared<CurrentlyMovingPartsTagger>(std::move(parts_to_move), *this);
}

MergeTreeData::CurrentlyMovingPartsTaggerPtr MergeTreeData::checkPartsForMove(const DataPartsVector & parts, SpacePtr space)
{
    std::lock_guard moving_lock(moving_parts_mutex);

    MergeTreeMovingParts parts_to_move;
    for (const auto & part : parts)
    {
        auto reservation = space->reserve(part->getBytesOnDisk());
        if (!reservation)
            throw Exception("Move is not possible. Not enough space on '" + space->getName() + "'", ErrorCodes::NOT_ENOUGH_SPACE);

        auto reserved_disk = reservation->getDisk();

        if (reserved_disk->exists(relative_data_path + part->name))
            throw Exception(
                "Move is not possible: " + fullPath(reserved_disk, relative_data_path + part->name) + " already exists",
                ErrorCodes::DIRECTORY_ALREADY_EXISTS);

        if (currently_moving_parts.contains(part) || partIsAssignedToBackgroundOperation(part))
            throw Exception(
                "Cannot move part '" + part->name + "' because it's participating in background process",
                ErrorCodes::PART_IS_TEMPORARILY_LOCKED);

        parts_to_move.emplace_back(part, std::move(reservation));
    }
    return std::make_shared<CurrentlyMovingPartsTagger>(std::move(parts_to_move), *this);
}

bool MergeTreeData::moveParts(const CurrentlyMovingPartsTaggerPtr & moving_tagger)
{
    LOG_INFO(log, "Got {} parts to move.", moving_tagger->parts_to_move.size());

    const auto settings = getSettings();

    bool result = true;
    for (const auto & moving_part : moving_tagger->parts_to_move)
    {
        Stopwatch stopwatch;
        MutableDataPartPtr cloned_part;

        auto write_part_log = [&](const ExecutionStatus & execution_status)
        {
            writePartLog(
                PartLogElement::Type::MOVE_PART,
                execution_status,
                stopwatch.elapsed(),
                moving_part.part->name,
                cloned_part,
                {moving_part.part},
                nullptr);
        };

        try
        {
            /// If zero-copy replication enabled than replicas shouldn't try to
            /// move parts to another disk simultaneously. For this purpose we
            /// use shared lock across replicas. NOTE: it's not 100% reliable,
            /// because we are not checking lock while finishing part move.
            /// However it's not dangerous at all, we will just have very rare
            /// copies of some part.
            ///
            /// FIXME: this code is related to Replicated merge tree, and not
            /// common for ordinary merge tree. So it's a bad design and should
            /// be fixed.
            auto disk = moving_part.reserved_space->getDisk();
            if (supportsReplication() && disk->supportZeroCopyReplication() && settings->allow_remote_fs_zero_copy_replication)
            {
                /// If we acquired lock than let's try to move. After one
                /// replica will actually move the part from disk to some
                /// zero-copy storage other replicas will just fetch
                /// metainformation.
                if (auto lock = tryCreateZeroCopyExclusiveLock(moving_part.part->name, disk); lock)
                {
                    cloned_part = parts_mover.clonePart(moving_part);
                    parts_mover.swapClonedPart(cloned_part);
                }
                else
                {
                    /// Move will be retried but with backoff.
                    LOG_DEBUG(log, "Move of part {} postponed, because zero copy mode enabled and someone other moving this part right now", moving_part.part->name);
                    result = false;
                    continue;
                }
            }
            else /// Ordinary move as it should be
            {
                cloned_part = parts_mover.clonePart(moving_part);
                parts_mover.swapClonedPart(cloned_part);
            }
            write_part_log({});
        }
        catch (...)
        {
            write_part_log(ExecutionStatus::fromCurrentException());
            if (cloned_part)
                cloned_part->remove();

            throw;
        }
    }
    return result;
}

bool MergeTreeData::partsContainSameProjections(const DataPartPtr & left, const DataPartPtr & right)
{
    if (left->getProjectionParts().size() != right->getProjectionParts().size())
        return false;
    for (const auto & [name, _] : left->getProjectionParts())
    {
        if (!right->hasProjection(name))
            return false;
    }
    return true;
}

bool MergeTreeData::canUsePolymorphicParts(const MergeTreeSettings & settings, String * out_reason) const
{
    if (!canUseAdaptiveGranularity())
    {
        if (out_reason && (settings.min_rows_for_wide_part != 0 || settings.min_bytes_for_wide_part != 0
            || settings.min_rows_for_compact_part != 0 || settings.min_bytes_for_compact_part != 0))
        {
            *out_reason = fmt::format(
                    "Table can't create parts with adaptive granularity, but settings"
                    " min_rows_for_wide_part = {}"
                    ", min_bytes_for_wide_part = {}"
                    ", min_rows_for_compact_part = {}"
                    ", min_bytes_for_compact_part = {}"
                    ". Parts with non-adaptive granularity can be stored only in Wide (default) format.",
                    settings.min_rows_for_wide_part,    settings.min_bytes_for_wide_part,
                    settings.min_rows_for_compact_part, settings.min_bytes_for_compact_part);
        }

        return false;
    }

    return true;
}

AlterConversions MergeTreeData::getAlterConversionsForPart(const MergeTreeDataPartPtr part) const
{
    MutationCommands commands = getFirstAlterMutationCommandsForPart(part);

    AlterConversions result{};
    for (const auto & command : commands)
        /// Currently we need explicit conversions only for RENAME alter
        /// all other conversions can be deduced from diff between part columns
        /// and columns in storage.
        if (command.type == MutationCommand::Type::RENAME_COLUMN)
            result.rename_map[command.rename_to] = command.column_name;

    return result;
}

MergeTreeData::WriteAheadLogPtr MergeTreeData::getWriteAheadLog()
{
    std::lock_guard lock(write_ahead_log_mutex);
    if (!write_ahead_log)
    {
        auto reservation = reserveSpace(getSettings()->write_ahead_log_max_bytes);
        write_ahead_log = std::make_shared<MergeTreeWriteAheadLog>(*this, reservation->getDisk());
    }

    return write_ahead_log;
}

NamesAndTypesList MergeTreeData::getVirtuals() const
{
    return NamesAndTypesList{
        NameAndTypePair("_part", std::make_shared<DataTypeString>()),
        NameAndTypePair("_part_index", std::make_shared<DataTypeUInt64>()),
        NameAndTypePair("_part_uuid", std::make_shared<DataTypeUUID>()),
        NameAndTypePair("_partition_id", std::make_shared<DataTypeString>()),
        NameAndTypePair("_partition_value", getPartitionValueType()),
        NameAndTypePair("_sample_factor", std::make_shared<DataTypeFloat64>()),
        NameAndTypePair("_part_offset", std::make_shared<DataTypeUInt64>()),
        LightweightDeleteDescription::FILTER_COLUMN,
    };
}

size_t MergeTreeData::getTotalMergesWithTTLInMergeList() const
{
    return getContext()->getMergeList().getMergesWithTTLCount();
}

void MergeTreeData::addPartContributionToDataVolume(const DataPartPtr & part)
{
    increaseDataVolume(part->getBytesOnDisk(), part->rows_count, 1);
}

void MergeTreeData::removePartContributionToDataVolume(const DataPartPtr & part)
{
    increaseDataVolume(-part->getBytesOnDisk(), -part->rows_count, -1);
}

void MergeTreeData::increaseDataVolume(ssize_t bytes, ssize_t rows, ssize_t parts)
{
    total_active_size_bytes.fetch_add(bytes, std::memory_order_acq_rel);
    total_active_size_rows.fetch_add(rows, std::memory_order_acq_rel);
    total_active_size_parts.fetch_add(parts, std::memory_order_acq_rel);
}

void MergeTreeData::setDataVolume(size_t bytes, size_t rows, size_t parts)
{
    total_active_size_bytes.store(bytes, std::memory_order_release);
    total_active_size_rows.store(rows, std::memory_order_release);
    total_active_size_parts.store(parts, std::memory_order_release);
}

bool MergeTreeData::insertQueryIdOrThrow(const String & query_id, size_t max_queries) const
{
    std::lock_guard lock(query_id_set_mutex);
    return insertQueryIdOrThrowNoLock(query_id, max_queries);
}

bool MergeTreeData::insertQueryIdOrThrowNoLock(const String & query_id, size_t max_queries) const
{
    if (query_id_set.find(query_id) != query_id_set.end())
        return false;
    if (query_id_set.size() >= max_queries)
        throw Exception(
            ErrorCodes::TOO_MANY_SIMULTANEOUS_QUERIES,
            "Too many simultaneous queries for table {}. Maximum is: {}",
            *std::atomic_load(&log_name),
            max_queries);
    query_id_set.insert(query_id);
    return true;
}

void MergeTreeData::removeQueryId(const String & query_id) const
{
    std::lock_guard lock(query_id_set_mutex);
    removeQueryIdNoLock(query_id);
}

void MergeTreeData::removeQueryIdNoLock(const String & query_id) const
{
    if (query_id_set.find(query_id) == query_id_set.end())
        LOG_WARNING(log, "We have query_id removed but it's not recorded. This is a bug");
    else
        query_id_set.erase(query_id);
}

ReservationPtr MergeTreeData::balancedReservation(
    const StorageMetadataPtr & metadata_snapshot,
    size_t part_size,
    size_t max_volume_index,
    const String & part_name,
    const MergeTreePartInfo & part_info,
    MergeTreeData::DataPartsVector covered_parts,
    std::optional<CurrentlySubmergingEmergingTagger> * tagger_ptr,
    const IMergeTreeDataPart::TTLInfos * ttl_infos,
    bool is_insert)
{
    ReservationPtr reserved_space;
    auto min_bytes_to_rebalance_partition_over_jbod = getSettings()->min_bytes_to_rebalance_partition_over_jbod;
    if (tagger_ptr && min_bytes_to_rebalance_partition_over_jbod > 0 && part_size >= min_bytes_to_rebalance_partition_over_jbod)
    {
        try
        {
            const auto & disks = getStoragePolicy()->getVolume(max_volume_index)->getDisks();
            std::map<String, size_t> disk_occupation;
            std::map<String, std::vector<String>> disk_parts_for_logging;
            for (const auto & disk : disks)
                disk_occupation.emplace(disk->getName(), 0);

            std::set<String> committed_big_parts_from_partition;
            std::set<String> submerging_big_parts_from_partition;
            std::lock_guard lock(currently_submerging_emerging_mutex);

            for (const auto & part : currently_submerging_big_parts)
            {
                if (part_info.partition_id == part->info.partition_id)
                    submerging_big_parts_from_partition.insert(part->name);
            }

            {
                auto lock_parts = lockParts();
                if (covered_parts.empty())
                {
                    // It's a part fetch. Calculate `covered_parts` here.
                    MergeTreeData::DataPartPtr covering_part;
                    covered_parts = getActivePartsToReplace(part_info, part_name, covering_part, lock_parts);
                }

                // Remove irrelevant parts.
                std::erase_if(covered_parts,
                        [min_bytes_to_rebalance_partition_over_jbod](const auto & part)
                        {
                            return !(part->isStoredOnDisk() && part->getBytesOnDisk() >= min_bytes_to_rebalance_partition_over_jbod);
                        });

                // Include current submerging big parts which are not yet in `currently_submerging_big_parts`
                for (const auto & part : covered_parts)
                    submerging_big_parts_from_partition.insert(part->name);

                for (const auto & part : getDataPartsStateRange(MergeTreeData::DataPartState::Active))
                {
                    if (part->isStoredOnDisk() && part->getBytesOnDisk() >= min_bytes_to_rebalance_partition_over_jbod
                        && part_info.partition_id == part->info.partition_id)
                    {
                        auto name = part->getDataPartStorage().getDiskName();
                        auto it = disk_occupation.find(name);
                        if (it != disk_occupation.end())
                        {
                            if (submerging_big_parts_from_partition.find(part->name) == submerging_big_parts_from_partition.end())
                            {
                                it->second += part->getBytesOnDisk();
                                disk_parts_for_logging[name].push_back(formatReadableSizeWithBinarySuffix(part->getBytesOnDisk()));
                                committed_big_parts_from_partition.insert(part->name);
                            }
                            else
                            {
                                disk_parts_for_logging[name].push_back(formatReadableSizeWithBinarySuffix(part->getBytesOnDisk()) + " (submerging)");
                            }
                        }
                        else
                        {
                            // Part is on different volume. Ignore it.
                        }
                    }
                }
            }

            for (const auto & [name, emerging_part] : currently_emerging_big_parts)
            {
                // It's possible that the emerging big parts are committed and get added twice. Thus a set is used to deduplicate.
                if (committed_big_parts_from_partition.find(name) == committed_big_parts_from_partition.end()
                    && part_info.partition_id == emerging_part.partition_id)
                {
                    auto it = disk_occupation.find(emerging_part.disk_name);
                    if (it != disk_occupation.end())
                    {
                        it->second += emerging_part.estimate_bytes;
                        disk_parts_for_logging[emerging_part.disk_name].push_back(
                            formatReadableSizeWithBinarySuffix(emerging_part.estimate_bytes) + " (emerging)");
                    }
                    else
                    {
                        // Part is on different volume. Ignore it.
                    }
                }
            }

            size_t min_occupation_size = std::numeric_limits<size_t>::max();
            std::vector<String> candidates;
            for (const auto & [disk_name, size] : disk_occupation)
            {
                if (size < min_occupation_size)
                {
                    min_occupation_size = size;
                    candidates = {disk_name};
                }
                else if (size == min_occupation_size)
                {
                    candidates.push_back(disk_name);
                }
            }

            if (!candidates.empty())
            {
                // Random pick one disk from best candidates
                std::shuffle(candidates.begin(), candidates.end(), thread_local_rng);
                String selected_disk_name = candidates.front();
                WriteBufferFromOwnString log_str;
                writeCString("\nbalancer: \n", log_str);
                for (const auto & [disk_name, per_disk_parts] : disk_parts_for_logging)
                    writeString(fmt::format("  {}: [{}]\n", disk_name, fmt::join(per_disk_parts, ", ")), log_str);
                LOG_DEBUG(log, fmt::runtime(log_str.str()));

                if (ttl_infos)
                    reserved_space = tryReserveSpacePreferringTTLRules(
                        metadata_snapshot,
                        part_size,
                        *ttl_infos,
                        time(nullptr),
                        max_volume_index,
                        is_insert,
                        getStoragePolicy()->getDiskByName(selected_disk_name));
                else
                    reserved_space = tryReserveSpace(part_size, getStoragePolicy()->getDiskByName(selected_disk_name));

                if (reserved_space)
                {
                    currently_emerging_big_parts.emplace(
                        part_name, EmergingPartInfo{reserved_space->getDisk(0)->getName(), part_info.partition_id, part_size});

                    for (const auto & part : covered_parts)
                    {
                        if (currently_submerging_big_parts.contains(part))
                            LOG_WARNING(log, "currently_submerging_big_parts contains duplicates. JBOD might lose balance");
                        else
                            currently_submerging_big_parts.insert(part);
                    }

                    // Record submerging big parts in the tagger to clean them up.
                    tagger_ptr->emplace(*this, part_name, std::move(covered_parts), log);
                }
            }
        }
        catch (...)
        {
            LOG_DEBUG(log, "JBOD balancer encounters an error. Fallback to random disk selection");
            tryLogCurrentException(log);
        }
    }
    return reserved_space;
}

ColumnsDescription MergeTreeData::getConcreteObjectColumns(
    const DataPartsVector & parts, const ColumnsDescription & storage_columns)
{
    return DB::getConcreteObjectColumns(
        parts.begin(), parts.end(),
        storage_columns, [](const auto & part) -> const auto & { return part->getColumns(); });
}

ColumnsDescription MergeTreeData::getConcreteObjectColumns(
    boost::iterator_range<DataPartIteratorByStateAndInfo> range, const ColumnsDescription & storage_columns)
{
    return DB::getConcreteObjectColumns(
        range.begin(), range.end(),
        storage_columns, [](const auto & part) -> const auto & { return part->getColumns(); });
}

void MergeTreeData::resetObjectColumnsFromActiveParts(const DataPartsLock & /*lock*/)
{
    auto metadata_snapshot = getInMemoryMetadataPtr();
    const auto & columns = metadata_snapshot->getColumns();
    if (!hasDynamicSubcolumns(columns))
        return;

    auto range = getDataPartsStateRange(DataPartState::Active);
    object_columns = getConcreteObjectColumns(range, columns);
}

void MergeTreeData::updateObjectColumns(const DataPartPtr & part, const DataPartsLock & /*lock*/)
{
    auto metadata_snapshot = getInMemoryMetadataPtr();
    const auto & columns = metadata_snapshot->getColumns();
    if (!hasDynamicSubcolumns(columns))
        return;

    DB::updateObjectColumns(object_columns, columns, part->getColumns());
}

StorageSnapshotPtr MergeTreeData::getStorageSnapshot(const StorageMetadataPtr & metadata_snapshot, ContextPtr query_context) const
{
    auto snapshot_data = std::make_unique<SnapshotData>();

    auto lock = lockParts();
    snapshot_data->parts = getVisibleDataPartsVectorUnlocked(query_context, lock);
    return std::make_shared<StorageSnapshot>(*this, metadata_snapshot, object_columns, std::move(snapshot_data));
}

void MergeTreeData::incrementInsertedPartsProfileEvent(MergeTreeDataPartType type)
{
    switch (type.getValue())
    {
        case MergeTreeDataPartType::Wide:
            ProfileEvents::increment(ProfileEvents::InsertedWideParts);
            break;
        case MergeTreeDataPartType::Compact:
            ProfileEvents::increment(ProfileEvents::InsertedCompactParts);
            break;
        case MergeTreeDataPartType::InMemory:
            ProfileEvents::increment(ProfileEvents::InsertedInMemoryParts);
            break;
        default:
            break;
    }
}

void MergeTreeData::incrementMergedPartsProfileEvent(MergeTreeDataPartType type)
{
    switch (type.getValue())
    {
        case MergeTreeDataPartType::Wide:
            ProfileEvents::increment(ProfileEvents::MergedIntoWideParts);
            break;
        case MergeTreeDataPartType::Compact:
            ProfileEvents::increment(ProfileEvents::MergedIntoCompactParts);
            break;
        case MergeTreeDataPartType::InMemory:
            ProfileEvents::increment(ProfileEvents::MergedIntoInMemoryParts);
            break;
        default:
            break;
    }
}

CurrentlySubmergingEmergingTagger::~CurrentlySubmergingEmergingTagger()
{
    std::lock_guard lock(storage.currently_submerging_emerging_mutex);

    for (const auto & part : submerging_parts)
    {
        if (!storage.currently_submerging_big_parts.contains(part))
        {
            LOG_ERROR(log, "currently_submerging_big_parts doesn't contain part {} to erase. This is a bug", part->name);
            assert(false);
        }
        else
            storage.currently_submerging_big_parts.erase(part);
    }
    storage.currently_emerging_big_parts.erase(emerging_part_name);
}

}<|MERGE_RESOLUTION|>--- conflicted
+++ resolved
@@ -316,23 +316,15 @@
         // try to write to first non-readonly disk
         for (const auto & disk : getStoragePolicy()->getDisks())
         {
-<<<<<<< HEAD
-            auto buf = version_file.second->writeFile(version_file.first, DBMS_DEFAULT_BUFFER_SIZE, WriteMode::Rewrite, context_->getWriteSettings());
-            writeIntText(format_version.toUnderType(), *buf);
-            if (getContext()->getSettingsRef().fsync_metadata)
-                buf->sync();
-            buf->finalize();
-=======
             if (!disk->isReadOnly())
             {
                 auto buf = disk->writeFile(format_version_path, DBMS_DEFAULT_BUFFER_SIZE, WriteMode::Rewrite, context_->getWriteSettings());
                 writeIntText(format_version.toUnderType(), *buf);
                 if (getContext()->getSettingsRef().fsync_metadata)
                     buf->sync();
-
+                buf->finalize();
                 break;
             }
->>>>>>> d0560fda
         }
     }
     else
