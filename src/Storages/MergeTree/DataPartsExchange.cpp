--- conflicted
+++ resolved
@@ -203,13 +203,8 @@
 
         const Strings desired_zero_copy_disk_types = parseCommaDelimited(params.get(DISK_ZERO_COPY, ""));
         if (data_settings->allow_remote_fs_zero_copy_replication &&
-<<<<<<< HEAD
-            !isInMemoryPart(part) && /// In memory data part does not have metadata yet.
             client_protocol_version >= REPLICATION_PROTOCOL_VERSION_WITH_PARTS_ZERO_COPY &&
             contains(desired_zero_copy_disk_types, disk_type))
-=======
-            client_protocol_version >= REPLICATION_PROTOCOL_VERSION_WITH_PARTS_ZERO_COPY)
->>>>>>> bdc884df
         {
             response.addCookie({DISK_ZERO_COPY, disk_type});
             sendPartFromDisk(part, out, client_protocol_version, RemoteDiskFeature::Zerocopy, send_projections);
@@ -237,15 +232,7 @@
             disk_feature = RemoteDiskFeature::VFS;
         }
 
-<<<<<<< HEAD
-        if (isInMemoryPart(part))
-            sendPartFromMemory(part, out, send_projections);
-        else
-            sendPartFromDisk(part, out, client_protocol_version, disk_feature, send_projections);
-
-=======
-        sendPartFromDisk(part, out, client_protocol_version, false, send_projections);
->>>>>>> bdc884df
+        sendPartFromDisk(part, out, client_protocol_version, disk_feature, send_projections);
         data.addLastSentPart(part->info);
     }
     catch (const NetException &)
@@ -657,18 +644,7 @@
                 response_disk_type_with_zero_copy,
                 fmt::join(zero_copy_disk_types, ", "));
         if (server_protocol_version < REPLICATION_PROTOCOL_VERSION_WITH_PARTS_ZERO_COPY)
-<<<<<<< HEAD
-            throw Exception(ErrorCodes::LOGICAL_ERROR,
-                "Got '{}' cookie with old protocol version {}",
-                DISK_ZERO_COPY,
-                server_protocol_version);
-        if (part_type == PartType::InMemory)
-            throw Exception(ErrorCodes::INCORRECT_PART_TYPE,
-                "Got '{}' cookie for in-memory part",
-                DISK_ZERO_COPY);
-=======
             throw Exception(ErrorCodes::LOGICAL_ERROR, "Got 'remote_fs_metadata' cookie with old protocol version {}", server_protocol_version);
->>>>>>> bdc884df
 
         try
         {
@@ -746,10 +722,6 @@
                 DISK_VFS,
                 response_disk_id_with_vfs,
                 fmt::join(vfs_disk_ids, ", "));
-        if (part_type == PartType::InMemory)
-            throw Exception(ErrorCodes::INCORRECT_PART_TYPE,
-                "Got '{}' cookie for in-memory part",
-                DISK_VFS);
 
         auto output_buffer_getter = [disk](
             IDataPartStorage & part_storage, const String & file_name, size_t file_size)
