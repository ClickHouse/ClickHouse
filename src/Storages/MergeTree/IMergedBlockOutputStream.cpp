--- conflicted
+++ resolved
@@ -78,7 +78,6 @@
     /// Remove files on disk and checksums
     for (auto itr = remove_files.begin(); itr != remove_files.end();)
     {
-<<<<<<< HEAD
         if (checksums.files.contains(*itr))
         {
             checksums.files.erase(*itr);
@@ -89,10 +88,6 @@
             LOG_TRACE(storage.log, "Files {} doesn't exist in checksums so it doesn't exist on disk, will not try to remove it", *itr);
             itr = remove_files.erase(itr);
         }
-=======
-        if (checksums.files.count(removed_file))
-            checksums.files.erase(removed_file);
->>>>>>> 2e8dda44
     }
 
     /// Remove columns from columns array
