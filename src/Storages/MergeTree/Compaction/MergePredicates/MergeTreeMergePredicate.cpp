#include <Storages/MergeTree/Compaction/MergePredicates/MergeTreeMergePredicate.h>

#include <base/defines.h>

namespace DB
{

MergeTreeMergePredicate::MergeTreeMergePredicate(const StorageMergeTree & storage_, std::unique_lock<std::mutex> & merge_mutate_lock_)
    : storage(storage_)
    , merge_mutate_lock(merge_mutate_lock_)
{
}

std::expected<void, PreformattedMessage> MergeTreeMergePredicate::canMergeParts(const PartProperties & left, const PartProperties & right) const
{
    if (left.info.getPartitionId() != right.info.getPartitionId())
        return std::unexpected(PreformattedMessage::create("Parts {} and {} belong to different partitions", left.name, right.name));

    if (left.projection_names != right.projection_names)
        return std::unexpected(PreformattedMessage::create(
<<<<<<< HEAD
            "Parts have different projection sets: {{{}}} in {} and {{{}}} in {}",
            fmt::join(left.projection_names, ", "),
            left.name,
            fmt::join(right.projection_names, ", "),
            right.name));
    }
=======
                "Parts have different projection sets: {{}} in {} and {{}} in {}",
                fmt::join(left.projection_names, ", "), left.name, fmt::join(right.projection_names, ", "), right.name));
>>>>>>> f93b5f17

    {
        uint64_t left_mutation_version = storage.getCurrentMutationVersion(left.info, merge_mutate_lock);
        uint64_t right_mutation_ver = storage.getCurrentMutationVersion(right.info, merge_mutate_lock);

        if (left_mutation_version != right_mutation_ver)
            return std::unexpected(PreformattedMessage::create("Parts {} and {} have different mutation version", left.name, right.name));
    }

    {
        uint32_t max_possible_level = storage.getMaxLevelInBetween(left, right);

        if (max_possible_level > std::max(left.info.level, right.info.level))
            return std::unexpected(PreformattedMessage::create(
                    "There is an outdated part in a gap between two active parts ({}, {}) with merge level {} higher than these active parts have",
                    left.name, right.name, max_possible_level));
    }

    return {};
}

std::expected<void, PreformattedMessage> MergeTreeMergePredicate::canUsePartInMerges(const MergeTreeDataPartPtr & part) const
{
    chassert(merge_mutate_lock.owns_lock()); /// guards currently_merging_mutating_parts

    if (storage.currently_merging_mutating_parts.contains(part->info))
        return std::unexpected(PreformattedMessage::create("Part {} currently in a merging or mutating process", part->name));

    return {};
}

}<|MERGE_RESOLUTION|>--- conflicted
+++ resolved
@@ -17,18 +17,14 @@
         return std::unexpected(PreformattedMessage::create("Parts {} and {} belong to different partitions", left.name, right.name));
 
     if (left.projection_names != right.projection_names)
+    {
         return std::unexpected(PreformattedMessage::create(
-<<<<<<< HEAD
             "Parts have different projection sets: {{{}}} in {} and {{{}}} in {}",
             fmt::join(left.projection_names, ", "),
             left.name,
             fmt::join(right.projection_names, ", "),
             right.name));
     }
-=======
-                "Parts have different projection sets: {{}} in {} and {{}} in {}",
-                fmt::join(left.projection_names, ", "), left.name, fmt::join(right.projection_names, ", "), right.name));
->>>>>>> f93b5f17
 
     {
         uint64_t left_mutation_version = storage.getCurrentMutationVersion(left.info, merge_mutate_lock);
