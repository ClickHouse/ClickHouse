#include <Storages/MergeTree/MergeTreeIndexBloomFilter.h>
<<<<<<< HEAD
#include <Storages/MergeTree/MergeTreeData.h>
#include <Interpreters/TreeRewriter.h>
#include <Interpreters/ExpressionAnalyzer.h>
#include <base/types.h>
#include <DataTypes/DataTypeNullable.h>
#include <DataTypes/NestedUtils.h>
#include <Storages/MergeTree/MergeTreeIndexConditionBloomFilter.h>
=======

#include <Columns/ColumnArray.h>
>>>>>>> da3e7450
#include <Columns/ColumnConst.h>
#include <Columns/ColumnFixedString.h>
#include <Columns/ColumnNullable.h>
#include <Columns/ColumnString.h>
#include <Columns/ColumnTuple.h>
#include <Columns/ColumnsNumber.h>
#include <Common/FieldVisitorsAccurateComparison.h>
#include <Common/HashTable/ClearableHashMap.h>
#include <Common/HashTable/Hash.h>
#include <DataTypes/DataTypeArray.h>
#include <DataTypes/DataTypeMap.h>
#include <DataTypes/DataTypeNullable.h>
#include <DataTypes/DataTypeTuple.h>
#include <DataTypes/DataTypesNumber.h>
#include <IO/WriteHelpers.h>
#include <Interpreters/BloomFilterHash.h>
#include <Interpreters/ExpressionAnalyzer.h>
#include <Interpreters/TreeRewriter.h>
#include <Interpreters/castColumn.h>
#include <Interpreters/convertFieldToType.h>
#include <Interpreters/misc.h>
#include <Parsers/ASTFunction.h>
#include <Parsers/ASTIdentifier.h>
#include <Parsers/ASTLiteral.h>
#include <Parsers/ASTSelectQuery.h>
#include <Parsers/ASTSubquery.h>
#include <Storages/MergeTree/MergeTreeData.h>
#include <Storages/MergeTree/MergeTreeIndexUtils.h>
#include <Storages/MergeTree/RPNBuilder.h>
#include <base/types.h>


namespace DB
{

namespace ErrorCodes
{
    extern const int BAD_ARGUMENTS;
    extern const int ILLEGAL_COLUMN;
    extern const int ILLEGAL_TYPE_OF_ARGUMENT;
    extern const int INCORRECT_QUERY;
    extern const int NUMBER_OF_ARGUMENTS_DOESNT_MATCH;
    extern const int LOGICAL_ERROR;
}

MergeTreeIndexGranuleBloomFilter::MergeTreeIndexGranuleBloomFilter(size_t bits_per_row_, size_t hash_functions_, size_t index_columns_)
    : bits_per_row(bits_per_row_), hash_functions(hash_functions_), bloom_filters(index_columns_)
{
    total_rows = 0;
    for (size_t column = 0; column < index_columns_; ++column)
        bloom_filters[column] = std::make_shared<BloomFilter>(bits_per_row, hash_functions, 0);
}

MergeTreeIndexGranuleBloomFilter::MergeTreeIndexGranuleBloomFilter(
    size_t bits_per_row_, size_t hash_functions_, const std::vector<HashSet<UInt64>>& column_hashes_)
        : bits_per_row(bits_per_row_), hash_functions(hash_functions_), bloom_filters(column_hashes_.size())
{
    if (column_hashes_.empty())
        throw Exception(ErrorCodes::LOGICAL_ERROR, "Granule_index_blocks empty or total_rows is zero.");

    size_t bloom_filter_max_size = 0;
    for (const auto & column_hash : column_hashes_)
        bloom_filter_max_size = std::max(bloom_filter_max_size, column_hash.size());

    static size_t atom_size = 8;

    // If multiple columns are given, we will initialize all the bloom filters
    // with the size of the highest-cardinality one. This is done for compatibility with
    // existing binary serialization format
    total_rows = bloom_filter_max_size;
    size_t bytes_size = (bits_per_row * total_rows + atom_size - 1) / atom_size;

    for (size_t column = 0, columns = column_hashes_.size(); column < columns; ++column)
    {
        bloom_filters[column] = std::make_shared<BloomFilter>(bytes_size, hash_functions, 0);
        fillingBloomFilter(bloom_filters[column], column_hashes_[column]);
    }
}

bool MergeTreeIndexGranuleBloomFilter::empty() const
{
    return !total_rows;
}

void MergeTreeIndexGranuleBloomFilter::deserializeBinary(ReadBuffer & istr, MergeTreeIndexVersion version)
{
    if (version != 1)
        throw Exception(ErrorCodes::LOGICAL_ERROR, "Unknown index version {}.", version);

    readVarUInt(total_rows, istr);

    static size_t atom_size = 8;
    size_t bytes_size = (bits_per_row * total_rows + atom_size - 1) / atom_size;
    size_t read_size = bytes_size;
    for (auto & filter : bloom_filters)
    {
        filter->resize(bytes_size);
#if __BYTE_ORDER__ == __ORDER_BIG_ENDIAN__
        read_size = filter->getFilter().size() * sizeof(BloomFilter::UnderType);
#endif
        istr.readStrict(reinterpret_cast<char *>(filter->getFilter().data()), read_size);
    }
}

void MergeTreeIndexGranuleBloomFilter::serializeBinary(WriteBuffer & ostr) const
{
    if (empty())
        throw Exception(ErrorCodes::LOGICAL_ERROR, "Attempt to write empty bloom filter index.");

    writeVarUInt(total_rows, ostr);

    static size_t atom_size = 8;
    size_t write_size = (bits_per_row * total_rows + atom_size - 1) / atom_size;
    for (const auto & bloom_filter : bloom_filters)
    {
#if __BYTE_ORDER__ == __ORDER_BIG_ENDIAN__
        write_size = bloom_filter->getFilter().size() * sizeof(BloomFilter::UnderType);
#endif
        ostr.write(reinterpret_cast<const char *>(bloom_filter->getFilter().data()), write_size);
    }
}

void MergeTreeIndexGranuleBloomFilter::fillingBloomFilter(BloomFilterPtr & bf, const HashSet<UInt64> &hashes) const
{
    for (const auto & bf_base_hash : hashes)
        for (size_t i = 0; i < hash_functions; ++i)
            bf->addHashWithSeed(bf_base_hash.getKey(), BloomFilterHash::bf_hash_seed[i]);
}

namespace
{

ColumnWithTypeAndName getPreparedSetInfo(const ConstSetPtr & prepared_set)
{
    if (prepared_set->getDataTypes().size() == 1)
        return {prepared_set->getSetElements()[0], prepared_set->getElementsTypes()[0], "dummy"};

    Columns set_elements;
    for (auto & set_element : prepared_set->getSetElements())

        set_elements.emplace_back(set_element->convertToFullColumnIfConst());

    return {ColumnTuple::create(set_elements), std::make_shared<DataTypeTuple>(prepared_set->getElementsTypes()), "dummy"};
}

bool hashMatchesFilter(const BloomFilterPtr& bloom_filter, UInt64 hash, size_t hash_functions)
{
    return std::all_of(BloomFilterHash::bf_hash_seed,
                       BloomFilterHash::bf_hash_seed + hash_functions,
                       [&](const auto &hash_seed)
                       {
                           return bloom_filter->findHashWithSeed(hash,
                                                                 hash_seed);
                       });
}

bool maybeTrueOnBloomFilter(const IColumn * hash_column, const BloomFilterPtr & bloom_filter, size_t hash_functions, bool match_all)
{
    const auto * const_column = typeid_cast<const ColumnConst *>(hash_column);
    const auto * non_const_column = typeid_cast<const ColumnUInt64 *>(hash_column);

    if (!const_column && !non_const_column)
        throw Exception(ErrorCodes::LOGICAL_ERROR, "Hash column must be Const or UInt64.");

    if (const_column)
    {
        return hashMatchesFilter(bloom_filter,
                                 const_column->getValue<UInt64>(),
                                 hash_functions);
    }

    const ColumnUInt64::Container & hashes = non_const_column->getData();

    if (match_all)
    {
        return std::all_of(hashes.begin(),
                           hashes.end(),
                           [&](const auto& hash_row)
                           {
                               return hashMatchesFilter(bloom_filter,
                                                        hash_row,
                                                        hash_functions);
                           });
    }
    else
    {
        return std::any_of(hashes.begin(),
                           hashes.end(),
                           [&](const auto& hash_row)
                           {
                               return hashMatchesFilter(bloom_filter,
                                                        hash_row,
                                                        hash_functions);
                           });
    }
}

}

MergeTreeIndexConditionBloomFilter::MergeTreeIndexConditionBloomFilter(
    const ActionsDAGPtr & filter_actions_dag, ContextPtr context_, const Block & header_, size_t hash_functions_)
    : WithContext(context_), header(header_), hash_functions(hash_functions_)
{
    if (!filter_actions_dag)
    {
        rpn.push_back(RPNElement::FUNCTION_UNKNOWN);
        return;
    }

    RPNBuilder<RPNElement> builder(
        filter_actions_dag->getOutputs().at(0),
        context_,
        [&](const RPNBuilderTreeNode & node, RPNElement & out) { return extractAtomFromTree(node, out); });
    rpn = std::move(builder).extractRPN();
}

bool MergeTreeIndexConditionBloomFilter::alwaysUnknownOrTrue() const
{
    std::vector<bool> rpn_stack;

    for (const auto & element : rpn)
    {
        if (element.function == RPNElement::FUNCTION_UNKNOWN
            || element.function == RPNElement::ALWAYS_TRUE)
        {
            rpn_stack.push_back(true);
        }
        else if (element.function == RPNElement::FUNCTION_EQUALS
            || element.function == RPNElement::FUNCTION_NOT_EQUALS
            || element.function == RPNElement::FUNCTION_HAS
            || element.function == RPNElement::FUNCTION_HAS_ANY
            || element.function == RPNElement::FUNCTION_HAS_ALL
            || element.function == RPNElement::FUNCTION_IN
            || element.function == RPNElement::FUNCTION_NOT_IN
            || element.function == RPNElement::ALWAYS_FALSE)
        {
            rpn_stack.push_back(false);
        }
        else if (element.function == RPNElement::FUNCTION_NOT)
        {
            // do nothing
        }
        else if (element.function == RPNElement::FUNCTION_AND)
        {
            auto arg1 = rpn_stack.back();
            rpn_stack.pop_back();
            auto arg2 = rpn_stack.back();
            rpn_stack.back() = arg1 && arg2;
        }
        else if (element.function == RPNElement::FUNCTION_OR)
        {
            auto arg1 = rpn_stack.back();
            rpn_stack.pop_back();
            auto arg2 = rpn_stack.back();
            rpn_stack.back() = arg1 || arg2;
        }
        else
            throw Exception(ErrorCodes::LOGICAL_ERROR, "Unexpected function type in KeyCondition::RPNElement");
    }

    return rpn_stack[0];
}

bool MergeTreeIndexConditionBloomFilter::mayBeTrueOnGranule(const MergeTreeIndexGranuleBloomFilter * granule) const
{
    std::vector<BoolMask> rpn_stack;
    const auto & filters = granule->getFilters();

    for (const auto & element : rpn)
    {
        if (element.function == RPNElement::FUNCTION_UNKNOWN)
        {
            rpn_stack.emplace_back(true, true);
        }
        else if (element.function == RPNElement::FUNCTION_IN
            || element.function == RPNElement::FUNCTION_NOT_IN
            || element.function == RPNElement::FUNCTION_EQUALS
            || element.function == RPNElement::FUNCTION_NOT_EQUALS
            || element.function == RPNElement::FUNCTION_HAS
            || element.function == RPNElement::FUNCTION_HAS_ANY
            || element.function == RPNElement::FUNCTION_HAS_ALL)
        {
            bool match_rows = true;
            bool match_all = element.function == RPNElement::FUNCTION_HAS_ALL;
            const auto & predicate = element.predicate;
            for (size_t index = 0; match_rows && index < predicate.size(); ++index)
            {
                const auto & query_index_hash = predicate[index];
                const auto & filter = filters[query_index_hash.first];
                const ColumnPtr & hash_column = query_index_hash.second;

                match_rows = maybeTrueOnBloomFilter(&*hash_column,
                                                    filter,
                                                    hash_functions,
                                                    match_all);
            }

            rpn_stack.emplace_back(match_rows, true);
            if (element.function == RPNElement::FUNCTION_NOT_EQUALS || element.function == RPNElement::FUNCTION_NOT_IN)
                rpn_stack.back() = !rpn_stack.back();
        }
        else if (element.function == RPNElement::FUNCTION_NOT)
        {
            rpn_stack.back() = !rpn_stack.back();
        }
        else if (element.function == RPNElement::FUNCTION_OR)
        {
            auto arg1 = rpn_stack.back();
            rpn_stack.pop_back();
            auto arg2 = rpn_stack.back();
            rpn_stack.back() = arg1 | arg2;
        }
        else if (element.function == RPNElement::FUNCTION_AND)
        {
            auto arg1 = rpn_stack.back();
            rpn_stack.pop_back();
            auto arg2 = rpn_stack.back();
            rpn_stack.back() = arg1 & arg2;
        }
        else if (element.function == RPNElement::ALWAYS_TRUE)
        {
            rpn_stack.emplace_back(true, false);
        }
        else if (element.function == RPNElement::ALWAYS_FALSE)
        {
            rpn_stack.emplace_back(false, true);
        }
        else
            throw Exception(ErrorCodes::LOGICAL_ERROR, "Unexpected function type in KeyCondition::RPNElement");
    }

    if (rpn_stack.size() != 1)
        throw Exception(ErrorCodes::LOGICAL_ERROR, "Unexpected stack size in KeyCondition::mayBeTrueInRange");

    return rpn_stack[0].can_be_true;
}

bool MergeTreeIndexConditionBloomFilter::extractAtomFromTree(const RPNBuilderTreeNode & node, RPNElement & out)
{
    {
        Field const_value;
        DataTypePtr const_type;

        if (node.tryGetConstant(const_value, const_type))
        {
            if (const_value.getType() == Field::Types::UInt64)
            {
                out.function = const_value.get<UInt64>() ? RPNElement::ALWAYS_TRUE : RPNElement::ALWAYS_FALSE;
                return true;
            }

            if (const_value.getType() == Field::Types::Int64)
            {
                out.function = const_value.get<Int64>() ? RPNElement::ALWAYS_TRUE : RPNElement::ALWAYS_FALSE;
                return true;
            }

            if (const_value.getType() == Field::Types::Float64)
            {
                out.function = const_value.get<Float64>() != 0.0 ? RPNElement::ALWAYS_TRUE : RPNElement::ALWAYS_FALSE;
                return true;
            }
        }
    }

    return traverseFunction(node, out, nullptr /*parent*/);
}

bool MergeTreeIndexConditionBloomFilter::traverseFunction(const RPNBuilderTreeNode & node, RPNElement & out, const RPNBuilderTreeNode * parent)
{
    bool maybe_useful = false;

    if (node.isFunction())
    {
        const auto function = node.toFunctionNode();
        auto arguments_size = function.getArgumentsSize();
        auto function_name = function.getFunctionName();

        for (size_t i = 0; i < arguments_size; ++i)
        {
            auto argument = function.getArgumentAt(i);
            if (traverseFunction(argument, out, &node))
                maybe_useful = true;
        }

        if (arguments_size != 2)
            return false;

        auto lhs_argument = function.getArgumentAt(0);
        auto rhs_argument = function.getArgumentAt(1);

        if (functionIsInOrGlobalInOperator(function_name))
        {
            if (auto future_set = rhs_argument.tryGetPreparedSet(); future_set)
            {
                if (auto prepared_set = future_set->buildOrderedSetInplace(rhs_argument.getTreeContext().getQueryContext()); prepared_set)
                {
                    if (prepared_set->hasExplicitSetElements())
                    {
                        const auto prepared_info = getPreparedSetInfo(prepared_set);
                        if (traverseTreeIn(function_name, lhs_argument, prepared_set, prepared_info.type, prepared_info.column, out))
                            maybe_useful = true;
                    }
                }
            }
        }
        else if (function_name == "equals" ||
                 function_name == "notEquals" ||
                 function_name == "has" ||
                 function_name == "mapContains" ||
                 function_name == "indexOf" ||
                 function_name == "hasAny" ||
                 function_name == "hasAll")
        {
            Field const_value;
            DataTypePtr const_type;

            if (rhs_argument.tryGetConstant(const_value, const_type))
            {
                if (traverseTreeEquals(function_name, lhs_argument, const_type, const_value, out, parent))
                    maybe_useful = true;
            }
            else if (lhs_argument.tryGetConstant(const_value, const_type))
            {
                if (traverseTreeEquals(function_name, rhs_argument, const_type, const_value, out, parent))
                    maybe_useful = true;
            }
        }
    }

    return maybe_useful;
}

bool MergeTreeIndexConditionBloomFilter::traverseTreeIn(
    const String & function_name,
    const RPNBuilderTreeNode & key_node,
    const ConstSetPtr & prepared_set,
    const DataTypePtr & type,
    const ColumnPtr & column,
    RPNElement & out)
{
    auto key_node_column_name = key_node.getColumnName();

    if (header.has(key_node_column_name))
    {
        size_t row_size = column->size();
        size_t position = header.getPositionByName(key_node_column_name);
        const DataTypePtr & index_type = header.getByPosition(position).type;
        const auto & converted_column = castColumn(ColumnWithTypeAndName{column, type, ""}, index_type);
        out.predicate.emplace_back(std::make_pair(position, BloomFilterHash::hashWithColumn(index_type, converted_column, 0, row_size)));

        if (function_name == "in"  || function_name == "globalIn")
            out.function = RPNElement::FUNCTION_IN;

        if (function_name == "notIn"  || function_name == "globalNotIn")
            out.function = RPNElement::FUNCTION_NOT_IN;

        return true;
    }

<<<<<<< HEAD
        const auto & column_name = node_to_check->getColumnName();
        if (required_columns_set.contains(column_name)
            || required_columns_set.contains(Nested::splitName(column_name).first))
=======
    if (key_node.isFunction())
    {
        auto key_node_function = key_node.toFunctionNode();
        auto key_node_function_name = key_node_function.getFunctionName();
        size_t key_node_function_arguments_size = key_node_function.getArgumentsSize();

        WhichDataType which(type);

        if (which.isTuple() && key_node_function_name == "tuple")
        {
            const auto & tuple_column = typeid_cast<const ColumnTuple *>(column.get());
            const auto & tuple_data_type = typeid_cast<const DataTypeTuple *>(type.get());

            if (tuple_data_type->getElements().size() != key_node_function_arguments_size || tuple_column->getColumns().size() != key_node_function_arguments_size)
                throw Exception(ErrorCodes::ILLEGAL_TYPE_OF_ARGUMENT, "Illegal types of arguments of function {}", function_name);

            bool match_with_subtype = false;
            const auto & sub_columns = tuple_column->getColumns();
            const auto & sub_data_types = tuple_data_type->getElements();

            for (size_t index = 0; index < key_node_function_arguments_size; ++index)
                match_with_subtype |= traverseTreeIn(function_name, key_node_function.getArgumentAt(index), nullptr, sub_data_types[index], sub_columns[index], out);

            return match_with_subtype;
        }

        if (key_node_function_name == "arrayElement")
        {
            /** Try to parse arrayElement for mapKeys index.
              * It is important to ignore keys like column_map['Key'] IN ('') because if the key does not exist in the map
              * we return the default value for arrayElement.
              *
              * We cannot skip keys that does not exist in map if comparison is with default type value because
              * that way we skip necessary granules where the map key does not exist.
              */
            if (!prepared_set)
                return false;

            auto default_column_to_check = type->createColumnConstWithDefaultValue(1)->convertToFullColumnIfConst();
            ColumnWithTypeAndName default_column_with_type_to_check { default_column_to_check, type, "" };
            ColumnsWithTypeAndName default_columns_with_type_to_check = {default_column_with_type_to_check};
            auto set_contains_default_value_predicate_column = prepared_set->execute(default_columns_with_type_to_check, false /*negative*/);
            const auto & set_contains_default_value_predicate_column_typed = assert_cast<const ColumnUInt8 &>(*set_contains_default_value_predicate_column);
            bool set_contain_default_value = set_contains_default_value_predicate_column_typed.getData()[0];
            if (set_contain_default_value)
                return false;

            auto first_argument = key_node_function.getArgumentAt(0);
            const auto column_name = first_argument.getColumnName();
            auto map_keys_index_column_name = fmt::format("mapKeys({})", column_name);
            auto map_values_index_column_name = fmt::format("mapValues({})", column_name);

            if (header.has(map_keys_index_column_name))
            {
                /// For mapKeys we serialize key argument with bloom filter

                auto second_argument = key_node_function.getArgumentAt(1);

                Field constant_value;
                DataTypePtr constant_type;

                if (second_argument.tryGetConstant(constant_value, constant_type))
                {
                    size_t position = header.getPositionByName(map_keys_index_column_name);
                    const DataTypePtr & index_type = header.getByPosition(position).type;
                    const DataTypePtr actual_type = BloomFilter::getPrimitiveType(index_type);
                    out.predicate.emplace_back(std::make_pair(position, BloomFilterHash::hashWithField(actual_type.get(), constant_value)));
                }
                else
                {
                    return false;
                }
            }
            else if (header.has(map_values_index_column_name))
            {
                /// For mapValues we serialize set with bloom filter

                size_t row_size = column->size();
                size_t position = header.getPositionByName(map_values_index_column_name);
                const DataTypePtr & index_type = header.getByPosition(position).type;
                const auto & array_type = assert_cast<const DataTypeArray &>(*index_type);
                const auto & array_nested_type = array_type.getNestedType();
                const auto & converted_column = castColumn(ColumnWithTypeAndName{column, type, ""}, array_nested_type);
                out.predicate.emplace_back(std::make_pair(position, BloomFilterHash::hashWithColumn(array_nested_type, converted_column, 0, row_size)));
            }
            else
            {
                return false;
            }

            if (function_name == "in"  || function_name == "globalIn")
                out.function = RPNElement::FUNCTION_IN;

            if (function_name == "notIn"  || function_name == "globalNotIn")
                out.function = RPNElement::FUNCTION_NOT_IN;

            return true;
        }
    }

    return false;
}


static bool indexOfCanUseBloomFilter(const RPNBuilderTreeNode * parent)
{
    if (!parent)
        return true;

    if (!parent->isFunction())
        return false;

    auto function = parent->toFunctionNode();
    auto function_name = function.getFunctionName();

    /// `parent` is a function where `indexOf` is located.
    /// Example: `indexOf(arr, x) = 1`, parent is a function named `equals`.
    if (function_name == "and")
    {
        return true;
    }
    else if (function_name == "equals" /// notEquals is not applicable
        || function_name == "greater" || function_name == "greaterOrEquals"
        || function_name == "less" || function_name == "lessOrEquals")
    {
        size_t function_arguments_size = function.getArgumentsSize();
        if (function_arguments_size != 2)
            return false;

        /// We don't allow constant expressions like `indexOf(arr, x) = 1 + 0` but it's negligible.

        /// We should return true when the corresponding expression implies that the array contains the element.
        /// Example: when `indexOf(arr, x)` > 10 is written, it means that arr definitely should contain the element
        /// (at least at 11th position but it does not matter).

        bool reversed = false;
        Field constant_value;
        DataTypePtr constant_type;

        if (function.getArgumentAt(0).tryGetConstant(constant_value, constant_type))
        {
            reversed = true;
        }
        else if (function.getArgumentAt(1).tryGetConstant(constant_value, constant_type))
        {
        }
        else
        {
            return false;
        }

        Field zero(0);
        bool constant_equal_zero = applyVisitor(FieldVisitorAccurateEquals(), constant_value, zero);

        if (function_name == "equals" && !constant_equal_zero)
        {
            /// indexOf(...) = c, c != 0
            return true;
        }
        else if (function_name == "notEquals" && constant_equal_zero)
        {
            /// indexOf(...) != c, c = 0
            return true;
        }
        else if (function_name == (reversed ? "less" : "greater") && !applyVisitor(FieldVisitorAccurateLess(), constant_value, zero))
        {
            /// indexOf(...) > c, c >= 0
            return true;
        }
        else if (function_name == (reversed ? "lessOrEquals" : "greaterOrEquals") && applyVisitor(FieldVisitorAccurateLess(), zero, constant_value))
        {
            /// indexOf(...) >= c, c > 0
>>>>>>> da3e7450
            return true;
        }

        return false;
    }

    return false;
}


bool MergeTreeIndexConditionBloomFilter::traverseTreeEquals(
    const String & function_name,
    const RPNBuilderTreeNode & key_node,
    const DataTypePtr & value_type,
    const Field & value_field,
    RPNElement & out,
    const RPNBuilderTreeNode * parent)
{
    auto key_column_name = key_node.getColumnName();

    if (header.has(key_column_name))
    {
        size_t position = header.getPositionByName(key_column_name);
        const DataTypePtr & index_type = header.getByPosition(position).type;
        const auto * array_type = typeid_cast<const DataTypeArray *>(index_type.get());

        if (function_name == "has" || function_name == "indexOf")
        {
            if (!array_type)
                throw Exception(ErrorCodes::ILLEGAL_TYPE_OF_ARGUMENT, "First argument for function {} must be an array.", function_name);

            /// We can treat `indexOf` function similar to `has`.
            /// But it is little more cumbersome, compare: `has(arr, elem)` and `indexOf(arr, elem) != 0`.
            /// The `parent` in this context is expected to be function `!=` (`notEquals`).
            if (function_name == "has" || indexOfCanUseBloomFilter(parent))
            {
                out.function = RPNElement::FUNCTION_HAS;
                const DataTypePtr actual_type = BloomFilter::getPrimitiveType(array_type->getNestedType());
                auto converted_field = convertFieldToType(value_field, *actual_type, value_type.get());
                if (converted_field.isNull())
                    return false;

                out.predicate.emplace_back(std::make_pair(position, BloomFilterHash::hashWithField(actual_type.get(), converted_field)));
            }
        }
        else if (function_name == "hasAny" || function_name == "hasAll")
        {
            if (!array_type)
                throw Exception(ErrorCodes::ILLEGAL_TYPE_OF_ARGUMENT, "First argument for function {} must be an array.", function_name);

            if (value_field.getType() != Field::Types::Array)
                throw Exception(ErrorCodes::ILLEGAL_TYPE_OF_ARGUMENT, "Second argument for function {} must be an array.", function_name);

            const DataTypePtr actual_type = BloomFilter::getPrimitiveType(array_type->getNestedType());
            ColumnPtr column;
            {
                const bool is_nullable = actual_type->isNullable();
                auto mutable_column = actual_type->createColumn();

                for (const auto & f : value_field.get<Array>())
                {
                    if ((f.isNull() && !is_nullable) || f.isDecimal(f.getType())) /// NOLINT(readability-static-accessed-through-instance)
                        return false;

                    auto converted = convertFieldToType(f, *actual_type);
                    if (converted.isNull())
                        return false;

                    mutable_column->insert(converted);
                }

                column = std::move(mutable_column);
            }

            out.function = function_name == "hasAny" ?
                RPNElement::FUNCTION_HAS_ANY :
                RPNElement::FUNCTION_HAS_ALL;
            out.predicate.emplace_back(std::make_pair(position, BloomFilterHash::hashWithColumn(actual_type, column, 0, column->size())));
        }
        else
        {
            if (array_type)
                throw Exception(ErrorCodes::ILLEGAL_TYPE_OF_ARGUMENT,
                                "An array type of bloom_filter supports only has(), indexOf(), and hasAny() functions.");

            out.function = function_name == "equals" ? RPNElement::FUNCTION_EQUALS : RPNElement::FUNCTION_NOT_EQUALS;
            const DataTypePtr actual_type = BloomFilter::getPrimitiveType(index_type);
            auto converted_field = convertFieldToType(value_field, *actual_type, value_type.get());
            if (converted_field.isNull())
                return false;

            out.predicate.emplace_back(std::make_pair(position, BloomFilterHash::hashWithField(actual_type.get(), converted_field)));
        }

        return true;
    }

    if (function_name == "mapContains" || function_name == "has")
    {
        auto map_keys_index_column_name = fmt::format("mapKeys({})", key_column_name);
        if (!header.has(map_keys_index_column_name))
            return false;

        size_t position = header.getPositionByName(map_keys_index_column_name);
        const DataTypePtr & index_type = header.getByPosition(position).type;
        const auto * array_type = typeid_cast<const DataTypeArray *>(index_type.get());

        if (!array_type)
            return false;

        out.function = RPNElement::FUNCTION_HAS;
        const DataTypePtr actual_type = BloomFilter::getPrimitiveType(array_type->getNestedType());
        auto converted_field = convertFieldToType(value_field, *actual_type, value_type.get());
        if (converted_field.isNull())
            return false;

        out.predicate.emplace_back(std::make_pair(position, BloomFilterHash::hashWithField(actual_type.get(), converted_field)));
        return true;
    }

    if (key_node.isFunction())
    {
        WhichDataType which(value_type);

        auto key_node_function = key_node.toFunctionNode();
        auto key_node_function_name = key_node_function.getFunctionName();
        size_t key_node_function_arguments_size = key_node_function.getArgumentsSize();

        if (which.isTuple() && key_node_function_name == "tuple")
        {
            const Tuple & tuple = value_field.get<const Tuple &>();
            const auto * value_tuple_data_type = typeid_cast<const DataTypeTuple *>(value_type.get());

            if (tuple.size() != key_node_function_arguments_size)
                throw Exception(ErrorCodes::ILLEGAL_TYPE_OF_ARGUMENT, "Illegal types of arguments of function {}", function_name);

            bool match_with_subtype = false;
            const DataTypes & subtypes = value_tuple_data_type->getElements();

            for (size_t index = 0; index < tuple.size(); ++index)
                match_with_subtype |= traverseTreeEquals(function_name, key_node_function.getArgumentAt(index), subtypes[index], tuple[index], out, &key_node);

            return match_with_subtype;
        }

        if (key_node_function_name == "arrayElement" && (function_name == "equals" || function_name == "notEquals"))
        {
            /** Try to parse arrayElement for mapKeys index.
              * It is important to ignore keys like column_map['Key'] = '' because if key does not exist in the map
              * we return default the value for arrayElement.
              *
              * We cannot skip keys that does not exist in map if comparison is with default type value because
              * that way we skip necessary granules where map key does not exist.
              */
            if (value_field == value_type->getDefault())
                return false;

            auto first_argument = key_node_function.getArgumentAt(0);
            const auto column_name = first_argument.getColumnName();

            auto map_keys_index_column_name = fmt::format("mapKeys({})", column_name);
            auto map_values_index_column_name = fmt::format("mapValues({})", column_name);

            size_t position = 0;
            Field const_value = value_field;
            DataTypePtr const_type;

            if (header.has(map_keys_index_column_name))
            {
                position = header.getPositionByName(map_keys_index_column_name);
                auto second_argument = key_node_function.getArgumentAt(1);

                if (!second_argument.tryGetConstant(const_value, const_type))
                    return false;
            }
            else if (header.has(map_values_index_column_name))
            {
                position = header.getPositionByName(map_values_index_column_name);
            }
            else
            {
                return false;
            }

            out.function = function_name == "equals" ? RPNElement::FUNCTION_EQUALS : RPNElement::FUNCTION_NOT_EQUALS;

            const auto & index_type = header.getByPosition(position).type;
            const auto actual_type = BloomFilter::getPrimitiveType(index_type);
            out.predicate.emplace_back(std::make_pair(position, BloomFilterHash::hashWithField(actual_type.get(), const_value)));

            return true;
        }
    }

    return false;
}

MergeTreeIndexAggregatorBloomFilter::MergeTreeIndexAggregatorBloomFilter(
    size_t bits_per_row_, size_t hash_functions_, const Names & columns_name_)
    : bits_per_row(bits_per_row_), hash_functions(hash_functions_), index_columns_name(columns_name_), column_hashes(columns_name_.size())
{
    assert(bits_per_row != 0);
    assert(hash_functions != 0);
}

bool MergeTreeIndexAggregatorBloomFilter::empty() const
{
    return !total_rows;
}

MergeTreeIndexGranulePtr MergeTreeIndexAggregatorBloomFilter::getGranuleAndReset()
{
    const auto granule = std::make_shared<MergeTreeIndexGranuleBloomFilter>(bits_per_row, hash_functions, column_hashes);
    total_rows = 0;
    column_hashes.clear();
    return granule;
}

void MergeTreeIndexAggregatorBloomFilter::update(const Block & block, size_t * pos, size_t limit)
{
    if (*pos >= block.rows())
        throw Exception(ErrorCodes::LOGICAL_ERROR, "The provided position is not less than the number of block rows. "
                        "Position: {}, Block rows: {}.", *pos, block.rows());

    Block granule_index_block;
    size_t max_read_rows = std::min(block.rows() - *pos, limit);

    for (size_t column = 0; column < index_columns_name.size(); ++column)
    {
        const auto & column_and_type = block.getByName(index_columns_name[column]);
        auto index_column = BloomFilterHash::hashWithColumn(column_and_type.type, column_and_type.column, *pos, max_read_rows);

        const auto & index_col = checkAndGetColumn<ColumnUInt64>(*index_column);
        const auto & index_data = index_col.getData();
        for (const auto & hash: index_data)
            column_hashes[column].insert(hash);
    }

    *pos += max_read_rows;
    total_rows += max_read_rows;
}

MergeTreeIndexBloomFilter::MergeTreeIndexBloomFilter(
    const IndexDescription & index_,
    size_t bits_per_row_,
    size_t hash_functions_)
    : IMergeTreeIndex(index_)
    , bits_per_row(bits_per_row_)
    , hash_functions(hash_functions_)
{
    assert(bits_per_row != 0);
    assert(hash_functions != 0);
}

MergeTreeIndexGranulePtr MergeTreeIndexBloomFilter::createIndexGranule() const
{
    return std::make_shared<MergeTreeIndexGranuleBloomFilter>(bits_per_row, hash_functions, index.column_names.size());
}

MergeTreeIndexAggregatorPtr MergeTreeIndexBloomFilter::createIndexAggregator(const MergeTreeWriterSettings & /*settings*/) const
{
    return std::make_shared<MergeTreeIndexAggregatorBloomFilter>(bits_per_row, hash_functions, index.column_names);
}

MergeTreeIndexConditionPtr MergeTreeIndexBloomFilter::createIndexCondition(const ActionsDAGPtr & filter_actions_dag, ContextPtr context) const
{
    return std::make_shared<MergeTreeIndexConditionBloomFilter>(filter_actions_dag, context, index.sample_block, hash_functions);
}

static void assertIndexColumnsType(const Block & header)
{
    if (!header || !header.columns())
        throw Exception(ErrorCodes::INCORRECT_QUERY, "Index must have columns.");

    const DataTypes & columns_data_types = header.getDataTypes();

    for (const auto & type : columns_data_types)
    {
        const IDataType * actual_type = BloomFilter::getPrimitiveType(type).get();
        WhichDataType which(actual_type);

        if (!which.isUInt() && !which.isInt() && !which.isString() && !which.isFixedString() && !which.isFloat() &&
            !which.isDate() && !which.isDateTime() && !which.isDateTime64() && !which.isEnum() && !which.isUUID() &&
            !which.isIPv4() && !which.isIPv6())
            throw Exception(ErrorCodes::ILLEGAL_COLUMN, "Unexpected type {} of bloom filter index.", type->getName());
    }
}

MergeTreeIndexPtr bloomFilterIndexCreator(
    const IndexDescription & index)
{
    double max_conflict_probability = 0.025;

    if (!index.arguments.empty())
    {
        const auto & argument = index.arguments[0];
        max_conflict_probability = std::min<Float64>(1.0, std::max<Float64>(argument.safeGet<Float64>(), 0.0));
    }

    const auto & bits_per_row_and_size_of_hash_functions = BloomFilterHash::calculationBestPractices(max_conflict_probability);

    return std::make_shared<MergeTreeIndexBloomFilter>(
        index, bits_per_row_and_size_of_hash_functions.first, bits_per_row_and_size_of_hash_functions.second);
}

void bloomFilterIndexValidator(const IndexDescription & index, bool attach)
{
    assertIndexColumnsType(index.sample_block);

    if (index.arguments.size() > 1)
    {
        if (!attach) /// This is for backward compatibility.
            throw Exception(ErrorCodes::NUMBER_OF_ARGUMENTS_DOESNT_MATCH, "BloomFilter index cannot have more than one parameter.");
    }

    if (!index.arguments.empty())
    {
        const auto & argument = index.arguments[0];

        if (!attach && (argument.getType() != Field::Types::Float64 || argument.get<Float64>() < 0 || argument.get<Float64>() > 1))
            throw Exception(ErrorCodes::BAD_ARGUMENTS, "The BloomFilter false positive must be a double number between 0 and 1.");
    }
}

}<|MERGE_RESOLUTION|>--- conflicted
+++ resolved
@@ -1,16 +1,6 @@
 #include <Storages/MergeTree/MergeTreeIndexBloomFilter.h>
-<<<<<<< HEAD
-#include <Storages/MergeTree/MergeTreeData.h>
-#include <Interpreters/TreeRewriter.h>
-#include <Interpreters/ExpressionAnalyzer.h>
-#include <base/types.h>
-#include <DataTypes/DataTypeNullable.h>
-#include <DataTypes/NestedUtils.h>
-#include <Storages/MergeTree/MergeTreeIndexConditionBloomFilter.h>
-=======
 
 #include <Columns/ColumnArray.h>
->>>>>>> da3e7450
 #include <Columns/ColumnConst.h>
 #include <Columns/ColumnFixedString.h>
 #include <Columns/ColumnNullable.h>
@@ -471,11 +461,6 @@
         return true;
     }
 
-<<<<<<< HEAD
-        const auto & column_name = node_to_check->getColumnName();
-        if (required_columns_set.contains(column_name)
-            || required_columns_set.contains(Nested::splitName(column_name).first))
-=======
     if (key_node.isFunction())
     {
         auto key_node_function = key_node.toFunctionNode();
@@ -648,7 +633,6 @@
         else if (function_name == (reversed ? "lessOrEquals" : "greaterOrEquals") && applyVisitor(FieldVisitorAccurateLess(), zero, constant_value))
         {
             /// indexOf(...) >= c, c > 0
->>>>>>> da3e7450
             return true;
         }
 
