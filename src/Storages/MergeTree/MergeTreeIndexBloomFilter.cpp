#include <Storages/MergeTree/MergeTreeIndexBloomFilter.h>
#include <Storages/MergeTree/MergeTreeData.h>
#include <Interpreters/SyntaxAnalyzer.h>
#include <Interpreters/ExpressionAnalyzer.h>
#include <Core/Types.h>
#include <ext/bit_cast.h>
#include <Parsers/ASTLiteral.h>
#include <IO/ReadHelpers.h>
#include <IO/WriteHelpers.h>
#include <DataTypes/DataTypeArray.h>
#include <DataTypes/DataTypeNullable.h>
#include <Storages/MergeTree/MergeTreeIndexConditionBloomFilter.h>
#include <Parsers/queryToString.h>
#include <Columns/ColumnConst.h>
#include <Columns/ColumnLowCardinality.h>
#include <Interpreters/BloomFilterHash.h>


namespace DB
{

namespace ErrorCodes
{
    extern const int BAD_ARGUMENTS;
    extern const int ILLEGAL_COLUMN;
    extern const int INCORRECT_QUERY;
    extern const int NUMBER_OF_ARGUMENTS_DOESNT_MATCH;
}

MergeTreeIndexBloomFilter::MergeTreeIndexBloomFilter(
    const IndexDescription & index_,
    size_t bits_per_row_,
    size_t hash_functions_)
    : IMergeTreeIndex(index_)
    , bits_per_row(bits_per_row_)
    , hash_functions(hash_functions_)
{
}

MergeTreeIndexGranulePtr MergeTreeIndexBloomFilter::createIndexGranule() const
{
    return std::make_shared<MergeTreeIndexGranuleBloomFilter>(bits_per_row, hash_functions, index.column_names.size());
}

bool MergeTreeIndexBloomFilter::mayBenefitFromIndexForIn(const ASTPtr & node) const
{
    const String & column_name = node->getColumnName();

    for (const auto & cname : index.column_names)
        if (column_name == cname)
            return true;

    if (const auto * func = typeid_cast<const ASTFunction *>(node.get()))
    {
        for (const auto & children : func->arguments->children)
            if (mayBenefitFromIndexForIn(children))
                return true;
    }

    return false;
}

MergeTreeIndexAggregatorPtr MergeTreeIndexBloomFilter::createIndexAggregator() const
{
    return std::make_shared<MergeTreeIndexAggregatorBloomFilter>(bits_per_row, hash_functions, index.column_names);
}

MergeTreeIndexConditionPtr MergeTreeIndexBloomFilter::createIndexCondition(const SelectQueryInfo & query_info, const Context & context) const
{
    return std::make_shared<MergeTreeIndexConditionBloomFilter>(query_info, context, index.sample_block, hash_functions);
}

static void assertIndexColumnsType(const Block & header)
{
    if (!header || !header.columns())
        throw Exception("Index must have columns.", ErrorCodes::INCORRECT_QUERY);

    const DataTypes & columns_data_types = header.getDataTypes();

    for (const auto & type : columns_data_types)
    {
        const IDataType * actual_type = BloomFilter::getPrimitiveType(type).get();
        WhichDataType which(actual_type);

        if (!which.isUInt() && !which.isInt() && !which.isString() && !which.isFixedString() && !which.isFloat() &&
            !which.isDateOrDateTime() && !which.isEnum())
            throw Exception("Unexpected type " + type->getName() + " of bloom filter index.",
                            ErrorCodes::ILLEGAL_COLUMN);
    }
}

<<<<<<< HEAD
std::unique_ptr<IMergeTreeIndex> bloomFilterIndexCreatorNew(
    const NamesAndTypesList & columns, std::shared_ptr<ASTIndexDeclaration> node, const Context & context)
=======
MergeTreeIndexPtr bloomFilterIndexCreatorNew(
    const IndexDescription & index)
>>>>>>> 811d124a
{

    double max_conflict_probability = 0.025;

<<<<<<< HEAD
    if (arguments && arguments->children.size() > 1)
        throw Exception("BloomFilter index cannot have more than one parameter.", ErrorCodes::NUMBER_OF_ARGUMENTS_DOESNT_MATCH);

    if (arguments && !arguments->children.empty())
    {
        const auto & argument = arguments->children[0]->as<ASTLiteral>();

        if (!argument || (argument->value.safeGet<Float64>() < 0 || argument->value.safeGet<Float64>() > 1))
            throw Exception("The BloomFilter false positive must be a double number between 0 and 1.", ErrorCodes::BAD_ARGUMENTS);
=======
    if (!index.arguments.empty())
    {
        const auto & argument = index.arguments[0];
        max_conflict_probability = std::min(Float64(1), std::max(argument.safeGet<Float64>(), Float64(0)));
    }

    const auto & bits_per_row_and_size_of_hash_functions = BloomFilterHash::calculationBestPractices(max_conflict_probability);

    return std::make_shared<MergeTreeIndexBloomFilter>(
        index, bits_per_row_and_size_of_hash_functions.first, bits_per_row_and_size_of_hash_functions.second);
}

void bloomFilterIndexValidatorNew(const IndexDescription & index, bool attach)
{
    assertIndexColumnsType(index.sample_block);
>>>>>>> 811d124a

    if (index.arguments.size() > 1)
    {
        if (!attach) /// This is for backward compatibility.
            throw Exception("BloomFilter index cannot have more than one parameter.", ErrorCodes::NUMBER_OF_ARGUMENTS_DOESNT_MATCH);
    }

<<<<<<< HEAD

    const auto & bits_per_row_and_size_of_hash_functions = BloomFilterHash::calculationBestPractices(max_conflict_probability);
=======
    if (!index.arguments.empty())
    {
        const auto & argument = index.arguments[0];
>>>>>>> 811d124a

        if (!attach && (argument.getType() != Field::Types::Float64 || argument.get<Float64>() < 0 || argument.get<Float64>() > 1))
            throw Exception("The BloomFilter false positive must be a double number between 0 and 1.", ErrorCodes::BAD_ARGUMENTS);
    }
}

}<|MERGE_RESOLUTION|>--- conflicted
+++ resolved
@@ -89,28 +89,12 @@
     }
 }
 
-<<<<<<< HEAD
-std::unique_ptr<IMergeTreeIndex> bloomFilterIndexCreatorNew(
-    const NamesAndTypesList & columns, std::shared_ptr<ASTIndexDeclaration> node, const Context & context)
-=======
 MergeTreeIndexPtr bloomFilterIndexCreatorNew(
     const IndexDescription & index)
->>>>>>> 811d124a
 {
 
     double max_conflict_probability = 0.025;
 
-<<<<<<< HEAD
-    if (arguments && arguments->children.size() > 1)
-        throw Exception("BloomFilter index cannot have more than one parameter.", ErrorCodes::NUMBER_OF_ARGUMENTS_DOESNT_MATCH);
-
-    if (arguments && !arguments->children.empty())
-    {
-        const auto & argument = arguments->children[0]->as<ASTLiteral>();
-
-        if (!argument || (argument->value.safeGet<Float64>() < 0 || argument->value.safeGet<Float64>() > 1))
-            throw Exception("The BloomFilter false positive must be a double number between 0 and 1.", ErrorCodes::BAD_ARGUMENTS);
-=======
     if (!index.arguments.empty())
     {
         const auto & argument = index.arguments[0];
@@ -126,7 +110,6 @@
 void bloomFilterIndexValidatorNew(const IndexDescription & index, bool attach)
 {
     assertIndexColumnsType(index.sample_block);
->>>>>>> 811d124a
 
     if (index.arguments.size() > 1)
     {
@@ -134,14 +117,9 @@
             throw Exception("BloomFilter index cannot have more than one parameter.", ErrorCodes::NUMBER_OF_ARGUMENTS_DOESNT_MATCH);
     }
 
-<<<<<<< HEAD
-
-    const auto & bits_per_row_and_size_of_hash_functions = BloomFilterHash::calculationBestPractices(max_conflict_probability);
-=======
     if (!index.arguments.empty())
     {
         const auto & argument = index.arguments[0];
->>>>>>> 811d124a
 
         if (!attach && (argument.getType() != Field::Types::Float64 || argument.get<Float64>() < 0 || argument.get<Float64>() > 1))
             throw Exception("The BloomFilter false positive must be a double number between 0 and 1.", ErrorCodes::BAD_ARGUMENTS);
