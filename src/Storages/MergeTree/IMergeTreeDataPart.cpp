--- conflicted
+++ resolved
@@ -432,17 +432,8 @@
         {
             String file_name = fileName(relative_path);
 
-<<<<<<< HEAD
             if (file_name.empty())
                 throw Exception(ErrorCodes::LOGICAL_ERROR, "relative_path {} of part {} is invalid or not set", relative_path, name);
-=======
-                if (!startsWith(file_name, "tmp"))
-                {
-                    LOG_ERROR(storage.log, "~DataPart() should remove part {} but its name doesn't start with tmp. Too suspicious, keeping the part.", path);
-                    return;
-                }
-            }
->>>>>>> 88b8cb7e
 
             if (!startsWith(file_name, "tmp") && !endsWith(file_name, ".tmp_proj"))
             {
