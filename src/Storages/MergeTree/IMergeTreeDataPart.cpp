#include "IMergeTreeDataPart.h"
#include <Storages/MergeTree/IDataPartStorage.h>
#include <base/types.h>

#include <exception>
#include <optional>
#include <string_view>
#include <Compression/CompressedReadBuffer.h>
#include <Compression/getCompressionCodecForFile.h>
#include <Core/Defines.h>
#include <Core/NamesAndTypes.h>
#include <Core/SettingsEnums.h>
#include <DataTypes/DataTypeAggregateFunction.h>
#include <DataTypes/NestedUtils.h>
#include <IO/HashingReadBuffer.h>
#include <IO/HashingWriteBuffer.h>
#include <IO/ReadBufferFromString.h>
#include <IO/ReadHelpers.h>
#include <IO/S3Common.h>
#include <IO/S3/getObjectInfo.h>
#include <IO/WriteHelpers.h>
#include <Interpreters/MergeTreeTransaction.h>
#include <Interpreters/TransactionLog.h>
#include <Parsers/ExpressionElementParsers.h>
#include <Parsers/parseQuery.h>
#include <Parsers/queryToString.h>
#include <Storages/ColumnsDescription.h>
#include <Storages/MergeTree/MergeTreeData.h>
#include <Storages/MergeTree/MergeTreeSettings.h>
#include <Storages/MergeTree/PartMetadataManagerOrdinary.h>
#include <Storages/MergeTree/checkDataPart.h>
#include <Storages/MergeTree/Backup.h>
#include <Storages/StorageReplicatedMergeTree.h>
#include <base/JSON.h>
#include <boost/algorithm/string/join.hpp>
#include <Common/CurrentMetrics.h>
#include <Common/Exception.h>
#include <Common/FieldVisitorsAccurateComparison.h>
#include <Common/MemoryTrackerBlockerInThread.h>
#include <Common/StringUtils.h>
#include <Common/escapeForFileName.h>
#include <Common/logger_useful.h>

#include <Disks/IO/CachedOnDiskReadBufferFromFile.h>


namespace CurrentMetrics
{
    extern const Metric PartsTemporary;
    extern const Metric PartsPreCommitted;
    extern const Metric PartsCommitted;
    extern const Metric PartsPreActive;
    extern const Metric PartsActive;
    extern const Metric PartsOutdated;
    extern const Metric PartsDeleting;
    extern const Metric PartsDeleteOnDestroy;

    extern const Metric PartsWide;
    extern const Metric PartsCompact;
}

namespace DB
{

namespace ErrorCodes
{
    extern const int CANNOT_READ_ALL_DATA;
    extern const int LOGICAL_ERROR;
    extern const int NO_FILE_IN_DATA_PART;
    extern const int EXPECTED_END_OF_FILE;
    extern const int CORRUPTED_DATA;
    extern const int NOT_FOUND_EXPECTED_DATA_PART;
    extern const int BAD_SIZE_OF_FILE_IN_DATA_PART;
    extern const int BAD_TTL_FILE;
    extern const int NOT_IMPLEMENTED;
    extern const int NO_SUCH_COLUMN_IN_TABLE;
}

void IMergeTreeDataPart::MinMaxIndex::load(const MergeTreeData & data, const PartMetadataManagerPtr & manager)
{
    auto metadata_snapshot = data.getInMemoryMetadataPtr();
    const auto & partition_key = metadata_snapshot->getPartitionKey();

    auto minmax_column_names = MergeTreeData::getMinMaxColumnsNames(partition_key);
    auto minmax_column_types = MergeTreeData::getMinMaxColumnsTypes(partition_key);
    size_t minmax_idx_size = minmax_column_types.size();

    hyperrectangle.reserve(minmax_idx_size);
    for (size_t i = 0; i < minmax_idx_size; ++i)
    {
        String file_name = "minmax_" + escapeForFileName(minmax_column_names[i]) + ".idx";
        auto file = manager->read(file_name);
        auto serialization = minmax_column_types[i]->getDefaultSerialization();

        Field min_val;
        serialization->deserializeBinary(min_val, *file, {});
        Field max_val;
        serialization->deserializeBinary(max_val, *file, {});

        // NULL_LAST
        if (min_val.isNull())
            min_val = POSITIVE_INFINITY;
        if (max_val.isNull())
            max_val = POSITIVE_INFINITY;

        hyperrectangle.emplace_back(min_val, true, max_val, true);
    }
    initialized = true;
}

IMergeTreeDataPart::MinMaxIndex::WrittenFiles IMergeTreeDataPart::MinMaxIndex::store(
    const MergeTreeData & data, IDataPartStorage & part_storage, Checksums & out_checksums) const
{
    auto metadata_snapshot = data.getInMemoryMetadataPtr();
    const auto & partition_key = metadata_snapshot->getPartitionKey();

    auto minmax_column_names = MergeTreeData::getMinMaxColumnsNames(partition_key);
    auto minmax_column_types = MergeTreeData::getMinMaxColumnsTypes(partition_key);

    return store(minmax_column_names, minmax_column_types, part_storage, out_checksums);
}

IMergeTreeDataPart::MinMaxIndex::WrittenFiles IMergeTreeDataPart::MinMaxIndex::store(
    const Names & column_names,
    const DataTypes & data_types,
    IDataPartStorage & part_storage,
    Checksums & out_checksums) const
{
    if (!initialized)
        throw Exception(
            ErrorCodes::LOGICAL_ERROR,
            "Attempt to store uninitialized MinMax index for part {}. This is a bug",
            part_storage.getFullPath());

    WrittenFiles written_files;

    for (size_t i = 0; i < column_names.size(); ++i)
    {
        String file_name = "minmax_" + escapeForFileName(column_names[i]) + ".idx";
        auto serialization = data_types.at(i)->getDefaultSerialization();

        auto out = part_storage.writeFile(file_name, DBMS_DEFAULT_BUFFER_SIZE, {});
        HashingWriteBuffer out_hashing(*out);
        serialization->serializeBinary(hyperrectangle[i].left, out_hashing, {});
        serialization->serializeBinary(hyperrectangle[i].right, out_hashing, {});
        out_hashing.finalize();
        out_checksums.files[file_name].file_size = out_hashing.count();
        out_checksums.files[file_name].file_hash = out_hashing.getHash();
        out->preFinalize();
        written_files.emplace_back(std::move(out));
    }

    return written_files;
}

void IMergeTreeDataPart::MinMaxIndex::update(const Block & block, const Names & column_names)
{
    if (!initialized)
        hyperrectangle.reserve(column_names.size());

    for (size_t i = 0; i < column_names.size(); ++i)
    {
        FieldRef min_value;
        FieldRef max_value;
        const ColumnWithTypeAndName & column = block.getByName(column_names[i]);
        if (const auto * column_nullable = typeid_cast<const ColumnNullable *>(column.column.get()))
            column_nullable->getExtremesNullLast(min_value, max_value);
        else
            column.column->getExtremes(min_value, max_value);

        if (!initialized)
            hyperrectangle.emplace_back(min_value, true, max_value, true);
        else
        {
            hyperrectangle[i].left
                = applyVisitor(FieldVisitorAccurateLess(), hyperrectangle[i].left, min_value) ? hyperrectangle[i].left : min_value;
            hyperrectangle[i].right
                = applyVisitor(FieldVisitorAccurateLess(), hyperrectangle[i].right, max_value) ? max_value : hyperrectangle[i].right;
        }
    }

    initialized = true;
}

void IMergeTreeDataPart::MinMaxIndex::merge(const MinMaxIndex & other)
{
    if (!other.initialized)
        return;

    if (!initialized)
    {
        hyperrectangle = other.hyperrectangle;
        initialized = true;
    }
    else
    {
        for (size_t i = 0; i < hyperrectangle.size(); ++i)
        {
            hyperrectangle[i].left = std::min(hyperrectangle[i].left, other.hyperrectangle[i].left);
            hyperrectangle[i].right = std::max(hyperrectangle[i].right, other.hyperrectangle[i].right);
        }
    }
}

void IMergeTreeDataPart::MinMaxIndex::appendFiles(const MergeTreeData & data, Strings & files)
{
    auto metadata_snapshot = data.getInMemoryMetadataPtr();
    const auto & partition_key = metadata_snapshot->getPartitionKey();
    auto minmax_column_names = MergeTreeData::getMinMaxColumnsNames(partition_key);
    size_t minmax_idx_size = minmax_column_names.size();
    for (size_t i = 0; i < minmax_idx_size; ++i)
    {
        String file_name = "minmax_" + escapeForFileName(minmax_column_names[i]) + ".idx";
        files.push_back(file_name);
    }
}


void IMergeTreeDataPart::incrementStateMetric(MergeTreeDataPartState state_) const
{
    switch (state_)
    {
        case MergeTreeDataPartState::Temporary:
            CurrentMetrics::add(CurrentMetrics::PartsTemporary);
            return;
        case MergeTreeDataPartState::PreActive:
            CurrentMetrics::add(CurrentMetrics::PartsPreActive);
            CurrentMetrics::add(CurrentMetrics::PartsPreCommitted);
            return;
        case MergeTreeDataPartState::Active:
            CurrentMetrics::add(CurrentMetrics::PartsActive);
            CurrentMetrics::add(CurrentMetrics::PartsCommitted);
            return;
        case MergeTreeDataPartState::Outdated:
            storage.total_outdated_parts_count.fetch_add(1, std::memory_order_relaxed);
            CurrentMetrics::add(CurrentMetrics::PartsOutdated);
            return;
        case MergeTreeDataPartState::Deleting:
            CurrentMetrics::add(CurrentMetrics::PartsDeleting);
            return;
        case MergeTreeDataPartState::DeleteOnDestroy:
            CurrentMetrics::add(CurrentMetrics::PartsDeleteOnDestroy);
            return;
    }
}

void IMergeTreeDataPart::decrementStateMetric(MergeTreeDataPartState state_) const
{
    switch (state_)
    {
        case MergeTreeDataPartState::Temporary:
            CurrentMetrics::sub(CurrentMetrics::PartsTemporary);
            return;
        case MergeTreeDataPartState::PreActive:
            CurrentMetrics::sub(CurrentMetrics::PartsPreActive);
            CurrentMetrics::sub(CurrentMetrics::PartsPreCommitted);
            return;
        case MergeTreeDataPartState::Active:
            CurrentMetrics::sub(CurrentMetrics::PartsActive);
            CurrentMetrics::sub(CurrentMetrics::PartsCommitted);
            return;
        case MergeTreeDataPartState::Outdated:
            storage.total_outdated_parts_count.fetch_sub(1, std::memory_order_relaxed);
            CurrentMetrics::sub(CurrentMetrics::PartsOutdated);
            return;
        case MergeTreeDataPartState::Deleting:
            CurrentMetrics::sub(CurrentMetrics::PartsDeleting);
            return;
        case MergeTreeDataPartState::DeleteOnDestroy:
            CurrentMetrics::sub(CurrentMetrics::PartsDeleteOnDestroy);
            return;
    }
}

static void incrementTypeMetric(MergeTreeDataPartType type)
{
    switch (type.getValue())
    {
        case MergeTreeDataPartType::Wide:
            CurrentMetrics::add(CurrentMetrics::PartsWide);
            return;
        case MergeTreeDataPartType::Compact:
            CurrentMetrics::add(CurrentMetrics::PartsCompact);
            return;
        case MergeTreeDataPartType::Unknown:
            return;
    }
}

static void decrementTypeMetric(MergeTreeDataPartType type)
{
    switch (type.getValue())
    {
        case MergeTreeDataPartType::Wide:
            CurrentMetrics::sub(CurrentMetrics::PartsWide);
            return;
        case MergeTreeDataPartType::Compact:
            CurrentMetrics::sub(CurrentMetrics::PartsCompact);
            return;
        case MergeTreeDataPartType::Unknown:
            return;
    }
}

IMergeTreeDataPart::IMergeTreeDataPart(
    const MergeTreeData & storage_,
    const String & name_,
    const MergeTreePartInfo & info_,
    const MutableDataPartStoragePtr & data_part_storage_,
    Type part_type_,
    const IMergeTreeDataPart * parent_part_)
    : DataPartStorageHolder(data_part_storage_)
    , storage(storage_)
    , name(mutable_name)
    , info(info_)
    , index_granularity_info(storage_, part_type_)
    , part_type(part_type_)
    , parent_part(parent_part_)
    , parent_part_name(parent_part ? parent_part->name : "")
    , mutable_name(name_)
{
    if (parent_part)
    {
        chassert(parent_part_name.starts_with(parent_part->info.partition_id));     /// Make sure there's no prefix
        state = MergeTreeDataPartState::Active;
    }

    incrementStateMetric(state);
    incrementTypeMetric(part_type);

    index = std::make_shared<Columns>();
    minmax_idx = std::make_shared<MinMaxIndex>();

    initializeIndexGranularityInfo();
    initializePartMetadataManager();
}

IMergeTreeDataPart::~IMergeTreeDataPart()
{
    decrementStateMetric(state);
    decrementTypeMetric(part_type);
}


IMergeTreeDataPart::Index IMergeTreeDataPart::getIndex() const
{
    std::scoped_lock lock(index_mutex);
    if (!index_loaded)
        loadIndex();
    index_loaded = true;
    return index;
}


void IMergeTreeDataPart::setIndex(const Columns & cols_)
{
    std::scoped_lock lock(index_mutex);
    if (!index->empty())
        throw Exception(ErrorCodes::LOGICAL_ERROR, "The index of data part can be set only once");
    index = std::make_shared<const Columns>(cols_);
    index_loaded = true;
}

void IMergeTreeDataPart::setIndex(Columns && cols_)
{
    std::scoped_lock lock(index_mutex);
    if (!index->empty())
        throw Exception(ErrorCodes::LOGICAL_ERROR, "The index of data part can be set only once");
    index = std::make_shared<const Columns>(std::move(cols_));
    index_loaded = true;
}

void IMergeTreeDataPart::unloadIndex()
{
    std::scoped_lock lock(index_mutex);
    index = std::make_shared<Columns>();
    index_loaded = false;
}

bool IMergeTreeDataPart::isIndexLoaded() const
{
    std::scoped_lock lock(index_mutex);
    return index_loaded;
}

void IMergeTreeDataPart::setName(const String & new_name)
{
    mutable_name = new_name;
    for (auto & proj_part : projection_parts)
        proj_part.second->parent_part_name = new_name;
}

String IMergeTreeDataPart::getNewName(const MergeTreePartInfo & new_part_info) const
{
    if (storage.format_version < MERGE_TREE_DATA_MIN_FORMAT_VERSION_WITH_CUSTOM_PARTITIONING)
    {
        /// NOTE: getting min and max dates from the part name (instead of part data) because we want
        /// the merged part name be determined only by source part names.
        /// It is simpler this way when the real min and max dates for the block range can change
        /// (e.g. after an ALTER DELETE command).
        DayNum min_date;
        DayNum max_date;
        MergeTreePartInfo::parseMinMaxDatesFromPartName(name, min_date, max_date);
        return new_part_info.getPartNameV0(min_date, max_date);
    }
    else
        return new_part_info.getPartNameV1();
}

std::optional<size_t> IMergeTreeDataPart::getColumnPosition(const String & column_name) const
{
    auto it = column_name_to_position.find(column_name);
    if (it == column_name_to_position.end())
        return {};
    return it->second;
}


void IMergeTreeDataPart::setState(MergeTreeDataPartState new_state) const
{
    decrementStateMetric(state);
    state = new_state;
    incrementStateMetric(state);
}


std::pair<DayNum, DayNum> IMergeTreeDataPart::getMinMaxDate() const
{
    if (storage.minmax_idx_date_column_pos != -1 && minmax_idx->initialized)
    {
        const auto & hyperrectangle = minmax_idx->hyperrectangle[storage.minmax_idx_date_column_pos];
        return {DayNum(hyperrectangle.left.safeGet<UInt64>()), DayNum(hyperrectangle.right.safeGet<UInt64>())};
    }
    else
        return {};
}

std::pair<time_t, time_t> IMergeTreeDataPart::getMinMaxTime() const
{
    if (storage.minmax_idx_time_column_pos != -1 && minmax_idx->initialized)
    {
        const auto & hyperrectangle = minmax_idx->hyperrectangle[storage.minmax_idx_time_column_pos];

        /// The case of DateTime
        if (hyperrectangle.left.getType() == Field::Types::UInt64)
        {
            assert(hyperrectangle.right.getType() == Field::Types::UInt64);
            return {hyperrectangle.left.safeGet<UInt64>(), hyperrectangle.right.safeGet<UInt64>()};
        }
        /// The case of DateTime64
        else if (hyperrectangle.left.getType() == Field::Types::Decimal64)
        {
            assert(hyperrectangle.right.getType() == Field::Types::Decimal64);

            auto left = hyperrectangle.left.safeGet<DecimalField<Decimal64>>();
            auto right = hyperrectangle.right.safeGet<DecimalField<Decimal64>>();

            assert(left.getScale() == right.getScale());

            return { left.getValue() / left.getScaleMultiplier(), right.getValue() / right.getScaleMultiplier() };
        }
        else
            throw Exception(ErrorCodes::LOGICAL_ERROR, "Part minmax index by time is neither DateTime or DateTime64");
    }
    else
        return {};
}


void IMergeTreeDataPart::setColumns(const NamesAndTypesList & new_columns, const SerializationInfoByName & new_infos, int32_t metadata_version_)
{
    columns = new_columns;
    serialization_infos = new_infos;
    metadata_version = metadata_version_;

    column_name_to_position.clear();
    column_name_to_position.reserve(new_columns.size());
    size_t pos = 0;

    for (const auto & column : columns)
    {
        column_name_to_position.emplace(column.name, pos++);

        auto it = serialization_infos.find(column.name);
        auto serialization = it == serialization_infos.end()
            ? IDataType::getSerialization(column)
            : IDataType::getSerialization(column, *it->second);

        serializations.emplace(column.name, serialization);

        IDataType::forEachSubcolumn([&](const auto &, const auto & subname, const auto & subdata)
        {
            auto full_name = Nested::concatenateName(column.name, subname);
            serializations.emplace(full_name, subdata.serialization);
        }, ISerialization::SubstreamData(serialization));
    }

    columns_description = ColumnsDescription(columns);
    columns_description_with_collected_nested = ColumnsDescription(Nested::collect(columns));
}

NameAndTypePair IMergeTreeDataPart::getColumn(const String & column_name) const
{
    return columns_description.getColumnOrSubcolumn(GetColumnsOptions::AllPhysical, column_name);
}

std::optional<NameAndTypePair> IMergeTreeDataPart::tryGetColumn(const String & column_name) const
{
    return columns_description.tryGetColumnOrSubcolumn(GetColumnsOptions::AllPhysical, column_name);
}

SerializationPtr IMergeTreeDataPart::getSerialization(const String & column_name) const
{
    auto serialization = tryGetSerialization(column_name);
    if (!serialization)
        throw Exception(ErrorCodes::NO_SUCH_COLUMN_IN_TABLE,
            "There is no column or subcolumn {} in part {}", column_name, name);

    return serialization;
}

SerializationPtr IMergeTreeDataPart::tryGetSerialization(const String & column_name) const
{
    auto it = serializations.find(column_name);
    return it == serializations.end() ? nullptr : it->second;
}

void IMergeTreeDataPart::removeIfNeeded()
{
    assert(assertHasValidVersionMetadata());
    if (!is_temp && state != MergeTreeDataPartState::DeleteOnDestroy)
        return;

    std::string path;
    try
    {
        path = getDataPartStorage().getRelativePath();

        if (!getDataPartStorage().exists()) // path
            return;

        if (is_temp)
        {
            const auto & part_directory = getDataPartStorage().getPartDirectory();

            String file_name = fileName(part_directory);

            if (file_name.empty())
                throw Exception(ErrorCodes::LOGICAL_ERROR, "relative_path {} of part {} is invalid or not set",
                                getDataPartStorage().getPartDirectory(), name);

            fs::path part_directory_path = getDataPartStorage().getRelativePath();
            if (part_directory_path.filename().empty())
                part_directory_path = part_directory_path.parent_path();
            bool is_moving_part = part_directory_path.parent_path().filename() == "moving";
            if (!startsWith(file_name, "tmp") && !endsWith(file_name, ".tmp_proj") && !is_moving_part)
            {
                LOG_ERROR(
                    storage.log,
                    "~DataPart() should remove part {} but its name doesn't start with \"tmp\" or end with \".tmp_proj\". Too "
                    "suspicious, keeping the part.",
                    path);
                return;
            }

            if (is_moving_part)
            {
                LOG_TRACE(storage.log, "Removing unneeded moved part from {}", path);
            }
        }

        remove();

        if (state == MergeTreeDataPartState::DeleteOnDestroy)
        {
            LOG_TRACE(storage.log, "Removed part from old location {}", path);
        }
    }
    catch (...)
    {
        tryLogCurrentException(__PRETTY_FUNCTION__, fmt::format("while removing part {} with path {}", name, path));

        /// FIXME If part it temporary, then directory will not be removed for 1 day (temporary_directories_lifetime).
        /// If it's tmp_merge_<part_name> or tmp_fetch_<part_name>,
        /// then all future attempts to execute part producing operation will fail with "directory already exists".
    }
}


UInt64 IMergeTreeDataPart::getIndexSizeInBytes() const
{
    std::scoped_lock lock(index_mutex);
    UInt64 res = 0;
    for (const ColumnPtr & column : *index)
        res += column->byteSize();
    return res;
}

UInt64 IMergeTreeDataPart::getIndexSizeInAllocatedBytes() const
{
    std::scoped_lock lock(index_mutex);
    UInt64 res = 0;
    for (const ColumnPtr & column : *index)
        res += column->allocatedBytes();
    return res;
}

void IMergeTreeDataPart::assertState(const std::initializer_list<MergeTreeDataPartState> & affordable_states) const
{
    if (!checkState(affordable_states))
    {
        String states_str;
        for (auto affordable_state : affordable_states)
        {
            states_str += stateString(affordable_state);
            states_str += ' ';
        }

        if (!states_str.empty())
            states_str.pop_back();

        throw Exception(ErrorCodes::NOT_FOUND_EXPECTED_DATA_PART, "Unexpected state of part {}. Expected: {}", getNameWithState(), states_str);
    }
}

void IMergeTreeDataPart::assertOnDisk() const
{
    if (!isStoredOnDisk())
        throw Exception(ErrorCodes::LOGICAL_ERROR, "Data part '{}' with type '{}' is not stored on disk",
            name, getType().toString());
}


UInt64 IMergeTreeDataPart::getMarksCount() const
{
    return index_granularity.getMarksCount();
}

UInt64 IMergeTreeDataPart::getExistingBytesOnDisk() const
{
    if (storage.getSettings()->exclude_deleted_rows_for_part_size_in_merge && supportLightweightDeleteMutate() && hasLightweightDelete()
        && existing_rows_count.has_value() && existing_rows_count.value() < rows_count && rows_count > 0)
        return bytes_on_disk * existing_rows_count.value() / rows_count;
    else
        return bytes_on_disk;
}

size_t IMergeTreeDataPart::getFileSizeOrZero(const String & file_name) const
{
    auto checksum = checksums.files.find(file_name);
    if (checksum == checksums.files.end())
        return 0;
    return checksum->second.file_size;
}

String IMergeTreeDataPart::getColumnNameWithMinimumCompressedSize(const NamesAndTypesList & available_columns) const
{
    std::optional<std::string> minimum_size_column;
    UInt64 minimum_size = std::numeric_limits<UInt64>::max();

    for (const auto & column : available_columns)
    {
        if (!hasColumnFiles(column))
            continue;

        const auto size = getColumnSize(column.name).data_compressed;
        if (size < minimum_size)
        {
            minimum_size = size;
            minimum_size_column = column.name;
        }
    }

    if (!minimum_size_column)
        throw Exception(ErrorCodes::LOGICAL_ERROR, "Could not find a column of minimum size in MergeTree, part {}",
                        getDataPartStorage().getFullPath());

    return *minimum_size_column;
}

ColumnsStatistics IMergeTreeDataPart::loadStatistics() const
{
    const auto & metadata_snaphost = storage.getInMemoryMetadata();

    auto total_statistics = MergeTreeStatisticsFactory::instance().getMany(metadata_snaphost.getColumns());

    ColumnsStatistics result;
    for (auto & stat : total_statistics)
    {
        String file_name = stat->getFileName() + STATS_FILE_SUFFIX;
        String file_path = fs::path(getDataPartStorage().getRelativePath()) / file_name;

        if (!metadata_manager->exists(file_name))
        {
            LOG_INFO(storage.log, "Cannot find stats file {}", file_path);
            continue;
        }
        auto stat_file = metadata_manager->read(file_name);
        CompressedReadBuffer compressed_buffer(*stat_file);
        stat->deserialize(compressed_buffer);
        result.push_back(stat);
    }
    return result;
}

void IMergeTreeDataPart::loadColumnsChecksumsIndexes(bool require_columns_checksums, bool check_consistency)
{
    assertOnDisk();

    /// Memory should not be limited during ATTACH TABLE query.
    /// This is already true at the server startup but must be also ensured for manual table ATTACH.
    /// Motivation: memory for index is shared between queries - not belong to the query itself.
    MemoryTrackerBlockerInThread temporarily_disable_memory_tracker;

    try
    {
        loadUUID();
        loadColumns(require_columns_checksums);
        loadChecksums(require_columns_checksums);
        loadIndexGranularity();

        if (!storage.getSettings()->primary_key_lazy_load)
            getIndex();

        calculateColumnsAndSecondaryIndicesSizesOnDisk();
        loadRowsCount(); /// Must be called after loadIndexGranularity() as it uses the value of `index_granularity`.
        loadExistingRowsCount(); /// Must be called after loadRowsCount() as it uses the value of `rows_count`.
        loadPartitionAndMinMaxIndex();
        bool has_broken_projections = false;
        if (!parent_part)
        {
            loadTTLInfos();
            loadProjections(require_columns_checksums, check_consistency, has_broken_projections, false /* if_not_loaded */);
        }

        if (check_consistency && !has_broken_projections)
            checkConsistency(require_columns_checksums);

        loadDefaultCompressionCodec();
    }
    catch (...)
    {
        /// Don't scare people with broken part error if it's retryable.
        if (!isRetryableException(std::current_exception()))
        {
            LOG_ERROR(storage.log, "Part {} is broken and needs manual correction", getDataPartStorage().getFullPath());

            if (Exception * e = exception_cast<Exception *>(std::current_exception()))
            {
                /// Probably there is something wrong with files of this part.
                /// So it can be helpful to add to the error message some information about those files.
                String files_in_part;

                for (auto it = getDataPartStorage().iterate(); it->isValid(); it->next())
                {
                    std::string file_info;
                    if (!getDataPartStorage().isDirectory(it->name()))
                        file_info = fmt::format(" ({} bytes)", getDataPartStorage().getFileSize(it->name()));

                    files_in_part += fmt::format("{}{}{}", (files_in_part.empty() ? "" : ", "), it->name(), file_info);

                }
                if (!files_in_part.empty())
                    e->addMessage("Part contains files: {}", files_in_part);
                if (isEmpty())
                    e->addMessage("Part is empty");
            }
        }

        // There could be conditions that data part to be loaded is broken, but some of meta infos are already written
        // into metadata before exception, need to clean them all.
        metadata_manager->deleteAll(/*include_projection*/ true);
        metadata_manager->assertAllDeleted(/*include_projection*/ true);
        throw;
    }
}

void IMergeTreeDataPart::appendFilesOfColumnsChecksumsIndexes(Strings & files, bool include_projection) const
{
    if (isStoredOnDisk())
    {
        appendFilesOfUUID(files);
        appendFilesOfColumns(files);
        appendFilesOfChecksums(files);
        appendFilesOfIndexGranularity(files);
        appendFilesOfIndex(files);
        appendFilesOfRowsCount(files);
        appendFilesOfPartitionAndMinMaxIndex(files);
        appendFilesOfTTLInfos(files);
        appendFilesOfDefaultCompressionCodec(files);
        appendFilesOfMetadataVersion(files);
    }

    if (!parent_part && include_projection)
    {
        for (const auto & [projection_name, projection_part] : projection_parts)
        {
            Strings projection_files;
            projection_part->appendFilesOfColumnsChecksumsIndexes(projection_files, true);
            for (const auto & projection_file : projection_files)
                files.push_back(fs::path(projection_part->name + ".proj") / projection_file);
        }
    }
}

MergeTreeDataPartBuilder IMergeTreeDataPart::getProjectionPartBuilder(const String & projection_name, bool is_temp_projection)
{
    const char * projection_extension = is_temp_projection ? ".tmp_proj" : ".proj";
    auto projection_storage = getDataPartStorage().getProjection(projection_name + projection_extension, !is_temp_projection);
    MergeTreeDataPartBuilder builder(storage, projection_name, projection_storage);
    return builder.withPartInfo(MergeListElement::FAKE_RESULT_PART_FOR_PROJECTION).withParentPart(this);
}

void IMergeTreeDataPart::addProjectionPart(
    const String & projection_name,
    std::shared_ptr<IMergeTreeDataPart> && projection_part)
{
    if (hasProjection(projection_name))
        throw Exception(ErrorCodes::LOGICAL_ERROR, "Projection part {} in part {} is already loaded. This is a bug", projection_name, name);

    projection_parts[projection_name] = std::move(projection_part);
}

void IMergeTreeDataPart::loadProjections(
    bool require_columns_checksums, bool check_consistency, bool & has_broken_projection, bool if_not_loaded, bool only_metadata)
{
    auto metadata_snapshot = storage.getInMemoryMetadataPtr();
    for (const auto & projection : metadata_snapshot->projections)
    {
        auto path = projection.name + ".proj";
        if (getDataPartStorage().exists(path))
        {
            if (hasProjection(projection.name))
            {
                if (!if_not_loaded)
                    throw Exception(
                        ErrorCodes::LOGICAL_ERROR, "Projection part {} in part {} is already loaded. This is a bug", projection.name, name);
            }
            else
            {
                auto part = getProjectionPartBuilder(projection.name).withPartFormatFromDisk().build();

                try
                {
                    if (only_metadata)
                        part->loadChecksums(require_columns_checksums);
                    else
                        part->loadColumnsChecksumsIndexes(require_columns_checksums, check_consistency);
                }
                catch (...)
                {
                    if (isRetryableException(std::current_exception()))
                        throw;

                    auto message = getCurrentExceptionMessage(true);
                    LOG_WARNING(storage.log, "Cannot load projection {}, "
                                "will consider it broken. Reason: {}", projection.name, message);

                    has_broken_projection = true;
                    part->setBrokenReason(message, getCurrentExceptionCode());
                }

                addProjectionPart(projection.name, std::move(part));
            }
        }
        else if (check_consistency && checksums.has(path))
        {
            auto part = getProjectionPartBuilder(projection.name).withPartFormatFromDisk().build();
            part->setBrokenReason(
                "Projection directory " + path + " does not exist while loading projections. Stacktrace: " + StackTrace().toString(),
                ErrorCodes::NO_FILE_IN_DATA_PART);
            addProjectionPart(projection.name, std::move(part));
            has_broken_projection = true;
        }
    }
}

void IMergeTreeDataPart::loadIndexGranularity()
{
    throw Exception(ErrorCodes::NOT_IMPLEMENTED,
                    "Method 'loadIndexGranularity' is not implemented for part with type {}", getType().toString());
}

/// Currently we don't cache mark files of part, because cache other meta files is enough to speed up loading.
void IMergeTreeDataPart::appendFilesOfIndexGranularity(Strings & /* files */) const
{
}

void IMergeTreeDataPart::loadIndex() const
{
    /// Memory for index must not be accounted as memory usage for query, because it belongs to a table.
    MemoryTrackerBlockerInThread temporarily_disable_memory_tracker;

    auto metadata_snapshot = storage.getInMemoryMetadataPtr();
    if (parent_part)
        metadata_snapshot = metadata_snapshot->projections.get(name).metadata;
    const auto & primary_key = metadata_snapshot->getPrimaryKey();
    size_t key_size = primary_key.column_names.size();

    if (key_size)
    {
        MutableColumns loaded_index;
        loaded_index.resize(key_size);

        for (size_t i = 0; i < key_size; ++i)
        {
            loaded_index[i] = primary_key.data_types[i]->createColumn();
            loaded_index[i]->reserve(index_granularity.getMarksCount());
        }

        String index_name = "primary" + getIndexExtensionFromFilesystem(getDataPartStorage()).value();
        String index_path = fs::path(getDataPartStorage().getRelativePath()) / index_name;
        auto index_file = metadata_manager->read(index_name);
        size_t marks_count = index_granularity.getMarksCount();

        Serializations key_serializations(key_size);
        for (size_t j = 0; j < key_size; ++j)
            key_serializations[j] = primary_key.data_types[j]->getDefaultSerialization();

        for (size_t i = 0; i < marks_count; ++i)
            for (size_t j = 0; j < key_size; ++j)
                key_serializations[j]->deserializeBinary(*loaded_index[j], *index_file, {});

        /// Cut useless suffix columns, if necessary.
        Float64 ratio_to_drop_suffix_columns = storage.getSettings()->primary_key_ratio_of_unique_prefix_values_to_skip_suffix_columns;
        if (key_size > 1 && ratio_to_drop_suffix_columns > 0 && ratio_to_drop_suffix_columns < 1)
        {
            chassert(marks_count > 0);
            for (size_t j = 0; j < key_size - 1; ++j)
            {
                size_t num_changes = 0;
                for (size_t i = 1; i < marks_count; ++i)
                    if (0 != loaded_index[j]->compareAt(i, i - 1, *loaded_index[j], 0))
                        ++num_changes;

                if (static_cast<Float64>(num_changes) / marks_count >= ratio_to_drop_suffix_columns)
                {
                    key_size = j + 1;
                    loaded_index.resize(key_size);
                    break;
                }
            }
        }

        for (size_t i = 0; i < key_size; ++i)
        {
            loaded_index[i]->shrinkToFit();
            loaded_index[i]->protect();
            if (loaded_index[i]->size() != marks_count)
                throw Exception(ErrorCodes::CANNOT_READ_ALL_DATA, "Cannot read all data from index file {}(expected size: "
                    "{}, read: {})", index_path, marks_count, loaded_index[i]->size());
        }

        if (!index_file->eof())
            throw Exception(ErrorCodes::EXPECTED_END_OF_FILE, "Index file {} is unexpectedly long", index_path);

        index = std::make_shared<Columns>(std::make_move_iterator(loaded_index.begin()), std::make_move_iterator(loaded_index.end()));
    }
}

void IMergeTreeDataPart::appendFilesOfIndex(Strings & files) const
{
    auto metadata_snapshot = storage.getInMemoryMetadataPtr();
    if (parent_part)
        metadata_snapshot = metadata_snapshot->projections.has(name) ? metadata_snapshot->projections.get(name).metadata : nullptr;

    if (!metadata_snapshot)
        return;

    if (metadata_snapshot->hasPrimaryKey())
    {
        String index_name = "primary" + getIndexExtensionFromFilesystem(getDataPartStorage()).value();
        files.push_back(index_name);
    }
}

NameSet IMergeTreeDataPart::getFileNamesWithoutChecksums() const
{
    if (!isStoredOnDisk())
        return {};

    NameSet result = {"checksums.txt", "columns.txt"};

    if (getDataPartStorage().exists(DEFAULT_COMPRESSION_CODEC_FILE_NAME))
        result.emplace(DEFAULT_COMPRESSION_CODEC_FILE_NAME);

    if (getDataPartStorage().exists(TXN_VERSION_METADATA_FILE_NAME))
        result.emplace(TXN_VERSION_METADATA_FILE_NAME);

    if (getDataPartStorage().exists(METADATA_VERSION_FILE_NAME))
        result.emplace(METADATA_VERSION_FILE_NAME);

    return result;
}

void IMergeTreeDataPart::loadDefaultCompressionCodec()
{
    /// In memory parts doesn't have any compression
    if (!isStoredOnDisk())
    {
        default_codec = CompressionCodecFactory::instance().get("NONE", {});
        return;
    }

    String path = fs::path(getDataPartStorage().getRelativePath()) / DEFAULT_COMPRESSION_CODEC_FILE_NAME;
    bool exists = metadata_manager->exists(DEFAULT_COMPRESSION_CODEC_FILE_NAME);
    if (!exists)
    {
        default_codec = detectDefaultCompressionCodec();
    }
    else
    {
        auto file_buf = metadata_manager->read(DEFAULT_COMPRESSION_CODEC_FILE_NAME);
        String codec_line;
        readEscapedStringUntilEOL(codec_line, *file_buf);

        ReadBufferFromString buf(codec_line);

        if (!checkString("CODEC", buf))
        {
            LOG_WARNING(
                storage.log,
                "Cannot parse default codec for part {} from file {}, content '{}'. Default compression codec will be deduced "
                "automatically, from data on disk",
                name,
                path,
                codec_line);
            default_codec = detectDefaultCompressionCodec();
        }

        try
        {
            ParserCodec codec_parser;
            auto codec_ast = parseQuery(codec_parser, codec_line.data() + buf.getPosition(), codec_line.data() + codec_line.length(), "codec parser", 0, DBMS_DEFAULT_MAX_PARSER_DEPTH, DBMS_DEFAULT_MAX_PARSER_BACKTRACKS);
            default_codec = CompressionCodecFactory::instance().get(codec_ast, {});
        }
        catch (const DB::Exception & ex)
        {
            LOG_WARNING(storage.log, "Cannot parse default codec for part {} from file {}, content '{}', error '{}'. Default compression codec will be deduced automatically, from data on disk.", name, path, codec_line, ex.what());
            default_codec = detectDefaultCompressionCodec();
        }
    }
}

template <typename Writer>
void IMergeTreeDataPart::writeMetadata(const String & filename, const WriteSettings & settings, Writer && writer)
{
    auto & data_part_storage = getDataPartStorage();
    auto tmp_filename = filename + ".tmp";

    data_part_storage.beginTransaction();

    try
    {
        {
            auto out = data_part_storage.writeFile(tmp_filename, 4096, settings);
            writer(*out);
            out->finalize();
        }

        data_part_storage.moveFile(tmp_filename, filename);
    }
    catch (...)
    {
        try
        {
            if (data_part_storage.exists(tmp_filename))
            {
                data_part_storage.removeFile(tmp_filename);
                data_part_storage.commitTransaction();
            }
        }
        catch (...)
        {
            tryLogCurrentException("IMergeTreeDataPart");
        }

        throw;
    }

    data_part_storage.commitTransaction();
}

void IMergeTreeDataPart::writeChecksums(const MergeTreeDataPartChecksums & checksums_, const WriteSettings & settings)
{
    writeMetadata("checksums.txt", settings, [&checksums_](auto & buffer)
    {
        checksums_.write(buffer);
    });
}

void IMergeTreeDataPart::writeColumns(const NamesAndTypesList & columns_, const WriteSettings & settings)
{
    writeMetadata("columns.txt", settings, [&columns_](auto & buffer)
    {
        columns_.writeText(buffer);
    });
}

void IMergeTreeDataPart::writeVersionMetadata(const VersionMetadata & version_, bool fsync_part_dir) const
{
    static constexpr auto filename = "txn_version.txt";
    static constexpr auto tmp_filename = "txn_version.txt.tmp";
    auto & data_part_storage = const_cast<IDataPartStorage &>(getDataPartStorage());

    try
    {
        {
            /// TODO IDisk interface does not allow to open file with O_EXCL flag (for DiskLocal),
            /// so we create empty file at first (expecting that createFile throws if file already exists)
            /// and then overwrite it.
            data_part_storage.createFile(tmp_filename);
            auto write_settings = storage.getContext()->getWriteSettings();
            auto buf = data_part_storage.writeFile(tmp_filename, 256, write_settings);
            version_.write(*buf);
            buf->finalize();
            buf->sync();
        }

        SyncGuardPtr sync_guard;
        if (fsync_part_dir)
            sync_guard = data_part_storage.getDirectorySyncGuard();
        data_part_storage.replaceFile(tmp_filename, filename);
    }
    catch (...)
    {
        try
        {
            if (data_part_storage.exists(tmp_filename))
                data_part_storage.removeFile(tmp_filename);
        }
        catch (...)
        {
            tryLogCurrentException("DataPartStorageOnDiskFull");
        }

        throw;
    }
}

void IMergeTreeDataPart::removeDeleteOnDestroyMarker()
{
    getDataPartStorage().removeFileIfExists(DELETE_ON_DESTROY_MARKER_FILE_NAME_DEPRECATED);
}

void IMergeTreeDataPart::removeVersionMetadata()
{
    getDataPartStorage().removeFileIfExists("txn_version.txt");
}


void IMergeTreeDataPart::removeMetadataVersion()
{
    getDataPartStorage().removeFileIfExists(METADATA_VERSION_FILE_NAME);
}

void IMergeTreeDataPart::appendFilesOfDefaultCompressionCodec(Strings & files)
{
    files.push_back(DEFAULT_COMPRESSION_CODEC_FILE_NAME);
}

void IMergeTreeDataPart::appendFilesOfMetadataVersion(Strings & files)
{
    files.push_back(METADATA_VERSION_FILE_NAME);
}

CompressionCodecPtr IMergeTreeDataPart::detectDefaultCompressionCodec() const
{
    /// In memory parts doesn't have any compression
    if (!isStoredOnDisk())
        return CompressionCodecFactory::instance().get("NONE", {});

    auto metadata_snapshot = storage.getInMemoryMetadataPtr();

    const auto & storage_columns = metadata_snapshot->getColumns();
    CompressionCodecPtr result = nullptr;
    for (const auto & part_column : columns)
    {
        /// It was compressed with default codec and it's not empty
        auto column_size = getColumnSize(part_column.name);
        if (column_size.data_compressed != 0 && !storage_columns.hasCompressionCodec(part_column.name))
        {
            String path_to_data_file;
            getSerialization(part_column.name)->enumerateStreams([&](const ISerialization::SubstreamPath & substream_path)
            {
                if (path_to_data_file.empty())
                {
                    auto stream_name = getStreamNameForColumn(part_column, substream_path, ".bin", getDataPartStorage());
                    if (!stream_name)
                        return;

                    auto file_name = *stream_name + ".bin";
                    /// We can have existing, but empty .bin files. Example: LowCardinality(Nullable(...)) columns and column_name.dict.null.bin file.
                    if (getDataPartStorage().getFileSize(file_name) != 0)
                        path_to_data_file = file_name;
                }
            });

            if (path_to_data_file.empty())
            {
                LOG_WARNING(storage.log, "Part's {} column {} has non zero data compressed size, but all data files don't exist or empty", name, backQuoteIfNeed(part_column.name));
                continue;
            }

            result = getCompressionCodecForFile(getDataPartStorage(), path_to_data_file);
            break;
        }
    }

    if (!result)
        result = CompressionCodecFactory::instance().getDefaultCodec();

    return result;
}

void IMergeTreeDataPart::loadPartitionAndMinMaxIndex()
{
    if (storage.format_version < MERGE_TREE_DATA_MIN_FORMAT_VERSION_WITH_CUSTOM_PARTITIONING && !parent_part)
    {
        DayNum min_date;
        DayNum max_date;
        MergeTreePartInfo::parseMinMaxDatesFromPartName(name, min_date, max_date);

        const auto & date_lut = DateLUT::serverTimezoneInstance();
        partition = MergeTreePartition(date_lut.toNumYYYYMM(min_date));
        minmax_idx = std::make_shared<MinMaxIndex>(min_date, max_date);
    }
    else
    {
        //String path = getRelativePath();
        if (!parent_part)
            partition.load(storage, metadata_manager);

        if (!isEmpty())
        {
            if (parent_part)
                // projection parts don't have minmax_idx, and it's always initialized
                minmax_idx->initialized = true;
            else
                minmax_idx->load(storage, metadata_manager);
        }
        if (parent_part)
            return;
    }

    auto metadata_snapshot = storage.getInMemoryMetadataPtr();
    String calculated_partition_id = partition.getID(metadata_snapshot->getPartitionKey().sample_block);
    if (calculated_partition_id != info.partition_id)
        throw Exception(ErrorCodes::CORRUPTED_DATA, "While loading part {}: "
            "calculated partition ID: {} differs from partition ID in part name: {}",
            getDataPartStorage().getFullPath(), calculated_partition_id, info.partition_id);
}

void IMergeTreeDataPart::appendFilesOfPartitionAndMinMaxIndex(Strings & files) const
{
    if (storage.format_version < MERGE_TREE_DATA_MIN_FORMAT_VERSION_WITH_CUSTOM_PARTITIONING && !parent_part)
        return;

    if (!parent_part)
        MergeTreePartition::appendFiles(storage, files);

    if (!parent_part)
        minmax_idx->appendFiles(storage, files);
}

void IMergeTreeDataPart::loadChecksums(bool require)
{
    bool exists = metadata_manager->exists("checksums.txt");
    if (exists)
    {
        auto buf = metadata_manager->read("checksums.txt");
        if (checksums.read(*buf))
        {
            assertEOF(*buf);
            bytes_on_disk = checksums.getTotalSizeOnDisk();
            bytes_uncompressed_on_disk = checksums.getTotalSizeUncompressedOnDisk();
        }
        else
            bytes_on_disk = getDataPartStorage().calculateTotalSizeOnDisk();
    }
    else
    {
        if (require)
            throw Exception(ErrorCodes::NO_FILE_IN_DATA_PART, "No checksums.txt in part {}", name);

        /// If the checksums file is not present, calculate the checksums and write them to disk.
        /// Check the data while we are at it.
        LOG_WARNING(storage.log, "Checksums for part {} not found. Will calculate them from data on disk.", name);

        bool noop;
        checksums = checkDataPart(shared_from_this(), false, noop, /* is_cancelled */[]{ return false; }, /* throw_on_broken_projection */false);
        writeChecksums(checksums, {});

        bytes_on_disk = checksums.getTotalSizeOnDisk();
        bytes_uncompressed_on_disk = checksums.getTotalSizeUncompressedOnDisk();
    }
}

void IMergeTreeDataPart::appendFilesOfChecksums(Strings & files)
{
    files.push_back("checksums.txt");
}

void IMergeTreeDataPart::loadRowsCountFileForUnexpectedPart()
{
    auto read_rows_count = [&]()
    {
        auto buf = metadata_manager->read("count.txt");
        readIntText(rows_count, *buf);
        assertEOF(*buf);
    };
    if (storage.format_version >= MERGE_TREE_DATA_MIN_FORMAT_VERSION_WITH_CUSTOM_PARTITIONING || part_type == Type::Compact || parent_part)
    {
        if (metadata_manager->exists("count.txt"))
        {
            read_rows_count();
            return;
        }
    }
    else
    {
        if (getDataPartStorage().exists("count.txt"))
        {
            read_rows_count();
            return;
        }
    }
    throw Exception(ErrorCodes::NO_FILE_IN_DATA_PART, "No count.txt in part {}", name);
}

void IMergeTreeDataPart::loadRowsCount()
{
    auto read_rows_count = [&]()
    {
        auto buf = metadata_manager->read("count.txt");
        readIntText(rows_count, *buf);
        assertEOF(*buf);
    };

    if (index_granularity.empty())
    {
        rows_count = 0;
    }
    else if (storage.format_version >= MERGE_TREE_DATA_MIN_FORMAT_VERSION_WITH_CUSTOM_PARTITIONING || part_type == Type::Compact || parent_part)
    {
        bool exists = metadata_manager->exists("count.txt");
        if (!exists)
            throw Exception(ErrorCodes::NO_FILE_IN_DATA_PART, "No count.txt in part {}", name);

        read_rows_count();

#ifndef NDEBUG
        /// columns have to be loaded
        for (const auto & column : getColumns())
        {
            /// Most trivial types
            if (column.type->isValueRepresentedByNumber()
                && !column.type->haveSubtypes()
                && getSerialization(column.name)->getKind() == ISerialization::Kind::DEFAULT)
            {
                auto size = getColumnSize(column.name);

                if (size.data_uncompressed == 0)
                    continue;

                size_t rows_in_column = size.data_uncompressed / column.type->getSizeOfValueInMemory();
                if (rows_in_column != rows_count)
                {
                    throw Exception(
                                    ErrorCodes::LOGICAL_ERROR,
                                    "Column {} has rows count {} according to size in memory "
                                    "and size of single value, but data part {} has {} rows",
                                    backQuote(column.name), rows_in_column, name, rows_count);
                }

                size_t last_possibly_incomplete_mark_rows = index_granularity.getLastNonFinalMarkRows();
                /// All this rows have to be written in column
                size_t index_granularity_without_last_mark = index_granularity.getTotalRows() - last_possibly_incomplete_mark_rows;
                /// We have more rows in column than in index granularity without last possibly incomplete mark
                if (rows_in_column < index_granularity_without_last_mark)
                {
                    throw Exception(
                                    ErrorCodes::LOGICAL_ERROR,
                                    "Column {} has rows count {} according to size in memory "
                                    "and size of single value, "
                                    "but index granularity in part {} without last mark has {} rows, which "
                                    "is more than in column",
                                    backQuote(column.name), rows_in_column, name, index_granularity.getTotalRows());
                }

                /// In last mark we actually written less or equal rows than stored in last mark of index granularity
                if (rows_in_column - index_granularity_without_last_mark > last_possibly_incomplete_mark_rows)
                {
                     throw Exception(
                                     ErrorCodes::LOGICAL_ERROR,
                                     "Column {} has rows count {} in last mark according to size in memory "
                                     "and size of single value, "
                                     "but index granularity in part {} "
                                     "in last mark has {} rows which is less than in column",
                                     backQuote(column.name), rows_in_column - index_granularity_without_last_mark,
                                     name, last_possibly_incomplete_mark_rows);
                }
            }
        }
#endif
    }
    else
    {
        if (getDataPartStorage().exists("count.txt"))
        {
            read_rows_count();
            return;
        }

        for (const NameAndTypePair & column : columns)
        {
            ColumnPtr column_col = column.type->createColumn(*getSerialization(column.name));
            if (!column_col->isFixedAndContiguous() || column_col->lowCardinality())
                continue;

            size_t column_size = getColumnSize(column.name).data_uncompressed;
            if (!column_size)
                continue;

            size_t sizeof_field = column_col->sizeOfValueIfFixed();
            rows_count = column_size / sizeof_field;

            if (column_size % sizeof_field != 0)
            {
                throw Exception(ErrorCodes::LOGICAL_ERROR,
                                "Uncompressed size of column {}({}) is not divisible by the size of value ({})",
                                column.name, column_size, sizeof_field);
            }

            size_t last_mark_index_granularity = index_granularity.getLastNonFinalMarkRows();
            size_t rows_approx = index_granularity.getTotalRows();
            if (!(rows_count <= rows_approx && rows_approx < rows_count + last_mark_index_granularity))
                throw Exception(ErrorCodes::LOGICAL_ERROR, "Unexpected size of column {}: "
                    "{} rows, expected {}+-{} rows according to the index",
                    column.name, rows_count, rows_approx, toString(last_mark_index_granularity));

            return;
        }

        throw Exception(ErrorCodes::LOGICAL_ERROR, "Data part doesn't contain fixed size column (even Date column)");
    }
}

void IMergeTreeDataPart::loadExistingRowsCount()
{
    if (existing_rows_count.has_value())
        return;

    if (!rows_count || !supportLightweightDeleteMutate() || !hasLightweightDelete()
        || !storage.getSettings()->exclude_deleted_rows_for_part_size_in_merge
        || !storage.getSettings()->load_existing_rows_count_for_old_parts)
        existing_rows_count = rows_count;
    else
        existing_rows_count = readExistingRowsCount();
}

UInt64 IMergeTreeDataPart::readExistingRowsCount()
{
    const size_t total_mark = getMarksCount();
    if (!total_mark)
        return rows_count;

    NamesAndTypesList cols;
    cols.emplace_back(RowExistsColumn::name, RowExistsColumn::type);

    StorageMetadataPtr metadata_ptr = storage.getInMemoryMetadataPtr();
    StorageSnapshotPtr storage_snapshot_ptr = std::make_shared<StorageSnapshot>(storage, metadata_ptr);

    MergeTreeReaderPtr reader = getReader(
        cols,
        storage_snapshot_ptr,
        MarkRanges{MarkRange(0, total_mark)},
        /*virtual_fields=*/ {},
        /*uncompressed_cache=*/{},
        storage.getContext()->getMarkCache().get(),
        std::make_shared<AlterConversions>(),
        MergeTreeReaderSettings{},
        ValueSizeMap{},
        ReadBufferFromFileBase::ProfileCallback{});

    if (!reader)
    {
        LOG_WARNING(storage.log, "Create reader failed while reading existing rows count");
        return rows_count;
    }

    size_t current_mark = 0;
    bool continue_reading = false;
    size_t current_row = 0;
    size_t existing_count = 0;

    while (current_row < rows_count)
    {
        size_t rows_to_read = index_granularity.getMarkRows(current_mark);
        continue_reading = (current_mark != 0);

        Columns result;
        result.resize(1);

        size_t rows_read = reader->readRows(current_mark, total_mark, continue_reading, rows_to_read, result);
        if (!rows_read)
        {
            LOG_WARNING(storage.log, "Part {} has lightweight delete, but _row_exists column not found", name);
            return rows_count;
        }

        current_row += rows_read;
        current_mark += (rows_to_read == rows_read);

        const ColumnUInt8 * row_exists_col = typeid_cast<const ColumnUInt8 *>(result[0].get());
        if (!row_exists_col)
        {
            LOG_WARNING(storage.log, "Part {} _row_exists column type is not UInt8", name);
            return rows_count;
        }

        for (UInt8 row_exists : row_exists_col->getData())
            if (row_exists)
                existing_count++;
    }

    LOG_DEBUG(storage.log, "Part {} existing_rows_count = {}", name, existing_count);
    return existing_count;
}

void IMergeTreeDataPart::appendFilesOfRowsCount(Strings & files)
{
    files.push_back("count.txt");
}

void IMergeTreeDataPart::loadTTLInfos()
{
    bool exists = metadata_manager->exists("ttl.txt");
    if (exists)
    {
        auto in = metadata_manager->read("ttl.txt");
        assertString("ttl format version: ", *in);
        size_t format_version;
        readText(format_version, *in);
        assertChar('\n', *in);

        if (format_version == 1)
        {
            try
            {
                ttl_infos.read(*in);
            }
            catch (const JSONException &)
            {
                throw Exception(ErrorCodes::BAD_TTL_FILE, "Error while parsing file ttl.txt in part: {}", name);
            }
        }
        else
            throw Exception(ErrorCodes::BAD_TTL_FILE, "Unknown ttl format version: {}", toString(format_version));
    }
}


void IMergeTreeDataPart::appendFilesOfTTLInfos(Strings & files)
{
    files.push_back("ttl.txt");
}

void IMergeTreeDataPart::loadUUID()
{
    bool exists = metadata_manager->exists(UUID_FILE_NAME);
    if (exists)
    {
        auto in = metadata_manager->read(UUID_FILE_NAME);
        readText(uuid, *in);
        if (uuid == UUIDHelpers::Nil)
            throw Exception(ErrorCodes::LOGICAL_ERROR, "Unexpected empty {} in part: {}", String(UUID_FILE_NAME), name);
    }
}

void IMergeTreeDataPart::appendFilesOfUUID(Strings & files)
{
    files.push_back(UUID_FILE_NAME);
}

void IMergeTreeDataPart::loadColumns(bool require)
{
    String path = fs::path(getDataPartStorage().getRelativePath()) / "columns.txt";
    auto metadata_snapshot = storage.getInMemoryMetadataPtr();
    if (parent_part)
        metadata_snapshot = metadata_snapshot->projections.get(name).metadata;

    NamesAndTypesList loaded_columns;
    bool is_readonly_storage = getDataPartStorage().isReadonly();

    if (!metadata_manager->exists("columns.txt"))
    {
        /// We can get list of columns only from columns.txt in compact parts.
        if (require || part_type == Type::Compact)
            throw Exception(ErrorCodes::NO_FILE_IN_DATA_PART, "No columns.txt in part {}, expected path {} on drive {}",
                name, path, getDataPartStorage().getDiskName());

        /// If there is no file with a list of columns, write it down.
        for (const NameAndTypePair & column : metadata_snapshot->getColumns().getAllPhysical())
            if (getFileNameForColumn(column))
                loaded_columns.push_back(column);

        if (loaded_columns.empty())
            throw Exception(ErrorCodes::NO_FILE_IN_DATA_PART, "No columns in part {}", name);

        if (!is_readonly_storage)
            writeColumns(loaded_columns, {});
    }
    else
    {
        auto in = metadata_manager->read("columns.txt");
        loaded_columns.readText(*in);

        for (auto & column : loaded_columns)
            setVersionToAggregateFunctions(column.type, true);
    }

    SerializationInfo::Settings settings =
    {
        .ratio_of_defaults_for_sparse = storage.getSettings()->ratio_of_defaults_for_sparse_serialization,
        .choose_kind = false,
    };

    SerializationInfoByName infos;
    if (metadata_manager->exists(SERIALIZATION_FILE_NAME))
    {
        auto in = metadata_manager->read(SERIALIZATION_FILE_NAME);
        infos = SerializationInfoByName::readJSON(loaded_columns, settings, *in);
    }

    int32_t loaded_metadata_version;
    if (metadata_manager->exists(METADATA_VERSION_FILE_NAME))
    {
        auto in = metadata_manager->read(METADATA_VERSION_FILE_NAME);
        readIntText(loaded_metadata_version, *in);
    }
    else
    {
        loaded_metadata_version = metadata_snapshot->getMetadataVersion();
        old_part_with_no_metadata_version_on_disk = true;
        if (storage.supportsReplication())
            LOG_WARNING(storage.log, "Part {} doesn't have metadata version on disk, setting it to {}. "
                    "It's okay if the part was created by an old version of ClickHouse", name, loaded_metadata_version);
    }

    setColumns(loaded_columns, infos, loaded_metadata_version);
}


bool IMergeTreeDataPart::supportLightweightDeleteMutate() const
{
    return (part_type == MergeTreeDataPartType::Wide || part_type == MergeTreeDataPartType::Compact);
}

bool IMergeTreeDataPart::hasLightweightDelete() const
{
    return columns.contains(RowExistsColumn::name);
}

void IMergeTreeDataPart::assertHasVersionMetadata(MergeTreeTransaction * txn) const
{
    TransactionID expected_tid = txn ? txn->tid : Tx::PrehistoricTID;
    if (version.creation_tid != expected_tid)
        throw Exception(ErrorCodes::LOGICAL_ERROR,
                        "CreationTID of part {} (table {}) is set to unexpected value {}, it's a bug. Current transaction: {}",
                        name, storage.getStorageID().getNameForLogs(), version.creation_tid, txn ? txn->dumpDescription() : "<none>");

    assert(!txn || storage.supportsTransactions());
    assert(!txn || getDataPartStorage().exists(TXN_VERSION_METADATA_FILE_NAME));
}

void IMergeTreeDataPart::storeVersionMetadata(bool force) const
{
    if (!wasInvolvedInTransaction() && !force)
        return;

    LOG_TEST(storage.log, "Writing version for {} (creation: {}, removal {}, creation csn {})", name, version.creation_tid, version.removal_tid, version.creation_csn);
    assert(storage.supportsTransactions());

    if (!isStoredOnDisk())
        throw Exception(ErrorCodes::NOT_IMPLEMENTED, "Transactions are not supported for in-memory parts (table: {}, part: {})",
                        storage.getStorageID().getNameForLogs(), name);

    writeVersionMetadata(version, storage.getSettings()->fsync_part_directory);
}

void IMergeTreeDataPart::appendCSNToVersionMetadata(VersionMetadata::WhichCSN which_csn) const
{
    chassert(!version.creation_tid.isEmpty());
    chassert(!(which_csn == VersionMetadata::WhichCSN::CREATION && version.creation_tid.isPrehistoric()));
    chassert(!(which_csn == VersionMetadata::WhichCSN::CREATION && version.creation_csn == 0));
    chassert(!(which_csn == VersionMetadata::WhichCSN::REMOVAL && (version.removal_tid.isPrehistoric() || version.removal_tid.isEmpty())));
    chassert(!(which_csn == VersionMetadata::WhichCSN::REMOVAL && version.removal_csn == 0));
    chassert(isStoredOnDisk());

    /// Small enough appends to file are usually atomic,
    /// so we append new metadata instead of rewriting file to reduce number of fsyncs.
    /// We don't need to do fsync when writing CSN, because in case of hard restart
    /// we will be able to restore CSN from transaction log in Keeper.

    auto out = getDataPartStorage().writeTransactionFile(WriteMode::Append);
    version.writeCSN(*out, which_csn);
    out->finalize();
}

void IMergeTreeDataPart::appendRemovalTIDToVersionMetadata(bool clear) const
{
    chassert(!version.creation_tid.isEmpty());
    chassert(version.removal_csn == 0 || (version.removal_csn == Tx::PrehistoricCSN && version.removal_tid.isPrehistoric()));
    chassert(!version.removal_tid.isEmpty());
    chassert(isStoredOnDisk());

    if (version.creation_tid.isPrehistoric() && !clear)
    {
        /// Metadata file probably does not exist, because it was not written on part creation, because it was created without a transaction.
        /// Let's create it (if needed). Concurrent writes are not possible, because creation_csn is prehistoric and we own removal_tid_lock.

        /// It can happen that VersionMetadata::isVisible sets creation_csn to PrehistoricCSN when creation_tid is Prehistoric
        /// In order to avoid a race always write creation_csn as PrehistoricCSN for Prehistoric creation_tid
        assert(version.creation_csn == Tx::UnknownCSN || version.creation_csn == Tx::PrehistoricCSN);
        version.creation_csn.store(Tx::PrehistoricCSN);

        storeVersionMetadata();
        return;
    }

    if (clear)
        LOG_TEST(storage.log, "Clearing removal TID for {} (creation: {}, removal {})", name, version.creation_tid, version.removal_tid);
    else
        LOG_TEST(storage.log, "Appending removal TID for {} (creation: {}, removal {})", name, version.creation_tid, version.removal_tid);

    auto out = getDataPartStorage().writeTransactionFile(WriteMode::Append);
    version.writeRemovalTID(*out, clear);
    out->finalize();

    /// fsync is not required when we clearing removal TID, because after hard restart we will fix metadata
    if (!clear)
        out->sync();
}

static std::unique_ptr<ReadBufferFromFileBase> openForReading(const IDataPartStorage & part_storage, const String & filename)
{
    size_t file_size = part_storage.getFileSize(filename);
    return part_storage.readFile(filename, ReadSettings().adjustBufferSize(file_size), file_size, file_size);
}

void IMergeTreeDataPart::loadVersionMetadata() const
try
{
    static constexpr auto version_file_name = "txn_version.txt";
    static constexpr auto tmp_version_file_name = "txn_version.txt.tmp";
    auto & data_part_storage = const_cast<IDataPartStorage &>(getDataPartStorage());

    auto remove_tmp_file = [&]()
    {
        auto last_modified = data_part_storage.getLastModified();
        auto buf = openForReading(data_part_storage, tmp_version_file_name);

        String content;
        readStringUntilEOF(content, *buf);
        LOG_WARNING(storage.log, "Found file {} that was last modified on {}, has size {} and the following content: {}",
                    tmp_version_file_name, last_modified.epochTime(), content.size(), content);
        data_part_storage.removeFile(tmp_version_file_name);
    };

    if (data_part_storage.exists(version_file_name))
    {
        auto buf = openForReading(data_part_storage, version_file_name);
        version.read(*buf);
        if (data_part_storage.exists(tmp_version_file_name))
            remove_tmp_file();
        return;
    }

    /// Four (?) cases are possible:
    /// 1. Part was created without transactions.
    /// 2. Version metadata file was not renamed from *.tmp on part creation.
    /// 3. Version metadata were written to *.tmp file, but hard restart happened before fsync.
    /// 4. Fsyncs in storeVersionMetadata() work incorrectly.

    if (!data_part_storage.exists(tmp_version_file_name))
    {
        /// Case 1.
        /// We do not have version metadata and transactions history for old parts,
        /// so let's consider that such parts were created by some ancient transaction
        /// and were committed with some prehistoric CSN.
        /// NOTE It might be Case 3, but version metadata file is written on part creation before other files,
        /// so it's not Case 3 if part is not broken.
        version.setCreationTID(Tx::PrehistoricTID, nullptr);
        version.creation_csn = Tx::PrehistoricCSN;
        return;
    }

    /// Case 2.
    /// Content of *.tmp file may be broken, just use fake TID.
    /// Transaction was not committed if *.tmp file was not renamed, so we should complete rollback by removing part.
    version.setCreationTID(Tx::DummyTID, nullptr);
    version.creation_csn = Tx::RolledBackCSN;
    remove_tmp_file();
}
catch (Exception & e)
{
    e.addMessage("While loading version metadata from table {} part {}", storage.getStorageID().getNameForLogs(), name);
    throw;
}

bool IMergeTreeDataPart::wasInvolvedInTransaction() const
{
    assert(!storage.data_parts_loading_finished || !version.creation_tid.isEmpty() || (state == MergeTreeDataPartState::Temporary /* && std::uncaught_exceptions() */));
    bool created_by_transaction = !version.creation_tid.isPrehistoric();
    bool removed_by_transaction = version.isRemovalTIDLocked() && version.removal_tid_lock != Tx::PrehistoricTID.getHash();
    return created_by_transaction || removed_by_transaction;
}

bool IMergeTreeDataPart::assertHasValidVersionMetadata() const
{
    /// We don't have many tests with server restarts and it's really inconvenient to write such tests.
    /// So we use debug assertions to ensure that part version is written correctly.
    /// This method is not supposed to be called in release builds.

    if (isProjectionPart())
        return true;

    if (!wasInvolvedInTransaction())
        return true;

    if (!isStoredOnDisk())
        return false;

    if (part_is_probably_removed_from_disk)
        return true;

    if (state == MergeTreeDataPartState::Temporary)
        return true;

    if (!getDataPartStorage().exists())
        return true;

    String content;
    String version_file_name = TXN_VERSION_METADATA_FILE_NAME;
    try
    {
        size_t file_size = getDataPartStorage().getFileSize(TXN_VERSION_METADATA_FILE_NAME);
        auto buf = getDataPartStorage().readFile(TXN_VERSION_METADATA_FILE_NAME, ReadSettings().adjustBufferSize(file_size), file_size, std::nullopt);

        readStringUntilEOF(content, *buf);
        ReadBufferFromString str_buf{content};
        VersionMetadata file;
        file.read(str_buf);
        bool valid_creation_tid = version.creation_tid == file.creation_tid;
        bool valid_removal_tid = version.removal_tid == file.removal_tid || version.removal_tid == Tx::PrehistoricTID;
        bool valid_creation_csn = version.creation_csn == file.creation_csn || version.creation_csn == Tx::RolledBackCSN;
        bool valid_removal_csn = version.removal_csn == file.removal_csn || version.removal_csn == Tx::PrehistoricCSN;
        bool valid_removal_tid_lock = (version.removal_tid.isEmpty() && version.removal_tid_lock == 0)
            || (version.removal_tid_lock == version.removal_tid.getHash());
        if (!valid_creation_tid || !valid_removal_tid || !valid_creation_csn || !valid_removal_csn || !valid_removal_tid_lock)
            throw Exception(ErrorCodes::CORRUPTED_DATA, "Invalid version metadata file");
        return true;
    }
    catch (...)
    {
        WriteBufferFromOwnString expected;
        version.write(expected);
        tryLogCurrentException(storage.log, fmt::format("File {} contains:\n{}\nexpected:\n{}\nlock: {}\nname: {}",
                                                        version_file_name, content, expected.str(), version.removal_tid_lock, name));
        return false;
    }
}

void IMergeTreeDataPart::appendFilesOfColumns(Strings & files)
{
    files.push_back("columns.txt");
    files.push_back(SERIALIZATION_FILE_NAME);
}

bool IMergeTreeDataPart::shallParticipateInMerges(const StoragePolicyPtr & storage_policy) const
{
    auto disk_name = getDataPartStorage().getDiskName();
    return !storage_policy->getVolumeByDiskName(disk_name)->areMergesAvoided();
}

void IMergeTreeDataPart::renameTo(const String & new_relative_path, bool remove_new_dir_if_exists)
try
{
    assertOnDisk();

    std::string relative_path = storage.relative_data_path;
    bool fsync_dir = storage.getSettings()->fsync_part_directory;

    if (parent_part)
    {
        /// For projections, move is only possible inside parent part dir.
        relative_path = parent_part->getDataPartStorage().getRelativePath();
    }

    auto old_projection_root_path = getDataPartStorage().getRelativePath();
    auto to = fs::path(relative_path) / new_relative_path;

    metadata_manager->deleteAll(true);
    metadata_manager->assertAllDeleted(true);
    getDataPartStorage().rename(to.parent_path(), to.filename(), storage.log.load(), remove_new_dir_if_exists, fsync_dir);
    metadata_manager->updateAll(true);

    auto new_projection_root_path = to.string();

    for (const auto & [_, part] : projection_parts)
        part->getDataPartStorage().changeRootPath(old_projection_root_path, new_projection_root_path);
}
catch (...)
{
    if (startsWith(new_relative_path, fs::path(MergeTreeData::DETACHED_DIR_NAME) / ""))
    {
        // Don't throw when the destination is to the detached folder. It might be able to
        // recover in some cases, such as fetching parts into multi-disks while some of the
        // disks are broken.
        tryLogCurrentException(__PRETTY_FUNCTION__);
    }
    else
        throw;
}

std::pair<bool, NameSet> IMergeTreeDataPart::canRemovePart() const
{
    /// NOTE: It's needed for zero-copy replication
    if (force_keep_shared_data)
    {
        LOG_DEBUG(storage.log, "Blobs for part {} cannot be removed because it's forced to be keeped", name);
        return std::make_pair(false, NameSet{});
    }

    return storage.unlockSharedData(*this);
}

void IMergeTreeDataPart::initializePartMetadataManager()
{
    metadata_manager = std::make_shared<PartMetadataManagerOrdinary>(this);
}

void IMergeTreeDataPart::initializeIndexGranularityInfo()
{
    auto mrk_type = MergeTreeIndexGranularityInfo::getMarksTypeFromFilesystem(getDataPartStorage());
    if (mrk_type)
        index_granularity_info = MergeTreeIndexGranularityInfo(storage, *mrk_type);
    else
        index_granularity_info = MergeTreeIndexGranularityInfo(storage, part_type);
}

void IMergeTreeDataPart::remove()
{
    assert(assertHasValidVersionMetadata());
    part_is_probably_removed_from_disk = true;

    auto can_remove_callback = [this] ()
    {
        /// Temporary projections are "subparts" which are generated during projections materialization
        /// We can always remove them without any additional checks.
        if (isProjectionPart() && is_temp)
        {
            LOG_TRACE(storage.log, "Temporary projection part {} can be removed", name);
            return CanRemoveDescription{.can_remove_anything = true, .files_not_to_remove = {} };
        }

        auto [can_remove, files_not_to_remove] = canRemovePart();
        if (!can_remove)
            LOG_TRACE(storage.log, "Blobs of part {} cannot be removed", name);

        if (!files_not_to_remove.empty())
            LOG_TRACE(storage.log, "Some blobs ({}) of part {} cannot be removed", fmt::join(files_not_to_remove, ", "), name);

        return CanRemoveDescription{.can_remove_anything = can_remove, .files_not_to_remove = files_not_to_remove };
    };

    if (!isStoredOnDisk())
        return;

    /// Projections should be never removed by themselves, they will be removed
    /// with by parent part.
    if (isProjectionPart() && !is_temp)
        throw Exception(ErrorCodes::LOGICAL_ERROR, "Projection part {} should be removed by its parent {}.", name, parent_part->name);

    metadata_manager->deleteAll(false);
    metadata_manager->assertAllDeleted(false);

    GinIndexStoreFactory::instance().remove(getDataPartStoragePtr()->getRelativePath());

    std::list<IDataPartStorage::ProjectionChecksums> projection_checksums;

    for (const auto & [p_name, projection_part] : projection_parts)
    {
        projection_part->metadata_manager->deleteAll(false);
        projection_part->metadata_manager->assertAllDeleted(false);
        projection_checksums.emplace_back(IDataPartStorage::ProjectionChecksums{.name = p_name, .checksums = projection_part->checksums});
    }

    bool is_temporary_part = is_temp || state == MergeTreeDataPartState::Temporary;
    getDataPartStorage().remove(std::move(can_remove_callback), checksums, projection_checksums, is_temporary_part, storage.log.load());
}

std::optional<String> IMergeTreeDataPart::getRelativePathForPrefix(const String & prefix, bool detached, bool broken) const
{
    assert(!broken || detached);

    /** If you need to detach a part, and directory into which we want to rename it already exists,
        *  we will rename to the directory with the name to which the suffix is added in the form of "_tryN".
        * This is done only in the case of `to_detached`, because it is assumed that in this case the exact name does not matter.
        * No more than 10 attempts are made so that there are not too many junk directories left.
        */

    if (detached && parent_part)
        throw Exception(ErrorCodes::LOGICAL_ERROR, "Cannot detach projection");

    return getDataPartStorage().getRelativePathForPrefix(storage.log.load(), prefix, detached, broken);
}

std::optional<String> IMergeTreeDataPart::getRelativePathForDetachedPart(const String & prefix, bool broken) const
{
    /// Do not allow underscores in the prefix because they are used as separators.
    assert(prefix.find_first_of('_') == String::npos);
    assert(prefix.empty() || std::find(DetachedPartInfo::DETACH_REASONS.begin(),
                                       DetachedPartInfo::DETACH_REASONS.end(),
                                       prefix) != DetachedPartInfo::DETACH_REASONS.end());
    if (auto path = getRelativePathForPrefix(prefix, /* detached */ true, broken))
        return fs::path(MergeTreeData::DETACHED_DIR_NAME) / *path;
    return {};
}

void IMergeTreeDataPart::renameToDetached(const String & prefix)
{
    auto path_to_detach = getRelativePathForDetachedPart(prefix, /* broken */ false);
    assert(path_to_detach);
    renameTo(path_to_detach.value(), true);
    part_is_probably_removed_from_disk = true;
}

DataPartStoragePtr IMergeTreeDataPart::makeCloneInDetached(
    const String & prefix,
    const StorageMetadataPtr & metadata_snapshot,
    const DiskTransactionPtr & disk_transaction) const
{
    return makeCloneInDetached(prefix, metadata_snapshot, disk_transaction, isPartCopyInsteadOfHardlink());
}

DataPartStoragePtr IMergeTreeDataPart::makeCloneInDetached(
    const String & prefix,
    const StorageMetadataPtr & /*metadata_snapshot*/,
    const DiskTransactionPtr & disk_transaction,
    const bool copy_instead_of_hardlink) const
{
    /// Avoid unneeded duplicates of broken parts if we try to detach the same broken part multiple times.
    /// Otherwise it may pollute detached/ with dirs with _tryN suffix and we will fail to remove broken part after 10 attempts.
    bool broken = !prefix.empty();
    auto maybe_path_in_detached = getRelativePathForDetachedPart(prefix, broken);
    if (!maybe_path_in_detached)
        return nullptr;

    /// In case of zero-copy replication we copy directory instead of hardlinks
    /// because hardlinks tracking doesn't work for detached parts.
    auto storage_settings = storage.getSettings();
    IDataPartStorage::ClonePartParams params
    {
<<<<<<< HEAD
        .copy_instead_of_hardlink = copy_instead_of_hardlink,
=======
        .copy_instead_of_hardlink = isStoredOnRemoteDiskWithZeroCopySupport() && storage.supportsReplication() && storage_settings->allow_remote_fs_zero_copy_replication,
        .keep_metadata_version = prefix == "covered-by-broken",
>>>>>>> 61524aab
        .make_source_readonly = true,
        .external_transaction = disk_transaction
    };

    return getDataPartStorage().freeze(
            storage.relative_data_path,
            *maybe_path_in_detached,
            Context::getGlobalContextInstance()->getReadSettings(),
            Context::getGlobalContextInstance()->getWriteSettings(),
            /* save_metadata_callback= */ {},
            params);
}

bool IMergeTreeDataPart::isPartCopyInsteadOfHardlink() const
{
    return isStoredOnRemoteDiskWithZeroCopySupport() && storage.supportsReplication() && storage.getSettings()->allow_remote_fs_zero_copy_replication;
}

MutableDataPartStoragePtr IMergeTreeDataPart::makeCloneOnDisk(
    const DiskPtr & disk,
    const String & directory_name,
    const ReadSettings & read_settings,
    const WriteSettings & write_settings,
    const std::function<void()> & cancellation_hook) const
{
    assertOnDisk();

    if (disk->getName() == getDataPartStorage().getDiskName())
        throw Exception(ErrorCodes::LOGICAL_ERROR, "Can not clone data part {} to same disk {}", name, getDataPartStorage().getDiskName());
    if (directory_name.empty())
        throw Exception(ErrorCodes::LOGICAL_ERROR, "Can not clone data part {} to empty directory.", name);

    String path_to_clone = fs::path(storage.relative_data_path) / directory_name / "";
    return getDataPartStorage().clonePart(path_to_clone, getDataPartStorage().getPartDirectory(), disk, read_settings, write_settings, storage.log.load(), cancellation_hook);
}

UInt64 IMergeTreeDataPart::getIndexSizeFromFile() const
{
    auto metadata_snapshot = storage.getInMemoryMetadataPtr();
    if (parent_part)
        metadata_snapshot = metadata_snapshot->projections.get(name).metadata;
    const auto & pk = metadata_snapshot->getPrimaryKey();
    if (!pk.column_names.empty())
    {
        String file = "primary" + getIndexExtension(false);
        if (checksums.files.contains("primary" + getIndexExtension(true)))
            file = "primary" + getIndexExtension(true);
        return getFileSizeOrZero(file);
    }
    return 0;
}

void IMergeTreeDataPart::checkConsistencyBase() const
{
    auto metadata_snapshot = storage.getInMemoryMetadataPtr();
    if (parent_part)
        metadata_snapshot = metadata_snapshot->projections.get(name).metadata;
    else
    {
        // No need to check projections here because we already did consistent checking when loading projections if necessary.
    }

    const auto & pk = metadata_snapshot->getPrimaryKey();
    const auto & partition_key = metadata_snapshot->getPartitionKey();
    if (!checksums.empty())
    {
        if (!pk.column_names.empty()
            && (!checksums.files.contains("primary" + getIndexExtension(false))
                && !checksums.files.contains("primary" + getIndexExtension(true))))
            throw Exception(ErrorCodes::NO_FILE_IN_DATA_PART, "No checksum for {} or {}",
                            toString("primary" + getIndexExtension(false)), toString("primary" + getIndexExtension(true)));

        if (storage.format_version >= MERGE_TREE_DATA_MIN_FORMAT_VERSION_WITH_CUSTOM_PARTITIONING)
        {
            if (!checksums.files.contains("count.txt"))
                throw Exception(ErrorCodes::NO_FILE_IN_DATA_PART, "No checksum for count.txt");

            if (metadata_snapshot->hasPartitionKey() && !checksums.files.contains("partition.dat"))
                throw Exception(ErrorCodes::NO_FILE_IN_DATA_PART, "No checksum for partition.dat");

            if (!isEmpty() && !parent_part)
            {
                for (const String & col_name : MergeTreeData::getMinMaxColumnsNames(partition_key))
                {
                    if (!checksums.files.contains("minmax_" + escapeForFileName(col_name) + ".idx"))
                        throw Exception(ErrorCodes::NO_FILE_IN_DATA_PART, "No minmax idx file checksum for column {}", col_name);
                }
            }
        }

        const auto & data_part_storage = getDataPartStorage();
        for (const auto & [filename, checksum] : checksums.files)
        {
            try
            {
                checksum.checkSize(data_part_storage, filename);
            }
            catch (const Exception & ex)
            {
                /// For projection parts check will mark them broken in loadProjections
                if (!parent_part && filename.ends_with(".proj"))
                {
                    std::string projection_name = fs::path(filename).stem();
                    LOG_INFO(storage.log, "Projection {} doesn't exist on start for part {}, marking it as broken", projection_name, name);
                    if (hasProjection(projection_name))
                        markProjectionPartAsBroken(projection_name, ex.message(), ex.code());
                }
                else
                    throw;
            }
        }
    }
    else
    {
        auto check_file_not_empty = [this](const String & file_path)
        {
            UInt64 file_size;
            if (!getDataPartStorage().exists(file_path) || (file_size = getDataPartStorage().getFileSize(file_path)) == 0)
                throw Exception(
                    ErrorCodes::BAD_SIZE_OF_FILE_IN_DATA_PART,
                    "Part {} is broken: {} is empty",
                    getDataPartStorage().getFullPath(),
                    std::string(fs::path(getDataPartStorage().getFullPath()) / file_path));
            return file_size;
        };

        /// Check that the primary key index is not empty.
        if (!pk.column_names.empty())
        {
            String index_name = "primary" + getIndexExtensionFromFilesystem(getDataPartStorage()).value();
            check_file_not_empty(index_name);
        }

        if (storage.format_version >= MERGE_TREE_DATA_MIN_FORMAT_VERSION_WITH_CUSTOM_PARTITIONING)
        {
            check_file_not_empty("count.txt");

            if (metadata_snapshot->hasPartitionKey())
                check_file_not_empty("partition.dat");

            if (!parent_part)
            {
                for (const String & col_name : MergeTreeData::getMinMaxColumnsNames(partition_key))
                    check_file_not_empty("minmax_" + escapeForFileName(col_name) + ".idx");
            }
        }
    }
}

void IMergeTreeDataPart::checkConsistency(bool require_part_metadata) const
{
    try
    {
        checkConsistencyBase();
        doCheckConsistency(require_part_metadata);
    }
    catch (Exception & e)
    {
        const auto part_state = fmt::format(
            "state: {}, is_unexpected_local_part: {}, is_frozen: {}, is_duplicate: {}",
            stateString(),
            is_unexpected_local_part,
            is_frozen,
            is_duplicate,
            is_temp);

        const auto debug_info = fmt::format(
            "columns: {}, getMarkSizeInBytes: {}, getMarksCount: {}, index_granularity_info: [{}], index_granularity: [{}], "
            "part_state: [{}]",
            columns.toString(),
            index_granularity_info.getMarkSizeInBytes(columns.size()),
            index_granularity.getMarksCount(),
            index_granularity_info.describe(),
            index_granularity.describe(),
            part_state);

        e.addMessage(debug_info);
        e.rethrow();
    }
}

void IMergeTreeDataPart::doCheckConsistency(bool /* require_part_metadata */) const
{
    throw Exception(ErrorCodes::NOT_IMPLEMENTED, "Method 'checkConsistency' is not implemented for part with type {}", getType().toString());
}

void IMergeTreeDataPart::checkConsistencyWithProjections(bool require_part_metadata) const
{
    checkConsistency(require_part_metadata);
    for (const auto & [_, proj_part] : projection_parts)
        proj_part->checkConsistency(require_part_metadata);
}

void IMergeTreeDataPart::calculateColumnsAndSecondaryIndicesSizesOnDisk()
{
    calculateColumnsSizesOnDisk();
    calculateSecondaryIndicesSizesOnDisk();
}

void IMergeTreeDataPart::calculateColumnsSizesOnDisk()
{
    if (getColumns().empty() || checksums.empty())
        throw Exception(ErrorCodes::LOGICAL_ERROR, "Cannot calculate columns sizes when columns or checksums are not initialized");

    calculateEachColumnSizes(columns_sizes, total_columns_size);
}

void IMergeTreeDataPart::calculateSecondaryIndicesSizesOnDisk()
{
    if (checksums.empty())
        throw Exception(ErrorCodes::LOGICAL_ERROR, "Cannot calculate secondary indexes sizes when columns or checksums are not initialized");

    auto secondary_indices_descriptions = storage.getInMemoryMetadataPtr()->secondary_indices;

    for (auto & index_description : secondary_indices_descriptions)
    {
        ColumnSize index_size;

        auto index_ptr = MergeTreeIndexFactory::instance().get(index_description);
        auto index_name = index_ptr->getFileName();
        auto index_name_escaped = escapeForFileName(index_name);

        auto index_file_name = index_name_escaped + index_ptr->getSerializedFileExtension();
        auto index_marks_file_name = index_name_escaped + getMarksFileExtension();

        /// If part does not contain index
        auto bin_checksum = checksums.files.find(index_file_name);
        if (bin_checksum != checksums.files.end())
        {
            index_size.data_compressed = bin_checksum->second.file_size;
            index_size.data_uncompressed = bin_checksum->second.uncompressed_size;
        }

        auto mrk_checksum = checksums.files.find(index_marks_file_name);
        if (mrk_checksum != checksums.files.end())
            index_size.marks = mrk_checksum->second.file_size;

        total_secondary_indices_size.add(index_size);
        secondary_index_sizes[index_description.name] = index_size;
    }
}

ColumnSize IMergeTreeDataPart::getColumnSize(const String & column_name) const
{
    /// For some types of parts columns_size maybe not calculated
    auto it = columns_sizes.find(column_name);
    if (it != columns_sizes.end())
        return it->second;

    return ColumnSize{};
}

IndexSize IMergeTreeDataPart::getSecondaryIndexSize(const String & secondary_index_name) const
{
    auto it = secondary_index_sizes.find(secondary_index_name);
    if (it != secondary_index_sizes.end())
        return it->second;

    return ColumnSize{};
}

bool IMergeTreeDataPart::hasSecondaryIndex(const String & index_name) const
{
    auto file_name = INDEX_FILE_PREFIX + index_name;
    return checksums.has(file_name + ".idx") || checksums.has(file_name + ".idx2");
}

void IMergeTreeDataPart::accumulateColumnSizes(ColumnToSize & column_to_size) const
{
    for (const auto & [column_name, size] : columns_sizes)
        column_to_size[column_name] = size.data_compressed;
}


bool IMergeTreeDataPart::checkAllTTLCalculated(const StorageMetadataPtr & metadata_snapshot) const
{
    if (!metadata_snapshot->hasAnyTTL())
        return false;

    if (metadata_snapshot->hasRowsTTL())
    {
        if (isEmpty()) /// All rows were finally deleted and we don't store TTL
            return true;
        else if (ttl_infos.table_ttl.min == 0)
            return false;
    }

    for (const auto & [column, desc] : metadata_snapshot->getColumnTTLs())
    {
        /// Part has this column, but we don't calculated TTL for it
        if (!ttl_infos.columns_ttl.contains(column) && getColumns().contains(column))
            return false;
    }

    for (const auto & move_desc : metadata_snapshot->getMoveTTLs())
    {
        /// Move TTL is not calculated
        if (!ttl_infos.moves_ttl.contains(move_desc.result_column))
            return false;
    }

    for (const auto & group_by_desc : metadata_snapshot->getGroupByTTLs())
    {
        if (!ttl_infos.group_by_ttl.contains(group_by_desc.result_column))
            return false;
    }

    for (const auto & rows_where_desc : metadata_snapshot->getRowsWhereTTLs())
    {
        if (!ttl_infos.rows_where_ttl.contains(rows_where_desc.result_column))
            return false;
    }

    return true;
}

String IMergeTreeDataPart::getUniqueId() const
{
    return getDataPartStorage().getUniqueId();
}

UInt128 IMergeTreeDataPart::getPartBlockIDHash() const
{
    SipHash hash;
    checksums.computeTotalChecksumDataOnly(hash);
    return hash.get128();
}

String IMergeTreeDataPart::getZeroLevelPartBlockID(std::string_view token) const
{
    if (info.level != 0)
        throw Exception(ErrorCodes::LOGICAL_ERROR, "Trying to get block id for non zero level part {}", name);

    if (token.empty())
    {
        const auto hash_value = getPartBlockIDHash();
        return info.partition_id + "_" + toString(hash_value.items[0]) + "_" + toString(hash_value.items[1]);
    }

    SipHash hash;
    hash.update(token.data(), token.size());
    const auto hash_value = hash.get128();
    return info.partition_id + "_" + toString(hash_value.items[0]) + "_" + toString(hash_value.items[1]);
}

std::optional<String> IMergeTreeDataPart::getStreamNameOrHash(
    const String & stream_name,
    const Checksums & checksums_)
{
    if (checksums_.files.contains(stream_name + ".bin"))
        return stream_name;

    auto hash = sipHash128String(stream_name);
    if (checksums_.files.contains(hash + ".bin"))
        return hash;

    return {};
}

std::optional<String> IMergeTreeDataPart::getStreamNameOrHash(
    const String & stream_name,
    const String & extension,
    const IDataPartStorage & storage_)
{
    if (storage_.exists(stream_name + extension))
        return stream_name;

    auto hash = sipHash128String(stream_name);
    if (storage_.exists(hash + extension))
        return hash;

    return {};
}

std::optional<String> IMergeTreeDataPart::getStreamNameForColumn(
    const String & column_name,
    const ISerialization::SubstreamPath & substream_path,
    const Checksums & checksums_)
{
    auto stream_name = ISerialization::getFileNameForStream(column_name, substream_path);
    return getStreamNameOrHash(stream_name, checksums_);
}

std::optional<String> IMergeTreeDataPart::getStreamNameForColumn(
    const NameAndTypePair & column,
    const ISerialization::SubstreamPath & substream_path,
    const Checksums & checksums_)
{
    auto stream_name = ISerialization::getFileNameForStream(column, substream_path);
    return getStreamNameOrHash(stream_name, checksums_);
}

std::optional<String> IMergeTreeDataPart::getStreamNameForColumn(
    const String & column_name,
    const ISerialization::SubstreamPath & substream_path,
    const String & extension,
    const IDataPartStorage & storage_)
{
    auto stream_name = ISerialization::getFileNameForStream(column_name, substream_path);
    return getStreamNameOrHash(stream_name, extension, storage_);
}

std::optional<String> IMergeTreeDataPart::getStreamNameForColumn(
    const NameAndTypePair & column,
    const ISerialization::SubstreamPath & substream_path,
    const String & extension,
    const IDataPartStorage & storage_)
{
    auto stream_name = ISerialization::getFileNameForStream(column, substream_path);
    return getStreamNameOrHash(stream_name, extension, storage_);
}

void IMergeTreeDataPart::markProjectionPartAsBroken(const String & projection_name, const String & message, int code) const
{
    auto it = projection_parts.find(projection_name);
    if (it == projection_parts.end())
        throw Exception(ErrorCodes::LOGICAL_ERROR, "There is no projection part '{}'", projection_name);
    it->second->setBrokenReason(message, code);
}

bool IMergeTreeDataPart::hasBrokenProjection(const String & projection_name) const
{
    auto it = projection_parts.find(projection_name);
    if (it == projection_parts.end())
        return false;
    return it->second->is_broken;
}

void IMergeTreeDataPart::setBrokenReason(const String & message, int code) const
{
    std::lock_guard lock(broken_reason_mutex);
    if (is_broken)
        return;
    is_broken = true;
    exception = message;
    exception_code = code;
}

ColumnPtr IMergeTreeDataPart::getColumnSample(const NameAndTypePair & column) const
{
    const size_t total_mark = getMarksCount();
    /// If column doesn't have dynamic subcolumns or part has no data, just create column using it's type.
    if (!column.type->hasDynamicSubcolumns() || !total_mark)
        return column.type->createColumn();

    /// Otherwise, read sample column with 0 rows from the part, so it will load dynamic structure.
    NamesAndTypesList cols;
    cols.emplace_back(column);

    StorageMetadataPtr metadata_ptr = storage.getInMemoryMetadataPtr();
    StorageSnapshotPtr storage_snapshot_ptr = std::make_shared<StorageSnapshot>(storage, metadata_ptr);

    MergeTreeReaderPtr reader = getReader(
        cols,
        storage_snapshot_ptr,
        MarkRanges{MarkRange(0, 1)},
        /*virtual_fields=*/ {},
        /*uncompressed_cache=*/{},
        storage.getContext()->getMarkCache().get(),
        std::make_shared<AlterConversions>(),
        MergeTreeReaderSettings{},
        ValueSizeMap{},
        ReadBufferFromFileBase::ProfileCallback{});

    Columns result;
    result.resize(1);
    reader->readRows(0, 1, false, 0, result);
    return result[0];
}

bool isCompactPart(const MergeTreeDataPartPtr & data_part)
{
    return (data_part && data_part->getType() == MergeTreeDataPartType::Compact);
}

bool isWidePart(const MergeTreeDataPartPtr & data_part)
{
    return (data_part && data_part->getType() == MergeTreeDataPartType::Wide);
}

std::optional<std::string> getIndexExtensionFromFilesystem(const IDataPartStorage & data_part_storage)
{
    if (data_part_storage.exists())
    {
        for (auto it = data_part_storage.iterate(); it->isValid(); it->next())
        {
            const auto & extension = fs::path(it->name()).extension();
            if (extension == getIndexExtension(true))
                return extension;
        }
    }
    return {".idx"};
}

bool isCompressedFromIndexExtension(const String & index_extension)
{
    return index_extension == getIndexExtension(true);
}

Strings getPartsNames(const MergeTreeDataPartsVector & parts)
{
    Strings part_names;
    for (const auto & p : parts)
        part_names.push_back(p->name);
    return part_names;
}

}<|MERGE_RESOLUTION|>--- conflicted
+++ resolved
@@ -2063,12 +2063,8 @@
     auto storage_settings = storage.getSettings();
     IDataPartStorage::ClonePartParams params
     {
-<<<<<<< HEAD
         .copy_instead_of_hardlink = copy_instead_of_hardlink,
-=======
-        .copy_instead_of_hardlink = isStoredOnRemoteDiskWithZeroCopySupport() && storage.supportsReplication() && storage_settings->allow_remote_fs_zero_copy_replication,
         .keep_metadata_version = prefix == "covered-by-broken",
->>>>>>> 61524aab
         .make_source_readonly = true,
         .external_transaction = disk_transaction
     };
