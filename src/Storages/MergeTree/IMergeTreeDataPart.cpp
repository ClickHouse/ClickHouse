--- conflicted
+++ resolved
@@ -1380,11 +1380,7 @@
     else if (parent_part)
         full_relative_path /= parent_part->relative_path;
 
-<<<<<<< HEAD
-    for (int try_no = 0; try_no < 10; try_no++)
-=======
     for (int try_no = 0; try_no < 10; ++try_no)
->>>>>>> df57f8e3
     {
         res = (prefix.empty() ? "" : prefix + "_") + name + (try_no ? "_try" + DB::toString(try_no) : "");
 
