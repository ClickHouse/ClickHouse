#include "IMergeTreeDataPart.h"
#include <Storages/MergeTree/IDataPartStorage.h>
#include <base/types.h>

#include <exception>
#include <optional>
#include <string_view>
#include <Compression/CompressedReadBuffer.h>
#include <Compression/getCompressionCodecForFile.h>
#include <Core/Defines.h>
#include <Core/NamesAndTypes.h>
#include <Core/SettingsEnums.h>
#include <DataTypes/DataTypeAggregateFunction.h>
#include <DataTypes/NestedUtils.h>
#include <IO/HashingReadBuffer.h>
#include <IO/HashingWriteBuffer.h>
#include <IO/ReadBufferFromString.h>
#include <IO/ReadHelpers.h>
#include <IO/WriteHelpers.h>
#include <Interpreters/MergeTreeTransaction.h>
#include <Interpreters/TransactionLog.h>
#include <Parsers/ExpressionElementParsers.h>
#include <Parsers/parseQuery.h>
#include <Parsers/queryToString.h>
#include <Storages/ColumnsDescription.h>
#include <Storages/MergeTree/MergeTreeData.h>
#include <Storages/MergeTree/MergeTreeSettings.h>
#include <Storages/MergeTree/PartMetadataManagerOrdinary.h>
#include <Storages/MergeTree/checkDataPart.h>
#include <Storages/MergeTree/Backup.h>
#include <Storages/StorageReplicatedMergeTree.h>
#include <Storages/MergeTree/MergeTreeIndexGranularityAdaptive.h>
#include <base/JSON.h>
#include <boost/algorithm/string/join.hpp>
#include <Common/CurrentMetrics.h>
#include <Common/Exception.h>
#include <Common/FieldVisitorsAccurateComparison.h>
#include <Common/MemoryTrackerBlockerInThread.h>
#include <Common/StringUtils.h>
#include <Common/escapeForFileName.h>
#include <Common/logger_useful.h>
#include "Storages/MergeTree/MergeTreePrimaryIndex.h"

#include <Disks/IO/CachedOnDiskReadBufferFromFile.h>


namespace CurrentMetrics
{
    extern const Metric PartsTemporary;
    extern const Metric PartsPreCommitted;
    extern const Metric PartsCommitted;
    extern const Metric PartsPreActive;
    extern const Metric PartsActive;
    extern const Metric PartsOutdated;
    extern const Metric PartsDeleting;
    extern const Metric PartsDeleteOnDestroy;

    extern const Metric PartsWide;
    extern const Metric PartsCompact;
}

namespace ProfileEvents
{
    extern const Event LoadedPrimaryIndexFiles;
    extern const Event LoadedPrimaryIndexRows;
    extern const Event LoadedPrimaryIndexBytes;
}

namespace DB
{

namespace MergeTreeSetting
{
    extern const MergeTreeSettingsBool allow_remote_fs_zero_copy_replication;
    extern const MergeTreeSettingsBool exclude_deleted_rows_for_part_size_in_merge;
    extern const MergeTreeSettingsBool fsync_part_directory;
    extern const MergeTreeSettingsBool load_existing_rows_count_for_old_parts;
    extern const MergeTreeSettingsBool primary_key_lazy_load;
    extern const MergeTreeSettingsFloat primary_key_ratio_of_unique_prefix_values_to_skip_suffix_columns;
    extern const MergeTreeSettingsFloat ratio_of_defaults_for_sparse_serialization;
    extern const MergeTreeSettingsBool primary_key_compress_in_memory;
    extern const MergeTreeSettingsUInt64 primary_key_min_compressed_block_size_in_memory;
    extern const MergeTreeSettingsFloat primary_key_max_ratio_to_compress_in_memory;
}

namespace ErrorCodes
{
    extern const int CANNOT_READ_ALL_DATA;
    extern const int LOGICAL_ERROR;
    extern const int NO_FILE_IN_DATA_PART;
    extern const int EXPECTED_END_OF_FILE;
    extern const int CORRUPTED_DATA;
    extern const int NOT_FOUND_EXPECTED_DATA_PART;
    extern const int BAD_SIZE_OF_FILE_IN_DATA_PART;
    extern const int BAD_TTL_FILE;
    extern const int NOT_IMPLEMENTED;
    extern const int NO_SUCH_COLUMN_IN_TABLE;
}

namespace
{

String getIndexExtensionFromFilesystem(const IDataPartStorage & data_part_storage)
{
    if (data_part_storage.existsFile("primary" + getIndexExtension(true)))
        return getIndexExtension(true);
    else
        return {".idx"};
}

}


void IMergeTreeDataPart::MinMaxIndex::load(const MergeTreeData & data, const PartMetadataManagerPtr & manager)
{
    auto metadata_snapshot = data.getInMemoryMetadataPtr();
    const auto & partition_key = metadata_snapshot->getPartitionKey();

    auto minmax_column_names = MergeTreeData::getMinMaxColumnsNames(partition_key);
    auto minmax_column_types = MergeTreeData::getMinMaxColumnsTypes(partition_key);
    size_t minmax_idx_size = minmax_column_types.size();

    hyperrectangle.reserve(minmax_idx_size);
    for (size_t i = 0; i < minmax_idx_size; ++i)
    {
        String file_name = "minmax_" + escapeForFileName(minmax_column_names[i]) + ".idx";
        auto file = manager->read(file_name);
        auto serialization = minmax_column_types[i]->getDefaultSerialization();

        Field min_val;
        serialization->deserializeBinary(min_val, *file, {});
        Field max_val;
        serialization->deserializeBinary(max_val, *file, {});

        // NULL_LAST
        if (min_val.isNull())
            min_val = POSITIVE_INFINITY;
        if (max_val.isNull())
            max_val = POSITIVE_INFINITY;

        hyperrectangle.emplace_back(min_val, true, max_val, true);
    }
    initialized = true;
}

IMergeTreeDataPart::MinMaxIndex::WrittenFiles IMergeTreeDataPart::MinMaxIndex::store(
    const MergeTreeData & data, IDataPartStorage & part_storage, Checksums & out_checksums) const
{
    auto metadata_snapshot = data.getInMemoryMetadataPtr();
    const auto & partition_key = metadata_snapshot->getPartitionKey();

    auto minmax_column_names = MergeTreeData::getMinMaxColumnsNames(partition_key);
    auto minmax_column_types = MergeTreeData::getMinMaxColumnsTypes(partition_key);

    return store(minmax_column_names, minmax_column_types, part_storage, out_checksums);
}

IMergeTreeDataPart::MinMaxIndex::WrittenFiles IMergeTreeDataPart::MinMaxIndex::store(
    const Names & column_names,
    const DataTypes & data_types,
    IDataPartStorage & part_storage,
    Checksums & out_checksums) const
{
    if (!initialized)
        throw Exception(
            ErrorCodes::LOGICAL_ERROR,
            "Attempt to store uninitialized MinMax index for part {}. This is a bug",
            part_storage.getFullPath());

    WrittenFiles written_files;

    for (size_t i = 0; i < column_names.size(); ++i)
    {
        String file_name = "minmax_" + escapeForFileName(column_names[i]) + ".idx";
        auto serialization = data_types.at(i)->getDefaultSerialization();

        auto out = part_storage.writeFile(file_name, DBMS_DEFAULT_BUFFER_SIZE, {});
        HashingWriteBuffer out_hashing(*out);
        serialization->serializeBinary(hyperrectangle[i].left, out_hashing, {});
        serialization->serializeBinary(hyperrectangle[i].right, out_hashing, {});
        out_hashing.finalize();
        out_checksums.files[file_name].file_size = out_hashing.count();
        out_checksums.files[file_name].file_hash = out_hashing.getHash();
        out->preFinalize();
        written_files.emplace_back(std::move(out));
    }

    return written_files;
}

void IMergeTreeDataPart::MinMaxIndex::update(const Block & block, const Names & column_names)
{
    if (!initialized)
        hyperrectangle.reserve(column_names.size());

    for (size_t i = 0; i < column_names.size(); ++i)
    {
        FieldRef min_value;
        FieldRef max_value;
        const ColumnWithTypeAndName & column = block.getByName(column_names[i]);
        if (const auto * column_nullable = typeid_cast<const ColumnNullable *>(column.column.get()))
            column_nullable->getExtremesNullLast(min_value, max_value);
        else
            column.column->getExtremes(min_value, max_value);

        if (!initialized)
            hyperrectangle.emplace_back(min_value, true, max_value, true);
        else
        {
            hyperrectangle[i].left
                = applyVisitor(FieldVisitorAccurateLess(), hyperrectangle[i].left, min_value) ? hyperrectangle[i].left : min_value;
            hyperrectangle[i].right
                = applyVisitor(FieldVisitorAccurateLess(), hyperrectangle[i].right, max_value) ? max_value : hyperrectangle[i].right;
        }
    }

    initialized = true;
}

void IMergeTreeDataPart::MinMaxIndex::merge(const MinMaxIndex & other)
{
    if (!other.initialized)
        return;

    if (!initialized)
    {
        hyperrectangle = other.hyperrectangle;
        initialized = true;
    }
    else
    {
        for (size_t i = 0; i < hyperrectangle.size(); ++i)
        {
            hyperrectangle[i].left = std::min(hyperrectangle[i].left, other.hyperrectangle[i].left);
            hyperrectangle[i].right = std::max(hyperrectangle[i].right, other.hyperrectangle[i].right);
        }
    }
}

void IMergeTreeDataPart::MinMaxIndex::appendFiles(const MergeTreeData & data, Strings & files)
{
    auto metadata_snapshot = data.getInMemoryMetadataPtr();
    const auto & partition_key = metadata_snapshot->getPartitionKey();
    auto minmax_column_names = MergeTreeData::getMinMaxColumnsNames(partition_key);
    size_t minmax_idx_size = minmax_column_names.size();
    for (size_t i = 0; i < minmax_idx_size; ++i)
    {
        String file_name = "minmax_" + escapeForFileName(minmax_column_names[i]) + ".idx";
        files.push_back(file_name);
    }
}


void IMergeTreeDataPart::incrementStateMetric(MergeTreeDataPartState state_) const
{
    switch (state_)
    {
        case MergeTreeDataPartState::Temporary:
            CurrentMetrics::add(CurrentMetrics::PartsTemporary);
            return;
        case MergeTreeDataPartState::PreActive:
            CurrentMetrics::add(CurrentMetrics::PartsPreActive);
            CurrentMetrics::add(CurrentMetrics::PartsPreCommitted);
            return;
        case MergeTreeDataPartState::Active:
            CurrentMetrics::add(CurrentMetrics::PartsActive);
            CurrentMetrics::add(CurrentMetrics::PartsCommitted);
            return;
        case MergeTreeDataPartState::Outdated:
            storage.total_outdated_parts_count.fetch_add(1, std::memory_order_relaxed);
            CurrentMetrics::add(CurrentMetrics::PartsOutdated);
            return;
        case MergeTreeDataPartState::Deleting:
            CurrentMetrics::add(CurrentMetrics::PartsDeleting);
            return;
        case MergeTreeDataPartState::DeleteOnDestroy:
            CurrentMetrics::add(CurrentMetrics::PartsDeleteOnDestroy);
            return;
    }
}

void IMergeTreeDataPart::decrementStateMetric(MergeTreeDataPartState state_) const
{
    switch (state_)
    {
        case MergeTreeDataPartState::Temporary:
            CurrentMetrics::sub(CurrentMetrics::PartsTemporary);
            return;
        case MergeTreeDataPartState::PreActive:
            CurrentMetrics::sub(CurrentMetrics::PartsPreActive);
            CurrentMetrics::sub(CurrentMetrics::PartsPreCommitted);
            return;
        case MergeTreeDataPartState::Active:
            CurrentMetrics::sub(CurrentMetrics::PartsActive);
            CurrentMetrics::sub(CurrentMetrics::PartsCommitted);
            return;
        case MergeTreeDataPartState::Outdated:
            storage.total_outdated_parts_count.fetch_sub(1, std::memory_order_relaxed);
            CurrentMetrics::sub(CurrentMetrics::PartsOutdated);
            return;
        case MergeTreeDataPartState::Deleting:
            CurrentMetrics::sub(CurrentMetrics::PartsDeleting);
            return;
        case MergeTreeDataPartState::DeleteOnDestroy:
            CurrentMetrics::sub(CurrentMetrics::PartsDeleteOnDestroy);
            return;
    }
}

static void incrementTypeMetric(MergeTreeDataPartType type)
{
    switch (type.getValue())
    {
        case MergeTreeDataPartType::Wide:
            CurrentMetrics::add(CurrentMetrics::PartsWide);
            return;
        case MergeTreeDataPartType::Compact:
            CurrentMetrics::add(CurrentMetrics::PartsCompact);
            return;
        case MergeTreeDataPartType::Unknown:
            return;
    }
}

static void decrementTypeMetric(MergeTreeDataPartType type)
{
    switch (type.getValue())
    {
        case MergeTreeDataPartType::Wide:
            CurrentMetrics::sub(CurrentMetrics::PartsWide);
            return;
        case MergeTreeDataPartType::Compact:
            CurrentMetrics::sub(CurrentMetrics::PartsCompact);
            return;
        case MergeTreeDataPartType::Unknown:
            return;
    }
}

IMergeTreeDataPart::IMergeTreeDataPart(
    const MergeTreeData & storage_,
    const String & name_,
    const MergeTreePartInfo & info_,
    const MutableDataPartStoragePtr & data_part_storage_,
    Type part_type_,
    const IMergeTreeDataPart * parent_part_)
    : DataPartStorageHolder(data_part_storage_)
    , storage(storage_)
    , name(mutable_name)
    , info(info_)
    , index_granularity_info(storage_, part_type_)
    , part_type(part_type_)
    , parent_part(parent_part_)
    , parent_part_name(parent_part ? parent_part->name : "")
    , mutable_name(name_)
{
    if (parent_part)
    {
        chassert(parent_part_name.starts_with(parent_part->info.partition_id));     /// Make sure there's no prefix
        state = MergeTreeDataPartState::Active;
    }

    incrementStateMetric(state);
    incrementTypeMetric(part_type);

<<<<<<< HEAD
    index = std::make_shared<PrimaryIndex>();
=======
>>>>>>> 0eeb6c38
    minmax_idx = std::make_shared<MinMaxIndex>();

    initializeIndexGranularityInfo();
    initializePartMetadataManager();

    auto storage_settings = storage.getSettings();

    primary_index_settings =
    {
        .compress = (*storage_settings)[MergeTreeSetting::primary_key_compress_in_memory],
        .min_block_size = (*storage_settings)[MergeTreeSetting::primary_key_min_compressed_block_size_in_memory],
        .max_ratio_to_compress = (*storage_settings)[MergeTreeSetting::primary_key_max_ratio_to_compress_in_memory],
    };
}

IMergeTreeDataPart::~IMergeTreeDataPart()
{
    decrementStateMetric(state);
    decrementTypeMetric(part_type);
}

<<<<<<< HEAD

=======
>>>>>>> 0eeb6c38
IMergeTreeDataPart::IndexPtr IMergeTreeDataPart::getIndex() const
{
    std::scoped_lock lock(index_mutex);

    if (index)
        return index;

    if (auto index_cache = storage.getPrimaryIndexCache())
        return loadIndexToCache(*index_cache);

    index = loadIndex();
    return index;
}

IMergeTreeDataPart::IndexPtr IMergeTreeDataPart::loadIndexToCache(PrimaryIndexCache & index_cache) const
{
    auto key = PrimaryIndexCache::hash(getDataPartStorage().getFullPath());
    auto callback = [this] { return loadIndex(); };
    return index_cache.getOrSet(key, callback);
}

<<<<<<< HEAD
void IMergeTreeDataPart::setIndex(const Columns & raw_columns)
{
    auto raw_columns_copy = raw_columns;
    setIndex(std::move(raw_columns_copy));
}

void IMergeTreeDataPart::setIndex(Columns && raw_columns)
{
    std::scoped_lock lock(index_mutex);

    if (!index->empty())
        throw Exception(ErrorCodes::LOGICAL_ERROR, "The index of data part can be set only once");

    std::vector<size_t> num_equal_ranges;
    optimizeIndexColumns(index_granularity.getMarksCount(), raw_columns, num_equal_ranges);

    index = std::make_shared<PrimaryIndex>(std::move(raw_columns), std::move(num_equal_ranges), primary_index_settings);
    index_loaded = true;
}

void IMergeTreeDataPart::setIndex(IndexPtr new_index)
{
    std::scoped_lock lock(index_mutex);
    index = std::move(new_index);
    index_loaded = true;
=======
void IMergeTreeDataPart::moveIndexToCache(PrimaryIndexCache & index_cache)
{
    std::scoped_lock lock(index_mutex);
    if (!index)
        return;

    auto key = PrimaryIndexCache::hash(getDataPartStorage().getFullPath());
    index_cache.set(key, std::const_pointer_cast<Index>(index));
    index.reset();

    for (const auto & [_, projection] : projection_parts)
        projection->moveIndexToCache(index_cache);
}

void IMergeTreeDataPart::setIndex(Columns index_columns)
{
    std::scoped_lock lock(index_mutex);
    if (index)
        throw Exception(ErrorCodes::LOGICAL_ERROR, "The index of data part can be set only once");

    optimizeIndexColumns(index_granularity->getMarksCount(), index_columns);
    index = std::make_shared<Index>(std::move(index_columns));
>>>>>>> 0eeb6c38
}

void IMergeTreeDataPart::unloadIndex()
{
    std::scoped_lock lock(index_mutex);
<<<<<<< HEAD
    index = std::make_shared<PrimaryIndex>();
    index_loaded = false;
=======
    index.reset();
>>>>>>> 0eeb6c38
}

bool IMergeTreeDataPart::isIndexLoaded() const
{
    std::scoped_lock lock(index_mutex);
    return index != nullptr;
}

void IMergeTreeDataPart::setName(const String & new_name)
{
    mutable_name = new_name;
    for (auto & proj_part : projection_parts)
        proj_part.second->parent_part_name = new_name;
}

String IMergeTreeDataPart::getNewName(const MergeTreePartInfo & new_part_info) const
{
    if (storage.format_version < MERGE_TREE_DATA_MIN_FORMAT_VERSION_WITH_CUSTOM_PARTITIONING)
    {
        /// NOTE: getting min and max dates from the part name (instead of part data) because we want
        /// the merged part name be determined only by source part names.
        /// It is simpler this way when the real min and max dates for the block range can change
        /// (e.g. after an ALTER DELETE command).
        DayNum min_date;
        DayNum max_date;
        MergeTreePartInfo::parseMinMaxDatesFromPartName(name, min_date, max_date);
        return new_part_info.getPartNameV0(min_date, max_date);
    }
    return new_part_info.getPartNameV1();
}

std::optional<size_t> IMergeTreeDataPart::getColumnPosition(const String & column_name) const
{
    auto it = column_name_to_position.find(column_name);
    if (it == column_name_to_position.end())
        return {};
    return it->second;
}


void IMergeTreeDataPart::setState(MergeTreeDataPartState new_state) const
{
    decrementStateMetric(state);
    state = new_state;
    incrementStateMetric(state);
}


std::pair<DayNum, DayNum> IMergeTreeDataPart::getMinMaxDate() const
{
    if (storage.minmax_idx_date_column_pos != -1 && minmax_idx->initialized)
    {
        const auto & hyperrectangle = minmax_idx->hyperrectangle[storage.minmax_idx_date_column_pos];
        return {DayNum(hyperrectangle.left.safeGet<UInt64>()), DayNum(hyperrectangle.right.safeGet<UInt64>())};
    }
    return {};
}

std::pair<time_t, time_t> IMergeTreeDataPart::getMinMaxTime() const
{
    if (storage.minmax_idx_time_column_pos != -1 && minmax_idx->initialized)
    {
        const auto & hyperrectangle = minmax_idx->hyperrectangle[storage.minmax_idx_time_column_pos];

        /// The case of DateTime
        if (hyperrectangle.left.getType() == Field::Types::UInt64)
        {
            assert(hyperrectangle.right.getType() == Field::Types::UInt64);
            return {hyperrectangle.left.safeGet<UInt64>(), hyperrectangle.right.safeGet<UInt64>()};
        }
        /// The case of DateTime64
        if (hyperrectangle.left.getType() == Field::Types::Decimal64)
        {
            assert(hyperrectangle.right.getType() == Field::Types::Decimal64);

            auto left = hyperrectangle.left.safeGet<DecimalField<Decimal64>>();
            auto right = hyperrectangle.right.safeGet<DecimalField<Decimal64>>();

            assert(left.getScale() == right.getScale());

            return {left.getValue() / left.getScaleMultiplier(), right.getValue() / right.getScaleMultiplier()};
        }
        throw Exception(ErrorCodes::LOGICAL_ERROR, "Part minmax index by time is neither DateTime or DateTime64");
    }
    return {};
}


void IMergeTreeDataPart::setColumns(const NamesAndTypesList & new_columns, const SerializationInfoByName & new_infos, int32_t metadata_version_)
{
    columns = new_columns;
    serialization_infos = new_infos;
    metadata_version = metadata_version_;

    column_name_to_position.clear();
    column_name_to_position.reserve(new_columns.size());
    size_t pos = 0;

    for (const auto & column : columns)
    {
        column_name_to_position.emplace(column.name, pos++);

        auto it = serialization_infos.find(column.name);
        auto serialization = it == serialization_infos.end()
            ? IDataType::getSerialization(column)
            : IDataType::getSerialization(column, *it->second);

        serializations.emplace(column.name, serialization);

        IDataType::forEachSubcolumn([&](const auto &, const auto & subname, const auto & subdata)
        {
            auto full_name = Nested::concatenateName(column.name, subname);
            serializations.emplace(full_name, subdata.serialization);
        }, ISerialization::SubstreamData(serialization));
    }

    columns_description = ColumnsDescription(columns);
    columns_description_with_collected_nested = ColumnsDescription(Nested::collect(columns));
}

NameAndTypePair IMergeTreeDataPart::getColumn(const String & column_name) const
{
    return columns_description.getColumnOrSubcolumn(GetColumnsOptions::AllPhysical, column_name);
}

std::optional<NameAndTypePair> IMergeTreeDataPart::tryGetColumn(const String & column_name) const
{
    return columns_description.tryGetColumnOrSubcolumn(GetColumnsOptions::AllPhysical, column_name);
}

SerializationPtr IMergeTreeDataPart::getSerialization(const String & column_name) const
{
    auto serialization = tryGetSerialization(column_name);
    if (!serialization)
        throw Exception(ErrorCodes::NO_SUCH_COLUMN_IN_TABLE,
            "There is no column or subcolumn {} in part {}", column_name, name);

    return serialization;
}

SerializationPtr IMergeTreeDataPart::tryGetSerialization(const String & column_name) const
{
    auto it = serializations.find(column_name);
    return it == serializations.end() ? nullptr : it->second;
}

bool IMergeTreeDataPart::isMovingPart() const
{
    fs::path part_directory_path = getDataPartStorage().getRelativePath();
    if (part_directory_path.filename().empty())
        part_directory_path = part_directory_path.parent_path();
    return part_directory_path.parent_path().filename() == "moving";
}

void IMergeTreeDataPart::removeIfNeeded() noexcept
{
    assert(assertHasValidVersionMetadata());
    if (!is_temp && state != MergeTreeDataPartState::DeleteOnDestroy)
        return;

    std::string path;
    try
    {
        path = getDataPartStorage().getRelativePath();

        if (!getDataPartStorage().exists()) // path
            return;

        if (is_temp)
        {
            const auto & part_directory = getDataPartStorage().getPartDirectory();

            String file_name = fileName(part_directory);

            if (file_name.empty())
                throw Exception(ErrorCodes::LOGICAL_ERROR, "relative_path {} of part {} is invalid or not set",
                                getDataPartStorage().getPartDirectory(), name);

            bool is_moving_part = isMovingPart();
            if (!startsWith(file_name, "tmp") && !endsWith(file_name, ".tmp_proj") && !is_moving_part)
            {
                LOG_ERROR(
                    storage.log,
                    "~DataPart() should remove part {} but its name doesn't start with \"tmp\" or end with \".tmp_proj\". Too "
                    "suspicious, keeping the part.",
                    path);
                return;
            }

            if (is_moving_part)
            {
                LOG_TRACE(storage.log, "Removing unneeded moved part from {}", path);
            }
        }

        remove();

        if (state == MergeTreeDataPartState::DeleteOnDestroy)
        {
            LOG_TRACE(storage.log, "Removed part from old location {}", path);
        }
    }
    catch (...)
    {
        tryLogCurrentException(__PRETTY_FUNCTION__, fmt::format("while removing part {} with path {}", name, path));

        /// FIXME If part it temporary, then directory will not be removed for 1 day (temporary_directories_lifetime).
        /// If it's tmp_merge_<part_name> or tmp_fetch_<part_name>,
        /// then all future attempts to execute part producing operation will fail with "directory already exists".
    }
}


UInt64 IMergeTreeDataPart::getIndexSizeInBytes() const
{
    std::scoped_lock lock(index_mutex);
<<<<<<< HEAD
    return index->bytes();
=======
    if (!index)
        return 0;

    UInt64 res = 0;
    for (const auto & column : *index)
        res += column->byteSize();
    return res;
>>>>>>> 0eeb6c38
}

UInt64 IMergeTreeDataPart::getIndexSizeInAllocatedBytes() const
{
    std::scoped_lock lock(index_mutex);
<<<<<<< HEAD
    return index->allocatedBytes();
=======
    if (!index)
        return 0;

    UInt64 res = 0;
    for (const auto & column : *index)
        res += column->allocatedBytes();
    return res;
>>>>>>> 0eeb6c38
}

UInt64 IMergeTreeDataPart::getIndexGranularityBytes() const
{
    return index_granularity->getBytesSize();
}

UInt64 IMergeTreeDataPart::getIndexGranularityAllocatedBytes() const
{
    return index_granularity->getBytesAllocated();
}

void IMergeTreeDataPart::assertState(const std::initializer_list<MergeTreeDataPartState> & affordable_states) const
{
    if (!checkState(affordable_states))
    {
        String states_str;
        for (auto affordable_state : affordable_states)
        {
            states_str += stateString(affordable_state);
            states_str += ' ';
        }

        if (!states_str.empty())
            states_str.pop_back();

        throw Exception(ErrorCodes::NOT_FOUND_EXPECTED_DATA_PART, "Unexpected state of part {}. Expected: {}", getNameWithState(), states_str);
    }
}

void IMergeTreeDataPart::assertOnDisk() const
{
    if (!isStoredOnDisk())
        throw Exception(ErrorCodes::LOGICAL_ERROR, "Data part '{}' with type '{}' is not stored on disk",
            name, getType().toString());
}


UInt64 IMergeTreeDataPart::getMarksCount() const
{
    return index_granularity->getMarksCount();
}

UInt64 IMergeTreeDataPart::getExistingBytesOnDisk() const
{
    if ((*storage.getSettings())[MergeTreeSetting::exclude_deleted_rows_for_part_size_in_merge] && supportLightweightDeleteMutate() && hasLightweightDelete()
        && existing_rows_count.has_value() && existing_rows_count.value() < rows_count && rows_count > 0)
        return bytes_on_disk * existing_rows_count.value() / rows_count;
    return bytes_on_disk;
}

size_t IMergeTreeDataPart::getFileSizeOrZero(const String & file_name) const
{
    auto checksum = checksums.files.find(file_name);
    if (checksum == checksums.files.end())
        return 0;
    return checksum->second.file_size;
}

String IMergeTreeDataPart::getColumnNameWithMinimumCompressedSize(const NamesAndTypesList & available_columns) const
{
    std::optional<std::string> minimum_size_column;
    UInt64 minimum_size = std::numeric_limits<UInt64>::max();

    for (const auto & column : available_columns)
    {
        if (!hasColumnFiles(column))
            continue;

        const auto size = getColumnSize(column.name).data_compressed;
        if (size < minimum_size)
        {
            minimum_size = size;
            minimum_size_column = column.name;
        }
    }

    if (!minimum_size_column)
        throw Exception(ErrorCodes::LOGICAL_ERROR, "Could not find a column of minimum size in MergeTree, part {}",
                        getDataPartStorage().getFullPath());

    return *minimum_size_column;
}

ColumnsStatistics IMergeTreeDataPart::loadStatistics() const
{
    const auto & metadata_snaphost = storage.getInMemoryMetadata();

    auto total_statistics = MergeTreeStatisticsFactory::instance().getMany(metadata_snaphost.getColumns());

    ColumnsStatistics result;
    for (auto & stat : total_statistics)
    {
        String file_name = stat->getFileName() + STATS_FILE_SUFFIX;
        String file_path = fs::path(getDataPartStorage().getRelativePath()) / file_name;

        if (auto stat_file = metadata_manager->readIfExists(file_name))
        {
            CompressedReadBuffer compressed_buffer(*stat_file);
            stat->deserialize(compressed_buffer);
            result.push_back(stat);
        }
        else
            LOG_INFO(storage.log, "Cannot find stats file {}", file_path);
    }
    return result;
}

void IMergeTreeDataPart::loadColumnsChecksumsIndexes(bool require_columns_checksums, bool check_consistency)
{
    assertOnDisk();

    /// Memory should not be limited during ATTACH TABLE query.
    /// This is already true at the server startup but must be also ensured for manual table ATTACH.
    /// Motivation: memory for index is shared between queries - not belong to the query itself.
    MemoryTrackerBlockerInThread temporarily_disable_memory_tracker;

    try
    {
        if (!isStoredOnReadonlyDisk())
            loadUUID();
        loadColumns(require_columns_checksums);
        loadChecksums(require_columns_checksums);

        loadIndexGranularity();

        if (!(*storage.getSettings())[MergeTreeSetting::primary_key_lazy_load])
            index = loadIndex();

        calculateColumnsAndSecondaryIndicesSizesOnDisk();
        loadRowsCount(); /// Must be called after loadIndexGranularity() as it uses the value of `index_granularity`.
        loadExistingRowsCount(); /// Must be called after loadRowsCount() as it uses the value of `rows_count`.
        loadPartitionAndMinMaxIndex();
        bool has_broken_projections = false;
        if (!parent_part)
        {
            if (!isStoredOnReadonlyDisk())
                loadTTLInfos();

            loadProjections(require_columns_checksums, check_consistency, has_broken_projections, false /* if_not_loaded */);
        }

        if (check_consistency && !has_broken_projections)
            checkConsistency(require_columns_checksums);

        loadDefaultCompressionCodec();
    }
    catch (...)
    {
        /// Don't scare people with broken part error if it's retryable.
        if (!isRetryableException(std::current_exception()))
        {
            auto message = getCurrentExceptionMessage(true);
            LOG_ERROR(storage.log, "Part {} is broken and needs manual correction. Reason: {}",
                getDataPartStorage().getFullPath(), message);

            if (Exception * e = exception_cast<Exception *>(std::current_exception()))
            {
                /// Probably there is something wrong with files of this part.
                /// So it can be helpful to add to the error message some information about those files.
                String files_in_part;

                for (auto it = getDataPartStorage().iterate(); it->isValid(); it->next())
                {
                    std::string file_info;
                    if (!getDataPartStorage().existsDirectory(it->name()))
                        file_info = fmt::format(" ({} bytes)", getDataPartStorage().getFileSize(it->name()));

                    files_in_part += fmt::format("{}{}{}", (files_in_part.empty() ? "" : ", "), it->name(), file_info);
                }
                if (!files_in_part.empty())
                    e->addMessage("Part contains files: {}", files_in_part);
                if (isEmpty())
                    e->addMessage("Part is empty");
            }
        }

        // There could be conditions that data part to be loaded is broken, but some of meta infos are already written
        // into metadata before exception, need to clean them all.
        metadata_manager->deleteAll(/*include_projection*/ true);
        metadata_manager->assertAllDeleted(/*include_projection*/ true);
        throw;
    }
}

void IMergeTreeDataPart::appendFilesOfColumnsChecksumsIndexes(Strings & files, bool include_projection) const
{
    if (isStoredOnDisk())
    {
        if (!isStoredOnReadonlyDisk())
            appendFilesOfUUID(files);

        appendFilesOfColumns(files);
        appendFilesOfChecksums(files);
        appendFilesOfIndexGranularity(files);
        appendFilesOfIndex(files);
        appendFilesOfRowsCount(files);
        appendFilesOfPartitionAndMinMaxIndex(files);

        if (!isStoredOnReadonlyDisk())
            appendFilesOfTTLInfos(files);

        appendFilesOfDefaultCompressionCodec(files);
        appendFilesOfMetadataVersion(files);
    }

    if (!parent_part && include_projection)
    {
        for (const auto & [projection_name, projection_part] : projection_parts)
        {
            Strings projection_files;
            projection_part->appendFilesOfColumnsChecksumsIndexes(projection_files, true);
            for (const auto & projection_file : projection_files)
                files.push_back(fs::path(projection_part->name + ".proj") / projection_file);
        }
    }
}

MergeTreeDataPartBuilder IMergeTreeDataPart::getProjectionPartBuilder(const String & projection_name, bool is_temp_projection)
{
    const char * projection_extension = is_temp_projection ? ".tmp_proj" : ".proj";
    auto projection_storage = getDataPartStorage().getProjection(projection_name + projection_extension, !is_temp_projection);
    MergeTreeDataPartBuilder builder(storage, projection_name, projection_storage, getReadSettings());
    return builder.withPartInfo(MergeListElement::FAKE_RESULT_PART_FOR_PROJECTION).withParentPart(this);
}

void IMergeTreeDataPart::addProjectionPart(
    const String & projection_name,
    std::shared_ptr<IMergeTreeDataPart> && projection_part)
{
    if (hasProjection(projection_name))
        throw Exception(ErrorCodes::LOGICAL_ERROR, "Projection part {} in part {} is already loaded. This is a bug", projection_name, name);

    projection_parts[projection_name] = std::move(projection_part);
}

void IMergeTreeDataPart::loadProjections(
    bool require_columns_checksums, bool check_consistency, bool & has_broken_projection, bool if_not_loaded, bool only_metadata)
{
    auto metadata_snapshot = storage.getInMemoryMetadataPtr();
    for (const auto & projection : metadata_snapshot->projections)
    {
        auto path = projection.name + ".proj";
        if (getDataPartStorage().existsDirectory(path))
        {
            if (hasProjection(projection.name))
            {
                if (!if_not_loaded)
                    throw Exception(
                        ErrorCodes::LOGICAL_ERROR, "Projection part {} in part {} is already loaded. This is a bug", projection.name, name);
            }
            else
            {
                auto part = getProjectionPartBuilder(projection.name).withPartFormatFromDisk().build();

                try
                {
                    if (only_metadata)
                        part->loadChecksums(require_columns_checksums);
                    else
                        part->loadColumnsChecksumsIndexes(require_columns_checksums, check_consistency);
                }
                catch (...)
                {
                    if (isRetryableException(std::current_exception()))
                        throw;

                    auto message = getCurrentExceptionMessage(true);
                    LOG_WARNING(storage.log, "Cannot load projection {}, "
                                "will consider it broken. Reason: {}", projection.name, message);

                    has_broken_projection = true;
                    part->setBrokenReason(message, getCurrentExceptionCode());
                }

                addProjectionPart(projection.name, std::move(part));
            }
        }
        else if (check_consistency && checksums.has(path))
        {
            auto part = getProjectionPartBuilder(projection.name).withPartFormatFromDisk().build();
            part->setBrokenReason(
                "Projection directory " + path + " does not exist while loading projections. Stacktrace: " + StackTrace().toString(),
                ErrorCodes::NO_FILE_IN_DATA_PART);
            addProjectionPart(projection.name, std::move(part));
            has_broken_projection = true;
        }
    }
}

void IMergeTreeDataPart::loadIndexGranularity()
{
    throw Exception(ErrorCodes::NOT_IMPLEMENTED,
                    "Method 'loadIndexGranularity' is not implemented for part with type {}", getType().toString());
}

/// Currently we don't cache mark files of part, because cache other meta files is enough to speed up loading.
void IMergeTreeDataPart::appendFilesOfIndexGranularity(Strings & /* files */) const
{
}

<<<<<<< HEAD
template <typename ColumnsVector>
void IMergeTreeDataPart::optimizeIndexColumns(size_t marks_count, ColumnsVector & index_columns, std::vector<size_t> & num_equal_ranges) const
{
    size_t key_size = index_columns.size();

    /// Cut useless suffix columns, if necessary.
    Float64 ratio_to_drop_suffix_columns = (*storage.getSettings())[MergeTreeSetting::primary_key_ratio_of_unique_prefix_values_to_skip_suffix_columns];
    bool drop_primary_key_suffix = ratio_to_drop_suffix_columns > 0 && ratio_to_drop_suffix_columns < 1;

    if (drop_primary_key_suffix || primary_index_settings.compress)
    {
        chassert(marks_count > 0);
        num_equal_ranges.assign(key_size, 1);

        for (size_t j = 0; j < key_size; ++j)
        {
            for (size_t i = 1; i < marks_count; ++i)
            {
                if (index_columns[j]->compareAt(i, i - 1, *index_columns[j], 0) != 0)
                    ++num_equal_ranges[j];
            }

            if (drop_primary_key_suffix && static_cast<Float64>(num_equal_ranges[j]) / marks_count >= ratio_to_drop_suffix_columns)
            {
                key_size = j + 1;
                index_columns.resize(key_size);
                num_equal_ranges.resize(key_size);
                break;
            }
        }
    }
}

void IMergeTreeDataPart::loadIndex() const
=======
template <typename Columns>
void IMergeTreeDataPart::optimizeIndexColumns(size_t marks_count, Columns & index_columns) const
{
    size_t key_size = index_columns.size();
    Float64 ratio_to_drop_suffix_columns = (*storage.getSettings())[MergeTreeSetting::primary_key_ratio_of_unique_prefix_values_to_skip_suffix_columns];

    /// Cut useless suffix columns, if necessary.
    if (key_size > 1 && ratio_to_drop_suffix_columns > 0 && ratio_to_drop_suffix_columns < 1)
    {
        chassert(marks_count > 0);
        for (size_t j = 0; j < key_size - 1; ++j)
        {
            size_t num_changes = 0;
            for (size_t i = 1; i < marks_count; ++i)
            {
                if (0 != index_columns[j]->compareAt(i, i - 1, *index_columns[j], 0))
                    ++num_changes;
            }

            if (static_cast<Float64>(num_changes) / marks_count >= ratio_to_drop_suffix_columns)
            {
                key_size = j + 1;
                index_columns.resize(key_size);
                break;
            }
        }

        LOG_TEST(storage.log, "Loaded primary key index for part {}, {} columns are kept in memory", name, key_size);
    }
}

std::shared_ptr<IMergeTreeDataPart::Index> IMergeTreeDataPart::loadIndex() const
>>>>>>> 0eeb6c38
{
    /// Memory for index must not be accounted as memory usage for query, because it belongs to a table.
    MemoryTrackerBlockerInThread temporarily_disable_memory_tracker;

    auto metadata_snapshot = storage.getInMemoryMetadataPtr();
    if (parent_part)
        metadata_snapshot = metadata_snapshot->projections.get(name).metadata;

    const auto & primary_key = metadata_snapshot->getPrimaryKey();
    size_t key_size = primary_key.column_names.size();

    if (!key_size)
        return std::make_shared<Index>();

    MutableColumns loaded_index;
    loaded_index.resize(key_size);

    for (size_t i = 0; i < key_size; ++i)
    {
        loaded_index[i] = primary_key.data_types[i]->createColumn();
        loaded_index[i]->reserve(index_granularity->getMarksCount());
    }

    String index_name = "primary" + getIndexExtensionFromFilesystem(getDataPartStorage());
    String index_path = fs::path(getDataPartStorage().getRelativePath()) / index_name;
    auto index_file = metadata_manager->read(index_name);
    size_t marks_count = index_granularity->getMarksCount();

    Serializations key_serializations(key_size);
    for (size_t j = 0; j < key_size; ++j)
        key_serializations[j] = primary_key.data_types[j]->getDefaultSerialization();

    for (size_t i = 0; i < marks_count; ++i)
    {
        for (size_t j = 0; j < key_size; ++j)
            key_serializations[j]->deserializeBinary(*loaded_index[j], *index_file, {});
    }

    optimizeIndexColumns(marks_count, loaded_index);
    size_t total_bytes = 0;

<<<<<<< HEAD
        if (!index_file->eof())
            throw Exception(ErrorCodes::EXPECTED_END_OF_FILE, "Index file {} is unexpectedly long", index_path);

        std::vector<size_t> num_equal_ranges;
        optimizeIndexColumns(marks_count, loaded_index, num_equal_ranges);

        for (const auto & index_column : loaded_index)
        {
            index_column->shrinkToFit();
            index_column->protect();

            if (index_column->size() != marks_count)
                throw Exception(ErrorCodes::CANNOT_READ_ALL_DATA, "Cannot read all data from index file {}(expected size: "
                    "{}, read: {})", index_path, marks_count, index_column->size());
        }

        Columns index_columns(std::make_move_iterator(loaded_index.begin()), std::make_move_iterator(loaded_index.end()));
        index = std::make_shared<PrimaryIndex>(std::move(index_columns), std::move(num_equal_ranges), primary_index_settings);
    }
=======
    for (const auto & column : loaded_index)
    {
        column->shrinkToFit();
        column->protect();
        total_bytes += column->byteSize();

        if (column->size() != marks_count)
            throw Exception(ErrorCodes::CANNOT_READ_ALL_DATA, "Cannot read all data from index file {}(expected size: "
                "{}, read: {})", index_path, marks_count, column->size());
    }

    if (!index_file->eof())
        throw Exception(ErrorCodes::EXPECTED_END_OF_FILE, "Index file {} is unexpectedly long", index_path);

    ProfileEvents::increment(ProfileEvents::LoadedPrimaryIndexFiles);
    ProfileEvents::increment(ProfileEvents::LoadedPrimaryIndexRows, marks_count);
    ProfileEvents::increment(ProfileEvents::LoadedPrimaryIndexBytes, total_bytes);

    return std::make_shared<Index>(std::make_move_iterator(loaded_index.begin()), std::make_move_iterator(loaded_index.end()));
>>>>>>> 0eeb6c38
}

void IMergeTreeDataPart::appendFilesOfIndex(Strings & files) const
{
    auto metadata_snapshot = storage.getInMemoryMetadataPtr();
    if (parent_part)
        metadata_snapshot = metadata_snapshot->projections.has(name) ? metadata_snapshot->projections.get(name).metadata : nullptr;

    if (!metadata_snapshot)
        return;

    if (metadata_snapshot->hasPrimaryKey())
    {
        String index_name = "primary" + getIndexExtensionFromFilesystem(getDataPartStorage());
        files.push_back(index_name);
    }
}

NameSet IMergeTreeDataPart::getFileNamesWithoutChecksums() const
{
    if (!isStoredOnDisk())
        return {};

    NameSet result = {"checksums.txt", "columns.txt"};

    if (getDataPartStorage().existsFile(DEFAULT_COMPRESSION_CODEC_FILE_NAME))
        result.emplace(DEFAULT_COMPRESSION_CODEC_FILE_NAME);

    if (getDataPartStorage().existsFile(TXN_VERSION_METADATA_FILE_NAME))
        result.emplace(TXN_VERSION_METADATA_FILE_NAME);

    if (getDataPartStorage().existsFile(METADATA_VERSION_FILE_NAME))
        result.emplace(METADATA_VERSION_FILE_NAME);

    return result;
}

void IMergeTreeDataPart::loadDefaultCompressionCodec()
{
    /// In memory parts doesn't have any compression
    if (!isStoredOnDisk())
    {
        default_codec = CompressionCodecFactory::instance().get("NONE", {});
        return;
    }

    String path = fs::path(getDataPartStorage().getRelativePath()) / DEFAULT_COMPRESSION_CODEC_FILE_NAME;

    if (auto file_buf = metadata_manager->readIfExists(DEFAULT_COMPRESSION_CODEC_FILE_NAME))
    {
        String codec_line;
        readEscapedStringUntilEOL(codec_line, *file_buf);

        ReadBufferFromString buf(codec_line);

        if (!checkString("CODEC", buf))
        {
            LOG_WARNING(
                storage.log,
                "Cannot parse default codec for part {} from file {}, content '{}'. Default compression codec will be deduced "
                "automatically, from data on disk",
                name,
                path,
                codec_line);
            default_codec = detectDefaultCompressionCodec();
        }

        try
        {
            ParserCodec codec_parser;
            auto codec_ast = parseQuery(codec_parser, codec_line.data() + buf.getPosition(), codec_line.data() + codec_line.length(), "codec parser", 0, DBMS_DEFAULT_MAX_PARSER_DEPTH, DBMS_DEFAULT_MAX_PARSER_BACKTRACKS);
            default_codec = CompressionCodecFactory::instance().get(codec_ast, {});
        }
        catch (const DB::Exception & ex)
        {
            LOG_WARNING(storage.log, "Cannot parse default codec for part {} from file {}, content '{}', error '{}'. Default compression codec will be deduced automatically, from data on disk.", name, path, codec_line, ex.what());
            default_codec = detectDefaultCompressionCodec();
        }
    }
    else
        default_codec = detectDefaultCompressionCodec();
}

template <typename Writer>
void IMergeTreeDataPart::writeMetadata(const String & filename, const WriteSettings & settings, Writer && writer)
{
    auto & data_part_storage = getDataPartStorage();
    auto tmp_filename = filename + ".tmp";

    data_part_storage.beginTransaction();

    try
    {
        {
            auto out = data_part_storage.writeFile(tmp_filename, 4096, settings);
            writer(*out);
            out->finalize();
        }

        data_part_storage.moveFile(tmp_filename, filename);
    }
    catch (...)
    {
        try
        {
            data_part_storage.removeFileIfExists(tmp_filename);
            data_part_storage.commitTransaction();
        }
        catch (...)
        {
            tryLogCurrentException("IMergeTreeDataPart");
        }

        throw;
    }

    data_part_storage.commitTransaction();
}

void IMergeTreeDataPart::writeChecksums(const MergeTreeDataPartChecksums & checksums_, const WriteSettings & settings)
{
    writeMetadata("checksums.txt", settings, [&checksums_](auto & buffer)
    {
        checksums_.write(buffer);
    });
}

void IMergeTreeDataPart::writeColumns(const NamesAndTypesList & columns_, const WriteSettings & settings)
{
    writeMetadata("columns.txt", settings, [&columns_](auto & buffer)
    {
        columns_.writeText(buffer);
    });
}

void IMergeTreeDataPart::writeVersionMetadata(const VersionMetadata & version_, bool fsync_part_dir) const
{
    static constexpr auto filename = TXN_VERSION_METADATA_FILE_NAME;
    static constexpr auto tmp_filename = "txn_version.txt.tmp";
    auto & data_part_storage = const_cast<IDataPartStorage &>(getDataPartStorage());

    try
    {
        {
            /// TODO IDisk interface does not allow to open file with O_EXCL flag (for DiskLocal),
            /// so we create empty file at first (expecting that createFile throws if file already exists)
            /// and then overwrite it.
            data_part_storage.createFile(tmp_filename);
            auto write_settings = storage.getContext()->getWriteSettings();
            auto buf = data_part_storage.writeFile(tmp_filename, 256, write_settings);
            version_.write(*buf);
            buf->finalize();
            buf->sync();
        }

        SyncGuardPtr sync_guard;
        if (fsync_part_dir)
            sync_guard = data_part_storage.getDirectorySyncGuard();
        data_part_storage.replaceFile(tmp_filename, filename);
    }
    catch (...)
    {
        try
        {
            data_part_storage.removeFileIfExists(tmp_filename);
        }
        catch (...)
        {
            tryLogCurrentException("DataPartStorageOnDiskFull");
        }

        throw;
    }
}

void IMergeTreeDataPart::removeDeleteOnDestroyMarker()
{
    getDataPartStorage().removeFileIfExists(DELETE_ON_DESTROY_MARKER_FILE_NAME_DEPRECATED);
}

void IMergeTreeDataPart::removeVersionMetadata()
{
    getDataPartStorage().removeFileIfExists(TXN_VERSION_METADATA_FILE_NAME);
}


void IMergeTreeDataPart::removeMetadataVersion()
{
    getDataPartStorage().removeFileIfExists(METADATA_VERSION_FILE_NAME);
}

void IMergeTreeDataPart::appendFilesOfDefaultCompressionCodec(Strings & files)
{
    files.push_back(DEFAULT_COMPRESSION_CODEC_FILE_NAME);
}

void IMergeTreeDataPart::appendFilesOfMetadataVersion(Strings & files)
{
    files.push_back(METADATA_VERSION_FILE_NAME);
}

CompressionCodecPtr IMergeTreeDataPart::detectDefaultCompressionCodec() const
{
    /// In memory parts doesn't have any compression
    if (!isStoredOnDisk())
        return CompressionCodecFactory::instance().get("NONE", {});

    auto metadata_snapshot = storage.getInMemoryMetadataPtr();

    const auto & storage_columns = metadata_snapshot->getColumns();
    CompressionCodecPtr result = nullptr;
    for (const auto & part_column : columns)
    {
        /// It was compressed with default codec and it's not empty
        auto column_size = getColumnSize(part_column.name);
        if (column_size.data_compressed != 0 && !storage_columns.hasCompressionCodec(part_column.name))
        {
            String path_to_data_file;
            getSerialization(part_column.name)->enumerateStreams([&](const ISerialization::SubstreamPath & substream_path)
            {
                if (path_to_data_file.empty())
                {
                    auto stream_name = getStreamNameForColumn(part_column, substream_path, ".bin", getDataPartStorage());
                    if (!stream_name)
                        return;

                    auto file_name = *stream_name + ".bin";
                    /// We can have existing, but empty .bin files. Example: LowCardinality(Nullable(...)) columns and column_name.dict.null.bin file.
                    if (getDataPartStorage().getFileSize(file_name) != 0)
                        path_to_data_file = file_name;
                }
            });

            if (path_to_data_file.empty())
            {
                LOG_WARNING(storage.log, "Part's {} column {} has non zero data compressed size, but all data files don't exist or empty", name, backQuoteIfNeed(part_column.name));
                continue;
            }

            result = getCompressionCodecForFile(getDataPartStorage(), path_to_data_file);
            break;
        }
    }

    if (!result)
        result = CompressionCodecFactory::instance().getDefaultCodec();

    return result;
}

void IMergeTreeDataPart::loadPartitionAndMinMaxIndex()
{
    if (storage.format_version < MERGE_TREE_DATA_MIN_FORMAT_VERSION_WITH_CUSTOM_PARTITIONING && !parent_part)
    {
        DayNum min_date;
        DayNum max_date;
        MergeTreePartInfo::parseMinMaxDatesFromPartName(name, min_date, max_date);

        const auto & date_lut = DateLUT::serverTimezoneInstance();
        partition = MergeTreePartition(date_lut.toNumYYYYMM(min_date));
        minmax_idx = std::make_shared<MinMaxIndex>(min_date, max_date);
    }
    else
    {
        //String path = getRelativePath();
        if (!parent_part)
            partition.load(storage, metadata_manager);

        if (!isEmpty())
        {
            if (parent_part)
                // projection parts don't have minmax_idx, and it's always initialized
                minmax_idx->initialized = true;
            else
                minmax_idx->load(storage, metadata_manager);
        }
        if (parent_part)
            return;
    }

    auto metadata_snapshot = storage.getInMemoryMetadataPtr();
    String calculated_partition_id = partition.getID(metadata_snapshot->getPartitionKey().sample_block);
    if (calculated_partition_id != info.partition_id)
        throw Exception(ErrorCodes::CORRUPTED_DATA, "While loading part {}: "
            "calculated partition ID: {} differs from partition ID in part name: {}",
            getDataPartStorage().getFullPath(), calculated_partition_id, info.partition_id);
}

void IMergeTreeDataPart::appendFilesOfPartitionAndMinMaxIndex(Strings & files) const
{
    if (storage.format_version < MERGE_TREE_DATA_MIN_FORMAT_VERSION_WITH_CUSTOM_PARTITIONING && !parent_part)
        return;

    if (!parent_part)
        MergeTreePartition::appendFiles(storage, files);

    if (!parent_part)
        IMergeTreeDataPart::MinMaxIndex::appendFiles(storage, files);
}

void IMergeTreeDataPart::loadChecksums(bool require)
{
    if (auto buf = metadata_manager->readIfExists("checksums.txt"))
    {
        if (checksums.read(*buf))
        {
            assertEOF(*buf);
            bytes_on_disk = checksums.getTotalSizeOnDisk();
            bytes_uncompressed_on_disk = checksums.getTotalSizeUncompressedOnDisk();
        }
        else
            bytes_on_disk = getDataPartStorage().calculateTotalSizeOnDisk();
    }
    else
    {
        if (require)
            throw Exception(ErrorCodes::NO_FILE_IN_DATA_PART, "No checksums.txt in part {}", name);

        /// If the checksums file is not present, calculate the checksums and write them to disk.
        /// Check the data while we are at it.
        LOG_WARNING(storage.log, "Checksums for part {} not found. Will calculate them from data on disk.", name);

        bool noop;
        checksums = checkDataPart(shared_from_this(), false, noop, /* is_cancelled */[]{ return false; }, /* throw_on_broken_projection */false);
        writeChecksums(checksums, {});

        bytes_on_disk = checksums.getTotalSizeOnDisk();
        bytes_uncompressed_on_disk = checksums.getTotalSizeUncompressedOnDisk();
    }
}

void IMergeTreeDataPart::appendFilesOfChecksums(Strings & files)
{
    files.push_back("checksums.txt");
}

void IMergeTreeDataPart::loadRowsCountFileForUnexpectedPart()
{
    if (storage.format_version >= MERGE_TREE_DATA_MIN_FORMAT_VERSION_WITH_CUSTOM_PARTITIONING || part_type == Type::Compact || parent_part)
    {
        if (auto buf = metadata_manager->readIfExists("count.txt"))
        {
            readIntText(rows_count, *buf);
            assertEOF(*buf);
            return;
        }
    }
    else
    {
        if (getDataPartStorage().existsFile("count.txt"))
        {
            auto buf = metadata_manager->read("count.txt");
            readIntText(rows_count, *buf);
            assertEOF(*buf);
            return;
        }
    }
    throw Exception(ErrorCodes::NO_FILE_IN_DATA_PART, "No count.txt in part {}", name);
}

void IMergeTreeDataPart::loadRowsCount()
{
    auto read_rows_count = [&](auto & buf)
    {
        readIntText(rows_count, *buf);
        assertEOF(*buf);
    };

    if (index_granularity->empty())
    {
        rows_count = 0;
    }
    else if (storage.format_version >= MERGE_TREE_DATA_MIN_FORMAT_VERSION_WITH_CUSTOM_PARTITIONING || part_type == Type::Compact || parent_part)
    {
        if (auto buf = metadata_manager->readIfExists("count.txt"))
            read_rows_count(buf);
        else
            throw Exception(ErrorCodes::NO_FILE_IN_DATA_PART, "No count.txt in part {}", name);

#ifndef NDEBUG
        /// columns have to be loaded
        for (const auto & column : getColumns())
        {
            /// Most trivial types
            if (column.type->isValueRepresentedByNumber()
                && !column.type->haveSubtypes()
                && getSerialization(column.name)->getKind() == ISerialization::Kind::DEFAULT)
            {
                auto size = getColumnSize(column.name);

                if (size.data_uncompressed == 0)
                    continue;

                size_t rows_in_column = size.data_uncompressed / column.type->getSizeOfValueInMemory();
                if (rows_in_column != rows_count)
                {
                    throw Exception(
                                    ErrorCodes::LOGICAL_ERROR,
                                    "Column {} has rows count {} according to size in memory "
                                    "and size of single value, but data part {} has {} rows",
                                    backQuote(column.name), rows_in_column, name, rows_count);
                }

                size_t last_possibly_incomplete_mark_rows = index_granularity->getLastNonFinalMarkRows();
                /// All this rows have to be written in column
                size_t index_granularity_without_last_mark = index_granularity->getTotalRows() - last_possibly_incomplete_mark_rows;
                /// We have more rows in column than in index granularity without last possibly incomplete mark
                if (rows_in_column < index_granularity_without_last_mark)
                {
                    throw Exception(
                                    ErrorCodes::LOGICAL_ERROR,
                                    "Column {} has rows count {} according to size in memory "
                                    "and size of single value, "
                                    "but index granularity in part {} without last mark has {} rows, which "
                                    "is more than in column",
                                    backQuote(column.name), rows_in_column, name, index_granularity->getTotalRows());
                }

                /// In last mark we actually written less or equal rows than stored in last mark of index granularity
                if (rows_in_column - index_granularity_without_last_mark > last_possibly_incomplete_mark_rows)
                {
                     throw Exception(
                                     ErrorCodes::LOGICAL_ERROR,
                                     "Column {} has rows count {} in last mark according to size in memory "
                                     "and size of single value, "
                                     "but index granularity in part {} "
                                     "in last mark has {} rows which is less than in column",
                                     backQuote(column.name), rows_in_column - index_granularity_without_last_mark,
                                     name, last_possibly_incomplete_mark_rows);
                }
            }
        }
#endif
    }
    else
    {
        if (getDataPartStorage().existsFile("count.txt"))
        {
            auto buf = metadata_manager->read("count.txt");
            read_rows_count(buf);
            return;
        }

        for (const NameAndTypePair & column : columns)
        {
            ColumnPtr column_col = column.type->createColumn(*getSerialization(column.name));
            if (!column_col->isFixedAndContiguous() || column_col->lowCardinality())
                continue;

            size_t column_size = getColumnSize(column.name).data_uncompressed;
            if (!column_size)
                continue;

            size_t sizeof_field = column_col->sizeOfValueIfFixed();
            rows_count = column_size / sizeof_field;

            if (column_size % sizeof_field != 0)
            {
                throw Exception(ErrorCodes::LOGICAL_ERROR,
                                "Uncompressed size of column {}({}) is not divisible by the size of value ({})",
                                column.name, column_size, sizeof_field);
            }

            size_t last_mark_index_granularity = index_granularity->getLastNonFinalMarkRows();
            size_t rows_approx = index_granularity->getTotalRows();
            if (!(rows_count <= rows_approx && rows_approx < rows_count + last_mark_index_granularity))
                throw Exception(ErrorCodes::LOGICAL_ERROR, "Unexpected size of column {}: "
                    "{} rows, expected {}+-{} rows according to the index",
                    column.name, rows_count, rows_approx, toString(last_mark_index_granularity));

            return;
        }

        throw Exception(ErrorCodes::LOGICAL_ERROR, "Data part doesn't contain fixed size column (even Date column)");
    }
}

void IMergeTreeDataPart::loadExistingRowsCount()
{
    if (existing_rows_count.has_value())
        return;

    if (!rows_count || !supportLightweightDeleteMutate() || !hasLightweightDelete()
        || !(*storage.getSettings())[MergeTreeSetting::exclude_deleted_rows_for_part_size_in_merge]
        || !(*storage.getSettings())[MergeTreeSetting::load_existing_rows_count_for_old_parts])
        existing_rows_count = rows_count;
    else
        existing_rows_count = readExistingRowsCount();
}

UInt64 IMergeTreeDataPart::readExistingRowsCount()
{
    const size_t total_mark = getMarksCount();
    if (!total_mark)
        return rows_count;

    NamesAndTypesList cols;
    cols.emplace_back(RowExistsColumn::name, RowExistsColumn::type);

    StorageMetadataPtr metadata_ptr = storage.getInMemoryMetadataPtr();
    StorageSnapshotPtr storage_snapshot_ptr = std::make_shared<StorageSnapshot>(storage, metadata_ptr);

    MergeTreeReaderPtr reader = getReader(
        cols,
        storage_snapshot_ptr,
        MarkRanges{MarkRange(0, total_mark)},
        /*virtual_fields=*/ {},
        /*uncompressed_cache=*/{},
        storage.getContext()->getMarkCache().get(),
        std::make_shared<AlterConversions>(),
        MergeTreeReaderSettings{},
        ValueSizeMap{},
        ReadBufferFromFileBase::ProfileCallback{});

    if (!reader)
    {
        LOG_WARNING(storage.log, "Create reader failed while reading existing rows count");
        return rows_count;
    }

    size_t current_mark = 0;
    bool continue_reading = false;
    size_t current_row = 0;
    size_t existing_count = 0;

    while (current_row < rows_count)
    {
        size_t rows_to_read = index_granularity->getMarkRows(current_mark);
        continue_reading = (current_mark != 0);

        Columns result;
        result.resize(1);

        size_t rows_read = reader->readRows(current_mark, total_mark, continue_reading, rows_to_read, result);
        if (!rows_read)
        {
            LOG_WARNING(storage.log, "Part {} has lightweight delete, but _row_exists column not found", name);
            return rows_count;
        }

        current_row += rows_read;
        current_mark += (rows_to_read == rows_read);

        const ColumnUInt8 * row_exists_col = typeid_cast<const ColumnUInt8 *>(result[0].get());
        if (!row_exists_col)
        {
            LOG_WARNING(storage.log, "Part {} _row_exists column type is not UInt8", name);
            return rows_count;
        }

        for (UInt8 row_exists : row_exists_col->getData())
            if (row_exists)
                existing_count++;
    }

    LOG_DEBUG(storage.log, "Part {} existing_rows_count = {}", name, existing_count);
    return existing_count;
}

void IMergeTreeDataPart::appendFilesOfRowsCount(Strings & files)
{
    files.push_back("count.txt");
}

void IMergeTreeDataPart::loadTTLInfos()
{
    if (auto in = metadata_manager->readIfExists("ttl.txt"))
    {
        assertString("ttl format version: ", *in);
        size_t format_version;
        readText(format_version, *in);
        assertChar('\n', *in);

        if (format_version == 1)
        {
            try
            {
                ttl_infos.read(*in);
            }
            catch (const JSONException &)
            {
                throw Exception(ErrorCodes::BAD_TTL_FILE, "Error while parsing file ttl.txt in part: {}", name);
            }
        }
        else
            throw Exception(ErrorCodes::BAD_TTL_FILE, "Unknown ttl format version: {}", toString(format_version));
    }
}


void IMergeTreeDataPart::appendFilesOfTTLInfos(Strings & files)
{
    files.push_back("ttl.txt");
}

void IMergeTreeDataPart::loadUUID()
{
    if (auto in = metadata_manager->readIfExists(UUID_FILE_NAME))
    {
        readText(uuid, *in);
        if (uuid == UUIDHelpers::Nil)
            throw Exception(ErrorCodes::LOGICAL_ERROR, "Unexpected empty {} in part: {}", String(UUID_FILE_NAME), name);
    }
}

void IMergeTreeDataPart::appendFilesOfUUID(Strings & files)
{
    files.push_back(UUID_FILE_NAME);
}

void IMergeTreeDataPart::loadColumns(bool require)
{
    String path = fs::path(getDataPartStorage().getRelativePath()) / "columns.txt";
    auto metadata_snapshot = storage.getInMemoryMetadataPtr();
    if (parent_part)
        metadata_snapshot = metadata_snapshot->projections.get(name).metadata;

    NamesAndTypesList loaded_columns;
    bool is_readonly_storage = getDataPartStorage().isReadonly();

    if (auto in = metadata_manager->readIfExists("columns.txt"))
    {
        loaded_columns.readText(*in);

        for (auto & column : loaded_columns)
            setVersionToAggregateFunctions(column.type, true);
    }
    else
    {
        /// We can get list of columns only from columns.txt in compact parts.
        if (require || part_type == Type::Compact)
            throw Exception(ErrorCodes::NO_FILE_IN_DATA_PART, "No columns.txt in part {}, expected path {} on drive {}",
                name, path, getDataPartStorage().getDiskName());

        /// If there is no file with a list of columns, write it down.
        for (const NameAndTypePair & column : metadata_snapshot->getColumns().getAllPhysical())
            if (getFileNameForColumn(column))
                loaded_columns.push_back(column);

        if (loaded_columns.empty())
            throw Exception(ErrorCodes::NO_FILE_IN_DATA_PART, "No columns in part {}", name);

        if (!is_readonly_storage)
            writeColumns(loaded_columns, {});
    }

    SerializationInfo::Settings settings =
    {
        .ratio_of_defaults_for_sparse = (*storage.getSettings())[MergeTreeSetting::ratio_of_defaults_for_sparse_serialization],
        .choose_kind = false,
    };

    SerializationInfoByName infos;
    if (auto in = metadata_manager->readIfExists(SERIALIZATION_FILE_NAME))
        infos = SerializationInfoByName::readJSON(loaded_columns, settings, *in);

    int32_t loaded_metadata_version;
    if (auto in = metadata_manager->readIfExists(METADATA_VERSION_FILE_NAME))
    {
        readIntText(loaded_metadata_version, *in);
    }
    else
    {
        loaded_metadata_version = metadata_snapshot->getMetadataVersion();
        old_part_with_no_metadata_version_on_disk = true;
        if (storage.supportsReplication())
            LOG_WARNING(storage.log, "Part {} doesn't have metadata version on disk, setting it to {}. "
                    "It's okay if the part was created by an old version of ClickHouse", name, loaded_metadata_version);
    }

    setColumns(loaded_columns, infos, loaded_metadata_version);
}


bool IMergeTreeDataPart::supportLightweightDeleteMutate() const
{
    return (part_type == MergeTreeDataPartType::Wide || part_type == MergeTreeDataPartType::Compact);
}

bool IMergeTreeDataPart::hasLightweightDelete() const
{
    return columns.contains(RowExistsColumn::name);
}

void IMergeTreeDataPart::assertHasVersionMetadata(MergeTreeTransaction * txn) const
{
    TransactionID expected_tid = txn ? txn->tid : Tx::PrehistoricTID;
    if (version.creation_tid != expected_tid)
        throw Exception(ErrorCodes::LOGICAL_ERROR,
                        "CreationTID of part {} (table {}) is set to unexpected value {}, it's a bug. Current transaction: {}",
                        name, storage.getStorageID().getNameForLogs(), version.creation_tid, txn ? txn->dumpDescription() : "<none>");

    chassert(!txn || storage.supportsTransactions());
    chassert(!txn || getDataPartStorage().existsFile(TXN_VERSION_METADATA_FILE_NAME));
}

void IMergeTreeDataPart::storeVersionMetadata(bool force) const
{
    if (!wasInvolvedInTransaction() && !force)
        return;

    LOG_TEST(storage.log, "Writing version for {} (creation: {}, removal {}, creation csn {})", name, version.creation_tid, version.removal_tid, version.creation_csn);
    assert(storage.supportsTransactions());

    if (!isStoredOnDisk())
        throw Exception(ErrorCodes::NOT_IMPLEMENTED, "Transactions are not supported for in-memory parts (table: {}, part: {})",
                        storage.getStorageID().getNameForLogs(), name);

    writeVersionMetadata(version, (*storage.getSettings())[MergeTreeSetting::fsync_part_directory]);
}

void IMergeTreeDataPart::appendCSNToVersionMetadata(VersionMetadata::WhichCSN which_csn) const
{
    chassert(!version.creation_tid.isEmpty());
    chassert(!(which_csn == VersionMetadata::WhichCSN::CREATION && version.creation_tid.isPrehistoric()));
    chassert(!(which_csn == VersionMetadata::WhichCSN::CREATION && version.creation_csn == 0));
    chassert(!(which_csn == VersionMetadata::WhichCSN::REMOVAL && (version.removal_tid.isPrehistoric() || version.removal_tid.isEmpty())));
    chassert(!(which_csn == VersionMetadata::WhichCSN::REMOVAL && version.removal_csn == 0));
    chassert(isStoredOnDisk());

    /// Small enough appends to file are usually atomic,
    /// so we append new metadata instead of rewriting file to reduce number of fsyncs.
    /// We don't need to do fsync when writing CSN, because in case of hard restart
    /// we will be able to restore CSN from transaction log in Keeper.

    auto out = getDataPartStorage().writeTransactionFile(WriteMode::Append);
    version.writeCSN(*out, which_csn);
    out->finalize();
}

void IMergeTreeDataPart::appendRemovalTIDToVersionMetadata(bool clear) const
{
    chassert(!version.creation_tid.isEmpty());
    chassert(version.removal_csn == 0 || (version.removal_csn == Tx::PrehistoricCSN && version.removal_tid.isPrehistoric()));
    chassert(!version.removal_tid.isEmpty());
    chassert(isStoredOnDisk());

    if (version.creation_tid.isPrehistoric() && !clear)
    {
        /// Metadata file probably does not exist, because it was not written on part creation, because it was created without a transaction.
        /// Let's create it (if needed). Concurrent writes are not possible, because creation_csn is prehistoric and we own removal_tid_lock.

        /// It can happen that VersionMetadata::isVisible sets creation_csn to PrehistoricCSN when creation_tid is Prehistoric
        /// In order to avoid a race always write creation_csn as PrehistoricCSN for Prehistoric creation_tid
        assert(version.creation_csn == Tx::UnknownCSN || version.creation_csn == Tx::PrehistoricCSN);
        version.creation_csn.store(Tx::PrehistoricCSN);

        storeVersionMetadata();
        return;
    }

    if (clear)
        LOG_TEST(storage.log, "Clearing removal TID for {} (creation: {}, removal {})", name, version.creation_tid, version.removal_tid);
    else
        LOG_TEST(storage.log, "Appending removal TID for {} (creation: {}, removal {})", name, version.creation_tid, version.removal_tid);

    auto out = getDataPartStorage().writeTransactionFile(WriteMode::Append);
    version.writeRemovalTID(*out, clear);
    out->finalize();

    /// fsync is not required when we clearing removal TID, because after hard restart we will fix metadata
    if (!clear)
        out->sync();
}

static std::unique_ptr<ReadBufferFromFileBase> openForReading(const IDataPartStorage & part_storage, const String & filename)
{
    size_t file_size = part_storage.getFileSize(filename);
    return part_storage.readFile(filename, getReadSettings().adjustBufferSize(file_size), file_size, file_size);
}

void IMergeTreeDataPart::loadVersionMetadata() const
try
{
    static constexpr auto version_file_name = TXN_VERSION_METADATA_FILE_NAME;
    static constexpr auto tmp_version_file_name = "txn_version.txt.tmp";
    auto & data_part_storage = const_cast<IDataPartStorage &>(getDataPartStorage());

    auto remove_tmp_file = [&]()
    {
        auto last_modified = data_part_storage.getLastModified();
        auto buf = openForReading(data_part_storage, tmp_version_file_name);

        String content;
        readStringUntilEOF(content, *buf);
        LOG_WARNING(storage.log, "Found file {} that was last modified on {}, has size {} and the following content: {}",
                    tmp_version_file_name, last_modified.epochTime(), content.size(), content);
        data_part_storage.removeFile(tmp_version_file_name);
    };

    if (data_part_storage.existsFile(version_file_name))
    {
        auto buf = openForReading(data_part_storage, version_file_name);
        version.read(*buf);

        if (!isStoredOnReadonlyDisk() && data_part_storage.existsFile(tmp_version_file_name))
            remove_tmp_file();
        return;
    }

    /// Four (?) cases are possible:
    /// 1. Part was created without transactions.
    /// 2. Version metadata file was not renamed from *.tmp on part creation.
    /// 3. Version metadata were written to *.tmp file, but hard restart happened before fsync.
    /// 4. Fsyncs in storeVersionMetadata() work incorrectly.

    if (isStoredOnReadonlyDisk() || !data_part_storage.existsFile(tmp_version_file_name))
    {
        /// Case 1.
        /// We do not have version metadata and transactions history for old parts,
        /// so let's consider that such parts were created by some ancient transaction
        /// and were committed with some prehistoric CSN.
        /// NOTE It might be Case 3, but version metadata file is written on part creation before other files,
        /// so it's not Case 3 if part is not broken.
        version.setCreationTID(Tx::PrehistoricTID, nullptr);
        version.creation_csn = Tx::PrehistoricCSN;
        return;
    }

    /// Case 2.
    /// Content of *.tmp file may be broken, just use fake TID.
    /// Transaction was not committed if *.tmp file was not renamed, so we should complete rollback by removing part.
    version.setCreationTID(Tx::DummyTID, nullptr);
    version.creation_csn = Tx::RolledBackCSN;

    if (!isStoredOnReadonlyDisk())
        remove_tmp_file();
}
catch (Exception & e)
{
    e.addMessage("While loading version metadata from table {} part {}", storage.getStorageID().getNameForLogs(), name);
    throw;
}

bool IMergeTreeDataPart::wasInvolvedInTransaction() const
{
    assert(!storage.data_parts_loading_finished || !version.creation_tid.isEmpty() || (state == MergeTreeDataPartState::Temporary /* && std::uncaught_exceptions() */));
    bool created_by_transaction = !version.creation_tid.isPrehistoric();
    bool removed_by_transaction = version.isRemovalTIDLocked() && version.removal_tid_lock != Tx::PrehistoricTID.getHash();
    return created_by_transaction || removed_by_transaction;
}

bool IMergeTreeDataPart::assertHasValidVersionMetadata() const
{
    /// We don't have many tests with server restarts and it's really inconvenient to write such tests.
    /// So we use debug assertions to ensure that part version is written correctly.
    /// This method is not supposed to be called in release builds.

    if (isProjectionPart())
        return true;

    if (!wasInvolvedInTransaction())
        return true;

    if (!isStoredOnDisk())
        return false;

    if (part_is_probably_removed_from_disk)
        return true;

    if (state == MergeTreeDataPartState::Temporary)
        return true;

    String content;
    String version_file_name = TXN_VERSION_METADATA_FILE_NAME;
    try
    {
        size_t small_file_size = 4096;
        auto read_settings = getReadSettings().adjustBufferSize(small_file_size);
        /// Avoid cannot allocated thread error. No need in threadpool read method here.
        read_settings.local_fs_method = LocalFSReadMethod::pread;
        auto buf = getDataPartStorage().readFileIfExists(TXN_VERSION_METADATA_FILE_NAME, read_settings, small_file_size, std::nullopt);
        if (!buf)
            return false;

        readStringUntilEOF(content, *buf);
        ReadBufferFromString str_buf{content};
        VersionMetadata file;
        file.read(str_buf);
        bool valid_creation_tid = version.creation_tid == file.creation_tid;
        bool valid_removal_tid = version.removal_tid == file.removal_tid || version.removal_tid == Tx::PrehistoricTID;
        bool valid_creation_csn = version.creation_csn == file.creation_csn || version.creation_csn == Tx::RolledBackCSN;
        bool valid_removal_csn = version.removal_csn == file.removal_csn || version.removal_csn == Tx::PrehistoricCSN;
        bool valid_removal_tid_lock = (version.removal_tid.isEmpty() && version.removal_tid_lock == 0)
            || (version.removal_tid_lock == version.removal_tid.getHash());
        if (!valid_creation_tid || !valid_removal_tid || !valid_creation_csn || !valid_removal_csn || !valid_removal_tid_lock)
            throw Exception(ErrorCodes::CORRUPTED_DATA, "Invalid version metadata file");
        return true;
    }
    catch (...)
    {
        WriteBufferFromOwnString expected;
        version.write(expected);
        tryLogCurrentException(storage.log, fmt::format("File {} contains:\n{}\nexpected:\n{}\nlock: {}\nname: {}",
                                                        version_file_name, content, expected.str(), version.removal_tid_lock, name));
        return false;
    }
}

void IMergeTreeDataPart::appendFilesOfColumns(Strings & files)
{
    files.push_back("columns.txt");
    files.push_back(SERIALIZATION_FILE_NAME);
}

bool IMergeTreeDataPart::shallParticipateInMerges(const StoragePolicyPtr & storage_policy) const
{
    auto disk_name = getDataPartStorage().getDiskName();
    return !storage_policy->getVolumeByDiskName(disk_name)->areMergesAvoided();
}

void IMergeTreeDataPart::renameTo(const String & new_relative_path, bool remove_new_dir_if_exists)
try
{
    assertOnDisk();

    std::string relative_path = storage.relative_data_path;
    bool fsync_dir = (*storage.getSettings())[MergeTreeSetting::fsync_part_directory];

    if (parent_part)
    {
        /// For projections, move is only possible inside parent part dir.
        relative_path = parent_part->getDataPartStorage().getRelativePath();
    }

    auto old_projection_root_path = getDataPartStorage().getRelativePath();
    auto to = fs::path(relative_path) / new_relative_path;

    metadata_manager->deleteAll(true);
    metadata_manager->assertAllDeleted(true);
    getDataPartStorage().rename(to.parent_path(), to.filename(), storage.log.load(), remove_new_dir_if_exists, fsync_dir);
    metadata_manager->updateAll(true);

    auto new_projection_root_path = to.string();

    for (const auto & [_, part] : projection_parts)
        part->getDataPartStorage().changeRootPath(old_projection_root_path, new_projection_root_path);
}
catch (...)
{
    if (startsWith(new_relative_path, fs::path(MergeTreeData::DETACHED_DIR_NAME) / ""))
    {
        // Don't throw when the destination is to the detached folder. It might be able to
        // recover in some cases, such as fetching parts into multi-disks while some of the
        // disks are broken.
        tryLogCurrentException(__PRETTY_FUNCTION__);
    }
    else
        throw;
}

std::pair<bool, NameSet> IMergeTreeDataPart::canRemovePart() const
{
    /// NOTE: It's needed for zero-copy replication
    if (force_keep_shared_data)
    {
        LOG_DEBUG(storage.log, "Blobs for part {} cannot be removed because it's forced to be keeped", name);
        return std::make_pair(false, NameSet{});
    }

    return storage.unlockSharedData(*this);
}

void IMergeTreeDataPart::initializePartMetadataManager()
{
    metadata_manager = std::make_shared<PartMetadataManagerOrdinary>(this);
}

void IMergeTreeDataPart::initializeIndexGranularityInfo()
{
    auto mrk_type = MergeTreeIndexGranularityInfo::getMarksTypeFromFilesystem(getDataPartStorage());
    if (mrk_type)
        index_granularity_info = MergeTreeIndexGranularityInfo(storage, *mrk_type);
    else
        index_granularity_info = MergeTreeIndexGranularityInfo(storage, part_type);

    /// It may be converted to constant index granularity after loading it.
    index_granularity = std::make_unique<MergeTreeIndexGranularityAdaptive>();
}

void IMergeTreeDataPart::remove()
{
    assert(assertHasValidVersionMetadata());
    part_is_probably_removed_from_disk = true;

    auto can_remove_callback = [this] ()
    {
        /// Temporary projections are "subparts" which are generated during projections materialization
        /// We can always remove them without any additional checks.
        if (isProjectionPart() && is_temp)
        {
            LOG_TRACE(storage.log, "Temporary projection part {} can be removed", name);
            return CanRemoveDescription{.can_remove_anything = true, .files_not_to_remove = {} };
        }

        auto [can_remove, files_not_to_remove] = canRemovePart();
        if (!can_remove)
            LOG_TRACE(storage.log, "Blobs of part {} cannot be removed", name);

        if (!files_not_to_remove.empty())
            LOG_TRACE(storage.log, "Some blobs ({}) of part {} cannot be removed", fmt::join(files_not_to_remove, ", "), name);

        return CanRemoveDescription{.can_remove_anything = can_remove, .files_not_to_remove = files_not_to_remove };
    };

    if (!isStoredOnDisk())
        return;

    /// Projections should be never removed by themselves, they will be removed
    /// with by parent part.
    if (isProjectionPart() && !is_temp)
        throw Exception(ErrorCodes::LOGICAL_ERROR, "Projection part {} should be removed by its parent {}.", name, parent_part->name);

    metadata_manager->deleteAll(false);
    metadata_manager->assertAllDeleted(false);

    GinIndexStoreFactory::instance().remove(getDataPartStoragePtr()->getRelativePath());

    std::list<IDataPartStorage::ProjectionChecksums> projection_checksums;

    for (const auto & [p_name, projection_part] : projection_parts)
    {
        projection_part->metadata_manager->deleteAll(false);
        projection_part->metadata_manager->assertAllDeleted(false);
        projection_checksums.emplace_back(IDataPartStorage::ProjectionChecksums{.name = p_name, .checksums = projection_part->checksums});
    }

    bool is_temporary_part = is_temp || state == MergeTreeDataPartState::Temporary;
    getDataPartStorage().remove(std::move(can_remove_callback), checksums, projection_checksums, is_temporary_part, storage.log.load());
}

std::optional<String> IMergeTreeDataPart::getRelativePathForPrefix(const String & prefix, bool detached, bool broken) const
{
    assert(!broken || detached);

    /** If you need to detach a part, and directory into which we want to rename it already exists,
        *  we will rename to the directory with the name to which the suffix is added in the form of "_tryN".
        * This is done only in the case of `to_detached`, because it is assumed that in this case the exact name does not matter.
        * No more than 10 attempts are made so that there are not too many junk directories left.
        */

    if (detached && parent_part)
        throw Exception(ErrorCodes::LOGICAL_ERROR, "Cannot detach projection");

    return getDataPartStorage().getRelativePathForPrefix(storage.log.load(), prefix, detached, broken);
}

std::optional<String> IMergeTreeDataPart::getRelativePathForDetachedPart(const String & prefix, bool broken) const
{
    /// Do not allow underscores in the prefix because they are used as separators.
    assert(prefix.find_first_of('_') == String::npos);
    assert(prefix.empty() || std::find(DetachedPartInfo::DETACH_REASONS.begin(),
                                       DetachedPartInfo::DETACH_REASONS.end(),
                                       prefix) != DetachedPartInfo::DETACH_REASONS.end());
    if (auto path = getRelativePathForPrefix(prefix, /* detached */ true, broken))
        return fs::path(MergeTreeData::DETACHED_DIR_NAME) / *path;
    return {};
}

void IMergeTreeDataPart::renameToDetached(const String & prefix)
{
    auto path_to_detach = getRelativePathForDetachedPart(prefix, /* broken */ false);
    assert(path_to_detach);
    renameTo(path_to_detach.value(), true);
    part_is_probably_removed_from_disk = true;
}

DataPartStoragePtr IMergeTreeDataPart::makeCloneInDetached(const String & prefix, const StorageMetadataPtr & /*metadata_snapshot*/,
                                                           const DiskTransactionPtr & disk_transaction) const
{
    /// Avoid unneeded duplicates of broken parts if we try to detach the same broken part multiple times.
    /// Otherwise it may pollute detached/ with dirs with _tryN suffix and we will fail to remove broken part after 10 attempts.
    bool broken = !prefix.empty();
    auto maybe_path_in_detached = getRelativePathForDetachedPart(prefix, broken);
    if (!maybe_path_in_detached)
        return nullptr;

    /// In case of zero-copy replication we copy directory instead of hardlinks
    /// because hardlinks tracking doesn't work for detached parts.
    auto storage_settings = storage.getSettings();
    IDataPartStorage::ClonePartParams params
    {
        .copy_instead_of_hardlink = isStoredOnRemoteDiskWithZeroCopySupport() && storage.supportsReplication() && (*storage_settings)[MergeTreeSetting::allow_remote_fs_zero_copy_replication],
        .keep_metadata_version = prefix == "covered-by-broken",
        .make_source_readonly = true,
        .external_transaction = disk_transaction
    };
    return getDataPartStorage().freeze(
        storage.relative_data_path,
        *maybe_path_in_detached,
        Context::getGlobalContextInstance()->getReadSettings(),
        Context::getGlobalContextInstance()->getWriteSettings(),
        /* save_metadata_callback= */ {},
        params);
}

MutableDataPartStoragePtr IMergeTreeDataPart::makeCloneOnDisk(
    const DiskPtr & disk,
    const String & directory_name,
    const ReadSettings & read_settings,
    const WriteSettings & write_settings,
    const std::function<void()> & cancellation_hook) const
{
    assertOnDisk();

    if (disk->getName() == getDataPartStorage().getDiskName())
        throw Exception(ErrorCodes::LOGICAL_ERROR, "Can not clone data part {} to same disk {}", name, getDataPartStorage().getDiskName());
    if (directory_name.empty())
        throw Exception(ErrorCodes::LOGICAL_ERROR, "Can not clone data part {} to empty directory.", name);

    String path_to_clone = fs::path(storage.relative_data_path) / directory_name / "";
    return getDataPartStorage().clonePart(path_to_clone, getDataPartStorage().getPartDirectory(), disk, read_settings, write_settings, storage.log.load(), cancellation_hook);
}

UInt64 IMergeTreeDataPart::getIndexSizeFromFile() const
{
    auto metadata_snapshot = storage.getInMemoryMetadataPtr();
    if (parent_part)
        metadata_snapshot = metadata_snapshot->projections.get(name).metadata;
    const auto & pk = metadata_snapshot->getPrimaryKey();
    if (!pk.column_names.empty())
    {
        String file = "primary" + getIndexExtension(false);
        if (checksums.files.contains("primary" + getIndexExtension(true)))
            file = "primary" + getIndexExtension(true);
        return getFileSizeOrZero(file);
    }
    return 0;
}

void IMergeTreeDataPart::checkConsistencyBase() const
{
    auto metadata_snapshot = storage.getInMemoryMetadataPtr();
    if (parent_part)
    {
        metadata_snapshot = metadata_snapshot->projections.get(name).metadata;
    }
    else
    {
        // No need to check projections here because we already did consistent checking when loading projections if necessary.
    }

    const auto & pk = metadata_snapshot->getPrimaryKey();
    const auto & partition_key = metadata_snapshot->getPartitionKey();
    if (!checksums.empty())
    {
        if (!pk.column_names.empty()
            && (!checksums.files.contains("primary" + getIndexExtension(false))
                && !checksums.files.contains("primary" + getIndexExtension(true))))
            throw Exception(ErrorCodes::NO_FILE_IN_DATA_PART, "No checksum for {} or {}",
                            toString("primary" + getIndexExtension(false)), toString("primary" + getIndexExtension(true)));

        if (storage.format_version >= MERGE_TREE_DATA_MIN_FORMAT_VERSION_WITH_CUSTOM_PARTITIONING)
        {
            if (!checksums.files.contains("count.txt"))
                throw Exception(ErrorCodes::NO_FILE_IN_DATA_PART, "No checksum for count.txt");

            if (metadata_snapshot->hasPartitionKey() && !checksums.files.contains("partition.dat"))
                throw Exception(ErrorCodes::NO_FILE_IN_DATA_PART, "No checksum for partition.dat");

            if (!isEmpty() && !parent_part)
            {
                for (const String & col_name : MergeTreeData::getMinMaxColumnsNames(partition_key))
                {
                    if (!checksums.files.contains("minmax_" + escapeForFileName(col_name) + ".idx"))
                        throw Exception(ErrorCodes::NO_FILE_IN_DATA_PART, "No minmax idx file checksum for column {}", col_name);
                }
            }
        }

        const auto & data_part_storage = getDataPartStorage();
        for (const auto & [filename, checksum] : checksums.files)
        {
            try
            {
                checksum.checkSize(data_part_storage, filename);
            }
            catch (const Exception & ex)
            {
                /// For projection parts check will mark them broken in loadProjections
                if (!parent_part && filename.ends_with(".proj"))
                {
                    std::string projection_name = fs::path(filename).stem();
                    LOG_INFO(storage.log, "Projection {} doesn't exist on start for part {}, marking it as broken", projection_name, name);
                    if (hasProjection(projection_name))
                        markProjectionPartAsBroken(projection_name, ex.message(), ex.code());
                }
                else
                    throw;
            }
        }
    }
    else
    {
        auto check_file_not_empty = [this](const String & file_path)
        {
            UInt64 file_size;
            if (!getDataPartStorage().existsFile(file_path) || (file_size = getDataPartStorage().getFileSize(file_path)) == 0)
                throw Exception(
                    ErrorCodes::BAD_SIZE_OF_FILE_IN_DATA_PART,
                    "Part {} is broken: {} is empty",
                    getDataPartStorage().getFullPath(),
                    std::string(fs::path(getDataPartStorage().getFullPath()) / file_path));
            return file_size;
        };

        /// Check that the primary key index is not empty.
        if (!pk.column_names.empty())
        {
            String index_name = "primary" + getIndexExtensionFromFilesystem(getDataPartStorage());
            check_file_not_empty(index_name);
        }

        if (storage.format_version >= MERGE_TREE_DATA_MIN_FORMAT_VERSION_WITH_CUSTOM_PARTITIONING)
        {
            check_file_not_empty("count.txt");

            if (metadata_snapshot->hasPartitionKey())
                check_file_not_empty("partition.dat");

            if (!parent_part)
            {
                for (const String & col_name : MergeTreeData::getMinMaxColumnsNames(partition_key))
                    check_file_not_empty("minmax_" + escapeForFileName(col_name) + ".idx");
            }
        }
    }
}

void IMergeTreeDataPart::checkConsistency(bool require_part_metadata) const
{
    try
    {
        checkConsistencyBase();
        doCheckConsistency(require_part_metadata);
    }
    catch (Exception & e)
    {
        const auto part_state = fmt::format(
            "state: {}, is_unexpected_local_part: {}, is_frozen: {}, is_duplicate: {}",
            stateString(),
            is_unexpected_local_part,
            is_frozen,
            is_duplicate,
            is_temp);

        const auto debug_info = fmt::format(
            "columns: {}, getMarkSizeInBytes: {}, getMarksCount: {}, index_granularity_info: [{}], index_granularity: [{}], "
            "part_state: [{}]",
            columns.toString(),
            index_granularity_info.getMarkSizeInBytes(columns.size()),
            index_granularity->getMarksCount(),
            index_granularity_info.describe(),
            index_granularity->describe(),
            part_state);

        e.addMessage(debug_info);
        e.rethrow();
    }
}

void IMergeTreeDataPart::doCheckConsistency(bool /* require_part_metadata */) const
{
    throw Exception(ErrorCodes::NOT_IMPLEMENTED, "Method 'checkConsistency' is not implemented for part with type {}", getType().toString());
}

void IMergeTreeDataPart::checkConsistencyWithProjections(bool require_part_metadata) const
{
    checkConsistency(require_part_metadata);
    for (const auto & [_, proj_part] : projection_parts)
        proj_part->checkConsistency(require_part_metadata);
}

void IMergeTreeDataPart::calculateColumnsAndSecondaryIndicesSizesOnDisk(std::optional<Block> columns_sample)
{
    calculateColumnsSizesOnDisk(columns_sample);
    calculateSecondaryIndicesSizesOnDisk();
}

void IMergeTreeDataPart::calculateColumnsSizesOnDisk(std::optional<Block> columns_sample)
{
    if (getColumns().empty() || checksums.empty())
        throw Exception(ErrorCodes::LOGICAL_ERROR, "Cannot calculate columns sizes when columns or checksums are not initialized");

    calculateEachColumnSizes(columns_sizes, total_columns_size, columns_sample);
}

void IMergeTreeDataPart::calculateSecondaryIndicesSizesOnDisk()
{
    if (checksums.empty())
        throw Exception(ErrorCodes::LOGICAL_ERROR, "Cannot calculate secondary indexes sizes when columns or checksums are not initialized");

    auto secondary_indices_descriptions = storage.getInMemoryMetadataPtr()->secondary_indices;

    for (auto & index_description : secondary_indices_descriptions)
    {
        ColumnSize index_size;

        auto index_ptr = MergeTreeIndexFactory::instance().get(index_description);
        auto index_name = index_ptr->getFileName();
        auto index_name_escaped = escapeForFileName(index_name);

        auto index_file_name = index_name_escaped + index_ptr->getSerializedFileExtension();
        auto index_marks_file_name = index_name_escaped + getMarksFileExtension();

        /// If part does not contain index
        auto bin_checksum = checksums.files.find(index_file_name);
        if (bin_checksum != checksums.files.end())
        {
            index_size.data_compressed = bin_checksum->second.file_size;
            index_size.data_uncompressed = bin_checksum->second.uncompressed_size;
        }

        auto mrk_checksum = checksums.files.find(index_marks_file_name);
        if (mrk_checksum != checksums.files.end())
            index_size.marks = mrk_checksum->second.file_size;

        total_secondary_indices_size.add(index_size);
        secondary_index_sizes[index_description.name] = index_size;
    }
}

ColumnSize IMergeTreeDataPart::getColumnSize(const String & column_name) const
{
    /// For some types of parts columns_size maybe not calculated
    auto it = columns_sizes.find(column_name);
    if (it != columns_sizes.end())
        return it->second;

    return ColumnSize{};
}

IndexSize IMergeTreeDataPart::getSecondaryIndexSize(const String & secondary_index_name) const
{
    auto it = secondary_index_sizes.find(secondary_index_name);
    if (it != secondary_index_sizes.end())
        return it->second;

    return ColumnSize{};
}

bool IMergeTreeDataPart::hasSecondaryIndex(const String & index_name) const
{
    auto file_name = INDEX_FILE_PREFIX + index_name;
    return checksums.has(file_name + ".idx") || checksums.has(file_name + ".idx2");
}

void IMergeTreeDataPart::accumulateColumnSizes(ColumnToSize & column_to_size) const
{
    for (const auto & [column_name, size] : columns_sizes)
        column_to_size[column_name] = size.data_compressed;
}


bool IMergeTreeDataPart::checkAllTTLCalculated(const StorageMetadataPtr & metadata_snapshot) const
{
    if (!metadata_snapshot->hasAnyTTL())
        return false;

    if (metadata_snapshot->hasRowsTTL())
    {
        if (isEmpty()) /// All rows were finally deleted and we don't store TTL
            return true;
        if (ttl_infos.table_ttl.min == 0)
            return false;
    }

    for (const auto & [column, desc] : metadata_snapshot->getColumnTTLs())
    {
        /// Part has this column, but we don't calculated TTL for it
        if (!ttl_infos.columns_ttl.contains(column) && getColumns().contains(column))
            return false;
    }

    for (const auto & move_desc : metadata_snapshot->getMoveTTLs())
    {
        /// Move TTL is not calculated
        if (!ttl_infos.moves_ttl.contains(move_desc.result_column))
            return false;
    }

    for (const auto & group_by_desc : metadata_snapshot->getGroupByTTLs())
    {
        if (!ttl_infos.group_by_ttl.contains(group_by_desc.result_column))
            return false;
    }

    for (const auto & rows_where_desc : metadata_snapshot->getRowsWhereTTLs())
    {
        if (!ttl_infos.rows_where_ttl.contains(rows_where_desc.result_column))
            return false;
    }

    return true;
}

String IMergeTreeDataPart::getUniqueId() const
{
    return getDataPartStorage().getUniqueId();
}

UInt128 IMergeTreeDataPart::getPartBlockIDHash() const
{
    SipHash hash;
    checksums.computeTotalChecksumDataOnly(hash);
    return hash.get128();
}

String IMergeTreeDataPart::getZeroLevelPartBlockID(std::string_view token) const
{
    if (info.level != 0)
        throw Exception(ErrorCodes::LOGICAL_ERROR, "Trying to get block id for non zero level part {}", name);

    if (token.empty())
    {
        const auto hash_value = getPartBlockIDHash();
        return info.partition_id + "_" + toString(hash_value.items[0]) + "_" + toString(hash_value.items[1]);
    }

    SipHash hash;
    hash.update(token.data(), token.size());
    const auto hash_value = hash.get128();
    return info.partition_id + "_" + toString(hash_value.items[0]) + "_" + toString(hash_value.items[1]);
}

std::optional<String> IMergeTreeDataPart::getStreamNameOrHash(
    const String & stream_name,
    const Checksums & checksums_)
{
    if (checksums_.files.contains(stream_name + ".bin"))
        return stream_name;

    auto hash = sipHash128String(stream_name);
    if (checksums_.files.contains(hash + ".bin"))
        return hash;

    return {};
}

std::optional<String> IMergeTreeDataPart::getStreamNameOrHash(
    const String & stream_name,
    const String & extension,
    const IDataPartStorage & storage_)
{
    if (storage_.existsFile(stream_name + extension))
        return stream_name;

    auto hash = sipHash128String(stream_name);
    if (storage_.existsFile(hash + extension))
        return hash;

    return {};
}

std::optional<String> IMergeTreeDataPart::getStreamNameForColumn(
    const String & column_name,
    const ISerialization::SubstreamPath & substream_path,
    const Checksums & checksums_)
{
    auto stream_name = ISerialization::getFileNameForStream(column_name, substream_path);
    return getStreamNameOrHash(stream_name, checksums_);
}

std::optional<String> IMergeTreeDataPart::getStreamNameForColumn(
    const NameAndTypePair & column,
    const ISerialization::SubstreamPath & substream_path,
    const Checksums & checksums_)
{
    auto stream_name = ISerialization::getFileNameForStream(column, substream_path);
    return getStreamNameOrHash(stream_name, checksums_);
}

std::optional<String> IMergeTreeDataPart::getStreamNameForColumn(
    const String & column_name,
    const ISerialization::SubstreamPath & substream_path,
    const String & extension,
    const IDataPartStorage & storage_)
{
    auto stream_name = ISerialization::getFileNameForStream(column_name, substream_path);
    return getStreamNameOrHash(stream_name, extension, storage_);
}

std::optional<String> IMergeTreeDataPart::getStreamNameForColumn(
    const NameAndTypePair & column,
    const ISerialization::SubstreamPath & substream_path,
    const String & extension,
    const IDataPartStorage & storage_)
{
    auto stream_name = ISerialization::getFileNameForStream(column, substream_path);
    return getStreamNameOrHash(stream_name, extension, storage_);
}

void IMergeTreeDataPart::markProjectionPartAsBroken(const String & projection_name, const String & message, int code) const
{
    auto it = projection_parts.find(projection_name);
    if (it == projection_parts.end())
        throw Exception(ErrorCodes::LOGICAL_ERROR, "There is no projection part '{}'", projection_name);
    it->second->setBrokenReason(message, code);
}

bool IMergeTreeDataPart::hasBrokenProjection(const String & projection_name) const
{
    auto it = projection_parts.find(projection_name);
    if (it == projection_parts.end())
        return false;
    return it->second->is_broken;
}

void IMergeTreeDataPart::setBrokenReason(const String & message, int code) const
{
    std::lock_guard lock(broken_reason_mutex);
    if (is_broken)
        return;
    is_broken = true;
    exception = message;
    exception_code = code;
}

ColumnPtr IMergeTreeDataPart::getColumnSample(const NameAndTypePair & column) const
{
    const size_t total_mark = getMarksCount();
    /// If column doesn't have dynamic subcolumns or part has no data, just create column using it's type.
    if (!column.type->hasDynamicSubcolumns() || !total_mark)
        return column.type->createColumn();

    /// Otherwise, read sample column with 0 rows from the part, so it will load dynamic structure.
    NamesAndTypesList cols;
    cols.emplace_back(column);

    StorageMetadataPtr metadata_ptr = storage.getInMemoryMetadataPtr();
    StorageSnapshotPtr storage_snapshot_ptr = std::make_shared<StorageSnapshot>(storage, metadata_ptr);
    MergeTreeReaderSettings settings;
    settings.can_read_part_without_marks = true;

    MergeTreeReaderPtr reader = getReader(
        cols,
        storage_snapshot_ptr,
        MarkRanges{MarkRange(0, total_mark)},
        /*virtual_fields=*/ {},
        /*uncompressed_cache=*/{},
        storage.getContext()->getMarkCache().get(),
        std::make_shared<AlterConversions>(),
        settings,
        ValueSizeMap{},
        ReadBufferFromFileBase::ProfileCallback{});

    Columns result;
    result.resize(1);
    reader->readRows(0, total_mark, false, 0, result);
    return result[0];
}

bool isCompactPart(const MergeTreeDataPartPtr & data_part)
{
    return (data_part && data_part->getType() == MergeTreeDataPartType::Compact);
}

bool isWidePart(const MergeTreeDataPartPtr & data_part)
{
    return (data_part && data_part->getType() == MergeTreeDataPartType::Wide);
}

bool isCompressedFromIndexExtension(const String & index_extension)
{
    return index_extension == getIndexExtension(true);
}

Strings getPartsNames(const MergeTreeDataPartsVector & parts)
{
    Strings part_names;
    for (const auto & p : parts)
        part_names.push_back(p->name);
    return part_names;
}

}<|MERGE_RESOLUTION|>--- conflicted
+++ resolved
@@ -363,10 +363,6 @@
     incrementStateMetric(state);
     incrementTypeMetric(part_type);
 
-<<<<<<< HEAD
-    index = std::make_shared<PrimaryIndex>();
-=======
->>>>>>> 0eeb6c38
     minmax_idx = std::make_shared<MinMaxIndex>();
 
     initializeIndexGranularityInfo();
@@ -388,10 +384,6 @@
     decrementTypeMetric(part_type);
 }
 
-<<<<<<< HEAD
-
-=======
->>>>>>> 0eeb6c38
 IMergeTreeDataPart::IndexPtr IMergeTreeDataPart::getIndex() const
 {
     std::scoped_lock lock(index_mutex);
@@ -413,33 +405,6 @@
     return index_cache.getOrSet(key, callback);
 }
 
-<<<<<<< HEAD
-void IMergeTreeDataPart::setIndex(const Columns & raw_columns)
-{
-    auto raw_columns_copy = raw_columns;
-    setIndex(std::move(raw_columns_copy));
-}
-
-void IMergeTreeDataPart::setIndex(Columns && raw_columns)
-{
-    std::scoped_lock lock(index_mutex);
-
-    if (!index->empty())
-        throw Exception(ErrorCodes::LOGICAL_ERROR, "The index of data part can be set only once");
-
-    std::vector<size_t> num_equal_ranges;
-    optimizeIndexColumns(index_granularity.getMarksCount(), raw_columns, num_equal_ranges);
-
-    index = std::make_shared<PrimaryIndex>(std::move(raw_columns), std::move(num_equal_ranges), primary_index_settings);
-    index_loaded = true;
-}
-
-void IMergeTreeDataPart::setIndex(IndexPtr new_index)
-{
-    std::scoped_lock lock(index_mutex);
-    index = std::move(new_index);
-    index_loaded = true;
-=======
 void IMergeTreeDataPart::moveIndexToCache(PrimaryIndexCache & index_cache)
 {
     std::scoped_lock lock(index_mutex);
@@ -460,20 +425,16 @@
     if (index)
         throw Exception(ErrorCodes::LOGICAL_ERROR, "The index of data part can be set only once");
 
-    optimizeIndexColumns(index_granularity->getMarksCount(), index_columns);
-    index = std::make_shared<Index>(std::move(index_columns));
->>>>>>> 0eeb6c38
+    std::vector<size_t> num_equal_ranges;
+    optimizeIndexColumns(index_granularity->getMarksCount(), index_columns, num_equal_ranges);
+
+    index = std::make_shared<PrimaryIndex>(std::move(index_columns), std::move(num_equal_ranges), primary_index_settings);
 }
 
 void IMergeTreeDataPart::unloadIndex()
 {
     std::scoped_lock lock(index_mutex);
-<<<<<<< HEAD
-    index = std::make_shared<PrimaryIndex>();
-    index_loaded = false;
-=======
     index.reset();
->>>>>>> 0eeb6c38
 }
 
 bool IMergeTreeDataPart::isIndexLoaded() const
@@ -495,12 +456,7 @@
     {
         /// NOTE: getting min and max dates from the part name (instead of part data) because we want
         /// the merged part name be determined only by source part names.
-        /// It is simpler this way when the real min and max dates for the block range can change
-        /// (e.g. after an ALTER DELETE command).
-        DayNum min_date;
-        DayNum max_date;
         MergeTreePartInfo::parseMinMaxDatesFromPartName(name, min_date, max_date);
-        return new_part_info.getPartNameV0(min_date, max_date);
     }
     return new_part_info.getPartNameV1();
 }
@@ -690,33 +646,13 @@
 UInt64 IMergeTreeDataPart::getIndexSizeInBytes() const
 {
     std::scoped_lock lock(index_mutex);
-<<<<<<< HEAD
-    return index->bytes();
-=======
-    if (!index)
-        return 0;
-
-    UInt64 res = 0;
-    for (const auto & column : *index)
-        res += column->byteSize();
-    return res;
->>>>>>> 0eeb6c38
+    return index ? index->bytes() : 0;
 }
 
 UInt64 IMergeTreeDataPart::getIndexSizeInAllocatedBytes() const
 {
     std::scoped_lock lock(index_mutex);
-<<<<<<< HEAD
-    return index->allocatedBytes();
-=======
-    if (!index)
-        return 0;
-
-    UInt64 res = 0;
-    for (const auto & column : *index)
-        res += column->allocatedBytes();
-    return res;
->>>>>>> 0eeb6c38
+    return index ? index->allocatedBytes() : 0;
 }
 
 UInt64 IMergeTreeDataPart::getIndexGranularityBytes() const
@@ -1018,7 +954,6 @@
 {
 }
 
-<<<<<<< HEAD
 template <typename ColumnsVector>
 void IMergeTreeDataPart::optimizeIndexColumns(size_t marks_count, ColumnsVector & index_columns, std::vector<size_t> & num_equal_ranges) const
 {
@@ -1049,44 +984,12 @@
                 break;
             }
         }
-    }
-}
-
-void IMergeTreeDataPart::loadIndex() const
-=======
-template <typename Columns>
-void IMergeTreeDataPart::optimizeIndexColumns(size_t marks_count, Columns & index_columns) const
-{
-    size_t key_size = index_columns.size();
-    Float64 ratio_to_drop_suffix_columns = (*storage.getSettings())[MergeTreeSetting::primary_key_ratio_of_unique_prefix_values_to_skip_suffix_columns];
-
-    /// Cut useless suffix columns, if necessary.
-    if (key_size > 1 && ratio_to_drop_suffix_columns > 0 && ratio_to_drop_suffix_columns < 1)
-    {
-        chassert(marks_count > 0);
-        for (size_t j = 0; j < key_size - 1; ++j)
-        {
-            size_t num_changes = 0;
-            for (size_t i = 1; i < marks_count; ++i)
-            {
-                if (0 != index_columns[j]->compareAt(i, i - 1, *index_columns[j], 0))
-                    ++num_changes;
-            }
-
-            if (static_cast<Float64>(num_changes) / marks_count >= ratio_to_drop_suffix_columns)
-            {
-                key_size = j + 1;
-                index_columns.resize(key_size);
-                break;
-            }
-        }
 
         LOG_TEST(storage.log, "Loaded primary key index for part {}, {} columns are kept in memory", name, key_size);
     }
 }
 
 std::shared_ptr<IMergeTreeDataPart::Index> IMergeTreeDataPart::loadIndex() const
->>>>>>> 0eeb6c38
 {
     /// Memory for index must not be accounted as memory usage for query, because it belongs to a table.
     MemoryTrackerBlockerInThread temporarily_disable_memory_tracker;
@@ -1128,27 +1031,6 @@
     optimizeIndexColumns(marks_count, loaded_index);
     size_t total_bytes = 0;
 
-<<<<<<< HEAD
-        if (!index_file->eof())
-            throw Exception(ErrorCodes::EXPECTED_END_OF_FILE, "Index file {} is unexpectedly long", index_path);
-
-        std::vector<size_t> num_equal_ranges;
-        optimizeIndexColumns(marks_count, loaded_index, num_equal_ranges);
-
-        for (const auto & index_column : loaded_index)
-        {
-            index_column->shrinkToFit();
-            index_column->protect();
-
-            if (index_column->size() != marks_count)
-                throw Exception(ErrorCodes::CANNOT_READ_ALL_DATA, "Cannot read all data from index file {}(expected size: "
-                    "{}, read: {})", index_path, marks_count, index_column->size());
-        }
-
-        Columns index_columns(std::make_move_iterator(loaded_index.begin()), std::make_move_iterator(loaded_index.end()));
-        index = std::make_shared<PrimaryIndex>(std::move(index_columns), std::move(num_equal_ranges), primary_index_settings);
-    }
-=======
     for (const auto & column : loaded_index)
     {
         column->shrinkToFit();
@@ -1168,7 +1050,6 @@
     ProfileEvents::increment(ProfileEvents::LoadedPrimaryIndexBytes, total_bytes);
 
     return std::make_shared<Index>(std::make_move_iterator(loaded_index.begin()), std::make_move_iterator(loaded_index.end()));
->>>>>>> 0eeb6c38
 }
 
 void IMergeTreeDataPart::appendFilesOfIndex(Strings & files) const
