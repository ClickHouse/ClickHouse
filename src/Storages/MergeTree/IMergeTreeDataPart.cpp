--- conflicted
+++ resolved
@@ -522,7 +522,6 @@
         if (require)
             throw Exception("No checksums.txt in part " + name, ErrorCodes::NO_FILE_IN_DATA_PART);
 
-<<<<<<< HEAD
         /// If the checksums file is not present, calculate the checksums and write them to disk.
         /// Check the data while we are at it.
         LOG_WARNING(storage.log, "Checksums for part {} not found. Will calculate them from data on disk.", name);
@@ -535,9 +534,6 @@
         volume->getDisk()->moveFile(getFullRelativePath() + "checksums.txt.tmp", getFullRelativePath() + "checksums.txt");
 
         bytes_on_disk = checksums.getTotalSizeOnDisk();
-=======
-        bytes_on_disk = calculateTotalSizeOnDisk(disk, getFullRelativePath());
->>>>>>> 34e3667a
     }
 }
 
