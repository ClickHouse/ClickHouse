#include "IMergeTreeDataPart.h"
#include <Storages/MergeTree/IDataPartStorage.h>
#include <base/types.h>

#include <exception>
#include <optional>
#include <string_view>
#include <Compression/CompressedReadBuffer.h>
#include <Compression/getCompressionCodecForFile.h>
#include <Core/Defines.h>
#include <Core/NamesAndTypes.h>
#include <Core/SettingsEnums.h>
#include <DataTypes/DataTypeAggregateFunction.h>
#include <DataTypes/NestedUtils.h>
#include <IO/HashingReadBuffer.h>
#include <IO/HashingWriteBuffer.h>
#include <IO/ReadBufferFromString.h>
#include <IO/ReadHelpers.h>
#include <IO/WriteHelpers.h>
#include <Interpreters/MergeTreeTransaction.h>
#include <Interpreters/TransactionLog.h>
#include <Parsers/ExpressionElementParsers.h>
#include <Parsers/parseQuery.h>
#include <Parsers/queryToString.h>
#include <Storages/ColumnsDescription.h>
#include <Storages/MergeTree/MergeTreeData.h>
#include <Storages/MergeTree/MergeTreeSettings.h>
#include <Storages/MergeTree/PartMetadataManagerOrdinary.h>
#include <Storages/MergeTree/checkDataPart.h>
#include <Storages/MergeTree/Backup.h>
#include <Storages/StorageReplicatedMergeTree.h>
#include <base/JSON.h>
#include <boost/algorithm/string/join.hpp>
#include <Common/CurrentMetrics.h>
#include <Common/Exception.h>
#include <Common/FieldVisitorsAccurateComparison.h>
#include <Common/MemoryTrackerBlockerInThread.h>
#include <Common/StringUtils.h>
#include <Common/escapeForFileName.h>
#include <Common/logger_useful.h>

#include <Disks/IO/CachedOnDiskReadBufferFromFile.h>


namespace CurrentMetrics
{
    extern const Metric PartsTemporary;
    extern const Metric PartsPreCommitted;
    extern const Metric PartsCommitted;
    extern const Metric PartsPreActive;
    extern const Metric PartsActive;
    extern const Metric PartsOutdated;
    extern const Metric PartsDeleting;
    extern const Metric PartsDeleteOnDestroy;

    extern const Metric PartsWide;
    extern const Metric PartsCompact;
}

namespace DB
{

namespace MergeTreeSetting
{
    extern const MergeTreeSettingsBool allow_remote_fs_zero_copy_replication;
    extern const MergeTreeSettingsBool exclude_deleted_rows_for_part_size_in_merge;
    extern const MergeTreeSettingsBool fsync_part_directory;
    extern const MergeTreeSettingsBool load_existing_rows_count_for_old_parts;
    extern const MergeTreeSettingsBool primary_key_lazy_load;
    extern const MergeTreeSettingsFloat primary_key_ratio_of_unique_prefix_values_to_skip_suffix_columns;
    extern const MergeTreeSettingsFloat ratio_of_defaults_for_sparse_serialization;
}

namespace ErrorCodes
{
    extern const int CANNOT_READ_ALL_DATA;
    extern const int LOGICAL_ERROR;
    extern const int NO_FILE_IN_DATA_PART;
    extern const int EXPECTED_END_OF_FILE;
    extern const int CORRUPTED_DATA;
    extern const int NOT_FOUND_EXPECTED_DATA_PART;
    extern const int BAD_SIZE_OF_FILE_IN_DATA_PART;
    extern const int BAD_TTL_FILE;
    extern const int NOT_IMPLEMENTED;
    extern const int NO_SUCH_COLUMN_IN_TABLE;
}

namespace
{

String getIndexExtensionFromFilesystem(const IDataPartStorage & data_part_storage)
{
    if (data_part_storage.existsFile("primary" + getIndexExtension(true)))
        return getIndexExtension(true);
    else
        return {".idx"};
}

}


void IMergeTreeDataPart::MinMaxIndex::load(const MergeTreeData & data, const PartMetadataManagerPtr & manager)
{
    auto metadata_snapshot = data.getInMemoryMetadataPtr();
    const auto & partition_key = metadata_snapshot->getPartitionKey();

    auto minmax_column_names = MergeTreeData::getMinMaxColumnsNames(partition_key);
    auto minmax_column_types = MergeTreeData::getMinMaxColumnsTypes(partition_key);
    size_t minmax_idx_size = minmax_column_types.size();

    hyperrectangle.reserve(minmax_idx_size);
    for (size_t i = 0; i < minmax_idx_size; ++i)
    {
        String file_name = "minmax_" + escapeForFileName(minmax_column_names[i]) + ".idx";
        auto file = manager->read(file_name);
        auto serialization = minmax_column_types[i]->getDefaultSerialization();

        Field min_val;
        serialization->deserializeBinary(min_val, *file, {});
        Field max_val;
        serialization->deserializeBinary(max_val, *file, {});

        // NULL_LAST
        if (min_val.isNull())
            min_val = POSITIVE_INFINITY;
        if (max_val.isNull())
            max_val = POSITIVE_INFINITY;

        hyperrectangle.emplace_back(min_val, true, max_val, true);
    }
    initialized = true;
}

IMergeTreeDataPart::MinMaxIndex::WrittenFiles IMergeTreeDataPart::MinMaxIndex::store(
    const MergeTreeData & data, IDataPartStorage & part_storage, Checksums & out_checksums) const
{
    auto metadata_snapshot = data.getInMemoryMetadataPtr();
    const auto & partition_key = metadata_snapshot->getPartitionKey();

    auto minmax_column_names = MergeTreeData::getMinMaxColumnsNames(partition_key);
    auto minmax_column_types = MergeTreeData::getMinMaxColumnsTypes(partition_key);

    return store(minmax_column_names, minmax_column_types, part_storage, out_checksums);
}

IMergeTreeDataPart::MinMaxIndex::WrittenFiles IMergeTreeDataPart::MinMaxIndex::store(
    const Names & column_names,
    const DataTypes & data_types,
    IDataPartStorage & part_storage,
    Checksums & out_checksums) const
{
    if (!initialized)
        throw Exception(
            ErrorCodes::LOGICAL_ERROR,
            "Attempt to store uninitialized MinMax index for part {}. This is a bug",
            part_storage.getFullPath());

    WrittenFiles written_files;

    for (size_t i = 0; i < column_names.size(); ++i)
    {
        String file_name = "minmax_" + escapeForFileName(column_names[i]) + ".idx";
        auto serialization = data_types.at(i)->getDefaultSerialization();

        auto out = part_storage.writeFile(file_name, DBMS_DEFAULT_BUFFER_SIZE, {});
        HashingWriteBuffer out_hashing(*out);
        serialization->serializeBinary(hyperrectangle[i].left, out_hashing, {});
        serialization->serializeBinary(hyperrectangle[i].right, out_hashing, {});
        out_hashing.finalize();
        out_checksums.files[file_name].file_size = out_hashing.count();
        out_checksums.files[file_name].file_hash = out_hashing.getHash();
        out->preFinalize();
        written_files.emplace_back(std::move(out));
    }

    return written_files;
}

void IMergeTreeDataPart::MinMaxIndex::update(const Block & block, const Names & column_names)
{
    if (!initialized)
        hyperrectangle.reserve(column_names.size());

    for (size_t i = 0; i < column_names.size(); ++i)
    {
        FieldRef min_value;
        FieldRef max_value;
        const ColumnWithTypeAndName & column = block.getByName(column_names[i]);
        if (const auto * column_nullable = typeid_cast<const ColumnNullable *>(column.column.get()))
            column_nullable->getExtremesNullLast(min_value, max_value);
        else
            column.column->getExtremes(min_value, max_value);

        if (!initialized)
            hyperrectangle.emplace_back(min_value, true, max_value, true);
        else
        {
            hyperrectangle[i].left
                = applyVisitor(FieldVisitorAccurateLess(), hyperrectangle[i].left, min_value) ? hyperrectangle[i].left : min_value;
            hyperrectangle[i].right
                = applyVisitor(FieldVisitorAccurateLess(), hyperrectangle[i].right, max_value) ? max_value : hyperrectangle[i].right;
        }
    }

    initialized = true;
}

void IMergeTreeDataPart::MinMaxIndex::merge(const MinMaxIndex & other)
{
    if (!other.initialized)
        return;

    if (!initialized)
    {
        hyperrectangle = other.hyperrectangle;
        initialized = true;
    }
    else
    {
        for (size_t i = 0; i < hyperrectangle.size(); ++i)
        {
            hyperrectangle[i].left = std::min(hyperrectangle[i].left, other.hyperrectangle[i].left);
            hyperrectangle[i].right = std::max(hyperrectangle[i].right, other.hyperrectangle[i].right);
        }
    }
}

void IMergeTreeDataPart::MinMaxIndex::appendFiles(const MergeTreeData & data, Strings & files)
{
    auto metadata_snapshot = data.getInMemoryMetadataPtr();
    const auto & partition_key = metadata_snapshot->getPartitionKey();
    auto minmax_column_names = MergeTreeData::getMinMaxColumnsNames(partition_key);
    size_t minmax_idx_size = minmax_column_names.size();
    for (size_t i = 0; i < minmax_idx_size; ++i)
    {
        String file_name = "minmax_" + escapeForFileName(minmax_column_names[i]) + ".idx";
        files.push_back(file_name);
    }
}


void IMergeTreeDataPart::incrementStateMetric(MergeTreeDataPartState state_) const
{
    switch (state_)
    {
        case MergeTreeDataPartState::Temporary:
            CurrentMetrics::add(CurrentMetrics::PartsTemporary);
            return;
        case MergeTreeDataPartState::PreActive:
            CurrentMetrics::add(CurrentMetrics::PartsPreActive);
            CurrentMetrics::add(CurrentMetrics::PartsPreCommitted);
            return;
        case MergeTreeDataPartState::Active:
            CurrentMetrics::add(CurrentMetrics::PartsActive);
            CurrentMetrics::add(CurrentMetrics::PartsCommitted);
            return;
        case MergeTreeDataPartState::Outdated:
            storage.total_outdated_parts_count.fetch_add(1, std::memory_order_relaxed);
            CurrentMetrics::add(CurrentMetrics::PartsOutdated);
            return;
        case MergeTreeDataPartState::Deleting:
            CurrentMetrics::add(CurrentMetrics::PartsDeleting);
            return;
        case MergeTreeDataPartState::DeleteOnDestroy:
            CurrentMetrics::add(CurrentMetrics::PartsDeleteOnDestroy);
            return;
    }
}

void IMergeTreeDataPart::decrementStateMetric(MergeTreeDataPartState state_) const
{
    switch (state_)
    {
        case MergeTreeDataPartState::Temporary:
            CurrentMetrics::sub(CurrentMetrics::PartsTemporary);
            return;
        case MergeTreeDataPartState::PreActive:
            CurrentMetrics::sub(CurrentMetrics::PartsPreActive);
            CurrentMetrics::sub(CurrentMetrics::PartsPreCommitted);
            return;
        case MergeTreeDataPartState::Active:
            CurrentMetrics::sub(CurrentMetrics::PartsActive);
            CurrentMetrics::sub(CurrentMetrics::PartsCommitted);
            return;
        case MergeTreeDataPartState::Outdated:
            storage.total_outdated_parts_count.fetch_sub(1, std::memory_order_relaxed);
            CurrentMetrics::sub(CurrentMetrics::PartsOutdated);
            return;
        case MergeTreeDataPartState::Deleting:
            CurrentMetrics::sub(CurrentMetrics::PartsDeleting);
            return;
        case MergeTreeDataPartState::DeleteOnDestroy:
            CurrentMetrics::sub(CurrentMetrics::PartsDeleteOnDestroy);
            return;
    }
}

static void incrementTypeMetric(MergeTreeDataPartType type)
{
    switch (type.getValue())
    {
        case MergeTreeDataPartType::Wide:
            CurrentMetrics::add(CurrentMetrics::PartsWide);
            return;
        case MergeTreeDataPartType::Compact:
            CurrentMetrics::add(CurrentMetrics::PartsCompact);
            return;
        case MergeTreeDataPartType::Unknown:
            return;
    }
}

static void decrementTypeMetric(MergeTreeDataPartType type)
{
    switch (type.getValue())
    {
        case MergeTreeDataPartType::Wide:
            CurrentMetrics::sub(CurrentMetrics::PartsWide);
            return;
        case MergeTreeDataPartType::Compact:
            CurrentMetrics::sub(CurrentMetrics::PartsCompact);
            return;
        case MergeTreeDataPartType::Unknown:
            return;
    }
}

IMergeTreeDataPart::IMergeTreeDataPart(
    const MergeTreeData & storage_,
    const String & name_,
    const MergeTreePartInfo & info_,
    const MutableDataPartStoragePtr & data_part_storage_,
    Type part_type_,
    const IMergeTreeDataPart * parent_part_)
    : DataPartStorageHolder(data_part_storage_)
    , storage(storage_)
    , name(mutable_name)
    , info(info_)
    , index_granularity_info(storage_, part_type_)
    , part_type(part_type_)
    , parent_part(parent_part_)
    , parent_part_name(parent_part ? parent_part->name : "")
    , mutable_name(name_)
{
    if (parent_part)
    {
        chassert(parent_part_name.starts_with(parent_part->info.partition_id));     /// Make sure there's no prefix
        state = MergeTreeDataPartState::Active;
    }

    incrementStateMetric(state);
    incrementTypeMetric(part_type);

    index = std::make_shared<Columns>();
    minmax_idx = std::make_shared<MinMaxIndex>();

    initializeIndexGranularityInfo();
    initializePartMetadataManager();
}

IMergeTreeDataPart::~IMergeTreeDataPart()
{
    decrementStateMetric(state);
    decrementTypeMetric(part_type);
}


IMergeTreeDataPart::Index IMergeTreeDataPart::getIndex() const
{
    std::scoped_lock lock(index_mutex);
    if (!index_loaded)
        loadIndex();
    index_loaded = true;
    return index;
}


void IMergeTreeDataPart::setIndex(const Columns & cols_)
{
    std::scoped_lock lock(index_mutex);
    if (!index->empty())
        throw Exception(ErrorCodes::LOGICAL_ERROR, "The index of data part can be set only once");
    index = std::make_shared<const Columns>(cols_);
    index_loaded = true;
}

void IMergeTreeDataPart::setIndex(Columns && cols_)
{
    std::scoped_lock lock(index_mutex);
    if (!index->empty())
        throw Exception(ErrorCodes::LOGICAL_ERROR, "The index of data part can be set only once");
    index = std::make_shared<const Columns>(std::move(cols_));
    index_loaded = true;
}

void IMergeTreeDataPart::unloadIndex()
{
    std::scoped_lock lock(index_mutex);
    index = std::make_shared<Columns>();
    index_loaded = false;
}

bool IMergeTreeDataPart::isIndexLoaded() const
{
    std::scoped_lock lock(index_mutex);
    return index_loaded;
}

void IMergeTreeDataPart::setName(const String & new_name)
{
    mutable_name = new_name;
    for (auto & proj_part : projection_parts)
        proj_part.second->parent_part_name = new_name;
}

String IMergeTreeDataPart::getNewName(const MergeTreePartInfo & new_part_info) const
{
    if (storage.format_version < MERGE_TREE_DATA_MIN_FORMAT_VERSION_WITH_CUSTOM_PARTITIONING)
    {
        /// NOTE: getting min and max dates from the part name (instead of part data) because we want
        /// the merged part name be determined only by source part names.
        /// It is simpler this way when the real min and max dates for the block range can change
        /// (e.g. after an ALTER DELETE command).
        DayNum min_date;
        DayNum max_date;
        MergeTreePartInfo::parseMinMaxDatesFromPartName(name, min_date, max_date);
        return new_part_info.getPartNameV0(min_date, max_date);
    }
    return new_part_info.getPartNameV1();
}

std::optional<size_t> IMergeTreeDataPart::getColumnPosition(const String & column_name) const
{
    auto it = column_name_to_position.find(column_name);
    if (it == column_name_to_position.end())
        return {};
    return it->second;
}


void IMergeTreeDataPart::setState(MergeTreeDataPartState new_state) const
{
    decrementStateMetric(state);
    state = new_state;
    incrementStateMetric(state);
}


std::pair<DayNum, DayNum> IMergeTreeDataPart::getMinMaxDate() const
{
    if (storage.minmax_idx_date_column_pos != -1 && minmax_idx->initialized)
    {
        const auto & hyperrectangle = minmax_idx->hyperrectangle[storage.minmax_idx_date_column_pos];
        return {DayNum(hyperrectangle.left.safeGet<UInt64>()), DayNum(hyperrectangle.right.safeGet<UInt64>())};
    }
    return {};
}

std::pair<time_t, time_t> IMergeTreeDataPart::getMinMaxTime() const
{
    if (storage.minmax_idx_time_column_pos != -1 && minmax_idx->initialized)
    {
        const auto & hyperrectangle = minmax_idx->hyperrectangle[storage.minmax_idx_time_column_pos];

        /// The case of DateTime
        if (hyperrectangle.left.getType() == Field::Types::UInt64)
        {
            assert(hyperrectangle.right.getType() == Field::Types::UInt64);
            return {hyperrectangle.left.safeGet<UInt64>(), hyperrectangle.right.safeGet<UInt64>()};
        }
        /// The case of DateTime64
        if (hyperrectangle.left.getType() == Field::Types::Decimal64)
        {
            assert(hyperrectangle.right.getType() == Field::Types::Decimal64);

            auto left = hyperrectangle.left.safeGet<DecimalField<Decimal64>>();
            auto right = hyperrectangle.right.safeGet<DecimalField<Decimal64>>();

            assert(left.getScale() == right.getScale());

            return {left.getValue() / left.getScaleMultiplier(), right.getValue() / right.getScaleMultiplier()};
        }
        throw Exception(ErrorCodes::LOGICAL_ERROR, "Part minmax index by time is neither DateTime or DateTime64");
    }
    return {};
}


void IMergeTreeDataPart::setColumns(const NamesAndTypesList & new_columns, const SerializationInfoByName & new_infos, int32_t metadata_version_)
{
    columns = new_columns;
    serialization_infos = new_infos;
    metadata_version = metadata_version_;

    column_name_to_position.clear();
    column_name_to_position.reserve(new_columns.size());
    size_t pos = 0;

    for (const auto & column : columns)
    {
        column_name_to_position.emplace(column.name, pos++);

        auto it = serialization_infos.find(column.name);
        auto serialization = it == serialization_infos.end()
            ? IDataType::getSerialization(column)
            : IDataType::getSerialization(column, *it->second);

        serializations.emplace(column.name, serialization);

        IDataType::forEachSubcolumn([&](const auto &, const auto & subname, const auto & subdata)
        {
            auto full_name = Nested::concatenateName(column.name, subname);
            serializations.emplace(full_name, subdata.serialization);
        }, ISerialization::SubstreamData(serialization));
    }

    columns_description = ColumnsDescription(columns);
    columns_description_with_collected_nested = ColumnsDescription(Nested::collect(columns));
}

NameAndTypePair IMergeTreeDataPart::getColumn(const String & column_name) const
{
    return columns_description.getColumnOrSubcolumn(GetColumnsOptions::AllPhysical, column_name);
}

std::optional<NameAndTypePair> IMergeTreeDataPart::tryGetColumn(const String & column_name) const
{
    return columns_description.tryGetColumnOrSubcolumn(GetColumnsOptions::AllPhysical, column_name);
}

SerializationPtr IMergeTreeDataPart::getSerialization(const String & column_name) const
{
    auto serialization = tryGetSerialization(column_name);
    if (!serialization)
        throw Exception(ErrorCodes::NO_SUCH_COLUMN_IN_TABLE,
            "There is no column or subcolumn {} in part {}", column_name, name);

    return serialization;
}

SerializationPtr IMergeTreeDataPart::tryGetSerialization(const String & column_name) const
{
    auto it = serializations.find(column_name);
    return it == serializations.end() ? nullptr : it->second;
}

<<<<<<< HEAD
bool IMergeTreeDataPart::isMovingPart() const
{
    fs::path part_directory_path = getDataPartStorage().getRelativePath();
    if (part_directory_path.filename().empty())
        part_directory_path = part_directory_path.parent_path();
    return part_directory_path.parent_path().filename() == "moving";
}

void IMergeTreeDataPart::removeIfNeeded() noexcept
=======
void IMergeTreeDataPart::removeIfNeeded()
>>>>>>> f6cc0331
{
    assert(assertHasValidVersionMetadata());
    if (!is_temp && state != MergeTreeDataPartState::DeleteOnDestroy)
        return;

    std::string path;
    try
    {
        path = getDataPartStorage().getRelativePath();

        if (!getDataPartStorage().exists()) // path
            return;

        if (is_temp)
        {
            const auto & part_directory = getDataPartStorage().getPartDirectory();

            String file_name = fileName(part_directory);

            if (file_name.empty())
                throw Exception(ErrorCodes::LOGICAL_ERROR, "relative_path {} of part {} is invalid or not set",
                                getDataPartStorage().getPartDirectory(), name);

            bool is_moving_part = isMovingPart();
            if (!startsWith(file_name, "tmp") && !endsWith(file_name, ".tmp_proj") && !is_moving_part)
            {
                LOG_ERROR(
                    storage.log,
                    "~DataPart() should remove part {} but its name doesn't start with \"tmp\" or end with \".tmp_proj\". Too "
                    "suspicious, keeping the part.",
                    path);
                return;
            }

            if (is_moving_part)
            {
                LOG_TRACE(storage.log, "Removing unneeded moved part from {}", path);
            }
        }

        remove();

        if (state == MergeTreeDataPartState::DeleteOnDestroy)
        {
            LOG_TRACE(storage.log, "Removed part from old location {}", path);
        }
    }
    catch (...)
    {
        tryLogCurrentException(__PRETTY_FUNCTION__, fmt::format("while removing part {} with path {}", name, path));

        /// FIXME If part it temporary, then directory will not be removed for 1 day (temporary_directories_lifetime).
        /// If it's tmp_merge_<part_name> or tmp_fetch_<part_name>,
        /// then all future attempts to execute part producing operation will fail with "directory already exists".
    }
}


UInt64 IMergeTreeDataPart::getIndexSizeInBytes() const
{
    std::scoped_lock lock(index_mutex);
    UInt64 res = 0;
    for (const ColumnPtr & column : *index)
        res += column->byteSize();
    return res;
}

UInt64 IMergeTreeDataPart::getIndexSizeInAllocatedBytes() const
{
    std::scoped_lock lock(index_mutex);
    UInt64 res = 0;
    for (const ColumnPtr & column : *index)
        res += column->allocatedBytes();
    return res;
}

void IMergeTreeDataPart::assertState(const std::initializer_list<MergeTreeDataPartState> & affordable_states) const
{
    if (!checkState(affordable_states))
    {
        String states_str;
        for (auto affordable_state : affordable_states)
        {
            states_str += stateString(affordable_state);
            states_str += ' ';
        }

        if (!states_str.empty())
            states_str.pop_back();

        throw Exception(ErrorCodes::NOT_FOUND_EXPECTED_DATA_PART, "Unexpected state of part {}. Expected: {}", getNameWithState(), states_str);
    }
}

void IMergeTreeDataPart::assertOnDisk() const
{
    if (!isStoredOnDisk())
        throw Exception(ErrorCodes::LOGICAL_ERROR, "Data part '{}' with type '{}' is not stored on disk",
            name, getType().toString());
}


UInt64 IMergeTreeDataPart::getMarksCount() const
{
    return index_granularity.getMarksCount();
}

UInt64 IMergeTreeDataPart::getExistingBytesOnDisk() const
{
    if ((*storage.getSettings())[MergeTreeSetting::exclude_deleted_rows_for_part_size_in_merge] && supportLightweightDeleteMutate() && hasLightweightDelete()
        && existing_rows_count.has_value() && existing_rows_count.value() < rows_count && rows_count > 0)
        return bytes_on_disk * existing_rows_count.value() / rows_count;
    return bytes_on_disk;
}

size_t IMergeTreeDataPart::getFileSizeOrZero(const String & file_name) const
{
    auto checksum = checksums.files.find(file_name);
    if (checksum == checksums.files.end())
        return 0;
    return checksum->second.file_size;
}

String IMergeTreeDataPart::getColumnNameWithMinimumCompressedSize(const NamesAndTypesList & available_columns) const
{
    std::optional<std::string> minimum_size_column;
    UInt64 minimum_size = std::numeric_limits<UInt64>::max();

    for (const auto & column : available_columns)
    {
        if (!hasColumnFiles(column))
            continue;

        const auto size = getColumnSize(column.name).data_compressed;
        if (size < minimum_size)
        {
            minimum_size = size;
            minimum_size_column = column.name;
        }
    }

    if (!minimum_size_column)
        throw Exception(ErrorCodes::LOGICAL_ERROR, "Could not find a column of minimum size in MergeTree, part {}",
                        getDataPartStorage().getFullPath());

    return *minimum_size_column;
}

ColumnsStatistics IMergeTreeDataPart::loadStatistics() const
{
    const auto & metadata_snaphost = storage.getInMemoryMetadata();

    auto total_statistics = MergeTreeStatisticsFactory::instance().getMany(metadata_snaphost.getColumns());

    ColumnsStatistics result;
    for (auto & stat : total_statistics)
    {
        String file_name = stat->getFileName() + STATS_FILE_SUFFIX;
        String file_path = fs::path(getDataPartStorage().getRelativePath()) / file_name;

        if (auto stat_file = metadata_manager->readIfExists(file_name))
        {
            CompressedReadBuffer compressed_buffer(*stat_file);
            stat->deserialize(compressed_buffer);
            result.push_back(stat);
        }
        else
            LOG_INFO(storage.log, "Cannot find stats file {}", file_path);
    }
    return result;
}

void IMergeTreeDataPart::loadColumnsChecksumsIndexes(bool require_columns_checksums, bool check_consistency)
{
    assertOnDisk();

    /// Memory should not be limited during ATTACH TABLE query.
    /// This is already true at the server startup but must be also ensured for manual table ATTACH.
    /// Motivation: memory for index is shared between queries - not belong to the query itself.
    MemoryTrackerBlockerInThread temporarily_disable_memory_tracker;

    try
    {
        if (!isStoredOnReadonlyDisk())
            loadUUID();
        loadColumns(require_columns_checksums);
        loadChecksums(require_columns_checksums);
        loadIndexGranularity();

        if (!(*storage.getSettings())[MergeTreeSetting::primary_key_lazy_load])
            getIndex();

        calculateColumnsAndSecondaryIndicesSizesOnDisk();
        loadRowsCount(); /// Must be called after loadIndexGranularity() as it uses the value of `index_granularity`.
        loadExistingRowsCount(); /// Must be called after loadRowsCount() as it uses the value of `rows_count`.
        loadPartitionAndMinMaxIndex();
        bool has_broken_projections = false;
        if (!parent_part)
        {
            if (!isStoredOnReadonlyDisk())
                loadTTLInfos();

            loadProjections(require_columns_checksums, check_consistency, has_broken_projections, false /* if_not_loaded */);
        }

        if (check_consistency && !has_broken_projections)
            checkConsistency(require_columns_checksums);

        loadDefaultCompressionCodec();
    }
    catch (...)
    {
        /// Don't scare people with broken part error if it's retryable.
        if (!isRetryableException(std::current_exception()))
        {
            auto message = getCurrentExceptionMessage(true);
            LOG_ERROR(storage.log, "Part {} is broken and needs manual correction. Reason: {}",
                getDataPartStorage().getFullPath(), message);

            if (Exception * e = exception_cast<Exception *>(std::current_exception()))
            {
                /// Probably there is something wrong with files of this part.
                /// So it can be helpful to add to the error message some information about those files.
                String files_in_part;

                for (auto it = getDataPartStorage().iterate(); it->isValid(); it->next())
                {
                    std::string file_info;
                    if (!getDataPartStorage().existsDirectory(it->name()))
                        file_info = fmt::format(" ({} bytes)", getDataPartStorage().getFileSize(it->name()));

                    files_in_part += fmt::format("{}{}{}", (files_in_part.empty() ? "" : ", "), it->name(), file_info);
                }
                if (!files_in_part.empty())
                    e->addMessage("Part contains files: {}", files_in_part);
                if (isEmpty())
                    e->addMessage("Part is empty");
            }
        }

        // There could be conditions that data part to be loaded is broken, but some of meta infos are already written
        // into metadata before exception, need to clean them all.
        metadata_manager->deleteAll(/*include_projection*/ true);
        metadata_manager->assertAllDeleted(/*include_projection*/ true);
        throw;
    }
}

void IMergeTreeDataPart::appendFilesOfColumnsChecksumsIndexes(Strings & files, bool include_projection) const
{
    if (isStoredOnDisk())
    {
        if (!isStoredOnReadonlyDisk())
            appendFilesOfUUID(files);

        appendFilesOfColumns(files);
        appendFilesOfChecksums(files);
        appendFilesOfIndexGranularity(files);
        appendFilesOfIndex(files);
        appendFilesOfRowsCount(files);
        appendFilesOfPartitionAndMinMaxIndex(files);

        if (!isStoredOnReadonlyDisk())
            appendFilesOfTTLInfos(files);

        appendFilesOfDefaultCompressionCodec(files);
        appendFilesOfMetadataVersion(files);
    }

    if (!parent_part && include_projection)
    {
        for (const auto & [projection_name, projection_part] : projection_parts)
        {
            Strings projection_files;
            projection_part->appendFilesOfColumnsChecksumsIndexes(projection_files, true);
            for (const auto & projection_file : projection_files)
                files.push_back(fs::path(projection_part->name + ".proj") / projection_file);
        }
    }
}

MergeTreeDataPartBuilder IMergeTreeDataPart::getProjectionPartBuilder(const String & projection_name, bool is_temp_projection)
{
    const char * projection_extension = is_temp_projection ? ".tmp_proj" : ".proj";
    auto projection_storage = getDataPartStorage().getProjection(projection_name + projection_extension, !is_temp_projection);
    MergeTreeDataPartBuilder builder(storage, projection_name, projection_storage);
    return builder.withPartInfo(MergeListElement::FAKE_RESULT_PART_FOR_PROJECTION).withParentPart(this);
}

void IMergeTreeDataPart::addProjectionPart(
    const String & projection_name,
    std::shared_ptr<IMergeTreeDataPart> && projection_part)
{
    if (hasProjection(projection_name))
        throw Exception(ErrorCodes::LOGICAL_ERROR, "Projection part {} in part {} is already loaded. This is a bug", projection_name, name);

    projection_parts[projection_name] = std::move(projection_part);
}

void IMergeTreeDataPart::loadProjections(
    bool require_columns_checksums, bool check_consistency, bool & has_broken_projection, bool if_not_loaded, bool only_metadata)
{
    auto metadata_snapshot = storage.getInMemoryMetadataPtr();
    for (const auto & projection : metadata_snapshot->projections)
    {
        auto path = projection.name + ".proj";
        if (getDataPartStorage().existsDirectory(path))
        {
            if (hasProjection(projection.name))
            {
                if (!if_not_loaded)
                    throw Exception(
                        ErrorCodes::LOGICAL_ERROR, "Projection part {} in part {} is already loaded. This is a bug", projection.name, name);
            }
            else
            {
                auto part = getProjectionPartBuilder(projection.name).withPartFormatFromDisk().build();

                try
                {
                    if (only_metadata)
                        part->loadChecksums(require_columns_checksums);
                    else
                        part->loadColumnsChecksumsIndexes(require_columns_checksums, check_consistency);
                }
                catch (...)
                {
                    if (isRetryableException(std::current_exception()))
                        throw;

                    auto message = getCurrentExceptionMessage(true);
                    LOG_WARNING(storage.log, "Cannot load projection {}, "
                                "will consider it broken. Reason: {}", projection.name, message);

                    has_broken_projection = true;
                    part->setBrokenReason(message, getCurrentExceptionCode());
                }

                addProjectionPart(projection.name, std::move(part));
            }
        }
        else if (check_consistency && checksums.has(path))
        {
            auto part = getProjectionPartBuilder(projection.name).withPartFormatFromDisk().build();
            part->setBrokenReason(
                "Projection directory " + path + " does not exist while loading projections. Stacktrace: " + StackTrace().toString(),
                ErrorCodes::NO_FILE_IN_DATA_PART);
            addProjectionPart(projection.name, std::move(part));
            has_broken_projection = true;
        }
    }
}

void IMergeTreeDataPart::loadIndexGranularity()
{
    throw Exception(ErrorCodes::NOT_IMPLEMENTED,
                    "Method 'loadIndexGranularity' is not implemented for part with type {}", getType().toString());
}

/// Currently we don't cache mark files of part, because cache other meta files is enough to speed up loading.
void IMergeTreeDataPart::appendFilesOfIndexGranularity(Strings & /* files */) const
{
}

void IMergeTreeDataPart::loadIndex() const
{
    /// Memory for index must not be accounted as memory usage for query, because it belongs to a table.
    MemoryTrackerBlockerInThread temporarily_disable_memory_tracker;

    auto metadata_snapshot = storage.getInMemoryMetadataPtr();
    if (parent_part)
        metadata_snapshot = metadata_snapshot->projections.get(name).metadata;
    const auto & primary_key = metadata_snapshot->getPrimaryKey();
    size_t key_size = primary_key.column_names.size();

    if (key_size)
    {
        MutableColumns loaded_index;
        loaded_index.resize(key_size);

        for (size_t i = 0; i < key_size; ++i)
        {
            loaded_index[i] = primary_key.data_types[i]->createColumn();
            loaded_index[i]->reserve(index_granularity.getMarksCount());
        }

        String index_name = "primary" + getIndexExtensionFromFilesystem(getDataPartStorage());
        String index_path = fs::path(getDataPartStorage().getRelativePath()) / index_name;
        auto index_file = metadata_manager->read(index_name);
        size_t marks_count = index_granularity.getMarksCount();

        Serializations key_serializations(key_size);
        for (size_t j = 0; j < key_size; ++j)
            key_serializations[j] = primary_key.data_types[j]->getDefaultSerialization();

        for (size_t i = 0; i < marks_count; ++i)
            for (size_t j = 0; j < key_size; ++j)
                key_serializations[j]->deserializeBinary(*loaded_index[j], *index_file, {});

        /// Cut useless suffix columns, if necessary.
        Float64 ratio_to_drop_suffix_columns = (*storage.getSettings())[MergeTreeSetting::primary_key_ratio_of_unique_prefix_values_to_skip_suffix_columns];
        if (key_size > 1 && ratio_to_drop_suffix_columns > 0 && ratio_to_drop_suffix_columns < 1)
        {
            chassert(marks_count > 0);
            for (size_t j = 0; j < key_size - 1; ++j)
            {
                size_t num_changes = 0;
                for (size_t i = 1; i < marks_count; ++i)
                    if (0 != loaded_index[j]->compareAt(i, i - 1, *loaded_index[j], 0))
                        ++num_changes;

                if (static_cast<Float64>(num_changes) / marks_count >= ratio_to_drop_suffix_columns)
                {
                    key_size = j + 1;
                    loaded_index.resize(key_size);
                    break;
                }
            }
        }

        for (size_t i = 0; i < key_size; ++i)
        {
            loaded_index[i]->shrinkToFit();
            loaded_index[i]->protect();
            if (loaded_index[i]->size() != marks_count)
                throw Exception(ErrorCodes::CANNOT_READ_ALL_DATA, "Cannot read all data from index file {}(expected size: "
                    "{}, read: {})", index_path, marks_count, loaded_index[i]->size());
        }

        if (!index_file->eof())
            throw Exception(ErrorCodes::EXPECTED_END_OF_FILE, "Index file {} is unexpectedly long", index_path);

        index = std::make_shared<Columns>(std::make_move_iterator(loaded_index.begin()), std::make_move_iterator(loaded_index.end()));
    }
}

void IMergeTreeDataPart::appendFilesOfIndex(Strings & files) const
{
    auto metadata_snapshot = storage.getInMemoryMetadataPtr();
    if (parent_part)
        metadata_snapshot = metadata_snapshot->projections.has(name) ? metadata_snapshot->projections.get(name).metadata : nullptr;

    if (!metadata_snapshot)
        return;

    if (metadata_snapshot->hasPrimaryKey())
    {
        String index_name = "primary" + getIndexExtensionFromFilesystem(getDataPartStorage());
        files.push_back(index_name);
    }
}

NameSet IMergeTreeDataPart::getFileNamesWithoutChecksums() const
{
    if (!isStoredOnDisk())
        return {};

    NameSet result = {"checksums.txt", "columns.txt"};

    if (getDataPartStorage().existsFile(DEFAULT_COMPRESSION_CODEC_FILE_NAME))
        result.emplace(DEFAULT_COMPRESSION_CODEC_FILE_NAME);

    if (getDataPartStorage().existsFile(TXN_VERSION_METADATA_FILE_NAME))
        result.emplace(TXN_VERSION_METADATA_FILE_NAME);

    if (getDataPartStorage().existsFile(METADATA_VERSION_FILE_NAME))
        result.emplace(METADATA_VERSION_FILE_NAME);

    return result;
}

void IMergeTreeDataPart::loadDefaultCompressionCodec()
{
    /// In memory parts doesn't have any compression
    if (!isStoredOnDisk())
    {
        default_codec = CompressionCodecFactory::instance().get("NONE", {});
        return;
    }

    String path = fs::path(getDataPartStorage().getRelativePath()) / DEFAULT_COMPRESSION_CODEC_FILE_NAME;

    if (auto file_buf = metadata_manager->readIfExists(DEFAULT_COMPRESSION_CODEC_FILE_NAME))
    {
        String codec_line;
        readEscapedStringUntilEOL(codec_line, *file_buf);

        ReadBufferFromString buf(codec_line);

        if (!checkString("CODEC", buf))
        {
            LOG_WARNING(
                storage.log,
                "Cannot parse default codec for part {} from file {}, content '{}'. Default compression codec will be deduced "
                "automatically, from data on disk",
                name,
                path,
                codec_line);
            default_codec = detectDefaultCompressionCodec();
        }

        try
        {
            ParserCodec codec_parser;
            auto codec_ast = parseQuery(codec_parser, codec_line.data() + buf.getPosition(), codec_line.data() + codec_line.length(), "codec parser", 0, DBMS_DEFAULT_MAX_PARSER_DEPTH, DBMS_DEFAULT_MAX_PARSER_BACKTRACKS);
            default_codec = CompressionCodecFactory::instance().get(codec_ast, {});
        }
        catch (const DB::Exception & ex)
        {
            LOG_WARNING(storage.log, "Cannot parse default codec for part {} from file {}, content '{}', error '{}'. Default compression codec will be deduced automatically, from data on disk.", name, path, codec_line, ex.what());
            default_codec = detectDefaultCompressionCodec();
        }
    }
    else
        default_codec = detectDefaultCompressionCodec();
}

template <typename Writer>
void IMergeTreeDataPart::writeMetadata(const String & filename, const WriteSettings & settings, Writer && writer)
{
    auto & data_part_storage = getDataPartStorage();
    auto tmp_filename = filename + ".tmp";

    data_part_storage.beginTransaction();

    try
    {
        {
            auto out = data_part_storage.writeFile(tmp_filename, 4096, settings);
            writer(*out);
            out->finalize();
        }

        data_part_storage.moveFile(tmp_filename, filename);
    }
    catch (...)
    {
        try
        {
            data_part_storage.removeFileIfExists(tmp_filename);
            data_part_storage.commitTransaction();
        }
        catch (...)
        {
            tryLogCurrentException("IMergeTreeDataPart");
        }

        throw;
    }

    data_part_storage.commitTransaction();
}

void IMergeTreeDataPart::writeChecksums(const MergeTreeDataPartChecksums & checksums_, const WriteSettings & settings)
{
    writeMetadata("checksums.txt", settings, [&checksums_](auto & buffer)
    {
        checksums_.write(buffer);
    });
}

void IMergeTreeDataPart::writeColumns(const NamesAndTypesList & columns_, const WriteSettings & settings)
{
    writeMetadata("columns.txt", settings, [&columns_](auto & buffer)
    {
        columns_.writeText(buffer);
    });
}

void IMergeTreeDataPart::writeVersionMetadata(const VersionMetadata & version_, bool fsync_part_dir) const
{
    static constexpr auto filename = TXN_VERSION_METADATA_FILE_NAME;
    static constexpr auto tmp_filename = "txn_version.txt.tmp";
    auto & data_part_storage = const_cast<IDataPartStorage &>(getDataPartStorage());

    try
    {
        {
            /// TODO IDisk interface does not allow to open file with O_EXCL flag (for DiskLocal),
            /// so we create empty file at first (expecting that createFile throws if file already exists)
            /// and then overwrite it.
            data_part_storage.createFile(tmp_filename);
            auto write_settings = storage.getContext()->getWriteSettings();
            auto buf = data_part_storage.writeFile(tmp_filename, 256, write_settings);
            version_.write(*buf);
            buf->finalize();
            buf->sync();
        }

        SyncGuardPtr sync_guard;
        if (fsync_part_dir)
            sync_guard = data_part_storage.getDirectorySyncGuard();
        data_part_storage.replaceFile(tmp_filename, filename);
    }
    catch (...)
    {
        try
        {
            data_part_storage.removeFileIfExists(tmp_filename);
        }
        catch (...)
        {
            tryLogCurrentException("DataPartStorageOnDiskFull");
        }

        throw;
    }
}

void IMergeTreeDataPart::removeDeleteOnDestroyMarker()
{
    getDataPartStorage().removeFileIfExists(DELETE_ON_DESTROY_MARKER_FILE_NAME_DEPRECATED);
}

void IMergeTreeDataPart::removeVersionMetadata()
{
    getDataPartStorage().removeFileIfExists(TXN_VERSION_METADATA_FILE_NAME);
}


void IMergeTreeDataPart::removeMetadataVersion()
{
    getDataPartStorage().removeFileIfExists(METADATA_VERSION_FILE_NAME);
}

void IMergeTreeDataPart::appendFilesOfDefaultCompressionCodec(Strings & files)
{
    files.push_back(DEFAULT_COMPRESSION_CODEC_FILE_NAME);
}

void IMergeTreeDataPart::appendFilesOfMetadataVersion(Strings & files)
{
    files.push_back(METADATA_VERSION_FILE_NAME);
}

CompressionCodecPtr IMergeTreeDataPart::detectDefaultCompressionCodec() const
{
    /// In memory parts doesn't have any compression
    if (!isStoredOnDisk())
        return CompressionCodecFactory::instance().get("NONE", {});

    auto metadata_snapshot = storage.getInMemoryMetadataPtr();

    const auto & storage_columns = metadata_snapshot->getColumns();
    CompressionCodecPtr result = nullptr;
    for (const auto & part_column : columns)
    {
        /// It was compressed with default codec and it's not empty
        auto column_size = getColumnSize(part_column.name);
        if (column_size.data_compressed != 0 && !storage_columns.hasCompressionCodec(part_column.name))
        {
            String path_to_data_file;
            getSerialization(part_column.name)->enumerateStreams([&](const ISerialization::SubstreamPath & substream_path)
            {
                if (path_to_data_file.empty())
                {
                    auto stream_name = getStreamNameForColumn(part_column, substream_path, ".bin", getDataPartStorage());
                    if (!stream_name)
                        return;

                    auto file_name = *stream_name + ".bin";
                    /// We can have existing, but empty .bin files. Example: LowCardinality(Nullable(...)) columns and column_name.dict.null.bin file.
                    if (getDataPartStorage().getFileSize(file_name) != 0)
                        path_to_data_file = file_name;
                }
            });

            if (path_to_data_file.empty())
            {
                LOG_WARNING(storage.log, "Part's {} column {} has non zero data compressed size, but all data files don't exist or empty", name, backQuoteIfNeed(part_column.name));
                continue;
            }

            result = getCompressionCodecForFile(getDataPartStorage(), path_to_data_file);
            break;
        }
    }

    if (!result)
        result = CompressionCodecFactory::instance().getDefaultCodec();

    return result;
}

void IMergeTreeDataPart::loadPartitionAndMinMaxIndex()
{
    if (storage.format_version < MERGE_TREE_DATA_MIN_FORMAT_VERSION_WITH_CUSTOM_PARTITIONING && !parent_part)
    {
        DayNum min_date;
        DayNum max_date;
        MergeTreePartInfo::parseMinMaxDatesFromPartName(name, min_date, max_date);

        const auto & date_lut = DateLUT::serverTimezoneInstance();
        partition = MergeTreePartition(date_lut.toNumYYYYMM(min_date));
        minmax_idx = std::make_shared<MinMaxIndex>(min_date, max_date);
    }
    else
    {
        //String path = getRelativePath();
        if (!parent_part)
            partition.load(storage, metadata_manager);

        if (!isEmpty())
        {
            if (parent_part)
                // projection parts don't have minmax_idx, and it's always initialized
                minmax_idx->initialized = true;
            else
                minmax_idx->load(storage, metadata_manager);
        }
        if (parent_part)
            return;
    }

    auto metadata_snapshot = storage.getInMemoryMetadataPtr();
    String calculated_partition_id = partition.getID(metadata_snapshot->getPartitionKey().sample_block);
    if (calculated_partition_id != info.partition_id)
        throw Exception(ErrorCodes::CORRUPTED_DATA, "While loading part {}: "
            "calculated partition ID: {} differs from partition ID in part name: {}",
            getDataPartStorage().getFullPath(), calculated_partition_id, info.partition_id);
}

void IMergeTreeDataPart::appendFilesOfPartitionAndMinMaxIndex(Strings & files) const
{
    if (storage.format_version < MERGE_TREE_DATA_MIN_FORMAT_VERSION_WITH_CUSTOM_PARTITIONING && !parent_part)
        return;

    if (!parent_part)
        MergeTreePartition::appendFiles(storage, files);

    if (!parent_part)
        minmax_idx->appendFiles(storage, files);
}

void IMergeTreeDataPart::loadChecksums(bool require)
{
    if (auto buf = metadata_manager->readIfExists("checksums.txt"))
    {
        if (checksums.read(*buf))
        {
            assertEOF(*buf);
            bytes_on_disk = checksums.getTotalSizeOnDisk();
            bytes_uncompressed_on_disk = checksums.getTotalSizeUncompressedOnDisk();
        }
        else
            bytes_on_disk = getDataPartStorage().calculateTotalSizeOnDisk();
    }
    else
    {
        if (require)
            throw Exception(ErrorCodes::NO_FILE_IN_DATA_PART, "No checksums.txt in part {}", name);

        /// If the checksums file is not present, calculate the checksums and write them to disk.
        /// Check the data while we are at it.
        LOG_WARNING(storage.log, "Checksums for part {} not found. Will calculate them from data on disk.", name);

        bool noop;
        checksums = checkDataPart(shared_from_this(), false, noop, /* is_cancelled */[]{ return false; }, /* throw_on_broken_projection */false);
        writeChecksums(checksums, {});

        bytes_on_disk = checksums.getTotalSizeOnDisk();
        bytes_uncompressed_on_disk = checksums.getTotalSizeUncompressedOnDisk();
    }
}

void IMergeTreeDataPart::appendFilesOfChecksums(Strings & files)
{
    files.push_back("checksums.txt");
}

void IMergeTreeDataPart::loadRowsCountFileForUnexpectedPart()
{
    if (storage.format_version >= MERGE_TREE_DATA_MIN_FORMAT_VERSION_WITH_CUSTOM_PARTITIONING || part_type == Type::Compact || parent_part)
    {
        if (auto buf = metadata_manager->readIfExists("count.txt"))
        {
            readIntText(rows_count, *buf);
            assertEOF(*buf);
            return;
        }
    }
    else
    {
        if (getDataPartStorage().existsFile("count.txt"))
        {
            auto buf = metadata_manager->read("count.txt");
            readIntText(rows_count, *buf);
            assertEOF(*buf);
            return;
        }
    }
    throw Exception(ErrorCodes::NO_FILE_IN_DATA_PART, "No count.txt in part {}", name);
}

void IMergeTreeDataPart::loadRowsCount()
{
    auto read_rows_count = [&](auto & buf)
    {
        readIntText(rows_count, *buf);
        assertEOF(*buf);
    };

    if (index_granularity.empty())
    {
        rows_count = 0;
    }
    else if (storage.format_version >= MERGE_TREE_DATA_MIN_FORMAT_VERSION_WITH_CUSTOM_PARTITIONING || part_type == Type::Compact || parent_part)
    {
        if (auto buf = metadata_manager->readIfExists("count.txt"))
            read_rows_count(buf);
        else
            throw Exception(ErrorCodes::NO_FILE_IN_DATA_PART, "No count.txt in part {}", name);

#ifndef NDEBUG
        /// columns have to be loaded
        for (const auto & column : getColumns())
        {
            /// Most trivial types
            if (column.type->isValueRepresentedByNumber()
                && !column.type->haveSubtypes()
                && getSerialization(column.name)->getKind() == ISerialization::Kind::DEFAULT)
            {
                auto size = getColumnSize(column.name);

                if (size.data_uncompressed == 0)
                    continue;

                size_t rows_in_column = size.data_uncompressed / column.type->getSizeOfValueInMemory();
                if (rows_in_column != rows_count)
                {
                    throw Exception(
                                    ErrorCodes::LOGICAL_ERROR,
                                    "Column {} has rows count {} according to size in memory "
                                    "and size of single value, but data part {} has {} rows",
                                    backQuote(column.name), rows_in_column, name, rows_count);
                }

                size_t last_possibly_incomplete_mark_rows = index_granularity.getLastNonFinalMarkRows();
                /// All this rows have to be written in column
                size_t index_granularity_without_last_mark = index_granularity.getTotalRows() - last_possibly_incomplete_mark_rows;
                /// We have more rows in column than in index granularity without last possibly incomplete mark
                if (rows_in_column < index_granularity_without_last_mark)
                {
                    throw Exception(
                                    ErrorCodes::LOGICAL_ERROR,
                                    "Column {} has rows count {} according to size in memory "
                                    "and size of single value, "
                                    "but index granularity in part {} without last mark has {} rows, which "
                                    "is more than in column",
                                    backQuote(column.name), rows_in_column, name, index_granularity.getTotalRows());
                }

                /// In last mark we actually written less or equal rows than stored in last mark of index granularity
                if (rows_in_column - index_granularity_without_last_mark > last_possibly_incomplete_mark_rows)
                {
                     throw Exception(
                                     ErrorCodes::LOGICAL_ERROR,
                                     "Column {} has rows count {} in last mark according to size in memory "
                                     "and size of single value, "
                                     "but index granularity in part {} "
                                     "in last mark has {} rows which is less than in column",
                                     backQuote(column.name), rows_in_column - index_granularity_without_last_mark,
                                     name, last_possibly_incomplete_mark_rows);
                }
            }
        }
#endif
    }
    else
    {
        if (getDataPartStorage().existsFile("count.txt"))
        {
            auto buf = metadata_manager->read("count.txt");
            read_rows_count(buf);
            return;
        }

        for (const NameAndTypePair & column : columns)
        {
            ColumnPtr column_col = column.type->createColumn(*getSerialization(column.name));
            if (!column_col->isFixedAndContiguous() || column_col->lowCardinality())
                continue;

            size_t column_size = getColumnSize(column.name).data_uncompressed;
            if (!column_size)
                continue;

            size_t sizeof_field = column_col->sizeOfValueIfFixed();
            rows_count = column_size / sizeof_field;

            if (column_size % sizeof_field != 0)
            {
                throw Exception(ErrorCodes::LOGICAL_ERROR,
                                "Uncompressed size of column {}({}) is not divisible by the size of value ({})",
                                column.name, column_size, sizeof_field);
            }

            size_t last_mark_index_granularity = index_granularity.getLastNonFinalMarkRows();
            size_t rows_approx = index_granularity.getTotalRows();
            if (!(rows_count <= rows_approx && rows_approx < rows_count + last_mark_index_granularity))
                throw Exception(ErrorCodes::LOGICAL_ERROR, "Unexpected size of column {}: "
                    "{} rows, expected {}+-{} rows according to the index",
                    column.name, rows_count, rows_approx, toString(last_mark_index_granularity));

            return;
        }

        throw Exception(ErrorCodes::LOGICAL_ERROR, "Data part doesn't contain fixed size column (even Date column)");
    }
}

void IMergeTreeDataPart::loadExistingRowsCount()
{
    if (existing_rows_count.has_value())
        return;

    if (!rows_count || !supportLightweightDeleteMutate() || !hasLightweightDelete()
        || !(*storage.getSettings())[MergeTreeSetting::exclude_deleted_rows_for_part_size_in_merge]
        || !(*storage.getSettings())[MergeTreeSetting::load_existing_rows_count_for_old_parts])
        existing_rows_count = rows_count;
    else
        existing_rows_count = readExistingRowsCount();
}

UInt64 IMergeTreeDataPart::readExistingRowsCount()
{
    const size_t total_mark = getMarksCount();
    if (!total_mark)
        return rows_count;

    NamesAndTypesList cols;
    cols.emplace_back(RowExistsColumn::name, RowExistsColumn::type);

    StorageMetadataPtr metadata_ptr = storage.getInMemoryMetadataPtr();
    StorageSnapshotPtr storage_snapshot_ptr = std::make_shared<StorageSnapshot>(storage, metadata_ptr);

    MergeTreeReaderPtr reader = getReader(
        cols,
        storage_snapshot_ptr,
        MarkRanges{MarkRange(0, total_mark)},
        /*virtual_fields=*/ {},
        /*uncompressed_cache=*/{},
        storage.getContext()->getMarkCache().get(),
        std::make_shared<AlterConversions>(),
        MergeTreeReaderSettings{},
        ValueSizeMap{},
        ReadBufferFromFileBase::ProfileCallback{});

    if (!reader)
    {
        LOG_WARNING(storage.log, "Create reader failed while reading existing rows count");
        return rows_count;
    }

    size_t current_mark = 0;
    bool continue_reading = false;
    size_t current_row = 0;
    size_t existing_count = 0;

    while (current_row < rows_count)
    {
        size_t rows_to_read = index_granularity.getMarkRows(current_mark);
        continue_reading = (current_mark != 0);

        Columns result;
        result.resize(1);

        size_t rows_read = reader->readRows(current_mark, total_mark, continue_reading, rows_to_read, result);
        if (!rows_read)
        {
            LOG_WARNING(storage.log, "Part {} has lightweight delete, but _row_exists column not found", name);
            return rows_count;
        }

        current_row += rows_read;
        current_mark += (rows_to_read == rows_read);

        const ColumnUInt8 * row_exists_col = typeid_cast<const ColumnUInt8 *>(result[0].get());
        if (!row_exists_col)
        {
            LOG_WARNING(storage.log, "Part {} _row_exists column type is not UInt8", name);
            return rows_count;
        }

        for (UInt8 row_exists : row_exists_col->getData())
            if (row_exists)
                existing_count++;
    }

    LOG_DEBUG(storage.log, "Part {} existing_rows_count = {}", name, existing_count);
    return existing_count;
}

void IMergeTreeDataPart::appendFilesOfRowsCount(Strings & files)
{
    files.push_back("count.txt");
}

void IMergeTreeDataPart::loadTTLInfos()
{
    if (auto in = metadata_manager->readIfExists("ttl.txt"))
    {
        assertString("ttl format version: ", *in);
        size_t format_version;
        readText(format_version, *in);
        assertChar('\n', *in);

        if (format_version == 1)
        {
            try
            {
                ttl_infos.read(*in);
            }
            catch (const JSONException &)
            {
                throw Exception(ErrorCodes::BAD_TTL_FILE, "Error while parsing file ttl.txt in part: {}", name);
            }
        }
        else
            throw Exception(ErrorCodes::BAD_TTL_FILE, "Unknown ttl format version: {}", toString(format_version));
    }
}


void IMergeTreeDataPart::appendFilesOfTTLInfos(Strings & files)
{
    files.push_back("ttl.txt");
}

void IMergeTreeDataPart::loadUUID()
{
    if (auto in = metadata_manager->readIfExists(UUID_FILE_NAME))
    {
        readText(uuid, *in);
        if (uuid == UUIDHelpers::Nil)
            throw Exception(ErrorCodes::LOGICAL_ERROR, "Unexpected empty {} in part: {}", String(UUID_FILE_NAME), name);
    }
}

void IMergeTreeDataPart::appendFilesOfUUID(Strings & files)
{
    files.push_back(UUID_FILE_NAME);
}

void IMergeTreeDataPart::loadColumns(bool require)
{
    String path = fs::path(getDataPartStorage().getRelativePath()) / "columns.txt";
    auto metadata_snapshot = storage.getInMemoryMetadataPtr();
    if (parent_part)
        metadata_snapshot = metadata_snapshot->projections.get(name).metadata;

    NamesAndTypesList loaded_columns;
    bool is_readonly_storage = getDataPartStorage().isReadonly();

    if (auto in = metadata_manager->readIfExists("columns.txt"))
    {
        loaded_columns.readText(*in);

        for (auto & column : loaded_columns)
            setVersionToAggregateFunctions(column.type, true);
    }
    else
    {
        /// We can get list of columns only from columns.txt in compact parts.
        if (require || part_type == Type::Compact)
            throw Exception(ErrorCodes::NO_FILE_IN_DATA_PART, "No columns.txt in part {}, expected path {} on drive {}",
                name, path, getDataPartStorage().getDiskName());

        /// If there is no file with a list of columns, write it down.
        for (const NameAndTypePair & column : metadata_snapshot->getColumns().getAllPhysical())
            if (getFileNameForColumn(column))
                loaded_columns.push_back(column);

        if (loaded_columns.empty())
            throw Exception(ErrorCodes::NO_FILE_IN_DATA_PART, "No columns in part {}", name);

        if (!is_readonly_storage)
            writeColumns(loaded_columns, {});
    }

    SerializationInfo::Settings settings =
    {
        .ratio_of_defaults_for_sparse = (*storage.getSettings())[MergeTreeSetting::ratio_of_defaults_for_sparse_serialization],
        .choose_kind = false,
    };

    SerializationInfoByName infos;
    if (auto in = metadata_manager->readIfExists(SERIALIZATION_FILE_NAME))
        infos = SerializationInfoByName::readJSON(loaded_columns, settings, *in);

    int32_t loaded_metadata_version;
    if (auto in = metadata_manager->readIfExists(METADATA_VERSION_FILE_NAME))
    {
        readIntText(loaded_metadata_version, *in);
    }
    else
    {
        loaded_metadata_version = metadata_snapshot->getMetadataVersion();
        old_part_with_no_metadata_version_on_disk = true;
        if (storage.supportsReplication())
            LOG_WARNING(storage.log, "Part {} doesn't have metadata version on disk, setting it to {}. "
                    "It's okay if the part was created by an old version of ClickHouse", name, loaded_metadata_version);
    }

    setColumns(loaded_columns, infos, loaded_metadata_version);
}


bool IMergeTreeDataPart::supportLightweightDeleteMutate() const
{
    return (part_type == MergeTreeDataPartType::Wide || part_type == MergeTreeDataPartType::Compact);
}

bool IMergeTreeDataPart::hasLightweightDelete() const
{
    return columns.contains(RowExistsColumn::name);
}

void IMergeTreeDataPart::assertHasVersionMetadata(MergeTreeTransaction * txn) const
{
    TransactionID expected_tid = txn ? txn->tid : Tx::PrehistoricTID;
    if (version.creation_tid != expected_tid)
        throw Exception(ErrorCodes::LOGICAL_ERROR,
                        "CreationTID of part {} (table {}) is set to unexpected value {}, it's a bug. Current transaction: {}",
                        name, storage.getStorageID().getNameForLogs(), version.creation_tid, txn ? txn->dumpDescription() : "<none>");

    chassert(!txn || storage.supportsTransactions());
    chassert(!txn || getDataPartStorage().existsFile(TXN_VERSION_METADATA_FILE_NAME));
}

void IMergeTreeDataPart::storeVersionMetadata(bool force) const
{
    if (!wasInvolvedInTransaction() && !force)
        return;

    LOG_TEST(storage.log, "Writing version for {} (creation: {}, removal {}, creation csn {})", name, version.creation_tid, version.removal_tid, version.creation_csn);
    assert(storage.supportsTransactions());

    if (!isStoredOnDisk())
        throw Exception(ErrorCodes::NOT_IMPLEMENTED, "Transactions are not supported for in-memory parts (table: {}, part: {})",
                        storage.getStorageID().getNameForLogs(), name);

    writeVersionMetadata(version, (*storage.getSettings())[MergeTreeSetting::fsync_part_directory]);
}

void IMergeTreeDataPart::appendCSNToVersionMetadata(VersionMetadata::WhichCSN which_csn) const
{
    chassert(!version.creation_tid.isEmpty());
    chassert(!(which_csn == VersionMetadata::WhichCSN::CREATION && version.creation_tid.isPrehistoric()));
    chassert(!(which_csn == VersionMetadata::WhichCSN::CREATION && version.creation_csn == 0));
    chassert(!(which_csn == VersionMetadata::WhichCSN::REMOVAL && (version.removal_tid.isPrehistoric() || version.removal_tid.isEmpty())));
    chassert(!(which_csn == VersionMetadata::WhichCSN::REMOVAL && version.removal_csn == 0));
    chassert(isStoredOnDisk());

    /// Small enough appends to file are usually atomic,
    /// so we append new metadata instead of rewriting file to reduce number of fsyncs.
    /// We don't need to do fsync when writing CSN, because in case of hard restart
    /// we will be able to restore CSN from transaction log in Keeper.

    auto out = getDataPartStorage().writeTransactionFile(WriteMode::Append);
    version.writeCSN(*out, which_csn);
    out->finalize();
}

void IMergeTreeDataPart::appendRemovalTIDToVersionMetadata(bool clear) const
{
    chassert(!version.creation_tid.isEmpty());
    chassert(version.removal_csn == 0 || (version.removal_csn == Tx::PrehistoricCSN && version.removal_tid.isPrehistoric()));
    chassert(!version.removal_tid.isEmpty());
    chassert(isStoredOnDisk());

    if (version.creation_tid.isPrehistoric() && !clear)
    {
        /// Metadata file probably does not exist, because it was not written on part creation, because it was created without a transaction.
        /// Let's create it (if needed). Concurrent writes are not possible, because creation_csn is prehistoric and we own removal_tid_lock.

        /// It can happen that VersionMetadata::isVisible sets creation_csn to PrehistoricCSN when creation_tid is Prehistoric
        /// In order to avoid a race always write creation_csn as PrehistoricCSN for Prehistoric creation_tid
        assert(version.creation_csn == Tx::UnknownCSN || version.creation_csn == Tx::PrehistoricCSN);
        version.creation_csn.store(Tx::PrehistoricCSN);

        storeVersionMetadata();
        return;
    }

    if (clear)
        LOG_TEST(storage.log, "Clearing removal TID for {} (creation: {}, removal {})", name, version.creation_tid, version.removal_tid);
    else
        LOG_TEST(storage.log, "Appending removal TID for {} (creation: {}, removal {})", name, version.creation_tid, version.removal_tid);

    auto out = getDataPartStorage().writeTransactionFile(WriteMode::Append);
    version.writeRemovalTID(*out, clear);
    out->finalize();

    /// fsync is not required when we clearing removal TID, because after hard restart we will fix metadata
    if (!clear)
        out->sync();
}

static std::unique_ptr<ReadBufferFromFileBase> openForReading(const IDataPartStorage & part_storage, const String & filename)
{
    size_t file_size = part_storage.getFileSize(filename);
    return part_storage.readFile(filename, getReadSettings().adjustBufferSize(file_size), file_size, file_size);
}

void IMergeTreeDataPart::loadVersionMetadata() const
try
{
    static constexpr auto version_file_name = TXN_VERSION_METADATA_FILE_NAME;
    static constexpr auto tmp_version_file_name = "txn_version.txt.tmp";
    auto & data_part_storage = const_cast<IDataPartStorage &>(getDataPartStorage());

    auto remove_tmp_file = [&]()
    {
        auto last_modified = data_part_storage.getLastModified();
        auto buf = openForReading(data_part_storage, tmp_version_file_name);

        String content;
        readStringUntilEOF(content, *buf);
        LOG_WARNING(storage.log, "Found file {} that was last modified on {}, has size {} and the following content: {}",
                    tmp_version_file_name, last_modified.epochTime(), content.size(), content);
        data_part_storage.removeFile(tmp_version_file_name);
    };

    if (data_part_storage.existsFile(version_file_name))
    {
        auto buf = openForReading(data_part_storage, version_file_name);
        version.read(*buf);

        if (!isStoredOnReadonlyDisk() && data_part_storage.existsFile(tmp_version_file_name))
            remove_tmp_file();
        return;
    }

    /// Four (?) cases are possible:
    /// 1. Part was created without transactions.
    /// 2. Version metadata file was not renamed from *.tmp on part creation.
    /// 3. Version metadata were written to *.tmp file, but hard restart happened before fsync.
    /// 4. Fsyncs in storeVersionMetadata() work incorrectly.

    if (isStoredOnReadonlyDisk() || !data_part_storage.existsFile(tmp_version_file_name))
    {
        /// Case 1.
        /// We do not have version metadata and transactions history for old parts,
        /// so let's consider that such parts were created by some ancient transaction
        /// and were committed with some prehistoric CSN.
        /// NOTE It might be Case 3, but version metadata file is written on part creation before other files,
        /// so it's not Case 3 if part is not broken.
        version.setCreationTID(Tx::PrehistoricTID, nullptr);
        version.creation_csn = Tx::PrehistoricCSN;
        return;
    }

    /// Case 2.
    /// Content of *.tmp file may be broken, just use fake TID.
    /// Transaction was not committed if *.tmp file was not renamed, so we should complete rollback by removing part.
    version.setCreationTID(Tx::DummyTID, nullptr);
    version.creation_csn = Tx::RolledBackCSN;

    if (!isStoredOnReadonlyDisk())
        remove_tmp_file();
}
catch (Exception & e)
{
    e.addMessage("While loading version metadata from table {} part {}", storage.getStorageID().getNameForLogs(), name);
    throw;
}

bool IMergeTreeDataPart::wasInvolvedInTransaction() const
{
    assert(!storage.data_parts_loading_finished || !version.creation_tid.isEmpty() || (state == MergeTreeDataPartState::Temporary /* && std::uncaught_exceptions() */));
    bool created_by_transaction = !version.creation_tid.isPrehistoric();
    bool removed_by_transaction = version.isRemovalTIDLocked() && version.removal_tid_lock != Tx::PrehistoricTID.getHash();
    return created_by_transaction || removed_by_transaction;
}

bool IMergeTreeDataPart::assertHasValidVersionMetadata() const
{
    /// We don't have many tests with server restarts and it's really inconvenient to write such tests.
    /// So we use debug assertions to ensure that part version is written correctly.
    /// This method is not supposed to be called in release builds.

    if (isProjectionPart())
        return true;

    if (!wasInvolvedInTransaction())
        return true;

    if (!isStoredOnDisk())
        return false;

    if (part_is_probably_removed_from_disk)
        return true;

    if (state == MergeTreeDataPartState::Temporary)
        return true;

    String content;
    String version_file_name = TXN_VERSION_METADATA_FILE_NAME;
    try
    {
        size_t small_file_size = 4096;
        auto read_settings = getReadSettings().adjustBufferSize(small_file_size);
        /// Avoid cannot allocated thread error. No need in threadpool read method here.
        read_settings.local_fs_method = LocalFSReadMethod::pread;
        auto buf = getDataPartStorage().readFileIfExists(TXN_VERSION_METADATA_FILE_NAME, read_settings, small_file_size, std::nullopt);
        if (!buf)
            return false;

        readStringUntilEOF(content, *buf);
        ReadBufferFromString str_buf{content};
        VersionMetadata file;
        file.read(str_buf);
        bool valid_creation_tid = version.creation_tid == file.creation_tid;
        bool valid_removal_tid = version.removal_tid == file.removal_tid || version.removal_tid == Tx::PrehistoricTID;
        bool valid_creation_csn = version.creation_csn == file.creation_csn || version.creation_csn == Tx::RolledBackCSN;
        bool valid_removal_csn = version.removal_csn == file.removal_csn || version.removal_csn == Tx::PrehistoricCSN;
        bool valid_removal_tid_lock = (version.removal_tid.isEmpty() && version.removal_tid_lock == 0)
            || (version.removal_tid_lock == version.removal_tid.getHash());
        if (!valid_creation_tid || !valid_removal_tid || !valid_creation_csn || !valid_removal_csn || !valid_removal_tid_lock)
            throw Exception(ErrorCodes::CORRUPTED_DATA, "Invalid version metadata file");
        return true;
    }
    catch (...)
    {
        WriteBufferFromOwnString expected;
        version.write(expected);
        tryLogCurrentException(storage.log, fmt::format("File {} contains:\n{}\nexpected:\n{}\nlock: {}\nname: {}",
                                                        version_file_name, content, expected.str(), version.removal_tid_lock, name));
        return false;
    }
}

void IMergeTreeDataPart::appendFilesOfColumns(Strings & files)
{
    files.push_back("columns.txt");
    files.push_back(SERIALIZATION_FILE_NAME);
}

bool IMergeTreeDataPart::shallParticipateInMerges(const StoragePolicyPtr & storage_policy) const
{
    auto disk_name = getDataPartStorage().getDiskName();
    return !storage_policy->getVolumeByDiskName(disk_name)->areMergesAvoided();
}

void IMergeTreeDataPart::renameTo(const String & new_relative_path, bool remove_new_dir_if_exists)
try
{
    assertOnDisk();

    std::string relative_path = storage.relative_data_path;
    bool fsync_dir = (*storage.getSettings())[MergeTreeSetting::fsync_part_directory];

    if (parent_part)
    {
        /// For projections, move is only possible inside parent part dir.
        relative_path = parent_part->getDataPartStorage().getRelativePath();
    }

    auto old_projection_root_path = getDataPartStorage().getRelativePath();
    auto to = fs::path(relative_path) / new_relative_path;

    metadata_manager->deleteAll(true);
    metadata_manager->assertAllDeleted(true);
    getDataPartStorage().rename(to.parent_path(), to.filename(), storage.log.load(), remove_new_dir_if_exists, fsync_dir);
    metadata_manager->updateAll(true);

    auto new_projection_root_path = to.string();

    for (const auto & [_, part] : projection_parts)
        part->getDataPartStorage().changeRootPath(old_projection_root_path, new_projection_root_path);
}
catch (...)
{
    if (startsWith(new_relative_path, fs::path(MergeTreeData::DETACHED_DIR_NAME) / ""))
    {
        // Don't throw when the destination is to the detached folder. It might be able to
        // recover in some cases, such as fetching parts into multi-disks while some of the
        // disks are broken.
        tryLogCurrentException(__PRETTY_FUNCTION__);
    }
    else
        throw;
}

std::pair<bool, NameSet> IMergeTreeDataPart::canRemovePart() const
{
    /// NOTE: It's needed for zero-copy replication
    if (force_keep_shared_data)
    {
        LOG_DEBUG(storage.log, "Blobs for part {} cannot be removed because it's forced to be keeped", name);
        return std::make_pair(false, NameSet{});
    }

    return storage.unlockSharedData(*this);
}

void IMergeTreeDataPart::initializePartMetadataManager()
{
    metadata_manager = std::make_shared<PartMetadataManagerOrdinary>(this);
}

void IMergeTreeDataPart::initializeIndexGranularityInfo()
{
    auto mrk_type = MergeTreeIndexGranularityInfo::getMarksTypeFromFilesystem(getDataPartStorage());
    if (mrk_type)
        index_granularity_info = MergeTreeIndexGranularityInfo(storage, *mrk_type);
    else
        index_granularity_info = MergeTreeIndexGranularityInfo(storage, part_type);
}

void IMergeTreeDataPart::remove()
{
    assert(assertHasValidVersionMetadata());
    part_is_probably_removed_from_disk = true;

    auto can_remove_callback = [this] ()
    {
        /// Temporary projections are "subparts" which are generated during projections materialization
        /// We can always remove them without any additional checks.
        if (isProjectionPart() && is_temp)
        {
            LOG_TRACE(storage.log, "Temporary projection part {} can be removed", name);
            return CanRemoveDescription{.can_remove_anything = true, .files_not_to_remove = {} };
        }

        auto [can_remove, files_not_to_remove] = canRemovePart();
        if (!can_remove)
            LOG_TRACE(storage.log, "Blobs of part {} cannot be removed", name);

        if (!files_not_to_remove.empty())
            LOG_TRACE(storage.log, "Some blobs ({}) of part {} cannot be removed", fmt::join(files_not_to_remove, ", "), name);

        return CanRemoveDescription{.can_remove_anything = can_remove, .files_not_to_remove = files_not_to_remove };
    };

    if (!isStoredOnDisk())
        return;

    /// Projections should be never removed by themselves, they will be removed
    /// with by parent part.
    if (isProjectionPart() && !is_temp)
        throw Exception(ErrorCodes::LOGICAL_ERROR, "Projection part {} should be removed by its parent {}.", name, parent_part->name);

    metadata_manager->deleteAll(false);
    metadata_manager->assertAllDeleted(false);

    GinIndexStoreFactory::instance().remove(getDataPartStoragePtr()->getRelativePath());

    std::list<IDataPartStorage::ProjectionChecksums> projection_checksums;

    for (const auto & [p_name, projection_part] : projection_parts)
    {
        projection_part->metadata_manager->deleteAll(false);
        projection_part->metadata_manager->assertAllDeleted(false);
        projection_checksums.emplace_back(IDataPartStorage::ProjectionChecksums{.name = p_name, .checksums = projection_part->checksums});
    }

    bool is_temporary_part = is_temp || state == MergeTreeDataPartState::Temporary;
    getDataPartStorage().remove(std::move(can_remove_callback), checksums, projection_checksums, is_temporary_part, storage.log.load());
}

std::optional<String> IMergeTreeDataPart::getRelativePathForPrefix(const String & prefix, bool detached, bool broken) const
{
    assert(!broken || detached);

    /** If you need to detach a part, and directory into which we want to rename it already exists,
        *  we will rename to the directory with the name to which the suffix is added in the form of "_tryN".
        * This is done only in the case of `to_detached`, because it is assumed that in this case the exact name does not matter.
        * No more than 10 attempts are made so that there are not too many junk directories left.
        */

    if (detached && parent_part)
        throw Exception(ErrorCodes::LOGICAL_ERROR, "Cannot detach projection");

    return getDataPartStorage().getRelativePathForPrefix(storage.log.load(), prefix, detached, broken);
}

std::optional<String> IMergeTreeDataPart::getRelativePathForDetachedPart(const String & prefix, bool broken) const
{
    /// Do not allow underscores in the prefix because they are used as separators.
    assert(prefix.find_first_of('_') == String::npos);
    assert(prefix.empty() || std::find(DetachedPartInfo::DETACH_REASONS.begin(),
                                       DetachedPartInfo::DETACH_REASONS.end(),
                                       prefix) != DetachedPartInfo::DETACH_REASONS.end());
    if (auto path = getRelativePathForPrefix(prefix, /* detached */ true, broken))
        return fs::path(MergeTreeData::DETACHED_DIR_NAME) / *path;
    return {};
}

void IMergeTreeDataPart::renameToDetached(const String & prefix)
{
    auto path_to_detach = getRelativePathForDetachedPart(prefix, /* broken */ false);
    assert(path_to_detach);
    renameTo(path_to_detach.value(), true);
    part_is_probably_removed_from_disk = true;
}

DataPartStoragePtr IMergeTreeDataPart::makeCloneInDetached(const String & prefix, const StorageMetadataPtr & /*metadata_snapshot*/,
                                                           const DiskTransactionPtr & disk_transaction) const
{
    /// Avoid unneeded duplicates of broken parts if we try to detach the same broken part multiple times.
    /// Otherwise it may pollute detached/ with dirs with _tryN suffix and we will fail to remove broken part after 10 attempts.
    bool broken = !prefix.empty();
    auto maybe_path_in_detached = getRelativePathForDetachedPart(prefix, broken);
    if (!maybe_path_in_detached)
        return nullptr;

    /// In case of zero-copy replication we copy directory instead of hardlinks
    /// because hardlinks tracking doesn't work for detached parts.
    auto storage_settings = storage.getSettings();
    IDataPartStorage::ClonePartParams params
    {
        .copy_instead_of_hardlink = isStoredOnRemoteDiskWithZeroCopySupport() && storage.supportsReplication() && (*storage_settings)[MergeTreeSetting::allow_remote_fs_zero_copy_replication],
        .keep_metadata_version = prefix == "covered-by-broken",
        .make_source_readonly = true,
        .external_transaction = disk_transaction
    };
    return getDataPartStorage().freeze(
        storage.relative_data_path,
        *maybe_path_in_detached,
        Context::getGlobalContextInstance()->getReadSettings(),
        Context::getGlobalContextInstance()->getWriteSettings(),
        /* save_metadata_callback= */ {},
        params);
}

MutableDataPartStoragePtr IMergeTreeDataPart::makeCloneOnDisk(
    const DiskPtr & disk,
    const String & directory_name,
    const ReadSettings & read_settings,
    const WriteSettings & write_settings,
    const std::function<void()> & cancellation_hook) const
{
    assertOnDisk();

    if (disk->getName() == getDataPartStorage().getDiskName())
        throw Exception(ErrorCodes::LOGICAL_ERROR, "Can not clone data part {} to same disk {}", name, getDataPartStorage().getDiskName());
    if (directory_name.empty())
        throw Exception(ErrorCodes::LOGICAL_ERROR, "Can not clone data part {} to empty directory.", name);

    String path_to_clone = fs::path(storage.relative_data_path) / directory_name / "";
    return getDataPartStorage().clonePart(path_to_clone, getDataPartStorage().getPartDirectory(), disk, read_settings, write_settings, storage.log.load(), cancellation_hook);
}

UInt64 IMergeTreeDataPart::getIndexSizeFromFile() const
{
    auto metadata_snapshot = storage.getInMemoryMetadataPtr();
    if (parent_part)
        metadata_snapshot = metadata_snapshot->projections.get(name).metadata;
    const auto & pk = metadata_snapshot->getPrimaryKey();
    if (!pk.column_names.empty())
    {
        String file = "primary" + getIndexExtension(false);
        if (checksums.files.contains("primary" + getIndexExtension(true)))
            file = "primary" + getIndexExtension(true);
        return getFileSizeOrZero(file);
    }
    return 0;
}

void IMergeTreeDataPart::checkConsistencyBase() const
{
    auto metadata_snapshot = storage.getInMemoryMetadataPtr();
    if (parent_part)
    {
        metadata_snapshot = metadata_snapshot->projections.get(name).metadata;
    }
    else
    {
        // No need to check projections here because we already did consistent checking when loading projections if necessary.
    }

    const auto & pk = metadata_snapshot->getPrimaryKey();
    const auto & partition_key = metadata_snapshot->getPartitionKey();
    if (!checksums.empty())
    {
        if (!pk.column_names.empty()
            && (!checksums.files.contains("primary" + getIndexExtension(false))
                && !checksums.files.contains("primary" + getIndexExtension(true))))
            throw Exception(ErrorCodes::NO_FILE_IN_DATA_PART, "No checksum for {} or {}",
                            toString("primary" + getIndexExtension(false)), toString("primary" + getIndexExtension(true)));

        if (storage.format_version >= MERGE_TREE_DATA_MIN_FORMAT_VERSION_WITH_CUSTOM_PARTITIONING)
        {
            if (!checksums.files.contains("count.txt"))
                throw Exception(ErrorCodes::NO_FILE_IN_DATA_PART, "No checksum for count.txt");

            if (metadata_snapshot->hasPartitionKey() && !checksums.files.contains("partition.dat"))
                throw Exception(ErrorCodes::NO_FILE_IN_DATA_PART, "No checksum for partition.dat");

            if (!isEmpty() && !parent_part)
            {
                for (const String & col_name : MergeTreeData::getMinMaxColumnsNames(partition_key))
                {
                    if (!checksums.files.contains("minmax_" + escapeForFileName(col_name) + ".idx"))
                        throw Exception(ErrorCodes::NO_FILE_IN_DATA_PART, "No minmax idx file checksum for column {}", col_name);
                }
            }
        }

        const auto & data_part_storage = getDataPartStorage();
        for (const auto & [filename, checksum] : checksums.files)
        {
            try
            {
                checksum.checkSize(data_part_storage, filename);
            }
            catch (const Exception & ex)
            {
                /// For projection parts check will mark them broken in loadProjections
                if (!parent_part && filename.ends_with(".proj"))
                {
                    std::string projection_name = fs::path(filename).stem();
                    LOG_INFO(storage.log, "Projection {} doesn't exist on start for part {}, marking it as broken", projection_name, name);
                    if (hasProjection(projection_name))
                        markProjectionPartAsBroken(projection_name, ex.message(), ex.code());
                }
                else
                    throw;
            }
        }
    }
    else
    {
        auto check_file_not_empty = [this](const String & file_path)
        {
            UInt64 file_size;
            if (!getDataPartStorage().existsFile(file_path) || (file_size = getDataPartStorage().getFileSize(file_path)) == 0)
                throw Exception(
                    ErrorCodes::BAD_SIZE_OF_FILE_IN_DATA_PART,
                    "Part {} is broken: {} is empty",
                    getDataPartStorage().getFullPath(),
                    std::string(fs::path(getDataPartStorage().getFullPath()) / file_path));
            return file_size;
        };

        /// Check that the primary key index is not empty.
        if (!pk.column_names.empty())
        {
            String index_name = "primary" + getIndexExtensionFromFilesystem(getDataPartStorage());
            check_file_not_empty(index_name);
        }

        if (storage.format_version >= MERGE_TREE_DATA_MIN_FORMAT_VERSION_WITH_CUSTOM_PARTITIONING)
        {
            check_file_not_empty("count.txt");

            if (metadata_snapshot->hasPartitionKey())
                check_file_not_empty("partition.dat");

            if (!parent_part)
            {
                for (const String & col_name : MergeTreeData::getMinMaxColumnsNames(partition_key))
                    check_file_not_empty("minmax_" + escapeForFileName(col_name) + ".idx");
            }
        }
    }
}

void IMergeTreeDataPart::checkConsistency(bool require_part_metadata) const
{
    try
    {
        checkConsistencyBase();
        doCheckConsistency(require_part_metadata);
    }
    catch (Exception & e)
    {
        const auto part_state = fmt::format(
            "state: {}, is_unexpected_local_part: {}, is_frozen: {}, is_duplicate: {}",
            stateString(),
            is_unexpected_local_part,
            is_frozen,
            is_duplicate,
            is_temp);

        const auto debug_info = fmt::format(
            "columns: {}, getMarkSizeInBytes: {}, getMarksCount: {}, index_granularity_info: [{}], index_granularity: [{}], "
            "part_state: [{}]",
            columns.toString(),
            index_granularity_info.getMarkSizeInBytes(columns.size()),
            index_granularity.getMarksCount(),
            index_granularity_info.describe(),
            index_granularity.describe(),
            part_state);

        e.addMessage(debug_info);
        e.rethrow();
    }
}

void IMergeTreeDataPart::doCheckConsistency(bool /* require_part_metadata */) const
{
    throw Exception(ErrorCodes::NOT_IMPLEMENTED, "Method 'checkConsistency' is not implemented for part with type {}", getType().toString());
}

void IMergeTreeDataPart::checkConsistencyWithProjections(bool require_part_metadata) const
{
    checkConsistency(require_part_metadata);
    for (const auto & [_, proj_part] : projection_parts)
        proj_part->checkConsistency(require_part_metadata);
}

void IMergeTreeDataPart::calculateColumnsAndSecondaryIndicesSizesOnDisk()
{
    calculateColumnsSizesOnDisk();
    calculateSecondaryIndicesSizesOnDisk();
}

void IMergeTreeDataPart::calculateColumnsSizesOnDisk()
{
    if (getColumns().empty() || checksums.empty())
        throw Exception(ErrorCodes::LOGICAL_ERROR, "Cannot calculate columns sizes when columns or checksums are not initialized");

    calculateEachColumnSizes(columns_sizes, total_columns_size);
}

void IMergeTreeDataPart::calculateSecondaryIndicesSizesOnDisk()
{
    if (checksums.empty())
        throw Exception(ErrorCodes::LOGICAL_ERROR, "Cannot calculate secondary indexes sizes when columns or checksums are not initialized");

    auto secondary_indices_descriptions = storage.getInMemoryMetadataPtr()->secondary_indices;

    for (auto & index_description : secondary_indices_descriptions)
    {
        ColumnSize index_size;

        auto index_ptr = MergeTreeIndexFactory::instance().get(index_description);
        auto index_name = index_ptr->getFileName();
        auto index_name_escaped = escapeForFileName(index_name);

        auto index_file_name = index_name_escaped + index_ptr->getSerializedFileExtension();
        auto index_marks_file_name = index_name_escaped + getMarksFileExtension();

        /// If part does not contain index
        auto bin_checksum = checksums.files.find(index_file_name);
        if (bin_checksum != checksums.files.end())
        {
            index_size.data_compressed = bin_checksum->second.file_size;
            index_size.data_uncompressed = bin_checksum->second.uncompressed_size;
        }

        auto mrk_checksum = checksums.files.find(index_marks_file_name);
        if (mrk_checksum != checksums.files.end())
            index_size.marks = mrk_checksum->second.file_size;

        total_secondary_indices_size.add(index_size);
        secondary_index_sizes[index_description.name] = index_size;
    }
}

ColumnSize IMergeTreeDataPart::getColumnSize(const String & column_name) const
{
    /// For some types of parts columns_size maybe not calculated
    auto it = columns_sizes.find(column_name);
    if (it != columns_sizes.end())
        return it->second;

    return ColumnSize{};
}

IndexSize IMergeTreeDataPart::getSecondaryIndexSize(const String & secondary_index_name) const
{
    auto it = secondary_index_sizes.find(secondary_index_name);
    if (it != secondary_index_sizes.end())
        return it->second;

    return ColumnSize{};
}

bool IMergeTreeDataPart::hasSecondaryIndex(const String & index_name) const
{
    auto file_name = INDEX_FILE_PREFIX + index_name;
    return checksums.has(file_name + ".idx") || checksums.has(file_name + ".idx2");
}

void IMergeTreeDataPart::accumulateColumnSizes(ColumnToSize & column_to_size) const
{
    for (const auto & [column_name, size] : columns_sizes)
        column_to_size[column_name] = size.data_compressed;
}


bool IMergeTreeDataPart::checkAllTTLCalculated(const StorageMetadataPtr & metadata_snapshot) const
{
    if (!metadata_snapshot->hasAnyTTL())
        return false;

    if (metadata_snapshot->hasRowsTTL())
    {
        if (isEmpty()) /// All rows were finally deleted and we don't store TTL
            return true;
        if (ttl_infos.table_ttl.min == 0)
            return false;
    }

    for (const auto & [column, desc] : metadata_snapshot->getColumnTTLs())
    {
        /// Part has this column, but we don't calculated TTL for it
        if (!ttl_infos.columns_ttl.contains(column) && getColumns().contains(column))
            return false;
    }

    for (const auto & move_desc : metadata_snapshot->getMoveTTLs())
    {
        /// Move TTL is not calculated
        if (!ttl_infos.moves_ttl.contains(move_desc.result_column))
            return false;
    }

    for (const auto & group_by_desc : metadata_snapshot->getGroupByTTLs())
    {
        if (!ttl_infos.group_by_ttl.contains(group_by_desc.result_column))
            return false;
    }

    for (const auto & rows_where_desc : metadata_snapshot->getRowsWhereTTLs())
    {
        if (!ttl_infos.rows_where_ttl.contains(rows_where_desc.result_column))
            return false;
    }

    return true;
}

String IMergeTreeDataPart::getUniqueId() const
{
    return getDataPartStorage().getUniqueId();
}

UInt128 IMergeTreeDataPart::getPartBlockIDHash() const
{
    SipHash hash;
    checksums.computeTotalChecksumDataOnly(hash);
    return hash.get128();
}

String IMergeTreeDataPart::getZeroLevelPartBlockID(std::string_view token) const
{
    if (info.level != 0)
        throw Exception(ErrorCodes::LOGICAL_ERROR, "Trying to get block id for non zero level part {}", name);

    if (token.empty())
    {
        const auto hash_value = getPartBlockIDHash();
        return info.partition_id + "_" + toString(hash_value.items[0]) + "_" + toString(hash_value.items[1]);
    }

    SipHash hash;
    hash.update(token.data(), token.size());
    const auto hash_value = hash.get128();
    return info.partition_id + "_" + toString(hash_value.items[0]) + "_" + toString(hash_value.items[1]);
}

std::optional<String> IMergeTreeDataPart::getStreamNameOrHash(
    const String & stream_name,
    const Checksums & checksums_)
{
    if (checksums_.files.contains(stream_name + ".bin"))
        return stream_name;

    auto hash = sipHash128String(stream_name);
    if (checksums_.files.contains(hash + ".bin"))
        return hash;

    return {};
}

std::optional<String> IMergeTreeDataPart::getStreamNameOrHash(
    const String & stream_name,
    const String & extension,
    const IDataPartStorage & storage_)
{
    if (storage_.existsFile(stream_name + extension))
        return stream_name;

    auto hash = sipHash128String(stream_name);
    if (storage_.existsFile(hash + extension))
        return hash;

    return {};
}

std::optional<String> IMergeTreeDataPart::getStreamNameForColumn(
    const String & column_name,
    const ISerialization::SubstreamPath & substream_path,
    const Checksums & checksums_)
{
    auto stream_name = ISerialization::getFileNameForStream(column_name, substream_path);
    return getStreamNameOrHash(stream_name, checksums_);
}

std::optional<String> IMergeTreeDataPart::getStreamNameForColumn(
    const NameAndTypePair & column,
    const ISerialization::SubstreamPath & substream_path,
    const Checksums & checksums_)
{
    auto stream_name = ISerialization::getFileNameForStream(column, substream_path);
    return getStreamNameOrHash(stream_name, checksums_);
}

std::optional<String> IMergeTreeDataPart::getStreamNameForColumn(
    const String & column_name,
    const ISerialization::SubstreamPath & substream_path,
    const String & extension,
    const IDataPartStorage & storage_)
{
    auto stream_name = ISerialization::getFileNameForStream(column_name, substream_path);
    return getStreamNameOrHash(stream_name, extension, storage_);
}

std::optional<String> IMergeTreeDataPart::getStreamNameForColumn(
    const NameAndTypePair & column,
    const ISerialization::SubstreamPath & substream_path,
    const String & extension,
    const IDataPartStorage & storage_)
{
    auto stream_name = ISerialization::getFileNameForStream(column, substream_path);
    return getStreamNameOrHash(stream_name, extension, storage_);
}

void IMergeTreeDataPart::markProjectionPartAsBroken(const String & projection_name, const String & message, int code) const
{
    auto it = projection_parts.find(projection_name);
    if (it == projection_parts.end())
        throw Exception(ErrorCodes::LOGICAL_ERROR, "There is no projection part '{}'", projection_name);
    it->second->setBrokenReason(message, code);
}

bool IMergeTreeDataPart::hasBrokenProjection(const String & projection_name) const
{
    auto it = projection_parts.find(projection_name);
    if (it == projection_parts.end())
        return false;
    return it->second->is_broken;
}

void IMergeTreeDataPart::setBrokenReason(const String & message, int code) const
{
    std::lock_guard lock(broken_reason_mutex);
    if (is_broken)
        return;
    is_broken = true;
    exception = message;
    exception_code = code;
}

ColumnPtr IMergeTreeDataPart::getColumnSample(const NameAndTypePair & column) const
{
    const size_t total_mark = getMarksCount();
    /// If column doesn't have dynamic subcolumns or part has no data, just create column using it's type.
    if (!column.type->hasDynamicSubcolumns() || !total_mark)
        return column.type->createColumn();

    /// Otherwise, read sample column with 0 rows from the part, so it will load dynamic structure.
    NamesAndTypesList cols;
    cols.emplace_back(column);

    StorageMetadataPtr metadata_ptr = storage.getInMemoryMetadataPtr();
    StorageSnapshotPtr storage_snapshot_ptr = std::make_shared<StorageSnapshot>(storage, metadata_ptr);

    MergeTreeReaderPtr reader = getReader(
        cols,
        storage_snapshot_ptr,
        MarkRanges{MarkRange(0, 1)},
        /*virtual_fields=*/ {},
        /*uncompressed_cache=*/{},
        storage.getContext()->getMarkCache().get(),
        std::make_shared<AlterConversions>(),
        MergeTreeReaderSettings{},
        ValueSizeMap{},
        ReadBufferFromFileBase::ProfileCallback{});

    Columns result;
    result.resize(1);
    reader->readRows(0, 1, false, 0, result);
    return result[0];
}

bool isCompactPart(const MergeTreeDataPartPtr & data_part)
{
    return (data_part && data_part->getType() == MergeTreeDataPartType::Compact);
}

bool isWidePart(const MergeTreeDataPartPtr & data_part)
{
    return (data_part && data_part->getType() == MergeTreeDataPartType::Wide);
}

bool isCompressedFromIndexExtension(const String & index_extension)
{
    return index_extension == getIndexExtension(true);
}

Strings getPartsNames(const MergeTreeDataPartsVector & parts)
{
    Strings part_names;
    for (const auto & p : parts)
        part_names.push_back(p->name);
    return part_names;
}

}<|MERGE_RESOLUTION|>--- conflicted
+++ resolved
@@ -544,7 +544,6 @@
     return it == serializations.end() ? nullptr : it->second;
 }
 
-<<<<<<< HEAD
 bool IMergeTreeDataPart::isMovingPart() const
 {
     fs::path part_directory_path = getDataPartStorage().getRelativePath();
@@ -553,10 +552,7 @@
     return part_directory_path.parent_path().filename() == "moving";
 }
 
-void IMergeTreeDataPart::removeIfNeeded() noexcept
-=======
 void IMergeTreeDataPart::removeIfNeeded()
->>>>>>> f6cc0331
 {
     assert(assertHasValidVersionMetadata());
     if (!is_temp && state != MergeTreeDataPartState::DeleteOnDestroy)
