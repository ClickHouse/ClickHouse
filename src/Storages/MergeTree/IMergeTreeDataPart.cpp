--- conflicted
+++ resolved
@@ -524,7 +524,6 @@
     return it == serializations.end() ? nullptr : it->second;
 }
 
-<<<<<<< HEAD
 bool IMergeTreeDataPart::isMovingPart() const
 {
     fs::path part_directory_path = getDataPartStorage().getRelativePath();
@@ -533,10 +532,7 @@
     return part_directory_path.parent_path().filename() == "moving";
 }
 
-void IMergeTreeDataPart::removeIfNeeded() noexcept
-=======
 void IMergeTreeDataPart::removeIfNeeded()
->>>>>>> f096ccd2
 {
     assert(assertHasValidVersionMetadata());
     if (!is_temp && state != MergeTreeDataPartState::DeleteOnDestroy)
