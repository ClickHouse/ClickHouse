#include <Storages/MergeTree/IMergeTreeDataPart.h>
#include <Storages/MergeTree/IDataPartStorage.h>

#include <Columns/ColumnNullable.h>
#include <Common/DateLUTImpl.h>
#include <Common/SipHash.h>
#include <Common/quoteString.h>
#include <Compression/CompressedReadBuffer.h>
#include <Compression/CompressionFactory.h>
#include <Compression/getCompressionCodecForFile.h>
#include <Core/Defines.h>
#include <Core/NamesAndTypes.h>
#include <DataTypes/DataTypeAggregateFunction.h>
#include <DataTypes/NestedUtils.h>
#include <IO/HashingWriteBuffer.h>
#include <IO/ReadBufferFromString.h>
#include <IO/ReadHelpers.h>
#include <IO/WriteHelpers.h>
#include <Interpreters/MergeTreeTransaction.h>
#include <Interpreters/TransactionLog.h>
#include <Interpreters/Context.h>
#include <Parsers/ExpressionElementParsers.h>
#include <Parsers/parseQuery.h>
#include <Storages/ColumnsDescription.h>
#include <Storages/MergeTree/GinIndexStore.h>
#include <Storages/MergeTree/MergeTreeData.h>
#include <Storages/MergeTree/MergeTreeSettings.h>
#include <Storages/MergeTree/checkDataPart.h>
#include <Storages/MergeTree/Backup.h>
#include <Storages/StorageReplicatedMergeTree.h>
#include <Storages/MergeTree/MergeTreeIndexGranularityAdaptive.h>
#include <Storages/MergeTree/PatchParts/PatchPartsUtils.h>
#include <Storages/MergeTree/PrimaryIndexCache.h>
#include <Storages/MergeTree/LoadedMergeTreeDataPartInfoForReader.h>
#include <base/JSON.h>
#include <Common/CurrentMetrics.h>
#include <Common/Exception.h>
#include <Common/FieldAccurateComparison.h>
#include <Common/FailPoint.h>
#include <Common/MemoryTrackerBlockerInThread.h>
#include <Common/StringUtils.h>
#include <Common/thread_local_rng.h>
#include <Common/escapeForFileName.h>
#include <Common/logger_useful.h>

#include <Disks/IO/CachedOnDiskReadBufferFromFile.h>

#include <exception>
#include <optional>
#include <string_view>


namespace CurrentMetrics
{
    extern const Metric PartsTemporary;
    extern const Metric PartsPreCommitted;
    extern const Metric PartsCommitted;
    extern const Metric PartsPreActive;
    extern const Metric PartsActive;
    extern const Metric PartsOutdated;
    extern const Metric PartsDeleting;
    extern const Metric PartsDeleteOnDestroy;

    extern const Metric PartsWide;
    extern const Metric PartsCompact;
}

namespace ProfileEvents
{
    extern const Event LoadedPrimaryIndexFiles;
    extern const Event LoadedPrimaryIndexRows;
    extern const Event LoadedPrimaryIndexBytes;
}

namespace DB
{

namespace MergeTreeSetting
{
    extern const MergeTreeSettingsBool allow_remote_fs_zero_copy_replication;
    extern const MergeTreeSettingsBool exclude_deleted_rows_for_part_size_in_merge;
    extern const MergeTreeSettingsBool fsync_part_directory;
    extern const MergeTreeSettingsBool load_existing_rows_count_for_old_parts;
    extern const MergeTreeSettingsUInt64 max_file_name_length;
    extern const MergeTreeSettingsBool primary_key_lazy_load;
    extern const MergeTreeSettingsFloat primary_key_ratio_of_unique_prefix_values_to_skip_suffix_columns;
    extern const MergeTreeSettingsFloat ratio_of_defaults_for_sparse_serialization;
    extern const MergeTreeSettingsBool replace_long_file_name_to_hash;
    extern const MergeTreeSettingsBool columns_and_secondary_indices_sizes_lazy_calculation;
}

namespace ErrorCodes
{
    extern const int CANNOT_READ_ALL_DATA;
    extern const int LOGICAL_ERROR;
    extern const int NO_FILE_IN_DATA_PART;
    extern const int EXPECTED_END_OF_FILE;
    extern const int CORRUPTED_DATA;
    extern const int NOT_FOUND_EXPECTED_DATA_PART;
    extern const int BAD_SIZE_OF_FILE_IN_DATA_PART;
    extern const int BAD_TTL_FILE;
    extern const int NOT_IMPLEMENTED;
    extern const int NO_SUCH_COLUMN_IN_TABLE;
}

namespace FailPoints
{
    extern const char remove_merge_tree_part_delay[];
}

namespace
{

String getIndexExtensionFromFilesystem(const IDataPartStorage & data_part_storage)
{
    if (data_part_storage.existsFile("primary" + getIndexExtension(true)))
        return getIndexExtension(true);
    else
        return {".idx"};
}

}


void IMergeTreeDataPart::MinMaxIndex::load(const IMergeTreeDataPart & part)
{
    auto metadata_snapshot = part.getMetadataSnapshot();
    const auto & partition_key = metadata_snapshot->getPartitionKey();

    auto minmax_column_names = MergeTreeData::getMinMaxColumnsNames(partition_key);
    auto minmax_column_types = MergeTreeData::getMinMaxColumnsTypes(partition_key);
    size_t minmax_idx_size = minmax_column_types.size();

    hyperrectangle.reserve(minmax_idx_size);
    FormatSettings format_settings;
    for (size_t i = 0; i < minmax_idx_size; ++i)
    {
        String file_name = "minmax_" + getFileColumnName(minmax_column_names[i], part.checksums) + ".idx";
        auto file = part.readFile(file_name);
        auto serialization = minmax_column_types[i]->getDefaultSerialization();

        Field min_val;
        serialization->deserializeBinary(min_val, *file, format_settings);
        Field max_val;
        serialization->deserializeBinary(max_val, *file, format_settings);

        // NULL_LAST
        if (min_val.isNull())
            min_val = POSITIVE_INFINITY;
        if (max_val.isNull())
            max_val = POSITIVE_INFINITY;

        hyperrectangle.emplace_back(min_val, true, max_val, true);
    }
    initialized = true;
}

IMergeTreeDataPart::MinMaxIndex::WrittenFiles IMergeTreeDataPart::MinMaxIndex::store(
    StorageMetadataPtr metadata_snapshot, IDataPartStorage & part_storage, Checksums & out_checksums, const MergeTreeSettingsPtr & storage_settings) const
{
    const auto & partition_key = metadata_snapshot->getPartitionKey();
    auto minmax_column_names = MergeTreeData::getMinMaxColumnsNames(partition_key);
    auto minmax_column_types = MergeTreeData::getMinMaxColumnsTypes(partition_key);

    return store(minmax_column_names, minmax_column_types, part_storage, out_checksums, storage_settings);
}

IMergeTreeDataPart::MinMaxIndex::WrittenFiles IMergeTreeDataPart::MinMaxIndex::store(
    const Names & column_names,
    const DataTypes & data_types,
    IDataPartStorage & part_storage,
    Checksums & out_checksums,
    const MergeTreeSettingsPtr & storage_settings) const
{
    if (!initialized)
        throw Exception(
            ErrorCodes::LOGICAL_ERROR,
            "Attempt to store uninitialized MinMax index for part {}. This is a bug",
            part_storage.getFullPath());

    WrittenFiles written_files;

    for (size_t i = 0; i < column_names.size(); ++i)
    {
        String file_name = "minmax_" + getFileColumnName(column_names[i], storage_settings) + ".idx";
        auto serialization = data_types.at(i)->getDefaultSerialization();

        auto out = part_storage.writeFile(file_name, 4096, {});
        HashingWriteBuffer out_hashing(*out);
        serialization->serializeBinary(hyperrectangle[i].left, out_hashing, {});
        serialization->serializeBinary(hyperrectangle[i].right, out_hashing, {});
        out_hashing.finalize();
        out_checksums.files[file_name].file_size = out_hashing.count();
        out_checksums.files[file_name].file_hash = out_hashing.getHash();
        out->preFinalize();
        written_files.emplace_back(std::move(out));
    }

    return written_files;
}

void IMergeTreeDataPart::MinMaxIndex::update(const Block & block, const Names & column_names)
{
    if (!initialized)
        hyperrectangle.reserve(column_names.size());

    for (size_t i = 0; i < column_names.size(); ++i)
    {
        FieldRef min_value;
        FieldRef max_value;
        const ColumnWithTypeAndName & column = block.getByName(column_names[i]);
        if (const auto * column_nullable = typeid_cast<const ColumnNullable *>(column.column.get()))
            column_nullable->getExtremesNullLast(min_value, max_value);
        else
            column.column->getExtremes(min_value, max_value);

        if (!initialized)
            hyperrectangle.emplace_back(min_value, true, max_value, true);
        else
        {
            hyperrectangle[i].left = accurateLess(hyperrectangle[i].left, min_value) ? hyperrectangle[i].left : min_value;
            hyperrectangle[i].right = accurateLess(hyperrectangle[i].right, max_value) ? max_value : hyperrectangle[i].right;
        }
    }

    initialized = true;
}

void IMergeTreeDataPart::MinMaxIndex::merge(const MinMaxIndex & other)
{
    if (!other.initialized)
        return;

    if (!initialized)
    {
        hyperrectangle = other.hyperrectangle;
        initialized = true;
    }
    else
    {
        for (size_t i = 0; i < hyperrectangle.size(); ++i)
        {
            hyperrectangle[i].left = std::min(hyperrectangle[i].left, other.hyperrectangle[i].left);
            hyperrectangle[i].right = std::max(hyperrectangle[i].right, other.hyperrectangle[i].right);
        }
    }
}

void IMergeTreeDataPart::MinMaxIndex::appendFiles(const MergeTreeData & data, Strings & files)
{
    auto metadata_snapshot = data.getInMemoryMetadataPtr();
    const auto & partition_key = metadata_snapshot->getPartitionKey();
    auto minmax_column_names = MergeTreeData::getMinMaxColumnsNames(partition_key);
    size_t minmax_idx_size = minmax_column_names.size();
    for (size_t i = 0; i < minmax_idx_size; ++i)
    {
        String file_name = "minmax_" + getFileColumnName(minmax_column_names[i], data.getSettings()) + ".idx";
        files.push_back(file_name);
    }
}

String IMergeTreeDataPart::MinMaxIndex::getFileColumnName(const String & column_name, const MergeTreeSettingsPtr & storage_settings_)
{
    String stream_name = escapeForFileName(column_name);
    if (storage_settings_ && (*storage_settings_)[MergeTreeSetting::replace_long_file_name_to_hash] && stream_name.size() > (*storage_settings_)[MergeTreeSetting::max_file_name_length])
        stream_name = sipHash128String(stream_name);
    return stream_name;
}

String IMergeTreeDataPart::MinMaxIndex::getFileColumnName(const String & column_name, const Checksums & checksums_)
{
    String stream_name = escapeForFileName(column_name);
    if (checksums_.files.contains("minmax_" + stream_name + ".idx"))
        return stream_name;

    auto hash = sipHash128String(stream_name);
    if (checksums_.files.contains("minmax_" + hash + ".idx"))
        return hash;
    return stream_name;
}

void IMergeTreeDataPart::incrementStateMetric(MergeTreeDataPartState state_) const
{
    switch (state_)
    {
        case MergeTreeDataPartState::Temporary:
            CurrentMetrics::add(CurrentMetrics::PartsTemporary);
            return;
        case MergeTreeDataPartState::PreActive:
            CurrentMetrics::add(CurrentMetrics::PartsPreActive);
            CurrentMetrics::add(CurrentMetrics::PartsPreCommitted);
            return;
        case MergeTreeDataPartState::Active:
            CurrentMetrics::add(CurrentMetrics::PartsActive);
            CurrentMetrics::add(CurrentMetrics::PartsCommitted);
            return;
        case MergeTreeDataPartState::Outdated:
            storage.total_outdated_parts_count.fetch_add(1, std::memory_order_relaxed);
            CurrentMetrics::add(CurrentMetrics::PartsOutdated);
            return;
        case MergeTreeDataPartState::Deleting:
            CurrentMetrics::add(CurrentMetrics::PartsDeleting);
            return;
        case MergeTreeDataPartState::DeleteOnDestroy:
            CurrentMetrics::add(CurrentMetrics::PartsDeleteOnDestroy);
            return;
    }
}

void IMergeTreeDataPart::decrementStateMetric(MergeTreeDataPartState state_) const
{
    switch (state_)
    {
        case MergeTreeDataPartState::Temporary:
            CurrentMetrics::sub(CurrentMetrics::PartsTemporary);
            return;
        case MergeTreeDataPartState::PreActive:
            CurrentMetrics::sub(CurrentMetrics::PartsPreActive);
            CurrentMetrics::sub(CurrentMetrics::PartsPreCommitted);
            return;
        case MergeTreeDataPartState::Active:
            CurrentMetrics::sub(CurrentMetrics::PartsActive);
            CurrentMetrics::sub(CurrentMetrics::PartsCommitted);
            return;
        case MergeTreeDataPartState::Outdated:
            storage.total_outdated_parts_count.fetch_sub(1, std::memory_order_relaxed);
            CurrentMetrics::sub(CurrentMetrics::PartsOutdated);
            return;
        case MergeTreeDataPartState::Deleting:
            CurrentMetrics::sub(CurrentMetrics::PartsDeleting);
            return;
        case MergeTreeDataPartState::DeleteOnDestroy:
            CurrentMetrics::sub(CurrentMetrics::PartsDeleteOnDestroy);
            return;
    }
}

static void incrementTypeMetric(MergeTreeDataPartType type)
{
    switch (type.getValue())
    {
        case MergeTreeDataPartType::Wide:
            CurrentMetrics::add(CurrentMetrics::PartsWide);
            return;
        case MergeTreeDataPartType::Compact:
            CurrentMetrics::add(CurrentMetrics::PartsCompact);
            return;
        case MergeTreeDataPartType::Unknown:
            return;
    }
}

static void decrementTypeMetric(MergeTreeDataPartType type)
{
    switch (type.getValue())
    {
        case MergeTreeDataPartType::Wide:
            CurrentMetrics::sub(CurrentMetrics::PartsWide);
            return;
        case MergeTreeDataPartType::Compact:
            CurrentMetrics::sub(CurrentMetrics::PartsCompact);
            return;
        case MergeTreeDataPartType::Unknown:
            return;
    }
}

IMergeTreeDataPart::IMergeTreeDataPart(
    const MergeTreeData & storage_,
    const String & name_,
    const MergeTreePartInfo & info_,
    const MutableDataPartStoragePtr & data_part_storage_,
    Type part_type_,
    const IMergeTreeDataPart * parent_part_)
    : DataPartStorageHolder(data_part_storage_)
    , storage(storage_)
    , name(mutable_name)
    , info(info_)
    , index_granularity_info(storage_, part_type_)
    , part_type(part_type_)
    , parent_part(parent_part_)
    , parent_part_name(parent_part ? parent_part->name : "")
    , mutable_name(name_)
{
    if (parent_part)
    {
        chassert(parent_part_name.starts_with(parent_part->info.getPartitionId()));     /// Make sure there's no prefix
        state = MergeTreeDataPartState::Active;
    }

    incrementStateMetric(state);
    incrementTypeMetric(part_type);

    minmax_idx = std::make_shared<MinMaxIndex>();

    initializeIndexGranularityInfo();
}

IMergeTreeDataPart::~IMergeTreeDataPart()
{
    decrementStateMetric(state);
    decrementTypeMetric(part_type);
}

IMergeTreeDataPart::IndexPtr IMergeTreeDataPart::getIndex() const
{
    std::scoped_lock lock(index_mutex);

    if (index)
        return index;

    if (auto index_cache = storage.getPrimaryIndexCache())
        return loadIndexToCache(*index_cache);

    index = loadIndex();
    return index;
}

IMergeTreeDataPart::IndexPtr IMergeTreeDataPart::loadIndexToCache(PrimaryIndexCache & index_cache) const
{
    auto key = PrimaryIndexCache::hash(getRelativePathOfActivePart());
    auto callback = [this] { return loadIndex(); };
    return index_cache.getOrSet(key, callback);
}

void IMergeTreeDataPart::moveIndexToCache(PrimaryIndexCache & index_cache)
{
    std::scoped_lock lock(index_mutex);
    if (!index)
        return;

    auto key = PrimaryIndexCache::hash(getRelativePathOfActivePart());
    index_cache.set(key, std::const_pointer_cast<Index>(index));
    index.reset();

    for (const auto & [_, projection] : projection_parts)
        projection->moveIndexToCache(index_cache);
}

void IMergeTreeDataPart::removeIndexFromCache(PrimaryIndexCache * index_cache) const
{
    if (!index_cache)
        return;

    auto key = PrimaryIndexCache::hash(getRelativePathOfActivePart());
    index_cache->remove(key);
}

void IMergeTreeDataPart::setIndex(Columns index_columns)
{
    std::scoped_lock lock(index_mutex);
    if (index)
        throw Exception(ErrorCodes::LOGICAL_ERROR, "The index of data part can be set only once");

    optimizeIndexColumns(index_granularity->getMarksCount(), index_columns);
    index = std::make_shared<Index>(std::move(index_columns));
}

void IMergeTreeDataPart::unloadIndex()
{
    std::scoped_lock lock(index_mutex);
    index.reset();
}

bool IMergeTreeDataPart::isIndexLoaded() const
{
    std::scoped_lock lock(index_mutex);
    return index != nullptr;
}

void IMergeTreeDataPart::setName(const String & new_name)
{
    mutable_name = new_name;
    for (auto & proj_part : projection_parts)
        proj_part.second->parent_part_name = new_name;
}

String IMergeTreeDataPart::getNewName(const MergeTreePartInfo & new_part_info) const
{
    if (storage.format_version < MERGE_TREE_DATA_MIN_FORMAT_VERSION_WITH_CUSTOM_PARTITIONING)
    {
        /// NOTE: getting min and max dates from the part name (instead of part data) because we want
        /// the merged part name be determined only by source part names.
        /// It is simpler this way when the real min and max dates for the block range can change
        /// (e.g. after an ALTER DELETE command).
        DayNum min_date;
        DayNum max_date;
        MergeTreePartInfo::parseMinMaxDatesFromPartName(name, min_date, max_date);
        return new_part_info.getPartNameV0(min_date, max_date);
    }
    return new_part_info.getPartNameV1();
}

std::optional<size_t> IMergeTreeDataPart::getColumnPosition(const String & column_name) const
{
    auto it = column_name_to_position.find(column_name);
    if (it == column_name_to_position.end())
        return {};
    return it->second;
}


void IMergeTreeDataPart::setState(MergeTreeDataPartState new_state) const
{
    decrementStateMetric(state);
    state.store(new_state);
    incrementStateMetric(state);
}

std::string_view IMergeTreeDataPart::stateString(MergeTreeDataPartState state)
{
    return magic_enum::enum_name(state);
}

std::pair<DayNum, DayNum> IMergeTreeDataPart::getMinMaxDate() const
{
    if (storage.minmax_idx_date_column_pos != -1 && minmax_idx->initialized && !info.isPatch())
    {
        const auto & hyperrectangle = minmax_idx->hyperrectangle[storage.minmax_idx_date_column_pos];
        return {DayNum(hyperrectangle.left.safeGet<UInt64>()), DayNum(hyperrectangle.right.safeGet<UInt64>())};
    }
    return {};
}

std::pair<time_t, time_t> IMergeTreeDataPart::getMinMaxTime() const
{
    if (storage.minmax_idx_time_column_pos != -1 && minmax_idx->initialized && !info.isPatch())
    {
        const auto & hyperrectangle = minmax_idx->hyperrectangle[storage.minmax_idx_time_column_pos];

        /// The case of DateTime
        if (hyperrectangle.left.getType() == Field::Types::UInt64)
        {
            assert(hyperrectangle.right.getType() == Field::Types::UInt64);
            return {hyperrectangle.left.safeGet<UInt64>(), hyperrectangle.right.safeGet<UInt64>()};
        }
        /// The case of DateTime64
        if (hyperrectangle.left.getType() == Field::Types::Decimal64)
        {
            assert(hyperrectangle.right.getType() == Field::Types::Decimal64);

            auto left = hyperrectangle.left.safeGet<DecimalField<Decimal64>>();
            auto right = hyperrectangle.right.safeGet<DecimalField<Decimal64>>();

            assert(left.getScale() == right.getScale());

            return {left.getValue() / left.getScaleMultiplier(), right.getValue() / right.getScaleMultiplier()};
        }
        throw Exception(ErrorCodes::LOGICAL_ERROR, "Part minmax index by time is neither DateTime or DateTime64");
    }
    return {};
}


void IMergeTreeDataPart::setColumns(const NamesAndTypesList & new_columns, const SerializationInfoByName & new_infos, int32_t new_metadata_version)
{
    columns = new_columns;
    serialization_infos = new_infos;
    metadata_version = new_metadata_version;

    column_name_to_position.clear();
    column_name_to_position.reserve(new_columns.size());
    size_t pos = 0;

    for (const auto & column : columns)
    {
        column_name_to_position.emplace(column.name, pos++);

        auto it = serialization_infos.find(column.name);
        auto serialization = it == serialization_infos.end()
            ? IDataType::getSerialization(column)
            : IDataType::getSerialization(column, *it->second);

        serializations.emplace(column.name, serialization);

        IDataType::forEachSubcolumn([&](const auto &, const auto & subname, const auto & subdata)
        {
            auto full_name = Nested::concatenateName(column.name, subname);
            serializations.emplace(full_name, subdata.serialization);
        }, ISerialization::SubstreamData(serialization));
    }

    columns_description = ColumnsDescription(columns);
    columns_description_with_collected_nested = ColumnsDescription(Nested::collect(columns));
}

String IMergeTreeDataPart::getProjectionName() const
{
    if (!parent_part)
        return "";

    if (!temp_projection_block_number)
        return name;

    if (!is_temp)
        throw Exception(ErrorCodes::LOGICAL_ERROR, "Temporary block number {} is set but projection part {} is not temporary", *temp_projection_block_number, name);

    String suffix = "_" + std::to_string(*temp_projection_block_number);

    if (!name.ends_with(suffix))
        throw Exception(ErrorCodes::LOGICAL_ERROR, "Temporary block number {} is set but projection part {} doesn't have it in name's suffix", *temp_projection_block_number, name);

    auto pos = name.rfind(suffix);
    chassert(pos != std::string::npos);
    return name.substr(0, pos);
}

StorageMetadataPtr IMergeTreeDataPart::getMetadataSnapshot() const
{
    if (info.isPatch())
        return storage.getPatchPartMetadata(columns_description, info.getPartitionId(), storage.getContext());

    auto metadata_snapshot = storage.getInMemoryMetadataPtr();
    if (!parent_part)
        return metadata_snapshot;

    return metadata_snapshot->projections.get(getProjectionName()).metadata;
}

NameAndTypePair IMergeTreeDataPart::getColumn(const String & column_name) const
{
    return columns_description.getColumnOrSubcolumn(GetColumnsOptions::AllPhysical, column_name);
}

std::optional<NameAndTypePair> IMergeTreeDataPart::tryGetColumn(const String & column_name) const
{
    return columns_description.tryGetColumnOrSubcolumn(GetColumnsOptions::AllPhysical, column_name);
}

SerializationPtr IMergeTreeDataPart::getSerialization(const String & column_name) const
{
    auto serialization = tryGetSerialization(column_name);
    if (!serialization)
        throw Exception(ErrorCodes::NO_SUCH_COLUMN_IN_TABLE,
            "There is no column or subcolumn {} in part {}", column_name, name);

    return serialization;
}

SerializationPtr IMergeTreeDataPart::tryGetSerialization(const String & column_name) const
{
    auto it = serializations.find(column_name);
    return it == serializations.end() ? nullptr : it->second;
}

bool IMergeTreeDataPart::isMovingPart() const
{
    fs::path part_directory_path = getDataPartStorage().getRelativePath();
    if (part_directory_path.filename().empty())
        part_directory_path = part_directory_path.parent_path();
    return part_directory_path.parent_path().filename() == "moving";
}

void IMergeTreeDataPart::clearCaches()
{
    if (cleared_data_in_caches.exchange(true) || is_duplicate)
        return;

    /// Remove index and marks from the cache, because otherwise the cache will grow to its maximum size
    /// even if the overall index size is much less.
    removeMarksFromCache(storage.getContext()->getMarkCache().get());
    removeIndexFromCache(storage.getPrimaryIndexCache().get());
}

bool IMergeTreeDataPart::mayStoreDataInCaches() const
{
    size_t uncompressed_bytes = getBytesUncompressedOnDisk();

    auto mark_cache = storage.getMarkCacheToPrewarm(uncompressed_bytes);
    auto index_cache = storage.getPrimaryIndexCacheToPrewarm(uncompressed_bytes);

    return (mark_cache || index_cache) && !cleared_data_in_caches;
}

void IMergeTreeDataPart::removeIfNeeded()
{
    if (is_removed)
        return;

    fiu_do_on(FailPoints::remove_merge_tree_part_delay,
    {
        std::chrono::milliseconds sleep_time{1300 + thread_local_rng() % 200};
        std::this_thread::sleep_for(sleep_time);
    });

    chassert(assertHasValidVersionMetadata());
    std::string path;

    try
    {
        path = getDataPartStorage().getRelativePath();
        clearCaches();
    }
    catch (...)
    {
        tryLogCurrentException(__PRETTY_FUNCTION__, fmt::format("while removing part {} with path {}", name, path));
    }

    if (!is_temp && state != MergeTreeDataPartState::DeleteOnDestroy)
        return;

    try
    {
        if (!getDataPartStorage().exists()) // path
            return;

        if (is_temp)
        {
            const auto & part_directory = getDataPartStorage().getPartDirectory();

            String file_name = fileName(part_directory);

            if (file_name.empty())
                throw Exception(ErrorCodes::LOGICAL_ERROR, "relative_path {} of part {} is invalid or not set",
                                getDataPartStorage().getPartDirectory(), name);

            bool is_moving_part = isMovingPart();
            if (!startsWith(file_name, "tmp") && !endsWith(file_name, ".tmp_proj") && !is_moving_part)
            {
                LOG_ERROR(
                    storage.log,
                    "~DataPart() should remove part {} but its name doesn't start with \"tmp\" or end with \".tmp_proj\". Too "
                    "suspicious, keeping the part.",
                    path);
                return;
            }

            if (is_moving_part)
            {
                LOG_TRACE(storage.log, "Removing unneeded moved part from {}", path);
            }
        }

        remove();

        if (state == MergeTreeDataPartState::DeleteOnDestroy)
        {
            LOG_TRACE(storage.log, "Removed part from old location {}", path);
        }

        is_removed = true;
    }
    catch (...)
    {
        tryLogCurrentException(__PRETTY_FUNCTION__, fmt::format("while removing part {} with path {}", name, path));

        /// FIXME If part it temporary, then directory will not be removed for 1 day (temporary_directories_lifetime).
        /// If it's tmp_merge_<part_name> or tmp_fetch_<part_name>,
        /// then all future attempts to execute part producing operation will fail with "directory already exists".
    }
}


UInt64 IMergeTreeDataPart::getIndexSizeInBytes() const
{
    std::scoped_lock lock(index_mutex);
    if (!index)
        return 0;

    UInt64 res = 0;
    for (const auto & column : *index)
        res += column->byteSize();
    return res;
}

UInt64 IMergeTreeDataPart::getIndexSizeInAllocatedBytes() const
{
    std::scoped_lock lock(index_mutex);
    if (!index)
        return 0;

    UInt64 res = 0;
    for (const auto & column : *index)
        res += column->allocatedBytes();
    return res;
}

UInt64 IMergeTreeDataPart::getIndexGranularityBytes() const
{
    return index_granularity->getBytesSize();
}

UInt64 IMergeTreeDataPart::getIndexGranularityAllocatedBytes() const
{
    return index_granularity->getBytesAllocated();
}

void IMergeTreeDataPart::assertState(const std::initializer_list<MergeTreeDataPartState> & affordable_states) const
{
    if (!checkState(affordable_states))
    {
        String states_str;
        for (auto affordable_state : affordable_states)
        {
            states_str += stateString(affordable_state);
            states_str += ' ';
        }

        if (!states_str.empty())
            states_str.pop_back();

        throw Exception(ErrorCodes::NOT_FOUND_EXPECTED_DATA_PART, "Unexpected state of part {}. Expected: {}", getNameWithState(), states_str);
    }
}

UInt64 IMergeTreeDataPart::getMarksCount() const
{
    return index_granularity->getMarksCount();
}

UInt64 IMergeTreeDataPart::getExistingBytesOnDisk() const
{
    if ((*storage.getSettings())[MergeTreeSetting::exclude_deleted_rows_for_part_size_in_merge] && supportLightweightDeleteMutate() && hasLightweightDelete()
        && existing_rows_count.has_value() && existing_rows_count.value() < rows_count && rows_count > 0)
        return bytes_on_disk * existing_rows_count.value() / rows_count;
    return bytes_on_disk;
}

size_t IMergeTreeDataPart::getFileSizeOrZero(const String & file_name) const
{
    auto checksum = checksums.files.find(file_name);
    if (checksum == checksums.files.end())
        return 0;
    return checksum->second.file_size;
}

String IMergeTreeDataPart::getColumnNameWithMinimumCompressedSize(const NamesAndTypesList & available_columns) const
{
    std::optional<std::string> minimum_size_column;
    UInt64 minimum_size = std::numeric_limits<UInt64>::max();

    for (const auto & column : available_columns)
    {
        if (!hasColumnFiles(column))
            continue;

        const auto size = getColumnSize(column.name).data_compressed;
        if (size < minimum_size)
        {
            minimum_size = size;
            minimum_size_column = column.name;
        }
    }

    if (!minimum_size_column)
        throw Exception(ErrorCodes::LOGICAL_ERROR, "Could not find a column of minimum size in MergeTree, part {}",
                        getDataPartStorage().getFullPath());

    return *minimum_size_column;
}

ColumnsStatistics IMergeTreeDataPart::loadStatistics() const
{
    const auto & metadata_snaphost = storage.getInMemoryMetadata();

    auto total_statistics = MergeTreeStatisticsFactory::instance().getMany(metadata_snaphost.getColumns());

    ColumnsStatistics result;
    for (auto & stat : total_statistics)
    {
        String file_name = stat->getFileName() + STATS_FILE_SUFFIX;
        String file_path = fs::path(getDataPartStorage().getRelativePath()) / file_name;

        if (auto stat_file = readFileIfExists(file_name))
        {
            CompressedReadBuffer compressed_buffer(*stat_file);
            stat->deserialize(compressed_buffer);
            result.push_back(stat);
        }
        else
            LOG_INFO(storage.log, "Cannot find stats file {}", file_path);
    }
    return result;
}

void IMergeTreeDataPart::loadColumnsChecksumsIndexes(bool require_columns_checksums, bool check_consistency, bool load_metadata_version)
{
    /// Memory should not be limited during ATTACH TABLE query.
    /// This is already true at the server startup but must be also ensured for manual table ATTACH.
    /// Motivation: memory for index is shared between queries - not belong to the query itself.
    MemoryTrackerBlockerInThread temporarily_disable_memory_tracker;

    try
    {
        if (!isStoredOnReadonlyDisk())
            loadUUID();
        loadColumns(require_columns_checksums, load_metadata_version);
        loadColumnsSubstreams();
        loadChecksums(require_columns_checksums);
        loadIndexGranularity();

        /// It's important to load index after index granularity.
        if (!(*storage.getSettings())[MergeTreeSetting::primary_key_lazy_load])
            index = loadIndex();

        if (!(*storage.getSettings())[MergeTreeSetting::columns_and_secondary_indices_sizes_lazy_calculation])
            calculateColumnsAndSecondaryIndicesSizesOnDisk();

        loadRowsCount(); /// Must be called after loadIndexGranularity() as it uses the value of `index_granularity`.
        loadExistingRowsCount(); /// Must be called after loadRowsCount() as it uses the value of `rows_count`.
        loadPartitionAndMinMaxIndex();
        bool has_broken_projections = false;

        if (!parent_part)
        {
            if (!isStoredOnReadonlyDisk())
                loadTTLInfos();

            loadProjections(require_columns_checksums, check_consistency, has_broken_projections, false /* if_not_loaded */);
        }

        if (check_consistency && !has_broken_projections)
            checkConsistency(require_columns_checksums);

        loadDefaultCompressionCodec();
        loadSourcePartsSet();
    }
    catch (...)
    {
        /// Don't scare people with broken part error if it's retryable.
        if (!isRetryableException(std::current_exception()))
        {
            auto message = getCurrentExceptionMessage(true);
            LOG_ERROR(storage.log, "Part {} is broken and needs manual correction. Reason: {}",
                getDataPartStorage().getFullPath(), message);

            if (Exception * e = current_exception_cast<Exception *>())
            {
                /// Probably there is something wrong with files of this part.
                /// So it can be helpful to add to the error message some information about those files.
                String files_in_part;

                for (auto it = getDataPartStorage().iterate(); it->isValid(); it->next())
                {
                    std::string file_info;
                    if (!getDataPartStorage().existsDirectory(it->name()))
                        file_info = fmt::format(" ({} bytes)", getDataPartStorage().getFileSize(it->name()));

                    files_in_part += fmt::format("{}{}{}", (files_in_part.empty() ? "" : ", "), it->name(), file_info);
                }
                if (!files_in_part.empty())
                    e->addMessage("Part contains files: {}", files_in_part);
                if (isEmpty())
                    e->addMessage("Part is empty");
            }
        }

        throw;
    }
}

MergeTreeDataPartBuilder IMergeTreeDataPart::getProjectionPartBuilder(const String & projection_name, bool is_temp_projection)
{
    const char * projection_extension = is_temp_projection ? ".tmp_proj" : ".proj";
    auto projection_storage = getDataPartStorage().getProjection(projection_name + projection_extension, !is_temp_projection);
    MergeTreeDataPartBuilder builder(storage, projection_name, projection_storage, getReadSettings());
    return builder.withPartInfo(MergeListElement::FAKE_RESULT_PART_FOR_PROJECTION).withParentPart(this);
}

void IMergeTreeDataPart::addProjectionPart(
    const String & projection_name,
    std::shared_ptr<IMergeTreeDataPart> && projection_part)
{
    if (hasProjection(projection_name))
        throw Exception(ErrorCodes::LOGICAL_ERROR, "Projection part {} in part {} is already loaded. This is a bug", projection_name, name);

    if (projection_name != projection_part->name)
        throw Exception(ErrorCodes::LOGICAL_ERROR, "The name of projection part ({}) is inconsistent with the name of projection ({})", projection_part->name, projection_name);

    projection_parts[projection_name] = std::move(projection_part);
}

void IMergeTreeDataPart::loadProjections(
    bool require_columns_checksums, bool check_consistency, bool & has_broken_projection, bool if_not_loaded, bool only_metadata)
{
    auto metadata_snapshot = storage.getInMemoryMetadataPtr();
    for (const auto & projection : metadata_snapshot->projections)
    {
        auto path = projection.name + ".proj";
        if (getDataPartStorage().existsDirectory(path))
        {
            if (hasProjection(projection.name))
            {
                if (!if_not_loaded)
                    throw Exception(
                        ErrorCodes::LOGICAL_ERROR, "Projection part {} in part {} is already loaded. This is a bug", projection.name, name);
            }
            else
            {
                auto part = getProjectionPartBuilder(projection.name).withPartFormatFromDisk().build();

                try
                {
                    if (only_metadata)
                        part->loadChecksums(require_columns_checksums);
                    else
                        part->loadColumnsChecksumsIndexes(require_columns_checksums, check_consistency);
                }
                catch (...)
                {
                    if (isRetryableException(std::current_exception()))
                        throw;

                    auto message = getCurrentExceptionMessage(true);
                    LOG_WARNING(storage.log, "Cannot load projection {}, "
                                "will consider it broken. Reason: {}", projection.name, message);

                    has_broken_projection = true;
                    part->setBrokenReason(message, getCurrentExceptionCode());
                }

                addProjectionPart(projection.name, std::move(part));
            }
        }
        else if (check_consistency && checksums.has(path))
        {
            auto part = getProjectionPartBuilder(projection.name).withPartFormatFromDisk().build();
            part->setBrokenReason(
                "Projection directory " + path + " does not exist while loading projections. Stacktrace: " + StackTrace().toString(),
                ErrorCodes::NO_FILE_IN_DATA_PART);
            addProjectionPart(projection.name, std::move(part));
            has_broken_projection = true;
        }
    }
}

void IMergeTreeDataPart::loadIndexGranularity()
{
    throw Exception(ErrorCodes::NOT_IMPLEMENTED,
                    "Method 'loadIndexGranularity' is not implemented for part with type {}", getType().toString());
}


template <typename Columns>
void IMergeTreeDataPart::optimizeIndexColumns(size_t marks_count, Columns & index_columns) const
{
    if (marks_count == 0)
    {
        chassert(isEmpty());
        return;
    }

    /// Do not optimize index for patch parts because patch parts
    /// use manual index analysis which requires all index columns.
    if (info.isPatch())
        return;

    size_t key_size = index_columns.size();
    Float64 ratio_to_drop_suffix_columns = (*storage.getSettings())[MergeTreeSetting::primary_key_ratio_of_unique_prefix_values_to_skip_suffix_columns];

    /// Cut useless suffix columns, if necessary.
    if (key_size > 1 && ratio_to_drop_suffix_columns > 0 && ratio_to_drop_suffix_columns < 1)
    {
        for (size_t j = 0; j < key_size - 1; ++j)
        {
            size_t num_changes = 0;
            for (size_t i = 1; i < marks_count; ++i)
            {
                if (0 != index_columns[j]->compareAt(i, i - 1, *index_columns[j], 0))
                    ++num_changes;
            }

            if (static_cast<Float64>(num_changes) / marks_count >= ratio_to_drop_suffix_columns)
            {
                key_size = j + 1;
                index_columns.resize(key_size);
                break;
            }
        }

        LOG_TEST(storage.log, "Loaded primary key index for part {}, {} columns are kept in memory", name, key_size);
    }
}

std::shared_ptr<IMergeTreeDataPart::Index> IMergeTreeDataPart::loadIndex() const
{
    /// Memory for index must not be accounted as memory usage for query, because it belongs to a table.
    MemoryTrackerBlockerInThread temporarily_disable_memory_tracker;

    auto metadata_snapshot = getMetadataSnapshot();
    const auto & primary_key = metadata_snapshot->getPrimaryKey();
    size_t key_size = primary_key.column_names.size();

    if (!key_size)
        return std::make_shared<Index>();

    MutableColumns loaded_index;
    loaded_index.resize(key_size);

    for (size_t i = 0; i < key_size; ++i)
    {
        loaded_index[i] = primary_key.data_types[i]->createColumn();
        loaded_index[i]->reserve(index_granularity->getMarksCount());
    }

    String index_name = "primary" + getIndexExtensionFromFilesystem(getDataPartStorage());
    String index_path = fs::path(getDataPartStorage().getRelativePath()) / index_name;
    auto index_file = readFile(index_name);
    size_t marks_count = index_granularity->getMarksCount();

    Serializations key_serializations(key_size);
    for (size_t j = 0; j < key_size; ++j)
        key_serializations[j] = primary_key.data_types[j]->getDefaultSerialization();

    FormatSettings format_settings;
    for (size_t i = 0; i < marks_count; ++i)
    {
        for (size_t j = 0; j < key_size; ++j)
            key_serializations[j]->deserializeBinary(*loaded_index[j], *index_file, format_settings);
    }

    optimizeIndexColumns(marks_count, loaded_index);
    size_t total_bytes = 0;

    for (const auto & column : loaded_index)
    {
        column->shrinkToFit();
        column->protect();
        total_bytes += column->byteSize();

        if (column->size() != marks_count)
            throw Exception(ErrorCodes::CANNOT_READ_ALL_DATA, "Cannot read all data from index file {}(expected size: "
                "{}, read: {})", index_path, marks_count, column->size());
    }

    if (!index_file->eof())
        throw Exception(ErrorCodes::EXPECTED_END_OF_FILE, "Index file {} is unexpectedly long", index_path);

    ProfileEvents::increment(ProfileEvents::LoadedPrimaryIndexFiles);
    ProfileEvents::increment(ProfileEvents::LoadedPrimaryIndexRows, marks_count);
    ProfileEvents::increment(ProfileEvents::LoadedPrimaryIndexBytes, total_bytes);

    return std::make_shared<Index>(std::make_move_iterator(loaded_index.begin()), std::make_move_iterator(loaded_index.end()));
}

NameSet IMergeTreeDataPart::getFileNamesWithoutChecksums() const
{
    NameSet result = {"checksums.txt", "columns.txt"};

    if (getDataPartStorage().existsFile(DEFAULT_COMPRESSION_CODEC_FILE_NAME))
        result.emplace(DEFAULT_COMPRESSION_CODEC_FILE_NAME);

    if (getDataPartStorage().existsFile(TXN_VERSION_METADATA_FILE_NAME))
        result.emplace(TXN_VERSION_METADATA_FILE_NAME);

    if (getDataPartStorage().existsFile(METADATA_VERSION_FILE_NAME))
        result.emplace(METADATA_VERSION_FILE_NAME);

    if (getDataPartStorage().existsFile(COLUMNS_SUBSTREAMS_FILE_NAME))
        result.emplace(COLUMNS_SUBSTREAMS_FILE_NAME);

    return result;
}

void IMergeTreeDataPart::loadDefaultCompressionCodec()
{
    String path = fs::path(getDataPartStorage().getRelativePath()) / DEFAULT_COMPRESSION_CODEC_FILE_NAME;

    if (auto file_buf = readFileIfExists(DEFAULT_COMPRESSION_CODEC_FILE_NAME))
    {
        String codec_line;
        readEscapedStringUntilEOL(codec_line, *file_buf);

        ReadBufferFromString buf(codec_line);

        if (!checkString("CODEC", buf))
        {
            LOG_WARNING(
                storage.log,
                "Cannot parse default codec for part {} from file {}, content '{}'. Default compression codec will be deduced "
                "automatically, from data on disk",
                name,
                path,
                codec_line);
            default_codec = detectDefaultCompressionCodec();
        }

        try
        {
            ParserCodec codec_parser;
            auto codec_ast = parseQuery(codec_parser, codec_line.data() + buf.getPosition(), codec_line.data() + codec_line.length(), "codec parser", 0, DBMS_DEFAULT_MAX_PARSER_DEPTH, DBMS_DEFAULT_MAX_PARSER_BACKTRACKS);
            default_codec = CompressionCodecFactory::instance().get(codec_ast, {});
        }
        catch (const DB::Exception & ex)
        {
            LOG_WARNING(storage.log, "Cannot parse default codec for part {} from file {}, content '{}', error '{}'. Default compression codec will be deduced automatically, from data on disk.", name, path, codec_line, ex.what());
            default_codec = detectDefaultCompressionCodec();
        }
    }
    else
        default_codec = detectDefaultCompressionCodec();
}

void IMergeTreeDataPart::loadSourcePartsSet()
{
    if (!info.isPatch())
        return;

    if (auto in = readFileIfExists(SourcePartsSetForPatch::FILENAME))
        source_parts_set.readBinary(*in);
    else
        throw Exception(ErrorCodes::CORRUPTED_DATA, "Missing file {} in patch part {}", SourcePartsSetForPatch::FILENAME, name);
}

template <typename Writer>
void IMergeTreeDataPart::writeMetadata(const String & filename, const WriteSettings & settings, Writer && writer)
{
    auto & data_part_storage = getDataPartStorage();

    data_part_storage.beginTransaction();

    {
        auto out = data_part_storage.writeFile(filename, 4096, settings);
        writer(*out);
        out->finalize();
    }

    data_part_storage.commitTransaction();
}

void IMergeTreeDataPart::writeChecksums(const MergeTreeDataPartChecksums & checksums_, const WriteSettings & settings)
{
    writeMetadata("checksums.txt", settings, [&checksums_](auto & buffer)
    {
        checksums_.write(buffer);
    });
}

void IMergeTreeDataPart::writeColumns(const NamesAndTypesList & columns_, const WriteSettings & settings)
{
    writeMetadata("columns.txt", settings, [&columns_](auto & buffer)
    {
        columns_.writeText(buffer);
    });
}

void IMergeTreeDataPart::writeVersionMetadata(const VersionMetadata & version_, bool fsync_part_dir) const
{
    static constexpr auto filename = TXN_VERSION_METADATA_FILE_NAME;
    static constexpr auto tmp_filename = "txn_version.txt.tmp";
    auto & data_part_storage = const_cast<IDataPartStorage &>(getDataPartStorage());

    try
    {
        {
            /// TODO IDisk interface does not allow to open file with O_EXCL flag (for DiskLocal),
            /// so we create empty file at first (expecting that createFile throws if file already exists)
            /// and then overwrite it.
            data_part_storage.createFile(tmp_filename);
            auto write_settings = storage.getContext()->getWriteSettings();
            auto buf = data_part_storage.writeFile(tmp_filename, 256, write_settings);
            version_.write(*buf);
            buf->finalize();
            buf->sync();
        }

        SyncGuardPtr sync_guard;
        if (fsync_part_dir)
            sync_guard = data_part_storage.getDirectorySyncGuard();
        data_part_storage.replaceFile(tmp_filename, filename);
    }
    catch (...)
    {
        try
        {
            data_part_storage.removeFileIfExists(tmp_filename);
        }
        catch (...)
        {
            tryLogCurrentException("DataPartStorageOnDiskFull");
        }

        throw;
    }
}

void IMergeTreeDataPart::writeMetadataVersion(ContextPtr context, int32_t metadata_version_, bool sync)
{
    getDataPartStorage().beginTransaction();
    {
        auto out_metadata = getDataPartStorage().writeFile(METADATA_VERSION_FILE_NAME, 4096, context->getWriteSettings());
        writeText(metadata_version_, *out_metadata);
        out_metadata->finalize();
        if (sync)
            out_metadata->sync();
    }
    getDataPartStorage().commitTransaction();
    old_part_with_no_metadata_version_on_disk = false;
}

void IMergeTreeDataPart::removeDeleteOnDestroyMarker()
{
    getDataPartStorage().removeFileIfExists(DELETE_ON_DESTROY_MARKER_FILE_NAME_DEPRECATED);
}

void IMergeTreeDataPart::removeVersionMetadata()
{
    getDataPartStorage().removeFileIfExists(TXN_VERSION_METADATA_FILE_NAME);
}


void IMergeTreeDataPart::removeMetadataVersion()
{
    getDataPartStorage().removeFileIfExists(METADATA_VERSION_FILE_NAME);
}

CompressionCodecPtr IMergeTreeDataPart::detectDefaultCompressionCodec() const
{
    auto metadata_snapshot = storage.getInMemoryMetadataPtr();

    const auto & storage_columns = metadata_snapshot->getColumns();
    CompressionCodecPtr result = nullptr;
    for (const auto & part_column : columns)
    {
        /// It was compressed with default codec and it's not empty
        auto column_size = getColumnSize(part_column.name);
        if (column_size.data_compressed != 0 && !storage_columns.hasCompressionCodec(part_column.name))
        {
            String path_to_data_file;
            getSerialization(part_column.name)->enumerateStreams([&](const ISerialization::SubstreamPath & substream_path)
            {
                if (path_to_data_file.empty())
                {
                    auto stream_name = getStreamNameForColumn(part_column, substream_path, ".bin", getDataPartStorage());
                    if (!stream_name)
                        return;

                    auto file_name = *stream_name + ".bin";
                    /// We can have existing, but empty .bin files. Example: LowCardinality(Nullable(...)) columns and column_name.dict.null.bin file.
                    if (getDataPartStorage().getFileSize(file_name) != 0)
                        path_to_data_file = file_name;
                }
            });

            if (path_to_data_file.empty())
            {
                LOG_WARNING(storage.log, "Part's {} column {} has non zero data compressed size, but all data files don't exist or empty", name, backQuoteIfNeed(part_column.name));
                continue;
            }

            result = getCompressionCodecForFile(getDataPartStorage(), path_to_data_file);
            break;
        }
    }

    if (!result)
        result = CompressionCodecFactory::instance().getDefaultCodec();

    return result;
}

void IMergeTreeDataPart::loadPartitionAndMinMaxIndex()
{
    auto metadata_snaphost = getMetadataSnapshot();

    if (storage.format_version < MERGE_TREE_DATA_MIN_FORMAT_VERSION_WITH_CUSTOM_PARTITIONING && !parent_part)
    {
        DayNum min_date;
        DayNum max_date;
        MergeTreePartInfo::parseMinMaxDatesFromPartName(name, min_date, max_date);

        const auto & date_lut = DateLUT::serverTimezoneInstance();
        partition = MergeTreePartition(date_lut.toNumYYYYMM(min_date));
        minmax_idx = std::make_shared<MinMaxIndex>(min_date, max_date);
    }
    else
    {
        if (parent_part)
        {
            /// Projection parts don't have minmax_idx, and it's always initialized
            minmax_idx->initialized = !isEmpty();
            return;
        }

        partition.load(*this);

        if (!isEmpty())
            minmax_idx->load(*this);
    }

    String calculated_partition_id;
    if (info.isPatch())
        calculated_partition_id = getPartitionIdForPatch(partition);
    else
        calculated_partition_id = partition.getID(metadata_snaphost->getPartitionKey().sample_block);

    if (calculated_partition_id != info.getPartitionId())
        throw Exception(ErrorCodes::CORRUPTED_DATA, "While loading part {}: "
            "calculated partition ID: {} differs from partition ID in part name: {}",
            getDataPartStorage().getFullPath(), calculated_partition_id, info.getPartitionId());
}

void IMergeTreeDataPart::loadChecksums(bool require)
{
    if (auto buf = readFileIfExists("checksums.txt"))
    {
        if (checksums.read(*buf))
        {
            assertEOF(*buf);
            bytes_on_disk = checksums.getTotalSizeOnDisk();
            bytes_uncompressed_on_disk = checksums.getTotalSizeUncompressedOnDisk();
        }
        else
            bytes_on_disk = getDataPartStorage().calculateTotalSizeOnDisk();
    }
    else
    {
        if (require)
            throw Exception(ErrorCodes::NO_FILE_IN_DATA_PART, "No checksums.txt in part {}", name);

        /// If the checksums file is not present, calculate the checksums and write them to disk.
        /// Check the data while we are at it.
        LOG_WARNING(storage.log, "Checksums for part {} not found. Will calculate them from data on disk.", name);

        bool noop;
        checksums = checkDataPart(shared_from_this(), false, noop, /* is_cancelled */[]{ return false; }, /* throw_on_broken_projection */false);
        writeChecksums(checksums, {});

        bytes_on_disk = checksums.getTotalSizeOnDisk();
        bytes_uncompressed_on_disk = checksums.getTotalSizeUncompressedOnDisk();
    }
}

void IMergeTreeDataPart::loadRowsCountFileForUnexpectedPart()
{
    if (storage.format_version >= MERGE_TREE_DATA_MIN_FORMAT_VERSION_WITH_CUSTOM_PARTITIONING || part_type == Type::Compact || parent_part)
    {
        if (auto buf = readFileIfExists("count.txt"))
        {
            readIntText(rows_count, *buf);
            assertEOF(*buf);
            return;
        }
    }
    else
    {
        if (getDataPartStorage().existsFile("count.txt"))
        {
            auto buf = readFile("count.txt");
            readIntText(rows_count, *buf);
            assertEOF(*buf);
            return;
        }
    }
    throw Exception(ErrorCodes::NO_FILE_IN_DATA_PART, "No count.txt in part {}", name);
}

void IMergeTreeDataPart::loadRowsCount()
{
    auto read_rows_count = [&](auto & buf)
    {
        readIntText(rows_count, *buf);
        assertEOF(*buf);
    };

    if (index_granularity->empty())
    {
        rows_count = 0;
    }
    else if (storage.format_version >= MERGE_TREE_DATA_MIN_FORMAT_VERSION_WITH_CUSTOM_PARTITIONING || part_type == Type::Compact || parent_part)
    {
        if (auto buf = readFileIfExists("count.txt"))
            read_rows_count(buf);
        else
            throw Exception(ErrorCodes::NO_FILE_IN_DATA_PART, "No count.txt in part {}", name);

#ifndef NDEBUG
        /// columns have to be loaded
        for (const auto & column : getColumns())
        {
            /// Most trivial types
            if (column.type->isValueRepresentedByNumber()
                && !column.type->haveSubtypes()
                && getSerialization(column.name)->getKind() == ISerialization::Kind::DEFAULT)
            {
                auto size = getColumnSize(column.name);

                if (size.data_uncompressed == 0)
                    continue;

                size_t rows_in_column = size.data_uncompressed / column.type->getSizeOfValueInMemory();
                if (rows_in_column != rows_count)
                {
                    throw Exception(
                                    ErrorCodes::LOGICAL_ERROR,
                                    "Column {} has rows count {} according to size in memory "
                                    "and size of single value, but data part {} has {} rows",
                                    backQuote(column.name), rows_in_column, name, rows_count);
                }

                size_t last_possibly_incomplete_mark_rows = index_granularity->getLastNonFinalMarkRows();
                /// All this rows have to be written in column
                size_t index_granularity_without_last_mark = index_granularity->getTotalRows() - last_possibly_incomplete_mark_rows;
                /// We have more rows in column than in index granularity without last possibly incomplete mark
                if (rows_in_column < index_granularity_without_last_mark)
                {
                    throw Exception(
                                    ErrorCodes::LOGICAL_ERROR,
                                    "Column {} has rows count {} according to size in memory "
                                    "and size of single value, "
                                    "but index granularity in part {} without last mark has {} rows, which "
                                    "is more than in column",
                                    backQuote(column.name), rows_in_column, name, index_granularity->getTotalRows());
                }

                /// In last mark we actually written less or equal rows than stored in last mark of index granularity
                if (rows_in_column - index_granularity_without_last_mark > last_possibly_incomplete_mark_rows)
                {
                     throw Exception(
                                     ErrorCodes::LOGICAL_ERROR,
                                     "Column {} has rows count {} in last mark according to size in memory "
                                     "and size of single value, "
                                     "but index granularity in part {} "
                                     "in last mark has {} rows which is less than in column",
                                     backQuote(column.name), rows_in_column - index_granularity_without_last_mark,
                                     name, last_possibly_incomplete_mark_rows);
                }
            }
        }
#endif
    }
    else
    {
        if (getDataPartStorage().existsFile("count.txt"))
        {
            auto buf = readFile("count.txt");
            read_rows_count(buf);
            return;
        }

        for (const NameAndTypePair & column : columns)
        {
            ColumnPtr column_col = column.type->createColumn(*getSerialization(column.name));
            if (!column_col->isFixedAndContiguous() || column_col->lowCardinality())
                continue;

            size_t column_size = getColumnSize(column.name).data_uncompressed;
            if (!column_size)
                continue;

            size_t sizeof_field = column_col->sizeOfValueIfFixed();
            rows_count = column_size / sizeof_field;

            if (column_size % sizeof_field != 0)
            {
                throw Exception(ErrorCodes::LOGICAL_ERROR,
                                "Uncompressed size of column {}({}) is not divisible by the size of value ({})",
                                column.name, column_size, sizeof_field);
            }

            size_t last_mark_index_granularity = index_granularity->getLastNonFinalMarkRows();
            size_t rows_approx = index_granularity->getTotalRows();
            if (!(rows_count <= rows_approx && rows_approx < rows_count + last_mark_index_granularity))
                throw Exception(ErrorCodes::LOGICAL_ERROR, "Unexpected size of column {}: "
                    "{} rows, expected {}+-{} rows according to the index",
                    column.name, rows_count, rows_approx, toString(last_mark_index_granularity));

            return;
        }

        throw Exception(ErrorCodes::LOGICAL_ERROR, "Data part doesn't contain fixed size column (even Date column)");
    }
}

void IMergeTreeDataPart::loadExistingRowsCount()
{
    if (existing_rows_count.has_value())
        return;

    if (!rows_count || !supportLightweightDeleteMutate() || !hasLightweightDelete()
        || !(*storage.getSettings())[MergeTreeSetting::exclude_deleted_rows_for_part_size_in_merge]
        || !(*storage.getSettings())[MergeTreeSetting::load_existing_rows_count_for_old_parts])
        existing_rows_count = rows_count;
    else
        existing_rows_count = readExistingRowsCount();
}

UInt64 IMergeTreeDataPart::readExistingRowsCount()
{
    const size_t total_mark = getMarksCount();
    if (!total_mark)
        return rows_count;

    NamesAndTypesList cols;
    cols.emplace_back(RowExistsColumn::name, RowExistsColumn::type);

    StorageMetadataPtr metadata_ptr = storage.getInMemoryMetadataPtr();
    StorageSnapshotPtr storage_snapshot_ptr = std::make_shared<StorageSnapshot>(storage, metadata_ptr);

    auto alter_conversions = std::make_shared<AlterConversions>();
    auto part_info = std::make_shared<LoadedMergeTreeDataPartInfoForReader>(shared_from_this(), alter_conversions);

    MergeTreeReaderPtr reader = createMergeTreeReader(
        part_info,
        cols,
        storage_snapshot_ptr,
        MarkRanges{MarkRange(0, total_mark)},
        /*virtual_fields=*/ {},
        /*uncompressed_cache=*/{},
        storage.getContext()->getMarkCache().get(),
        nullptr,
        MergeTreeReaderSettings{},
        ValueSizeMap{},
        ReadBufferFromFileBase::ProfileCallback{});

    size_t current_mark = 0;
    bool continue_reading = false;
    size_t current_row = 0;
    size_t existing_count = 0;

    while (current_row < rows_count)
    {
        size_t rows_to_read = index_granularity->getMarkRows(current_mark);
        continue_reading = (current_mark != 0);

        Columns result;
        result.resize(1);

        size_t rows_read = reader->readRows(current_mark, total_mark, continue_reading, rows_to_read, 0, result);
        if (!rows_read)
        {
            LOG_WARNING(storage.log, "Part {} has lightweight delete, but _row_exists column not found", name);
            return rows_count;
        }

        current_row += rows_read;
        current_mark += (rows_to_read == rows_read);

        const ColumnUInt8 * row_exists_col = typeid_cast<const ColumnUInt8 *>(result[0].get());
        if (!row_exists_col)
        {
            LOG_WARNING(storage.log, "Part {} _row_exists column type is not UInt8", name);
            return rows_count;
        }

        for (UInt8 row_exists : row_exists_col->getData())
            if (row_exists)
                existing_count++;
    }

    LOG_DEBUG(storage.log, "Part {} existing_rows_count = {}", name, existing_count);
    return existing_count;
}

void IMergeTreeDataPart::loadTTLInfos()
{
    auto metadata_snapshot = getMetadataSnapshot();
    if (metadata_snapshot->hasAnyTTL())
    {
        if (auto in = readFileIfExists("ttl.txt"))
        {
            assertString("ttl format version: ", *in);
            size_t format_version;
            readText(format_version, *in);
            assertChar('\n', *in);

            if (format_version == 1)
            {
                try
                {
                    ttl_infos.read(*in);
                }
                catch (const JSONException &)
                {
                    throw Exception(ErrorCodes::BAD_TTL_FILE, "Error while parsing file ttl.txt in part: {}", name);
                }
            }
            else
                throw Exception(ErrorCodes::BAD_TTL_FILE, "Unknown ttl format version: {}", toString(format_version));
        }
    }
}


void IMergeTreeDataPart::loadUUID()
{
    if (auto in = readFileIfExists(UUID_FILE_NAME))
    {
        readText(uuid, *in);
        if (uuid == UUIDHelpers::Nil)
            throw Exception(ErrorCodes::LOGICAL_ERROR, "Unexpected empty {} in part: {}", String(UUID_FILE_NAME), name);
    }
}

void IMergeTreeDataPart::loadColumns(bool require, bool load_metadata_version)
{
    String path = fs::path(getDataPartStorage().getRelativePath()) / "columns.txt";

    NamesAndTypesList loaded_columns;
    bool is_readonly_storage = getDataPartStorage().isReadonly();

    if (auto in = readFileIfExists("columns.txt"))
    {
        loaded_columns.readText(*in);

        for (auto & column : loaded_columns)
            setVersionToAggregateFunctions(column.type, true);
    }
    else
    {
        /// We can get list of columns only from columns.txt in compact parts.
        if (require || part_type == Type::Compact || info.isPatch())
            throw Exception(ErrorCodes::NO_FILE_IN_DATA_PART, "No columns.txt in part {}, expected path {} on disk {}",
                name, path, getDataPartStorage().getDiskName());

        auto metadata_snapshot = getMetadataSnapshot();
        /// If there is no file with a list of columns, write it down.
        for (const auto & column : metadata_snapshot->getColumns().getAllPhysical())
            if (getFileNameForColumn(column))
                loaded_columns.push_back(column);

        if (loaded_columns.empty())
            throw Exception(ErrorCodes::NO_FILE_IN_DATA_PART, "No columns in part {}", name);

        if (!is_readonly_storage)
            writeColumns(loaded_columns, {});
    }

    SerializationInfo::Settings settings =
    {
        .ratio_of_defaults_for_sparse = (*storage.getSettings())[MergeTreeSetting::ratio_of_defaults_for_sparse_serialization],
        .choose_kind = false,
    };

    SerializationInfoByName infos;
    if (auto in = readFileIfExists(SERIALIZATION_FILE_NAME))
        infos = SerializationInfoByName::readJSON(loaded_columns, settings, *in);

    std::optional<int32_t> loaded_metadata_version;
    if (load_metadata_version)
    {
        if (auto in = readFileIfExists(METADATA_VERSION_FILE_NAME))
        {
            readIntText(loaded_metadata_version.emplace(), *in);
        }
    }

    if (!loaded_metadata_version)
    {
        auto storage_metdata_snapshot = storage.getInMemoryMetadataPtr();
        loaded_metadata_version = storage_metdata_snapshot->getMetadataVersion();
        old_part_with_no_metadata_version_on_disk = true;
    }

    LOG_DEBUG(storage.log, "Loaded metadata version {}", *loaded_metadata_version);
    setColumns(loaded_columns, infos, *loaded_metadata_version);
}

void IMergeTreeDataPart::setColumnsSubstreams(const ColumnsSubstreams & columns_substreams_)
{
    columns_substreams_.validateColumns(getColumns().getNames());
    columns_substreams = columns_substreams_;
}

void IMergeTreeDataPart::loadColumnsSubstreams()
{
    if (auto in = readFileIfExists(COLUMNS_SUBSTREAMS_FILE_NAME))
    {
        columns_substreams.readText(*in);
    }
    /// In Compact part with marks for substreams we must have substreams file. For other cases it's not mandatory.
    else if (part_type == MergeTreeDataPartType::Compact && index_granularity_info.mark_type.with_substreams)
    {
        throw Exception(
            ErrorCodes::NO_FILE_IN_DATA_PART,
            "No columns_substreams.txt in part {}, expected path {} on drive {}",
            name,
            fs::path(getDataPartStorage().getRelativePath()) / COLUMNS_SUBSTREAMS_FILE_NAME,
            getDataPartStorage().getDiskName());
    }
}

bool IMergeTreeDataPart::supportLightweightDeleteMutate() const
{
    return (part_type == MergeTreeDataPartType::Wide || part_type == MergeTreeDataPartType::Compact);
}

bool IMergeTreeDataPart::hasLightweightDelete() const
{
    return columns.contains(RowExistsColumn::name);
}

void IMergeTreeDataPart::assertHasVersionMetadata(MergeTreeTransaction * txn) const
{
    TransactionID expected_tid = txn ? txn->tid : Tx::PrehistoricTID;
    if (version.creation_tid != expected_tid)
        throw Exception(ErrorCodes::LOGICAL_ERROR,
                        "CreationTID of part {} (table {}) is set to unexpected value {}, it's a bug. Current transaction: {}",
                        name, storage.getStorageID().getNameForLogs(), version.creation_tid, txn ? txn->dumpDescription() : "<none>");

    chassert(!txn || storage.supportsTransactions());
    chassert(!txn || getDataPartStorage().existsFile(TXN_VERSION_METADATA_FILE_NAME));
}

void IMergeTreeDataPart::storeVersionMetadata(bool force) const
{
    if (!wasInvolvedInTransaction() && !force)
        return;
    if (!storage.supportsTransactions())
        throw Exception(ErrorCodes::LOGICAL_ERROR, "Storage does not support transaction. It is a bug");

    LOG_TEST(storage.log, "Writing version for {} (creation: {}, removal {}, creation csn {})", name, version.creation_tid, version.removal_tid, version.creation_csn.load());
    writeVersionMetadata(version, (*storage.getSettings())[MergeTreeSetting::fsync_part_directory]);
}

void IMergeTreeDataPart::appendCSNToVersionMetadata(VersionMetadata::WhichCSN which_csn) const
{
    chassert(!version.creation_tid.isEmpty());
    chassert(!(which_csn == VersionMetadata::WhichCSN::CREATION && version.creation_tid.isPrehistoric()));
    chassert(!(which_csn == VersionMetadata::WhichCSN::CREATION && version.creation_csn == 0));
    chassert(!(which_csn == VersionMetadata::WhichCSN::REMOVAL && (version.removal_tid.isPrehistoric() || version.removal_tid.isEmpty())));
    chassert(!(which_csn == VersionMetadata::WhichCSN::REMOVAL && version.removal_csn == 0));

    /// Small enough appends to file are usually atomic,
    /// so we append new metadata instead of rewriting file to reduce number of fsyncs.
    /// We don't need to do fsync when writing CSN, because in case of hard restart
    /// we will be able to restore CSN from transaction log in Keeper.

    auto out = getDataPartStorage().writeTransactionFile(WriteMode::Append);
    version.writeCSN(*out, which_csn);
    out->finalize();
}

void IMergeTreeDataPart::appendRemovalTIDToVersionMetadata(bool clear) const
{
    chassert(!version.creation_tid.isEmpty());
    chassert(version.removal_csn == 0 || (version.removal_csn == Tx::PrehistoricCSN && version.removal_tid.isPrehistoric()));
    chassert(!version.removal_tid.isEmpty());

    if (version.creation_tid.isPrehistoric() && !clear)
    {
        /// Metadata file probably does not exist, because it was not written on part creation, because it was created without a transaction.
        /// Let's create it (if needed). Concurrent writes are not possible, because creation_csn is prehistoric and we own removal_tid_lock.

        /// It can happen that VersionMetadata::isVisible sets creation_csn to PrehistoricCSN when creation_tid is Prehistoric
        /// In order to avoid a race always write creation_csn as PrehistoricCSN for Prehistoric creation_tid
        assert(version.creation_csn == Tx::UnknownCSN || version.creation_csn == Tx::PrehistoricCSN);
        version.creation_csn.store(Tx::PrehistoricCSN);

        storeVersionMetadata();
        return;
    }

    if (clear)
        LOG_TEST(storage.log, "Clearing removal TID for {} (creation: {}, removal {})", name, version.creation_tid, version.removal_tid);
    else
        LOG_TEST(storage.log, "Appending removal TID for {} (creation: {}, removal {})", name, version.creation_tid, version.removal_tid);

    auto out = getDataPartStorage().writeTransactionFile(WriteMode::Append);
    version.writeRemovalTID(*out, clear);
    out->finalize();

    /// fsync is not required when we clearing removal TID, because after hard restart we will fix metadata
    if (!clear)
        out->sync();
}

static std::unique_ptr<ReadBufferFromFileBase> openForReading(const IDataPartStorage & part_storage, const String & filename)
{
    size_t file_size = part_storage.getFileSize(filename);
    return part_storage.readFile(filename, getReadSettings().adjustBufferSize(file_size), file_size);
}

void IMergeTreeDataPart::loadVersionMetadata() const
try
{
    static constexpr auto version_file_name = TXN_VERSION_METADATA_FILE_NAME;
    static constexpr auto tmp_version_file_name = "txn_version.txt.tmp";
    auto & data_part_storage = const_cast<IDataPartStorage &>(getDataPartStorage());

    auto remove_tmp_file = [&]()
    {
        auto last_modified = data_part_storage.getLastModified();
        auto buf = openForReading(data_part_storage, tmp_version_file_name);

        String content;
        readStringUntilEOF(content, *buf);
        LOG_WARNING(storage.log, "Found file {} that was last modified on {}, has size {} and the following content: {}",
                    tmp_version_file_name, last_modified.epochTime(), content.size(), content);
        data_part_storage.removeFile(tmp_version_file_name);
    };

    if (data_part_storage.existsFile(version_file_name))
    {
        auto buf = openForReading(data_part_storage, version_file_name);
        version.read(*buf);

        if (!isStoredOnReadonlyDisk() && data_part_storage.existsFile(tmp_version_file_name))
            remove_tmp_file();
        return;
    }

    /// Four (?) cases are possible:
    /// 1. Part was created without transactions.
    /// 2. Version metadata file was not renamed from *.tmp on part creation.
    /// 3. Version metadata were written to *.tmp file, but hard restart happened before fsync.
    /// 4. Fsyncs in storeVersionMetadata() work incorrectly.

    if (isStoredOnReadonlyDisk() || !data_part_storage.existsFile(tmp_version_file_name))
    {
        /// Case 1.
        /// We do not have version metadata and transactions history for old parts,
        /// so let's consider that such parts were created by some ancient transaction
        /// and were committed with some prehistoric CSN.
        /// NOTE It might be Case 3, but version metadata file is written on part creation before other files,
        /// so it's not Case 3 if part is not broken.
        version.setCreationTID(Tx::PrehistoricTID, nullptr);
        version.creation_csn = Tx::PrehistoricCSN;
        return;
    }

    /// Case 2.
    /// Content of *.tmp file may be broken, just use fake TID.
    /// Transaction was not committed if *.tmp file was not renamed, so we should complete rollback by removing part.
    version.setCreationTID(Tx::DummyTID, nullptr);
    version.creation_csn = Tx::RolledBackCSN;

    if (!isStoredOnReadonlyDisk())
        remove_tmp_file();
}
catch (Exception & e)
{
    e.addMessage("While loading version metadata from table {} part {}", storage.getStorageID().getNameForLogs(), name);
    throw;
}

bool IMergeTreeDataPart::wasInvolvedInTransaction() const
{
    assert(!storage.data_parts_loading_finished || !version.creation_tid.isEmpty() || (state == MergeTreeDataPartState::Temporary /* && std::uncaught_exceptions() */));
    bool created_by_transaction = !version.creation_tid.isPrehistoric();
    bool removed_by_transaction = version.isRemovalTIDLocked() && version.removal_tid_lock != Tx::PrehistoricTID.getHash();
    return created_by_transaction || removed_by_transaction;
}

bool IMergeTreeDataPart::assertHasValidVersionMetadata() const
{
    /// We don't have many tests with server restarts and it's really inconvenient to write such tests.
    /// So we use debug assertions to ensure that part version is written correctly.
    /// This method is not supposed to be called in release builds.

    if (isProjectionPart())
        return true;

    if (!wasInvolvedInTransaction())
        return true;

    if (part_is_probably_removed_from_disk)
        return true;

    if (state == MergeTreeDataPartState::Temporary)
        return true;

    String content;
    String version_file_name = TXN_VERSION_METADATA_FILE_NAME;
    try
    {
        size_t small_file_size = 4096;
        auto read_settings = getReadSettings().adjustBufferSize(small_file_size);
        /// Avoid cannot allocated thread error. No need in threadpool read method here.
        read_settings.local_fs_method = LocalFSReadMethod::pread;
        auto buf = getDataPartStorage().readFileIfExists(TXN_VERSION_METADATA_FILE_NAME, read_settings, small_file_size);
        if (!buf)
            return false;

        readStringUntilEOF(content, *buf);
        ReadBufferFromString str_buf{content};
        VersionMetadata file;
        file.read(str_buf);
        bool valid_creation_tid = version.creation_tid == file.creation_tid;
        bool valid_removal_tid = version.removal_tid == file.removal_tid || version.removal_tid == Tx::PrehistoricTID;
        bool valid_creation_csn = version.creation_csn == file.creation_csn || version.creation_csn == Tx::RolledBackCSN;
        bool valid_removal_csn = version.removal_csn == file.removal_csn || version.removal_csn == Tx::PrehistoricCSN;
        bool valid_removal_tid_lock = (version.removal_tid.isEmpty() && version.removal_tid_lock == 0)
            || (version.removal_tid_lock == version.removal_tid.getHash());
        if (!valid_creation_tid || !valid_removal_tid || !valid_creation_csn || !valid_removal_csn || !valid_removal_tid_lock)
            throw Exception(ErrorCodes::CORRUPTED_DATA, "Invalid version metadata file");
        return true;
    }
    catch (...)
    {
        WriteBufferFromOwnString expected;
        version.write(expected);
        tryLogCurrentException(storage.log, fmt::format("File {} contains:\n{}\nexpected:\n{}\nlock: {}\nname: {}",
                                                        version_file_name, content, expected.str(), version.removal_tid_lock.load(), name));
        return false;
    }
}


bool IMergeTreeDataPart::shallParticipateInMerges(const StoragePolicyPtr & storage_policy) const
{
    auto disk_name = getDataPartStorage().getDiskName();
    return !storage_policy->getVolumeByDiskName(disk_name)->areMergesAvoided();
}

void IMergeTreeDataPart::renameTo(const String & new_relative_path, bool remove_new_dir_if_exists)
{
    std::string relative_path = storage.relative_data_path;
    bool fsync_dir = (*storage.getSettings())[MergeTreeSetting::fsync_part_directory];

    if (parent_part)
    {
        /// For projections, move is only possible inside parent part dir.
        relative_path = parent_part->getDataPartStorage().getRelativePath();
    }

    auto old_projection_root_path = getDataPartStorage().getRelativePath();
    auto to = fs::path(relative_path) / new_relative_path;

    getDataPartStorage().rename(to.parent_path(), to.filename(), storage.log.load(), remove_new_dir_if_exists, fsync_dir);

    auto new_projection_root_path = to.string();

    for (const auto & [_, part] : projection_parts)
        part->getDataPartStorage().changeRootPath(old_projection_root_path, new_projection_root_path);
}

std::pair<bool, NameSet> IMergeTreeDataPart::canRemovePart() const
{
    /// NOTE: It's needed for zero-copy replication
    if (force_keep_shared_data)
    {
        LOG_DEBUG(storage.log, "Blobs for part {} cannot be removed because it's forced to be keeped", name);
        return std::make_pair(false, NameSet{});
    }

    return storage.unlockSharedData(*this);
}

void IMergeTreeDataPart::initializeIndexGranularityInfo()
{
    auto mrk_type = MergeTreeIndexGranularityInfo::getMarksTypeFromFilesystem(getDataPartStorage());
    if (mrk_type)
        index_granularity_info = MergeTreeIndexGranularityInfo(storage, *mrk_type);
    else
        index_granularity_info = MergeTreeIndexGranularityInfo(storage, part_type);

    /// It may be converted to constant index granularity after loading it.
    index_granularity = std::make_unique<MergeTreeIndexGranularityAdaptive>();
}

void IMergeTreeDataPart::remove()
{
    chassert(assertHasValidVersionMetadata());
    part_is_probably_removed_from_disk = true;

    auto can_remove_callback = [this] ()
    {
        /// Temporary projections are "subparts" which are generated during projections materialization
        /// We can always remove them without any additional checks.
        if (isProjectionPart() && is_temp)
        {
            LOG_TRACE(storage.log, "Temporary projection part {} can be removed", name);
            return CanRemoveDescription{.can_remove_anything = true, .files_not_to_remove = {} };
        }

        auto [can_remove, files_not_to_remove] = canRemovePart();
        if (!can_remove)
            LOG_TRACE(storage.log, "Blobs of part {} cannot be removed", name);

        if (!files_not_to_remove.empty())
            LOG_TRACE(storage.log, "Some blobs ({}) of part {} cannot be removed", fmt::join(files_not_to_remove, ", "), name);

        return CanRemoveDescription{.can_remove_anything = can_remove, .files_not_to_remove = files_not_to_remove };
    };

    /// Projections should be never removed by themselves, they will be removed
    /// with by parent part.
    if (isProjectionPart() && !is_temp)
        throw Exception(ErrorCodes::LOGICAL_ERROR, "Projection part {} should be removed by its parent {}", name, parent_part_name);

    GinIndexStoreFactory::instance().remove(getDataPartStoragePtr()->getRelativePath());

    std::list<IDataPartStorage::ProjectionChecksums> projection_checksums;

    for (const auto & [p_name, projection_part] : projection_parts)
    {
        projection_checksums.emplace_back(IDataPartStorage::ProjectionChecksums{.name = p_name, .checksums = projection_part->checksums});
    }

    bool is_temporary_part = is_temp || state == MergeTreeDataPartState::Temporary;
    getDataPartStorage().remove(std::move(can_remove_callback), checksums, projection_checksums, is_temporary_part, storage.log.load());
}

std::optional<String> IMergeTreeDataPart::getRelativePathForPrefix(const String & prefix, bool detached, bool broken) const
{
    assert(!broken || detached);

    /** If you need to detach a part, and directory into which we want to rename it already exists,
        *  we will rename to the directory with the name to which the suffix is added in the form of "_tryN".
        * This is done only in the case of `to_detached`, because it is assumed that in this case the exact name does not matter.
        * No more than 10 attempts are made so that there are not too many junk directories left.
        */

    if (detached && parent_part)
        throw Exception(ErrorCodes::LOGICAL_ERROR, "Cannot detach projection");

    return getDataPartStorage().getRelativePathForPrefix(storage.log.load(), prefix, detached, broken);
}

std::optional<String> IMergeTreeDataPart::getRelativePathForDetachedPart(const String & prefix, bool broken) const
{
    /// Do not allow underscores in the prefix because they are used as separators.
    assert(prefix.find_first_of('_') == String::npos);
    assert(prefix.empty() || std::find(DetachedPartInfo::DETACH_REASONS.begin(),
                                       DetachedPartInfo::DETACH_REASONS.end(),
                                       prefix) != DetachedPartInfo::DETACH_REASONS.end());
    if (auto path = getRelativePathForPrefix(prefix, /* detached */ true, broken))
        return fs::path(MergeTreeData::DETACHED_DIR_NAME) / *path;
    return {};
}

String IMergeTreeDataPart::getRelativePathOfActivePart() const
{
    return fs::path(getDataPartStorage().getFullRootPath()) / name / "";
}

void IMergeTreeDataPart::renameToDetached(const String & prefix, bool ignore_error)
{
    auto path_to_detach = getRelativePathForDetachedPart(prefix, /* broken */ false);
    assert(path_to_detach);
    try
    {
        renameTo(path_to_detach.value(), true);
    }
    /// This exceptions majority of cases:
    /// - fsync
    /// - mtime adjustment
    catch (const ErrnoException &)
    {
        if (ignore_error)
        {
            // Don't throw when the destination is to the detached folder. It might be able to
            // recover in some cases, such as fetching parts into multi-disks while some of the
            // disks are broken.
            tryLogCurrentException(__PRETTY_FUNCTION__);
        }
        else
            throw;
    }
    /// - rename
    catch (const fs::filesystem_error &)
    {
        if (ignore_error)
        {
            // Don't throw when the destination is to the detached folder. It might be able to
            // recover in some cases, such as fetching parts into multi-disks while some of the
            // disks are broken.
            tryLogCurrentException(__PRETTY_FUNCTION__);
        }
        else
            throw;
    }
    part_is_probably_removed_from_disk = true;
}

DataPartStoragePtr IMergeTreeDataPart::makeCloneInDetached(const String & prefix, const StorageMetadataPtr & /*metadata_snapshot*/,
                                                           const DiskTransactionPtr & disk_transaction) const
{
    /// Avoid unneeded duplicates of broken parts if we try to detach the same broken part multiple times.
    /// Otherwise it may pollute detached/ with dirs with _tryN suffix and we will fail to remove broken part after 10 attempts.
    bool broken = !prefix.empty();
    auto maybe_path_in_detached = getRelativePathForDetachedPart(prefix, broken);
    if (!maybe_path_in_detached)
        return nullptr;

    /// In case of zero-copy replication we copy directory instead of hardlinks
    /// because hardlinks tracking doesn't work for detached parts.
    auto storage_settings = storage.getSettings();
    IDataPartStorage::ClonePartParams params
    {
        .copy_instead_of_hardlink = isStoredOnRemoteDiskWithZeroCopySupport() && storage.supportsReplication() && (*storage_settings)[MergeTreeSetting::allow_remote_fs_zero_copy_replication],
        .keep_metadata_version = prefix == "covered-by-broken",
        .make_source_readonly = true,
        .external_transaction = disk_transaction
    };
    return getDataPartStorage().freeze(
        storage.relative_data_path,
        *maybe_path_in_detached,
        Context::getGlobalContextInstance()->getReadSettings(),
        Context::getGlobalContextInstance()->getWriteSettings(),
        /* save_metadata_callback= */ {},
        params);
}

MutableDataPartStoragePtr IMergeTreeDataPart::makeCloneOnDisk(
    const DiskPtr & disk,
    const String & directory_name,
    const ReadSettings & read_settings,
    const WriteSettings & write_settings,
    const std::function<void()> & cancellation_hook) const
{
    if (disk->getName() == getDataPartStorage().getDiskName())
        throw Exception(ErrorCodes::LOGICAL_ERROR, "Can not clone data part {} to same disk {}", name, getDataPartStorage().getDiskName());
    if (directory_name.empty())
        throw Exception(ErrorCodes::LOGICAL_ERROR, "Can not clone data part {} to empty directory.", name);

    String path_to_clone = fs::path(storage.relative_data_path) / directory_name / "";
    return getDataPartStorage().clonePart(path_to_clone, getDataPartStorage().getPartDirectory(), disk, read_settings, write_settings, storage.log.load(), cancellation_hook);
}

UInt64 IMergeTreeDataPart::getIndexSizeFromFile() const
{
    auto metadata_snapshot = getMetadataSnapshot();
    const auto & pk = metadata_snapshot->getPrimaryKey();

    if (!pk.column_names.empty())
    {
        String file = "primary" + getIndexExtension(false);
        if (checksums.files.contains("primary" + getIndexExtension(true)))
            file = "primary" + getIndexExtension(true);
        return getFileSizeOrZero(file);
    }
    return 0;
}

void IMergeTreeDataPart::checkConsistencyBase() const
{
    auto metadata_snapshot = getMetadataSnapshot();

    const auto & pk = metadata_snapshot->getPrimaryKey();
    const auto & partition_key = metadata_snapshot->getPartitionKey();

    if (!checksums.empty())
    {
        if (!pk.column_names.empty()
            && (!checksums.files.contains("primary" + getIndexExtension(false))
                && !checksums.files.contains("primary" + getIndexExtension(true))))
            throw Exception(ErrorCodes::NO_FILE_IN_DATA_PART, "No checksum for {} or {}",
                            toString("primary" + getIndexExtension(false)), toString("primary" + getIndexExtension(true)));

        if (storage.format_version >= MERGE_TREE_DATA_MIN_FORMAT_VERSION_WITH_CUSTOM_PARTITIONING)
        {
            if (!checksums.files.contains("count.txt"))
                throw Exception(ErrorCodes::NO_FILE_IN_DATA_PART, "No checksum for count.txt");

            if (metadata_snapshot->hasPartitionKey() && !checksums.files.contains("partition.dat"))
                throw Exception(ErrorCodes::NO_FILE_IN_DATA_PART, "No checksum for partition.dat");

            if (!isEmpty() && !parent_part)
            {
                for (const String & col_name : MergeTreeData::getMinMaxColumnsNames(partition_key))
                {
                    if (!checksums.files.contains("minmax_" + escapeForFileName(col_name) + ".idx"))
                        /// check hash one more time
                        if (!checksums.files.contains("minmax_" + sipHash128String(escapeForFileName(col_name)) + ".idx"))
                        {
                            throw Exception(ErrorCodes::NO_FILE_IN_DATA_PART, "No minmax idx file checksum for column {}", col_name);
                        }
                }
            }
        }

        const auto & data_part_storage = getDataPartStorage();
        for (const auto & [filename, checksum] : checksums.files)
        {
            try
            {
                checksum.checkSize(data_part_storage, filename);
            }
            catch (const Exception & ex)
            {
                /// For projection parts check will mark them broken in loadProjections
                if (!parent_part && filename.ends_with(".proj"))
                {
                    std::string projection_name = fs::path(filename).stem();
                    LOG_INFO(storage.log, "Projection {} doesn't exist on start for part {}, marking it as broken", projection_name, name);
                    if (hasProjection(projection_name))
                        markProjectionPartAsBroken(projection_name, ex.message(), ex.code());
                }
                else
                    throw;
            }
        }
    }
    else
    {
        auto check_file_not_empty = [this](const String & file_path)
        {
            UInt64 file_size;
            if (!getDataPartStorage().existsFile(file_path) || (file_size = getDataPartStorage().getFileSize(file_path)) == 0)
                throw Exception(
                    ErrorCodes::BAD_SIZE_OF_FILE_IN_DATA_PART,
                    "Part {} is broken: {} is empty",
                    getDataPartStorage().getFullPath(),
                    std::string(fs::path(getDataPartStorage().getFullPath()) / file_path));
            return file_size;
        };

        /// Check that the primary key index is not empty.
        if (!pk.column_names.empty())
        {
            String index_name = "primary" + getIndexExtensionFromFilesystem(getDataPartStorage());
            check_file_not_empty(index_name);
        }

        if (storage.format_version >= MERGE_TREE_DATA_MIN_FORMAT_VERSION_WITH_CUSTOM_PARTITIONING)
        {
            check_file_not_empty("count.txt");

            if (metadata_snapshot->hasPartitionKey())
                check_file_not_empty("partition.dat");

            if (!parent_part)
            {
                for (const String & col_name : MergeTreeData::getMinMaxColumnsNames(partition_key))
                    try
                    {
                        check_file_not_empty("minmax_" + escapeForFileName(col_name) + ".idx");
                    }
                    catch (Exception&)
                    {
                        /// check hash one more time
                        check_file_not_empty("minmax_" + sipHash128String(escapeForFileName(col_name)) + ".idx");
                    }
            }
        }
    }
}

void IMergeTreeDataPart::checkConsistency(bool require_part_metadata) const
{
    try
    {
        checkConsistencyBase();
        doCheckConsistency(require_part_metadata);
    }
    catch (Exception & e)
    {
        const auto part_state = fmt::format(
            "state: {}, is_unexpected_local_part: {}, is_frozen: {}, is_duplicate: {}",
            stateString(),
            is_unexpected_local_part,
            is_frozen.load(),
            is_duplicate,
            is_temp);

        const auto debug_info = fmt::format(
            "columns: {}, getMarkSizeInBytes: {}, getMarksCount: {}, index_granularity_info: [{}], index_granularity: [{}], "
            "part_state: [{}]",
            columns.toString(),
            index_granularity_info.getMarkSizeInBytes(columns.size()),
            index_granularity->getMarksCount(),
            index_granularity_info.describe(),
            index_granularity->describe(),
            part_state);

        e.addMessage(debug_info);
        e.rethrow();
    }
}

void IMergeTreeDataPart::doCheckConsistency(bool /* require_part_metadata */) const
{
    throw Exception(ErrorCodes::NOT_IMPLEMENTED, "Method 'checkConsistency' is not implemented for part with type {}", getType().toString());
}

void IMergeTreeDataPart::checkConsistencyWithProjections(bool require_part_metadata) const
{
    checkConsistency(require_part_metadata);
    for (const auto & [_, proj_part] : projection_parts)
        proj_part->checkConsistency(require_part_metadata);
}

void IMergeTreeDataPart::calculateColumnsAndSecondaryIndicesSizesOnDisk() const
{
    calculateColumnsSizesOnDisk();
    calculateSecondaryIndicesSizesOnDisk();
    are_columns_and_secondary_indices_sizes_calculated = true;
}

void IMergeTreeDataPart::calculateColumnsSizesOnDisk() const
{
    if (getColumns().empty() || checksums.empty())
        throw Exception(ErrorCodes::LOGICAL_ERROR, "Cannot calculate columns sizes when columns or checksums are not initialized");

    calculateEachColumnSizes(columns_sizes, total_columns_size);
}

void IMergeTreeDataPart::calculateSecondaryIndicesSizesOnDisk() const
{
    if (checksums.empty())
        throw Exception(ErrorCodes::LOGICAL_ERROR, "Cannot calculate secondary indexes sizes when columns or checksums are not initialized");

    auto secondary_indices_descriptions = storage.getInMemoryMetadataPtr()->secondary_indices;

    for (auto & index_description : secondary_indices_descriptions)
    {
        auto index_ptr = MergeTreeIndexFactory::instance().get(index_description);
        auto index_name = index_ptr->getFileName();
        auto index_name_escaped = escapeForFileName(index_name);
        auto index_substreams = index_ptr->getSubstreams();

        for (const auto & index_substream : index_substreams)
        {
            ColumnSize substream_size;

            auto index_file_name = index_name_escaped + index_substream.suffix + index_substream.extension;
            auto index_marks_file_name = index_name_escaped + index_substream.suffix + getMarksFileExtension();

            /// If part does not contain index
            auto bin_checksum = checksums.files.find(index_file_name);
            if (bin_checksum != checksums.files.end())
            {
                substream_size.data_compressed = bin_checksum->second.file_size;
                substream_size.data_uncompressed = bin_checksum->second.uncompressed_size;
            }

            auto mrk_checksum = checksums.files.find(index_marks_file_name);
            if (mrk_checksum != checksums.files.end())
                substream_size.marks = mrk_checksum->second.file_size;

<<<<<<< HEAD
            total_secondary_indices_size.add(index_size);
            secondary_index_sizes[index_description.name].add(index_size);
=======
            total_secondary_indices_size.add(substream_size);
            secondary_index_sizes[index_description.name].add(substream_size);
>>>>>>> 530e345e
        }
    }
}

ColumnSize IMergeTreeDataPart::getColumnSize(const String & column_name) const
{
    std::unique_lock lock(columns_and_secondary_indices_sizes_mutex);
    if (!are_columns_and_secondary_indices_sizes_calculated && areChecksumsLoaded())
        calculateColumnsAndSecondaryIndicesSizesOnDisk();

    /// For some types of parts columns_size maybe not calculated
    auto it = columns_sizes.find(column_name);
    if (it != columns_sizes.end())
        return it->second;

    return ColumnSize{};
}

ColumnSize IMergeTreeDataPart::getTotalColumnsSize() const
{
    std::unique_lock lock(columns_and_secondary_indices_sizes_mutex);
    if (!are_columns_and_secondary_indices_sizes_calculated && areChecksumsLoaded())
        calculateColumnsAndSecondaryIndicesSizesOnDisk();

    return total_columns_size;
}

IndexSize IMergeTreeDataPart::getSecondaryIndexSize(const String & secondary_index_name) const
{
    std::unique_lock lock(columns_and_secondary_indices_sizes_mutex);
    if (!are_columns_and_secondary_indices_sizes_calculated)
        calculateColumnsAndSecondaryIndicesSizesOnDisk();

    auto it = secondary_index_sizes.find(secondary_index_name);
    if (it != secondary_index_sizes.end())
        return it->second;

    return ColumnSize{};
}

IndexSize IMergeTreeDataPart::getTotalSecondaryIndicesSize() const
{
    std::unique_lock lock(columns_and_secondary_indices_sizes_mutex);
    if (!are_columns_and_secondary_indices_sizes_calculated)
        calculateColumnsAndSecondaryIndicesSizesOnDisk();

    return total_secondary_indices_size;
}

bool IMergeTreeDataPart::hasSecondaryIndex(const String & index_name) const
{
    auto file_name = INDEX_FILE_PREFIX + index_name;
    return checksums.has(file_name + ".idx") || checksums.has(file_name + ".idx2");
}

void IMergeTreeDataPart::accumulateColumnSizes(ColumnToSize & column_to_size) const
{
    for (const auto & [column_name, size] : columns_sizes)
        column_to_size[column_name] = size.data_compressed;
}


bool IMergeTreeDataPart::checkAllTTLCalculated(const StorageMetadataPtr & metadata_snapshot) const
{
    if (!metadata_snapshot->hasAnyTTL())
        return false;

    if (metadata_snapshot->hasRowsTTL())
    {
        if (isEmpty()) /// All rows were finally deleted and we don't store TTL
            return true;
        if (ttl_infos.table_ttl.min == 0)
            return false;
    }

    for (const auto & [column, desc] : metadata_snapshot->getColumnTTLs())
    {
        /// Part has this column, but we don't calculated TTL for it
        if (!ttl_infos.columns_ttl.contains(column) && getColumns().contains(column))
            return false;
    }

    for (const auto & move_desc : metadata_snapshot->getMoveTTLs())
    {
        /// Move TTL is not calculated
        if (!ttl_infos.moves_ttl.contains(move_desc.result_column))
            return false;
    }

    for (const auto & group_by_desc : metadata_snapshot->getGroupByTTLs())
    {
        if (!ttl_infos.group_by_ttl.contains(group_by_desc.result_column))
            return false;
    }

    for (const auto & rows_where_desc : metadata_snapshot->getRowsWhereTTLs())
    {
        if (!ttl_infos.rows_where_ttl.contains(rows_where_desc.result_column))
            return false;
    }

    return true;
}

String IMergeTreeDataPart::getUniqueId() const
{
    return getDataPartStorage().getUniqueId();
}

UInt128 IMergeTreeDataPart::getPartBlockIDHash() const
{
    SipHash hash;
    checksums.computeTotalChecksumDataOnly(hash);
    return hash.get128();
}

String IMergeTreeDataPart::getNewPartBlockID(std::string_view token) const
{
    if (info.min_block != info.max_block)
        throw Exception(ErrorCodes::LOGICAL_ERROR, "Trying to get block id for part {} that contains more than one block", name);

    if (token.empty())
    {
        const auto hash_value = getPartBlockIDHash();
        return info.getPartitionId() + "_" + toString(hash_value.items[0]) + "_" + toString(hash_value.items[1]);
    }

    SipHash hash;
    hash.update(token.data(), token.size());
    const auto hash_value = hash.get128();
    return info.getPartitionId() + "_" + toString(hash_value.items[0]) + "_" + toString(hash_value.items[1]);
}

std::optional<String> IMergeTreeDataPart::getStreamNameOrHash(
    const String & stream_name,
    const Checksums & checksums_)
{
    if (checksums_.files.contains(stream_name + ".bin"))
        return stream_name;

    auto hash = sipHash128String(stream_name);
    if (checksums_.files.contains(hash + ".bin"))
        return hash;

    return {};
}

std::optional<String> IMergeTreeDataPart::getStreamNameOrHash(
    const String & stream_name,
    const String & extension,
    const IDataPartStorage & storage_)
{
    if (storage_.existsFile(stream_name + extension))
        return stream_name;

    auto hash = sipHash128String(stream_name);
    if (storage_.existsFile(hash + extension))
        return hash;

    return {};
}

std::optional<String> IMergeTreeDataPart::getStreamNameForColumn(
    const String & column_name,
    const ISerialization::SubstreamPath & substream_path,
    const Checksums & checksums_)
{
    auto stream_name = ISerialization::getFileNameForStream(column_name, substream_path);
    return getStreamNameOrHash(stream_name, checksums_);
}

std::optional<String> IMergeTreeDataPart::getStreamNameForColumn(
    const NameAndTypePair & column,
    const ISerialization::SubstreamPath & substream_path,
    const Checksums & checksums_)
{
    auto stream_name = ISerialization::getFileNameForStream(column, substream_path);
    return getStreamNameOrHash(stream_name, checksums_);
}

std::optional<String> IMergeTreeDataPart::getStreamNameForColumn(
    const String & column_name,
    const ISerialization::SubstreamPath & substream_path,
    const String & extension,
    const IDataPartStorage & storage_)
{
    auto stream_name = ISerialization::getFileNameForStream(column_name, substream_path);
    return getStreamNameOrHash(stream_name, extension, storage_);
}

std::optional<String> IMergeTreeDataPart::getStreamNameForColumn(
    const NameAndTypePair & column,
    const ISerialization::SubstreamPath & substream_path,
    const String & extension,
    const IDataPartStorage & storage_)
{
    auto stream_name = ISerialization::getFileNameForStream(column, substream_path);
    return getStreamNameOrHash(stream_name, extension, storage_);
}

void IMergeTreeDataPart::markProjectionPartAsBroken(const String & projection_name, const String & message, int code) const
{
    auto it = projection_parts.find(projection_name);
    if (it == projection_parts.end())
        throw Exception(ErrorCodes::LOGICAL_ERROR, "There is no projection part '{}'", projection_name);
    it->second->setBrokenReason(message, code);
}

bool IMergeTreeDataPart::hasBrokenProjection(const String & projection_name) const
{
    auto it = projection_parts.find(projection_name);
    if (it == projection_parts.end())
        return false;
    return it->second->is_broken;
}

void IMergeTreeDataPart::setBrokenReason(const String & message, int code) const
{
    std::lock_guard lock(broken_reason_mutex);
    if (is_broken)
        return;
    is_broken = true;
    exception = message;
    exception_code = code;
}

ColumnPtr IMergeTreeDataPart::getColumnSample(const NameAndTypePair & column) const
{
    const size_t total_mark = getMarksCount();
    /// If column doesn't have dynamic subcolumns or part has no data, just create column using it's type.
    if (!column.type->hasDynamicSubcolumns() || !total_mark)
        return column.type->createColumn();

    /// Otherwise, read sample column with 0 rows from the part, so it will load dynamic structure.
    NamesAndTypesList cols;
    cols.emplace_back(column);

    StorageMetadataPtr metadata_ptr = storage.getInMemoryMetadataPtr();
    StorageSnapshotPtr storage_snapshot_ptr = std::make_shared<StorageSnapshot>(storage, metadata_ptr);
    MergeTreeReaderSettings settings;
    /// We need to read only prefixes, so no data will be read.
    /// Use read settings without prefetches/filesystem cache/etc.
    settings.read_settings = getReadSettingsForMetadata();
    settings.can_read_part_without_marks = true;
    /// Use prefixes deserialization thread pool to read prefixes faster.
    /// In JSON type there might be hundreds of small files that needs to be read.
    settings.use_prefixes_deserialization_thread_pool = true;

    auto alter_conversions = std::make_shared<AlterConversions>();
    auto part_info = std::make_shared<LoadedMergeTreeDataPartInfoForReader>(shared_from_this(), alter_conversions);

    MergeTreeReaderPtr reader = createMergeTreeReader(
        part_info,
        cols,
        storage_snapshot_ptr,
        MarkRanges{MarkRange(0, total_mark)},
        /*virtual_fields=*/ {},
        /*uncompressed_cache=*/{},
        storage.getContext()->getMarkCache().get(),
        nullptr,
        settings,
        ValueSizeMap{},
        ReadBufferFromFileBase::ProfileCallback{});

    Columns result;
    result.resize(1);
    reader->readRows(0, total_mark, false, 0, 0, result);
    return result[0];
}

bool isCompactPart(const MergeTreeDataPartPtr & data_part)
{
    return (data_part && data_part->getType() == MergeTreeDataPartType::Compact);
}

bool isWidePart(const MergeTreeDataPartPtr & data_part)
{
    return (data_part && data_part->getType() == MergeTreeDataPartType::Wide);
}

bool isCompressedFromIndexExtension(const String & index_extension)
{
    return index_extension == getIndexExtension(true);
}

Strings getPartsNames(const MergeTreeDataPartsVector & parts)
{
    Strings part_names;
    for (const auto & p : parts)
        part_names.push_back(p->name);
    return part_names;
}

namespace
{

bool isCompressedFromFileName(const String & file_name)
{
    std::string extension = fs::path(file_name).extension();
    return (MarkType::isMarkFileExtension(extension) && MarkType(extension).compressed)
        || isCompressedFromIndexExtension(extension);
}

}

std::unique_ptr<ReadBuffer> IMergeTreeDataPart::readFile(const String & file_name) const
{
    constexpr size_t size_hint = 4096; /// These files are small.
    auto read_settings = getReadSettings().adjustBufferSize(size_hint);
    /// Default read method is pread_threadpool, but there is not much point in it here.
    read_settings.local_fs_method = LocalFSReadMethod::pread;
    auto res = getDataPartStorage().readFile(file_name, read_settings, size_hint);

    if (isCompressedFromFileName(file_name))
        return std::make_unique<CompressedReadBufferFromFile>(std::move(res));

    return res;
}

std::unique_ptr<ReadBuffer> IMergeTreeDataPart::readFileIfExists(const String & file_name) const
{
    constexpr size_t size_hint = 4096;  /// These files are small.
    if (auto res = getDataPartStorage().readFileIfExists(file_name, ReadSettings().adjustBufferSize(size_hint), size_hint))
    {
        if (isCompressedFromFileName(file_name))
            return std::make_unique<CompressedReadBufferFromFile>(std::move(res));

        return res;
    }
    return {};
}

}<|MERGE_RESOLUTION|>--- conflicted
+++ resolved
@@ -2410,13 +2410,8 @@
             if (mrk_checksum != checksums.files.end())
                 substream_size.marks = mrk_checksum->second.file_size;
 
-<<<<<<< HEAD
-            total_secondary_indices_size.add(index_size);
-            secondary_index_sizes[index_description.name].add(index_size);
-=======
             total_secondary_indices_size.add(substream_size);
             secondary_index_sizes[index_description.name].add(substream_size);
->>>>>>> 530e345e
         }
     }
 }
