--- conflicted
+++ resolved
@@ -1025,14 +1025,9 @@
 
     if (drop_primary_key_suffix || primary_index_settings.compress)
     {
-<<<<<<< HEAD
-        chassert(marks_count > 0);
         num_equal_ranges.assign(key_size, 1);
 
         for (size_t j = 0; j < key_size; ++j)
-=======
-        for (size_t j = 0; j < key_size - 1; ++j)
->>>>>>> 46f5f79a
         {
             for (size_t i = 1; i < marks_count; ++i)
             {
