#include "IMergeTreeDataPart.h"

#include <optional>
#include <Core/Defines.h>
#include <IO/HashingWriteBuffer.h>
#include <IO/ReadBufferFromString.h>
#include <IO/ReadHelpers.h>
#include <IO/WriteHelpers.h>
#include <Storages/MergeTree/MergeTreeData.h>
#include <Storages/MergeTree/localBackup.h>
#include <Storages/MergeTree/checkDataPart.h>
#include <Common/StringUtils/StringUtils.h>
#include <Common/escapeForFileName.h>
#include <Common/CurrentMetrics.h>
#include <common/JSON.h>
#include <common/logger_useful.h>
#include <Compression/getCompressionCodecForFile.h>
#include <Parsers/queryToString.h>
#include <DataTypes/NestedUtils.h>


namespace CurrentMetrics
{
    extern const Metric PartsTemporary;
    extern const Metric PartsPreCommitted;
    extern const Metric PartsCommitted;
    extern const Metric PartsOutdated;
    extern const Metric PartsDeleting;
    extern const Metric PartsDeleteOnDestroy;

    extern const Metric PartsWide;
    extern const Metric PartsCompact;
    extern const Metric PartsInMemory;
}

namespace DB
{
namespace ErrorCodes
{
    extern const int DIRECTORY_ALREADY_EXISTS;
    extern const int CANNOT_READ_ALL_DATA;
    extern const int LOGICAL_ERROR;
    extern const int FILE_DOESNT_EXIST;
    extern const int NO_FILE_IN_DATA_PART;
    extern const int EXPECTED_END_OF_FILE;
    extern const int CORRUPTED_DATA;
    extern const int NOT_FOUND_EXPECTED_DATA_PART;
    extern const int BAD_SIZE_OF_FILE_IN_DATA_PART;
    extern const int BAD_TTL_FILE;
    extern const int NOT_IMPLEMENTED;
}

static std::unique_ptr<ReadBufferFromFileBase> openForReading(const DiskPtr & disk, const String & path)
{
    return disk->readFile(path, std::min(size_t(DBMS_DEFAULT_BUFFER_SIZE), disk->getFileSize(path)));
}

void IMergeTreeDataPart::MinMaxIndex::load(const MergeTreeData & data, const DiskPtr & disk_, const String & part_path)
{
    auto metadata_snapshot = data.getInMemoryMetadataPtr();
    const auto & partition_key = metadata_snapshot->getPartitionKey();

    auto minmax_column_names = data.getMinMaxColumnsNames(partition_key);
    auto minmax_column_types = data.getMinMaxColumnsTypes(partition_key);
    size_t minmax_idx_size = minmax_column_types.size();
    hyperrectangle.reserve(minmax_idx_size);
    for (size_t i = 0; i < minmax_idx_size; ++i)
    {
        String file_name = part_path + "minmax_" + escapeForFileName(minmax_column_names[i]) + ".idx";
        auto file = openForReading(disk_, file_name);
<<<<<<< HEAD
        auto serialization = data.minmax_idx_column_types[i]->getDefaultSerialization();
=======
        const DataTypePtr & data_type = minmax_column_types[i];
>>>>>>> 5f6c8eb1

        Field min_val;
        serialization->deserializeBinary(min_val, *file);
        Field max_val;
        serialization->deserializeBinary(max_val, *file);

        hyperrectangle.emplace_back(min_val, true, max_val, true);
    }
    initialized = true;
}

void IMergeTreeDataPart::MinMaxIndex::store(
    const MergeTreeData & data, const DiskPtr & disk_, const String & part_path, Checksums & out_checksums) const
{
    auto metadata_snapshot = data.getInMemoryMetadataPtr();
    const auto & partition_key = metadata_snapshot->getPartitionKey();

    auto minmax_column_names = data.getMinMaxColumnsNames(partition_key);
    auto minmax_column_types = data.getMinMaxColumnsTypes(partition_key);

    store(minmax_column_names, minmax_column_types, disk_, part_path, out_checksums);
}

void IMergeTreeDataPart::MinMaxIndex::store(
    const Names & column_names,
    const DataTypes & data_types,
    const DiskPtr & disk_,
    const String & part_path,
    Checksums & out_checksums) const
{
    if (!initialized)
        throw Exception("Attempt to store uninitialized MinMax index for part " + part_path + ". This is a bug.",
            ErrorCodes::LOGICAL_ERROR);

    for (size_t i = 0; i < column_names.size(); ++i)
    {
        String file_name = "minmax_" + escapeForFileName(column_names[i]) + ".idx";
        auto serialization = data_types.at(i)->getDefaultSerialization();

        auto out = disk_->writeFile(part_path + file_name);
        HashingWriteBuffer out_hashing(*out);
        serialization->serializeBinary(hyperrectangle[i].left, out_hashing);
        serialization->serializeBinary(hyperrectangle[i].right, out_hashing);
        out_hashing.next();
        out_checksums.files[file_name].file_size = out_hashing.count();
        out_checksums.files[file_name].file_hash = out_hashing.getHash();
        out->finalize();
    }
}

void IMergeTreeDataPart::MinMaxIndex::update(const Block & block, const Names & column_names)
{
    if (!initialized)
        hyperrectangle.reserve(column_names.size());

    for (size_t i = 0; i < column_names.size(); ++i)
    {
        FieldRef min_value;
        FieldRef max_value;
        const ColumnWithTypeAndName & column = block.getByName(column_names[i]);
        column.column->getExtremes(min_value, max_value);

        if (!initialized)
            hyperrectangle.emplace_back(min_value, true, max_value, true);
        else
        {
            hyperrectangle[i].left = std::min(hyperrectangle[i].left, min_value);
            hyperrectangle[i].right = std::max(hyperrectangle[i].right, max_value);
        }
    }

    initialized = true;
}

void IMergeTreeDataPart::MinMaxIndex::merge(const MinMaxIndex & other)
{
    if (!other.initialized)
        return;

    if (!initialized)
    {
        hyperrectangle = other.hyperrectangle;
        initialized = true;
    }
    else
    {
        for (size_t i = 0; i < hyperrectangle.size(); ++i)
        {
            hyperrectangle[i].left = std::min(hyperrectangle[i].left, other.hyperrectangle[i].left);
            hyperrectangle[i].right = std::max(hyperrectangle[i].right, other.hyperrectangle[i].right);
        }
    }
}


static void incrementStateMetric(IMergeTreeDataPart::State state)
{
    switch (state)
    {
        case IMergeTreeDataPart::State::Temporary:
            CurrentMetrics::add(CurrentMetrics::PartsTemporary);
            return;
        case IMergeTreeDataPart::State::PreCommitted:
            CurrentMetrics::add(CurrentMetrics::PartsPreCommitted);
            return;
        case IMergeTreeDataPart::State::Committed:
            CurrentMetrics::add(CurrentMetrics::PartsCommitted);
            return;
        case IMergeTreeDataPart::State::Outdated:
            CurrentMetrics::add(CurrentMetrics::PartsOutdated);
            return;
        case IMergeTreeDataPart::State::Deleting:
            CurrentMetrics::add(CurrentMetrics::PartsDeleting);
            return;
        case IMergeTreeDataPart::State::DeleteOnDestroy:
            CurrentMetrics::add(CurrentMetrics::PartsDeleteOnDestroy);
            return;
    }
}

static void decrementStateMetric(IMergeTreeDataPart::State state)
{
    switch (state)
    {
        case IMergeTreeDataPart::State::Temporary:
            CurrentMetrics::sub(CurrentMetrics::PartsTemporary);
            return;
        case IMergeTreeDataPart::State::PreCommitted:
            CurrentMetrics::sub(CurrentMetrics::PartsPreCommitted);
            return;
        case IMergeTreeDataPart::State::Committed:
            CurrentMetrics::sub(CurrentMetrics::PartsCommitted);
            return;
        case IMergeTreeDataPart::State::Outdated:
            CurrentMetrics::sub(CurrentMetrics::PartsOutdated);
            return;
        case IMergeTreeDataPart::State::Deleting:
            CurrentMetrics::sub(CurrentMetrics::PartsDeleting);
            return;
        case IMergeTreeDataPart::State::DeleteOnDestroy:
            CurrentMetrics::sub(CurrentMetrics::PartsDeleteOnDestroy);
            return;
    }
}

static void incrementTypeMetric(MergeTreeDataPartType type)
{
    switch (type.getValue())
    {
        case MergeTreeDataPartType::WIDE:
            CurrentMetrics::add(CurrentMetrics::PartsWide);
            return;
        case MergeTreeDataPartType::COMPACT:
            CurrentMetrics::add(CurrentMetrics::PartsCompact);
            return;
        case MergeTreeDataPartType::IN_MEMORY:
            CurrentMetrics::add(CurrentMetrics::PartsInMemory);
            return;
        case MergeTreeDataPartType::UNKNOWN:
            return;
    }
}

static void decrementTypeMetric(MergeTreeDataPartType type)
{
    switch (type.getValue())
    {
        case MergeTreeDataPartType::WIDE:
            CurrentMetrics::sub(CurrentMetrics::PartsWide);
            return;
        case MergeTreeDataPartType::COMPACT:
            CurrentMetrics::sub(CurrentMetrics::PartsCompact);
            return;
        case MergeTreeDataPartType::IN_MEMORY:
            CurrentMetrics::sub(CurrentMetrics::PartsInMemory);
            return;
        case MergeTreeDataPartType::UNKNOWN:
            return;
    }
}


IMergeTreeDataPart::IMergeTreeDataPart(
    MergeTreeData & storage_, const String & name_, const VolumePtr & volume_, const std::optional<String> & relative_path_, Type part_type_)
    : storage(storage_)
    , name(name_)
    , info(MergeTreePartInfo::fromPartName(name_, storage.format_version))
    , volume(volume_)
    , relative_path(relative_path_.value_or(name_))
    , index_granularity_info(storage_, part_type_)
    , part_type(part_type_)
{
    incrementStateMetric(state);
    incrementTypeMetric(part_type);
}

IMergeTreeDataPart::IMergeTreeDataPart(
    const MergeTreeData & storage_,
    const String & name_,
    const MergeTreePartInfo & info_,
    const VolumePtr & volume_,
    const std::optional<String> & relative_path_,
    Type part_type_)
    : storage(storage_)
    , name(name_)
    , info(info_)
    , volume(volume_)
    , relative_path(relative_path_.value_or(name_))
    , index_granularity_info(storage_, part_type_)
    , part_type(part_type_)
{
    incrementStateMetric(state);
    incrementTypeMetric(part_type);
}

IMergeTreeDataPart::~IMergeTreeDataPart()
{
    decrementStateMetric(state);
    decrementTypeMetric(part_type);
}


String IMergeTreeDataPart::getNewName(const MergeTreePartInfo & new_part_info) const
{
    if (storage.format_version < MERGE_TREE_DATA_MIN_FORMAT_VERSION_WITH_CUSTOM_PARTITIONING)
    {
        /// NOTE: getting min and max dates from the part name (instead of part data) because we want
        /// the merged part name be determined only by source part names.
        /// It is simpler this way when the real min and max dates for the block range can change
        /// (e.g. after an ALTER DELETE command).
        DayNum min_date;
        DayNum max_date;
        MergeTreePartInfo::parseMinMaxDatesFromPartName(name, min_date, max_date);
        return new_part_info.getPartNameV0(min_date, max_date);
    }
    else
        return new_part_info.getPartName();
}

std::optional<size_t> IMergeTreeDataPart::getColumnPosition(const String & column_name) const
{
    auto it = column_name_to_position.find(column_name);
    if (it == column_name_to_position.end())
        return {};
    return it->second;
}


void IMergeTreeDataPart::setState(IMergeTreeDataPart::State new_state) const
{
    decrementStateMetric(state);
    state = new_state;
    incrementStateMetric(state);
}

IMergeTreeDataPart::State IMergeTreeDataPart::getState() const
{
    return state;
}


DayNum IMergeTreeDataPart::getMinDate() const
{
    if (storage.minmax_idx_date_column_pos != -1 && minmax_idx.initialized)
        return DayNum(minmax_idx.hyperrectangle[storage.minmax_idx_date_column_pos].left.get<UInt64>());
    else
        return DayNum();
}


DayNum IMergeTreeDataPart::getMaxDate() const
{
    if (storage.minmax_idx_date_column_pos != -1 && minmax_idx.initialized)
        return DayNum(minmax_idx.hyperrectangle[storage.minmax_idx_date_column_pos].right.get<UInt64>());
    else
        return DayNum();
}

time_t IMergeTreeDataPart::getMinTime() const
{
    if (storage.minmax_idx_time_column_pos != -1 && minmax_idx.initialized)
        return minmax_idx.hyperrectangle[storage.minmax_idx_time_column_pos].left.get<UInt64>();
    else
        return 0;
}


time_t IMergeTreeDataPart::getMaxTime() const
{
    if (storage.minmax_idx_time_column_pos != -1 && minmax_idx.initialized)
        return minmax_idx.hyperrectangle[storage.minmax_idx_time_column_pos].right.get<UInt64>();
    else
        return 0;
}

void IMergeTreeDataPart::setColumns(const NamesAndTypesList & new_columns)
{
    columns = new_columns;
    column_name_to_position.clear();
    column_name_to_position.reserve(new_columns.size());
    size_t pos = 0;
    for (const auto & column : columns)
    {
        column_name_to_position.emplace(column.name, pos);
        for (const auto & subcolumn : column.type->getSubcolumnNames())
            column_name_to_position.emplace(Nested::concatenateName(column.name, subcolumn), pos);
        ++pos;
    }
}

void IMergeTreeDataPart::removeIfNeeded()
{
    if (state == State::DeleteOnDestroy || is_temp)
    {
        try
        {
            auto path = getFullRelativePath();

            if (!volume->getDisk()->exists(path))
                return;

            if (is_temp)
            {
                String file_name = fileName(relative_path);

                if (file_name.empty())
                    throw Exception("relative_path " + relative_path + " of part " + name + " is invalid or not set", ErrorCodes::LOGICAL_ERROR);

                if (!startsWith(file_name, "tmp"))
                {
                    LOG_ERROR(storage.log, "~DataPart() should remove part {} but its name doesn't start with tmp. Too suspicious, keeping the part.", path);
                    return;
                }
            }

            remove();

            if (state == State::DeleteOnDestroy)
            {
                LOG_TRACE(storage.log, "Removed part from old location {}", path);
            }
        }
        catch (...)
        {
            tryLogCurrentException(__PRETTY_FUNCTION__);
        }
    }
}


UInt64 IMergeTreeDataPart::getIndexSizeInBytes() const
{
    UInt64 res = 0;
    for (const ColumnPtr & column : index)
        res += column->byteSize();
    return res;
}

UInt64 IMergeTreeDataPart::getIndexSizeInAllocatedBytes() const
{
    UInt64 res = 0;
    for (const ColumnPtr & column : index)
        res += column->allocatedBytes();
    return res;
}

String IMergeTreeDataPart::stateToString(IMergeTreeDataPart::State state)
{
    switch (state)
    {
        case State::Temporary:
            return "Temporary";
        case State::PreCommitted:
            return "PreCommitted";
        case State::Committed:
            return "Committed";
        case State::Outdated:
            return "Outdated";
        case State::Deleting:
            return "Deleting";
        case State::DeleteOnDestroy:
            return "DeleteOnDestroy";
    }

    __builtin_unreachable();
}

String IMergeTreeDataPart::stateString() const
{
    return stateToString(state);
}

void IMergeTreeDataPart::assertState(const std::initializer_list<IMergeTreeDataPart::State> & affordable_states) const
{
    if (!checkState(affordable_states))
    {
        String states_str;
        for (auto affordable_state : affordable_states)
            states_str += stateToString(affordable_state) + " ";

        throw Exception("Unexpected state of part " + getNameWithState() + ". Expected: " + states_str, ErrorCodes::NOT_FOUND_EXPECTED_DATA_PART);
    }
}

void IMergeTreeDataPart::assertOnDisk() const
{
    if (!isStoredOnDisk())
        throw Exception("Data part '" + name + "' with type '"
            + getType().toString() + "' is not stored on disk", ErrorCodes::LOGICAL_ERROR);
}


UInt64 IMergeTreeDataPart::getMarksCount() const
{
    return index_granularity.getMarksCount();
}

size_t IMergeTreeDataPart::getFileSizeOrZero(const String & file_name) const
{
    auto checksum = checksums.files.find(file_name);
    if (checksum == checksums.files.end())
        return 0;
    return checksum->second.file_size;
}

String IMergeTreeDataPart::getColumnNameWithMinimumCompressedSize(const StorageMetadataPtr & metadata_snapshot) const
{
    const auto & storage_columns = metadata_snapshot->getColumns().getAllPhysical();
    auto alter_conversions = storage.getAlterConversionsForPart(shared_from_this());

    std::optional<std::string> minimum_size_column;
    UInt64 minimum_size = std::numeric_limits<UInt64>::max();

    for (const auto & column : storage_columns)
    {
        auto column_name = column.name;
        auto column_type = column.type;
        if (alter_conversions.isColumnRenamed(column.name))
            column_name = alter_conversions.getColumnOldName(column.name);

        if (!hasColumnFiles(column))
            continue;

        const auto size = getColumnSize(column_name, *column_type).data_compressed;
        if (size < minimum_size)
        {
            minimum_size = size;
            minimum_size_column = column_name;
        }
    }

    if (!minimum_size_column)
        throw Exception("Could not find a column of minimum size in MergeTree, part " + getFullPath(), ErrorCodes::LOGICAL_ERROR);

    return *minimum_size_column;
}

String IMergeTreeDataPart::getFullPath() const
{
    if (relative_path.empty())
        throw Exception("Part relative_path cannot be empty. It's bug.", ErrorCodes::LOGICAL_ERROR);

    return storage.getFullPathOnDisk(volume->getDisk()) + relative_path + "/";
}

String IMergeTreeDataPart::getFullRelativePath() const
{
    if (relative_path.empty())
        throw Exception("Part relative_path cannot be empty. It's bug.", ErrorCodes::LOGICAL_ERROR);

    return storage.relative_data_path + relative_path + "/";
}

void IMergeTreeDataPart::loadColumnsChecksumsIndexes(bool require_columns_checksums, bool check_consistency)
{
    assertOnDisk();

    /// Memory should not be limited during ATTACH TABLE query.
    /// This is already true at the server startup but must be also ensured for manual table ATTACH.
    /// Motivation: memory for index is shared between queries - not belong to the query itself.
    MemoryTracker::BlockerInThread temporarily_disable_memory_tracker(VariableContext::Global);

    loadUUID();
    loadColumns(require_columns_checksums);
    loadChecksums(require_columns_checksums);
    loadIndexGranularity();
    calculateColumnsSizesOnDisk();
    loadIndex();     /// Must be called after loadIndexGranularity as it uses the value of `index_granularity`
    loadRowsCount(); /// Must be called after loadIndexGranularity() as it uses the value of `index_granularity`.
    loadPartitionAndMinMaxIndex();
    loadTTLInfos();
    if (check_consistency)
        checkConsistency(require_columns_checksums);
    loadDefaultCompressionCodec();

}

void IMergeTreeDataPart::loadIndexGranularity()
{
    throw Exception("Method 'loadIndexGranularity' is not implemented for part with type " + getType().toString(), ErrorCodes::NOT_IMPLEMENTED);
}

void IMergeTreeDataPart::loadIndex()
{
    /// It can be empty in case of mutations
    if (!index_granularity.isInitialized())
        throw Exception("Index granularity is not loaded before index loading", ErrorCodes::LOGICAL_ERROR);

    auto metadata_snapshot = storage.getInMemoryMetadataPtr();
    const auto & primary_key = metadata_snapshot->getPrimaryKey();
    size_t key_size = primary_key.column_names.size();

    if (key_size)
    {
        MutableColumns loaded_index;
        loaded_index.resize(key_size);

        for (size_t i = 0; i < key_size; ++i)
        {
            loaded_index[i] = primary_key.data_types[i]->createColumn();
            loaded_index[i]->reserve(index_granularity.getMarksCount());
        }

        String index_path = getFullRelativePath() + "primary.idx";
        auto index_file = openForReading(volume->getDisk(), index_path);

        size_t marks_count = index_granularity.getMarksCount();

        for (size_t i = 0; i < marks_count; ++i) //-V756
            for (size_t j = 0; j < key_size; ++j)
                primary_key.data_types[j]->getDefaultSerialization()->deserializeBinary(*loaded_index[j], *index_file);

        for (size_t i = 0; i < key_size; ++i)
        {
            loaded_index[i]->protect();
            if (loaded_index[i]->size() != marks_count)
                throw Exception("Cannot read all data from index file " + index_path
                    + "(expected size: " + toString(marks_count) + ", read: " + toString(loaded_index[i]->size()) + ")",
                    ErrorCodes::CANNOT_READ_ALL_DATA);
        }

        if (!index_file->eof())
            throw Exception("Index file " + fullPath(volume->getDisk(), index_path) + " is unexpectedly long", ErrorCodes::EXPECTED_END_OF_FILE);

        index.assign(std::make_move_iterator(loaded_index.begin()), std::make_move_iterator(loaded_index.end()));
    }
}

NameSet IMergeTreeDataPart::getFileNamesWithoutChecksums() const
{
    if (!isStoredOnDisk())
        return {};

    NameSet result = {"checksums.txt", "columns.txt"};
    String default_codec_path = getFullRelativePath() + DEFAULT_COMPRESSION_CODEC_FILE_NAME;

    if (volume->getDisk()->exists(default_codec_path))
        result.emplace(DEFAULT_COMPRESSION_CODEC_FILE_NAME);

    return result;
}

void IMergeTreeDataPart::loadDefaultCompressionCodec()
{
    /// In memory parts doesn't have any compression
    if (!isStoredOnDisk())
    {
        default_codec = CompressionCodecFactory::instance().get("NONE", {});
        return;
    }

    String path = getFullRelativePath() + DEFAULT_COMPRESSION_CODEC_FILE_NAME;
    if (!volume->getDisk()->exists(path))
    {
        default_codec = detectDefaultCompressionCodec();
    }
    else
    {

        auto file_buf = openForReading(volume->getDisk(), path);
        String codec_line;
        readEscapedStringUntilEOL(codec_line, *file_buf);

        ReadBufferFromString buf(codec_line);

        if (!checkString("CODEC", buf))
        {
            LOG_WARNING(storage.log, "Cannot parse default codec for part {} from file {}, content '{}'. Default compression codec will be deduced automatically, from data on disk", name, path, codec_line);
            default_codec = detectDefaultCompressionCodec();
        }

        try
        {
            ParserCodec codec_parser;
            auto codec_ast = parseQuery(codec_parser, codec_line.data() + buf.getPosition(), codec_line.data() + codec_line.length(), "codec parser", 0, DBMS_DEFAULT_MAX_PARSER_DEPTH);
            default_codec = CompressionCodecFactory::instance().get(codec_ast, {});
        }
        catch (const DB::Exception & ex)
        {
            LOG_WARNING(storage.log, "Cannot parse default codec for part {} from file {}, content '{}', error '{}'. Default compression codec will be deduced automatically, from data on disk.", name, path, codec_line, ex.what());
            default_codec = detectDefaultCompressionCodec();
        }
    }
}

CompressionCodecPtr IMergeTreeDataPart::detectDefaultCompressionCodec() const
{
    /// In memory parts doesn't have any compression
    if (!isStoredOnDisk())
        return CompressionCodecFactory::instance().get("NONE", {});

    auto metadata_snapshot = storage.getInMemoryMetadataPtr();

    const auto & storage_columns = metadata_snapshot->getColumns();
    CompressionCodecPtr result = nullptr;
    for (const auto & part_column : columns)
    {
        /// It was compressed with default codec and it's not empty
        auto column_size = getColumnSize(part_column.name, *part_column.type);
        if (column_size.data_compressed != 0 && !storage_columns.hasCompressionCodec(part_column.name))
        {
            String path_to_data_file;
            part_column.type->getDefaultSerialization()->enumerateStreams([&](const ISerialization::SubstreamPath & substream_path)
            {
                if (path_to_data_file.empty())
                {
                    String candidate_path = getFullRelativePath() + ISerialization::getFileNameForStream(part_column, substream_path) + ".bin";

                    /// We can have existing, but empty .bin files. Example: LowCardinality(Nullable(...)) columns and column_name.dict.null.bin file.
                    if (volume->getDisk()->exists(candidate_path) && volume->getDisk()->getFileSize(candidate_path) != 0)
                        path_to_data_file = candidate_path;
                }
            });

            if (path_to_data_file.empty())
            {
                LOG_WARNING(storage.log, "Part's {} column {} has non zero data compressed size, but all data files don't exist or empty", name, backQuoteIfNeed(part_column.name));
                continue;
            }

            result = getCompressionCodecForFile(volume->getDisk(), path_to_data_file);
            break;
        }
    }

    if (!result)
        result = CompressionCodecFactory::instance().getDefaultCodec();

    return result;
}

void IMergeTreeDataPart::loadPartitionAndMinMaxIndex()
{
    if (storage.format_version < MERGE_TREE_DATA_MIN_FORMAT_VERSION_WITH_CUSTOM_PARTITIONING)
    {
        DayNum min_date;
        DayNum max_date;
        MergeTreePartInfo::parseMinMaxDatesFromPartName(name, min_date, max_date);

        const auto & date_lut = DateLUT::instance();
        partition = MergeTreePartition(date_lut.toNumYYYYMM(min_date));
        minmax_idx = MinMaxIndex(min_date, max_date);
    }
    else
    {
        String path = getFullRelativePath();
        partition.load(storage, volume->getDisk(), path);
        if (!isEmpty())
            minmax_idx.load(storage, volume->getDisk(), path);
    }

    auto metadata_snapshot = storage.getInMemoryMetadataPtr();
    String calculated_partition_id = partition.getID(metadata_snapshot->getPartitionKey().sample_block);
    if (calculated_partition_id != info.partition_id)
        throw Exception(
            "While loading part " + getFullPath() + ": calculated partition ID: " + calculated_partition_id
            + " differs from partition ID in part name: " + info.partition_id,
            ErrorCodes::CORRUPTED_DATA);
}

void IMergeTreeDataPart::loadChecksums(bool require)
{
    String path = getFullRelativePath() + "checksums.txt";
    if (volume->getDisk()->exists(path))
    {
        auto buf = openForReading(volume->getDisk(), path);
        if (checksums.read(*buf))
        {
            assertEOF(*buf);
            bytes_on_disk = checksums.getTotalSizeOnDisk();
        }
        else
            bytes_on_disk = calculateTotalSizeOnDisk(volume->getDisk(), getFullRelativePath());
    }
    else
    {
        if (require)
            throw Exception("No checksums.txt in part " + name, ErrorCodes::NO_FILE_IN_DATA_PART);

        /// If the checksums file is not present, calculate the checksums and write them to disk.
        /// Check the data while we are at it.
        LOG_WARNING(storage.log, "Checksums for part {} not found. Will calculate them from data on disk.", name);
        checksums = checkDataPart(shared_from_this(), false);
        {
            auto out = volume->getDisk()->writeFile(getFullRelativePath() + "checksums.txt.tmp", 4096);
            checksums.write(*out);
        }

        volume->getDisk()->moveFile(getFullRelativePath() + "checksums.txt.tmp", getFullRelativePath() + "checksums.txt");

        bytes_on_disk = checksums.getTotalSizeOnDisk();
    }
}

void IMergeTreeDataPart::loadRowsCount()
{
    String path = getFullRelativePath() + "count.txt";
    if (index_granularity.empty())
    {
        rows_count = 0;
    }
    else if (storage.format_version >= MERGE_TREE_DATA_MIN_FORMAT_VERSION_WITH_CUSTOM_PARTITIONING || part_type == Type::COMPACT)
    {
        if (!volume->getDisk()->exists(path))
            throw Exception("No count.txt in part " + name, ErrorCodes::NO_FILE_IN_DATA_PART);

        auto buf = openForReading(volume->getDisk(), path);
        readIntText(rows_count, *buf);
        assertEOF(*buf);

#ifndef NDEBUG
        /// columns have to be loaded
        for (const auto & column : getColumns())
        {
            /// Most trivial types
            if (column.type->isValueRepresentedByNumber() && !column.type->haveSubtypes())
            {
                auto size = getColumnSize(column.name, *column.type);

                if (size.data_uncompressed == 0)
                    continue;

                size_t rows_in_column = size.data_uncompressed / column.type->getSizeOfValueInMemory();
                if (rows_in_column != rows_count)
                {
                    throw Exception(
                        ErrorCodes::LOGICAL_ERROR,
                        "Column {} has rows count {} according to size in memory "
                        "and size of single value, but data part {} has {} rows", backQuote(column.name), rows_in_column, name, rows_count);
                }

                size_t last_possibly_incomplete_mark_rows = index_granularity.getLastNonFinalMarkRows();
                /// All this rows have to be written in column
                size_t index_granularity_without_last_mark = index_granularity.getTotalRows() - last_possibly_incomplete_mark_rows;
                /// We have more rows in column than in index granularity without last possibly incomplete mark
                if (rows_in_column < index_granularity_without_last_mark)
                {
                    throw Exception(
                        ErrorCodes::LOGICAL_ERROR,
                        "Column {} has rows count {} according to size in memory "
                        "and size of single value, but index granularity in part {} without last mark has {} rows, which is more than in column",
                        backQuote(column.name), rows_in_column, name, index_granularity.getTotalRows());
                }

                /// In last mark we actually written less or equal rows than stored in last mark of index granularity
                if (rows_in_column - index_granularity_without_last_mark > last_possibly_incomplete_mark_rows)
                {
                     throw Exception(
                        ErrorCodes::LOGICAL_ERROR,
                        "Column {} has rows count {} in last mark according to size in memory "
                        "and size of single value, but index granularity in part {} in last mark has {} rows which is less than in column",
                        backQuote(column.name), rows_in_column - index_granularity_without_last_mark, name, last_possibly_incomplete_mark_rows);
                }
            }
        }
#endif
    }
    else
    {
        for (const NameAndTypePair & column : columns)
        {
            ColumnPtr column_col = column.type->createColumn();
            if (!column_col->isFixedAndContiguous() || column_col->lowCardinality())
                continue;

            size_t column_size = getColumnSize(column.name, *column.type).data_uncompressed;
            if (!column_size)
                continue;

            size_t sizeof_field = column_col->sizeOfValueIfFixed();
            rows_count = column_size / sizeof_field;

            if (column_size % sizeof_field != 0)
            {
                throw Exception(
                    "Uncompressed size of column " + column.name + "(" + toString(column_size)
                    + ") is not divisible by the size of value (" + toString(sizeof_field) + ")",
                    ErrorCodes::LOGICAL_ERROR);
            }

            size_t last_mark_index_granularity = index_granularity.getLastNonFinalMarkRows();
            size_t rows_approx = index_granularity.getTotalRows();
            if (!(rows_count <= rows_approx && rows_approx < rows_count + last_mark_index_granularity))
                throw Exception(
                    "Unexpected size of column " + column.name + ": " + toString(rows_count) + " rows, expected "
                    + toString(rows_approx) + "+-" + toString(last_mark_index_granularity) + " rows according to the index",
                    ErrorCodes::LOGICAL_ERROR);

            return;
        }

        throw Exception("Data part doesn't contain fixed size column (even Date column)", ErrorCodes::LOGICAL_ERROR);
    }
}

void IMergeTreeDataPart::loadTTLInfos()
{
    String path = getFullRelativePath() + "ttl.txt";
    if (volume->getDisk()->exists(path))
    {
        auto in = openForReading(volume->getDisk(), path);
        assertString("ttl format version: ", *in);
        size_t format_version;
        readText(format_version, *in);
        assertChar('\n', *in);

        if (format_version == 1)
        {
            try
            {
                ttl_infos.read(*in);
            }
            catch (const JSONException &)
            {
                throw Exception("Error while parsing file ttl.txt in part: " + name, ErrorCodes::BAD_TTL_FILE);
            }
        }
        else
            throw Exception("Unknown ttl format version: " + toString(format_version), ErrorCodes::BAD_TTL_FILE);
    }
}

void IMergeTreeDataPart::loadUUID()
{
    String path = getFullRelativePath() + UUID_FILE_NAME;

    if (volume->getDisk()->exists(path))
    {
        auto in = openForReading(volume->getDisk(), path);
        readText(uuid, *in);
        if (uuid == UUIDHelpers::Nil)
            throw Exception("Unexpected empty " + String(UUID_FILE_NAME) + " in part: " + name, ErrorCodes::LOGICAL_ERROR);
    }
}

void IMergeTreeDataPart::loadColumns(bool require)
{
    String path = getFullRelativePath() + "columns.txt";
    auto metadata_snapshot = storage.getInMemoryMetadataPtr();
    NamesAndTypesList loaded_columns;

    if (!volume->getDisk()->exists(path))
    {
        /// We can get list of columns only from columns.txt in compact parts.
        if (require || part_type == Type::COMPACT)
            throw Exception("No columns.txt in part " + name, ErrorCodes::NO_FILE_IN_DATA_PART);

        /// If there is no file with a list of columns, write it down.
        for (const NameAndTypePair & column : metadata_snapshot->getColumns().getAllPhysical())
            if (volume->getDisk()->exists(getFullRelativePath() + getFileNameForColumn(column) + ".bin"))
                loaded_columns.push_back(column);

        if (columns.empty())
            throw Exception("No columns in part " + name, ErrorCodes::NO_FILE_IN_DATA_PART);

        {
            auto buf = volume->getDisk()->writeFile(path + ".tmp", 4096);
            loaded_columns.writeText(*buf);
        }
        volume->getDisk()->moveFile(path + ".tmp", path);
    }
    else
    {
        loaded_columns.readText(*volume->getDisk()->readFile(path));
    }

    setColumns(loaded_columns);
}

bool IMergeTreeDataPart::shallParticipateInMerges(const StoragePolicyPtr & storage_policy) const
{
    /// `IMergeTreeDataPart::volume` describes space where current part belongs, and holds
    /// `SingleDiskVolume` object which does not contain up-to-date settings of corresponding volume.
    /// Therefore we shall obtain volume from storage policy.
    auto volume_ptr = storage_policy->getVolume(storage_policy->getVolumeIndexByDisk(volume->getDisk()));

    return !volume_ptr->areMergesAvoided();
}

UInt64 IMergeTreeDataPart::calculateTotalSizeOnDisk(const DiskPtr & disk_, const String & from)
{
    if (disk_->isFile(from))
        return disk_->getFileSize(from);
    std::vector<std::string> files;
    disk_->listFiles(from, files);
    UInt64 res = 0;
    for (const auto & file : files)
        res += calculateTotalSizeOnDisk(disk_, from + file);
    return res;
}


void IMergeTreeDataPart::renameTo(const String & new_relative_path, bool remove_new_dir_if_exists) const
{
    assertOnDisk();

    String from = getFullRelativePath();
    String to = storage.relative_data_path + new_relative_path + "/";

    if (!volume->getDisk()->exists(from))
        throw Exception("Part directory " + fullPath(volume->getDisk(), from) + " doesn't exist. Most likely it is a logical error.", ErrorCodes::FILE_DOESNT_EXIST);

    if (volume->getDisk()->exists(to))
    {
        if (remove_new_dir_if_exists)
        {
            Names files;
            volume->getDisk()->listFiles(to, files);

            LOG_WARNING(storage.log, "Part directory {} already exists and contains {} files. Removing it.", fullPath(volume->getDisk(), to), files.size());

            volume->getDisk()->removeRecursive(to);
        }
        else
        {
            throw Exception("Part directory " + fullPath(volume->getDisk(), to) + " already exists", ErrorCodes::DIRECTORY_ALREADY_EXISTS);
        }
    }

    volume->getDisk()->setLastModified(from, Poco::Timestamp::fromEpochTime(time(nullptr)));
    volume->getDisk()->moveFile(from, to);
    relative_path = new_relative_path;

    SyncGuardPtr sync_guard;
    if (storage.getSettings()->fsync_part_directory)
        sync_guard = volume->getDisk()->getDirectorySyncGuard(to);
}


void IMergeTreeDataPart::remove() const
{
    if (!isStoredOnDisk())
        return;

    if (relative_path.empty())
        throw Exception("Part relative_path cannot be empty. This is bug.", ErrorCodes::LOGICAL_ERROR);

    /** Atomic directory removal:
      * - rename directory to temporary name;
      * - remove it recursive.
      *
      * For temporary name we use "delete_tmp_" prefix.
      *
      * NOTE: We cannot use "tmp_delete_" prefix, because there is a second thread,
      *  that calls "clearOldTemporaryDirectories" and removes all directories, that begin with "tmp_" and are old enough.
      * But when we removing data part, it can be old enough. And rename doesn't change mtime.
      * And a race condition can happen that will lead to "File not found" error here.
      */

    String from = storage.relative_data_path + relative_path;
    String to = storage.relative_data_path + "delete_tmp_" + name;
    // TODO directory delete_tmp_<name> is never removed if server crashes before returning from this function

    if (volume->getDisk()->exists(to))
    {
        LOG_WARNING(storage.log, "Directory {} (to which part must be renamed before removing) already exists. Most likely this is due to unclean restart. Removing it.", fullPath(volume->getDisk(), to));

        try
        {
            volume->getDisk()->removeRecursive(to + "/");
        }
        catch (...)
        {
            LOG_ERROR(storage.log, "Cannot recursively remove directory {}. Exception: {}", fullPath(volume->getDisk(), to), getCurrentExceptionMessage(false));
            throw;
        }
    }

    try
    {
        volume->getDisk()->moveFile(from, to);
    }
    catch (const Poco::FileNotFoundException &)
    {
        LOG_ERROR(storage.log, "Directory {} (part to remove) doesn't exist or one of nested files has gone. Most likely this is due to manual removing. This should be discouraged. Ignoring.", fullPath(volume->getDisk(), to));

        return;
    }

    if (checksums.empty())
    {
        /// If the part is not completely written, we cannot use fast path by listing files.
        volume->getDisk()->removeRecursive(to + "/");
    }
    else
    {
        try
        {
            /// Remove each expected file in directory, then remove directory itself.

    #if !__clang__
    #    pragma GCC diagnostic push
    #    pragma GCC diagnostic ignored "-Wunused-variable"
    #endif
            for (const auto & [file, _] : checksums.files)
                volume->getDisk()->removeFile(to + "/" + file);

    #if !__clang__
    #    pragma GCC diagnostic pop
    #endif

            for (const auto & file : {"checksums.txt", "columns.txt"})
                volume->getDisk()->removeFile(to + "/" + file);

            volume->getDisk()->removeFileIfExists(to + "/" + DEFAULT_COMPRESSION_CODEC_FILE_NAME);
            volume->getDisk()->removeFileIfExists(to + "/" + DELETE_ON_DESTROY_MARKER_FILE_NAME);

            volume->getDisk()->removeDirectory(to);
        }
        catch (...)
        {
            /// Recursive directory removal does many excessive "stat" syscalls under the hood.

            LOG_ERROR(storage.log, "Cannot quickly remove directory {} by removing files; fallback to recursive removal. Reason: {}", fullPath(volume->getDisk(), to), getCurrentExceptionMessage(false));

            // volume->getDisk()->removeRecursive(to + "/");
        }
    }
}

String IMergeTreeDataPart::getRelativePathForPrefix(const String & prefix) const
{
    String res;

    /** If you need to detach a part, and directory into which we want to rename it already exists,
        *  we will rename to the directory with the name to which the suffix is added in the form of "_tryN".
        * This is done only in the case of `to_detached`, because it is assumed that in this case the exact name does not matter.
        * No more than 10 attempts are made so that there are not too many junk directories left.
        */
    for (int try_no = 0; try_no < 10; try_no++)
    {
        res = (prefix.empty() ? "" : prefix + "_") + name + (try_no ? "_try" + DB::toString(try_no) : "");

        if (!volume->getDisk()->exists(getFullRelativePath() + res))
            return res;

        LOG_WARNING(storage.log, "Directory {} (to detach to) already exists. Will detach to directory with '_tryN' suffix.", res);
    }

    return res;
}

String IMergeTreeDataPart::getRelativePathForDetachedPart(const String & prefix) const
{
    /// Do not allow underscores in the prefix because they are used as separators.
    assert(prefix.find_first_of('_') == String::npos);
    return "detached/" + getRelativePathForPrefix(prefix);
}

void IMergeTreeDataPart::renameToDetached(const String & prefix) const
{
    renameTo(getRelativePathForDetachedPart(prefix), true);
}

void IMergeTreeDataPart::makeCloneInDetached(const String & prefix, const StorageMetadataPtr & /*metadata_snapshot*/) const
{
    String destination_path = storage.relative_data_path + getRelativePathForDetachedPart(prefix);

    /// Backup is not recursive (max_level is 0), so do not copy inner directories
    localBackup(volume->getDisk(), getFullRelativePath(), destination_path, 0);
    volume->getDisk()->removeFileIfExists(destination_path + "/" + DELETE_ON_DESTROY_MARKER_FILE_NAME);
}

void IMergeTreeDataPart::makeCloneOnDisk(const DiskPtr & disk, const String & directory_name) const
{
    assertOnDisk();

    if (disk->getName() == volume->getDisk()->getName())
        throw Exception("Can not clone data part " + name + " to same disk " + volume->getDisk()->getName(), ErrorCodes::LOGICAL_ERROR);
    if (directory_name.empty())
        throw Exception("Can not clone data part " + name + " to empty directory.", ErrorCodes::LOGICAL_ERROR);

    String path_to_clone = storage.relative_data_path + directory_name + '/';

    if (disk->exists(path_to_clone + relative_path))
    {
        LOG_WARNING(storage.log, "Path " + fullPath(disk, path_to_clone + relative_path) + " already exists. Will remove it and clone again.");
        disk->removeRecursive(path_to_clone + relative_path + '/');
    }
    disk->createDirectories(path_to_clone);

    volume->getDisk()->copy(getFullRelativePath(), disk, path_to_clone);
    volume->getDisk()->removeFileIfExists(path_to_clone + '/' + DELETE_ON_DESTROY_MARKER_FILE_NAME);
}

void IMergeTreeDataPart::checkConsistencyBase() const
{
    String path = getFullRelativePath();

    auto metadata_snapshot = storage.getInMemoryMetadataPtr();
    const auto & pk = metadata_snapshot->getPrimaryKey();
    const auto & partition_key = metadata_snapshot->getPartitionKey();
    if (!checksums.empty())
    {
        if (!pk.column_names.empty() && !checksums.files.count("primary.idx"))
            throw Exception("No checksum for primary.idx", ErrorCodes::NO_FILE_IN_DATA_PART);

        if (storage.format_version >= MERGE_TREE_DATA_MIN_FORMAT_VERSION_WITH_CUSTOM_PARTITIONING)
        {
            if (!checksums.files.count("count.txt"))
                throw Exception("No checksum for count.txt", ErrorCodes::NO_FILE_IN_DATA_PART);

            if (metadata_snapshot->hasPartitionKey() && !checksums.files.count("partition.dat"))
                throw Exception("No checksum for partition.dat", ErrorCodes::NO_FILE_IN_DATA_PART);

            if (!isEmpty())
            {
                for (const String & col_name : storage.getMinMaxColumnsNames(partition_key))
                {
                    if (!checksums.files.count("minmax_" + escapeForFileName(col_name) + ".idx"))
                        throw Exception("No minmax idx file checksum for column " + col_name, ErrorCodes::NO_FILE_IN_DATA_PART);
                }
            }
        }

        checksums.checkSizes(volume->getDisk(), path);
    }
    else
    {
        auto check_file_not_empty = [&path](const DiskPtr & disk_, const String & file_path)
        {
            UInt64 file_size;
            if (!disk_->exists(file_path) || (file_size = disk_->getFileSize(file_path)) == 0)
                throw Exception("Part " + fullPath(disk_, path) + " is broken: " + fullPath(disk_, file_path) + " is empty", ErrorCodes::BAD_SIZE_OF_FILE_IN_DATA_PART);
            return file_size;
        };

        /// Check that the primary key index is not empty.
        if (!pk.column_names.empty())
            check_file_not_empty(volume->getDisk(), path + "primary.idx");

        if (storage.format_version >= MERGE_TREE_DATA_MIN_FORMAT_VERSION_WITH_CUSTOM_PARTITIONING)
        {
            check_file_not_empty(volume->getDisk(), path + "count.txt");

            if (metadata_snapshot->hasPartitionKey())
                check_file_not_empty(volume->getDisk(), path + "partition.dat");

            for (const String & col_name : storage.getMinMaxColumnsNames(partition_key))
                check_file_not_empty(volume->getDisk(), path + "minmax_" + escapeForFileName(col_name) + ".idx");
        }
    }
}

void IMergeTreeDataPart::checkConsistency(bool /* require_part_metadata */) const
{
    throw Exception("Method 'checkConsistency' is not implemented for part with type " + getType().toString(), ErrorCodes::NOT_IMPLEMENTED);
}


void IMergeTreeDataPart::calculateColumnsSizesOnDisk()
{
    if (getColumns().empty() || checksums.empty())
        throw Exception("Cannot calculate columns sizes when columns or checksums are not initialized", ErrorCodes::LOGICAL_ERROR);

    calculateEachColumnSizes(columns_sizes, total_columns_size);
}

ColumnSize IMergeTreeDataPart::getColumnSize(const String & column_name, const IDataType & /* type */) const
{
    /// For some types of parts columns_size maybe not calculated
    auto it = columns_sizes.find(column_name);
    if (it != columns_sizes.end())
        return it->second;

    return ColumnSize{};
}

void IMergeTreeDataPart::accumulateColumnSizes(ColumnToSize & column_to_size) const
{
    for (const auto & [column_name, size] : columns_sizes)
        column_to_size[column_name] = size.data_compressed;
}


bool IMergeTreeDataPart::checkAllTTLCalculated(const StorageMetadataPtr & metadata_snapshot) const
{
    if (!metadata_snapshot->hasAnyTTL())
        return false;

    if (metadata_snapshot->hasRowsTTL())
    {
        if (isEmpty()) /// All rows were finally deleted and we don't store TTL
            return true;
        else if (ttl_infos.table_ttl.min == 0)
            return false;
    }

    for (const auto & [column, desc] : metadata_snapshot->getColumnTTLs())
    {
        /// Part has this column, but we don't calculated TTL for it
        if (!ttl_infos.columns_ttl.count(column) && getColumns().contains(column))
            return false;
    }

    for (const auto & move_desc : metadata_snapshot->getMoveTTLs())
    {
        /// Move TTL is not calculated
        if (!ttl_infos.moves_ttl.count(move_desc.result_column))
            return false;
    }

    for (const auto & group_by_desc : metadata_snapshot->getGroupByTTLs())
    {
        if (!ttl_infos.group_by_ttl.count(group_by_desc.result_column))
            return false;
    }

    for (const auto & rows_where_desc : metadata_snapshot->getRowsWhereTTLs())
    {
        if (!ttl_infos.rows_where_ttl.count(rows_where_desc.result_column))
            return false;
    }

    return true;
}

bool isCompactPart(const MergeTreeDataPartPtr & data_part)
{
    return (data_part && data_part->getType() == MergeTreeDataPartType::COMPACT);
}

bool isWidePart(const MergeTreeDataPartPtr & data_part)
{
    return (data_part && data_part->getType() == MergeTreeDataPartType::WIDE);
}

bool isInMemoryPart(const MergeTreeDataPartPtr & data_part)
{
    return (data_part && data_part->getType() == MergeTreeDataPartType::IN_MEMORY);
}

}<|MERGE_RESOLUTION|>--- conflicted
+++ resolved
@@ -68,11 +68,7 @@
     {
         String file_name = part_path + "minmax_" + escapeForFileName(minmax_column_names[i]) + ".idx";
         auto file = openForReading(disk_, file_name);
-<<<<<<< HEAD
-        auto serialization = data.minmax_idx_column_types[i]->getDefaultSerialization();
-=======
-        const DataTypePtr & data_type = minmax_column_types[i];
->>>>>>> 5f6c8eb1
+        auto serialization = minmax_column_types[i]->getDefaultSerialization();
 
         Field min_val;
         serialization->deserializeBinary(min_val, *file);
