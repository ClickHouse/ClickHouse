--- conflicted
+++ resolved
@@ -1235,16 +1235,13 @@
 
     /// Add column gatherer step
     {
-<<<<<<< HEAD
-=======
-        bool is_result_sparse = ISerialization::hasKind(global_ctx->new_data_part->getSerialization(column_name)->getKindStack(), ISerialization::Kind::SPARSE);
->>>>>>> 167173fc
         const auto merge_tree_settings = global_ctx->data->getSettings();
         std::optional<size_t> max_dynamic_subcolumns = std::nullopt;
         if (global_ctx->future_part->part_format.part_type == MergeTreeDataPartType::Wide)
             max_dynamic_subcolumns = (*merge_tree_settings)[MergeTreeSetting::merge_max_dynamic_subcolumns_in_wide_part].valueOrNullopt();
 
         bool is_result_sparse = global_ctx->new_data_part->getSerialization(column_name)->getKind() == ISerialization::Kind::SPARSE;
+        bool is_result_sparse = ISerialization::hasKind(global_ctx->new_data_part->getSerialization(column_name)->getKindStack(), ISerialization::Kind::SPARSE);
         auto merge_step = std::make_unique<ColumnGathererStep>(
             merge_column_query_plan.getCurrentHeader(),
             RowsSourcesTemporaryFile::FILE_ID,
