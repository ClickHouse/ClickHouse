#include <Storages/MergeTree/IDataPartStorage.h>
#include <Storages/Statistics/Statistics.h>
#include <Storages/MergeTree/MergeTask.h>

#include <memory>
#include <fmt/format.h>

#include <Common/logger_useful.h>
#include <Common/ActionBlocker.h>
#include <Processors/Transforms/CheckSortedTransform.h>
<<<<<<< HEAD
#include <Storages/LightweightDeleteDescription.h>
#include <Storages/QueueModeColumns.h>
=======
>>>>>>> ad363fe2
#include <Storages/MergeTree/DataPartStorageOnDiskFull.h>

#include <DataTypes/ObjectUtils.h>
#include <DataTypes/Serializations/SerializationInfo.h>
#include <IO/IReadableWriteBuffer.h>
#include <Storages/MergeTree/MergeTreeData.h>
#include <Storages/MergeTree/IMergeTreeDataPart.h>
#include <Storages/MergeTree/MergeTreeSequentialSource.h>
#include <Storages/MergeTree/FutureMergedMutatedPart.h>
#include <Storages/MergeTree/MergeTreeDataMergerMutator.h>
#include <Processors/Transforms/ExpressionTransform.h>
#include <Processors/Transforms/MaterializingTransform.h>
#include <Processors/Transforms/FilterTransform.h>
#include <Processors/Merges/MergingSortedTransform.h>
#include <Processors/Merges/CollapsingSortedTransform.h>
#include <Processors/Merges/SummingSortedTransform.h>
#include <Processors/Merges/ReplacingSortedTransform.h>
#include <Processors/Merges/GraphiteRollupSortedTransform.h>
#include <Processors/Merges/AggregatingSortedTransform.h>
#include <Processors/Merges/VersionedCollapsingTransform.h>
#include <Processors/Transforms/TTLTransform.h>
#include <Processors/Transforms/TTLCalcTransform.h>
#include <Processors/Transforms/DistinctSortedTransform.h>
#include <Processors/Transforms/DistinctTransform.h>
#include <Processors/QueryPlan/CreatingSetsStep.h>
#include <Interpreters/PreparedSets.h>
#include <QueryPipeline/QueryPipelineBuilder.h>

namespace DB
{

namespace ErrorCodes
{
    extern const int ABORTED;
    extern const int DIRECTORY_ALREADY_EXISTS;
    extern const int LOGICAL_ERROR;
    extern const int SUPPORT_IS_DISABLED;
}


/// PK columns are sorted and merged, ordinary columns are gathered using info from merge step
static void extractMergingAndGatheringColumns(
    const NamesAndTypesList & storage_columns,
    const ExpressionActionsPtr & sorting_key_expr,
    const IndicesDescription & indexes,
    const MergeTreeData::MergingParams & merging_params,
    NamesAndTypesList & gathering_columns, Names & gathering_column_names,
    NamesAndTypesList & merging_columns, Names & merging_column_names)
{
    Names sort_key_columns_vec = sorting_key_expr->getRequiredColumns();
    std::set<String> key_columns(sort_key_columns_vec.cbegin(), sort_key_columns_vec.cend());
    for (const auto & index : indexes)
    {
        Names index_columns_vec = index.expression->getRequiredColumns();
        std::copy(index_columns_vec.cbegin(), index_columns_vec.cend(),
                  std::inserter(key_columns, key_columns.end()));
    }

    /// Force sign column for Collapsing mode
    if (merging_params.mode == MergeTreeData::MergingParams::Collapsing)
        key_columns.emplace(merging_params.sign_column);

    /// Force version column for Replacing mode
    if (merging_params.mode == MergeTreeData::MergingParams::Replacing)
    {
        key_columns.emplace(merging_params.is_deleted_column);
        key_columns.emplace(merging_params.version_column);
    }

    /// Force sign column for VersionedCollapsing mode. Version is already in primary key.
    if (merging_params.mode == MergeTreeData::MergingParams::VersionedCollapsing)
        key_columns.emplace(merging_params.sign_column);

    /// Force to merge at least one column in case of empty key
    if (key_columns.empty())
        key_columns.emplace(storage_columns.front().name);

    /// TODO: also force "summing" and "aggregating" columns to make Horizontal merge only for such columns

    for (const auto & column : storage_columns)
    {
        if (key_columns.contains(column.name))
        {
            merging_columns.emplace_back(column);
            merging_column_names.emplace_back(column.name);
        }
        else
        {
            gathering_columns.emplace_back(column);
            gathering_column_names.emplace_back(column.name);
        }
    }
}

static void addMissedColumnsToSerializationInfos(
    size_t num_rows_in_parts,
    const Names & part_columns,
    const ColumnsDescription & storage_columns,
    const SerializationInfo::Settings & info_settings,
    SerializationInfoByName & new_infos)
{
    NameSet part_columns_set(part_columns.begin(), part_columns.end());

    for (const auto & column : storage_columns)
    {
        if (part_columns_set.contains(column.name))
            continue;

        if (column.default_desc.kind != ColumnDefaultKind::Default)
            continue;

        if (column.default_desc.expression)
            continue;

        auto new_info = column.type->createSerializationInfo(info_settings);
        new_info->addDefaults(num_rows_in_parts);
        new_infos.emplace(column.name, std::move(new_info));
    }
}


bool MergeTask::ExecuteAndFinalizeHorizontalPart::prepare()
{
    String local_tmp_prefix;
    if (global_ctx->need_prefix)
    {
        // projection parts have different prefix and suffix compared to normal parts.
        // E.g. `proj_a.proj` for a normal projection merge and `proj_a.tmp_proj` for a projection materialization merge.
        local_tmp_prefix = global_ctx->parent_part ? "" : "tmp_merge_";
    }
    const String local_tmp_suffix = global_ctx->parent_part ? ctx->suffix : "";

    if (global_ctx->merges_blocker->isCancelled() || global_ctx->merge_list_element_ptr->is_cancelled.load(std::memory_order_relaxed))
        throw Exception(ErrorCodes::ABORTED, "Cancelled merging parts");

    /// We don't want to perform merge assigned with TTL as normal merge, so
    /// throw exception
    if (isTTLMergeType(global_ctx->future_part->merge_type) && global_ctx->ttl_merges_blocker->isCancelled())
        throw Exception(ErrorCodes::ABORTED, "Cancelled merging parts with TTL");

    LOG_DEBUG(ctx->log, "Merging {} parts: from {} to {} into {} with storage {}",
        global_ctx->future_part->parts.size(),
        global_ctx->future_part->parts.front()->name,
        global_ctx->future_part->parts.back()->name,
        global_ctx->future_part->part_format.part_type.toString(),
        global_ctx->future_part->part_format.storage_type.toString());

    if (global_ctx->deduplicate)
    {
        if (global_ctx->deduplicate_by_columns.empty())
            LOG_DEBUG(ctx->log, "DEDUPLICATE BY all columns");
        else
            LOG_DEBUG(ctx->log, "DEDUPLICATE BY ('{}')", fmt::join(global_ctx->deduplicate_by_columns, "', '"));
    }

    ctx->disk = global_ctx->space_reservation->getDisk();
    auto local_tmp_part_basename = local_tmp_prefix + global_ctx->future_part->name + local_tmp_suffix;

    std::optional<MergeTreeDataPartBuilder> builder;
    if (global_ctx->parent_part)
    {
        auto data_part_storage = global_ctx->parent_part->getDataPartStorage().getProjection(local_tmp_part_basename,  /* use parent transaction */ false);
        builder.emplace(*global_ctx->data, global_ctx->future_part->name, data_part_storage);
        builder->withParentPart(global_ctx->parent_part);
    }
    else
    {
        auto local_single_disk_volume = std::make_shared<SingleDiskVolume>("volume_" + global_ctx->future_part->name, ctx->disk, 0);
        builder.emplace(global_ctx->data->getDataPartBuilder(global_ctx->future_part->name, local_single_disk_volume, local_tmp_part_basename));
        builder->withPartStorageType(global_ctx->future_part->part_format.storage_type);
    }

    builder->withPartInfo(global_ctx->future_part->part_info);
    builder->withPartType(global_ctx->future_part->part_format.part_type);

    global_ctx->new_data_part = std::move(*builder).build();
    auto data_part_storage = global_ctx->new_data_part->getDataPartStoragePtr();

    if (data_part_storage->exists())
        throw Exception(ErrorCodes::DIRECTORY_ALREADY_EXISTS, "Directory {} already exists", data_part_storage->getFullPath());

    data_part_storage->beginTransaction();
    /// Background temp dirs cleaner will not touch tmp projection directory because
    /// it's located inside part's directory
    if (!global_ctx->parent_part)
        global_ctx->temporary_directory_lock = global_ctx->data->getTemporaryPartDirectoryHolder(local_tmp_part_basename);

    global_ctx->all_column_names = global_ctx->metadata_snapshot->getColumns().getNamesOfPhysical();
    global_ctx->storage_columns = global_ctx->metadata_snapshot->getColumns().getAllPhysical();

    auto object_columns = MergeTreeData::getConcreteObjectColumns(global_ctx->future_part->parts, global_ctx->metadata_snapshot->getColumns());

    extendObjectColumns(global_ctx->storage_columns, object_columns, false);
    global_ctx->storage_snapshot = std::make_shared<StorageSnapshot>(*global_ctx->data, global_ctx->metadata_snapshot, std::move(object_columns));

    extractMergingAndGatheringColumns(
        global_ctx->storage_columns,
        global_ctx->metadata_snapshot->getSortingKey().expression,
        global_ctx->metadata_snapshot->getSecondaryIndices(),
        ctx->merging_params,
        global_ctx->gathering_columns,
        global_ctx->gathering_column_names,
        global_ctx->merging_columns,
        global_ctx->merging_column_names);

    global_ctx->new_data_part->uuid = global_ctx->future_part->uuid;
    global_ctx->new_data_part->partition.assign(global_ctx->future_part->getPartition());
    global_ctx->new_data_part->is_temp = global_ctx->parent_part == nullptr;
    /// In case of replicated merge tree with zero copy replication
    /// Here Clickhouse claims that this new part can be deleted in temporary state without unlocking the blobs
    /// The blobs have to be removed along with the part, this temporary part owns them and does not share them yet.
    global_ctx->new_data_part->remove_tmp_policy = IMergeTreeDataPart::BlobsRemovalPolicyForTemporaryParts::REMOVE_BLOBS;

    ctx->need_remove_expired_values = false;
    ctx->force_ttl = false;

    if (supportsBlockNumberColumn(global_ctx) && !global_ctx->storage_columns.contains(BlockNumberColumn::name))
    {
        global_ctx->storage_columns.emplace_back(NameAndTypePair{BlockNumberColumn::name,BlockNumberColumn::type});
        global_ctx->all_column_names.emplace_back(BlockNumberColumn::name);
        global_ctx->gathering_columns.emplace_back(NameAndTypePair{BlockNumberColumn::name,BlockNumberColumn::type});
        global_ctx->gathering_column_names.emplace_back(BlockNumberColumn::name);
    }

    SerializationInfo::Settings info_settings =
    {
        .ratio_of_defaults_for_sparse = global_ctx->data->getSettings()->ratio_of_defaults_for_sparse_serialization,
        .choose_kind = true,
    };

    SerializationInfoByName infos(global_ctx->storage_columns, info_settings);

    for (const auto & part : global_ctx->future_part->parts)
    {
        global_ctx->new_data_part->ttl_infos.update(part->ttl_infos);
        if (global_ctx->metadata_snapshot->hasAnyTTL() && !part->checkAllTTLCalculated(global_ctx->metadata_snapshot))
        {
            LOG_INFO(ctx->log, "Some TTL values were not calculated for part {}. Will calculate them forcefully during merge.", part->name);
            ctx->need_remove_expired_values = true;
            ctx->force_ttl = true;
        }

        if (!info_settings.isAlwaysDefault())
        {
            auto part_infos = part->getSerializationInfos();

            addMissedColumnsToSerializationInfos(
                part->rows_count,
                part->getColumns().getNames(),
                global_ctx->metadata_snapshot->getColumns(),
                info_settings,
                part_infos);

            infos.add(part_infos);
        }
    }

    const auto & local_part_min_ttl = global_ctx->new_data_part->ttl_infos.part_min_ttl;
    if (local_part_min_ttl && local_part_min_ttl <= global_ctx->time_of_merge)
        ctx->need_remove_expired_values = true;

    global_ctx->new_data_part->setColumns(global_ctx->storage_columns, infos, global_ctx->metadata_snapshot->getMetadataVersion());

    if (ctx->need_remove_expired_values && global_ctx->ttl_merges_blocker->isCancelled())
    {
        LOG_INFO(ctx->log, "Part {} has values with expired TTL, but merges with TTL are cancelled.", global_ctx->new_data_part->name);
        ctx->need_remove_expired_values = false;
    }

    ctx->sum_input_rows_upper_bound = global_ctx->merge_list_element_ptr->total_rows_count;
    ctx->sum_compressed_bytes_upper_bound = global_ctx->merge_list_element_ptr->total_size_bytes_compressed;
    global_ctx->chosen_merge_algorithm = chooseMergeAlgorithm();
    global_ctx->merge_list_element_ptr->merge_algorithm.store(global_ctx->chosen_merge_algorithm, std::memory_order_relaxed);

    LOG_DEBUG(ctx->log, "Selected MergeAlgorithm: {}", toString(global_ctx->chosen_merge_algorithm));

    /// Note: this is done before creating input streams, because otherwise data.data_parts_mutex
    /// (which is locked in data.getTotalActiveSizeInBytes())
    /// (which is locked in shared mode when input streams are created) and when inserting new data
    /// the order is reverse. This annoys TSan even though one lock is locked in shared mode and thus
    /// deadlock is impossible.
    ctx->compression_codec = global_ctx->data->getCompressionCodecForPart(
        global_ctx->merge_list_element_ptr->total_size_bytes_compressed, global_ctx->new_data_part->ttl_infos, global_ctx->time_of_merge);

    ctx->tmp_disk = std::make_unique<TemporaryDataOnDisk>(global_ctx->context->getTempDataOnDisk());

    switch (global_ctx->chosen_merge_algorithm)
    {
        case MergeAlgorithm::Horizontal:
        {
            global_ctx->merging_columns = global_ctx->storage_columns;
            global_ctx->merging_column_names = global_ctx->all_column_names;
            global_ctx->gathering_columns.clear();
            global_ctx->gathering_column_names.clear();
            break;
        }
        case MergeAlgorithm::Vertical:
        {
            ctx->rows_sources_uncompressed_write_buf = ctx->tmp_disk->createRawStream();
            ctx->rows_sources_write_buf = std::make_unique<CompressedWriteBuffer>(*ctx->rows_sources_uncompressed_write_buf);

            std::map<String, UInt64> local_merged_column_to_size;
            for (const MergeTreeData::DataPartPtr & part : global_ctx->future_part->parts)
                part->accumulateColumnSizes(local_merged_column_to_size);

            ctx->column_sizes = ColumnSizeEstimator(
                std::move(local_merged_column_to_size),
                global_ctx->merging_column_names,
                global_ctx->gathering_column_names);

            break;
        }
        default :
            throw Exception(ErrorCodes::LOGICAL_ERROR, "Merge algorithm must be chosen");
    }

    assert(global_ctx->gathering_columns.size() == global_ctx->gathering_column_names.size());
    assert(global_ctx->merging_columns.size() == global_ctx->merging_column_names.size());

    /// If merge is vertical we cannot calculate it
    ctx->blocks_are_granules_size = (global_ctx->chosen_merge_algorithm == MergeAlgorithm::Vertical);

    /// Merged stream will be created and available as merged_stream variable
    createMergedStream();

    /// Skip fully expired columns manually, since in case of
    /// need_remove_expired_values is not set, TTLTransform will not be used,
    /// and columns that had been removed by TTL (via TTLColumnAlgorithm) will
    /// be added again with default values.
    ///
    /// Also note, that it is better to do this here, since in other places it
    /// will be too late (i.e. they will be written, and we will burn CPU/disk
    /// resources for this).
    if (!ctx->need_remove_expired_values)
    {
        size_t expired_columns = 0;
        auto part_serialization_infos = global_ctx->new_data_part->getSerializationInfos();

        for (auto & [column_name, ttl] : global_ctx->new_data_part->ttl_infos.columns_ttl)
        {
            if (ttl.finished())
            {
                global_ctx->new_data_part->expired_columns.insert(column_name);
                LOG_TRACE(ctx->log, "Adding expired column {} for part {}", column_name, global_ctx->new_data_part->name);
                std::erase(global_ctx->gathering_column_names, column_name);
                std::erase(global_ctx->merging_column_names, column_name);
                std::erase(global_ctx->all_column_names, column_name);
                part_serialization_infos.erase(column_name);
                ++expired_columns;
            }
        }

        if (expired_columns)
        {
            global_ctx->gathering_columns = global_ctx->gathering_columns.filter(global_ctx->gathering_column_names);
            global_ctx->merging_columns = global_ctx->merging_columns.filter(global_ctx->merging_column_names);
            global_ctx->storage_columns = global_ctx->storage_columns.filter(global_ctx->all_column_names);

            global_ctx->new_data_part->setColumns(
                global_ctx->storage_columns,
                part_serialization_infos,
                global_ctx->metadata_snapshot->getMetadataVersion());
        }
    }

    global_ctx->to = std::make_shared<MergedBlockOutputStream>(
        global_ctx->new_data_part,
        global_ctx->metadata_snapshot,
        global_ctx->merging_columns,
        MergeTreeIndexFactory::instance().getMany(global_ctx->metadata_snapshot->getSecondaryIndices()),
        MergeTreeStatisticsFactory::instance().getMany(global_ctx->metadata_snapshot->getColumns()),
        ctx->compression_codec,
        global_ctx->txn,
        /*reset_columns=*/ true,
        ctx->blocks_are_granules_size,
        global_ctx->context->getWriteSettings());

    global_ctx->rows_written = 0;
    ctx->initial_reservation = global_ctx->space_reservation ? global_ctx->space_reservation->getSize() : 0;

    ctx->is_cancelled = [merges_blocker = global_ctx->merges_blocker,
        ttl_merges_blocker = global_ctx->ttl_merges_blocker,
        need_remove = ctx->need_remove_expired_values,
        merge_list_element = global_ctx->merge_list_element_ptr]() -> bool
    {
        return merges_blocker->isCancelled()
            || (need_remove && ttl_merges_blocker->isCancelled())
            || merge_list_element->is_cancelled.load(std::memory_order_relaxed);
    };

    /// This is the end of preparation. Execution will be per block.
    return false;
}


MergeTask::StageRuntimeContextPtr MergeTask::ExecuteAndFinalizeHorizontalPart::getContextForNextStage()
{
    auto new_ctx = std::make_shared<VerticalMergeRuntimeContext>();

    new_ctx->rows_sources_write_buf = std::move(ctx->rows_sources_write_buf);
    new_ctx->rows_sources_uncompressed_write_buf = std::move(ctx->rows_sources_uncompressed_write_buf);
    new_ctx->column_sizes = std::move(ctx->column_sizes);
    new_ctx->compression_codec = std::move(ctx->compression_codec);
    new_ctx->tmp_disk = std::move(ctx->tmp_disk);
    new_ctx->it_name_and_type = std::move(ctx->it_name_and_type);
    new_ctx->column_num_for_vertical_merge = std::move(ctx->column_num_for_vertical_merge);
    new_ctx->read_with_direct_io = std::move(ctx->read_with_direct_io);
    new_ctx->need_sync = std::move(ctx->need_sync);

    ctx.reset();
    return new_ctx;
}

MergeTask::StageRuntimeContextPtr MergeTask::VerticalMergeStage::getContextForNextStage()
{
    auto new_ctx = std::make_shared<MergeProjectionsRuntimeContext>();

    new_ctx->need_sync = std::move(ctx->need_sync);

    ctx.reset();
    return new_ctx;
}


bool MergeTask::ExecuteAndFinalizeHorizontalPart::execute()
{
    assert(subtasks_iterator != subtasks.end());
    if ((this->**subtasks_iterator)())
        return true;

    /// Move to the next subtask in an array of subtasks
    ++subtasks_iterator;
    return subtasks_iterator != subtasks.end();
}


bool MergeTask::ExecuteAndFinalizeHorizontalPart::executeImpl()
{
    Block block;
    if (!ctx->is_cancelled() && (global_ctx->merging_executor->pull(block)))
    {
        global_ctx->rows_written += block.rows();

        const_cast<MergedBlockOutputStream &>(*global_ctx->to).write(block);

        UInt64 result_rows = 0;
        UInt64 result_bytes = 0;
        global_ctx->merged_pipeline.tryGetResultRowsAndBytes(result_rows, result_bytes);
        global_ctx->merge_list_element_ptr->rows_written = result_rows;
        global_ctx->merge_list_element_ptr->bytes_written_uncompressed = result_bytes;

        /// Reservation updates is not performed yet, during the merge it may lead to higher free space requirements
        if (global_ctx->space_reservation && ctx->sum_input_rows_upper_bound)
        {
            /// The same progress from merge_entry could be used for both algorithms (it should be more accurate)
            /// But now we are using inaccurate row-based estimation in Horizontal case for backward compatibility
            Float64 progress = (global_ctx->chosen_merge_algorithm == MergeAlgorithm::Horizontal)
                ? std::min(1., 1. * global_ctx->rows_written / ctx->sum_input_rows_upper_bound)
                : std::min(1., global_ctx->merge_list_element_ptr->progress.load(std::memory_order_relaxed));

            global_ctx->space_reservation->update(static_cast<size_t>((1. - progress) * ctx->initial_reservation));
        }

        /// Need execute again
        return true;
    }

    global_ctx->merging_executor.reset();
    global_ctx->merged_pipeline.reset();

    if (global_ctx->merges_blocker->isCancelled() || global_ctx->merge_list_element_ptr->is_cancelled.load(std::memory_order_relaxed))
        throw Exception(ErrorCodes::ABORTED, "Cancelled merging parts");

    if (ctx->need_remove_expired_values && global_ctx->ttl_merges_blocker->isCancelled())
        throw Exception(ErrorCodes::ABORTED, "Cancelled merging parts with expired TTL");

    const auto data_settings = global_ctx->data->getSettings();
    const size_t sum_compressed_bytes_upper_bound = global_ctx->merge_list_element_ptr->total_size_bytes_compressed;
    ctx->need_sync = needSyncPart(ctx->sum_input_rows_upper_bound, sum_compressed_bytes_upper_bound, *data_settings);

    return false;
}


bool MergeTask::VerticalMergeStage::prepareVerticalMergeForAllColumns() const
{
     /// No need to execute this part if it is horizontal merge.
    if (global_ctx->chosen_merge_algorithm != MergeAlgorithm::Vertical)
        return false;

    size_t sum_input_rows_exact = global_ctx->merge_list_element_ptr->rows_read;
    size_t input_rows_filtered = *global_ctx->input_rows_filtered;
    global_ctx->merge_list_element_ptr->columns_written = global_ctx->merging_column_names.size();
    global_ctx->merge_list_element_ptr->progress.store(ctx->column_sizes->keyColumnsWeight(), std::memory_order_relaxed);

    ctx->rows_sources_write_buf->next();
    ctx->rows_sources_uncompressed_write_buf->next();
    /// Ensure data has written to disk.
    ctx->rows_sources_uncompressed_write_buf->finalize();

    size_t rows_sources_count = ctx->rows_sources_write_buf->count();
    /// In special case, when there is only one source part, and no rows were skipped, we may have
    /// skipped writing rows_sources file. Otherwise rows_sources_count must be equal to the total
    /// number of input rows.
    if ((rows_sources_count > 0 || global_ctx->future_part->parts.size() > 1) && sum_input_rows_exact != rows_sources_count + input_rows_filtered)
        throw Exception(
                        ErrorCodes::LOGICAL_ERROR,
                        "Number of rows in source parts ({}) excluding filtered rows ({}) differs from number "
                        "of bytes written to rows_sources file ({}). It is a bug.",
                        sum_input_rows_exact, input_rows_filtered, rows_sources_count);

    /// TemporaryDataOnDisk::createRawStream returns WriteBufferFromFile implementing IReadableWriteBuffer
    /// and we expect to get ReadBufferFromFile here.
    /// So, it's relatively safe to use dynamic_cast here and downcast to ReadBufferFromFile.
    auto * wbuf_readable = dynamic_cast<IReadableWriteBuffer *>(ctx->rows_sources_uncompressed_write_buf.get());
    std::unique_ptr<ReadBuffer> reread_buf = wbuf_readable ? wbuf_readable->tryGetReadBuffer() : nullptr;
    if (!reread_buf)
        throw Exception(ErrorCodes::LOGICAL_ERROR, "Cannot read temporary file {}", ctx->rows_sources_uncompressed_write_buf->getFileName());
    auto * reread_buffer_raw = dynamic_cast<ReadBufferFromFile *>(reread_buf.get());
    if (!reread_buffer_raw)
    {
        const auto & reread_buf_ref = *reread_buf;
        throw Exception(ErrorCodes::LOGICAL_ERROR, "Expected ReadBufferFromFile, but got {}", demangle(typeid(reread_buf_ref).name()));
    }
    /// Move ownership from std::unique_ptr<ReadBuffer> to std::unique_ptr<ReadBufferFromFile> for CompressedReadBufferFromFile.
    /// First, release ownership from unique_ptr to base type.
    reread_buf.release(); /// NOLINT(bugprone-unused-return-value): we already have the pointer value in `reread_buffer_raw`
    /// Then, move ownership to unique_ptr to concrete type.
    std::unique_ptr<ReadBufferFromFile> reread_buffer_from_file(reread_buffer_raw);
    /// CompressedReadBufferFromFile expects std::unique_ptr<ReadBufferFromFile> as argument.
    ctx->rows_sources_read_buf = std::make_unique<CompressedReadBufferFromFile>(std::move(reread_buffer_from_file));

    /// For external cycle
    global_ctx->gathering_column_names_size = global_ctx->gathering_column_names.size();
    ctx->column_num_for_vertical_merge = 0;
    ctx->it_name_and_type = global_ctx->gathering_columns.cbegin();

    const auto & settings = global_ctx->context->getSettingsRef();
    size_t max_delayed_streams = 0;
    if (global_ctx->new_data_part->getDataPartStorage().supportParallelWrite())
    {
        if (settings.max_insert_delayed_streams_for_parallel_write.changed)
            max_delayed_streams = settings.max_insert_delayed_streams_for_parallel_write;
        else
            max_delayed_streams = DEFAULT_DELAYED_STREAMS_FOR_PARALLEL_WRITE;
    }
    ctx->max_delayed_streams = max_delayed_streams;

    return false;
}

void MergeTask::VerticalMergeStage::prepareVerticalMergeForOneColumn() const
{
    const auto & [column_name, column_type] = *ctx->it_name_and_type;
    Names column_names{column_name};

    ctx->progress_before = global_ctx->merge_list_element_ptr->progress.load(std::memory_order_relaxed);

    global_ctx->column_progress = std::make_unique<MergeStageProgress>(ctx->progress_before, ctx->column_sizes->columnWeight(column_name));

    Pipes pipes;
    for (size_t part_num = 0; part_num < global_ctx->future_part->parts.size(); ++part_num)
    {
        Pipe pipe = createMergeTreeSequentialSource(
            MergeTreeSequentialSourceType::Merge,
            *global_ctx->data,
            global_ctx->storage_snapshot,
            global_ctx->future_part->parts[part_num],
            column_names,
            /*mark_ranges=*/ {},
            /*apply_deleted_mask=*/ true,
            ctx->read_with_direct_io,
            /*take_column_types_from_storage=*/ true,
            /*quiet=*/ false,
            global_ctx->input_rows_filtered);

        pipes.emplace_back(std::move(pipe));
    }

    auto pipe = Pipe::unitePipes(std::move(pipes));

    ctx->rows_sources_read_buf->seek(0, 0);

    const auto data_settings = global_ctx->data->getSettings();
    auto transform = std::make_unique<ColumnGathererTransform>(
        pipe.getHeader(),
        pipe.numOutputPorts(),
        *ctx->rows_sources_read_buf,
        data_settings->merge_max_block_size,
        data_settings->merge_max_block_size_bytes);

    pipe.addTransform(std::move(transform));

    ctx->column_parts_pipeline = QueryPipeline(std::move(pipe));

    /// Dereference unique_ptr
    ctx->column_parts_pipeline.setProgressCallback(MergeProgressCallback(
        global_ctx->merge_list_element_ptr,
        global_ctx->watch_prev_elapsed,
        *global_ctx->column_progress));

    /// Is calculated inside MergeProgressCallback.
    ctx->column_parts_pipeline.disableProfileEventUpdate();

    ctx->executor = std::make_unique<PullingPipelineExecutor>(ctx->column_parts_pipeline);

    ctx->column_to = std::make_unique<MergedColumnOnlyOutputStream>(
        global_ctx->new_data_part,
        global_ctx->metadata_snapshot,
        ctx->executor->getHeader(),
        ctx->compression_codec,
        /// we don't need to recalc indices here
        /// because all of them were already recalculated and written
        /// as key part of vertical merge
        std::vector<MergeTreeIndexPtr>{},
        std::vector<StatisticPtr>{}, /// TODO: think about it
        &global_ctx->written_offset_columns,
        global_ctx->to->getIndexGranularity());

    ctx->column_elems_written = 0;
}


bool MergeTask::VerticalMergeStage::executeVerticalMergeForOneColumn() const
{
    Block block;
    if (!global_ctx->merges_blocker->isCancelled() && !global_ctx->merge_list_element_ptr->is_cancelled.load(std::memory_order_relaxed)
        && ctx->executor->pull(block))
    {
        ctx->column_elems_written += block.rows();
        ctx->column_to->write(block);

        /// Need execute again
        return true;
    }
    return false;
}


void MergeTask::VerticalMergeStage::finalizeVerticalMergeForOneColumn() const
{
    const String & column_name = ctx->it_name_and_type->name;
    if (global_ctx->merges_blocker->isCancelled() || global_ctx->merge_list_element_ptr->is_cancelled.load(std::memory_order_relaxed))
        throw Exception(ErrorCodes::ABORTED, "Cancelled merging parts");

    ctx->executor.reset();
    auto changed_checksums = ctx->column_to->fillChecksums(global_ctx->new_data_part, global_ctx->checksums_gathered_columns);
    global_ctx->checksums_gathered_columns.add(std::move(changed_checksums));

    ctx->delayed_streams.emplace_back(std::move(ctx->column_to));

    while (ctx->delayed_streams.size() > ctx->max_delayed_streams)
    {
        ctx->delayed_streams.front()->finish(ctx->need_sync);
        ctx->delayed_streams.pop_front();
    }

    if (global_ctx->rows_written != ctx->column_elems_written)
    {
        throw Exception(ErrorCodes::LOGICAL_ERROR, "Written {} elements of column {}, but {} rows of PK columns",
                        toString(ctx->column_elems_written), column_name, toString(global_ctx->rows_written));
    }

    UInt64 rows = 0;
    UInt64 bytes = 0;
    ctx->column_parts_pipeline.tryGetResultRowsAndBytes(rows, bytes);

    /// NOTE: 'progress' is modified by single thread, but it may be concurrently read from MergeListElement::getInfo() (StorageSystemMerges).

    global_ctx->merge_list_element_ptr->columns_written += 1;
    global_ctx->merge_list_element_ptr->bytes_written_uncompressed += bytes;
    global_ctx->merge_list_element_ptr->progress.store(ctx->progress_before + ctx->column_sizes->columnWeight(column_name), std::memory_order_relaxed);

    /// This is the external cycle increment.
    ++ctx->column_num_for_vertical_merge;
    ++ctx->it_name_and_type;
}


bool MergeTask::VerticalMergeStage::finalizeVerticalMergeForAllColumns() const
{
    for (auto & stream : ctx->delayed_streams)
        stream->finish(ctx->need_sync);

    return false;
}


bool MergeTask::MergeProjectionsStage::mergeMinMaxIndexAndPrepareProjections() const
{
    for (const auto & part : global_ctx->future_part->parts)
    {
        /// Skip empty parts,
        /// (that can be created in StorageReplicatedMergeTree::createEmptyPartInsteadOfLost())
        /// since they can incorrectly set min,
        /// that will be changed after one more merge/OPTIMIZE.
        if (!part->isEmpty())
            global_ctx->new_data_part->minmax_idx->merge(*part->minmax_idx);
    }

    /// Print overall profiling info. NOTE: it may duplicates previous messages
    {
        double elapsed_seconds = global_ctx->merge_list_element_ptr->watch.elapsedSeconds();
        LOG_DEBUG(ctx->log,
            "Merge sorted {} rows, containing {} columns ({} merged, {} gathered) in {} sec., {} rows/sec., {}/sec.",
            global_ctx->merge_list_element_ptr->rows_read,
            global_ctx->all_column_names.size(),
            global_ctx->merging_column_names.size(),
            global_ctx->gathering_column_names.size(),
            elapsed_seconds,
            global_ctx->merge_list_element_ptr->rows_read / elapsed_seconds,
            ReadableSize(global_ctx->merge_list_element_ptr->bytes_read_uncompressed / elapsed_seconds));
    }


    const auto & projections = global_ctx->metadata_snapshot->getProjections();

    for (const auto & projection : projections)
    {
        MergeTreeData::DataPartsVector projection_parts;
        for (const auto & part : global_ctx->future_part->parts)
        {
            auto it = part->getProjectionParts().find(projection.name);
            if (it != part->getProjectionParts().end())
                projection_parts.push_back(it->second);
        }
        if (projection_parts.size() < global_ctx->future_part->parts.size())
        {
            LOG_DEBUG(ctx->log, "Projection {} is not merged because some parts don't have it", projection.name);
            continue;
        }

        LOG_DEBUG(
            ctx->log,
            "Selected {} projection_parts from {} to {}",
            projection_parts.size(),
            projection_parts.front()->name,
            projection_parts.back()->name);

        auto projection_future_part = std::make_shared<FutureMergedMutatedPart>();
        projection_future_part->assign(std::move(projection_parts));
        projection_future_part->name = projection.name;
        // TODO (ab): path in future_part is only for merge process introspection, which is not available for merges of projection parts.
        // Let's comment this out to avoid code inconsistency and add it back after we implement projection merge introspection.
        // projection_future_part->path = global_ctx->future_part->path + "/" + projection.name + ".proj/";
        projection_future_part->part_info = {"all", 0, 0, 0};

        MergeTreeData::MergingParams projection_merging_params;
        projection_merging_params.mode = MergeTreeData::MergingParams::Ordinary;
        if (projection.type == ProjectionDescription::Type::Aggregate)
            projection_merging_params.mode = MergeTreeData::MergingParams::Aggregating;

        ctx->tasks_for_projections.emplace_back(std::make_shared<MergeTask>(
            projection_future_part,
            projection.metadata,
            global_ctx->merge_entry,
            std::make_unique<MergeListElement>((*global_ctx->merge_entry)->table_id, projection_future_part, global_ctx->context),
            global_ctx->time_of_merge,
            global_ctx->context,
            global_ctx->space_reservation,
            global_ctx->deduplicate,
            global_ctx->deduplicate_by_columns,
            global_ctx->cleanup,
            projection_merging_params,
            global_ctx->need_prefix,
            global_ctx->new_data_part.get(),
            ".proj",
            NO_TRANSACTION_PTR,
            global_ctx->data,
            global_ctx->mutator,
            global_ctx->merges_blocker,
            global_ctx->ttl_merges_blocker));
    }

    /// We will iterate through projections and execute them
    ctx->projections_iterator = ctx->tasks_for_projections.begin();

    return false;
}


bool MergeTask::MergeProjectionsStage::executeProjections() const
{
    if (ctx->projections_iterator == ctx->tasks_for_projections.end())
        return false;

    if ((*ctx->projections_iterator)->execute())
        return true;

    ++ctx->projections_iterator;
    return true;
}


bool MergeTask::MergeProjectionsStage::finalizeProjectionsAndWholeMerge() const
{
    for (const auto & task : ctx->tasks_for_projections)
    {
        auto part = task->getFuture().get();
        global_ctx->new_data_part->addProjectionPart(part->name, std::move(part));
    }

    if (global_ctx->chosen_merge_algorithm != MergeAlgorithm::Vertical)
        global_ctx->to->finalizePart(global_ctx->new_data_part, ctx->need_sync);
    else
        global_ctx->to->finalizePart(global_ctx->new_data_part, ctx->need_sync, &global_ctx->storage_columns, &global_ctx->checksums_gathered_columns);

    global_ctx->new_data_part->getDataPartStorage().precommitTransaction();
    global_ctx->promise.set_value(global_ctx->new_data_part);

    return false;
}


bool MergeTask::VerticalMergeStage::execute()
{
    assert(subtasks_iterator != subtasks.end());
    if ((this->**subtasks_iterator)())
        return true;

    /// Move to the next subtask in an array of subtasks
    ++subtasks_iterator;
    return subtasks_iterator != subtasks.end();
}

bool MergeTask::MergeProjectionsStage::execute()
{
    assert(subtasks_iterator != subtasks.end());
    if ((this->**subtasks_iterator)())
        return true;

    /// Move to the next subtask in an array of subtasks
    ++subtasks_iterator;
    return subtasks_iterator != subtasks.end();
}


bool MergeTask::VerticalMergeStage::executeVerticalMergeForAllColumns() const
{
    /// No need to execute this part if it is horizontal merge.
    if (global_ctx->chosen_merge_algorithm != MergeAlgorithm::Vertical)
        return false;

    /// This is the external cycle condition
    if (ctx->column_num_for_vertical_merge >= global_ctx->gathering_column_names_size)
        return false;

    switch (ctx->vertical_merge_one_column_state)
    {
        case VerticalMergeRuntimeContext::State::NEED_PREPARE:
        {
            prepareVerticalMergeForOneColumn();
            ctx->vertical_merge_one_column_state = VerticalMergeRuntimeContext::State::NEED_EXECUTE;
            return true;
        }
        case VerticalMergeRuntimeContext::State::NEED_EXECUTE:
        {
            if (executeVerticalMergeForOneColumn())
                return true;

            ctx->vertical_merge_one_column_state = VerticalMergeRuntimeContext::State::NEED_FINISH;
            return true;
        }
        case VerticalMergeRuntimeContext::State::NEED_FINISH:
        {
            finalizeVerticalMergeForOneColumn();
            ctx->vertical_merge_one_column_state = VerticalMergeRuntimeContext::State::NEED_PREPARE;
            return true;
        }
    }
    return false;
}


bool MergeTask::execute()
{
    assert(stages_iterator != stages.end());
    if ((*stages_iterator)->execute())
        return true;

    /// Stage is finished, need initialize context for the next stage
    auto next_stage_context = (*stages_iterator)->getContextForNextStage();

    /// Move to the next stage in an array of stages
    ++stages_iterator;
    if (stages_iterator == stages.end())
        return false;

    (*stages_iterator)->setRuntimeContext(std::move(next_stage_context), global_ctx);
    return true;
}


void MergeTask::ExecuteAndFinalizeHorizontalPart::createMergedStream()
{
    /** Read from all parts, merge and write into a new one.
      * In passing, we calculate expression for sorting.
      */
    Pipes pipes;
    global_ctx->watch_prev_elapsed = 0;

    /// We count total amount of bytes in parts
    /// and use direct_io + aio if there is more than min_merge_bytes_to_use_direct_io
    ctx->read_with_direct_io = false;
    const auto data_settings = global_ctx->data->getSettings();
    if (data_settings->min_merge_bytes_to_use_direct_io != 0)
    {
        size_t total_size = 0;
        for (const auto & part : global_ctx->future_part->parts)
        {
            total_size += part->getBytesOnDisk();
            if (total_size >= data_settings->min_merge_bytes_to_use_direct_io)
            {
                LOG_DEBUG(ctx->log, "Will merge parts reading files in O_DIRECT");
                ctx->read_with_direct_io = true;

                break;
            }
        }
    }

    /// Using unique_ptr, because MergeStageProgress has no default constructor
    global_ctx->horizontal_stage_progress = std::make_unique<MergeStageProgress>(
        ctx->column_sizes ? ctx->column_sizes->keyColumnsWeight() : 1.0);

    for (const auto & part : global_ctx->future_part->parts)
    {
        Pipe pipe = createMergeTreeSequentialSource(
            MergeTreeSequentialSourceType::Merge,
            *global_ctx->data,
            global_ctx->storage_snapshot,
            part,
            global_ctx->merging_column_names,
            /*mark_ranges=*/ {},
            /*apply_deleted_mask=*/ true,
            ctx->read_with_direct_io,
            /*take_column_types_from_storage=*/ true,
            /*quiet=*/ false,
            global_ctx->input_rows_filtered);

        if (global_ctx->metadata_snapshot->hasSortingKey())
        {
            pipe.addSimpleTransform([this](const Block & header)
            {
                return std::make_shared<ExpressionTransform>(header, global_ctx->metadata_snapshot->getSortingKey().expression);
            });
        }

        pipes.emplace_back(std::move(pipe));
    }


    Names sort_columns = global_ctx->metadata_snapshot->getSortingKeyColumns();
    SortDescription sort_description;
    sort_description.compile_sort_description = global_ctx->data->getContext()->getSettingsRef().compile_sort_description;
    sort_description.min_count_to_compile_sort_description = global_ctx->data->getContext()->getSettingsRef().min_count_to_compile_sort_description;

    size_t sort_columns_size = sort_columns.size();
    sort_description.reserve(sort_columns_size);

    Names partition_key_columns = global_ctx->metadata_snapshot->getPartitionKey().column_names;

    Block header = pipes.at(0).getHeader();
    for (size_t i = 0; i < sort_columns_size; ++i)
        sort_description.emplace_back(sort_columns[i], 1, 1);

#ifndef NDEBUG
    if (!sort_description.empty())
    {
        for (size_t i = 0; i < pipes.size(); ++i)
        {
            auto & pipe = pipes[i];
            pipe.addSimpleTransform([&](const Block & header_)
            {
                auto transform = std::make_shared<CheckSortedTransform>(header_, sort_description);
                transform->setDescription(global_ctx->future_part->parts[i]->name);
                return transform;
            });
        }
    }
#endif

    /// The order of the streams is important: when the key is matched, the elements go in the order of the source stream number.
    /// In the merged part, the lines with the same key must be in the ascending order of the identifier of original part,
    ///  that is going in insertion order.
    ProcessorPtr merged_transform;

    /// If merge is vertical we cannot calculate it
    ctx->blocks_are_granules_size = (global_ctx->chosen_merge_algorithm == MergeAlgorithm::Vertical);

    /// There is no sense to have the block size bigger than one granule for merge operations.
    const UInt64 merge_block_size_rows = data_settings->merge_max_block_size;
    const UInt64 merge_block_size_bytes = data_settings->merge_max_block_size_bytes;

    switch (ctx->merging_params.mode)
    {
        case MergeTreeData::MergingParams::Ordinary:
            merged_transform = std::make_shared<MergingSortedTransform>(
                header,
                pipes.size(),
                sort_description,
                merge_block_size_rows,
                merge_block_size_bytes,
                SortingQueueStrategy::Default,
                /* limit_= */0,
                /* always_read_till_end_= */false,
                ctx->rows_sources_write_buf.get(),
                true,
                ctx->blocks_are_granules_size);
            break;

        case MergeTreeData::MergingParams::Collapsing:
            merged_transform = std::make_shared<CollapsingSortedTransform>(
                header, pipes.size(), sort_description, ctx->merging_params.sign_column, false,
                merge_block_size_rows, merge_block_size_bytes, ctx->rows_sources_write_buf.get(), ctx->blocks_are_granules_size);
            break;

        case MergeTreeData::MergingParams::Summing:
            merged_transform = std::make_shared<SummingSortedTransform>(
                header, pipes.size(), sort_description, ctx->merging_params.columns_to_sum, partition_key_columns, merge_block_size_rows, merge_block_size_bytes);
            break;

        case MergeTreeData::MergingParams::Aggregating:
            merged_transform = std::make_shared<AggregatingSortedTransform>(header, pipes.size(), sort_description, merge_block_size_rows, merge_block_size_bytes);
            break;

        case MergeTreeData::MergingParams::Replacing:
            if (global_ctx->cleanup && !data_settings->allow_experimental_replacing_merge_with_cleanup)
                throw Exception(ErrorCodes::SUPPORT_IS_DISABLED, "Experimental merges with CLEANUP are not allowed");

            merged_transform = std::make_shared<ReplacingSortedTransform>(
                header, pipes.size(), sort_description, ctx->merging_params.is_deleted_column, ctx->merging_params.version_column,
                merge_block_size_rows, merge_block_size_bytes, ctx->rows_sources_write_buf.get(), ctx->blocks_are_granules_size,
                global_ctx->cleanup);
            break;

        case MergeTreeData::MergingParams::Graphite:
            merged_transform = std::make_shared<GraphiteRollupSortedTransform>(
                header, pipes.size(), sort_description, merge_block_size_rows, merge_block_size_bytes,
                ctx->merging_params.graphite_params, global_ctx->time_of_merge);
            break;

        case MergeTreeData::MergingParams::VersionedCollapsing:
            merged_transform = std::make_shared<VersionedCollapsingTransform>(
                header, pipes.size(), sort_description, ctx->merging_params.sign_column,
                merge_block_size_rows, merge_block_size_bytes, ctx->rows_sources_write_buf.get(), ctx->blocks_are_granules_size);
            break;
    }

    auto builder = std::make_unique<QueryPipelineBuilder>();
    builder->init(Pipe::unitePipes(std::move(pipes)));
    builder->addTransform(std::move(merged_transform));

#ifndef NDEBUG
    if (!sort_description.empty())
    {
        builder->addSimpleTransform([&](const Block & header_)
        {
            auto transform = std::make_shared<CheckSortedTransform>(header_, sort_description);
            return transform;
        });
    }
#endif

    if (global_ctx->deduplicate)
    {
<<<<<<< HEAD
        /// We don't want to deduplicate by block number or queue mode columns
        /// so if deduplicate_by_columns is empty, add all columns except this ones
        if ((supportsBlockNumberColumn(global_ctx) || isInQueueMode(global_ctx)) && global_ctx->deduplicate_by_columns.empty())
=======
        const auto & virtuals = *global_ctx->data->getVirtualsPtr();

        /// We don't want to deduplicate by virtual persistent column.
        /// If deduplicate_by_columns is empty, add all columns except virtuals.
        if (global_ctx->deduplicate_by_columns.empty())
>>>>>>> ad363fe2
        {
            for (const auto & column_name : global_ctx->merging_column_names)
            {
<<<<<<< HEAD
                if (col != BlockNumberColumn::name && !isQueueModeColumn(col))
                    global_ctx->deduplicate_by_columns.emplace_back(col);
=======
                if (virtuals.tryGet(column_name, VirtualsKind::Persistent))
                    continue;

                global_ctx->deduplicate_by_columns.emplace_back(column_name);
>>>>>>> ad363fe2
            }
        }

        if (DistinctSortedTransform::isApplicable(header, sort_description, global_ctx->deduplicate_by_columns))
            builder->addTransform(std::make_shared<DistinctSortedTransform>(
                builder->getHeader(), sort_description, SizeLimits(), 0 /*limit_hint*/, global_ctx->deduplicate_by_columns));
        else
            builder->addTransform(std::make_shared<DistinctTransform>(
                builder->getHeader(), SizeLimits(), 0 /*limit_hint*/, global_ctx->deduplicate_by_columns));
    }

    PreparedSets::Subqueries subqueries;

    if (ctx->need_remove_expired_values)
    {
        auto transform = std::make_shared<TTLTransform>(global_ctx->context, builder->getHeader(), *global_ctx->data, global_ctx->metadata_snapshot, global_ctx->new_data_part, global_ctx->time_of_merge, ctx->force_ttl);
        subqueries = transform->getSubqueries();
        builder->addTransform(std::move(transform));
    }

    if (global_ctx->metadata_snapshot->hasSecondaryIndices())
    {
        const auto & indices = global_ctx->metadata_snapshot->getSecondaryIndices();
        builder->addTransform(std::make_shared<ExpressionTransform>(
            builder->getHeader(), indices.getSingleExpressionForIndices(global_ctx->metadata_snapshot->getColumns(), global_ctx->data->getContext())));
        builder->addTransform(std::make_shared<MaterializingTransform>(builder->getHeader()));
    }

    if (!subqueries.empty())
        builder = addCreatingSetsTransform(std::move(builder), std::move(subqueries), global_ctx->context);

    global_ctx->merged_pipeline = QueryPipelineBuilder::getPipeline(std::move(*builder));
    /// Dereference unique_ptr and pass horizontal_stage_progress by reference
    global_ctx->merged_pipeline.setProgressCallback(MergeProgressCallback(global_ctx->merge_list_element_ptr, global_ctx->watch_prev_elapsed, *global_ctx->horizontal_stage_progress));
    /// Is calculated inside MergeProgressCallback.
    global_ctx->merged_pipeline.disableProfileEventUpdate();

    global_ctx->merging_executor = std::make_unique<PullingPipelineExecutor>(global_ctx->merged_pipeline);
}


MergeAlgorithm MergeTask::ExecuteAndFinalizeHorizontalPart::chooseMergeAlgorithm() const
{
    const size_t total_rows_count = global_ctx->merge_list_element_ptr->total_rows_count;
    const size_t total_size_bytes_uncompressed = global_ctx->merge_list_element_ptr->total_size_bytes_uncompressed;
    const auto data_settings = global_ctx->data->getSettings();

    if (global_ctx->deduplicate)
        return MergeAlgorithm::Horizontal;
    if (data_settings->enable_vertical_merge_algorithm == 0)
        return MergeAlgorithm::Horizontal;
    if (ctx->need_remove_expired_values)
        return MergeAlgorithm::Horizontal;
    if (global_ctx->future_part->part_format.part_type != MergeTreeDataPartType::Wide)
        return MergeAlgorithm::Horizontal;
    if (global_ctx->future_part->part_format.storage_type != MergeTreeDataPartStorageType::Full)
        return MergeAlgorithm::Horizontal;
    if (global_ctx->cleanup)
        return MergeAlgorithm::Horizontal;

    if (!data_settings->allow_vertical_merges_from_compact_to_wide_parts)
    {
        for (const auto & part : global_ctx->future_part->parts)
        {
            if (!isWidePart(part))
                return MergeAlgorithm::Horizontal;
        }
    }

    bool is_supported_storage =
        ctx->merging_params.mode == MergeTreeData::MergingParams::Ordinary ||
        ctx->merging_params.mode == MergeTreeData::MergingParams::Collapsing ||
        ctx->merging_params.mode == MergeTreeData::MergingParams::Replacing ||
        ctx->merging_params.mode == MergeTreeData::MergingParams::VersionedCollapsing;

    bool enough_ordinary_cols = global_ctx->gathering_columns.size() >= data_settings->vertical_merge_algorithm_min_columns_to_activate;

    bool enough_total_rows = total_rows_count >= data_settings->vertical_merge_algorithm_min_rows_to_activate;

    bool enough_total_bytes = total_size_bytes_uncompressed >= data_settings->vertical_merge_algorithm_min_bytes_to_activate;

    bool no_parts_overflow = global_ctx->future_part->parts.size() <= RowSourcePart::MAX_PARTS;

    auto merge_alg = (is_supported_storage && enough_total_rows && enough_total_bytes && enough_ordinary_cols && no_parts_overflow) ?
                        MergeAlgorithm::Vertical : MergeAlgorithm::Horizontal;

    return merge_alg;
}

}<|MERGE_RESOLUTION|>--- conflicted
+++ resolved
@@ -8,11 +8,6 @@
 #include <Common/logger_useful.h>
 #include <Common/ActionBlocker.h>
 #include <Processors/Transforms/CheckSortedTransform.h>
-<<<<<<< HEAD
-#include <Storages/LightweightDeleteDescription.h>
-#include <Storages/QueueModeColumns.h>
-=======
->>>>>>> ad363fe2
 #include <Storages/MergeTree/DataPartStorageOnDiskFull.h>
 
 #include <DataTypes/ObjectUtils.h>
@@ -1079,29 +1074,18 @@
 
     if (global_ctx->deduplicate)
     {
-<<<<<<< HEAD
-        /// We don't want to deduplicate by block number or queue mode columns
-        /// so if deduplicate_by_columns is empty, add all columns except this ones
-        if ((supportsBlockNumberColumn(global_ctx) || isInQueueMode(global_ctx)) && global_ctx->deduplicate_by_columns.empty())
-=======
         const auto & virtuals = *global_ctx->data->getVirtualsPtr();
 
         /// We don't want to deduplicate by virtual persistent column.
         /// If deduplicate_by_columns is empty, add all columns except virtuals.
         if (global_ctx->deduplicate_by_columns.empty())
->>>>>>> ad363fe2
         {
             for (const auto & column_name : global_ctx->merging_column_names)
             {
-<<<<<<< HEAD
-                if (col != BlockNumberColumn::name && !isQueueModeColumn(col))
-                    global_ctx->deduplicate_by_columns.emplace_back(col);
-=======
                 if (virtuals.tryGet(column_name, VirtualsKind::Persistent))
                     continue;
 
                 global_ctx->deduplicate_by_columns.emplace_back(column_name);
->>>>>>> ad363fe2
             }
         }
 
