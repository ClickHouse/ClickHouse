#include <Storages/MergeTree/IDataPartStorage.h>
#include <Storages/Statistics/Statistics.h>
#include <Storages/MergeTree/MergeTask.h>
#include <Storages/MergeTree/MergedPartOffsets.h>

#include <memory>
#include <fmt/format.h>

#include <Common/Exception.h>
#include <Common/logger_useful.h>
#include <Core/Settings.h>
#include <Common/ProfileEvents.h>
#include <Disks/SingleDiskVolume.h>
#include <Storages/MergeTree/MergeTreeIndexGranularity.h>
#include <Compression/CompressedWriteBuffer.h>
#include <DataTypes/ObjectUtils.h>
#include <DataTypes/NestedUtils.h>
#include <DataTypes/Serializations/SerializationInfo.h>
#include <IO/ReadBufferFromEmptyFile.h>
#include <Storages/MergeTree/MergeTreeData.h>
#include <Storages/MergeTree/IMergeTreeDataPart.h>
#include <Storages/MergeTree/MergeTreeSequentialSource.h>
#include <Storages/MergeTree/MergeTreeSettings.h>
#include <Storages/MergeTree/FutureMergedMutatedPart.h>
#include <Storages/MergeTree/MergeTreeDataWriter.h>
#include <Storages/MergeTree/MergeProjectionPartsTask.h>
#include <Processors/Transforms/MaterializingTransform.h>
#include <Processors/Transforms/FilterTransform.h>
#include <Processors/Merges/MergingSortedTransform.h>
#include <Processors/Merges/CoalescingSortedTransform.h>
#include <Processors/Merges/CollapsingSortedTransform.h>
#include <Processors/Merges/SummingSortedTransform.h>
#include <Processors/Merges/ReplacingSortedTransform.h>
#include <Processors/Merges/GraphiteRollupSortedTransform.h>
#include <Processors/Merges/AggregatingSortedTransform.h>
#include <Processors/Merges/VersionedCollapsingTransform.h>
#include <Processors/Transforms/TTLTransform.h>
#include <Processors/QueryPlan/CreatingSetsStep.h>
#include <Processors/QueryPlan/DistinctStep.h>
#include <Processors/QueryPlan/Optimizations/QueryPlanOptimizationSettings.h>
#include <Processors/QueryPlan/QueryPlan.h>
#include <Processors/QueryPlan/UnionStep.h>
#include <Processors/QueryPlan/ExpressionStep.h>
#include <Processors/QueryPlan/TemporaryFiles.h>
#include <Processors/QueryPlan/ExtractColumnsStep.h>
#include <Interpreters/PreparedSets.h>
#include <Interpreters/MergeTreeTransaction.h>
#include <Interpreters/ExpressionActions.h>
#include <Interpreters/createSubcolumnsExtractionActions.h>
#include <Interpreters/Context.h>
#include <QueryPipeline/QueryPipelineBuilder.h>

#include "config.h"

#ifndef NDEBUG
    #include <Processors/Transforms/CheckSortedTransform.h>
#endif

#if CLICKHOUSE_CLOUD
    #include <Interpreters/Cache/FileCacheFactory.h>
    #include <Disks/ObjectStorages/DiskObjectStorage.h>
    #include <Storages/MergeTree/DataPartStorageOnDiskPacked.h>
    #include <Storages/MergeTree/MergeTreeDataPartCompact.h>
#endif


namespace ProfileEvents
{
    extern const Event Merge;
    extern const Event MergeSourceParts;
    extern const Event MergedColumns;
    extern const Event GatheredColumns;
    extern const Event MergeTotalMilliseconds;
    extern const Event MergeExecuteMilliseconds;
    extern const Event MergeHorizontalStageExecuteMilliseconds;
    extern const Event MergeVerticalStageExecuteMilliseconds;
    extern const Event MergeProjectionStageExecuteMilliseconds;
}

namespace CurrentMetrics
{
    extern const Metric TemporaryFilesForMerge;
    extern const Metric NonAbortedMergeFailures;
    extern const Metric TotalMergeFailures;
}

namespace DB
{

namespace Setting
{
    extern const SettingsBool compile_sort_description;
    extern const SettingsUInt64 max_insert_delayed_streams_for_parallel_write;
    extern const SettingsUInt64 min_count_to_compile_sort_description;
    extern const SettingsUInt64 min_insert_block_size_bytes;
    extern const SettingsUInt64 min_insert_block_size_rows;
}

namespace MergeTreeSetting
{
    extern const MergeTreeSettingsBool allow_experimental_replacing_merge_with_cleanup;
    extern const MergeTreeSettingsBool allow_vertical_merges_from_compact_to_wide_parts;
    extern const MergeTreeSettingsMilliseconds background_task_preferred_step_execution_time_ms;
    extern const MergeTreeSettingsDeduplicateMergeProjectionMode deduplicate_merge_projection_mode;
    extern const MergeTreeSettingsBool enable_block_number_column;
    extern const MergeTreeSettingsBool enable_block_offset_column;
    extern const MergeTreeSettingsUInt64 enable_vertical_merge_algorithm;
    extern const MergeTreeSettingsUInt64 merge_max_block_size_bytes;
    extern const MergeTreeSettingsNonZeroUInt64 merge_max_block_size;
    extern const MergeTreeSettingsUInt64 min_merge_bytes_to_use_direct_io;
    extern const MergeTreeSettingsFloat ratio_of_defaults_for_sparse_serialization;
    extern const MergeTreeSettingsUInt64 vertical_merge_algorithm_min_bytes_to_activate;
    extern const MergeTreeSettingsUInt64 vertical_merge_algorithm_min_columns_to_activate;
    extern const MergeTreeSettingsUInt64 vertical_merge_algorithm_min_rows_to_activate;
    extern const MergeTreeSettingsBool vertical_merge_remote_filesystem_prefetch;
    extern const MergeTreeSettingsBool materialize_skip_indexes_on_merge;
    extern const MergeTreeSettingsBool prewarm_mark_cache;
    extern const MergeTreeSettingsBool use_const_adaptive_granularity;
    extern const MergeTreeSettingsUInt64 max_merge_delayed_streams_for_parallel_write;
    extern const MergeTreeSettingsBool ttl_only_drop_parts;
}

namespace ErrorCodes
{
    extern const int ABORTED;
    extern const int DIRECTORY_ALREADY_EXISTS;
    extern const int LOGICAL_ERROR;
    extern const int SUPPORT_IS_DISABLED;
}


namespace
{

ColumnsStatistics getStatisticsForColumns(
    const NamesAndTypesList & columns_to_read,
    const StorageMetadataPtr & metadata_snapshot)
{
    ColumnsStatistics all_statistics;
    const auto & all_columns = metadata_snapshot->getColumns();

    for (const auto & column : columns_to_read)
    {
        const auto * desc = all_columns.tryGet(column.name);
        if (desc && !desc->statistics.empty())
        {
            auto statistics = MergeTreeStatisticsFactory::instance().get(*desc);
            all_statistics.push_back(std::move(statistics));
        }
    }
    return all_statistics;
}

}

/// Manages the "rows_sources" temporary file that is used during vertical merge.
class RowsSourcesTemporaryFile : public ITemporaryFileLookup
{
public:
    /// A logical name of the temporary file under which it will be known to the plan steps that use it.
    static constexpr auto FILE_ID = "rows_sources";

    explicit RowsSourcesTemporaryFile(TemporaryDataOnDiskScopePtr temporary_data_on_disk_)
        : temporary_data_on_disk(temporary_data_on_disk_->childScope(CurrentMetrics::TemporaryFilesForMerge))
    {
    }

    WriteBuffer & getTemporaryFileForWriting(const String & name) override
    {
        if (name != FILE_ID)
            throw Exception(ErrorCodes::LOGICAL_ERROR, "Unexpected temporary file name requested: {}", name);

        if (tmp_data_buffer)
            throw Exception(ErrorCodes::LOGICAL_ERROR, "Temporary file was already requested for writing, there musto be only one writer");

        tmp_data_buffer = std::make_unique<TemporaryDataBuffer>(temporary_data_on_disk.get());
        return *tmp_data_buffer;
    }

    std::unique_ptr<ReadBuffer> getTemporaryFileForReading(const String & name) override
    {
        if (name != FILE_ID)
            throw Exception(ErrorCodes::LOGICAL_ERROR, "Unexpected temporary file name requested: {}", name);

        if (!finalized)
            throw Exception(ErrorCodes::LOGICAL_ERROR, "Temporary file is not finalized yet");

        /// tmp_disk might not create real file if no data was written to it.
        if (final_size == 0)
            return std::make_unique<ReadBufferFromEmptyFile>();

        /// Reopen the file for each read so that multiple reads can be performed in parallel and there is no need to seek to the beginning.
        return tmp_data_buffer->read();
    }

    /// Returns written data size in bytes
    size_t finalizeWriting()
    {
        if (!tmp_data_buffer)
            throw Exception(ErrorCodes::LOGICAL_ERROR, "Temporary file was not requested for writing");

        auto stat = tmp_data_buffer->finishWriting();
        finalized = true;
        final_size = stat.uncompressed_size;
        return final_size;
    }

private:
    std::unique_ptr<TemporaryDataBuffer> tmp_data_buffer;
    TemporaryDataOnDiskScopePtr temporary_data_on_disk;
    bool finalized = false;
    size_t final_size = 0;
};

static void addMissedColumnsToSerializationInfos(
    size_t num_rows_in_parts,
    const Names & part_columns,
    const ColumnsDescription & storage_columns,
    const SerializationInfo::Settings & info_settings,
    SerializationInfoByName & new_infos)
{
    NameSet part_columns_set(part_columns.begin(), part_columns.end());

    for (const auto & column : storage_columns)
    {
        if (part_columns_set.contains(column.name))
            continue;

        if (column.default_desc.kind != ColumnDefaultKind::Default)
            continue;

        if (column.default_desc.expression)
            continue;

        auto new_info = column.type->createSerializationInfo(info_settings);
        new_info->addDefaults(num_rows_in_parts);
        new_infos.emplace(column.name, std::move(new_info));
    }
}

bool MergeTask::GlobalRuntimeContext::isCancelled() const
{
    return (future_part ? merges_blocker->isCancelledForPartition(future_part->part_info.getPartitionId()) : merges_blocker->isCancelled())
        || merge_list_element_ptr->is_cancelled.load(std::memory_order_relaxed);
}

void MergeTask::GlobalRuntimeContext::checkOperationIsNotCanceled() const
{
    if (isCancelled())
    {
        throw Exception(ErrorCodes::ABORTED, "Cancelled merging parts");
    }
}

/// PK columns are sorted and merged, ordinary columns are gathered using info from merge step
void MergeTask::ExecuteAndFinalizeHorizontalPart::extractMergingAndGatheringColumns() const
{
    const auto & sorting_key_expr = global_ctx->metadata_snapshot->getSortingKey().expression;
    Names sort_key_columns_vec = sorting_key_expr->getRequiredColumns();

    /// Collect columns used in the sorting key expressions.
    std::set<String> key_columns;
    auto storage_columns = global_ctx->storage_columns.getNameSet();
    for (const auto & name : sort_key_columns_vec)
    {
        if (storage_columns.contains(name))
            key_columns.insert(name);
        /// If we don't have this column in storage columns, it must be a subcolumn of one of the storage columns.
        else
            key_columns.insert(Nested::splitName(name).first);
    }

    /// Force sign column for Collapsing mode
    if (global_ctx->merging_params.mode == MergeTreeData::MergingParams::Collapsing)
        key_columns.emplace(global_ctx->merging_params.sign_column);

    /// Force version column for Replacing mode
    if (global_ctx->merging_params.mode == MergeTreeData::MergingParams::Replacing)
    {
        key_columns.emplace(global_ctx->merging_params.is_deleted_column);
        key_columns.emplace(global_ctx->merging_params.version_column);
    }

    /// Force sign column for VersionedCollapsing mode. Version is already in primary key.
    if (global_ctx->merging_params.mode == MergeTreeData::MergingParams::VersionedCollapsing)
        key_columns.emplace(global_ctx->merging_params.sign_column);

    /// Force to merge at least one column in case of empty key
    if (key_columns.empty())
        key_columns.emplace(global_ctx->storage_columns.front().name);

    /// Recalculate the min-max index for partition columns if the merge might reduce rows.
    if (global_ctx->merge_may_reduce_rows)
    {
        auto minmax_columns = MergeTreeData::getMinMaxColumnsNames(global_ctx->metadata_snapshot->getPartitionKey());
        key_columns.insert(minmax_columns.begin(), minmax_columns.end());
    }

    const auto & skip_indexes = global_ctx->metadata_snapshot->getSecondaryIndices();

    for (const auto & index : skip_indexes)
    {
        auto index_columns = index.expression->getRequiredColumns();

        /// Calculate indexes that depend only on one column on vertical
        /// stage and other indexes on horizonatal stage of merge.
        if (index_columns.size() == 1)
        {
            const auto & column_name = index_columns.front();
            if (storage_columns.contains(column_name))
                global_ctx->skip_indexes_by_column[column_name].push_back(index);
            else
                global_ctx->skip_indexes_by_column[Nested::splitName(column_name).first].push_back(index);
        }
        else
        {
            for (const auto & index_column : index_columns)
            {
                if (storage_columns.contains(index_column))
                    key_columns.insert(index_column);
                /// If we don't have this column in storage columns, it must be a subcolumn of one of the storage columns.
                else
                    key_columns.insert(Nested::splitName(index_column).first);
            }

            global_ctx->merging_skip_indexes.push_back(index);
        }
    }

    for (const auto * projection : global_ctx->projections_to_rebuild)
    {
        Names projection_columns_vec = projection->getRequiredColumns();
        std::copy(projection_columns_vec.cbegin(), projection_columns_vec.cend(),
                  std::inserter(key_columns, key_columns.end()));
    }

    /// TODO: also force "summing" and "aggregating" columns to make Horizontal merge only for such columns

    for (const auto & column : global_ctx->storage_columns)
    {
        if (key_columns.contains(column.name))
        {
            global_ctx->merging_columns.emplace_back(column);

            /// If column is in horizontal stage we need to calculate its indexes on horizontal stage as well
            auto it = global_ctx->skip_indexes_by_column.find(column.name);
            if (it != global_ctx->skip_indexes_by_column.end())
            {
                for (auto & index : it->second)
                    global_ctx->merging_skip_indexes.push_back(std::move(index));

                global_ctx->skip_indexes_by_column.erase(it);
            }
        }
        else
        {
            global_ctx->gathering_columns.emplace_back(column);
        }
    }
}

bool MergeTask::ExecuteAndFinalizeHorizontalPart::prepare() const
{
    ProfileEvents::increment(ProfileEvents::Merge);
    ProfileEvents::increment(ProfileEvents::MergeSourceParts, global_ctx->future_part->parts.size());

    String local_tmp_prefix;
    if (global_ctx->need_prefix)
    {
        // projection parts have different prefix and suffix compared to normal parts.
        // E.g. `proj_a.proj` for a normal projection merge and `proj_a.tmp_proj` for a projection materialization merge.
        local_tmp_prefix = global_ctx->parent_part ? "" : "tmp_merge_";
    }

    const String local_tmp_suffix = global_ctx->parent_part ? global_ctx->suffix : "";

    global_ctx->checkOperationIsNotCanceled();

    /// We don't want to perform merge assigned with TTL as normal merge, so
    /// throw exception
    if (isTTLMergeType(global_ctx->future_part->merge_type) && global_ctx->ttl_merges_blocker->isCancelled())
        throw Exception(ErrorCodes::ABORTED, "Cancelled merging parts with TTL");

    LOG_DEBUG(ctx->log, "Merging {} parts: from {} to {} into {} with storage {}",
        global_ctx->future_part->parts.size(),
        global_ctx->future_part->parts.front()->name,
        global_ctx->future_part->parts.back()->name,
        global_ctx->future_part->part_format.part_type.toString(),
        global_ctx->future_part->part_format.storage_type.toString());

    if (global_ctx->deduplicate)
    {
        if (global_ctx->deduplicate_by_columns.empty())
            LOG_DEBUG(ctx->log, "DEDUPLICATE BY all columns");
        else
            LOG_DEBUG(ctx->log, "DEDUPLICATE BY ('{}')", fmt::join(global_ctx->deduplicate_by_columns, "', '"));
    }

    global_ctx->disk = global_ctx->space_reservation->getDisk();
    auto local_tmp_part_basename = local_tmp_prefix + global_ctx->future_part->name + local_tmp_suffix;

    std::optional<MergeTreeDataPartBuilder> builder;
    if (global_ctx->parent_part)
    {
        auto data_part_storage = global_ctx->parent_part->getDataPartStorage().getProjection(local_tmp_part_basename,  /* use parent transaction */ false);
        builder.emplace(*global_ctx->data, global_ctx->future_part->name, data_part_storage, getReadSettings());
        builder->withParentPart(global_ctx->parent_part);
    }
    else
    {
        auto local_single_disk_volume = std::make_shared<SingleDiskVolume>("volume_" + global_ctx->future_part->name, global_ctx->disk, 0);
        builder.emplace(global_ctx->data->getDataPartBuilder(global_ctx->future_part->name, local_single_disk_volume, local_tmp_part_basename, getReadSettings()));
        builder->withPartStorageType(global_ctx->future_part->part_format.storage_type);
    }

    builder->withPartInfo(global_ctx->future_part->part_info);
    builder->withPartType(global_ctx->future_part->part_format.part_type);

    global_ctx->new_data_part = std::move(*builder).build();
    auto data_part_storage = global_ctx->new_data_part->getDataPartStoragePtr();

    if (data_part_storage->exists())
        throw Exception(ErrorCodes::DIRECTORY_ALREADY_EXISTS, "Directory {} already exists", data_part_storage->getFullPath());

    data_part_storage->beginTransaction();

    /// Background temp dirs cleaner will not touch tmp projection directory because
    /// it's located inside part's directory
    if (!global_ctx->parent_part)
        global_ctx->temporary_directory_lock = global_ctx->data->getTemporaryPartDirectoryHolder(local_tmp_part_basename);

    global_ctx->storage_columns = global_ctx->metadata_snapshot->getColumns().getAllPhysical();

    auto object_columns = MergeTreeData::getConcreteObjectColumns(global_ctx->future_part->parts, global_ctx->metadata_snapshot->getColumns());
    extendObjectColumns(global_ctx->storage_columns, object_columns, false);
    global_ctx->storage_snapshot = std::make_shared<StorageSnapshot>(*global_ctx->data, global_ctx->metadata_snapshot, std::move(object_columns));

    ctx->need_remove_expired_values = false;
    ctx->force_ttl = false;
    for (const auto & part : global_ctx->future_part->parts)
    {
        global_ctx->new_data_part->ttl_infos.update(part->ttl_infos);

        if (global_ctx->metadata_snapshot->hasAnyTTL() && !part->checkAllTTLCalculated(global_ctx->metadata_snapshot))
        {
            LOG_INFO(ctx->log, "Some TTL values were not calculated for part {}. Will calculate them forcefully during merge.", part->name);
            ctx->need_remove_expired_values = true;
            ctx->force_ttl = true;
        }
    }

    const auto & local_part_min_ttl = global_ctx->new_data_part->ttl_infos.part_min_ttl;
    if (local_part_min_ttl && local_part_min_ttl <= global_ctx->time_of_merge)
        ctx->need_remove_expired_values = true;

    if (ctx->need_remove_expired_values && global_ctx->ttl_merges_blocker->isCancelled())
    {
        LOG_INFO(ctx->log, "Part {} has values with expired TTL, but merges with TTL are cancelled.", global_ctx->new_data_part->name);
        ctx->need_remove_expired_values = false;
    }

    const auto & patch_parts = global_ctx->future_part->patch_parts;

    /// Skip fully expired columns manually, since in case of
    /// need_remove_expired_values is not set, TTLTransform will not be used,
    /// and columns that had been removed by TTL (via TTLColumnAlgorithm) will
    /// be added again with default values.
    ///
    /// Also note, that it is better to do this here, since in other places it
    /// will be too late (i.e. they will be written, and we will burn CPU/disk
    /// resources for this).
    if (!ctx->need_remove_expired_values)
    {
        for (auto & [column_name, ttl] : global_ctx->new_data_part->ttl_infos.columns_ttl)
        {
            if (ttl.finished())
            {
                global_ctx->new_data_part->expired_columns.insert(column_name);
                LOG_TRACE(ctx->log, "Adding expired column {} for part {}", column_name, global_ctx->new_data_part->name);
            }
        }
    }

    /// Determine whether projections and minmax indexes need to be updated during merge,
    /// which typically happens when the number of rows may be reduced.
    ///
    /// This is necessary in cases such as TTL expiration, cleanup merges, deduplication,
    /// or special merge modes like Collapsing/Replacing.
    global_ctx->merge_may_reduce_rows =
        ctx->need_remove_expired_values ||
        !patch_parts.empty() ||
        global_ctx->cleanup ||
        global_ctx->deduplicate ||
        global_ctx->merging_params.mode == MergeTreeData::MergingParams::Collapsing ||
        global_ctx->merging_params.mode == MergeTreeData::MergingParams::Replacing ||
        global_ctx->merging_params.mode == MergeTreeData::MergingParams::VersionedCollapsing;

    prepareProjectionsToMergeAndRebuild();

    extractMergingAndGatheringColumns();

    const auto & expired_columns = global_ctx->new_data_part->expired_columns;
    if (!expired_columns.empty())
    {
        auto part_serialization_infos = global_ctx->new_data_part->getSerializationInfos();
        for (const auto & expired_column : expired_columns)
            part_serialization_infos.erase(expired_column);

        global_ctx->gathering_columns = global_ctx->gathering_columns.eraseNames(expired_columns);
        global_ctx->merging_columns = global_ctx->merging_columns.eraseNames(expired_columns);
        global_ctx->storage_columns = global_ctx->storage_columns.eraseNames(expired_columns);
        global_ctx->new_data_part->setColumns(
            global_ctx->storage_columns,
            part_serialization_infos,
            global_ctx->metadata_snapshot->getMetadataVersion());
    }

    global_ctx->new_data_part->uuid = global_ctx->future_part->uuid;
    global_ctx->new_data_part->partition.assign(global_ctx->future_part->getPartition());
    global_ctx->new_data_part->is_temp = global_ctx->parent_part == nullptr;

    /// In case of replicated merge tree with zero copy replication
    /// Here Clickhouse claims that this new part can be deleted in temporary state without unlocking the blobs
    /// The blobs have to be removed along with the part, this temporary part owns them and does not share them yet.
    global_ctx->new_data_part->remove_tmp_policy = IMergeTreeDataPart::BlobsRemovalPolicyForTemporaryParts::REMOVE_BLOBS;

    if (enabledBlockNumberColumn(global_ctx))
        addGatheringColumn(global_ctx, BlockNumberColumn::name, BlockNumberColumn::type);

    if (enabledBlockOffsetColumn(global_ctx))
        addGatheringColumn(global_ctx, BlockOffsetColumn::name, BlockOffsetColumn::type);

    MergeTreeData::IMutationsSnapshot::Params params
    {
        .metadata_version = global_ctx->metadata_snapshot->getMetadataVersion(),
        .min_part_metadata_version = MergeTreeData::getMinMetadataVersion(global_ctx->future_part->parts),
    };

    auto mutations_snapshot = global_ctx->data->getMutationsSnapshot(params);
    auto merge_tree_settings = global_ctx->data->getSettings();

    SerializationInfo::Settings info_settings =
    {
        .ratio_of_defaults_for_sparse = (*merge_tree_settings)[MergeTreeSetting::ratio_of_defaults_for_sparse_serialization],
        .choose_kind = true,
    };

    SerializationInfoByName infos(global_ctx->storage_columns, info_settings);
    global_ctx->alter_conversions.reserve(global_ctx->future_part->parts.size());

    for (const auto & part : global_ctx->future_part->parts)
    {
        if (!info_settings.isAlwaysDefault())
        {
            auto part_infos = part->getSerializationInfos();

            addMissedColumnsToSerializationInfos(
                part->rows_count,
                part->getColumns().getNames(),
                global_ctx->metadata_snapshot->getColumns(),
                info_settings,
                part_infos);

            infos.add(part_infos);
        }

        global_ctx->alter_conversions.push_back(MergeTreeData::getAlterConversionsForPart(part, mutations_snapshot, global_ctx->context));
    }

<<<<<<< HEAD
    if (global_ctx->new_data_part->info.isPatch())
    {
        auto set = SourcePartsSetForPatch::merge(global_ctx->future_part->parts);
        global_ctx->new_data_part->setSourcePartsSet(std::move(set));
    }

    global_ctx->new_data_part->setColumns(global_ctx->storage_columns, infos, global_ctx->metadata_snapshot->getMetadataVersion());

=======
    const auto & local_part_min_ttl = global_ctx->new_data_part->ttl_infos.part_min_ttl;
    if (global_ctx->metadata_snapshot->hasAnyTTL() && local_part_min_ttl && local_part_min_ttl <= global_ctx->time_of_merge)
        ctx->need_remove_expired_values = true;

    global_ctx->new_data_part->setColumns(global_ctx->storage_columns, infos, global_ctx->metadata_snapshot->getMetadataVersion());

    if (ctx->need_remove_expired_values && global_ctx->ttl_merges_blocker->isCancelled())
    {
        LOG_INFO(ctx->log, "Part {} has values with expired TTL, but merges with TTL are cancelled.", global_ctx->new_data_part->name);
        ctx->need_remove_expired_values = false;
    }

>>>>>>> f93b5f17
    ctx->sum_input_rows_upper_bound = global_ctx->merge_list_element_ptr->total_rows_count;
    ctx->sum_compressed_bytes_upper_bound = global_ctx->merge_list_element_ptr->total_size_bytes_compressed;
    ctx->sum_uncompressed_bytes_upper_bound = global_ctx->merge_list_element_ptr->total_size_bytes_uncompressed;

    global_ctx->chosen_merge_algorithm = chooseMergeAlgorithm();
    global_ctx->merge_list_element_ptr->merge_algorithm.store(global_ctx->chosen_merge_algorithm, std::memory_order_relaxed);

    LOG_DEBUG(ctx->log, "Selected MergeAlgorithm: {}", toString(global_ctx->chosen_merge_algorithm));

    /// Note: this is done before creating input streams, because otherwise data.data_parts_mutex
    /// (which is locked in data.getTotalActiveSizeInBytes())
    /// (which is locked in shared mode when input streams are created) and when inserting new data
    /// the order is reverse. This annoys TSan even though one lock is locked in shared mode and thus
    /// deadlock is impossible.
    ctx->compression_codec = global_ctx->data->getCompressionCodecForPart(
        global_ctx->merge_list_element_ptr->total_size_bytes_compressed, global_ctx->new_data_part->ttl_infos, global_ctx->time_of_merge);

    switch (global_ctx->chosen_merge_algorithm)
    {
        case MergeAlgorithm::Horizontal:
        {
            global_ctx->merging_columns = global_ctx->storage_columns;
            global_ctx->merging_skip_indexes = global_ctx->metadata_snapshot->getSecondaryIndices();
            global_ctx->gathering_columns.clear();
            global_ctx->skip_indexes_by_column.clear();
            break;
        }
        case MergeAlgorithm::Vertical:
        {
            ctx->rows_sources_temporary_file = std::make_shared<RowsSourcesTemporaryFile>(global_ctx->context->getTempDataOnDisk());

            std::map<String, UInt64> local_merged_column_to_size;
            for (const auto & part : global_ctx->future_part->parts)
                part->accumulateColumnSizes(local_merged_column_to_size);

            ctx->column_sizes = ColumnSizeEstimator(
                std::move(local_merged_column_to_size),
                global_ctx->merging_columns,
                global_ctx->gathering_columns);

            break;
        }
        default :
            throw Exception(ErrorCodes::LOGICAL_ERROR, "Merge algorithm must be chosen");
    }

    /// If setting 'materialize_skip_indexes_on_merge' is false, forget about skip indexes.
    if (!(*merge_tree_settings)[MergeTreeSetting::materialize_skip_indexes_on_merge])
    {
        global_ctx->merging_skip_indexes.clear();
        global_ctx->skip_indexes_by_column.clear();
    }

    bool use_adaptive_granularity = global_ctx->new_data_part->index_granularity_info.mark_type.adaptive;
    bool use_const_adaptive_granularity = (*merge_tree_settings)[MergeTreeSetting::use_const_adaptive_granularity];

    /// If merge is vertical we cannot calculate it.
    /// If granularity is constant we don't need to calculate it.
    ctx->blocks_are_granules_size = use_adaptive_granularity
        && !use_const_adaptive_granularity
        && global_ctx->chosen_merge_algorithm == MergeAlgorithm::Vertical;

    /// Merged stream will be created and available as merged_stream variable
    createMergedStream();

    auto index_granularity_ptr = createMergeTreeIndexGranularity(
        ctx->sum_input_rows_upper_bound,
        ctx->sum_uncompressed_bytes_upper_bound,
        *merge_tree_settings,
        global_ctx->new_data_part->index_granularity_info,
        ctx->blocks_are_granules_size);

    global_ctx->to = std::make_shared<MergedBlockOutputStream>(
        global_ctx->new_data_part,
        global_ctx->metadata_snapshot,
        global_ctx->merging_columns,
        /// indices,
        MergeTreeIndexFactory::instance().getMany(global_ctx->merging_skip_indexes),
        getStatisticsForColumns(global_ctx->merging_columns, global_ctx->metadata_snapshot),
        ctx->compression_codec,
        std::move(index_granularity_ptr),
        global_ctx->txn ? global_ctx->txn->tid : Tx::PrehistoricTID,
        global_ctx->merge_list_element_ptr->total_size_bytes_compressed,
        /*reset_columns=*/ true,
        ctx->blocks_are_granules_size,
        global_ctx->context->getWriteSettings());

    global_ctx->rows_written = 0;
    ctx->initial_reservation = global_ctx->space_reservation ? global_ctx->space_reservation->getSize() : 0;

    ctx->is_cancelled = [merges_blocker = global_ctx->merges_blocker,
        ttl_merges_blocker = global_ctx->ttl_merges_blocker,
        need_remove = ctx->need_remove_expired_values,
        merge_list_element = global_ctx->merge_list_element_ptr,
        partition_id = global_ctx->future_part->part_info.getPartitionId()]() -> bool
    {
        return merges_blocker->isCancelledForPartition(partition_id)
            || (need_remove && ttl_merges_blocker->isCancelled())
            || merge_list_element->is_cancelled.load(std::memory_order_relaxed);
    };

    /// This is the end of preparation. Execution will be per block.
    return false;
}

bool MergeTask::enabledBlockNumberColumn(GlobalRuntimeContextPtr global_ctx)
{
    return (*global_ctx->data->getSettings())[MergeTreeSetting::enable_block_number_column] && global_ctx->metadata_snapshot->getGroupByTTLs().empty();
}

bool MergeTask::enabledBlockOffsetColumn(GlobalRuntimeContextPtr global_ctx)
{
    return (*global_ctx->data->getSettings())[MergeTreeSetting::enable_block_offset_column] && global_ctx->metadata_snapshot->getGroupByTTLs().empty();
}

void MergeTask::addGatheringColumn(GlobalRuntimeContextPtr global_ctx, const String & name, const DataTypePtr & type)
{
    if (global_ctx->storage_columns.contains(name))
        return;

    global_ctx->storage_columns.emplace_back(name, type);
    global_ctx->gathering_columns.emplace_back(name, type);
}


MergeTask::StageRuntimeContextPtr MergeTask::ExecuteAndFinalizeHorizontalPart::getContextForNextStage()
{
    /// Do not increment for projection stage because time is already accounted in main task.
    if (global_ctx->parent_part == nullptr)
    {
        ProfileEvents::increment(ProfileEvents::MergeExecuteMilliseconds, ctx->elapsed_execute_ns / 1000000UL);
        ProfileEvents::increment(ProfileEvents::MergeHorizontalStageExecuteMilliseconds, ctx->elapsed_execute_ns / 1000000UL);
    }

    auto new_ctx = std::make_shared<VerticalMergeRuntimeContext>();

    new_ctx->rows_sources_temporary_file = std::move(ctx->rows_sources_temporary_file);
    new_ctx->column_sizes = std::move(ctx->column_sizes);
    new_ctx->compression_codec = std::move(ctx->compression_codec);
    new_ctx->it_name_and_type = std::move(ctx->it_name_and_type);
    new_ctx->read_with_direct_io = std::move(ctx->read_with_direct_io);
    new_ctx->need_sync = std::move(ctx->need_sync);

    ctx.reset();
    return new_ctx;
}

MergeTask::StageRuntimeContextPtr MergeTask::VerticalMergeStage::getContextForNextStage()
{
    /// Do not increment for projection stage because time is already accounted in main task.
    if (global_ctx->parent_part == nullptr)
    {
        ProfileEvents::increment(ProfileEvents::MergeExecuteMilliseconds, ctx->elapsed_execute_ns / 1000000UL);
        ProfileEvents::increment(ProfileEvents::MergeVerticalStageExecuteMilliseconds, ctx->elapsed_execute_ns / 1000000UL);
    }

    auto new_ctx = std::make_shared<MergeProjectionsRuntimeContext>();
    new_ctx->need_sync = std::move(ctx->need_sync);

    ctx.reset();
    return new_ctx;
}


bool MergeTask::ExecuteAndFinalizeHorizontalPart::execute()
{
    chassert(subtasks_iterator != subtasks.end());

    Stopwatch watch;
    bool res = (this->**subtasks_iterator)();
    ctx->elapsed_execute_ns += watch.elapsedNanoseconds();

    if (res)
        return res;

    /// Move to the next subtask in an array of subtasks
    ++subtasks_iterator;
    return subtasks_iterator != subtasks.end();
}

void MergeTask::ExecuteAndFinalizeHorizontalPart::cancel() noexcept
{
    if (ctx->merge_projection_parts_task_ptr)
        ctx->merge_projection_parts_task_ptr->cancel();
}


void MergeTask::ExecuteAndFinalizeHorizontalPart::prepareProjectionsToMergeAndRebuild() const
{
    const auto mode = (*global_ctx->data->getSettings())[MergeTreeSetting::deduplicate_merge_projection_mode];
    /// Under throw mode, we still choose to drop projections due to backward compatibility since some
    /// users might have projections before this change.
    if (global_ctx->data->merging_params.mode != MergeTreeData::MergingParams::Ordinary
        && (mode == DeduplicateMergeProjectionMode::THROW || mode == DeduplicateMergeProjectionMode::DROP))
        return;

    const auto & projections = global_ctx->metadata_snapshot->getProjections();

    for (const auto & projection : projections)
    {
        const auto & required_columns = projection.getRequiredColumns();
        bool some_source_column_expired = std::any_of(
            required_columns.begin(),
            required_columns.end(),
            [&](const String & name) { return global_ctx->new_data_part->expired_columns.contains(name); });

        /// The IGNORE mode is checked here purely for backward compatibility.
        /// However, if the projection contains `_parent_part_offset`, it must still be rebuilt,
        /// since offset correctness cannot be ignored even in IGNORE mode.
        if (global_ctx->merge_may_reduce_rows && (mode != DeduplicateMergeProjectionMode::IGNORE || projection.with_parent_part_offset))
        {
            global_ctx->projections_to_rebuild.push_back(&projection);
            continue;
        }
        else if (some_source_column_expired && mode != DeduplicateMergeProjectionMode::IGNORE)
        {
            global_ctx->projections_to_rebuild.push_back(&projection);
            continue;
        }

        MergeTreeData::DataPartsVector projection_parts;
        for (const auto & part : global_ctx->future_part->parts)
        {
            auto it = part->getProjectionParts().find(projection.name);
            if (it != part->getProjectionParts().end() && !it->second->is_broken)
                projection_parts.push_back(it->second);
        }
        if (projection_parts.size() == global_ctx->future_part->parts.size())
        {
            global_ctx->projections_to_merge.push_back(&projection);
            global_ctx->projections_to_merge_parts[projection.name].assign(projection_parts.begin(), projection_parts.end());
        }
        else
        {
            chassert(projection_parts.size() < global_ctx->future_part->parts.size());
            LOG_DEBUG(ctx->log, "Projection {} is not merged because some parts don't have it", projection.name);
            continue;
        }
    }

    const auto & settings = global_ctx->context->getSettingsRef();

    for (const auto * projection : global_ctx->projections_to_rebuild)
        ctx->projection_squashes.emplace_back(projection->sample_block.cloneEmpty(),
            settings[Setting::min_insert_block_size_rows], settings[Setting::min_insert_block_size_bytes]);
}


void MergeTask::ExecuteAndFinalizeHorizontalPart::calculateProjections(const Block & block) const
{
    for (size_t i = 0, size = global_ctx->projections_to_rebuild.size(); i < size; ++i)
    {
        const auto & projection = *global_ctx->projections_to_rebuild[i];
        Block block_to_squash = projection.calculate(block, global_ctx->context);
        auto & projection_squash_plan = ctx->projection_squashes[i];
        projection_squash_plan.setHeader(block_to_squash.cloneEmpty());
        Chunk squashed_chunk = Squashing::squash(projection_squash_plan.add({block_to_squash.getColumns(), block_to_squash.rows()}));
        if (squashed_chunk)
        {
            auto result = projection_squash_plan.getHeader().cloneWithColumns(squashed_chunk.detachColumns());
            auto tmp_part = MergeTreeDataWriter::writeTempProjectionPart(
                *global_ctx->data, ctx->log, result, projection, global_ctx->new_data_part.get(), ++ctx->projection_block_num);

            tmp_part->finalize();
            tmp_part->part->getDataPartStorage().commitTransaction();
            ctx->projection_parts[projection.name].emplace_back(std::move(tmp_part->part));
        }
    }
}


void MergeTask::ExecuteAndFinalizeHorizontalPart::finalizeProjections() const
{
    for (size_t i = 0, size = global_ctx->projections_to_rebuild.size(); i < size; ++i)
    {
        const auto & projection = *global_ctx->projections_to_rebuild[i];
        auto & projection_squash_plan = ctx->projection_squashes[i];
        auto squashed_chunk = Squashing::squash(projection_squash_plan.flush());
        if (squashed_chunk)
        {
            auto result = projection_squash_plan.getHeader().cloneWithColumns(squashed_chunk.detachColumns());
            auto temp_part = MergeTreeDataWriter::writeTempProjectionPart(
                *global_ctx->data, ctx->log, result, projection, global_ctx->new_data_part.get(), ++ctx->projection_block_num);

            temp_part->finalize();
            temp_part->part->getDataPartStorage().commitTransaction();
            ctx->projection_parts[projection.name].emplace_back(std::move(temp_part->part));
        }
    }

    ctx->projection_parts_iterator = std::make_move_iterator(ctx->projection_parts.begin());
    if (ctx->projection_parts_iterator != std::make_move_iterator(ctx->projection_parts.end()))
        constructTaskForProjectionPartsMerge();
}


void MergeTask::ExecuteAndFinalizeHorizontalPart::constructTaskForProjectionPartsMerge() const
{
    auto && [name, parts] = *ctx->projection_parts_iterator;
    const auto & projection = global_ctx->metadata_snapshot->projections.get(name);

    ctx->merge_projection_parts_task_ptr = std::make_unique<MergeProjectionPartsTask>
    (
        name,
        std::move(parts),
        projection,
        ctx->projection_block_num,
        global_ctx->context,
        global_ctx->holder,
        global_ctx->mutator,
        global_ctx->merge_entry,
        global_ctx->time_of_merge,
        global_ctx->new_data_part,
        global_ctx->space_reservation
    );
}


bool MergeTask::ExecuteAndFinalizeHorizontalPart::executeMergeProjections() const
{
    /// In case if there are no projections we didn't construct a task
    if (!ctx->merge_projection_parts_task_ptr)
        return false;

    if (ctx->merge_projection_parts_task_ptr->executeStep())
        return true;

    ++ctx->projection_parts_iterator;

    if (ctx->projection_parts_iterator == std::make_move_iterator(ctx->projection_parts.end()))
        return false;

    constructTaskForProjectionPartsMerge();

    return true;
}

bool MergeTask::ExecuteAndFinalizeHorizontalPart::executeImpl() const
{
    Stopwatch watch(CLOCK_MONOTONIC_COARSE);
    UInt64 step_time_ms
        = (*global_ctx->data->getSettings())[MergeTreeSetting::background_task_preferred_step_execution_time_ms].totalMilliseconds();

    do
    {
        Block block;

        if (ctx->is_cancelled() || !global_ctx->merging_executor->pull(block))
        {
            finalize();
            return false;
        }

        /// Record _part_offset mapping and remove unneeded column
        if (global_ctx->merged_part_offsets && global_ctx->parent_part == nullptr)
        {
            if (global_ctx->merged_part_offsets->isMappingEnabled())
            {
                chassert(block.has("_part_index"));
                auto part_index_column = block.getByName("_part_index").column->convertToFullColumnIfSparse();
                const auto & index_data = assert_cast<const ColumnUInt64 &>(*part_index_column).getData();
                global_ctx->merged_part_offsets->insert(index_data.begin(), index_data.end());
                block.erase("_part_index");
            }
        }

        global_ctx->rows_written += block.rows();
        const_cast<MergedBlockOutputStream &>(*global_ctx->to).write(block);

        if (global_ctx->merge_may_reduce_rows)
        {
            global_ctx->new_data_part->minmax_idx->update(
                block, MergeTreeData::getMinMaxColumnsNames(global_ctx->metadata_snapshot->getPartitionKey()));
        }

        calculateProjections(block);

        UInt64 result_rows = 0;
        UInt64 result_bytes = 0;
        global_ctx->merged_pipeline.tryGetResultRowsAndBytes(result_rows, result_bytes);
        global_ctx->merge_list_element_ptr->rows_written = result_rows;
        global_ctx->merge_list_element_ptr->bytes_written_uncompressed = result_bytes;

        /// Reservation updates is not performed yet, during the merge it may lead to higher free space requirements
        if (global_ctx->space_reservation && ctx->sum_input_rows_upper_bound)
        {
            /// The same progress from merge_entry could be used for both algorithms (it should be more accurate)
            /// But now we are using inaccurate row-based estimation in Horizontal case for backward compatibility
            Float64 progress = (global_ctx->chosen_merge_algorithm == MergeAlgorithm::Horizontal)
                ? std::min(1., 1. * global_ctx->rows_written / ctx->sum_input_rows_upper_bound)
                : std::min(1., global_ctx->merge_list_element_ptr->progress.load(std::memory_order_relaxed));

            global_ctx->space_reservation->update(static_cast<size_t>((1. - progress) * ctx->initial_reservation));
        }
    } while (watch.elapsedMilliseconds() < step_time_ms);

    /// Need execute again
    return true;
}


void MergeTask::ExecuteAndFinalizeHorizontalPart::finalize() const
{
    finalizeProjections();
    global_ctx->merging_executor.reset();
    global_ctx->merged_pipeline.reset();

    global_ctx->checkOperationIsNotCanceled();

    if (ctx->need_remove_expired_values && global_ctx->ttl_merges_blocker->isCancelled())
        throw Exception(ErrorCodes::ABORTED, "Cancelled merging parts with expired TTL");

    const size_t sum_compressed_bytes_upper_bound = global_ctx->merge_list_element_ptr->total_size_bytes_compressed;
    ctx->need_sync = global_ctx->data->getSettings()->needSyncPart(ctx->sum_input_rows_upper_bound, sum_compressed_bytes_upper_bound);
}

bool MergeTask::VerticalMergeStage::prepareVerticalMergeForAllColumns() const
{
    /// No need to execute this part if it is horizontal merge.
    if (global_ctx->chosen_merge_algorithm != MergeAlgorithm::Vertical)
        return false;

    size_t sum_input_rows_exact = global_ctx->merge_list_element_ptr->rows_read;
    size_t input_rows_filtered = *global_ctx->input_rows_filtered;
    global_ctx->merge_list_element_ptr->columns_written = global_ctx->merging_columns.size();
    global_ctx->merge_list_element_ptr->progress.store(ctx->column_sizes->keyColumnsWeight(), std::memory_order_relaxed);

    /// Ensure data has written to disk.
    size_t rows_sources_count = ctx->rows_sources_temporary_file->finalizeWriting();
    /// In special case, when there is only one source part, and no rows were skipped, we may have
    /// skipped writing rows_sources file. Otherwise rows_sources_count must be equal to the total
    /// number of input rows.
    /// Note that only one byte index is written for each row, so number of rows is equals to the number of bytes written.
    if ((rows_sources_count > 0 || global_ctx->future_part->parts.size() > 1) && sum_input_rows_exact != rows_sources_count + input_rows_filtered)
        throw Exception(
                        ErrorCodes::LOGICAL_ERROR,
                        "Number of rows in source parts ({}) excluding filtered rows ({}) differs from number "
                        "of bytes written to rows_sources file ({}). It is a bug.",
                        sum_input_rows_exact, input_rows_filtered, rows_sources_count);


    ctx->it_name_and_type = global_ctx->gathering_columns.cbegin();

    const auto & storage_settings = *global_ctx->data->getSettings();

    if (global_ctx->new_data_part->getDataPartStorage().supportParallelWrite())
        ctx->max_delayed_streams = storage_settings[MergeTreeSetting::max_merge_delayed_streams_for_parallel_write];

    bool all_parts_on_remote_disks = std::ranges::all_of(global_ctx->future_part->parts, [](const auto & part) { return part->isStoredOnRemoteDisk(); });
    ctx->use_prefetch = all_parts_on_remote_disks && storage_settings[MergeTreeSetting::vertical_merge_remote_filesystem_prefetch];

    if (ctx->use_prefetch && ctx->it_name_and_type != global_ctx->gathering_columns.end())
        ctx->prepared_pipeline = createPipelineForReadingOneColumn(ctx->it_name_and_type->name);

    return false;
}

/// Gathers values from all parts for one column using rows sources temporary file
class ColumnGathererStep : public ITransformingStep
{
public:
    ColumnGathererStep(
        const Header & input_header_,
        const String & rows_sources_temporary_file_name_,
        UInt64 merge_block_size_rows_,
        UInt64 merge_block_size_bytes_,
        bool is_result_sparse_)
        : ITransformingStep(input_header_, input_header_, getTraits())
        , rows_sources_temporary_file_name(rows_sources_temporary_file_name_)
        , merge_block_size_rows(merge_block_size_rows_)
        , merge_block_size_bytes(merge_block_size_bytes_)
        , is_result_sparse(is_result_sparse_)
    {}

    String getName() const override { return "ColumnGatherer"; }

    void transformPipeline(QueryPipelineBuilder & pipeline, const BuildQueryPipelineSettings & pipeline_settings) override
    {
        const auto &header = pipeline.getHeader();
        const auto input_streams_count = pipeline.getNumStreams();

        if (!pipeline_settings.temporary_file_lookup)
            throw Exception(ErrorCodes::LOGICAL_ERROR, "Temporary file lookup is not set in pipeline settings for vertical merge");

        auto rows_sources_read_buf = pipeline_settings.temporary_file_lookup->getTemporaryFileForReading(rows_sources_temporary_file_name);

        auto transform = std::make_unique<ColumnGathererTransform>(
            header,
            input_streams_count,
            std::move(rows_sources_read_buf),
            merge_block_size_rows,
            merge_block_size_bytes,
            is_result_sparse);

        pipeline.addTransform(std::move(transform));
    }

    void updateOutputHeader() override
    {
        output_header = input_headers.front();
    }

private:
    static Traits getTraits()
    {
        return ITransformingStep::Traits
        {
            {
                .returns_single_stream = true,
                .preserves_number_of_streams = true,
                .preserves_sorting = true,
            },
            {
                .preserves_number_of_rows = false,
            }
        };
    }

    MergeTreeData::MergingParams merging_params{};
    const String rows_sources_temporary_file_name;
    const UInt64 merge_block_size_rows;
    const UInt64 merge_block_size_bytes;
    const bool is_result_sparse;
};

MergeTask::VerticalMergeRuntimeContext::PreparedColumnPipeline
MergeTask::VerticalMergeStage::createPipelineForReadingOneColumn(const String & column_name) const
{
    /// Read from all parts
    std::vector<QueryPlanPtr> plans;
    size_t part_starting_offset = 0;
    for (size_t part_num = 0; part_num < global_ctx->future_part->parts.size(); ++part_num)
    {
        auto plan_for_part = std::make_unique<QueryPlan>();
        createReadFromPartStep(
            MergeTreeSequentialSourceType::Merge,
            *plan_for_part,
            *global_ctx->data,
            global_ctx->storage_snapshot,
            RangesInDataPart(global_ctx->future_part->parts[part_num], nullptr, part_num, part_starting_offset),
            global_ctx->alter_conversions[part_num],
            global_ctx->merged_part_offsets,
            Names{column_name},
            global_ctx->input_rows_filtered,
            /*apply_deleted_mask=*/ true,
            std::nullopt,
            ctx->read_with_direct_io,
            ctx->use_prefetch,
            global_ctx->context,
            getLogger("VerticalMergeStage"));

        plans.emplace_back(std::move(plan_for_part));
        part_starting_offset += global_ctx->future_part->parts[part_num]->rows_count;
    }

    QueryPlan merge_column_query_plan;

    /// Union of all parts streams
    {
        Headers input_headers;
        input_headers.reserve(plans.size());
        for (auto & plan : plans)
            input_headers.emplace_back(plan->getCurrentHeader());

        auto union_step = std::make_unique<UnionStep>(std::move(input_headers));
        merge_column_query_plan.unitePlans(std::move(union_step), std::move(plans));
    }

    /// Add column gatherer step
    {
        bool is_result_sparse = global_ctx->new_data_part->getSerialization(column_name)->getKind() == ISerialization::Kind::SPARSE;
        const auto merge_tree_settings = global_ctx->data->getSettings();
        auto merge_step = std::make_unique<ColumnGathererStep>(
            merge_column_query_plan.getCurrentHeader(),
            RowsSourcesTemporaryFile::FILE_ID,
            (*merge_tree_settings)[MergeTreeSetting::merge_max_block_size],
            (*merge_tree_settings)[MergeTreeSetting::merge_max_block_size_bytes],
            is_result_sparse);
        merge_step->setStepDescription("Gather column");
        merge_column_query_plan.addStep(std::move(merge_step));
    }

    /// Add expression step for indexes
    MergeTreeIndices indexes_to_recalc;
    IndicesDescription indexes_to_recalc_description;
    {
        auto indexes_it = global_ctx->skip_indexes_by_column.find(column_name);

        if (indexes_it != global_ctx->skip_indexes_by_column.end())
        {
            indexes_to_recalc_description = indexes_it->second;
            indexes_to_recalc = MergeTreeIndexFactory::instance().getMany(indexes_it->second);

            auto indices_expression = indexes_it->second.getSingleExpressionForIndices(global_ctx->metadata_snapshot->getColumns(), global_ctx->data->getContext());
            auto indices_expression_dag = indices_expression->getActionsDAG().clone();
            auto extracting_subcolumns_dag = createSubcolumnsExtractionActions(merge_column_query_plan.getCurrentHeader(), indices_expression_dag.getRequiredColumnsNames(), global_ctx->data->getContext());
            indices_expression_dag.addMaterializingOutputActions(/*materialize_sparse=*/ true); /// Const columns cannot be written without materialization.
            auto calculate_indices_expression_step = std::make_unique<ExpressionStep>(
                merge_column_query_plan.getCurrentHeader(),
                ActionsDAG::merge(std::move(extracting_subcolumns_dag), std::move(indices_expression_dag)));
            merge_column_query_plan.addStep(std::move(calculate_indices_expression_step));
        }
    }

    QueryPlanOptimizationSettings optimization_settings(global_ctx->context);
    auto pipeline_settings = BuildQueryPipelineSettings(global_ctx->context);
    pipeline_settings.temporary_file_lookup = ctx->rows_sources_temporary_file;
    auto builder = merge_column_query_plan.buildQueryPipeline(optimization_settings, pipeline_settings);

    return {QueryPipelineBuilder::getPipeline(std::move(*builder)), std::move(indexes_to_recalc)};
}

void MergeTask::VerticalMergeStage::prepareVerticalMergeForOneColumn() const
{
    const auto & column_name = ctx->it_name_and_type->name;

    ctx->progress_before = global_ctx->merge_list_element_ptr->progress.load(std::memory_order_relaxed);
    global_ctx->column_progress = std::make_unique<MergeStageProgress>(ctx->progress_before, ctx->column_sizes->columnWeight(column_name));

    VerticalMergeRuntimeContext::PreparedColumnPipeline column_pipepline;
    if (ctx->prepared_pipeline)
    {
        column_pipepline = std::move(*ctx->prepared_pipeline);

        /// Prepare next column pipeline to initiate prefetching
        auto next_column_it = std::next(ctx->it_name_and_type);
        if (next_column_it != global_ctx->gathering_columns.end())
            ctx->prepared_pipeline = createPipelineForReadingOneColumn(next_column_it->name);
    }
    else
    {
        column_pipepline = createPipelineForReadingOneColumn(column_name);
    }

    ctx->column_parts_pipeline = std::move(column_pipepline.pipeline);

    /// Dereference unique_ptr
    ctx->column_parts_pipeline.setProgressCallback(MergeProgressCallback(
        global_ctx->merge_list_element_ptr,
        global_ctx->watch_prev_elapsed,
        *global_ctx->column_progress,
        [&my_ctx = *global_ctx]() { my_ctx.checkOperationIsNotCanceled(); }));

    /// Is calculated inside MergeProgressCallback.
    ctx->column_parts_pipeline.disableProfileEventUpdate();
    ctx->executor = std::make_unique<PullingPipelineExecutor>(ctx->column_parts_pipeline);
    NamesAndTypesList columns_list = {*ctx->it_name_and_type};

    ctx->column_to = std::make_unique<MergedColumnOnlyOutputStream>(
        global_ctx->new_data_part,
        global_ctx->metadata_snapshot,
        columns_list,
        column_pipepline.indexes_to_recalc,
        getStatisticsForColumns(columns_list, global_ctx->metadata_snapshot),
        ctx->compression_codec,
        global_ctx->to->getIndexGranularity(),
        global_ctx->merge_list_element_ptr->total_size_bytes_uncompressed,
        &global_ctx->written_offset_columns);

    ctx->column_elems_written = 0;
}


bool MergeTask::VerticalMergeStage::executeVerticalMergeForOneColumn() const
{
    Stopwatch watch(CLOCK_MONOTONIC_COARSE);
    UInt64 step_time_ms = (*global_ctx->data->getSettings())[MergeTreeSetting::background_task_preferred_step_execution_time_ms].totalMilliseconds();

    do
    {
        Block block;

        if (global_ctx->isCancelled()
            || !ctx->executor->pull(block))
            return false;

        ctx->column_elems_written += block.rows();
        ctx->column_to->write(block);
    } while (watch.elapsedMilliseconds() < step_time_ms);

    /// Need execute again
    return true;
}


void MergeTask::VerticalMergeStage::finalizeVerticalMergeForOneColumn() const
{
    const String & column_name = ctx->it_name_and_type->name;
    global_ctx->checkOperationIsNotCanceled();

    ctx->executor.reset();
    auto changed_checksums = ctx->column_to->fillChecksums(global_ctx->new_data_part, global_ctx->checksums_gathered_columns);
    global_ctx->checksums_gathered_columns.add(std::move(changed_checksums));
    const auto & columns_sample = ctx->column_to->getColumnsSample().getColumnsWithTypeAndName();
    global_ctx->gathered_columns_samples.insert(global_ctx->gathered_columns_samples.end(), columns_sample.begin(), columns_sample.end());

    auto cached_marks = ctx->column_to->releaseCachedMarks();
    for (auto & [name, marks] : cached_marks)
        global_ctx->cached_marks.emplace(name, std::move(marks));

    ctx->delayed_streams.emplace_back(std::move(ctx->column_to));

    while (ctx->delayed_streams.size() > ctx->max_delayed_streams)
    {
        ctx->delayed_streams.front()->finish(ctx->need_sync);
        ctx->delayed_streams.pop_front();
    }

    if (global_ctx->rows_written != ctx->column_elems_written)
    {
        throw Exception(ErrorCodes::LOGICAL_ERROR, "Written {} elements of column {}, but {} rows of PK columns",
                        toString(ctx->column_elems_written), column_name, toString(global_ctx->rows_written));
    }

    UInt64 rows = 0;
    UInt64 bytes = 0;
    ctx->column_parts_pipeline.tryGetResultRowsAndBytes(rows, bytes);

    /// NOTE: 'progress' is modified by single thread, but it may be concurrently read from MergeListElement::getInfo() (StorageSystemMerges).

    global_ctx->merge_list_element_ptr->columns_written += 1;
    global_ctx->merge_list_element_ptr->bytes_written_uncompressed += bytes;
    global_ctx->merge_list_element_ptr->progress.store(ctx->progress_before + ctx->column_sizes->columnWeight(column_name), std::memory_order_relaxed);

    /// This is the external loop increment.
    ++ctx->it_name_and_type;
}


bool MergeTask::VerticalMergeStage::finalizeVerticalMergeForAllColumns() const
{
    for (auto & stream : ctx->delayed_streams)
        stream->finish(ctx->need_sync);

    return false;
}


bool MergeTask::MergeProjectionsStage::mergeMinMaxIndexAndPrepareProjections() const
{
    if (!global_ctx->merge_may_reduce_rows)
    {
        for (const auto & part : global_ctx->future_part->parts)
        {
            /// Skip empty parts,
            /// (that can be created in StorageReplicatedMergeTree::createEmptyPartInsteadOfLost())
            /// since they can incorrectly set min,
            /// that will be changed after one more merge/OPTIMIZE.
            if (!part->isEmpty())
                global_ctx->new_data_part->minmax_idx->merge(*part->minmax_idx);
        }
    }

    /// Print overall profiling info. NOTE: it may duplicates previous messages
    {
        ProfileEvents::increment(ProfileEvents::MergedColumns, global_ctx->merging_columns.size());
        ProfileEvents::increment(ProfileEvents::GatheredColumns, global_ctx->gathering_columns.size());

        double elapsed_seconds = global_ctx->merge_list_element_ptr->watch.elapsedSeconds();
        LOG_DEBUG(ctx->log,
            "Merge sorted {} rows, containing {} columns ({} merged, {} gathered) in {} sec., {} rows/sec., {}/sec.",
            global_ctx->merge_list_element_ptr->rows_read.load(),
            global_ctx->storage_columns.size(),
            global_ctx->merging_columns.size(),
            global_ctx->gathering_columns.size(),
            elapsed_seconds,
            global_ctx->merge_list_element_ptr->rows_read / elapsed_seconds,
            ReadableSize(global_ctx->merge_list_element_ptr->bytes_read_uncompressed / elapsed_seconds));
    }

    if (global_ctx->merged_part_offsets && !global_ctx->projections_to_merge.empty())
        global_ctx->merged_part_offsets->flush();

    for (const auto & projection : global_ctx->projections_to_merge)
    {
        MergeTreeData::DataPartsVector projection_parts = global_ctx->projections_to_merge_parts[projection->name];
        LOG_DEBUG(
            ctx->log,
            "Selected {} projection_parts from {} to {}",
            projection_parts.size(),
            projection_parts.front()->name,
            projection_parts.back()->name);

        /// Skip parts with empty parent parts.
        chassert(global_ctx->future_part->parts.size() == projection_parts.size());
        std::erase_if(
            projection_parts,
            [&](const auto & part)
            {
                size_t index = &part - projection_parts.data();
                return global_ctx->future_part->parts[index]->isEmpty();
            });

        auto projection_future_part = std::make_shared<FutureMergedMutatedPart>();
        projection_future_part->assign(std::move(projection_parts));
        projection_future_part->name = projection->name;
        // TODO (ab): path in future_part is only for merge process introspection, which is not available for merges of projection parts.
        // Let's comment this out to avoid code inconsistency and add it back after we implement projection merge introspection.
        // projection_future_part->path = global_ctx->future_part->path + "/" + projection.name + ".proj/";
        projection_future_part->part_info = MergeListElement::FAKE_RESULT_PART_FOR_PROJECTION;

        MergeTreeData::MergingParams projection_merging_params;
        projection_merging_params.mode = MergeTreeData::MergingParams::Ordinary;
        if (projection->type == ProjectionDescription::Type::Aggregate)
            projection_merging_params.mode = MergeTreeData::MergingParams::Aggregating;

        ctx->tasks_for_projections.emplace_back(std::make_shared<MergeTask>(
            projection_future_part,
            projection->metadata,
            global_ctx->merge_entry,
            std::make_unique<MergeListElement>((*global_ctx->merge_entry)->table_id, projection_future_part, global_ctx->context),
            global_ctx->time_of_merge,
            global_ctx->context,
            *global_ctx->holder,
            global_ctx->space_reservation,
            global_ctx->deduplicate,
            global_ctx->deduplicate_by_columns,
            global_ctx->cleanup,
            projection_merging_params,
            global_ctx->need_prefix,
            global_ctx->new_data_part.get(),
            projection->with_parent_part_offset ? global_ctx->merged_part_offsets : nullptr,
            ".proj",
            NO_TRANSACTION_PTR,
            global_ctx->data,
            global_ctx->mutator,
            global_ctx->merges_blocker,
            global_ctx->ttl_merges_blocker));
    }

    /// merge projections with _part_offset first so that we can release offset mapping earlier.
    std::sort(
        ctx->tasks_for_projections.begin(),
        ctx->tasks_for_projections.end(),
        [](const auto & l, const auto & r) { return l->global_ctx->merged_part_offsets && !r->global_ctx->merged_part_offsets; });

    /// We will iterate through projections and execute them
    ctx->projections_iterator = ctx->tasks_for_projections.begin();

    return false;
}


bool MergeTask::MergeProjectionsStage::executeProjections() const
{
    if (ctx->projections_iterator == ctx->tasks_for_projections.end())
        return false;

    /// Release offset mapping when all projections with _part_offset has been merged.
    if (global_ctx->merged_part_offsets && !(*ctx->projections_iterator)->global_ctx->merged_part_offsets)
        global_ctx->merged_part_offsets->clear();

    if ((*ctx->projections_iterator)->execute())
        return true;

    ++ctx->projections_iterator;
    return true;
}


bool MergeTask::MergeProjectionsStage::finalizeProjectionsAndWholeMerge() const
{
    for (const auto & task : ctx->tasks_for_projections)
    {
        auto part = task->getFuture().get();
        global_ctx->new_data_part->addProjectionPart(part->name, std::move(part));
    }

    if (global_ctx->chosen_merge_algorithm != MergeAlgorithm::Vertical)
        global_ctx->to->finalizePart(global_ctx->new_data_part, ctx->need_sync);
    else
        global_ctx->to->finalizePart(global_ctx->new_data_part, ctx->need_sync, &global_ctx->storage_columns, &global_ctx->checksums_gathered_columns, &global_ctx->gathered_columns_samples);

    auto cached_marks = global_ctx->to->releaseCachedMarks();
    for (auto & [name, marks] : cached_marks)
        global_ctx->cached_marks.emplace(name, std::move(marks));

    global_ctx->new_data_part->getDataPartStorage().precommitTransaction();
    global_ctx->promise.set_value(global_ctx->new_data_part);

    return false;
}

MergeTask::StageRuntimeContextPtr MergeTask::MergeProjectionsStage::getContextForNextStage()
{
    /// Do not increment for projection stage because time is already accounted in main task.
    /// The projection stage has its own empty projection stage which may add a drift of several milliseconds.
    if (global_ctx->parent_part == nullptr)
    {
        ProfileEvents::increment(ProfileEvents::MergeExecuteMilliseconds, ctx->elapsed_execute_ns / 1000000UL);
        ProfileEvents::increment(ProfileEvents::MergeProjectionStageExecuteMilliseconds, ctx->elapsed_execute_ns / 1000000UL);
    }

    return nullptr;
}

bool MergeTask::VerticalMergeStage::execute()
{
    chassert(subtasks_iterator != subtasks.end());

    Stopwatch watch;
    bool res = (this->**subtasks_iterator)();
    ctx->elapsed_execute_ns += watch.elapsedNanoseconds();

    if (res)
        return res;

    /// Move to the next subtask in an array of subtasks
    ++subtasks_iterator;

    return subtasks_iterator != subtasks.end();
}

void MergeTask::VerticalMergeStage::cancel() noexcept
{
    if (ctx->column_to)
        ctx->column_to->cancel();

    if (ctx->prepared_pipeline.has_value())
        ctx->prepared_pipeline->pipeline.cancel();

    for (auto & stream : ctx->delayed_streams)
        stream->cancel();

    if (ctx->executor)
        ctx->executor->cancel();

}

bool MergeTask::MergeProjectionsStage::execute()
{
    chassert(subtasks_iterator != subtasks.end());

    Stopwatch watch;
    bool res = (this->**subtasks_iterator)();
    ctx->elapsed_execute_ns += watch.elapsedNanoseconds();

    if (res)
        return res;

    /// Move to the next subtask in an array of subtasks
    ++subtasks_iterator;
    return subtasks_iterator != subtasks.end();
}

void MergeTask::MergeProjectionsStage::cancel() noexcept
{
    for (auto & prj_task: ctx->tasks_for_projections)
        prj_task->cancel();
}


bool MergeTask::VerticalMergeStage::executeVerticalMergeForAllColumns() const
{
    /// No need to execute this part if it is horizontal merge.
    if (global_ctx->chosen_merge_algorithm != MergeAlgorithm::Vertical)
        return false;

    /// This is the external cycle condition
    if (ctx->it_name_and_type == global_ctx->gathering_columns.end())
        return false;

    switch (ctx->vertical_merge_one_column_state)
    {
        case VerticalMergeRuntimeContext::State::NEED_PREPARE:
        {
            prepareVerticalMergeForOneColumn();
            ctx->vertical_merge_one_column_state = VerticalMergeRuntimeContext::State::NEED_EXECUTE;
            return true;
        }
        case VerticalMergeRuntimeContext::State::NEED_EXECUTE:
        {
            if (executeVerticalMergeForOneColumn())
                return true;

            ctx->vertical_merge_one_column_state = VerticalMergeRuntimeContext::State::NEED_FINISH;
            return true;
        }
        case VerticalMergeRuntimeContext::State::NEED_FINISH:
        {
            finalizeVerticalMergeForOneColumn();
            ctx->vertical_merge_one_column_state = VerticalMergeRuntimeContext::State::NEED_PREPARE;
            return true;
        }
    }
    return false;
}


bool MergeTask::execute()
try
{
    chassert(stages_iterator != stages.end());
    const auto & current_stage = *stages_iterator;

    if (current_stage->execute())
        return true;

    /// Stage is finished, need to initialize context for the next stage and update profile events.

    UInt64 current_elapsed_ms = global_ctx->merge_list_element_ptr->watch.elapsedMilliseconds();
    UInt64 stage_elapsed_ms = current_elapsed_ms - global_ctx->prev_elapsed_ms;
    global_ctx->prev_elapsed_ms = current_elapsed_ms;

    auto next_stage_context = current_stage->getContextForNextStage();

    /// Do not increment for projection stage because time is already accounted in main task.
    if (global_ctx->parent_part == nullptr)
    {
        ProfileEvents::increment(current_stage->getTotalTimeProfileEvent(), stage_elapsed_ms);
        ProfileEvents::increment(ProfileEvents::MergeTotalMilliseconds, stage_elapsed_ms);
    }

    /// Move to the next stage in an array of stages
    ++stages_iterator;
    if (stages_iterator == stages.end())
        return false;

    (*stages_iterator)->setRuntimeContext(std::move(next_stage_context), global_ctx);
    return true;
}
catch (...)
{
    const auto error_code = getCurrentExceptionCode();
    if (error_code != ErrorCodes::ABORTED)
    {
        CurrentMetrics::add(CurrentMetrics::NonAbortedMergeFailures);
    }
    CurrentMetrics::add(CurrentMetrics::TotalMergeFailures);
    throw;
}

void MergeTask::cancel() noexcept
{
    if (stages_iterator != stages.end())
        (*stages_iterator)->cancel();

    if (global_ctx->merging_executor)
        global_ctx->merging_executor->cancel();

    global_ctx->merged_pipeline.cancel();

    if (global_ctx->to)
        global_ctx->to->cancel();
}


/// Apply merge strategy (Ordinary, Collapsing, Aggregating, etc) to the stream
class MergePartsStep : public ITransformingStep
{
public:
    MergePartsStep(
        const Header & input_header_,
        const SortDescription & sort_description_,
        const Names partition_and_sorting_required_columns_,
        const MergeTreeData::MergingParams & merging_params_,
        const String & rows_sources_temporary_file_name_,
        UInt64 merge_block_size_rows_,
        UInt64 merge_block_size_bytes_,
        bool blocks_are_granules_size_,
        bool cleanup_,
        time_t time_of_merge_)
        : ITransformingStep(input_header_, input_header_, getTraits())
        , sort_description(sort_description_)
        , partition_and_sorting_required_columns(partition_and_sorting_required_columns_)
        , merging_params(merging_params_)
        , rows_sources_temporary_file_name(rows_sources_temporary_file_name_)
        , merge_block_size_rows(merge_block_size_rows_)
        , merge_block_size_bytes(merge_block_size_bytes_)
        , blocks_are_granules_size(blocks_are_granules_size_)
        , cleanup(cleanup_)
        , time_of_merge(time_of_merge_)
    {}

    String getName() const override { return "MergeParts"; }

    void transformPipeline(QueryPipelineBuilder & pipeline, const BuildQueryPipelineSettings & pipeline_settings) override
    {
        /// The order of the streams is important: when the key is matched, the elements go in the order of the source stream number.
        /// In the merged part, the lines with the same key must be in the ascending order of the identifier of original part,
        ///  that is going in insertion order.
        ProcessorPtr merged_transform;

        const auto & header = pipeline.getHeader();
        const auto input_streams_count = pipeline.getNumStreams();

        WriteBuffer * rows_sources_write_buf = nullptr;
        if (!rows_sources_temporary_file_name.empty())
        {
            if (!pipeline_settings.temporary_file_lookup)
                throw Exception(ErrorCodes::LOGICAL_ERROR, "Temporary file lookup is not set in pipeline settings for vertical merge");
            rows_sources_write_buf = &pipeline_settings.temporary_file_lookup->getTemporaryFileForWriting(rows_sources_temporary_file_name);
        }

        switch (merging_params.mode)
        {
            case MergeTreeData::MergingParams::Ordinary:
                merged_transform = std::make_shared<MergingSortedTransform>(
                    header,
                    input_streams_count,
                    sort_description,
                    merge_block_size_rows,
                    merge_block_size_bytes,
                    SortingQueueStrategy::Default,
                    /* limit_= */0,
                    /* always_read_till_end_= */false,
                    rows_sources_write_buf,
                    blocks_are_granules_size);
                break;

            case MergeTreeData::MergingParams::Collapsing:
                merged_transform = std::make_shared<CollapsingSortedTransform>(
                    header, input_streams_count, sort_description, merging_params.sign_column, false,
                    merge_block_size_rows, merge_block_size_bytes, rows_sources_write_buf, blocks_are_granules_size);
                break;

            case MergeTreeData::MergingParams::Summing:
                merged_transform = std::make_shared<SummingSortedTransform>(
                    header, input_streams_count, sort_description, merging_params.columns_to_sum, partition_and_sorting_required_columns, merge_block_size_rows, merge_block_size_bytes);
                break;

            case MergeTreeData::MergingParams::Aggregating:
                merged_transform = std::make_shared<AggregatingSortedTransform>(header, input_streams_count, sort_description, merge_block_size_rows, merge_block_size_bytes);
                break;

            case MergeTreeData::MergingParams::Replacing:
                merged_transform = std::make_shared<ReplacingSortedTransform>(
                    header, input_streams_count, sort_description, merging_params.is_deleted_column, merging_params.version_column,
                    merge_block_size_rows, merge_block_size_bytes, rows_sources_write_buf, blocks_are_granules_size,
                    cleanup);
                break;

            case MergeTreeData::MergingParams::Coalescing:
                merged_transform = std::make_shared<CoalescingSortedTransform>(
                    header, input_streams_count, sort_description, merging_params.columns_to_sum, partition_and_sorting_required_columns, merge_block_size_rows, merge_block_size_bytes);
                break;

            case MergeTreeData::MergingParams::Graphite:
                merged_transform = std::make_shared<GraphiteRollupSortedTransform>(
                    header, input_streams_count, sort_description, merge_block_size_rows, merge_block_size_bytes,
                    merging_params.graphite_params, time_of_merge);
                break;

            case MergeTreeData::MergingParams::VersionedCollapsing:
                merged_transform = std::make_shared<VersionedCollapsingTransform>(
                    header, input_streams_count, sort_description, merging_params.sign_column,
                    merge_block_size_rows, merge_block_size_bytes, rows_sources_write_buf, blocks_are_granules_size);
                break;
        }

        pipeline.addTransform(std::move(merged_transform));

#ifndef NDEBUG
        if (!sort_description.empty())
        {
            pipeline.addSimpleTransform([&](const Block & header_)
            {
                auto transform = std::make_shared<CheckSortedTransform>(header_, sort_description);
                return transform;
            });
        }
#endif
    }

    void updateOutputHeader() override
    {
        output_header = input_headers.front();
    }

private:
    static Traits getTraits()
    {
        return ITransformingStep::Traits
        {
            {
                .returns_single_stream = true,
                .preserves_number_of_streams = true,
                .preserves_sorting = true,
            },
            {
                .preserves_number_of_rows = false,
            }
        };
    }

    const SortDescription sort_description;
    const Names partition_and_sorting_required_columns;
    const MergeTreeData::MergingParams merging_params{};
    const String rows_sources_temporary_file_name;
    const UInt64 merge_block_size_rows;
    const UInt64 merge_block_size_bytes;
    const bool blocks_are_granules_size;
    const bool cleanup{false};
    const time_t time_of_merge{0};
};

class TTLStep : public ITransformingStep
{
public:
    TTLStep(
        const Header & input_header_,
        const ContextPtr & context_,
        const MergeTreeData & storage_,
        const StorageMetadataPtr & metadata_snapshot_,
        const MergeTreeData::MutableDataPartPtr & data_part_,
        time_t current_time,
        bool force_)
        : ITransformingStep(input_header_, input_header_, getTraits())
    {
        transform = std::make_shared<TTLTransform>(context_, input_header_, storage_, metadata_snapshot_, data_part_, current_time, force_);
        subqueries_for_sets = transform->getSubqueries();
    }

    String getName() const override { return "TTL"; }

    PreparedSets::Subqueries getSubqueries() { return std::move(subqueries_for_sets); }

    void transformPipeline(QueryPipelineBuilder & pipeline, const BuildQueryPipelineSettings &) override
    {
        pipeline.addTransform(transform);
    }

    void updateOutputHeader() override
    {
        output_header = input_headers.front();
    }

private:
    static Traits getTraits()
    {
        return ITransformingStep::Traits
        {
            {
                .returns_single_stream = true,
                .preserves_number_of_streams = true,
                .preserves_sorting = true,
            },
            {
                .preserves_number_of_rows = false,
            }
        };
    }

    std::shared_ptr<TTLTransform> transform;
    PreparedSets::Subqueries subqueries_for_sets;
};

void MergeTask::ExecuteAndFinalizeHorizontalPart::createMergedStream() const
{
    /** Read from all parts, merge and write into a new one.
      * In passing, we calculate expression for sorting.
      */

    global_ctx->watch_prev_elapsed = 0;

    /// We count total amount of bytes in parts
    /// and use direct_io + aio if there is more than min_merge_bytes_to_use_direct_io
    ctx->read_with_direct_io = false;
    const auto merge_tree_settings = global_ctx->data->getSettings();
    if ((*merge_tree_settings)[MergeTreeSetting::min_merge_bytes_to_use_direct_io] != 0)
    {
        size_t total_size = 0;
        for (const auto & part : global_ctx->future_part->parts)
        {
            total_size += part->getBytesOnDisk();
            if (total_size >= (*merge_tree_settings)[MergeTreeSetting::min_merge_bytes_to_use_direct_io])
            {
                LOG_DEBUG(ctx->log, "Will merge parts reading files in O_DIRECT");
                ctx->read_with_direct_io = true;

                break;
            }
        }
    }

    /// Using unique_ptr, because MergeStageProgress has no default constructor
    global_ctx->horizontal_stage_progress = std::make_unique<MergeStageProgress>(
        ctx->column_sizes ? ctx->column_sizes->keyColumnsWeight() : 1.0);

    Names merging_column_names = global_ctx->merging_columns.getNames();
    for (const auto * projection : global_ctx->projections_to_merge)
    {
        /// If projection needs part offset mapping, add _part_index column to build this mapping
        if (projection->with_parent_part_offset)
        {
            if (global_ctx->metadata_snapshot->hasSortingKey())
            {
                chassert(global_ctx->merged_part_offsets == nullptr);
                chassert(std::find(merging_column_names.begin(), merging_column_names.end(), "_part_index") == merging_column_names.end());
                global_ctx->merged_part_offsets
                    = std::make_shared<MergedPartOffsets>(global_ctx->future_part->parts.size(), MergedPartOffsets::MappingMode::Enabled);
                merging_column_names.push_back("_part_index");
            }
            else
            {
                global_ctx->merged_part_offsets
                    = std::make_shared<MergedPartOffsets>(global_ctx->future_part->parts.size(), MergedPartOffsets::MappingMode::Disabled);
            }
            break;
        }
    }

    /// Read from all parts
    std::vector<QueryPlanPtr> plans;
    size_t part_starting_offset = 0;
    for (size_t i = 0; i < global_ctx->future_part->parts.size(); ++i)
    {
        if (global_ctx->future_part->parts[i]->getMarksCount() == 0)
            LOG_TRACE(ctx->log, "Part {} is empty", global_ctx->future_part->parts[i]->name);

        auto plan_for_part = std::make_unique<QueryPlan>();
        createReadFromPartStep(
            MergeTreeSequentialSourceType::Merge,
            *plan_for_part,
            *global_ctx->data,
            global_ctx->storage_snapshot,
            RangesInDataPart(global_ctx->future_part->parts[i], nullptr, i, part_starting_offset),
            global_ctx->alter_conversions[i],
            global_ctx->merged_part_offsets,
            merging_column_names,
            global_ctx->input_rows_filtered,
            /*apply_deleted_mask=*/ true,
            /*filter=*/ std::nullopt,
            ctx->read_with_direct_io,
            /*prefetch=*/ false,
            global_ctx->context,
            ctx->log);

        plans.emplace_back(std::move(plan_for_part));
        part_starting_offset += global_ctx->future_part->parts[i]->rows_count;
    }

    QueryPlan merge_parts_query_plan;

    /// Union of all parts streams
    {
        Headers input_headers;
        input_headers.reserve(plans.size());
        for (auto & plan : plans)
            input_headers.emplace_back(plan->getCurrentHeader());

        auto union_step = std::make_unique<UnionStep>(std::move(input_headers));
        merge_parts_query_plan.unitePlans(std::move(union_step), std::move(plans));
    }

    if (global_ctx->metadata_snapshot->hasSortingKey())
    {
        /// Calculate sorting key expressions so that they are available for merge sorting.
        const auto & sorting_key_expression = global_ctx->metadata_snapshot->getSortingKey().expression;
        auto sorting_key_expression_dag = sorting_key_expression->getActionsDAG().clone();
        auto extracting_subcolumns_dag = createSubcolumnsExtractionActions(merge_parts_query_plan.getCurrentHeader(), sorting_key_expression_dag.getRequiredColumnsNames(), global_ctx->data->getContext());
        auto calculate_sorting_key_expression_step = std::make_unique<ExpressionStep>(
            merge_parts_query_plan.getCurrentHeader(),
            ActionsDAG::merge(std::move(extracting_subcolumns_dag), std::move(sorting_key_expression_dag)));
        merge_parts_query_plan.addStep(std::move(calculate_sorting_key_expression_step));
    }

    SortDescription sort_description;
    /// Merge
    {
        Names sort_columns = global_ctx->metadata_snapshot->getSortingKeyColumns();
        std::vector<bool> reverse_flags = global_ctx->metadata_snapshot->getSortingKeyReverseFlags();
        sort_description.compile_sort_description = global_ctx->data->getContext()->getSettingsRef()[Setting::compile_sort_description];
        sort_description.min_count_to_compile_sort_description = global_ctx->data->getContext()->getSettingsRef()[Setting::min_count_to_compile_sort_description];

        size_t sort_columns_size = sort_columns.size();
        sort_description.reserve(sort_columns_size);

        auto partition_and_sorting_required_columns = global_ctx->metadata_snapshot->getPartitionKey().expression->getRequiredColumns();
        partition_and_sorting_required_columns.append_range(global_ctx->metadata_snapshot->getSortingKey().expression->getRequiredColumns());

        for (size_t i = 0; i < sort_columns_size; ++i)
        {
            if (!reverse_flags.empty() && reverse_flags[i])
                sort_description.emplace_back(sort_columns[i], -1, 1);
            else
                sort_description.emplace_back(sort_columns[i], 1, 1);
        }

        const bool is_vertical_merge = (global_ctx->chosen_merge_algorithm == MergeAlgorithm::Vertical);
        /// If merge is vertical we cannot calculate it
        ctx->blocks_are_granules_size = is_vertical_merge;

        if (global_ctx->cleanup && !(*merge_tree_settings)[MergeTreeSetting::allow_experimental_replacing_merge_with_cleanup])
            throw Exception(ErrorCodes::SUPPORT_IS_DISABLED, "Experimental merges with CLEANUP are not allowed");

        bool cleanup = global_ctx->cleanup && global_ctx->future_part->final;

        auto merge_step = std::make_unique<MergePartsStep>(
            merge_parts_query_plan.getCurrentHeader(),
            sort_description,
            partition_and_sorting_required_columns,
            global_ctx->merging_params,
            (is_vertical_merge ? RowsSourcesTemporaryFile::FILE_ID : ""), /// rows_sources' temporary file is used only for vertical merge
            (*merge_tree_settings)[MergeTreeSetting::merge_max_block_size],
            (*merge_tree_settings)[MergeTreeSetting::merge_max_block_size_bytes],
            ctx->blocks_are_granules_size,
            cleanup,
            global_ctx->time_of_merge);
        merge_step->setStepDescription("Merge sorted parts");
        merge_parts_query_plan.addStep(std::move(merge_step));
    }

    if (global_ctx->deduplicate)
    {
        const auto & virtuals = *global_ctx->data->getVirtualsPtr();

        /// We don't want to deduplicate by virtual persistent column.
        /// If deduplicate_by_columns is empty, add all columns except virtuals.
        if (global_ctx->deduplicate_by_columns.empty())
        {
            for (const auto & column : global_ctx->merging_columns)
            {
                if (virtuals.tryGet(column.name, VirtualsKind::Persistent))
                    continue;

                global_ctx->deduplicate_by_columns.emplace_back(column.name);
            }
        }

        auto deduplication_step = std::make_unique<DistinctStep>(
            merge_parts_query_plan.getCurrentHeader(),
            SizeLimits(), 0 /*limit_hint*/,
            global_ctx->deduplicate_by_columns,
            false /*pre_distinct*/);
        deduplication_step->setStepDescription("Deduplication step");
        deduplication_step->applyOrder(sort_description); // Distinct-in-order.
        merge_parts_query_plan.addStep(std::move(deduplication_step));
    }

    PreparedSets::Subqueries subqueries;

    /// TTL step
    if (ctx->need_remove_expired_values)
    {
        auto ttl_step = std::make_unique<TTLStep>(
            merge_parts_query_plan.getCurrentHeader(), global_ctx->context, *global_ctx->data, global_ctx->metadata_snapshot, global_ctx->new_data_part, global_ctx->time_of_merge, ctx->force_ttl);
        subqueries = ttl_step->getSubqueries();
        ttl_step->setStepDescription("TTL step");
        merge_parts_query_plan.addStep(std::move(ttl_step));
    }

    /// Secondary indices expressions
    if (!global_ctx->merging_skip_indexes.empty())
    {
        auto indices_expression = global_ctx->merging_skip_indexes.getSingleExpressionForIndices(global_ctx->metadata_snapshot->getColumns(), global_ctx->data->getContext());
        auto indices_expression_dag = indices_expression->getActionsDAG().clone();
        auto extracting_subcolumns_dag = createSubcolumnsExtractionActions(merge_parts_query_plan.getCurrentHeader(), indices_expression_dag.getRequiredColumnsNames(), global_ctx->data->getContext());
        indices_expression_dag.addMaterializingOutputActions(/*materialize_sparse=*/ true); /// Const columns cannot be written without materialization.
        auto calculate_indices_expression_step = std::make_unique<ExpressionStep>(
            merge_parts_query_plan.getCurrentHeader(),
            ActionsDAG::merge(std::move(extracting_subcolumns_dag), std::move(indices_expression_dag)));
        merge_parts_query_plan.addStep(std::move(calculate_indices_expression_step));
    }

    if (!subqueries.empty())
        addCreatingSetsStep(merge_parts_query_plan, std::move(subqueries), global_ctx->context);

    {
        QueryPlanOptimizationSettings optimization_settings(global_ctx->context);
        auto pipeline_settings = BuildQueryPipelineSettings(global_ctx->context);
        pipeline_settings.temporary_file_lookup = ctx->rows_sources_temporary_file;
        auto builder = merge_parts_query_plan.buildQueryPipeline(optimization_settings, pipeline_settings);

        // Merges are not using concurrency control now. Queries and merges running together could lead to CPU overcommit.
        // TODO(serxa): Enable concurrency control for merges. This should be done after CPU scheduler introduction.
        builder->setConcurrencyControl(false);

        global_ctx->merged_pipeline = QueryPipelineBuilder::getPipeline(std::move(*builder));
    }

    /// Dereference unique_ptr and pass horizontal_stage_progress by reference
    global_ctx->merged_pipeline.setProgressCallback(MergeProgressCallback(
        global_ctx->merge_list_element_ptr,
        global_ctx->watch_prev_elapsed,
        *global_ctx->horizontal_stage_progress,
        [&my_ctx = *global_ctx]() { my_ctx.checkOperationIsNotCanceled(); }));
    /// Is calculated inside MergeProgressCallback.
    global_ctx->merged_pipeline.disableProfileEventUpdate();

    global_ctx->merging_executor = std::make_unique<PullingPipelineExecutor>(global_ctx->merged_pipeline);
}


MergeAlgorithm MergeTask::ExecuteAndFinalizeHorizontalPart::chooseMergeAlgorithm() const
{
    const size_t total_rows_count = global_ctx->merge_list_element_ptr->total_rows_count;
    const size_t total_size_bytes_uncompressed = global_ctx->merge_list_element_ptr->total_size_bytes_uncompressed;
    const auto merge_tree_settings = global_ctx->data->getSettings();

    if (global_ctx->deduplicate)
        return MergeAlgorithm::Horizontal;
    if ((*merge_tree_settings)[MergeTreeSetting::enable_vertical_merge_algorithm] == 0)
        return MergeAlgorithm::Horizontal;
    if (ctx->need_remove_expired_values)
        return MergeAlgorithm::Horizontal;
    if (global_ctx->future_part->part_format.part_type != MergeTreeDataPartType::Wide)
        return MergeAlgorithm::Horizontal;
    if (global_ctx->future_part->part_format.storage_type != MergeTreeDataPartStorageType::Full)
        return MergeAlgorithm::Horizontal;
    if (global_ctx->cleanup)
        return MergeAlgorithm::Horizontal;

    if (!(*merge_tree_settings)[MergeTreeSetting::allow_vertical_merges_from_compact_to_wide_parts])
    {
        for (const auto & part : global_ctx->future_part->parts)
        {
            if (!isWidePart(part))
                return MergeAlgorithm::Horizontal;
        }
    }

    bool is_supported_storage =
        global_ctx->merging_params.mode == MergeTreeData::MergingParams::Ordinary ||
        global_ctx->merging_params.mode == MergeTreeData::MergingParams::Collapsing ||
        global_ctx->merging_params.mode == MergeTreeData::MergingParams::Replacing ||
        global_ctx->merging_params.mode == MergeTreeData::MergingParams::VersionedCollapsing;

    bool enough_ordinary_cols = global_ctx->gathering_columns.size() >= (*merge_tree_settings)[MergeTreeSetting::vertical_merge_algorithm_min_columns_to_activate];

    bool enough_total_rows = total_rows_count >= (*merge_tree_settings)[MergeTreeSetting::vertical_merge_algorithm_min_rows_to_activate];

    bool enough_total_bytes = total_size_bytes_uncompressed >= (*merge_tree_settings)[MergeTreeSetting::vertical_merge_algorithm_min_bytes_to_activate];

    bool no_parts_overflow = global_ctx->future_part->parts.size() <= RowSourcePart::MAX_PARTS;

    auto merge_alg = (is_supported_storage && enough_total_rows && enough_total_bytes && enough_ordinary_cols && no_parts_overflow) ?
                        MergeAlgorithm::Vertical : MergeAlgorithm::Horizontal;

    return merge_alg;
}

}<|MERGE_RESOLUTION|>--- conflicted
+++ resolved
@@ -567,7 +567,6 @@
         global_ctx->alter_conversions.push_back(MergeTreeData::getAlterConversionsForPart(part, mutations_snapshot, global_ctx->context));
     }
 
-<<<<<<< HEAD
     if (global_ctx->new_data_part->info.isPatch())
     {
         auto set = SourcePartsSetForPatch::merge(global_ctx->future_part->parts);
@@ -576,20 +575,6 @@
 
     global_ctx->new_data_part->setColumns(global_ctx->storage_columns, infos, global_ctx->metadata_snapshot->getMetadataVersion());
 
-=======
-    const auto & local_part_min_ttl = global_ctx->new_data_part->ttl_infos.part_min_ttl;
-    if (global_ctx->metadata_snapshot->hasAnyTTL() && local_part_min_ttl && local_part_min_ttl <= global_ctx->time_of_merge)
-        ctx->need_remove_expired_values = true;
-
-    global_ctx->new_data_part->setColumns(global_ctx->storage_columns, infos, global_ctx->metadata_snapshot->getMetadataVersion());
-
-    if (ctx->need_remove_expired_values && global_ctx->ttl_merges_blocker->isCancelled())
-    {
-        LOG_INFO(ctx->log, "Part {} has values with expired TTL, but merges with TTL are cancelled.", global_ctx->new_data_part->name);
-        ctx->need_remove_expired_values = false;
-    }
-
->>>>>>> f93b5f17
     ctx->sum_input_rows_upper_bound = global_ctx->merge_list_element_ptr->total_rows_count;
     ctx->sum_compressed_bytes_upper_bound = global_ctx->merge_list_element_ptr->total_size_bytes_compressed;
     ctx->sum_uncompressed_bytes_upper_bound = global_ctx->merge_list_element_ptr->total_size_bytes_uncompressed;
