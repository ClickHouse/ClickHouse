--- conflicted
+++ resolved
@@ -659,23 +659,8 @@
         case MergeAlgorithm::Horizontal:
         {
             global_ctx->merging_columns = global_ctx->storage_columns;
-<<<<<<< HEAD
             global_ctx->merging_columns_expired_by_ttl = global_ctx->storage_columns_expired_by_ttl;
-
-            if (exclude_index_names.empty())
-                global_ctx->merging_skip_indexes = global_ctx->metadata_snapshot->getSecondaryIndices();
-            else
-            {
-                global_ctx->merging_skip_indexes.clear();
-                const auto & index_descriptions = global_ctx->metadata_snapshot->getSecondaryIndices();
-                for (const auto & index : index_descriptions)
-                    if (!exclude_index_names.contains(index.name))
-                        global_ctx->merging_skip_indexes.push_back(index);
-            }
-
-=======
             global_ctx->merging_skip_indexes = global_ctx->metadata_snapshot->getSecondaryIndices();
->>>>>>> d447e2d5
             global_ctx->gathering_columns.clear();
             global_ctx->skip_indexes_by_column.clear();
             break;
