--- conflicted
+++ resolved
@@ -421,69 +421,6 @@
     extendObjectColumns(global_ctx->storage_columns, object_columns, false);
     global_ctx->storage_snapshot = std::make_shared<StorageSnapshot>(*global_ctx->data, global_ctx->metadata_snapshot, std::move(object_columns));
 
-<<<<<<< HEAD
-    ctx->need_remove_expired_values = false;
-    ctx->force_ttl = false;
-    for (const auto & part : global_ctx->future_part->parts)
-    {
-        global_ctx->new_data_part->ttl_infos.update(part->ttl_infos);
-
-        if (global_ctx->metadata_snapshot->hasAnyTTL() && !part->checkAllTTLCalculated(global_ctx->metadata_snapshot))
-        {
-            LOG_INFO(ctx->log, "Some TTL values were not calculated for part {}. Will calculate them forcefully during merge.", part->name);
-            ctx->need_remove_expired_values = true;
-            ctx->force_ttl = true;
-        }
-    }
-
-    const auto & local_part_min_ttl = global_ctx->new_data_part->ttl_infos.part_min_ttl;
-    if (global_ctx->metadata_snapshot->hasAnyTTL() && local_part_min_ttl && local_part_min_ttl <= global_ctx->time_of_merge)
-        ctx->need_remove_expired_values = true;
-
-    if (ctx->need_remove_expired_values && global_ctx->ttl_merges_blocker->isCancelled())
-    {
-        LOG_INFO(ctx->log, "Part {} has values with expired TTL, but merges with TTL are cancelled.", global_ctx->new_data_part->name);
-        ctx->need_remove_expired_values = false;
-    }
-
-    const auto & patch_parts = global_ctx->future_part->patch_parts;
-
-    /// Skip fully expired columns manually, since in case of
-    /// need_remove_expired_values is not set, TTLTransform will not be used,
-    /// and columns that had been removed by TTL (via TTLColumnAlgorithm) will
-    /// be added again with default values.
-    ///
-    /// Also note, that it is better to do this here, since in other places it
-    /// will be too late (i.e. they will be written, and we will burn CPU/disk
-    /// resources for this).
-    if (!ctx->need_remove_expired_values)
-    {
-        for (auto & [column_name, ttl] : global_ctx->new_data_part->ttl_infos.columns_ttl)
-        {
-            if (ttl.finished())
-            {
-                global_ctx->new_data_part->expired_columns.insert(column_name);
-                LOG_TRACE(ctx->log, "Adding expired column {} for part {}", column_name, global_ctx->new_data_part->name);
-            }
-        }
-    }
-
-    /// Determine whether projections and minmax indexes need to be updated during merge,
-    /// which typically happens when the number of rows may be reduced.
-    ///
-    /// This is necessary in cases such as TTL expiration, cleanup merges, deduplication,
-    /// or special merge modes like Collapsing/Replacing.
-    global_ctx->merge_may_reduce_rows =
-        ctx->need_remove_expired_values ||
-        !patch_parts.empty() ||
-        global_ctx->cleanup ||
-        global_ctx->deduplicate ||
-        global_ctx->merging_params.mode == MergeTreeData::MergingParams::Collapsing ||
-        global_ctx->merging_params.mode == MergeTreeData::MergingParams::Replacing ||
-        global_ctx->merging_params.mode == MergeTreeData::MergingParams::VersionedCollapsing;
-
-=======
->>>>>>> fe7a6e38
     prepareProjectionsToMergeAndRebuild();
 
     extractMergingAndGatheringColumns();
@@ -553,7 +490,7 @@
     }
 
     const auto & local_part_min_ttl = global_ctx->new_data_part->ttl_infos.part_min_ttl;
-    if (local_part_min_ttl && local_part_min_ttl <= global_ctx->time_of_merge)
+    if (global_ctx->metadata_snapshot->hasAnyTTL() && local_part_min_ttl && local_part_min_ttl <= global_ctx->time_of_merge)
         ctx->need_remove_expired_values = true;
 
     global_ctx->new_data_part->setColumns(global_ctx->storage_columns, infos, global_ctx->metadata_snapshot->getMetadataVersion());
