#include <Storages/MergeTree/MergeTreeIndexMergedCondition.h>

#include <Storages/MergeTree/MergeTreeIndexHypothesis.h>
#include <Interpreters/TreeCNFConverter.h>
#include <Interpreters/ComparisonGraph.h>
#include <Parsers/IAST_fwd.h>
#include <Parsers/IAST.h>
#include <Parsers/ASTFunction.h>

namespace DB
{

namespace ErrorCodes
{
    extern const int LOGICAL_ERROR;
}

MergeTreeIndexMergedCondition::MergeTreeIndexMergedCondition(
    const SelectQueryInfo & query_,
    ContextPtr /*context_*/,
    const size_t granularity_)
    : granularity(granularity_)
{
    const auto & select = query_.query->as<ASTSelectQuery &>();

    if (select.where() && select.prewhere())
        expression_ast = makeASTFunction(
            "and",
            select.where()->clone(),
            select.prewhere()->clone());
    else if (select.where())
        expression_ast = select.where()->clone();
    else if (select.prewhere())
        expression_ast = select.prewhere()->clone();

    expression_cnf = std::make_unique<CNFQuery>(TreeCNFConverter::toCNF(expression_ast));
}

void MergeTreeIndexMergedCondition::addIndex(const MergeTreeIndexPtr & index)
{
    if (!index->isMergeable() || index->getGranularity() != granularity)
        throw Exception("Index can not be merged",
                        ErrorCodes::LOGICAL_ERROR);

    const auto hypothesis_index = std::dynamic_pointer_cast<const MergeTreeIndexHypothesis>(index);
    if (!hypothesis_index)
        throw Exception(
            "Only hypothesis index is supported here.", ErrorCodes::LOGICAL_ERROR);

    static const std::set<std::string> relations = {
        "equals", "notEquals", "less", "lessOrEquals", "greaterOrEquals", "greater"};

    // TODO: move to index hypothesis
    std::vector<ASTPtr> compare_hypotheses_data;
    std::vector<CNFQuery::OrGroup> hypotheses_data;
    const auto cnf = TreeCNFConverter::toCNF(hypothesis_index->index.expression_list_ast->children.front()).pullNotOutFunctions();
    for (const auto & group : cnf.getStatements())
    {
        if (group.size() == 1)
        {
            hypotheses_data.push_back(group);
            CNFQuery::AtomicFormula atomic_formula = *group.begin();
            CNFQuery::AtomicFormula atom{atomic_formula.negative, atomic_formula.ast->clone()};
            pushNotIn(atom);
            if (atom.negative)
                throw Exception("negative atom", ErrorCodes::LOGICAL_ERROR);

            auto * func = atom.ast->as<ASTFunction>();
            if (func && relations.count(func->name))
                compare_hypotheses_data.push_back(atom.ast);
        }
    }
    index_to_compare_atomic_hypotheses.push_back(compare_hypotheses_data);
    index_to_atomic_hypotheses.push_back(hypotheses_data);
}

void MergeTreeIndexMergedCondition::addConstraints(const ConstraintsDescription & constraints_description)
{
    auto atomic_constraints_data = constraints_description.getAtomicConstraintData();
    for (const auto & atomic_formula : atomic_constraints_data)
    {
        CNFQuery::AtomicFormula atom{atomic_formula.negative, atomic_formula.ast->clone()};
        pushNotIn(atom);
        atomic_constraints.push_back(atom.ast);
    }
}

namespace
{

ComparisonGraph::CompareResult getExpectedCompare(const CNFQuery::AtomicFormula & atom)
{
    const auto * func = atom.ast->as<ASTFunction>();
    if (func)
    {
        auto expected = ComparisonGraph::getCompareResult(func->name);
        if (atom.negative)
            expected = ComparisonGraph::inverseCompareResult(expected);
        return expected;
    }
    return ComparisonGraph::CompareResult::UNKNOWN;
}

}

/// Replaces < -> <=, > -> >= and assumes that all hypotheses are true then checks if path exists
bool MergeTreeIndexMergedCondition::alwaysUnknownOrTrue() const
{
    std::vector<ASTPtr> active_atomic_formulas(atomic_constraints);
    for (const auto & hypothesis : index_to_compare_atomic_hypotheses)
    {
        active_atomic_formulas.insert(
            std::end(active_atomic_formulas),
            std::begin(hypothesis),
            std::end(hypothesis));
    }

    /// transform active formulas
    for (auto & formula : active_atomic_formulas)
    {
        formula = formula->clone(); /// do all operations with copy
        auto * func = formula->as<ASTFunction>();
        if (func && func->name == "less")
            func->name = "lessOrEquals";
        if (func && func->name == "greater")
            func->name = "greaterOrEquals";
    }

    const auto weak_graph = std::make_unique<ComparisonGraph>(active_atomic_formulas);

    bool useless = true;
    expression_cnf->iterateGroups(
        [&](const CNFQuery::OrGroup & or_group)
        {
            for (const auto & atomic_formula : or_group)
            {
<<<<<<< HEAD
                atom.ast = atom.ast->clone();
=======
                CNFQuery::AtomicFormula atom{atomic_formula.negative, atomic_formula.ast->clone()};
>>>>>>> 4bf55473
                pushNotIn(atom);
                const auto * func = atom.ast->as<ASTFunction>();
                if (func && func->arguments->children.size() == 2)
                {
                    const auto left = weak_graph->getComponentId(func->arguments->children[0]);
                    const auto right = weak_graph->getComponentId(func->arguments->children[1]);
                    if (left && right && weak_graph->hasPath(left.value(), right.value()))
                    {
                        useless = false;
                        return;
                    }
                }
            }
        });
    return useless;
}

bool MergeTreeIndexMergedCondition::mayBeTrueOnGranule(const MergeTreeIndexGranules & granules) const
{
    std::vector<bool> values;
    for (const auto & index_granule : granules)
    {
        const auto granule = std::dynamic_pointer_cast<const MergeTreeIndexGranuleHypothesis>(index_granule);
        if (!granule)
            throw Exception("Only hypothesis index is supported here.", ErrorCodes::LOGICAL_ERROR);
        values.push_back(granule->met);
    }
    const auto & graph = getGraph(values);

    bool always_false = false;
    expression_cnf->iterateGroups(
        [&](const CNFQuery::OrGroup & or_group)
        {
            if (always_false)
                return;

            for (const auto & atomic_formula : or_group)
            {
<<<<<<< HEAD
                atom.ast = atom.ast->clone();
=======
                CNFQuery::AtomicFormula atom{atomic_formula.negative, atomic_formula.ast->clone()};
>>>>>>> 4bf55473
                pushNotIn(atom);
                Poco::Logger::get("KEK").information(atom.ast->dumpTree());
                const auto * func = atom.ast->as<ASTFunction>();
                if (func && func->arguments->children.size() == 2)
                {
                    const auto expected = getExpectedCompare(atom);
                    if (graph.isPossibleCompare(expected, func->arguments->children[0], func->arguments->children[1]))
                    {
                        /// If graph failed use matching.
                        /// We don't need to check constraints.
                        return;
                    }
                }
            }
            always_false = true;
       });
    return !always_false;
}

std::unique_ptr<ComparisonGraph> MergeTreeIndexMergedCondition::buildGraph(const std::vector<bool> & values) const
{
    Poco::Logger::get("MergeTreeIndexMergedCondition").information("New graph");
    std::vector<ASTPtr> active_atomic_formulas(atomic_constraints);
    for (size_t i = 0; i < values.size(); ++i)
    {
        if (values[i])
            active_atomic_formulas.insert(
                std::end(active_atomic_formulas),
                std::begin(index_to_compare_atomic_hypotheses[i]),
                std::end(index_to_compare_atomic_hypotheses[i]));
    }
    return std::make_unique<ComparisonGraph>(active_atomic_formulas);
}

const ComparisonGraph & MergeTreeIndexMergedCondition::getGraph(const std::vector<bool> & values) const
{
    if (!graphCache.contains(values))
        graphCache[values] = buildGraph(values);
    return *graphCache.at(values);
}

}<|MERGE_RESOLUTION|>--- conflicted
+++ resolved
@@ -134,11 +134,7 @@
         {
             for (const auto & atomic_formula : or_group)
             {
-<<<<<<< HEAD
-                atom.ast = atom.ast->clone();
-=======
                 CNFQuery::AtomicFormula atom{atomic_formula.negative, atomic_formula.ast->clone()};
->>>>>>> 4bf55473
                 pushNotIn(atom);
                 const auto * func = atom.ast->as<ASTFunction>();
                 if (func && func->arguments->children.size() == 2)
@@ -177,11 +173,7 @@
 
             for (const auto & atomic_formula : or_group)
             {
-<<<<<<< HEAD
-                atom.ast = atom.ast->clone();
-=======
                 CNFQuery::AtomicFormula atom{atomic_formula.negative, atomic_formula.ast->clone()};
->>>>>>> 4bf55473
                 pushNotIn(atom);
                 Poco::Logger::get("KEK").information(atom.ast->dumpTree());
                 const auto * func = atom.ast->as<ASTFunction>();
