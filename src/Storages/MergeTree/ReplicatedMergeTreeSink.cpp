#include <Storages/StorageReplicatedMergeTree.h>
#include <Storages/MergeTree/ReplicatedMergeTreeQuorumEntry.h>
#include <Storages/MergeTree/ReplicatedMergeTreeSink.h>
#include <Storages/MergeTree/InsertBlockInfo.h>
#include <Interpreters/PartLog.h>
#include "Common/Exception.h"
#include <Common/FailPoint.h>
#include <Common/ProfileEventsScope.h>
#include <Common/SipHash.h>
#include <Common/ZooKeeper/KeeperException.h>
#include <Common/ThreadFuzzer.h>
#include <Storages/MergeTree/QueueModeColumns.h>
#include <Storages/MergeTree/MergeAlgorithm.h>
#include <Storages/MergeTree/MergeTreeDataWriter.h>
#include <Storages/MergeTree/AsyncBlockIDsCache.h>
#include <Storages/MergeTree/EphemeralLockInZooKeeper.h>
#include <DataTypes/ObjectUtils.h>
#include <Core/Block.h>
#include <IO/Operators.h>
#include <fmt/core.h>

namespace ProfileEvents
{
    extern const Event DuplicatedInsertedBlocks;
}

namespace DB
{

namespace FailPoints
{
    extern const char replicated_merge_tree_commit_zk_fail_after_op[];
    extern const char replicated_merge_tree_insert_quorum_fail_0[];
    extern const char replicated_merge_tree_commit_zk_fail_when_recovering_from_hw_fault[];
    extern const char replicated_merge_tree_insert_retry_pause[];
}

namespace ErrorCodes
{
    extern const int TOO_FEW_LIVE_REPLICAS;
    extern const int UNSATISFIED_QUORUM_FOR_PREVIOUS_WRITE;
    extern const int UNEXPECTED_ZOOKEEPER_ERROR;
    extern const int READONLY;
    extern const int UNKNOWN_STATUS_OF_INSERT;
    extern const int INSERT_WAS_DEDUPLICATED;
    extern const int DUPLICATE_DATA_PART;
    extern const int PART_IS_TEMPORARILY_LOCKED;
    extern const int LOGICAL_ERROR;
    extern const int TABLE_IS_READ_ONLY;
    extern const int QUERY_WAS_CANCELLED;
}

template<bool async_insert>
struct ReplicatedMergeTreeSinkImpl<async_insert>::DelayedChunk
{
    using BlockInfo = std::conditional_t<async_insert, AsyncInsertBlockInfo, SyncInsertBlockInfo>;
    struct Partition : public BlockInfo
    {
        MergeTreeDataWriter::TemporaryPart temp_part;
        UInt64 elapsed_ns;
        ProfileEvents::Counters part_counters;
        std::optional<EphemeralLockInZooKeeper> lock_holder;

        Partition() = default;
        Partition(LoggerPtr log_,
                  MergeTreeDataWriter::TemporaryPart && temp_part_,
                  UInt64 elapsed_ns_,
                  BlockIDsType && block_id_,
                  BlockWithPartition && block_,
                  std::optional<BlockWithPartition> && unmerged_block_with_partition_,
                  ProfileEvents::Counters && part_counters_,
                  std::optional<EphemeralLockInZooKeeper> && lock_holder_)
            : BlockInfo(log_, std::move(block_id_), std::move(block_), std::move(unmerged_block_with_partition_)),
              temp_part(std::move(temp_part_)),
              elapsed_ns(elapsed_ns_),
              part_counters(std::move(part_counters_)),
              lock_holder(std::move(lock_holder_))
        {}
    };

    DelayedChunk() = default;
    explicit DelayedChunk(size_t replicas_num_) : replicas_num(replicas_num_) {}

    size_t replicas_num = 0;

    std::vector<Partition> partitions;
};

std::vector<Int64> testSelfDeduplicate(std::vector<Int64> data, std::vector<size_t> offsets, std::vector<String> hashes)
{
    MutableColumnPtr column = DataTypeInt64().createColumn();
    for (auto datum : data)
    {
        column->insert(datum);
    }
    Block block({ColumnWithTypeAndName(std::move(column), DataTypePtr(new DataTypeInt64()), "a")});
    std::vector<String> tokens(offsets.size());
    BlockWithPartition block1(std::move(block), Row(), std::move(offsets), std::move(tokens));
    ProfileEvents::Counters profile_counters;
    ReplicatedMergeTreeSinkImpl<true>::DelayedChunk::Partition part(
        getLogger("testSelfDeduplicate"), MergeTreeDataWriter::TemporaryPart(), 0, std::move(hashes), std::move(block1), std::nullopt, std::move(profile_counters), std::nullopt);

    part.filterSelfDuplicate();

    ColumnPtr col = part.block_with_partition.block.getColumns()[0];
    std::vector<Int64> result;
    for (size_t i = 0; i < col->size(); i++)
    {
        result.push_back(col->getInt(i));
    }
    return result;
}

namespace
{
    /// Convert block id vector to string. Output at most 50 ids.
    template<typename T>
    inline String toString(const std::vector<T> & vec)
    {
        size_t size = vec.size();
        if (size > 50) size = 50;
        return fmt::format("({})", fmt::join(vec.begin(), vec.begin() + size, ","));
    }
}

template<bool async_insert>
ReplicatedMergeTreeSinkImpl<async_insert>::ReplicatedMergeTreeSinkImpl(
    StorageReplicatedMergeTree & storage_,
    const StorageMetadataPtr & metadata_snapshot_,
    size_t quorum_size,
    size_t quorum_timeout_ms_,
    size_t max_parts_per_block_,
    bool quorum_parallel_,
    bool deduplicate_,
    bool majority_quorum,
    ContextPtr context_,
    bool is_attach_,
    bool allow_attach_while_readonly_)
    : SinkToStorage(metadata_snapshot_->getSampleBlock())
    , storage(storage_)
    , metadata_snapshot(metadata_snapshot_)
    , required_quorum_size(majority_quorum ? std::nullopt : std::make_optional<size_t>(quorum_size))
    , quorum_timeout_ms(quorum_timeout_ms_)
    , max_parts_per_block(max_parts_per_block_)
    , is_attach(is_attach_)
    , allow_attach_while_readonly(allow_attach_while_readonly_)
    , quorum_parallel(quorum_parallel_)
    , deduplicate(deduplicate_)
    , log(getLogger(storage.getLogName() + " (Replicated OutputStream)"))
    , context(context_)
    , storage_snapshot(storage.getStorageSnapshotWithoutData(metadata_snapshot, context_))
{
    /// The quorum value `1` has the same meaning as if it is disabled.
    if (required_quorum_size == 1)
        required_quorum_size = 0;
}

template<bool async_insert>
ReplicatedMergeTreeSinkImpl<async_insert>::~ReplicatedMergeTreeSinkImpl() = default;

template<bool async_insert>
size_t ReplicatedMergeTreeSinkImpl<async_insert>::checkQuorumPrecondition(const ZooKeeperWithFaultInjectionPtr & zookeeper)
{
    if (!isQuorumEnabled())
        return 0;

    size_t replicas_number = 0;

    const auto & settings = context->getSettingsRef();
    ZooKeeperRetriesControl quorum_retries_ctl(
        "checkQuorumPrecondition",
        log,
        {settings.insert_keeper_max_retries, settings.insert_keeper_retry_initial_backoff_ms, settings.insert_keeper_retry_max_backoff_ms},
        context->getProcessListElement());
    quorum_retries_ctl.retryLoop(
        [&]()
        {
            zookeeper->setKeeper(storage.getZooKeeper());

            /// Stop retries if in shutdown, note that we need to check
            /// shutdown_prepared_called, not shutdown_called, since the table
            /// will be marked as readonly after calling
            /// StorageReplicatedMergeTree::flushAndPrepareForShutdown(), and
            /// the final shutdown() can not be called if you have Buffer table
            /// that writes to this replicated table, until all the retries
            /// will be made.
            if (storage.is_readonly && storage.shutdown_prepared_called)
                throw Exception(ErrorCodes::TABLE_IS_READ_ONLY, "Table is in readonly mode due to shutdown: replica_path={}", storage.replica_path);

            quorum_info.status_path = storage.zookeeper_path + "/quorum/status";

            Strings replicas = zookeeper->getChildren(fs::path(storage.zookeeper_path) / "replicas");

            Strings exists_paths;
            exists_paths.reserve(replicas.size());
            for (const auto & replica : replicas)
                if (replica != storage.replica_name)
                    exists_paths.emplace_back(fs::path(storage.zookeeper_path) / "replicas" / replica / "is_active");

            auto exists_result = zookeeper->exists(exists_paths);
            auto get_results = zookeeper->get(Strings{storage.replica_path + "/is_active", storage.replica_path + "/host"});

            Coordination::Error keeper_error = Coordination::Error::ZOK;
            size_t active_replicas = 1; /// Assume current replica is active (will check below)
            for (size_t i = 0; i < exists_paths.size(); ++i)
            {
                auto error = exists_result[i].error;
                if (error == Coordination::Error::ZOK)
                    ++active_replicas;
                else if (Coordination::isHardwareError(error))
                    keeper_error = error;
            }

            replicas_number = replicas.size();
            size_t quorum_size = getQuorumSize(replicas_number);

            if (active_replicas < quorum_size)
            {
                if (Coordination::isHardwareError(keeper_error))
                    throw Coordination::Exception::fromMessage(keeper_error, "Failed to check number of alive replicas");

                throw Exception(
                    ErrorCodes::TOO_FEW_LIVE_REPLICAS,
                    "Number of alive replicas ({}) is less than requested quorum ({}/{}).",
                    active_replicas,
                    quorum_size,
                    replicas_number);
            }

            /** Is there a quorum for the last part for which a quorum is needed?
                * Write of all the parts with the included quorum is linearly ordered.
                * This means that at any time there can be only one part,
                *  for which you need, but not yet reach the quorum.
                * Information about this part will be located in `/quorum/status` node.
                * If the quorum is reached, then the node is deleted.
                */

            String quorum_status;
            if (!quorum_parallel && zookeeper->tryGet(quorum_info.status_path, quorum_status))
                throw Exception(
                    ErrorCodes::UNSATISFIED_QUORUM_FOR_PREVIOUS_WRITE,
                    "Quorum for previous write has not been satisfied yet. Status: {}",
                    quorum_status);

            /// Both checks are implicitly made also later (otherwise there would be a race condition).

            auto is_active = get_results[0];
            auto host = get_results[1];

            if (is_active.error == Coordination::Error::ZNONODE || host.error == Coordination::Error::ZNONODE)
                throw Exception(ErrorCodes::READONLY, "Replica is not active right now");

            quorum_info.is_active_node_version = is_active.stat.version;
            quorum_info.host_node_version = host.stat.version;
        });

    return replicas_number;
}

template<bool async_insert>
void ReplicatedMergeTreeSinkImpl<async_insert>::consume(Chunk chunk)
{
    const auto storage_settings = storage.getSettings();

    if (num_blocks_processed > 0)
        storage.delayInsertOrThrowIfNeeded(&storage.partial_shutdown_event, context, false);

    auto block = getHeader().cloneWithColumns(chunk.detachColumns());

    if (storage_settings->queue_mode)
        materializeQueuePartitionColumns(block, storage.replica_name);

    const auto & settings = context->getSettingsRef();

    ZooKeeperWithFaultInjectionPtr zookeeper = ZooKeeperWithFaultInjection::createInstance(
        settings.insert_keeper_fault_injection_probability,
        settings.insert_keeper_fault_injection_seed,
        storage.getZooKeeper(),
        "ReplicatedMergeTreeSink::consume",
        log);

    /** If write is with quorum, then we check that the required number of replicas is now live,
      *  and also that for all previous parts for which quorum is required, this quorum is reached.
      * And also check that during the insertion, the replica was not reinitialized or disabled (by the value of `is_active` node).
      * TODO Too complex logic, you can do better.
      */
    size_t replicas_num = checkQuorumPrecondition(zookeeper);

    if (!storage_snapshot->object_columns.empty())
        convertDynamicColumnsToTuples(block, storage_snapshot);


    AsyncInsertInfoPtr async_insert_info;

    if constexpr (async_insert)
    {
        const auto & chunk_info = chunk.getChunkInfo();
        if (const auto * async_insert_info_ptr = typeid_cast<const AsyncInsertInfo *>(chunk_info.get()))
            async_insert_info = std::make_shared<AsyncInsertInfo>(async_insert_info_ptr->offsets, async_insert_info_ptr->tokens);
        else
            throw Exception(ErrorCodes::LOGICAL_ERROR, "No chunk info for async inserts");
    }

    auto part_blocks = MergeTreeDataWriter::splitBlockIntoParts(std::move(block), max_parts_per_block, metadata_snapshot, context, async_insert_info);

    using DelayedPartition = typename ReplicatedMergeTreeSinkImpl<async_insert>::DelayedChunk::Partition;
    using DelayedPartitions = std::vector<DelayedPartition>;
    DelayedPartitions partitions;

    size_t streams = 0;
    bool support_parallel_write = false;

    /// Simple filter to not update hash in block_id calculation for auxiliary columns
    std::function auxiliary_columns_filter
        = [&storage_settings](const String & column_name) { return !storage_settings->queue_mode || !isQueueModeColumn(column_name); };

    for (auto & current_block : part_blocks)
    {
        Stopwatch watch;

        ProfileEvents::Counters part_counters;
        auto profile_events_scope = std::make_unique<ProfileEventsScope>(&part_counters);

        /// Some merging algorithms can mofidy the block which loses the information about the async insert offsets
        /// when preprocessing or filtering data for async inserts deduplication we want to use the initial, unmerged block
        std::optional<BlockWithPartition> unmerged_block;

        if constexpr (async_insert)
        {
            /// we copy everything but offsets which we move because they are only used by async insert
            if (settings.optimize_on_insert && storage.writer.getMergingMode() != MergeTreeData::MergingParams::Mode::Ordinary)
                unmerged_block.emplace(Block(current_block.block), Row(current_block.partition), std::move(current_block.offsets), std::move(current_block.tokens));
        }

        /// If storage is in queue mode, correctly configured block_number is essential for global order of rows
        /// That is why here(before writeTempPart) we create block_number_lock explicitly to materialize sorting queue key
        std::optional<EphemeralLockInZooKeeper> lock_holder;

        if (storage_settings->queue_mode)
        {
            /// _queue_replica column is already configured in block
            auto partition_id = MergeTreePartition(current_block.partition).getID(metadata_snapshot->getPartitionKey().sample_block);

            /// turn off deduplication at this point, it will be performed in commitPart
            lock_holder = storage.allocateBlockNumber(partition_id, zookeeper, /*zookeeper_block_id_path=*/String{});

            /// after block_number is allocated let's materialize queue sorting key
            materializeQueueSortingColumns(current_block.block, partition_id, lock_holder->getNumber());
        }

        /// Write part to the filesystem under temporary name. Calculate a checksum.
        auto temp_part = storage.writer.writeTempPart(current_block, metadata_snapshot, context);

        /// If optimize_on_insert setting is true, current_block could become empty after merge
        /// and we didn't create part.
        if (!temp_part.part)
            continue;

        if (!support_parallel_write && temp_part.part->getDataPartStorage().supportParallelWrite())
            support_parallel_write = true;

        BlockIDsType block_id;

        if constexpr (async_insert)
        {
            auto get_block_id = [&](BlockWithPartition & block_)
            {
                block_id = AsyncInsertBlockInfo::getHashesForBlocks(block_, temp_part.part->info.partition_id, auxiliary_columns_filter);
                LOG_TRACE(log, "async insert part, part id {}, block id {}, offsets {}, size {}", temp_part.part->info.partition_id, toString(block_id), toString(block_.offsets), block_.offsets.size());
            };
            get_block_id(unmerged_block ? *unmerged_block : current_block);
        }
        else
        {

            if (deduplicate)
            {
                String block_dedup_token;

                /// We add the hash from the data and partition identifier to deduplication ID.
                /// That is, do not insert the same data to the same partition twice.

                const String & dedup_token = settings.insert_deduplication_token;
                if (!dedup_token.empty())
                {
                    /// multiple blocks can be inserted within the same insert query
                    /// an ordinal number is added to dedup token to generate a distinctive block id for each block
                    block_dedup_token = fmt::format("{}_{}", dedup_token, chunk_dedup_seqnum);
                    ++chunk_dedup_seqnum;
                }

                if (storage_settings->queue_mode)
                    block_id = SyncInsertBlockInfo::getHashForBlock(current_block, block_dedup_token, temp_part.part->info.partition_id, auxiliary_columns_filter);
                else
                    block_id = temp_part.part->getZeroLevelPartBlockID(block_dedup_token);

                LOG_DEBUG(log, "Wrote block with ID '{}', {} rows{}", block_id, current_block.block.rows(), quorumLogMessage(replicas_num));
            }
            else
            {
                LOG_DEBUG(log, "Wrote block with {} rows{}", current_block.block.rows(), quorumLogMessage(replicas_num));
            }
        }

        profile_events_scope.reset();
        UInt64 elapsed_ns = watch.elapsed();

        size_t max_insert_delayed_streams_for_parallel_write;
        if (settings.max_insert_delayed_streams_for_parallel_write.changed)
            max_insert_delayed_streams_for_parallel_write = settings.max_insert_delayed_streams_for_parallel_write;
        else if (support_parallel_write)
            max_insert_delayed_streams_for_parallel_write = DEFAULT_DELAYED_STREAMS_FOR_PARALLEL_WRITE;
        else
            max_insert_delayed_streams_for_parallel_write = 0;

        /// In case of too much columns/parts in block, flush explicitly.
        streams += temp_part.streams.size();
        if (streams > max_insert_delayed_streams_for_parallel_write)
        {
            finishDelayedChunk(zookeeper);
            delayed_chunk = std::make_unique<ReplicatedMergeTreeSinkImpl<async_insert>::DelayedChunk>(replicas_num);
            delayed_chunk->partitions = std::move(partitions);
            finishDelayedChunk(zookeeper);

            streams = 0;
            support_parallel_write = false;
            partitions = DelayedPartitions{};
        }

        if constexpr (!async_insert)
        {
            /// Reset earlier to free memory.
            current_block.block.clear();
            current_block.partition.clear();
        }

        partitions.emplace_back(DelayedPartition(
            log,
            std::move(temp_part),
            elapsed_ns,
            std::move(block_id),
            std::move(current_block),
            std::move(unmerged_block),
            std::move(part_counters), /// profile_events_scope must be reset here.
            std::move(lock_holder)
        ));
    }

    finishDelayedChunk(zookeeper);
    delayed_chunk = std::make_unique<ReplicatedMergeTreeSinkImpl::DelayedChunk>();
    delayed_chunk->partitions = std::move(partitions);

    /// If deduplicated data should not be inserted into MV, we need to set proper
    /// value for `last_block_is_duplicate`, which is possible only after the part is committed.
    /// Othervide we can delay commit.
    /// TODO: we can also delay commit if there is no MVs.
    if (!settings.deduplicate_blocks_in_dependent_materialized_views)
        finishDelayedChunk(zookeeper);

    ++num_blocks_processed;
}

template<>
void ReplicatedMergeTreeSinkImpl<false>::finishDelayedChunk(const ZooKeeperWithFaultInjectionPtr & zookeeper)
{
    if (!delayed_chunk)
        return;

    last_block_is_duplicate = false;

    for (auto & partition : delayed_chunk->partitions)
    {
        ProfileEventsScope scoped_attach(&partition.part_counters);

        partition.temp_part.finalize();

        auto & part = partition.temp_part.part;

        try
        {
<<<<<<< HEAD
            bool deduplicated = commitPart(zookeeper, part, partition.block_id, delayed_chunk->replicas_num, false, &partition.lock_holder).second;
=======
            bool deduplicated = commitPart(zookeeper, part, partition.block_id, delayed_chunk->replicas_num).second;
>>>>>>> 4e486f41

            last_block_is_duplicate = last_block_is_duplicate || deduplicated;

            /// Set a special error code if the block is duplicate
            int error = (deduplicate && deduplicated) ? ErrorCodes::INSERT_WAS_DEDUPLICATED : 0;
            auto counters_snapshot = std::make_shared<ProfileEvents::Counters::Snapshot>(partition.part_counters.getPartiallyAtomicSnapshot());
            PartLog::addNewPart(storage.getContext(), PartLog::PartLogEntry(part, partition.elapsed_ns, counters_snapshot), ExecutionStatus(error));
            StorageReplicatedMergeTree::incrementInsertedPartsProfileEvent(part->getType());
        }
        catch (...)
        {
            auto counters_snapshot = std::make_shared<ProfileEvents::Counters::Snapshot>(partition.part_counters.getPartiallyAtomicSnapshot());
            PartLog::addNewPart(storage.getContext(), PartLog::PartLogEntry(part, partition.elapsed_ns, counters_snapshot), ExecutionStatus::fromCurrentException("", true));
            throw;
        }
    }

    delayed_chunk.reset();
}

template<>
void ReplicatedMergeTreeSinkImpl<true>::finishDelayedChunk(const ZooKeeperWithFaultInjectionPtr & zookeeper)
{
    if (!delayed_chunk)
        return;

    for (auto & partition : delayed_chunk->partitions)
    {
        int retry_times = 0;
        /// users may have lots of same inserts. It will be helpful to deduplicate in advance.
        if (partition.filterSelfDuplicate())
        {
            LOG_TRACE(log, "found duplicated inserts in the block");
            partition.block_with_partition.partition = std::move(partition.temp_part.part->partition.value);
            partition.temp_part.cancel();
            partition.temp_part = storage.writer.writeTempPart(partition.block_with_partition, metadata_snapshot, context);
        }

        /// reset the cache version to zero for every partition write.
        /// Version zero allows to avoid wait on first iteration
        cache_version = 0;
        while (true)
        {
            partition.temp_part.finalize();
<<<<<<< HEAD
            auto conflict_block_ids = commitPart(zookeeper, partition.temp_part.part, partition.block_id, delayed_chunk->replicas_num, false, &partition.lock_holder).first;
=======
            auto conflict_block_ids = commitPart(zookeeper, partition.temp_part.part, partition.block_id, delayed_chunk->replicas_num).first;
>>>>>>> 4e486f41
            if (conflict_block_ids.empty())
            {
                auto counters_snapshot = std::make_shared<ProfileEvents::Counters::Snapshot>(partition.part_counters.getPartiallyAtomicSnapshot());
                PartLog::addNewPart(
                    storage.getContext(),
                    PartLog::PartLogEntry(partition.temp_part.part, partition.elapsed_ns, counters_snapshot),
                    ExecutionStatus(0));
                break;
            }

            storage.async_block_ids_cache.triggerCacheUpdate();
            ++retry_times;
            LOG_DEBUG(log, "Found duplicate block IDs: {}, retry times {}", toString(conflict_block_ids), retry_times);
            /// partition clean conflict
            partition.filterBlockDuplicate(conflict_block_ids, false);
            if (partition.block_with_partition.block.rows() == 0)
            {
                auto counters_snapshot = std::make_shared<ProfileEvents::Counters::Snapshot>(partition.part_counters.getPartiallyAtomicSnapshot());
                PartLog::addNewPart(
                    storage.getContext(),
                    PartLog::PartLogEntry(partition.temp_part.part, partition.elapsed_ns, counters_snapshot),
                    ExecutionStatus(ErrorCodes::INSERT_WAS_DEDUPLICATED));
                break;
            }
            partition.block_with_partition.partition = std::move(partition.temp_part.part->partition.value);
            /// partition.temp_part is already finalized, no need to call cancel
            partition.temp_part = storage.writer.writeTempPart(partition.block_with_partition, metadata_snapshot, context);
        }
    }

    delayed_chunk.reset();
}

template<>
bool ReplicatedMergeTreeSinkImpl<false>::writeExistingPart(MergeTreeData::MutableDataPartPtr & part)
{
    /// NOTE: No delay in this case. That's Ok.
    auto origin_zookeeper = storage.getZooKeeper();
    auto zookeeper = std::make_shared<ZooKeeperWithFaultInjection>(origin_zookeeper);

    size_t replicas_num = checkQuorumPrecondition(zookeeper);

    Stopwatch watch;
    ProfileEventsScope profile_events_scope;

    String original_part_dir = part->getDataPartStorage().getPartDirectory();
    auto try_rollback_part_rename = [this, &part, &original_part_dir]()
    {
        if (original_part_dir == part->getDataPartStorage().getPartDirectory())
            return;

        if (part->new_part_was_committed_to_zookeeper_after_rename_on_disk)
            return;

        /// Probably we have renamed the part on disk, but then failed to commit it to ZK.
        /// We should rename it back, otherwise it will be lost (e.g. if it was a part from detached/ and we failed to attach it).
        try
        {
            part->renameTo(original_part_dir, /*remove_new_dir_if_exists*/ false);
        }
        catch (...)
        {
            tryLogCurrentException(log);
        }
    };

    try
    {
        part->version.setCreationTID(Tx::PrehistoricTID, nullptr);
        String block_id = deduplicate ? fmt::format("{}_{}", part->info.partition_id, part->checksums.getTotalChecksumHex()) : "";
        bool deduplicated = commitPart(zookeeper, part, block_id, replicas_num).second;

        /// Set a special error code if the block is duplicate
        int error = (deduplicate && deduplicated) ? ErrorCodes::INSERT_WAS_DEDUPLICATED : 0;
        PartLog::addNewPart(storage.getContext(), PartLog::PartLogEntry(part, watch.elapsed(), profile_events_scope.getSnapshot()), ExecutionStatus(error));
        return deduplicated;
    }
    catch (...)
    {
        try_rollback_part_rename();
        PartLog::addNewPart(storage.getContext(), PartLog::PartLogEntry(part, watch.elapsed(), profile_events_scope.getSnapshot()), ExecutionStatus::fromCurrentException("", true));
        throw;
    }
}

template<bool async_insert>
std::vector<String> ReplicatedMergeTreeSinkImpl<async_insert>::detectConflictsInAsyncBlockIDs(const std::vector<String> & ids)
{
    auto conflict_block_ids = storage.async_block_ids_cache.detectConflicts(ids, cache_version);
    if (!conflict_block_ids.empty())
    {
        cache_version = 0;
    }
    return conflict_block_ids;
}

namespace
{

bool contains(const std::vector<String> & block_ids, const String & path)
{
    for (const auto & local_block_id : block_ids)
       if (local_block_id == path)
            return true;
    return false;
}

bool contains(const String & block_ids, const String & path)
{
    return block_ids == path;
}

String getBlockIdPath(const String & zookeeper_path, const String & block_id)
{
    if (!block_id.empty())
        return zookeeper_path + "/blocks/" + block_id;
    return String();
}

std::vector<String> getBlockIdPath(const String & zookeeper_path, const std::vector<String> & block_id)
{
    std::vector<String> result;
    result.reserve(block_id.size());
    for (const auto & single_block_id : block_id)
        result.push_back(zookeeper_path + "/async_blocks/" + single_block_id);
    return result;
}

}

struct CommitRetryContext
{
    enum Stages
    {
        LOCK_AND_COMMIT,
        DUPLICATED_PART,
        SUCCESS,
        ERROR
    };

    /// Possible ways:

    /// LOCK_AND_COMMIT -> DUPLICATED_PART
    /// LOCK_AND_COMMIT -> SUCCESS
    /// LOCK_AND_COMMIT -> ERROR

    /// DUPLICATED_PART -> SUCCESS
    /// DUPLICATED_PART -> ERROR

    Stages stage = LOCK_AND_COMMIT;

    String actual_part_name;
    std::vector<String> conflict_block_ids;
    bool part_was_deduplicated = false;
};

template<bool async_insert>
std::pair<std::vector<String>, bool> ReplicatedMergeTreeSinkImpl<async_insert>::commitPart(
    const ZooKeeperWithFaultInjectionPtr & zookeeper,
    MergeTreeData::MutableDataPartPtr & part,
    const BlockIDsType & block_id,
<<<<<<< HEAD
    size_t replicas_num,
    bool writing_existing_part,
    std::optional<EphemeralLockInZooKeeper> * lock_holder)
=======
    size_t replicas_num)
>>>>>>> 4e486f41
{
    /// It is possible that we alter a part with different types of source columns.
    /// In this case, if column was not altered, the result type will be different with what we have in metadata.
    /// For now, consider it is ok. See 02461_alter_update_respect_part_column_type_bug for an example.
    ///
    /// metadata_snapshot->check(part->getColumns());

    auto block_id_path = getBlockIdPath(storage.zookeeper_path, block_id);

    CommitRetryContext retry_context;

    const auto & settings = context->getSettingsRef();
    ZooKeeperRetriesControl retries_ctl(
        "commitPart",
        log,
        {settings.insert_keeper_max_retries, settings.insert_keeper_retry_initial_backoff_ms, settings.insert_keeper_retry_max_backoff_ms},
        context->getProcessListElement());

    auto resolve_duplicate_stage = [&] () -> CommitRetryContext::Stages
    {
        if constexpr (async_insert)
        {
            throw Exception(ErrorCodes::LOGICAL_ERROR,
                            "Conflict block ids and block number lock should not "
                            "be empty at the same time for async inserts");
        }
        else
        {
            /// This block was already written to some replica. Get the part name for it.
            /// Note: race condition with DROP PARTITION operation is possible. User will get "No node" exception and it is Ok.
            retry_context.actual_part_name = zookeeper->get(block_id_path);

            bool exists_locally = bool(storage.getActiveContainingPart(retry_context.actual_part_name));

            if (exists_locally)
                ProfileEvents::increment(ProfileEvents::DuplicatedInsertedBlocks);

            LOG_INFO(log, "Block with ID {} {} as part {}; ignoring it.",
                     block_id,
                     exists_locally ? "already exists locally" : "already exists on other replicas",
                     retry_context.actual_part_name);

            retry_context.part_was_deduplicated = true;

            return CommitRetryContext::SUCCESS;
        }
    };

    auto get_quorum_ops = [&] (Coordination::Requests & ops)
    {
        /** If we need a quorum - create a node in which the quorum is monitored.
         * (If such a node already exists, then someone has managed to make another quorum record at the same time,
         *  but for it the quorum has not yet been reached.
         *  You can not do the next quorum record at this time.)
         */
        if (isQuorumEnabled())
        {
            ReplicatedMergeTreeQuorumEntry quorum_entry;
            quorum_entry.part_name = part->name;
            quorum_entry.required_number_of_replicas = getQuorumSize(replicas_num);
            quorum_entry.replicas.insert(storage.replica_name);

            /** At this point, this node will contain information that the current replica received a part.
                * When other replicas will receive this part (in the usual way, processing the replication log),
                *  they will add themselves to the contents of this node.
                * When it contains information about `quorum` number of replicas, this node is deleted,
                *  which indicates that the quorum has been reached.
                */

            quorum_info.status_path = storage.zookeeper_path + "/quorum/status";
            if (quorum_parallel)
                quorum_info.status_path = storage.zookeeper_path + "/quorum/parallel/" + retry_context.actual_part_name;

            ops.emplace_back(
                    zkutil::makeCreateRequest(
                            quorum_info.status_path,
                            quorum_entry.toString(),
                            zkutil::CreateMode::Persistent));

            /// Make sure that during the insertion time, the replica was not reinitialized or disabled (when the server is finished).
            ops.emplace_back(
                    zkutil::makeCheckRequest(
                            storage.replica_path + "/is_active",
                            quorum_info.is_active_node_version));

            /// Unfortunately, just checking the above is not enough, because `is_active`
            /// node can be deleted and reappear with the same version.
            /// But then the `host` value will change. We will check this.
            /// It's great that these two nodes change in the same transaction (see MergeTreeRestartingThread).
            ops.emplace_back(
                    zkutil::makeCheckRequest(
                            storage.replica_path + "/host",
                            quorum_info.host_node_version));
        }
    };

    auto get_logs_ops = [&] (Coordination::Requests & ops)
    {
        ReplicatedMergeTreeLogEntryData log_entry;

        if (is_attach)
        {
            log_entry.type = ReplicatedMergeTreeLogEntry::ATTACH_PART;

            /// We don't need to involve ZooKeeper to obtain checksums as by the time we get
            /// MutableDataPartPtr here, we already have the data thus being able to
            /// calculate the checksums.
            log_entry.part_checksum = part->checksums.getTotalChecksumHex();
        }
        else
            log_entry.type = ReplicatedMergeTreeLogEntry::GET_PART;

        log_entry.create_time = time(nullptr);
        log_entry.source_replica = storage.replica_name;
        log_entry.new_part_name = part->name;
        /// TODO maybe add UUID here as well?
        log_entry.quorum = getQuorumSize(replicas_num);
        log_entry.new_part_format = part->getFormat();

        if constexpr (!async_insert)
            log_entry.block_id = block_id;

        /// Prepare an entry for log.
        ops.emplace_back(zkutil::makeCreateRequest(
                storage.zookeeper_path + "/log/log-",
                log_entry.toString(),
                zkutil::CreateMode::PersistentSequential));
    };

    auto sleep_before_commit_for_tests = [&] ()
    {
        auto sleep_before_commit_local_part_in_replicated_table_ms = storage.getSettings()->sleep_before_commit_local_part_in_replicated_table_ms;
        if (sleep_before_commit_local_part_in_replicated_table_ms.totalMilliseconds())
        {
            LOG_INFO(log, "committing part {}, triggered sleep_before_commit_local_part_in_replicated_table_ms {}",
                     part->name, sleep_before_commit_local_part_in_replicated_table_ms.totalMilliseconds());
            sleepForMilliseconds(sleep_before_commit_local_part_in_replicated_table_ms.totalMilliseconds());
        }
    };

    auto commit_new_part_stage = [&]() -> CommitRetryContext::Stages
    {
        if (storage.is_readonly)
        {
            /// stop retries if in shutdown
            if (storage.shutdown_prepared_called)
                throw Exception(
                    ErrorCodes::TABLE_IS_READ_ONLY, "Table is in readonly mode due to shutdown: replica_path={}", storage.replica_path);

            /// Usually parts should not be attached in read-only mode. So we retry until the table is not read-only.
            /// However there is one case when it's necessary to attach in read-only mode - during execution of the RESTORE REPLICA command.
            if (!allow_attach_while_readonly)
            {
                retries_ctl.setUserError(
                    Exception(ErrorCodes::TABLE_IS_READ_ONLY, "Table is in readonly mode: replica_path={}", storage.replica_path));
                return CommitRetryContext::LOCK_AND_COMMIT;
            }
        }

        if constexpr (async_insert)
        {
            /// prefilter by cache
            retry_context.conflict_block_ids = detectConflictsInAsyncBlockIDs(block_id);
            if (!retry_context.conflict_block_ids.empty())
            {
                return CommitRetryContext::ERROR;
            }
        }

        /// Save the current temporary path in case we need to revert the change to retry (ZK connection loss)
        const String temporary_part_relative_path = part->getDataPartStorage().getPartDirectory();

        /// Obtain incremental block number and lock it. The lock holds our intention to add the block to the filesystem.
        /// We remove the lock just after renaming the part. In case of exception, block number will be marked as abandoned.
        /// Also, make deduplication check. If a duplicate is detected, no nodes are created.

        /// Will store current try block number lock here if lock_holder does not specified
        std::optional<EphemeralLockInZooKeeper> current_try_block_number_lock;

        auto is_block_number_lock_provided = [&]() { return lock_holder && lock_holder->has_value(); };

        if (!is_block_number_lock_provided())
        {
            /// Allocate new block number and check for duplicates
            current_try_block_number_lock = storage.allocateBlockNumber(part->info.partition_id, zookeeper, block_id_path); /// 1 RTT

            ThreadFuzzer::maybeInjectSleep();

            if (!current_try_block_number_lock.has_value())
            {
                return CommitRetryContext::DUPLICATED_PART;
            }

            if constexpr (async_insert)
            {
                /// The truth is that we always get only one path from block_number_lock.
                /// This is a restriction of Keeper. Here I would like to use vector because
                /// I wanna keep extensibility for future optimization, for instance, using
                /// cache to resolve conflicts in advance.
                String conflict_path = current_try_block_number_lock->getConflictPath();
                if (!conflict_path.empty())
                {
                    LOG_TRACE(log, "Cannot get lock, the conflict path is {}", conflict_path);
                    retry_context.conflict_block_ids.push_back(conflict_path);

                    return CommitRetryContext::ERROR;
                }
            }
        }
        else
        {
            /// Check node liveness and deduplicate
            auto conflict_path = checkLockAndDeduplicate(lock_holder->value(), block_id_path); /// 1 RTT

            ThreadFuzzer::maybeInjectSleep();

            if (conflict_path.has_value())
            {
                if constexpr (async_insert)
                {
                    retry_context.conflict_block_ids.push_back(conflict_path.value());
                    return CommitRetryContext::ERROR;
                }
                else
                    return CommitRetryContext::DUPLICATED_PART;
            }
        }

        auto & block_number_lock = is_block_number_lock_provided() ? *lock_holder : current_try_block_number_lock;
        chassert(block_number_lock.has_value());

        auto block_number = block_number_lock->getNumber();

        /// Set part attributes according to part_number.
        part->info.min_block = block_number;
        part->info.max_block = block_number;
        part->info.level = 0;
        part->info.mutation = 0;

        part->setName(part->getNewName(part->info));
        retry_context.actual_part_name = part->name;

        /// Prepare transaction to ZooKeeper
        /// It will simultaneously add information about the part to all the necessary places in ZooKeeper and remove block_number_lock.
        Coordination::Requests ops;

        get_logs_ops(ops);

        /// Deletes the information that the block number is used for writing.
        size_t block_unlock_op_idx = ops.size();
        block_number_lock->getUnlockOp(ops);

        get_quorum_ops(ops);

        size_t shared_lock_ops_id_begin = ops.size();
        storage.getLockSharedDataOps(*part, zookeeper, /*replace_zero_copy_lock*/ false, {}, ops);
        size_t shared_lock_op_id_end = ops.size();

        storage.getCommitPartOps(ops, part, block_id_path);

        /// It's important to create it outside of lock scope because
        /// otherwise it can lock parts in destructor and deadlock is possible.
        MergeTreeData::Transaction transaction(storage, NO_TRANSACTION_RAW); /// If you can not add a part to ZK, we'll remove it back from the working set.
        try
        {
            auto lock = storage.lockParts();
            storage.renameTempPartAndAdd(part, transaction, lock);
        }
        catch (const Exception & e)
        {
            if (e.code() == ErrorCodes::DUPLICATE_DATA_PART || e.code() == ErrorCodes::PART_IS_TEMPORARILY_LOCKED)
            {
                throw Exception(ErrorCodes::LOGICAL_ERROR,
                                "Part with name {} is already written by concurrent request."
                                " It should not happen for non-duplicate data parts because unique names are assigned for them. It's a bug",
                                part->name);
            }

            throw;
        }

        ThreadFuzzer::maybeInjectSleep();

        fiu_do_on(FailPoints::replicated_merge_tree_commit_zk_fail_after_op, { zookeeper->forceFailureAfterOperation(); });

        Coordination::Responses responses;
        Coordination::Error multi_code = zookeeper->tryMultiNoThrow(ops, responses, /* check_session_valid */ true); /// 1 RTT

        if (multi_code == Coordination::Error::ZOK)
        {
            part->new_part_was_committed_to_zookeeper_after_rename_on_disk = true;
            sleep_before_commit_for_tests();
            transaction.commit();

            /// Lock nodes have been already deleted, do not delete them in destructor
            block_number_lock->assumeUnlocked();
            return CommitRetryContext::SUCCESS;
        }

        if (Coordination::isHardwareError(multi_code))
        {
            LOG_DEBUG(
                log, "Insert of part {} failed when committing to keeper (Reason: {}). Attempting to recover it", part->name, multi_code);
            ZooKeeperRetriesControl new_retry_controller = retries_ctl;

            /// We are going to try to verify if the transaction was written into keeper
            /// If we fail to do so (keeper unavailable) then we don't know if the changes were applied or not so
            /// we can't delete the local part, as if the changes were applied then inserted block appeared in
            /// `/blocks/`, and it can not be inserted again.
            new_retry_controller.actionAfterLastFailedRetry([&]
            {
                transaction.commit();
                storage.enqueuePartForCheck(part->name, MAX_AGE_OF_LOCAL_PART_THAT_WASNT_ADDED_TO_ZOOKEEPER);
                throw Exception(ErrorCodes::UNKNOWN_STATUS_OF_INSERT,
                        "Unknown status of part {} (Reason: {}). Data was written locally but we don't know the status in keeper. "
                        "The status will be verified automatically in ~{} seconds (the part will be kept if present in keeper or dropped if not)",
                        part->name, multi_code, MAX_AGE_OF_LOCAL_PART_THAT_WASNT_ADDED_TO_ZOOKEEPER);
            });

            bool node_exists = false;
            bool quorum_fail_exists = false;
            /// The loop will be executed at least once
            new_retry_controller.retryLoop([&]
            {
                fiu_do_on(FailPoints::replicated_merge_tree_commit_zk_fail_when_recovering_from_hw_fault, { zookeeper->forceFailureBeforeOperation(); });
                FailPointInjection::pauseFailPoint(FailPoints::replicated_merge_tree_insert_retry_pause);
                zookeeper->setKeeper(storage.getZooKeeper());
                node_exists = zookeeper->exists(fs::path(storage.replica_path) / "parts" / part->name);
                if (isQuorumEnabled())
                    quorum_fail_exists = zookeeper->exists(fs::path(storage.zookeeper_path) / "quorum" / "failed_parts" / part->name);
            });

            /// if it has quorum fail node, the restarting thread will clean the garbage.
            if (quorum_fail_exists)
            {
                LOG_INFO(log, "Part {} fails to commit and will not retry or clean garbage. Restarting Thread will do everything.", part->name);
                transaction.clear();
            /// `quorum/failed_parts/part_name` exists because table is read only for a while, So we return table is read only.
                throw Exception(ErrorCodes::TABLE_IS_READ_ONLY, "Table is in readonly mode due to shutdown: replica_path={}", storage.replica_path);
            }

            if (node_exists)
            {
                LOG_DEBUG(log, "Insert of part {} recovered from keeper successfully. It will be committed", part->name);
                part->new_part_was_committed_to_zookeeper_after_rename_on_disk = true;
                sleep_before_commit_for_tests();
                transaction.commit();
                block_number_lock->assumeUnlocked();
                return CommitRetryContext::SUCCESS;
            }
            else
            {
                LOG_DEBUG(log, "Insert of part {} was not committed to keeper. Will try again with a new block", part->name);
                /// We checked in keeper and the the data in ops being written so we can retry the process again, but
                /// there is a caveat: as we lost the connection the block number that we got (EphemeralSequential)
                /// might or might not be there (and it belongs to a different session anyway) so we need to assume
                /// it's not there and will be removed automatically, and start from scratch
                /// In order to start from scratch we need to undo the changes that we've done as part of the
                /// transaction: renameTempPartAndAdd
                transaction.rollbackPartsToTemporaryState();
                part->is_temp = true;
                part->renameTo(temporary_part_relative_path, false);
                /// Throw an exception to set the proper keeper error and force a retry (if possible)
                zkutil::KeeperMultiException::check(multi_code, ops, responses);
            }
        }

        transaction.rollback();

        if (!Coordination::isUserError(multi_code))
            throw Exception(
                    ErrorCodes::UNEXPECTED_ZOOKEEPER_ERROR,
                    "Unexpected ZooKeeper error while adding block {} with ID '{}': {}",
                    block_number,
                    toString(block_id),
                    multi_code);

        auto failed_op_idx = zkutil::getFailedOpIndex(multi_code, responses);
        String failed_op_path = ops[failed_op_idx]->getPath();

        if (multi_code == Coordination::Error::ZNODEEXISTS && !block_id_path.empty() && contains(block_id_path, failed_op_path))
        {
            /// Block with the same id have just appeared in table (or other replica), rollback the insertion.
            LOG_INFO(log, "Block with ID {} already exists (it was just appeared) for part {}. Ignore it.",
                     toString(block_id), part->name);

            if constexpr (async_insert)
            {
                retry_context.conflict_block_ids = std::vector<String>({failed_op_path});
                LOG_TRACE(log, "conflict when committing, the conflict block ids are {}",
                          toString(retry_context.conflict_block_ids));
                return CommitRetryContext::ERROR;
            }

            return CommitRetryContext::DUPLICATED_PART;
        }

        if (multi_code == Coordination::Error::ZNONODE && failed_op_idx == block_unlock_op_idx)
            throw Exception(ErrorCodes::QUERY_WAS_CANCELLED,
                            "Insert query (for block {}) was canceled by concurrent ALTER PARTITION or TRUNCATE",
                            block_number_lock->getPath());

        if (shared_lock_ops_id_begin <= failed_op_idx && failed_op_idx < shared_lock_op_id_end)
            throw Exception(ErrorCodes::LOGICAL_ERROR,
                            "Creating shared lock for part {} has failed with error: {}. It's a bug. "
                            "No race is possible since it is a new part.",
                            part->name, multi_code);

        if (multi_code == Coordination::Error::ZNODEEXISTS && failed_op_path == quorum_info.status_path)
            throw Exception(ErrorCodes::UNSATISFIED_QUORUM_FOR_PREVIOUS_WRITE,
                            "Another quorum insert has been already started");

        throw Exception(
                ErrorCodes::UNEXPECTED_ZOOKEEPER_ERROR,
                "Unexpected logical error while adding block {} with ID '{}': {}, path {}",
                block_number,
                toString(block_id),
                multi_code,
                failed_op_path);
    };

    auto stage_switcher = [&] ()
    {
        try
        {
            switch (retry_context.stage)
            {
                case CommitRetryContext::LOCK_AND_COMMIT:
                    retry_context.stage = commit_new_part_stage();
                    break;
                case CommitRetryContext::DUPLICATED_PART:
                    retry_context.stage = resolve_duplicate_stage();
                    break;
                case CommitRetryContext::SUCCESS:
                    throw Exception(ErrorCodes::LOGICAL_ERROR, "Operation is already succeed.");
                case CommitRetryContext::ERROR:
                    throw Exception(ErrorCodes::LOGICAL_ERROR,
                                    "Operation is already in error state.");
            }
        }
        catch (const zkutil::KeeperException &)
        {
            throw;
        }
        catch (DB::Exception &)
        {
            retry_context.stage = CommitRetryContext::ERROR;
            throw;
        }

        return retry_context.stage;
    };

    retries_ctl.retryLoop([&]()
    {
        zookeeper->setKeeper(storage.getZooKeeper());

        while (true)
        {
            const auto prev_stage = retry_context.stage;

            stage_switcher();

            if (prev_stage == retry_context.stage)
            {
                /// trigger next retry in retries_ctl.retryLoop when stage has not changed
                return;
            }

            if (retry_context.stage == CommitRetryContext::SUCCESS
                || retry_context.stage == CommitRetryContext::ERROR)
            {
                /// operation is done
                return;
            }
        }
    });

    if (!retry_context.conflict_block_ids.empty())
        return {retry_context.conflict_block_ids, false};

    if (retry_context.stage == CommitRetryContext::SUCCESS)
    {
        storage.merge_selecting_task->schedule();

        if (isQuorumEnabled())
        {
            quorum_info.status_path = storage.zookeeper_path + "/quorum/status";
            if (quorum_parallel)
                quorum_info.status_path = storage.zookeeper_path + "/quorum/parallel/" + retry_context.actual_part_name;

            ZooKeeperRetriesControl new_retry_controller = retries_ctl;
            new_retry_controller.actionAfterLastFailedRetry([&]
            {
                /// We do not know whether or not data has been inserted in other replicas
                new_retry_controller.setUserError(Exception(
                    ErrorCodes::UNKNOWN_STATUS_OF_INSERT,
                    "Unknown quorum status. The data was inserted in the local replica but we could not verify quorum. Reason: {}",
                    new_retry_controller.getLastKeeperErrorMessage()));
            });

            new_retry_controller.retryLoop([&]()
            {
                zookeeper->setKeeper(storage.getZooKeeper());
                waitForQuorum(
                    zookeeper,
                    retry_context.actual_part_name,
                    quorum_info.status_path,
                    quorum_info.is_active_node_version,
                    quorum_info.host_node_version,
                    replicas_num);
            });
        }
    }

    return {retry_context.conflict_block_ids, retry_context.part_was_deduplicated};
}

template<bool async_insert>
void ReplicatedMergeTreeSinkImpl<async_insert>::onStart()
{
    /// It's only allowed to throw "too many parts" before write,
    /// because interrupting long-running INSERT query in the middle is not convenient for users.
    storage.delayInsertOrThrowIfNeeded(&storage.partial_shutdown_event, context, true);
}

template<bool async_insert>
void ReplicatedMergeTreeSinkImpl<async_insert>::onFinish()
{
    auto zookeeper = storage.getZooKeeper();
    finishDelayedChunk(std::make_shared<ZooKeeperWithFaultInjection>(zookeeper));
}

template<bool async_insert>
void ReplicatedMergeTreeSinkImpl<async_insert>::waitForQuorum(
    const ZooKeeperWithFaultInjectionPtr & zookeeper,
    const std::string & part_name,
    const std::string & quorum_path,
    int is_active_node_version,
    int host_node_version,
    size_t replicas_num) const
{
    /// We are waiting for quorum to be satisfied.
    LOG_TRACE(log, "Waiting for quorum '{}' for part {}{}", quorum_path, part_name, quorumLogMessage(replicas_num));

    fiu_do_on(FailPoints::replicated_merge_tree_insert_quorum_fail_0, { zookeeper->forceFailureBeforeOperation(); });

    while (true)
    {
        zkutil::EventPtr event = std::make_shared<Poco::Event>();

        std::string value;
        /// `get` instead of `exists` so that `watch` does not leak if the node is no longer there.
        if (!zookeeper->tryGet(quorum_path, value, nullptr, event))
            break;

        LOG_TRACE(log, "Quorum node {} still exists, will wait for updates", quorum_path);

        ReplicatedMergeTreeQuorumEntry quorum_entry(value);

        /// If the node has time to disappear, and then appear again for the next insert.
        if (quorum_entry.part_name != part_name)
            break;

        if (!event->tryWait(quorum_timeout_ms))
            throw Exception(
                ErrorCodes::UNKNOWN_STATUS_OF_INSERT,
                "Unknown quorum status. The data was inserted in the local replica but we could not verify quorum. Reason: "
                "Timeout while waiting for quorum");

        LOG_TRACE(log, "Quorum {} for part {} updated, will check quorum node still exists", quorum_path, part_name);
    }

    /// And what if it is possible that the current replica at this time has ceased to be active
    /// and the quorum is marked as failed and deleted?
    /// Note: checking is_active is not enough since it's ephemeral, and the version can be the same after recreation,
    /// so need to check host node as well
    auto get_results = zookeeper->tryGet(Strings{storage.replica_path + "/is_active", storage.replica_path + "/host"});
    const auto & is_active = get_results[0];
    const auto & host = get_results[1];
    if ((is_active.error == Coordination::Error::ZNONODE || is_active.stat.version != is_active_node_version)
        || (host.error == Coordination::Error::ZNONODE || host.stat.version != host_node_version))
        throw Exception(
            ErrorCodes::UNKNOWN_STATUS_OF_INSERT,
            "Unknown quorum status. The data was inserted in the local replica, but we could not verify the quorum. Reason: "
            "Replica became inactive while waiting for quorum");

    LOG_TRACE(log, "Quorum '{}' for part {} satisfied", quorum_path, part_name);
}

template<bool async_insert>
String ReplicatedMergeTreeSinkImpl<async_insert>::quorumLogMessage(size_t replicas_num) const
{
    if (!isQuorumEnabled())
        return "";
    return fmt::format(" (quorum {} of {} replicas)", getQuorumSize(replicas_num), replicas_num);
}

template<bool async_insert>
size_t ReplicatedMergeTreeSinkImpl<async_insert>::getQuorumSize(size_t replicas_num) const
{
    if (!isQuorumEnabled())
        return 0;

    if (required_quorum_size)
        return required_quorum_size.value();

    return replicas_num / 2 + 1;
}

template<bool async_insert>
bool ReplicatedMergeTreeSinkImpl<async_insert>::isQuorumEnabled() const
{
    return !required_quorum_size.has_value() || required_quorum_size.value() > 1;
}

template class ReplicatedMergeTreeSinkImpl<true>;
template class ReplicatedMergeTreeSinkImpl<false>;

}<|MERGE_RESOLUTION|>--- conflicted
+++ resolved
@@ -478,11 +478,7 @@
 
         try
         {
-<<<<<<< HEAD
-            bool deduplicated = commitPart(zookeeper, part, partition.block_id, delayed_chunk->replicas_num, false, &partition.lock_holder).second;
-=======
-            bool deduplicated = commitPart(zookeeper, part, partition.block_id, delayed_chunk->replicas_num).second;
->>>>>>> 4e486f41
+            bool deduplicated = commitPart(zookeeper, part, partition.block_id, delayed_chunk->replicas_num, &partition.lock_holder).second;
 
             last_block_is_duplicate = last_block_is_duplicate || deduplicated;
 
@@ -527,11 +523,7 @@
         while (true)
         {
             partition.temp_part.finalize();
-<<<<<<< HEAD
-            auto conflict_block_ids = commitPart(zookeeper, partition.temp_part.part, partition.block_id, delayed_chunk->replicas_num, false, &partition.lock_holder).first;
-=======
-            auto conflict_block_ids = commitPart(zookeeper, partition.temp_part.part, partition.block_id, delayed_chunk->replicas_num).first;
->>>>>>> 4e486f41
+            auto conflict_block_ids = commitPart(zookeeper, partition.temp_part.part, partition.block_id, delayed_chunk->replicas_num, &partition.lock_holder).first;
             if (conflict_block_ids.empty())
             {
                 auto counters_snapshot = std::make_shared<ProfileEvents::Counters::Snapshot>(partition.part_counters.getPartiallyAtomicSnapshot());
@@ -693,13 +685,8 @@
     const ZooKeeperWithFaultInjectionPtr & zookeeper,
     MergeTreeData::MutableDataPartPtr & part,
     const BlockIDsType & block_id,
-<<<<<<< HEAD
     size_t replicas_num,
-    bool writing_existing_part,
     std::optional<EphemeralLockInZooKeeper> * lock_holder)
-=======
-    size_t replicas_num)
->>>>>>> 4e486f41
 {
     /// It is possible that we alter a part with different types of source columns.
     /// In this case, if column was not altered, the result type will be different with what we have in metadata.
