--- conflicted
+++ resolved
@@ -344,17 +344,11 @@
     DataPartStorageBuilderPtr builder,
     size_t replicas_num)
 {
-<<<<<<< HEAD
-    metadata_snapshot->check(part->getColumns());
-=======
     /// It is possible that we alter a part with different types of source columns.
     /// In this case, if column was not altered, the result type will be different with what we have in metadata.
     /// For now, consider it is ok. See 02461_alter_update_respect_part_column_type_bug for an example.
     ///
     /// metadata_snapshot->check(part->getColumns());
-
-    assertSessionIsNotExpired(zookeeper);
->>>>>>> c9aa6a65
 
     String temporary_part_relative_path = part->data_part_storage->getPartDirectory();
 
