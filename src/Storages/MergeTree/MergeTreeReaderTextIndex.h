#pragma once
#include <Storages/MergeTree/IMergeTreeReader.h>
#include <Storages/MergeTree/MergeTreeIndexReader.h>
#include <Storages/MergeTree/MergeTreeIndices.h>
#include <Storages/MergeTree/MergeTreeIndexText.h>
#include <Storages/MergeTree/TextIndexCache.h>
#include <roaring.hh>

namespace DB
{

<<<<<<< HEAD
using PostingsMap = absl::flat_hash_map<std::string_view, const PostingList *>;
=======
using PostingsMap = absl::flat_hash_map<StringRef, PostingListPtr>;
>>>>>>> 157ac6fb

/// A part of "direct read from text index" optimization.
/// This reader fills virtual columns for text search filters
/// which were replaced from the text search functions using
/// the posting lists read from the index.
///
/// E.g. `__text_index_<name>_hasToken` column created for `hasToken` function.
class MergeTreeReaderTextIndex : public IMergeTreeReader
{
public:
    MergeTreeReaderTextIndex(
        const IMergeTreeReader * main_reader_,
        MergeTreeIndexWithCondition index_,
        NamesAndTypesList columns_);

    size_t readRows(
        size_t from_mark,
        size_t current_task_last_mark,
        bool continue_reading,
        size_t max_rows_to_read,
        size_t offset,
        Columns & res_columns) override;

    bool canSkipMark(size_t mark, size_t current_task_last_mark) override;
    bool canReadIncompleteGranules() const override { return false; }
    void updateAllMarkRanges(const MarkRanges & ranges) override;
    void prefetchBeginOfRange(Priority priority) override;

private:
    struct Granule
    {
        MergeTreeIndexGranulePtr granule;
        PostingsMap postings;
        bool may_be_true = true;
        bool need_read_postings = true;
    };

    void updateAllIndexRanges();
    void createEmptyColumns(Columns & columns) const;
    void readPostingsIfNeeded(Granule & granule, size_t index_mark);
    void fillSkippedColumn(IColumn & column, size_t num_rows);
    void fillColumn(IColumn & column, Granule & granule, const String & column_name, size_t granule_offset, size_t num_rows);

    MergeTreeIndexWithCondition index;
    MarkRanges all_index_ranges;
    std::optional<MergeTreeIndexReader> index_reader;

    /// Current row position used when continuing reads across multiple calls.
    size_t current_row = 0;
    size_t current_mark = 0;

    /// Counts marks remaining to read in index granule.
    struct RemainingMarks
    {
        size_t total = 0;
        size_t remaining = 0;

        void increment();
        /// Returns true if granule can be removed.
        bool decrement(size_t granularity);
        bool finished(size_t granularity) const;
    };

    std::map<size_t, Granule> granules;
    absl::flat_hash_map<size_t, RemainingMarks> remaining_marks;
    PaddedPODArray<UInt32> indices_buffer;
    roaring::Roaring analyzed_granules;
};

}<|MERGE_RESOLUTION|>--- conflicted
+++ resolved
@@ -9,11 +9,7 @@
 namespace DB
 {
 
-<<<<<<< HEAD
-using PostingsMap = absl::flat_hash_map<std::string_view, const PostingList *>;
-=======
-using PostingsMap = absl::flat_hash_map<StringRef, PostingListPtr>;
->>>>>>> 157ac6fb
+using PostingsMap = absl::flat_hash_map<std::string_view, PostingListPtr>;
 
 /// A part of "direct read from text index" optimization.
 /// This reader fills virtual columns for text search filters
