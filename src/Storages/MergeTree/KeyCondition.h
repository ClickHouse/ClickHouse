--- conflicted
+++ resolved
@@ -26,6 +26,7 @@
 class ExpressionActions;
 using ExpressionActionsPtr = std::shared_ptr<ExpressionActions>;
 struct ActionDAGNodes;
+
 
 /** Condition on the index.
   *
@@ -160,7 +161,6 @@
 
     bool matchesExactContinuousRange() const;
 
-<<<<<<< HEAD
     /// Extract plain ranges of the condition.
     /// Note that only support one column key condition.
     ///
@@ -171,9 +171,6 @@
     /// TODO handle the cases when generate RPN.
     bool extractPlainRanges(Ranges & ranges) const;
 
-private:
-=======
->>>>>>> ef78889a
     /// The expression is stored as Reverse Polish Notation.
     struct RPNElement
     {
