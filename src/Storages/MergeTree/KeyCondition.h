#pragma once

#include <optional>

#include <Core/SortDescription.h>
#include <Core/Range.h>

#include <DataTypes/Serializations/ISerialization.h>

#include <Interpreters/ActionsDAG.h>
#include <Interpreters/TreeRewriter.h>

#include <Storages/SelectQueryInfo.h>
#include <Storages/MergeTree/BoolMask.h>
#include <Storages/MergeTree/RPNBuilder.h>

#include <Processors/Formats/Impl/Parquet/ColumnFilterHelper.h>


namespace DB
{

class ASTFunction;
class Context;
class IFunction;
using FunctionBasePtr = std::shared_ptr<const IFunctionBase>;
class ExpressionActions;
using ExpressionActionsPtr = std::shared_ptr<ExpressionActions>;
struct ActionDAGNodes;
class MergeTreeSetIndex;


/// Canonize the predicate
/// * push down NOT to leaf nodes
/// * remove aliases and re-generate function names
/// * remove unneeded functions (e.g. materialize)
struct ActionsDAGWithInversionPushDown
{
    std::optional<ActionsDAG> dag;
    const ActionsDAG::Node * predicate = nullptr;

    explicit ActionsDAGWithInversionPushDown(const ActionsDAG::Node * predicate_, const ContextPtr & context);
};

/** Condition on the index.
  *
  * Consists of the conditions for the key belonging to all possible ranges or sets,
  *  as well as logical operators AND/OR/NOT above these conditions.
  *
  * Constructs a reverse polish notation from these conditions
  *  and can calculate (interpret) its satisfiability over key ranges.
  */
class KeyCondition
{
public:
    /// Construct key condition from ActionsDAG nodes
    KeyCondition(
        const ActionsDAGWithInversionPushDown & filter_dag,
        ContextPtr context,
        const Names & key_column_names,
        const ExpressionActionsPtr & key_expr,
        bool single_point_ = false);

    struct BloomFilterData
    {
        using HashesForColumns = std::vector<std::vector<uint64_t>>;
        HashesForColumns hashes_per_column;
        std::vector<std::size_t> key_columns;
    };

    struct BloomFilter
    {
        virtual ~BloomFilter() = default;

        virtual bool findAnyHash(const std::vector<uint64_t> & hashes) = 0;
    };

    using ColumnIndexToBloomFilter = std::unordered_map<std::size_t, std::unique_ptr<BloomFilter>>;
    /// Whether the condition and its negation are feasible in the direct product of single column ranges specified by `hyperrectangle`.
    BoolMask checkInHyperrectangle(
        const Hyperrectangle & hyperrectangle,
        const DataTypes & data_types,
        const ColumnIndexToBloomFilter & column_index_to_column_bf = {}) const;

    /// Whether the condition and its negation are (independently) feasible in the key range.
    /// left_key and right_key must contain all fields in the sort_descr in the appropriate order.
    /// data_types - the types of the key columns.
    /// Argument initial_mask is used for early exiting the implementation when we do not care about
    /// one of the resulting mask components (see BoolMask::consider_only_can_be_XXX).
    BoolMask checkInRange(
        size_t used_key_size,
        const FieldRef * left_keys,
        const FieldRef * right_keys,
        const DataTypes & data_types,
        BoolMask initial_mask = BoolMask(false, false)) const;

    /// Same as checkInRange, but calculate only may_be_true component of a result.
    /// This is more efficient than checkInRange(...).can_be_true.
    bool mayBeTrueInRange(
        size_t used_key_size,
        const FieldRef * left_keys,
        const FieldRef * right_keys,
        const DataTypes & data_types) const;

    /// Checks that the index can not be used
    /// FUNCTION_UNKNOWN will be AND'ed (if any).
    bool alwaysUnknownOrTrue() const;

    /// Checks that the index can not be used
    /// Does not allow any FUNCTION_UNKNOWN (will instantly return true).
    bool anyUnknownOrAlwaysTrue() const;

    bool alwaysFalse() const;

    bool hasMonotonicFunctionsChain() const;

    /// Impose an additional condition: the value in the column `column` must be in the range `range`.
    /// Returns whether there is such a column in the key.
    bool addCondition(const String & column, const Range & range);

    String toString() const;

    /// Get the key indices of key names used in the condition.
    const std::vector<size_t> & getKeyIndices() const { return key_indices; }

    /// Condition description for EXPLAIN query.
    struct Description
    {
        /// Which columns from PK were used, in PK order.
        std::vector<std::string> used_keys;
        /// Condition which was applied, mostly human-readable.
        std::string condition;
    };

    Description getDescription() const;

    /** A chain of possibly monotone functions.
      * If the key column is wrapped in functions that can be monotonous in some value ranges
      * (for example: -toFloat64(toDayOfWeek(date))), then here the functions will be located: toDayOfWeek, toFloat64, negate.
      */
    using MonotonicFunctionsChain = std::vector<FunctionBasePtr>;

    /** Computes value of constant expression and its data type.
      * Returns false, if expression isn't constant.
      */
    static bool getConstant(
        const ASTPtr & expr,
        Block & block_with_constants,
        Field & out_value,
        DataTypePtr & out_type);

    /** Calculate expressions, that depend only on constants.
      * For index to work when something like "WHERE Date = toDate(now())" is written.
      */
    static Block getBlockWithConstants(
        const ASTPtr & query,
        const TreeRewriterResultPtr & syntax_analyzer_result,
        ContextPtr context);

    static std::optional<Range> applyMonotonicFunctionsChainToRange(
        Range key_range,
        const MonotonicFunctionsChain & functions,
        DataTypePtr current_type,
        bool single_point = false);

<<<<<<< HEAD
    const std::shared_ptr<ColumnFilterHelper> & getColumnFilterHelper() const { return column_filter_helper; }

    static ActionsDAG cloneASTWithInversionPushDown(ActionsDAG::NodeRawConstPtrs nodes, const ContextPtr & context);

=======
>>>>>>> 361a2255
    bool matchesExactContinuousRange() const;

    /// Extract plain ranges of the condition.
    /// Note that only support one column key condition.
    ///
    /// Now some cases are parsed to unknown function:
    ///     1. where 1=1
    ///     2. where true
    ///     3. no where
    /// TODO handle the cases when generate RPN.
    bool extractPlainRanges(Ranges & ranges) const;

    /// The expression is stored as Reverse Polish Notation.
    struct RPNElement
    {
        struct Polygon;

        enum Function
        {
            /// Atoms of a Boolean expression.
            FUNCTION_IN_RANGE,
            FUNCTION_NOT_IN_RANGE,
            FUNCTION_IN_SET,
            FUNCTION_NOT_IN_SET,
            FUNCTION_IS_NULL,
            FUNCTION_IS_NOT_NULL,
            /// Special for space-filling curves.
            /// For example, if key is mortonEncode(x, y),
            /// and the condition contains its arguments, e.g.:
            ///   x >= 10 AND x <= 20 AND y >= 20 AND y <= 30,
            /// this expression will be analyzed and then represented by following:
            ///   args in hyperrectangle [10, 20] × [20, 30].
            FUNCTION_ARGS_IN_HYPERRECTANGLE,
            /// Special for pointInPolygon to utilize minmax indices.
            /// For example: pointInPolygon((x, y), [(0, 0), (0, 2), (2, 2), (2, 0)])
            FUNCTION_POINT_IN_POLYGON,
            /// Can take any value.
            FUNCTION_UNKNOWN,
            /// Operators of the logical expression.
            FUNCTION_NOT,
            FUNCTION_AND,
            FUNCTION_OR,
            /// Constants
            ALWAYS_FALSE,
            ALWAYS_TRUE,
        };

        RPNElement();
        explicit RPNElement(Function function_);
        RPNElement(Function function_, size_t key_column_);
        RPNElement(Function function_, size_t key_column_, const Range & range_);

        String toString() const;
        String toString(std::string_view column_name, bool print_constants) const;

        Function function = FUNCTION_UNKNOWN;

        /// For FUNCTION_IN_RANGE and FUNCTION_NOT_IN_RANGE.
        Range range = Range::createWholeUniverse();
        size_t key_column = 0;

        /// If the key_column is a space filling curve, e.g. mortonEncode(x, y),
        /// we will analyze expressions of its arguments (x and y) similarly how we do for a normal key columns,
        /// and this designates the argument number (0 for x, 1 for y):
        std::optional<size_t> argument_num_of_space_filling_curve;

        /// For FUNCTION_IN_SET, FUNCTION_NOT_IN_SET
        using MergeTreeSetIndexPtr = std::shared_ptr<const MergeTreeSetIndex>;
        MergeTreeSetIndexPtr set_index;

        /// For FUNCTION_ARGS_IN_HYPERRECTANGLE
        Hyperrectangle space_filling_curve_args_hyperrectangle;

        /// For FUNCTION_POINT_IN_POLYGON.
        /// Function like 'pointInPolygon' has multiple columns.
        /// This struct description column part of the function, such as (x, y) in 'pointInPolygon'.
        struct MultiColumnsFunctionDescription
        {
            String function_name;
            std::vector<size_t> key_column_positions;
            std::vector<String> key_columns;
        };
        std::optional<MultiColumnsFunctionDescription> point_in_polygon_column_description;

        std::shared_ptr<Polygon> polygon;

        MonotonicFunctionsChain monotonic_functions_chain;

        std::optional<BloomFilterData> bloom_filter_data;
    };

    using RPN = std::vector<RPNElement>;
    using ColumnIndices = std::map<String, size_t>;

    using AtomMap = std::unordered_map<std::string, bool(*)(RPNElement & out, const Field & value)>;
    static const AtomMap atom_map;

    const RPN & getRPN() const { return rpn; }
    const ColumnIndices & getKeyColumns() const { return key_columns; }

    bool isRelaxed() const { return relaxed; }

    bool isSinglePoint() const { return single_point; }

    void prepareBloomFilterData(std::function<std::optional<uint64_t>(size_t column_idx, const Field &)> hash_one,
                                std::function<std::optional<std::vector<uint64_t>>(size_t column_idx, const ColumnPtr &)> hash_many);

private:
    BoolMask checkInRange(
        size_t used_key_size,
        const FieldRef * left_key,
        const FieldRef * right_key,
        const DataTypes & data_types,
        bool right_bounded,
        BoolMask initial_mask) const;

    bool extractAtomFromTree(const RPNBuilderTreeNode & node, RPNElement & out);

    /// Is node the key column, or an argument of a space-filling curve that is a key column,
    ///  or expression in which that column is wrapped by a chain of functions,
    ///  that can be monotonic on certain ranges?
    /// If these conditions are true, then returns number of column in key,
    ///  optionally the argument position of a space-filling curve,
    ///  type of resulting expression
    ///  and fills chain of possibly-monotonic functions.
    /// If @assume_function_monotonicity = true, assume all deterministic
    /// functions as monotonic, which is useful for partition pruning.
    bool isKeyPossiblyWrappedByMonotonicFunctions(
        const RPNBuilderTreeNode & node,
        size_t & out_key_column_num,
        std::optional<size_t> & out_argument_num_of_space_filling_curve,
        DataTypePtr & out_key_res_column_type,
        MonotonicFunctionsChain & out_functions_chain,
        bool assume_function_monotonicity = false);

    bool isKeyPossiblyWrappedByMonotonicFunctionsImpl(
        const RPNBuilderTreeNode & node,
        size_t & out_key_column_num,
        std::optional<size_t> & out_argument_num_of_space_filling_curve,
        DataTypePtr & out_key_column_type,
        std::vector<RPNBuilderFunctionTreeNode> & out_functions_chain);

    bool extractMonotonicFunctionsChainFromKey(
        ContextPtr context,
        const String & expr_name,
        size_t & out_key_column_num,
        DataTypePtr & out_key_column_type,
        MonotonicFunctionsChain & out_functions_chain,
        std::function<bool(const IFunctionBase &, const IDataType &)> always_monotonic) const;

    bool canConstantBeWrappedByMonotonicFunctions(
        const RPNBuilderTreeNode & node,
        size_t & out_key_column_num,
        DataTypePtr & out_key_column_type,
        Field & out_value,
        DataTypePtr & out_type);

    bool canConstantBeWrappedByFunctions(
        const RPNBuilderTreeNode & node,
        size_t & out_key_column_num,
        DataTypePtr & out_key_column_type,
        Field & out_value,
        DataTypePtr & out_type);

    /// Checks if node is a subexpression of any of key columns expressions,
    /// wrapped by deterministic functions, and if so, returns `true`, and
    /// specifies key column position / type. Besides that it produces the
    /// chain of functions which should be executed on set, to transform it
    /// into key column values.
    bool canSetValuesBeWrappedByFunctions(
        const RPNBuilderTreeNode & node,
        size_t & out_key_column_num,
        DataTypePtr & out_key_res_column_type,
        MonotonicFunctionsChain & out_functions_chain);

    /// If it's possible to make an RPNElement
    /// that will filter values (possibly tuples) by the content of 'prepared_set',
    /// do it and return true.
    bool tryPrepareSetIndex(
        const RPNBuilderFunctionTreeNode & func,
        RPNElement & out,
        size_t & out_key_column_num,
        bool & allow_constant_transformation,
        bool & is_constant_transformed);

    /// Checks that the index can not be used.
    ///
    /// If unknown_any is false (used by alwaysUnknownOrTrue()), then FUNCTION_UNKNOWN can be AND'ed,
    /// otherwise (anyUnknownOrAlwaysTrue()) first FUNCTION_UNKNOWN will return true (index cannot be used).
    ///
    /// Consider the following example:
    ///
    ///     CREATE TABLE test(p DateTime, k int) ENGINE MergeTree PARTITION BY toDate(p) ORDER BY k;
    ///     INSERT INTO test VALUES ('2020-09-01 00:01:02', 1), ('2020-09-01 20:01:03', 2), ('2020-09-02 00:01:03', 3);
    ///
    /// - SELECT count() FROM test WHERE toDate(p) >= '2020-09-01' AND p <= '2020-09-01 00:00:00'
    ///   In this case rpn will be (FUNCTION_IN_RANGE, FUNCTION_UNKNOWN (due to strict), FUNCTION_AND)
    ///   and for optimize_trivial_count_query we cannot use index if there is at least one FUNCTION_UNKNOWN.
    ///   since there is no post processing and return count() based on only the first predicate is wrong.
    ///
    /// - SELECT * FROM test WHERE toDate(p) >= '2020-09-01' AND p <= '2020-09-01 00:00:00'
    ///   In this case will be (FUNCTION_IN_RANGE, FUNCTION_IN_RANGE (due to non-strict), FUNCTION_AND)
    ///   so it will prune everything out and nothing will be read.
    ///
    /// - SELECT * FROM test WHERE toDate(p) >= '2020-09-01' AND toUnixTimestamp(p)%5==0
    ///   In this case will be (FUNCTION_IN_RANGE, FUNCTION_UNKNOWN, FUNCTION_AND)
    ///   and all, two, partitions will be scanned, but due to filtering later none of rows will be matched.
    bool unknownOrAlwaysTrue(bool unknown_any) const;

    /** Iterates over RPN and collapses FUNCTION_IN_RANGE over the arguments of space-filling curve function
      * into atom of type FUNCTION_ARGS_IN_HYPERRECTANGLE.
      */
    void findHyperrectanglesForArgumentsOfSpaceFillingCurves();

    RPN rpn;

    /// If query has no filter, rpn will has one element with unknown function.
    /// This flag identify whether there are filters.
    bool has_filter;

    std::shared_ptr<ColumnFilterHelper> column_filter_helper;
    ColumnIndices key_columns;
    std::vector<size_t> key_indices;

    /// Expression which is used for key condition.
    const ExpressionActionsPtr key_expr;
    /// All intermediate columns are used to calculate key_expr.
    const NameSet key_subexpr_names;

    /// Space-filling curves in the key
    enum class SpaceFillingCurveType
    {
        Unknown = 0,
        Morton,
        Hilbert
    };
    static const std::unordered_map<String, SpaceFillingCurveType> space_filling_curve_name_to_type;

    struct SpaceFillingCurveDescription
    {
        size_t key_column_pos;
        String function_name;
        std::vector<String> arguments;
        SpaceFillingCurveType type;
    };
    using SpaceFillingCurveDescriptions = std::vector<SpaceFillingCurveDescription>;
    SpaceFillingCurveDescriptions key_space_filling_curves;

    void getAllSpaceFillingCurves();

    /// Array joined column names
    NameSet array_joined_column_names;

    /// If true, this key condition is used only to validate single value
    /// ranges. It permits key_expr and constant of FunctionEquals to be
    /// transformed by any deterministic functions. It is used by
    /// PartitionPruner.
    bool single_point;


    /// Determines if a function maintains monotonicity.
    /// Currently only does special checks for toDateTime monotonicity.
    bool isFunctionReallyMonotonic(const IFunctionBase & func, const IDataType & arg_type) const;

    /// Holds the result of (setting.date_time_overflow_behavior == DateTimeOverflowBehavior::Ignore)
    /// Used to check toDateTime monotonicity.
    bool date_time_overflow_behavior_ignore;

    /// If true, this key condition is relaxed. When a key condition is relaxed, it
    /// is considered weakened. This is because keys may not always align perfectly
    /// with the condition specified in the query, and the aim is to enhance the
    /// usefulness of different types of key expressions across various scenarios.
    ///
    /// For instance, in a scenario with one granule of key column toDate(a), where
    /// the hyperrectangle is toDate(a) ∊ [x, y], the result of a ∊ [u, v] can be
    /// deduced as toDate(a) ∊ [toDate(u), toDate(v)] due to the monotonic
    /// non-decreasing nature of the toDate function. Similarly, for a ∊ (u, v), the
    /// transformed outcome remains toDate(a) ∊ [toDate(u), toDate(v)] as toDate
    /// does not strictly follow a monotonically increasing transformation. This is
    /// one of the main use case about key condition relaxation.
    ///
    /// During the KeyCondition::checkInRange process, relaxing the key condition
    /// can lead to a loosened result. For example, when transitioning from (u, v)
    /// to [u, v], if a key is within the range [u, u], BoolMask::can_be_true will
    /// be true instead of false, causing us to not skip this granule. This behavior
    /// is acceptable as we can still filter it later on. Conversely, if the key is
    /// within the range [u, v], BoolMask::can_be_false will be false instead of
    /// true, indicating a stricter condition where all elements of the granule
    /// satisfy the key condition. Hence, when the key condition is relaxed, we
    /// cannot rely on BoolMask::can_be_false. One significant use case of
    /// BoolMask::can_be_false is in trivial count optimization.
    ///
    /// Now let's review all the cases of key condition relaxation across different
    /// atom types.
    ///
    /// 1. Not applicable: ALWAYS_FALSE, ALWAYS_TRUE, FUNCTION_NOT,
    /// FUNCTION_AND, FUNCTION_OR.
    ///
    /// These atoms are either never relaxed or are relaxed by their children.
    ///
    /// 2. Constant transformed: FUNCTION_IN_RANGE, FUNCTION_NOT_IN_RANGE,
    /// FUNCTION_IS_NULL. FUNCTION_IS_NOT_NULL, FUNCTION_IN_SET (1 element),
    /// FUNCTION_NOT_IN_SET (1 element)
    ///
    /// These atoms are relaxed only when the associated constants undergo
    /// transformation by monotonic functions, as illustrated in the example
    /// mentioned earlier.
    ///
    /// 3. Always relaxed: FUNCTION_UNKNOWN, FUNCTION_IN_SET (>1 elements),
    /// FUNCTION_NOT_IN_SET (>1 elements), FUNCTION_ARGS_IN_HYPERRECTANGLE
    ///
    /// These atoms are always considered relaxed for the sake of implementation
    /// simplicity, as there may be "gaps" within the atom's hyperrectangle that the
    /// granule's hyperrectangle may or may not intersect.
    ///
    /// NOTE: we also need to examine special functions that generate atoms. For
    /// example, the `match` function can produce a FUNCTION_IN_RANGE atom based
    /// on a given regular expression, which is relaxed for simplicity.
    bool relaxed = false;
};

String extractFixedPrefixFromLikePattern(std::string_view like_pattern, bool requires_perfect_prefix);

}<|MERGE_RESOLUTION|>--- conflicted
+++ resolved
@@ -163,13 +163,8 @@
         DataTypePtr current_type,
         bool single_point = false);
 
-<<<<<<< HEAD
     const std::shared_ptr<ColumnFilterHelper> & getColumnFilterHelper() const { return column_filter_helper; }
 
-    static ActionsDAG cloneASTWithInversionPushDown(ActionsDAG::NodeRawConstPtrs nodes, const ContextPtr & context);
-
-=======
->>>>>>> 361a2255
     bool matchesExactContinuousRange() const;
 
     /// Extract plain ranges of the condition.
