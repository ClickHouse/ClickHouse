--- conflicted
+++ resolved
@@ -26,189 +26,6 @@
 using ExpressionActionsPtr = std::shared_ptr<ExpressionActions>;
 struct ActionDAGNodes;
 
-<<<<<<< HEAD
-/** A field, that can be stored in two representations:
-  * - A standalone field.
-  * - A field with reference to its position in a block.
-  *   It's needed for execution of functions on ranges during
-  *   index analysis. If function was executed once for field,
-  *   its result would be cached for whole block for which field's reference points to.
-  */
-struct FieldRef : public Field
-{
-    FieldRef() = default;
-
-    /// Create as explicit field without block.
-    template <typename T>
-    FieldRef(T && value) : Field(std::forward<T>(value)) {} /// NOLINT
-
-    /// Create as reference to field in block.
-    FieldRef(ColumnsWithTypeAndName * columns_, size_t row_idx_, size_t column_idx_)
-        : Field((*(*columns_)[column_idx_].column)[row_idx_]),
-          columns(columns_), row_idx(row_idx_), column_idx(column_idx_) {}
-
-    bool isExplicit() const { return columns == nullptr; }
-
-    ColumnsWithTypeAndName * columns = nullptr;
-    size_t row_idx = 0;
-    size_t column_idx = 0;
-};
-
-/** Range with open or closed ends; possibly unbounded.
-  */
-struct Range
-{
-public:
-    static bool equals(const Field & lhs, const Field & rhs);
-    static bool less(const Field & lhs, const Field & rhs);
-
-    FieldRef left;        /// the left border
-    FieldRef right;       /// the right border
-    bool left_included;   /// includes the left border
-    bool right_included;  /// includes the right border
-
-    /// One point.
-    Range(const FieldRef & point) /// NOLINT
-        : left(point), right(point), left_included(true), right_included(true) {}
-
-    /// A bounded two-sided range.
-    Range(const FieldRef & left_, bool left_included_, const FieldRef & right_, bool right_included_)
-        : left(left_)
-        , right(right_)
-        , left_included(left_included_)
-        , right_included(right_included_)
-    {
-        shrinkToIncludedIfPossible();
-    }
-
-    static Range createWholeUniverse()
-    {
-        return Range(NEGATIVE_INFINITY, true, POSITIVE_INFINITY, true);
-    }
-
-    static Range createWholeUniverseWithoutNull()
-    {
-        return Range(NEGATIVE_INFINITY, false, POSITIVE_INFINITY, false);
-    }
-
-    static Range createRightBounded(const FieldRef & right_point, bool right_included, bool with_null = false)
-    {
-        Range r = with_null ? createWholeUniverse() : createWholeUniverseWithoutNull();
-        r.right = right_point;
-        r.right_included = right_included;
-        r.shrinkToIncludedIfPossible();
-        // Special case for [-Inf, -Inf]
-        if (r.right.isNegativeInfinity() && right_included)
-            r.left_included = true;
-        return r;
-    }
-
-    static Range createLeftBounded(const FieldRef & left_point, bool left_included, bool with_null = false)
-    {
-        Range r = with_null ? createWholeUniverse() : createWholeUniverseWithoutNull();
-        r.left = left_point;
-        r.left_included = left_included;
-        r.shrinkToIncludedIfPossible();
-        // Special case for [+Inf, +Inf]
-        if (r.left.isPositiveInfinity() && left_included)
-            r.right_included = true;
-        return r;
-    }
-
-    /** Optimize the range. If it has an open boundary and the Field type is "loose"
-      * - then convert it to closed, narrowing by one.
-      * That is, for example, turn (0,2) into [1].
-      */
-    void shrinkToIncludedIfPossible()
-    {
-        if (left.isExplicit() && !left_included)
-        {
-            if (left.getType() == Field::Types::UInt64 && left.get<UInt64>() != std::numeric_limits<UInt64>::max())
-            {
-                ++left.get<UInt64 &>();
-                left_included = true;
-            }
-            if (left.getType() == Field::Types::Int64 && left.get<Int64>() != std::numeric_limits<Int64>::max())
-            {
-                ++left.get<Int64 &>();
-                left_included = true;
-            }
-        }
-        if (right.isExplicit() && !right_included)
-        {
-            if (right.getType() == Field::Types::UInt64 && right.get<UInt64>() != std::numeric_limits<UInt64>::min())
-            {
-                --right.get<UInt64 &>();
-                right_included = true;
-            }
-            if (right.getType() == Field::Types::Int64 && right.get<Int64>() != std::numeric_limits<Int64>::min())
-            {
-                --right.get<Int64 &>();
-                right_included = true;
-            }
-        }
-    }
-
-    bool empty() const { return less(right, left) || ((!left_included || !right_included) && !less(left, right)); }
-
-    /// x contained in the range
-    bool contains(const FieldRef & x) const
-    {
-        return !leftThan(x) && !rightThan(x);
-    }
-
-    /// x is to the left
-    bool rightThan(const FieldRef & x) const
-    {
-        return less(left, x) || (left_included && equals(x, left));
-    }
-
-    /// x is to the right
-    bool leftThan(const FieldRef & x) const
-    {
-        return less(x, right) || (right_included && equals(x, right));
-    }
-
-    bool intersectsRange(const Range & r) const
-    {
-        /// r to the left of me.
-        if (less(r.right, left) || ((!left_included || !r.right_included) && equals(r.right, left)))
-            return false;
-
-        /// r to the right of me.
-        if (less(right, r.left) || ((!right_included || !r.left_included) && equals(r.left, right)))
-            return false;
-
-        return true;
-    }
-
-    bool containsRange(const Range & r) const
-    {
-        /// r starts to the left of me.
-        if (less(r.left, left) || (r.left_included && !left_included && equals(r.left, left)))
-            return false;
-
-        /// r ends right of me.
-        if (less(right, r.right) || (r.right_included && !right_included && equals(r.right, right)))
-            return false;
-
-        return true;
-    }
-
-    void invert()
-    {
-        std::swap(left, right);
-        if (left.isPositiveInfinity())
-            left = NEGATIVE_INFINITY;
-        if (right.isNegativeInfinity())
-            right = POSITIVE_INFINITY;
-        std::swap(left_included, right_included);
-    }
-
-    String toString() const;
-};
-=======
->>>>>>> ce7eca06
 
 /** Condition on the index.
   *
