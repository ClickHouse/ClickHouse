--- conflicted
+++ resolved
@@ -197,13 +197,9 @@
                 metadata_snapshot,
                 block.getNamesAndTypesList(),
                 {},
-<<<<<<< HEAD
                 {},
-                CompressionCodecFactory::instance().get("NONE", {}));
-=======
                 CompressionCodecFactory::instance().get("NONE", {}),
                 NO_TRANSACTION_PTR);
->>>>>>> 692c19b8
 
             part->minmax_idx->update(block, storage.getMinMaxColumnsNames(metadata_snapshot->getPartitionKey()));
             part->partition.create(metadata_snapshot, block, 0, context);
