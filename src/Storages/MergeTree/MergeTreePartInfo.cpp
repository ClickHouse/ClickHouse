#include <Storages/MergeTree/MergeTreePartInfo.h>
#include <IO/ReadBufferFromString.h>
#include <IO/ReadHelpers.h>
#include <IO/WriteHelpers.h>

namespace DB
{

namespace ErrorCodes
{
    extern const int BAD_DATA_PART_NAME;
    extern const int INVALID_PARTITION_VALUE;
}


MergeTreePartInfo MergeTreePartInfo::fromPartName(const String & part_name, MergeTreeDataFormatVersion format_version)
{
    if (auto part_opt = tryParsePartName(part_name, format_version); !part_opt)
        throw Exception(ErrorCodes::BAD_DATA_PART_NAME, "Unexpected part name: {}", part_name);
    else
        return *part_opt;
}

void MergeTreePartInfo::validatePartitionID(const String & partition_id, MergeTreeDataFormatVersion format_version)
{
    if (partition_id.empty())
        throw Exception(ErrorCodes::INVALID_PARTITION_VALUE, "Partition id is empty");

    if (format_version < MERGE_TREE_DATA_MIN_FORMAT_VERSION_WITH_CUSTOM_PARTITIONING)
    {
        if (partition_id.size() != 6 || !std::all_of(partition_id.begin(), partition_id.end(), isNumericASCII))
            throw Exception(ErrorCodes::INVALID_PARTITION_VALUE,
                "Invalid partition format: {}. Partition should consist of 6 digits: YYYYMM",
                partition_id);
    }
    else
    {
        auto is_valid_char = [](char c) { return c == '-' || isAlphaNumericASCII(c); };
        if (!std::all_of(partition_id.begin(), partition_id.end(), is_valid_char))
            throw Exception(ErrorCodes::INVALID_PARTITION_VALUE, "Invalid partition format: {}", partition_id);
    }

}

std::optional<MergeTreePartInfo> MergeTreePartInfo::tryParsePartName(
    std::string_view part_name, MergeTreeDataFormatVersion format_version)
{
    ReadBufferFromString in(part_name);

    String partition_id;

    if (format_version < MERGE_TREE_DATA_MIN_FORMAT_VERSION_WITH_CUSTOM_PARTITIONING)
    {
        UInt32 min_yyyymmdd = 0;
        UInt32 max_yyyymmdd = 0;

        if (!tryReadIntText(min_yyyymmdd, in)
            || !checkChar('_', in)
            || !tryReadIntText(max_yyyymmdd, in)
            || !checkChar('_', in))
        {
            return std::nullopt;
        }

        partition_id = toString(min_yyyymmdd / 100);
    }
    else
    {
        while (!in.eof())
        {
            char c;
            readChar(c, in);
            if (c == '_')
                break;

            partition_id.push_back(c);
        }
    }

    /// Sanity check
    if (partition_id.empty())
        return std::nullopt;

    Int64 min_block_num = 0;
    Int64 max_block_num = 0;
    UInt32 level = 0;
    UInt32 mutation = 0;

    if (!tryReadIntText(min_block_num, in)
        || !checkChar('_', in)
        || !tryReadIntText(max_block_num, in)
        || !checkChar('_', in)
        || !tryReadIntText(level, in))
    {
        return std::nullopt;
    }

    /// Sanity check
    if (min_block_num > max_block_num)
        return std::nullopt;

    if (!in.eof())
    {
        if (!checkChar('_', in)
            || !tryReadIntText(mutation, in)
            || !in.eof())
        {
            return std::nullopt;
        }
    }

    MergeTreePartInfo part_info;

    part_info.partition_id = std::move(partition_id);
    part_info.min_block = min_block_num;
    part_info.max_block = max_block_num;

    if (level == LEGACY_MAX_LEVEL)
    {
        /// We (accidentally) had two different max levels until 21.6 and it might cause logical errors like
        /// "Part 20170601_20170630_0_2_999999999 intersects 201706_0_1_4294967295".
        /// So we replace unexpected max level to make contains(...) method and comparison operators work
        /// correctly with such virtual parts. On part name serialization we will use legacy max level to keep the name unchanged.
        part_info.use_leagcy_max_level = true;
        level = MAX_LEVEL;
    }

    part_info.level = level;
    part_info.mutation = mutation;

    return part_info;
}


void MergeTreePartInfo::parseMinMaxDatesFromPartName(const String & part_name, DayNum & min_date, DayNum & max_date)
{
    UInt32 min_yyyymmdd = 0;
    UInt32 max_yyyymmdd = 0;

    ReadBufferFromString in(part_name);

    if (!tryReadIntText(min_yyyymmdd, in)
        || !checkChar('_', in)
        || !tryReadIntText(max_yyyymmdd, in))
    {
        throw Exception("Unexpected part name: " + part_name, ErrorCodes::BAD_DATA_PART_NAME);
    }

    const auto & date_lut = DateLUT::instance();

    min_date = date_lut.YYYYMMDDToDayNum(min_yyyymmdd);
    max_date = date_lut.YYYYMMDDToDayNum(max_yyyymmdd);

    auto min_month = date_lut.toNumYYYYMM(min_date);
    auto max_month = date_lut.toNumYYYYMM(max_date);

    if (min_month != max_month)
        throw Exception("Part name " + part_name + " contains different months", ErrorCodes::BAD_DATA_PART_NAME);
}


bool MergeTreePartInfo::contains(const String & outer_part_name, const String & inner_part_name, MergeTreeDataFormatVersion format_version)
{
    MergeTreePartInfo outer = fromPartName(outer_part_name, format_version);
    MergeTreePartInfo inner = fromPartName(inner_part_name, format_version);
    return outer.contains(inner);
}


String MergeTreePartInfo::getPartName() const
{
    WriteBufferFromOwnString wb;

    writeString(partition_id, wb);
    writeChar('_', wb);
    writeIntText(min_block, wb);
    writeChar('_', wb);
    writeIntText(max_block, wb);
    writeChar('_', wb);
    if (use_leagcy_max_level)
    {
        assert(level == MAX_LEVEL);
        writeIntText(LEGACY_MAX_LEVEL, wb);
    }
    else
    {
        writeIntText(level, wb);
    }

    if (mutation)
    {
        writeChar('_', wb);
        writeIntText(mutation, wb);
    }

    return wb.str();
}


String MergeTreePartInfo::getPartNameV0(DayNum left_date, DayNum right_date) const
{
    const auto & date_lut = DateLUT::instance();

    /// Directory name for the part has form: `YYYYMMDD_YYYYMMDD_N_N_L`.

    unsigned left_date_id = date_lut.toNumYYYYMMDD(left_date);
    unsigned right_date_id = date_lut.toNumYYYYMMDD(right_date);

    WriteBufferFromOwnString wb;

    writeIntText(left_date_id, wb);
    writeChar('_', wb);
    writeIntText(right_date_id, wb);
    writeChar('_', wb);
    writeIntText(min_block, wb);
    writeChar('_', wb);
    writeIntText(max_block, wb);
    writeChar('_', wb);
    if (use_leagcy_max_level)
    {
        assert(level == MAX_LEVEL);
        writeIntText(LEGACY_MAX_LEVEL, wb);
    }
    else
    {
        writeIntText(level, wb);
    }

    if (mutation)
    {
        writeChar('_', wb);
        writeIntText(mutation, wb);
    }

    return wb.str();
}

DetachedPartInfo DetachedPartInfo::parseDetachedPartName(
    std::string_view dir_name, MergeTreeDataFormatVersion format_version)
{
    DetachedPartInfo part_info;

    part_info.dir_name = dir_name;

    /// First, try to find known prefix and parse dir_name as <prefix>_<part_name>.
    /// Arbitrary strings are not allowed for partition_id, so known_prefix cannot be confused with partition_id.
    for (std::string_view known_prefix : DETACH_REASONS)
    {
        if (dir_name.starts_with(known_prefix)
            && known_prefix.size() < dir_name.size()
            && dir_name[known_prefix.size()] == '_')
        {
            part_info.prefix = known_prefix;

            const std::string_view part_name = dir_name.substr(known_prefix.size() + 1);

            if (auto part_opt = MergeTreePartInfo::tryParsePartName(part_name, format_version))
            {
                part_info.valid_name = true;
                part_info.addParsedPartInfo(*part_opt);
            }
            else
                part_info.valid_name = false;

            return part_info;
        }
    }

    /// Next, try to parse dir_name as <part_name>.
    if (auto part_opt = MergeTreePartInfo::tryParsePartName(dir_name, format_version))
    {
        part_info.valid_name = true;
        part_info.addParsedPartInfo(*part_opt);
        return part_info;
    }

    /// Next, as <prefix>_<partname>. Use entire name as prefix if it fails.
    part_info.prefix = dir_name;

    const size_t first_separator = dir_name.find_first_of('_');

    if (first_separator == String::npos)
    {
        part_info.valid_name = false;
        return part_info;
    }

    const std::string_view part_name = dir_name.substr(
        first_separator + 1,
        dir_name.size() - first_separator - 1);

    if (auto part_opt = MergeTreePartInfo::tryParsePartName(part_name, format_version))
    {
        part_info.valid_name = true;
        part_info.prefix = dir_name.substr(0, first_separator);
        part_info.addParsedPartInfo(*part_opt);
    }
    else
        part_info.valid_name = false;
<<<<<<< HEAD

    return part_info;
=======

    return part_info;
}

void DetachedPartInfo::addParsedPartInfo(const MergeTreePartInfo& part)
{
    // Both class are aggregates so it's ok.
    static_cast<MergeTreePartInfo &>(*this) = part;
>>>>>>> 7718d159
}
}<|MERGE_RESOLUTION|>--- conflicted
+++ resolved
@@ -297,10 +297,6 @@
     }
     else
         part_info.valid_name = false;
-<<<<<<< HEAD
-
-    return part_info;
-=======
 
     return part_info;
 }
@@ -309,6 +305,5 @@
 {
     // Both class are aggregates so it's ok.
     static_cast<MergeTreePartInfo &>(*this) = part;
->>>>>>> 7718d159
 }
 }