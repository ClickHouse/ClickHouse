--- conflicted
+++ resolved
@@ -172,30 +172,14 @@
 
         storage.cloneReplicaIfNeeded(zookeeper);
 
-<<<<<<< HEAD
-        try
-        {
-            storage.queue.initialize(zookeeper);
-
-            storage.queue.load(zookeeper);
-
-            /// pullLogsToQueue() after we mark replica 'is_active' (and after we repair if it was lost);
-            /// because cleanup_thread doesn't delete log_pointer of active replicas.
-            storage.queue.pullLogsToQueue(zookeeper, {}, ReplicatedMergeTreeQueue::LOAD);
-        }
-        catch (...)
-        {
-            std::unique_lock lock(storage.last_queue_update_exception_lock);
-            storage.last_queue_update_exception = getCurrentExceptionMessage(false);
-            throw;
-        }
-=======
+
+        storage.queue.initialize(zookeeper);
         storage.queue.load(zookeeper);
->>>>>>> 3fa14edd
 
         /// pullLogsToQueue() after we mark replica 'is_active' (and after we repair if it was lost);
         /// because cleanup_thread doesn't delete log_pointer of active replicas.
         storage.queue.pullLogsToQueue(zookeeper, {}, ReplicatedMergeTreeQueue::LOAD);
+
         storage.queue.removeCurrentPartsFromMutations();
         storage.last_queue_update_finish_time.store(time(nullptr));
 
