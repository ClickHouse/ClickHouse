--- conflicted
+++ resolved
@@ -175,16 +175,6 @@
 
         storage.cloneReplicaIfNeeded(zookeeper);
 
-<<<<<<< HEAD
-
-        storage.queue.initialize(zookeeper);
-        storage.queue.load(zookeeper);
-
-        /// pullLogsToQueue() after we mark replica 'is_active' (and after we repair if it was lost);
-        /// because cleanup_thread doesn't delete log_pointer of active replicas.
-        storage.queue.pullLogsToQueue(zookeeper, {}, ReplicatedMergeTreeQueue::LOAD);
-
-=======
         try
         {
             storage.queue.initialize(zookeeper);
@@ -204,7 +194,6 @@
             throw;
         }
 
->>>>>>> df57f8e3
         storage.queue.removeCurrentPartsFromMutations();
         storage.last_queue_update_finish_time.store(time(nullptr));
 
