--- conflicted
+++ resolved
@@ -105,16 +105,12 @@
 
         RPNElement( /// NOLINT
             Function function_ = FUNCTION_UNKNOWN, std::unique_ptr<GinQueryString> && query_string_ = nullptr)
-                : function(function_), query_string(std::move(query_string_)) {}
+                : function(function_), gin_query_string(std::move(query_string_)) {}
 
         Function function = FUNCTION_UNKNOWN;
 
         /// For FUNCTION_EQUALS, FUNCTION_NOT_EQUALS
-<<<<<<< HEAD
         std::shared_ptr<GinQueryString> gin_query_string;
-=======
-        std::unique_ptr<GinQueryString> query_string;
->>>>>>> 51e603b4
 
         /// For FUNCTION_IN and FUNCTION_NOT_IN
         std::vector<std::vector<GinQueryString>> query_strings_for_set;
