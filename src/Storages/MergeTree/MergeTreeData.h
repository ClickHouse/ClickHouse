--- conflicted
+++ resolved
@@ -1290,11 +1290,7 @@
     using CurrentlyMovingPartsTaggerPtr = std::shared_ptr<CurrentlyMovingPartsTagger>;
 
     /// Move selected parts to corresponding disks
-<<<<<<< HEAD
-    MovePartsOutcome moveParts(const CurrentlyMovingPartsTaggerPtr & moving_tagger, bool wait_for_move_if_zero_copy=false);
-=======
-    bool moveParts(const CurrentlyMovingPartsTaggerPtr & moving_tagger);
->>>>>>> 274746e2
+    bool moveParts(const CurrentlyMovingPartsTaggerPtr & moving_tagger, bool wait_for_move_if_zero_copy=false);
 
     /// Select parts for move and disks for them. Used in background moving processes.
     CurrentlyMovingPartsTaggerPtr selectPartsForMove();
