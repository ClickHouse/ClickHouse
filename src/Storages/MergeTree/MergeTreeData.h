--- conflicted
+++ resolved
@@ -544,7 +544,30 @@
         const ASTPtr & new_settings,
         TableLockHolder & table_lock_holder);
 
-<<<<<<< HEAD
+    /// Should be called if part data is suspected to be corrupted.
+    void reportBrokenPart(const String & name) const
+    {
+        broken_part_callback(name);
+    }
+
+    /// TODO (alesap) Duplicate method required for compatibility.
+    /// Must be removed.
+    static ASTPtr extractKeyExpressionList(const ASTPtr & node)
+    {
+        return DB::extractKeyExpressionList(node);
+    }
+
+    /** Create local backup (snapshot) for parts with specified prefix.
+      * Backup is created in directory clickhouse_dir/shadow/i/, where i - incremental number,
+      *  or if 'with_name' is specified - backup is created in directory with specified name.
+      */
+    PartitionCommandsResultInfo freezePartition(
+        const ASTPtr & partition,
+        const StorageMetadataPtr & metadata_snapshot,
+        const String & with_name,
+        ContextPtr context,
+        TableLockHolder & table_lock_holder);
+
     /// Freezes all parts.
     PartitionCommandsResultInfo freezeAll(
         const String & with_name,
@@ -552,54 +575,17 @@
         ContextPtr context,
         TableLockHolder & table_lock_holder);
 
-=======
->>>>>>> e6c755ca
-    /// Should be called if part data is suspected to be corrupted.
-    void reportBrokenPart(const String & name) const
-    {
-        broken_part_callback(name);
-    }
-
-    /// TODO (alesap) Duplicate method required for compatibility.
-    /// Must be removed.
-    static ASTPtr extractKeyExpressionList(const ASTPtr & node)
-    {
-        return DB::extractKeyExpressionList(node);
-    }
-
-    /** Create local backup (snapshot) for parts with specified prefix.
-      * Backup is created in directory clickhouse_dir/shadow/i/, where i - incremental number,
-      *  or if 'with_name' is specified - backup is created in directory with specified name.
-      */
-<<<<<<< HEAD
-    PartitionCommandsResultInfo freezePartition(const ASTPtr & partition, const StorageMetadataPtr & metadata_snapshot, const String & with_name, ContextPtr context, TableLockHolder & table_lock_holder);
-=======
-    PartitionCommandsResultInfo freezePartition(
-        const ASTPtr & partition,
-        const StorageMetadataPtr & metadata_snapshot,
-        const String & with_name,
-        const Context & context,
-        TableLockHolder & table_lock_holder);
-
-    /// Freezes all parts.
-    PartitionCommandsResultInfo freezeAll(
-        const String & with_name,
-        const StorageMetadataPtr & metadata_snapshot,
-        const Context & context,
-        TableLockHolder & table_lock_holder);
->>>>>>> e6c755ca
-
     /// Unfreezes particular partition.
     PartitionCommandsResultInfo unfreezePartition(
         const ASTPtr & partition,
         const String & backup_name,
-        const Context & context,
+        ContextPtr context,
         TableLockHolder & table_lock_holder);
 
     /// Unfreezes all parts.
     PartitionCommandsResultInfo unfreezeAll(
         const String & backup_name,
-        const Context & context,
+        ContextPtr context,
         TableLockHolder & table_lock_holder);
 
     /// Moves partition to specified Disk
@@ -722,12 +708,12 @@
 
     /// Choose disk with max available free space
     /// Reserves 0 bytes
-    ReservationPtr makeEmptyReservationOnLargestDisk() { return getStoragePolicy()->makeEmptyReservationOnLargestDisk(); }
+    ReservationPtr makeEmptyReservationOnLargestDisk() const { return getStoragePolicy()->makeEmptyReservationOnLargestDisk(); }
 
     Disks getDisksByType(DiskType::Type type) const { return getStoragePolicy()->getDisksByType(type); }
 
     /// Return alter conversions for part which must be applied on fly.
-    AlterConversions getAlterConversionsForPart(const MergeTreeDataPartPtr part) const;
+    AlterConversions getAlterConversionsForPart(MergeTreeDataPartPtr part) const;
     /// Returns destination disk or volume for the TTL rule according to current storage policy
     /// 'is_insert' - is TTL move performed on new data part insert.
     SpacePtr getDestinationForMoveTTL(const TTLDescription & move_ttl, bool is_insert = false) const;
@@ -967,14 +953,9 @@
     bool isPrimaryOrMinMaxKeyColumnPossiblyWrappedInFunctions(const ASTPtr & node, const StorageMetadataPtr & metadata_snapshot) const;
 
     /// Common part for |freezePartition()| and |freezeAll()|.
-<<<<<<< HEAD
-    using MatcherFn = std::function<bool(const DataPartPtr &)>;
+    using MatcherFn = std::function<bool(const String &)>;
     PartitionCommandsResultInfo freezePartitionsByMatcher(MatcherFn matcher, const StorageMetadataPtr & metadata_snapshot, const String & with_name, ContextPtr context);
-=======
-    using MatcherFn = std::function<bool(const String &)>;
-    PartitionCommandsResultInfo freezePartitionsByMatcher(MatcherFn matcher, const StorageMetadataPtr & metadata_snapshot, const String & with_name, const Context & context);
-    PartitionCommandsResultInfo unfreezePartitionsByMatcher(MatcherFn matcher, const String & backup_name, const Context & context);
->>>>>>> e6c755ca
+    PartitionCommandsResultInfo unfreezePartitionsByMatcher(MatcherFn matcher, const String & backup_name, ContextPtr context);
 
     // Partition helpers
     bool canReplacePartition(const DataPartPtr & src_part) const;
@@ -1060,7 +1041,7 @@
     mutable std::mutex query_id_set_mutex;
 
     // Get partition matcher for FREEZE / UNFREEZE queries.
-    MatcherFn getPartitionMatcher(const ASTPtr & partition, const Context & context) const;
+    MatcherFn getPartitionMatcher(const ASTPtr & partition, ContextPtr context) const;
 };
 
 /// RAII struct to record big parts that are submerging or emerging.
