--- conflicted
+++ resolved
@@ -1248,11 +1248,6 @@
     /// The same for clearOldTemporaryDirectories.
     std::mutex clear_old_temporary_directories_mutex;
 
-<<<<<<< HEAD
-    void checkProperties(const StorageInMemoryMetadata & new_metadata, const StorageInMemoryMetadata & old_metadata, bool attach, bool allow_empty_sorting_key, ContextPtr local_context) const;
-
-    void setProperties(const StorageInMemoryMetadata & new_metadata, const StorageInMemoryMetadata & old_metadata, bool attach, ContextPtr local_context);
-=======
     void checkProperties(
         const StorageInMemoryMetadata & new_metadata,
         const StorageInMemoryMetadata & old_metadata,
@@ -1264,9 +1259,8 @@
     void setProperties(
         const StorageInMemoryMetadata & new_metadata,
         const StorageInMemoryMetadata & old_metadata,
-        bool attach = false,
-        ContextPtr local_context = nullptr);
->>>>>>> 9a3d1d62
+        bool attach,
+        ContextPtr local_context);
 
     void checkPartitionKeyAndInitMinMax(const KeyDescription & new_partition_key);
 
