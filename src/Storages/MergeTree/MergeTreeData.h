--- conflicted
+++ resolved
@@ -19,13 +19,9 @@
 #include <Storages/IndicesDescription.h>
 #include <Storages/MergeTree/MergeTreePartsMover.h>
 #include <Interpreters/PartLog.h>
-<<<<<<< HEAD
-#include <Disks/DiskSpaceMonitor.h>
-=======
 #include <Disks/StoragePolicy.h>
 #include <Interpreters/Aggregator.h>
 #include <Storages/extractKeyExpressionList.h>
->>>>>>> 811d124a
 
 #include <boost/multi_index_container.hpp>
 #include <boost/multi_index/ordered_index.hpp>
@@ -338,24 +334,6 @@
                   BrokenPartCallback broken_part_callback_ = [](const String &){});
 
 
-<<<<<<< HEAD
-    StorageInMemoryMetadata getInMemoryMetadata() const override;
-    ASTPtr getPartitionKeyAST() const override { return partition_by_ast; }
-    ASTPtr getSortingKeyAST() const override { return sorting_key_expr_ast; }
-    ASTPtr getPrimaryKeyAST() const override { return primary_key_expr_ast; }
-    ASTPtr getSamplingKeyAST() const override { return sample_by_ast; }
-
-    Names getColumnsRequiredForPartitionKey() const override { return (partition_key_expr ? partition_key_expr->getRequiredColumns() : Names{}); }
-    Names getColumnsRequiredForSortingKey() const override { return sorting_key_expr->getRequiredColumns(); }
-    Names getColumnsRequiredForPrimaryKey() const override { return primary_key_expr->getRequiredColumns(); }
-    Names getColumnsRequiredForSampling() const override { return columns_required_for_sampling; }
-    Names getColumnsRequiredForFinal() const override { return sorting_key_expr->getRequiredColumns(); }
-    Names getSortingKeyColumns() const override { return sorting_key_columns; }
-
-    ColumnDependencies getColumnDependencies(const NameSet & updated_columns) const override;
-
-=======
->>>>>>> 811d124a
     StoragePolicyPtr getStoragePolicy() const override;
 
     bool supportsPrewhere() const override { return true; }
@@ -370,31 +348,9 @@
     }
 
     bool supportsSettings() const override { return true; }
+    NamesAndTypesList getVirtuals() const override;
 
     bool mayBenefitFromIndexForIn(const ASTPtr & left_in_operand, const Context &, const StorageMetadataPtr & metadata_snapshot) const override;
-
-    NameAndTypePair getColumn(const String & column_name) const override
-    {
-        if (column_name == "_part")
-            return NameAndTypePair("_part", std::make_shared<DataTypeString>());
-        if (column_name == "_part_index")
-            return NameAndTypePair("_part_index", std::make_shared<DataTypeUInt64>());
-        if (column_name == "_partition_id")
-            return NameAndTypePair("_partition_id", std::make_shared<DataTypeString>());
-        if (column_name == "_sample_factor")
-            return NameAndTypePair("_sample_factor", std::make_shared<DataTypeFloat64>());
-
-        return getColumns().getPhysical(column_name);
-    }
-
-    bool hasColumn(const String & column_name) const override
-    {
-        return getColumns().hasPhysical(column_name)
-            || column_name == "_part"
-            || column_name == "_part_index"
-            || column_name == "_partition_id"
-            || column_name == "_sample_factor";
-    }
 
     /// Load the set of data parts from disk. Call once - immediately after the object is created.
     void loadDataParts(bool skip_sanity_checks);
@@ -694,57 +650,7 @@
     ExpressionActionsPtr getPrimaryKeyAndSkipIndicesExpression(const StorageMetadataPtr & metadata_snapshot) const;
     ExpressionActionsPtr getSortingKeyAndSkipIndicesExpression(const StorageMetadataPtr & metadata_snapshot) const;
 
-<<<<<<< HEAD
-    /// Names of columns for primary key + secondary sorting columns.
-    Names sorting_key_columns;
-    ASTPtr sorting_key_expr_ast;
-    ExpressionActionsPtr sorting_key_expr;
-
-    /// Names of columns for primary key.
-    Names primary_key_columns;
-    ASTPtr primary_key_expr_ast;
-    ExpressionActionsPtr primary_key_expr;
-    Block primary_key_sample;
-    DataTypes primary_key_data_types;
-
-    struct TTLEntry
-    {
-        ExpressionActionsPtr expression;
-        String result_column;
-
-        /// Name and type of a destination are only valid in table-level context.
-        PartDestinationType destination_type;
-        String destination_name;
-
-        ASTPtr entry_ast;
-
-        /// Returns destination disk or volume for this rule.
-        SpacePtr getDestination(StoragePolicyPtr policy) const;
-
-        /// Checks if given part already belongs destination disk or volume for this rule.
-        bool isPartInDestination(StoragePolicyPtr policy, const IMergeTreeDataPart & part) const;
-
-        bool isEmpty() const { return expression == nullptr; }
-    };
-
-    std::optional<TTLEntry> selectTTLEntryForTTLInfos(const IMergeTreeDataPart::TTLInfos & ttl_infos, time_t time_of_move) const;
-
-    using TTLEntriesByName = std::unordered_map<String, TTLEntry>;
-    TTLEntriesByName column_ttl_entries_by_name;
-
-    TTLEntry rows_ttl_entry;
-
-    /// This mutex is required for background move operations which do not obtain global locks.
-    mutable std::mutex move_ttl_entries_mutex;
-
-    /// Vector rw operations have to be done under "move_ttl_entries_mutex".
-    std::vector<TTLEntry> move_ttl_entries;
-
-    String sampling_expr_column_name;
-    Names columns_required_for_sampling;
-=======
     std::optional<TTLDescription> selectTTLEntryForTTLInfos(const IMergeTreeDataPart::TTLInfos & ttl_infos, time_t time_of_move) const;
->>>>>>> 811d124a
 
     /// Limiting parallel sends per one table, used in DataPartsExchange
     std::atomic_uint current_table_sends {0};
@@ -878,13 +784,9 @@
     /// The same for clearOldTemporaryDirectories.
     std::mutex clear_old_temporary_directories_mutex;
 
-<<<<<<< HEAD
-    void setProperties(const StorageInMemoryMetadata & metadata, bool only_check = false);
-=======
     void checkProperties(const StorageInMemoryMetadata & new_metadata, const StorageInMemoryMetadata & old_metadata, bool attach = false) const;
 
     void setProperties(const StorageInMemoryMetadata & new_metadata, const StorageInMemoryMetadata & old_metadata, bool attach = false);
->>>>>>> 811d124a
 
     void checkPartitionKeyAndInitMinMax(const KeyDescription & new_partition_key);
 
