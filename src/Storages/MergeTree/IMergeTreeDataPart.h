#pragma once

#include <Core/Block.h>
#include <base/types.h>
#include <Core/NamesAndTypes.h>
#include <Storages/IStorage.h>
#include <Storages/MergeTree/MergeTreeIndexGranularity.h>
#include <Storages/MergeTree/MergeTreeIndexGranularityInfo.h>
#include <Storages/MergeTree/MergeTreeIndices.h>
#include <Storages/MergeTree/MergeTreePartInfo.h>
#include <Storages/MergeTree/MergeTreePartition.h>
#include <Storages/MergeTree/MergeTreeDataPartChecksum.h>
#include <Storages/MergeTree/MergeTreeDataPartTTLInfo.h>
#include <Storages/MergeTree/MergeTreeIOSettings.h>
#include <Storages/MergeTree/KeyCondition.h>
#include <DataTypes/Serializations/SerializationInfo.h>

#include <shared_mutex>

namespace zkutil
{
    class ZooKeeper;
    using ZooKeeperPtr = std::shared_ptr<ZooKeeper>;
}

namespace DB
{

struct ColumnSize;
class MergeTreeData;
struct FutureMergedMutatedPart;
class IReservation;
using ReservationPtr = std::unique_ptr<IReservation>;

class IVolume;
using VolumePtr = std::shared_ptr<IVolume>;

class IMergeTreeReader;
class IMergeTreeDataPartWriter;
class MarkCache;
class UncompressedCache;

/// Description of the data part.
class IMergeTreeDataPart : public std::enable_shared_from_this<IMergeTreeDataPart>
{
public:
    static constexpr auto DATA_FILE_EXTENSION = ".bin";

    using Checksums = MergeTreeDataPartChecksums;
    using Checksum = MergeTreeDataPartChecksums::Checksum;
    using ValueSizeMap = std::map<std::string, double>;

    using MergeTreeReaderPtr = std::unique_ptr<IMergeTreeReader>;
    using MergeTreeWriterPtr = std::unique_ptr<IMergeTreeDataPartWriter>;

    using ColumnSizeByName = std::unordered_map<std::string, ColumnSize>;
    using NameToNumber = std::unordered_map<std::string, size_t>;

    using IndexSizeByName = std::unordered_map<std::string, ColumnSize>;

    using Type = MergeTreeDataPartType;


    IMergeTreeDataPart(
        const MergeTreeData & storage_,
        const String & name_,
        const MergeTreePartInfo & info_,
        const VolumePtr & volume,
        const std::optional<String> & relative_path,
        Type part_type_,
        const IMergeTreeDataPart * parent_part_);

    IMergeTreeDataPart(
        const MergeTreeData & storage_,
        const String & name_,
        const VolumePtr & volume,
        const std::optional<String> & relative_path,
        Type part_type_,
        const IMergeTreeDataPart * parent_part_);

    virtual MergeTreeReaderPtr getReader(
        const NamesAndTypesList & columns_,
        const StorageMetadataPtr & metadata_snapshot,
        const MarkRanges & mark_ranges,
        UncompressedCache * uncompressed_cache,
        MarkCache * mark_cache,
        const MergeTreeReaderSettings & reader_settings_,
        const ValueSizeMap & avg_value_size_hints_ = ValueSizeMap{},
        const ReadBufferFromFileBase::ProfileCallback & profile_callback_ = ReadBufferFromFileBase::ProfileCallback{}) const = 0;

    virtual MergeTreeWriterPtr getWriter(
        const NamesAndTypesList & columns_list,
        const StorageMetadataPtr & metadata_snapshot,
        const std::vector<MergeTreeIndexPtr> & indices_to_recalc,
        const CompressionCodecPtr & default_codec_,
        const MergeTreeWriterSettings & writer_settings,
        const MergeTreeIndexGranularity & computed_index_granularity = {}) const = 0;

    virtual bool isStoredOnDisk() const = 0;

    virtual bool isStoredOnRemoteDisk() const = 0;

<<<<<<< HEAD
    virtual bool isStoredOnRemoteDiskWithZeroCopySupport() const = 0;
=======
    virtual bool supportsVerticalMerge() const { return false; }
>>>>>>> 0810454b

    /// NOTE: Returns zeros if column files are not found in checksums.
    /// Otherwise return information about column size on disk.
    ColumnSize getColumnSize(const String & column_name) const;

    /// NOTE: Returns zeros if secondary indexes are not found in checksums.
    /// Otherwise return information about secondary index size on disk.
    IndexSize getSecondaryIndexSize(const String & secondary_index_name) const;

    /// Return information about column size on disk for all columns in part
    ColumnSize getTotalColumnsSize() const { return total_columns_size; }

    /// Return information about secondary indexes size on disk for all indexes in part
    IndexSize getTotalSeconaryIndicesSize() const { return total_secondary_indices_size; }

    virtual String getFileNameForColumn(const NameAndTypePair & column) const = 0;

    virtual ~IMergeTreeDataPart();

    using ColumnToSize = std::map<std::string, UInt64>;
    /// Populates columns_to_size map (compressed size).
    void accumulateColumnSizes(ColumnToSize & /* column_to_size */) const;

    Type getType() const { return part_type; }

    String getTypeName() const { return getType().toString(); }

    void setColumns(const NamesAndTypesList & new_columns);

    const NamesAndTypesList & getColumns() const { return columns; }

    void setSerializationInfos(const SerializationInfoByName & new_infos);

    const SerializationInfoByName & getSerializationInfos() const { return serialization_infos; }

    SerializationPtr getSerialization(const NameAndTypePair & column) const;

    /// Throws an exception if part is not stored in on-disk format.
    void assertOnDisk() const;

    void remove() const;

    void projectionRemove(const String & parent_to, bool keep_shared_data = false) const;

    /// Initialize columns (from columns.txt if exists, or create from column files if not).
    /// Load checksums from checksums.txt if exists. Load index if required.
    void loadColumnsChecksumsIndexes(bool require_columns_checksums, bool check_consistency);

    String getMarksFileExtension() const { return index_granularity_info.marks_file_extension; }

    /// Generate the new name for this part according to `new_part_info` and min/max dates from the old name.
    /// This is useful when you want to change e.g. block numbers or the mutation version of the part.
    String getNewName(const MergeTreePartInfo & new_part_info) const;

    /// Returns column position in part structure or std::nullopt if it's missing in part.
    ///
    /// NOTE: Doesn't take column renames into account, if some column renames
    /// take place, you must take original name of column for this part from
    /// storage and pass it to this method.
    std::optional<size_t> getColumnPosition(const String & column_name) const;

    /// Returns the name of a column with minimum compressed size (as returned by getColumnSize()).
    /// If no checksums are present returns the name of the first physically existing column.
    String getColumnNameWithMinimumCompressedSize(
        const StorageSnapshotPtr & storage_snapshot, bool with_subcolumns) const;

    bool contains(const IMergeTreeDataPart & other) const { return info.contains(other.info); }

    /// If the partition key includes date column (a common case), this function will return min and max values for that column.
    std::pair<DayNum, DayNum> getMinMaxDate() const;

    /// otherwise, if the partition key includes dateTime column (also a common case), this function will return min and max values for that column.
    std::pair<time_t, time_t> getMinMaxTime() const;

    bool isEmpty() const { return rows_count == 0; }

    /// Compute part block id for zero level part. Otherwise throws an exception.
    /// If token is not empty, block id is calculated based on it instead of block data
    String getZeroLevelPartBlockID(std::string_view token) const;

    const MergeTreeData & storage;

    String name;
    MergeTreePartInfo info;

    /// Part unique identifier.
    /// The intention is to use it for identifying cases where the same part is
    /// processed by multiple shards.
    UUID uuid = UUIDHelpers::Nil;

    VolumePtr volume;

    /// A directory path (relative to storage's path) where part data is actually stored
    /// Examples: 'detached/tmp_fetch_<name>', 'tmp_<name>', '<name>'
    /// NOTE: Cannot have trailing slash.
    mutable String relative_path;
    MergeTreeIndexGranularityInfo index_granularity_info;

    size_t rows_count = 0;

    time_t modification_time = 0;
    /// When the part is removed from the working set. Changes once.
    mutable std::atomic<time_t> remove_time { std::numeric_limits<time_t>::max() };

    /// If true, the destructor will delete the directory with the part.
    /// FIXME Why do we need this flag? What's difference from Temporary and DeleteOnDestroy state? Can we get rid of this?
    bool is_temp = false;

    /// If true it means that there are no ZooKeeper node for this part, so it should be deleted only from filesystem
    bool is_duplicate = false;

    /// Frozen by ALTER TABLE ... FREEZE ... It is used for information purposes in system.parts table.
    mutable std::atomic<bool> is_frozen {false};

    /// Flag for keep S3 data when zero-copy replication over S3 turned on.
    mutable bool force_keep_shared_data = false;

    /**
     * Part state is a stage of its lifetime. States are ordered and state of a part could be increased only.
     * Part state should be modified under data_parts mutex.
     *
     * Possible state transitions:
     * Temporary -> PreActive:       we are trying to add a fetched, inserted or merged part to active set
     * PreActive -> Outdated:        we could not add a part to active set and are doing a rollback (for example it is duplicated part)
     * PreActive -> Active:          we successfully added a part to active dataset
     * PreActive -> Outdated:        a part was replaced by a covering part or DROP PARTITION
     * Outdated -> Deleting:         a cleaner selected this part for deletion
     * Deleting -> Outdated:         if an ZooKeeper error occurred during the deletion, we will retry deletion
     * Active -> DeleteOnDestroy:    if part was moved to another disk
     */
    enum class State
    {
        Temporary,       /// the part is generating now, it is not in data_parts list
        PreActive,    /// the part is in data_parts, but not used for SELECTs
        Active,       /// active data part, used by current and upcoming SELECTs
        Outdated,        /// not active data part, but could be used by only current SELECTs, could be deleted after SELECTs finishes
        Deleting,        /// not active data part with identity refcounter, it is deleting right now by a cleaner
        DeleteOnDestroy, /// part was moved to another disk and should be deleted in own destructor
    };

    using TTLInfo = MergeTreeDataPartTTLInfo;
    using TTLInfos = MergeTreeDataPartTTLInfos;

    TTLInfos ttl_infos;

    /// Current state of the part. If the part is in working set already, it should be accessed via data_parts mutex
    void setState(State new_state) const;
    State getState() const;

    static constexpr std::string_view stateString(State state) { return magic_enum::enum_name(state); }
    constexpr std::string_view stateString() const { return stateString(state); }

    String getNameWithState() const { return fmt::format("{} (state {})", name, stateString()); }

    /// Returns true if state of part is one of affordable_states
    bool checkState(const std::initializer_list<State> & affordable_states) const
    {
        for (auto affordable_state : affordable_states)
        {
            if (state == affordable_state)
                return true;
        }
        return false;
    }

    /// Throws an exception if state of the part is not in affordable_states
    void assertState(const std::initializer_list<State> & affordable_states) const;

    /// Primary key (correspond to primary.idx file).
    /// Always loaded in RAM. Contains each index_granularity-th value of primary key tuple.
    /// Note that marks (also correspond to primary key) is not always in RAM, but cached. See MarkCache.h.
    using Index = Columns;
    Index index;

    MergeTreePartition partition;

    /// Amount of rows between marks
    /// As index always loaded into memory
    MergeTreeIndexGranularity index_granularity;

    /// Index that for each part stores min and max values of a set of columns. This allows quickly excluding
    /// parts based on conditions on these columns imposed by a query.
    /// Currently this index is built using only columns required by partition expression, but in principle it
    /// can be built using any set of columns.
    struct MinMaxIndex
    {
        /// A direct product of ranges for each key column. See Storages/MergeTree/KeyCondition.cpp for details.
        std::vector<Range> hyperrectangle;
        bool initialized = false;

    public:
        MinMaxIndex() = default;

        /// For month-based partitioning.
        MinMaxIndex(DayNum min_date, DayNum max_date)
            : hyperrectangle(1, Range(min_date, true, max_date, true))
            , initialized(true)
        {
        }

        using WrittenFiles = std::vector<std::unique_ptr<WriteBufferFromFileBase>>;

        void load(const MergeTreeData & data, const DiskPtr & disk_, const String & part_path);
        [[nodiscard]] WrittenFiles store(const MergeTreeData & data, const DiskPtr & disk_, const String & part_path, Checksums & checksums) const;
        [[nodiscard]] WrittenFiles store(const Names & column_names, const DataTypes & data_types, const DiskPtr & disk_, const String & part_path, Checksums & checksums) const;

        void update(const Block & block, const Names & column_names);
        void merge(const MinMaxIndex & other);
    };

    using MinMaxIndexPtr = std::shared_ptr<MinMaxIndex>;

    MinMaxIndexPtr minmax_idx;

    Checksums checksums;

    /// Columns with values, that all have been zeroed by expired ttl
    NameSet expired_columns;

    CompressionCodecPtr default_codec;

    /// For data in RAM ('index')
    UInt64 getIndexSizeInBytes() const;
    UInt64 getIndexSizeInAllocatedBytes() const;
    UInt64 getMarksCount() const;

    UInt64 getBytesOnDisk() const { return bytes_on_disk; }
    void setBytesOnDisk(UInt64 bytes_on_disk_) { bytes_on_disk = bytes_on_disk_; }

    size_t getFileSizeOrZero(const String & file_name) const;

    /// Returns path to part dir relatively to disk mount point
    String getFullRelativePath() const;

    /// Returns full path to part dir
    String getFullPath() const;

    /// Moves a part to detached/ directory and adds prefix to its name
    void renameToDetached(const String & prefix) const;

    /// Makes checks and move part to new directory
    /// Changes only relative_dir_name, you need to update other metadata (name, is_temp) explicitly
    virtual void renameTo(const String & new_relative_path, bool remove_new_dir_if_exists) const;

    /// Cleanup shared locks made with old name after part renaming
    virtual void cleanupOldName(const String & old_part_name) const;

    /// Makes clone of a part in detached/ directory via hard links
    virtual void makeCloneInDetached(const String & prefix, const StorageMetadataPtr & metadata_snapshot) const;

    /// Makes full clone of part in specified subdirectory (relative to storage data directory, e.g. "detached") on another disk
    void makeCloneOnDisk(const DiskPtr & disk, const String & directory_name) const;

    /// Checks that .bin and .mrk files exist.
    ///
    /// NOTE: Doesn't take column renames into account, if some column renames
    /// take place, you must take original name of column for this part from
    /// storage and pass it to this method.
    virtual bool hasColumnFiles(const NameAndTypePair & /* column */) const { return false; }

    /// Returns true if this part shall participate in merges according to
    /// settings of given storage policy.
    bool shallParticipateInMerges(const StoragePolicyPtr & storage_policy) const;

    /// Calculate the total size of the entire directory with all the files
    static UInt64 calculateTotalSizeOnDisk(const DiskPtr & disk_, const String & from);

    /// Calculate column and secondary indices sizes on disk.
    void calculateColumnsAndSecondaryIndicesSizesOnDisk();

    String getRelativePathForPrefix(const String & prefix, bool detached = false) const;

    bool isProjectionPart() const { return parent_part != nullptr; }

    const IMergeTreeDataPart * getParentPart() const { return parent_part; }

    const std::map<String, std::shared_ptr<IMergeTreeDataPart>> & getProjectionParts() const { return projection_parts; }

    void addProjectionPart(const String & projection_name, std::shared_ptr<IMergeTreeDataPart> && projection_part)
    {
        projection_parts.emplace(projection_name, std::move(projection_part));
    }

    bool hasProjection(const String & projection_name) const
    {
        return projection_parts.find(projection_name) != projection_parts.end();
    }

    void loadProjections(bool require_columns_checksums, bool check_consistency);

    /// Return set of metadata file names without checksums. For example,
    /// columns.txt or checksums.txt itself.
    NameSet getFileNamesWithoutChecksums() const;

    /// File with compression codec name which was used to compress part columns
    /// by default. Some columns may have their own compression codecs, but
    /// default will be stored in this file.
    static inline constexpr auto DEFAULT_COMPRESSION_CODEC_FILE_NAME = "default_compression_codec.txt";

    static inline constexpr auto DELETE_ON_DESTROY_MARKER_FILE_NAME = "delete-on-destroy.txt";

    static inline constexpr auto UUID_FILE_NAME = "uuid.txt";

    /// File that contains information about kinds of serialization of columns
    /// and information that helps to choose kind of serialization later during merging
    /// (number of rows, number of rows with default values, etc).
    static inline constexpr auto SERIALIZATION_FILE_NAME = "serialization.json";

    /// One of part files which is used to check how many references (I'd like
    /// to say hardlinks, but it will confuse even more) we have for the part
    /// for zero copy replication. Sadly it's very complex.
    ///
    /// NOTE: it's not a random "metadata" file for part like 'columns.txt'. If
    /// two relative parts (for example all_1_1_0 and all_1_1_0_100) has equal
    /// checksums.txt it means that one part was obtained by FREEZE operation or
    /// it was mutation without any change for source part. In this case we
    /// really don't need to remove data from remote FS and need only decrement
    /// reference counter locally.
    static inline constexpr auto FILE_FOR_REFERENCES_CHECK = "checksums.txt";

    /// Checks that all TTLs (table min/max, column ttls, so on) for part
    /// calculated. Part without calculated TTL may exist if TTL was added after
    /// part creation (using alter query with materialize_ttl setting).
    bool checkAllTTLCalculated(const StorageMetadataPtr & metadata_snapshot) const;

    /// Return some uniq string for file.
    /// Required for distinguish different copies of the same part on remote FS.
    String getUniqueId() const;

protected:

    /// Total size of all columns, calculated once in calcuateColumnSizesOnDisk
    ColumnSize total_columns_size;

    /// Size for each column, calculated once in calcuateColumnSizesOnDisk
    ColumnSizeByName columns_sizes;

    ColumnSize total_secondary_indices_size;

    IndexSizeByName secondary_index_sizes;

    /// Total size on disk, not only columns. May not contain size of
    /// checksums.txt and columns.txt. 0 - if not counted;
    UInt64 bytes_on_disk{0};

    /// Columns description. Cannot be changed, after part initialization.
    NamesAndTypesList columns;

    const Type part_type;

    /// Not null when it's a projection part.
    const IMergeTreeDataPart * parent_part;

    std::map<String, std::shared_ptr<IMergeTreeDataPart>> projection_parts;

    void removeIfNeeded();

    virtual void checkConsistency(bool require_part_metadata) const;
    void checkConsistencyBase() const;

    /// Fill each_columns_size and total_size with sizes from columns files on
    /// disk using columns and checksums.
    virtual void calculateEachColumnSizes(ColumnSizeByName & each_columns_size, ColumnSize & total_size) const = 0;

    String getRelativePathForDetachedPart(const String & prefix) const;

    std::optional<bool> keepSharedDataInDecoupledStorage() const;

private:
    /// In compact parts order of columns is necessary
    NameToNumber column_name_to_position;

    /// Map from name of column to its serialization info.
    SerializationInfoByName serialization_infos;

    /// Reads part unique identifier (if exists) from uuid.txt
    void loadUUID();

    /// Reads columns names and types from columns.txt
    void loadColumns(bool require);

    /// If checksums.txt exists, reads file's checksums (and sizes) from it
    void loadChecksums(bool require);

    /// Loads marks index granularity into memory
    virtual void loadIndexGranularity();

    /// Loads index file.
    void loadIndex();

    /// Load rows count for this part from disk (for the newer storage format version).
    /// For the older format version calculates rows count from the size of a column with a fixed size.
    void loadRowsCount();

    /// Loads ttl infos in json format from file ttl.txt. If file doesn't exists assigns ttl infos with all zeros
    void loadTTLInfos();

    void loadPartitionAndMinMaxIndex();

    void calculateColumnsSizesOnDisk();

    void calculateSecondaryIndicesSizesOnDisk();

    /// Load default compression codec from file default_compression_codec.txt
    /// if it not exists tries to deduce codec from compressed column without
    /// any specifial compression.
    void loadDefaultCompressionCodec();

    /// Found column without specific compression and return codec
    /// for this column with default parameters.
    CompressionCodecPtr detectDefaultCompressionCodec() const;

    mutable State state{State::Temporary};
};

using MergeTreeDataPartState = IMergeTreeDataPart::State;
using MergeTreeDataPartPtr = std::shared_ptr<const IMergeTreeDataPart>;
using MergeTreeMutableDataPartPtr = std::shared_ptr<IMergeTreeDataPart>;

bool isCompactPart(const MergeTreeDataPartPtr & data_part);
bool isWidePart(const MergeTreeDataPartPtr & data_part);
bool isInMemoryPart(const MergeTreeDataPartPtr & data_part);

}<|MERGE_RESOLUTION|>--- conflicted
+++ resolved
@@ -99,12 +99,6 @@
     virtual bool isStoredOnDisk() const = 0;
 
     virtual bool isStoredOnRemoteDisk() const = 0;
-
-<<<<<<< HEAD
-    virtual bool isStoredOnRemoteDiskWithZeroCopySupport() const = 0;
-=======
-    virtual bool supportsVerticalMerge() const { return false; }
->>>>>>> 0810454b
 
     /// NOTE: Returns zeros if column files are not found in checksums.
     /// Otherwise return information about column size on disk.
