#pragma once

#include <atomic>
#include <unordered_map>
#include <IO/WriteSettings.h>
#include <base/types.h>
#include <base/defines.h>
#include <Core/NamesAndTypes.h>
#include <Storages/ColumnSize.h>
#include <Storages/IStorage_fwd.h>
#include <Storages/MergeTree/AlterConversions.h>
#include <Storages/MergeTree/IDataPartStorage.h>
#include <Storages/MergeTree/MergeTreeDataPartState.h>
#include <Storages/MergeTree/MergeTreeIndexGranularity.h>
#include <Storages/MergeTree/MergeTreeIndexGranularityInfo.h>
#include <Storages/MergeTree/PatchParts/SourcePartsSetForPatch.h>
#include <Storages/MergeTree/MergeTreePartInfo.h>
#include <Storages/MergeTree/MergeTreePartition.h>
#include <Storages/MergeTree/MergeTreeDataPartChecksum.h>
#include <Storages/MergeTree/MergeTreeDataPartTTLInfo.h>
#include <Storages/MergeTree/MergeTreeIOSettings.h>
#include <Storages/Statistics/Statistics.h>
#include <Storages/MergeTree/KeyCondition.h>
#include <Storages/MergeTree/MergeTreeDataPartBuilder.h>
#include <Storages/MergeTree/ColumnsSubstreams.h>
#include <Storages/ColumnsDescription.h>
#include <Interpreters/TransactionVersionMetadata.h>
#include <DataTypes/Serializations/SerializationInfo.h>

namespace zkutil
{
    class ZooKeeper;
    using ZooKeeperPtr = std::shared_ptr<ZooKeeper>;
}

namespace DB
{

class Block;
struct ColumnSize;
class DeserializationPrefixesCache;
class MergeTreeData;
struct FutureMergedMutatedPart;
class IReservation;
using ReservationPtr = std::unique_ptr<IReservation>;

class IMergeTreeReader;
class MarkCache;
class UncompressedCache;
class MergeTreeTransaction;

struct MergeTreeReadTaskInfo;
using MergeTreeReadTaskInfoPtr = std::shared_ptr<const MergeTreeReadTaskInfo>;

class PrimaryIndexCache;
using PrimaryIndexCachePtr = std::shared_ptr<PrimaryIndexCache>;

enum class DataPartRemovalState : uint8_t
{
    NOT_ATTEMPTED,
    VISIBLE_TO_TRANSACTIONS,
    NON_UNIQUE_OWNERSHIP,
    NOT_REACHED_REMOVAL_TIME,
    HAS_SKIPPED_MUTATION_PARENT,
    EMPTY_PART_COVERS_OTHER_PARTS,
    REMOVE,
    REMOVE_ROLLED_BACK,
    REMOVE_RETRY,
};

/// Description of the data part.
class IMergeTreeDataPart : public std::enable_shared_from_this<IMergeTreeDataPart>, public DataPartStorageHolder
{
public:
    static constexpr auto DATA_FILE_EXTENSION = ".bin";

    using Checksums = MergeTreeDataPartChecksums;
    using Checksum = MergeTreeDataPartChecksums::Checksum;

    using ColumnSizeByName = std::unordered_map<std::string, ColumnSize>;
    using NameToNumber = std::unordered_map<std::string, size_t>;

    using Index = Columns;
    using IndexPtr = std::shared_ptr<const Index>;
    using IndexSizeByName = std::unordered_map<std::string, ColumnSize>;

    using Type = MergeTreeDataPartType;

    IMergeTreeDataPart(
        const MergeTreeData & storage_,
        const String & name_,
        const MergeTreePartInfo & info_,
        const MutableDataPartStoragePtr & data_part_storage_,
        Type part_type_,
        const IMergeTreeDataPart * parent_part_);

    virtual bool isStoredOnReadonlyDisk() const = 0;
    virtual bool isStoredOnRemoteDisk() const = 0;
    virtual bool isStoredOnRemoteDiskWithZeroCopySupport() const = 0;

    /// NOTE: Returns zeros if column files are not found in checksums.
    /// Otherwise return information about column size on disk.
    ColumnSize getColumnSize(const String & column_name) const;

    virtual std::optional<time_t> getColumnModificationTime(const String & column_name) const = 0;

    /// NOTE: Returns zeros if secondary indexes are not found in checksums.
    /// Otherwise return information about secondary index size on disk.
    IndexSize getSecondaryIndexSize(const String & secondary_index_name) const;

    /// Returns true if there is materialized index with specified name in part.
    bool hasSecondaryIndex(const String & index_name) const;

    /// Return information about column size on disk for all columns in part
    ColumnSize getTotalColumnsSize() const;

    /// Return information about secondary indexes size on disk for all indexes in part
    IndexSize getTotalSecondaryIndicesSize() const;

    virtual std::optional<String> getFileNameForColumn(const NameAndTypePair & column) const = 0;

    virtual ~IMergeTreeDataPart();

    using ColumnToSize = std::map<std::string, UInt64>;
    /// Populates columns_to_size map (compressed size).
    void accumulateColumnSizes(ColumnToSize & /* column_to_size */) const;

    Type getType() const { return part_type; }
    MergeTreeDataPartFormat getFormat() const { return {part_type, getDataPartStorage().getType()}; }

    String getTypeName() const { return getType().toString(); }

    /// We could have separate method like setMetadata, but it's much more convenient to set it up with columns
    void setColumns(const NamesAndTypesList & new_columns, const SerializationInfoByName & new_infos, int32_t new_metadata_version);

    void setColumnsSubstreams(const ColumnsSubstreams & columns_substreams_);

    /// Version of metadata for part (columns, pk and so on)
    int32_t getMetadataVersion() const { return metadata_version; }
    void setMetadataVersion(int32_t metadata_version_) noexcept { metadata_version = metadata_version_; }
    void writeMetadataVersion(ContextPtr local_context, int32_t metadata_version, bool sync);

    const NamesAndTypesList & getColumns() const { return columns; }
    const ColumnsDescription & getColumnsDescription() const { return columns_description; }
    const ColumnsDescription & getColumnsDescriptionWithCollectedNested() const { return columns_description_with_collected_nested; }
    const ColumnsSubstreams & getColumnsSubstreams() const { return columns_substreams; }
    StorageMetadataPtr getMetadataSnapshot() const;

    NameAndTypePair getColumn(const String & name) const;
    std::optional<NameAndTypePair> tryGetColumn(const String & column_name) const;

    /// Get sample column from part. For ordinary columns it just creates column using it's type.
    /// For columns with dynamic structure it reads sample column with 0 rows from the part.
    ColumnPtr getColumnSample(const NameAndTypePair & column) const;

    const SerializationInfoByName & getSerializationInfos() const { return serialization_infos; }

    const SerializationByName & getSerializations() const { return serializations; }

    SerializationPtr getSerialization(const String & column_name) const;
    SerializationPtr tryGetSerialization(const String & column_name) const;

    void remove();

    ColumnsStatistics loadStatistics() const;

    /// Initialize columns (from columns.txt if exists, or create from column files if not).
    /// Load various metadata into memory: checksums from checksums.txt, index if required, etc.
    void loadColumnsChecksumsIndexes(bool require_columns_checksums, bool check_consistency, bool load_metadata_version = true);

    void loadRowsCountFileForUnexpectedPart();

    /// Loads marks and saves them into mark cache for specified columns.
    virtual void loadMarksToCache(const Names & column_names, MarkCache * mark_cache) const = 0;

    /// Removes marks from cache for all columns in part.
    virtual void removeMarksFromCache(MarkCache * mark_cache) const = 0;

    /// Removes data related to data part from mark and primary index caches.
    void clearCaches();

    /// Returns true if data related to data part may be stored in mark and primary index caches.
    bool mayStoreDataInCaches() const;

    String getMarksFileExtension() const { return index_granularity_info.mark_type.getFileExtension(); }

    /// Generate the new name for this part according to `new_part_info` and min/max dates from the old name.
    /// This is useful when you want to change e.g. block numbers or the mutation version of the part.
    String getNewName(const MergeTreePartInfo & new_part_info) const;

    /// Returns column position in part structure or std::nullopt if it's missing in part.
    ///
    /// NOTE: Doesn't take column renames into account, if some column renames
    /// take place, you must take original name of column for this part from
    /// storage and pass it to this method.
    std::optional<size_t> getColumnPosition(const String & column_name) const;
    const NameToNumber & getColumnPositions() const { return column_name_to_position; }

    /// Returns the name of a column with minimum compressed size (as returned by getColumnSize()).
    /// If no checksums are present returns the name of the first physically existing column.
    /// We pass a list of available columns since the ones available in the current storage snapshot might be smaller
    /// than the one the table has (e.g a DROP COLUMN happened) and we don't want to get a column not in the snapshot
    String getColumnNameWithMinimumCompressedSize(const NamesAndTypesList & available_columns) const;

    bool contains(const IMergeTreeDataPart & other) const { return info.contains(other.info); }

    /// If the partition key includes date column (a common case), this function will return min and max values for that column.
    std::pair<DayNum, DayNum> getMinMaxDate() const;

    /// otherwise, if the partition key includes dateTime column (also a common case), this function will return min and max values for that column.
    std::pair<time_t, time_t> getMinMaxTime() const;

    /// Returns two timespamps with min/max time of when data was added in this part.
    /// These values doesn't require the special partition key in part schema.
    /// Just keeping for each part two variable and update them with inserts, merges and mutations.
    time_t getMinTimeOfDataInsertion() const;
    time_t getMaxTimeOfDataInsertion() const;

    bool isEmpty() const { return rows_count == 0; }

    /// Compute part block id for zero level part. Otherwise throws an exception.
    /// If token is not empty, block id is calculated based on it instead of block data
    UInt128 getPartBlockIDHash() const;
    String getNewPartBlockID(std::string_view token) const;

    void setName(const String & new_name);

    const MergeTreeData & storage;

    const String & name;    // const ref to private mutable_name
    MergeTreePartInfo info;

    /// Part unique identifier.
    /// The intention is to use it for identifying cases where the same part is
    /// processed by multiple shards.
    UUID uuid = UUIDHelpers::Nil;

    MergeTreeIndexGranularityInfo index_granularity_info;

    size_t rows_count = 0;

    /// Existing rows count (excluding lightweight deleted rows)
    std::optional<size_t> existing_rows_count;

    time_t modification_time = 0;

<<<<<<< HEAD
    std::optional<time_t> min_time_of_data_insert;
    std::optional<time_t> max_time_of_data_insert;

=======
>>>>>>> 8496a3c6
    /// When the part is removed from the working set. Changes once.
    mutable std::atomic<time_t> remove_time { std::numeric_limits<time_t>::max() };

    /// If true, the destructor will delete the directory with the part.
    /// FIXME Why do we need this flag? What's difference from Temporary and DeleteOnDestroy state? Can we get rid of this?
    bool is_temp = false;
    std::atomic<bool> is_removed = false;

    /// This type and the field remove_tmp_policy is used as a hint
    /// to help avoid communication with keeper when temporary part is deleting.
    /// The common procedure is to ask the keeper with unlock request to release a references to the blobs.
    /// And then follow the keeper answer decide remove or preserve the blobs in that part from s3.
    /// However in some special cases Clickhouse can make a decision without asking keeper.
    enum class BlobsRemovalPolicyForTemporaryParts : uint8_t
    {
        /// decision about removing blobs is determined by keeper, the common case
        ASK_KEEPER,
        /// is set when Clickhouse is sure that the blobs in the part are belong only to it, other replicas have not seen them yet
        REMOVE_BLOBS,
        /// is set when Clickhouse is sure that the blobs belong to other replica and current replica has not locked them on s3 yet
        PRESERVE_BLOBS,
        /// remove blobs even if the part is not temporary
        REMOVE_BLOBS_OF_NOT_TEMPORARY,
    };
    BlobsRemovalPolicyForTemporaryParts remove_tmp_policy = BlobsRemovalPolicyForTemporaryParts::ASK_KEEPER;

    /// If true it means that there are no ZooKeeper node for this part, so it should be deleted only from filesystem
    bool is_duplicate = false;

    /// Frozen by ALTER TABLE ... FREEZE ... It is used for information purposes in system.parts table.
    mutable std::atomic<bool> is_frozen {false};

    /// If it is a projection part, it can be broken sometimes.
    mutable std::atomic<bool> is_broken {false};
    mutable std::string exception;
    mutable int exception_code = 0;
    mutable std::mutex broken_reason_mutex;

    /// Indicates that the part was marked Outdated by PartCheckThread because the part was not committed to ZooKeeper
    mutable bool is_unexpected_local_part = false;

    /// Indicates that the part was detached and marked Outdated because it's broken
    mutable std::atomic_bool was_removed_as_broken = false;

    /// Flag for keep S3 data when zero-copy replication over S3 turned on.
    mutable bool force_keep_shared_data = false;

    /// Some old parts don't have metadata version, so we set it to the current table's version when loading the part
    bool old_part_with_no_metadata_version_on_disk = false;

    bool new_part_was_committed_to_zookeeper_after_rename_on_disk = false;

    using TTLInfo = MergeTreeDataPartTTLInfo;
    using TTLInfos = MergeTreeDataPartTTLInfos;

    mutable TTLInfos ttl_infos;

    /// Current state of the part. If the part is in working set already, it should be accessed via data_parts mutex
    void setState(MergeTreeDataPartState new_state) const;
    ALWAYS_INLINE MergeTreeDataPartState getState() const { return state.load(std::memory_order_relaxed); }

    static std::string_view stateString(MergeTreeDataPartState state);
    std::string_view stateString() const { return stateString(state.load(std::memory_order_relaxed)); }

    String getNameWithState() const { return fmt::format("{} (state {})", name, stateString()); }

    /// Returns true if state of part is one of affordable_states
    bool checkState(const std::initializer_list<MergeTreeDataPartState> & affordable_states) const
    {
        auto current_state = state.load(std::memory_order_relaxed);
        for (auto affordable_state : affordable_states)
        {
            if (current_state == affordable_state)
                return true;
        }
        return false;
    }

    /// Throws an exception if state of the part is not in affordable_states
    void assertState(const std::initializer_list<MergeTreeDataPartState> & affordable_states) const;

    MergeTreePartition partition;

    /// Amount of rows between marks
    /// As index always loaded into memory
    MergeTreeIndexGranularityPtr index_granularity;

    /// Index that for each part stores min and max values of a set of columns. This allows quickly excluding
    /// parts based on conditions on these columns imposed by a query.
    /// Currently this index is built using only columns required by partition expression, but in principle it
    /// can be built using any set of columns.
    struct MinMaxIndex
    {
        /// A direct product of ranges for each key column. See Storages/MergeTree/KeyCondition.cpp for details.
        std::vector<Range> hyperrectangle;
        bool initialized = false;

    public:
        MinMaxIndex() = default;

        /// For month-based partitioning.
        MinMaxIndex(DayNum min_date, DayNum max_date)
            : hyperrectangle(1, Range(min_date, true, max_date, true))
            , initialized(true)
        {
        }

        void load(const IMergeTreeDataPart & part);

        using WrittenFiles = std::vector<std::unique_ptr<WriteBufferFromFileBase>>;

        [[nodiscard]] WrittenFiles store(StorageMetadataPtr metadata_snapshot, IDataPartStorage & part_storage, Checksums & checksums, const MergeTreeSettingsPtr & storage_settings) const;
        [[nodiscard]] WrittenFiles store(const Names & column_names, const DataTypes & data_types, IDataPartStorage & part_storage, Checksums & checksums, const MergeTreeSettingsPtr & storage_settings) const;

        void update(const Block & block, const Names & column_names);
        void merge(const MinMaxIndex & other);
        static void appendFiles(const MergeTreeData & data, Strings & files);
        /// For Store
        static String getFileColumnName(const String & column_name, const MergeTreeSettingsPtr & storage_settings_);
        /// For Load
        static String getFileColumnName(const String & column_name, const Checksums & checksums_);
    };

    using MinMaxIndexPtr = std::shared_ptr<MinMaxIndex>;

    MinMaxIndexPtr minmax_idx;

    Checksums checksums;

    /// Columns with values, that all have been zeroed by expired ttl
    NameSet expired_columns;

    CompressionCodecPtr default_codec;

    mutable VersionMetadata version;

    /// Version of part metadata (columns, pk and so on). Managed properly only for replicated merge tree.
    int32_t metadata_version;

    /// The number of temporary projection block.
    /// It is set while rebuilding projections in merges or mutations.
    std::optional<UInt64> temp_projection_block_number;

    IndexPtr getIndex() const;
    IndexPtr loadIndexToCache(PrimaryIndexCache & index_cache) const;
    void moveIndexToCache(PrimaryIndexCache & index_cache);
    void removeIndexFromCache(PrimaryIndexCache * index_cache) const;

    void setIndex(Columns index_columns);
    void unloadIndex();
    bool isIndexLoaded() const;

    /// For data in RAM ('index')
    UInt64 getIndexSizeInBytes() const;
    UInt64 getIndexSizeInAllocatedBytes() const;
    UInt64 getIndexGranularityBytes() const;
    UInt64 getIndexGranularityAllocatedBytes() const;
    UInt64 getMarksCount() const;
    UInt64 getIndexSizeFromFile() const;

    UInt64 getBytesOnDisk() const { return bytes_on_disk; }
    UInt64 getBytesUncompressedOnDisk() const { return bytes_uncompressed_on_disk; }
    void setBytesOnDisk(UInt64 bytes_on_disk_) { bytes_on_disk = bytes_on_disk_; }
    void setBytesUncompressedOnDisk(UInt64 bytes_uncompressed_on_disk_) { bytes_uncompressed_on_disk = bytes_uncompressed_on_disk_; }

    /// Returns estimated size of existing rows if setting exclude_deleted_rows_for_part_size_in_merge is true
    /// Otherwise returns bytes_on_disk
    UInt64 getExistingBytesOnDisk() const;

    size_t getFileSizeOrZero(const String & file_name) const;
    auto getFilesChecksums() const { return checksums.files; }

    /// Moves a part to detached/ directory and adds prefix to its name
    void renameToDetached(const String & prefix, bool ignore_error = false);

    /// Makes checks and move part to new directory
    /// Changes only relative_dir_name, you need to update other metadata (name, is_temp) explicitly
    virtual void renameTo(const String & new_relative_path, bool remove_new_dir_if_exists);

    /// Makes clone of a part in detached/ directory via hard links
    virtual DataPartStoragePtr makeCloneInDetached(const String & prefix, const StorageMetadataPtr & metadata_snapshot,
                                                   const DiskTransactionPtr & disk_transaction) const;

    /// Makes full clone of part in specified subdirectory (relative to storage data directory, e.g. "detached") on another disk
    MutableDataPartStoragePtr makeCloneOnDisk(
        const DiskPtr & disk,
        const String & directory_name,
        const ReadSettings & read_settings,
        const WriteSettings & write_settings,
        const std::function<void()> & cancellation_hook) const;

    /// Checks that .bin and .mrk files exist.
    ///
    /// NOTE: Doesn't take column renames into account, if some column renames
    /// take place, you must take original name of column for this part from
    /// storage and pass it to this method.
    virtual bool hasColumnFiles(const NameAndTypePair & /* column */) const { return false; }

    /// Returns true if this part shall participate in merges according to
    /// settings of given storage policy.
    bool shallParticipateInMerges(const StoragePolicyPtr & storage_policy) const;

    /// Calculate column and secondary indices sizes on disk.
    void calculateColumnsAndSecondaryIndicesSizesOnDisk() const;

    std::optional<String> getRelativePathForPrefix(const String & prefix, bool detached = false, bool broken = false) const;

    /// This method ignores current tmp prefix of part and returns
    /// the name of part when it was or will be in Active state.
    String getRelativePathOfActivePart() const;

    bool isProjectionPart() const { return parent_part != nullptr; }

    void setSourcePartsSet(SourcePartsSetForPatch source_parts_set_) { source_parts_set = std::move(source_parts_set_); }
    const SourcePartsSetForPatch & getSourcePartsSet() const { return source_parts_set; }

    /// Check if the part is in the `/moving` directory
    bool isMovingPart() const;

    const IMergeTreeDataPart * getParentPart() const { return parent_part; }
    String getParentPartName() const { return parent_part_name; }

    const std::map<String, std::shared_ptr<IMergeTreeDataPart>> & getProjectionParts() const { return projection_parts; }

    MergeTreeDataPartBuilder getProjectionPartBuilder(const String & projection_name, bool is_temp_projection = false);

    void addProjectionPart(const String & projection_name, std::shared_ptr<IMergeTreeDataPart> && projection_part);

    void markProjectionPartAsBroken(const String & projection_name, const String & message, int code) const;

    bool hasProjection(const String & projection_name) const { return projection_parts.contains(projection_name); }

    bool hasProjection() const { return !projection_parts.empty(); }

    bool hasBrokenProjection(const String & projection_name) const;

    /// Return true, if all projections were loaded successfully and none was marked as broken.
    void loadProjections(
        bool require_columns_checksums,
        bool check_consistency,
        bool & has_broken_projection,
        bool if_not_loaded = false,
        bool only_metadata = false);

    /// If checksums.txt exists, reads file's checksums (and sizes) from it
    void loadChecksums(bool require);
    bool areChecksumsLoaded() const { return !checksums.empty(); }

    void setBrokenReason(const String & message, int code) const;

    /// Return set of metadata file names without checksums. For example,
    /// columns.txt or checksums.txt itself.
    NameSet getFileNamesWithoutChecksums() const;

    /// File with compression codec name which was used to compress part columns
    /// by default. Some columns may have their own compression codecs, but
    /// default will be stored in this file.
    static constexpr auto DEFAULT_COMPRESSION_CODEC_FILE_NAME = "default_compression_codec.txt";

    /// "delete-on-destroy.txt" is deprecated. It is no longer being created, only is removed.
    static constexpr auto DELETE_ON_DESTROY_MARKER_FILE_NAME_DEPRECATED = "delete-on-destroy.txt";

    static constexpr auto UUID_FILE_NAME = "uuid.txt";

    /// File that contains information about kinds of serialization of columns
    /// and information that helps to choose kind of serialization later during merging
    /// (number of rows, number of rows with default values, etc).
    static constexpr auto SERIALIZATION_FILE_NAME = "serialization.json";

    /// Version used for transactions.
    static constexpr auto TXN_VERSION_METADATA_FILE_NAME = "txn_version.txt";


    static constexpr auto METADATA_VERSION_FILE_NAME = "metadata_version.txt";

    /// One of part files which is used to check how many references (I'd like
    /// to say hardlinks, but it will confuse even more) we have for the part
    /// for zero copy replication. Sadly it's very complex.
    ///
    /// NOTE: it's not a random "metadata" file for part like 'columns.txt'. If
    /// two relative parts (for example all_1_1_0 and all_1_1_0_100) has equal
    /// checksums.txt it means that one part was obtained by FREEZE operation or
    /// it was mutation without any change for source part. In this case we
    /// really don't need to remove data from remote FS and need only decrement
    /// reference counter locally.
    static constexpr auto FILE_FOR_REFERENCES_CHECK = "checksums.txt";

<<<<<<< HEAD
    /// File with info about min/max time when data was added in the part.
    static constexpr auto MIN_MAX_TIME_OF_DATA_INSERT_FILE = "min_max_time_of_data_insert.txt";
=======
    /// File that contains list of substreams in order of serialization/deserialization for each column.
    static constexpr auto COLUMNS_SUBSTREAMS_FILE_NAME = "columns_substreams.txt";
>>>>>>> 8496a3c6

    /// Checks that all TTLs (table min/max, column ttls, so on) for part
    /// calculated. Part without calculated TTL may exist if TTL was added after
    /// part creation (using alter query with materialize_ttl setting).
    bool checkAllTTLCalculated(const StorageMetadataPtr & metadata_snapshot) const;

    /// Return some uniq string for file.
    /// Required for distinguish different copies of the same part on remote FS.
    String getUniqueId() const;

    /// Ensures that creation_tid was correctly set after part creation.
    void assertHasVersionMetadata(MergeTreeTransaction * txn) const;

    /// [Re]writes file with transactional metadata on disk
    void storeVersionMetadata(bool force = false) const;

    /// Appends the corresponding CSN to file on disk (without fsync)
    void appendCSNToVersionMetadata(VersionMetadata::WhichCSN which_csn) const;

    /// Appends removal TID to file on disk (with fsync)
    void appendRemovalTIDToVersionMetadata(bool clear = false) const;

    /// Loads transactional metadata from disk
    void loadVersionMetadata() const;

    /// Returns true if part was created or removed by a transaction
    bool wasInvolvedInTransaction() const;

    /// Moar hardening: this method is supposed to be used for debug assertions
    bool assertHasValidVersionMetadata() const;

    /// True if the part supports lightweight delete mutate.
    bool supportLightweightDeleteMutate() const;

    /// True if here is lightweight deleted mask file in part.
    bool hasLightweightDelete() const;

    /// Read existing rows count from _row_exists column
    UInt64 readExistingRowsCount();

    void writeChecksums(const MergeTreeDataPartChecksums & checksums_, const WriteSettings & settings);

    /// Checks the consistency of this data part.
    void checkConsistency(bool require_part_metadata) const;

    /// Checks the consistency of this data part, and check the consistency of its projections (if any) as well.
    void checkConsistencyWithProjections(bool require_part_metadata) const;

    /// "delete-on-destroy.txt" is deprecated. It is no longer being created, only is removed.
    /// TODO: remove this method after some time.
    void removeDeleteOnDestroyMarker();

    /// It may look like a stupid joke. but these two methods are absolutely unrelated.
    /// This one is about removing file with metadata about part version (for transactions)
    void removeVersionMetadata();
    /// This one is about removing file with version of part's metadata (columns, pk and so on)
    void removeMetadataVersion();

    /// Read a file associated to a part
    std::unique_ptr<ReadBuffer> readFile(const String & file_name) const;
    std::unique_ptr<ReadBuffer> readFileIfExists(const String & file_name) const;

    static std::optional<String> getStreamNameOrHash(
        const String & name,
        const IMergeTreeDataPart::Checksums & checksums);

    static std::optional<String> getStreamNameOrHash(
        const String & name,
        const String & extension,
        const IDataPartStorage & storage_);

    static std::optional<String> getStreamNameForColumn(
        const String & column_name,
        const ISerialization::SubstreamPath & substream_path,
        const Checksums & checksums_);

    static std::optional<String> getStreamNameForColumn(
        const NameAndTypePair & column,
        const ISerialization::SubstreamPath & substream_path,
        const Checksums & checksums_);

    static std::optional<String> getStreamNameForColumn(
        const String & column_name,
        const ISerialization::SubstreamPath & substream_path,
        const String & extension,
        const IDataPartStorage & storage_);

    static std::optional<String> getStreamNameForColumn(
        const NameAndTypePair & column,
        const ISerialization::SubstreamPath & substream_path,
        const String & extension,
        const IDataPartStorage & storage_);

    mutable std::atomic<DataPartRemovalState> removal_state = DataPartRemovalState::NOT_ATTEMPTED;

    mutable std::atomic<time_t> last_removal_attempt_time = 0;

    void removeIfNeeded();

protected:
    /// Primary key (correspond to primary.idx file).
    /// Lazily loaded in RAM. Contains each index_granularity-th value of primary key tuple.
    /// Note that marks (also correspond to primary key) are not always in RAM, but cached. See MarkCache.h.
    mutable std::mutex index_mutex;
    mutable IndexPtr index;

private:
    /// Columns and secondary indices sizes can be calculated lazily on first request.
    mutable std::mutex columns_and_secondary_indices_sizes_mutex;
    mutable bool are_columns_and_secondary_indices_sizes_calculated = false;

    /// Total size of all columns, calculated once in calcuateColumnSizesOnDisk
    mutable ColumnSize total_columns_size;
    /// Size for each column, calculated once in calcuateColumnSizesOnDisk
    mutable ColumnSizeByName columns_sizes;

    mutable ColumnSize total_secondary_indices_size;

    mutable IndexSizeByName secondary_index_sizes;

protected:
    /// Total size on disk, not only columns. May not contain size of
    /// checksums.txt and columns.txt. 0 - if not counted;
    UInt64 bytes_on_disk{0};
    UInt64 bytes_uncompressed_on_disk{0};

    /// Columns description. Cannot be changed, after part initialization.
    NamesAndTypesList columns;

    /// List of substreams in order of serialization/deserialization for each column.
    ColumnsSubstreams columns_substreams;

    const Type part_type;

    /// Not null when it's a projection part.
    const IMergeTreeDataPart * parent_part;
    String parent_part_name;

    mutable std::map<String, std::shared_ptr<IMergeTreeDataPart>> projection_parts;

    /// Set of source parts for patch parts. Empty for regular parts.
    SourcePartsSetForPatch source_parts_set;

    /// Fill each_columns_size and total_size with sizes from columns files on
    /// disk using columns and checksums.
    virtual void calculateEachColumnSizes(ColumnSizeByName & each_columns_size, ColumnSize & total_size) const = 0;

    std::optional<String> getRelativePathForDetachedPart(const String & prefix, bool broken) const;

    /// Checks that part can be actually removed from disk.
    /// In ordinary scenario always returns true, but in case of
    /// zero-copy replication part can be hold by some other replicas.
    ///
    /// If method return false than only metadata of part from
    /// local storage can be removed, leaving data in remove FS untouched.
    ///
    /// If method return true, than files can be actually removed from remote
    /// storage storage, excluding files in the second returned argument.
    /// They can be hardlinks to some newer parts.
    std::pair<bool, NameSet> canRemovePart() const;

    void initializeIndexGranularityInfo();

    virtual void doCheckConsistency(bool require_part_metadata) const;

private:
    String mutable_name;
    mutable std::atomic<MergeTreeDataPartState> state{MergeTreeDataPartState::Temporary};

    /// In compact parts order of columns is necessary
    NameToNumber column_name_to_position;

    /// Map from name of column to its serialization info.
    SerializationInfoByName serialization_infos;

    /// Serializations for every columns and subcolumns by their names.
    SerializationByName serializations;

    /// Columns description for more convenient access
    /// to columns by name and getting subcolumns.
    ColumnsDescription columns_description;

    /// The same as above but after call of Nested::collect().
    /// It is used while reading from wide parts.
    ColumnsDescription columns_description_with_collected_nested;

    /// Reads part unique identifier (if exists) from uuid.txt
    void loadUUID();

    /// Reads columns names and types from columns.txt
    void loadColumns(bool require, bool load_metadata_version);

    /// Reads columns substreams from columns_substreams.txt.
    void loadColumnsSubstreams();

    /// Loads marks index granularity into memory
    virtual void loadIndexGranularity();

    /// Loads the index file.
    std::shared_ptr<Index> loadIndex() const;

    /// Optimize index. Drop useless columns from suffix of primary key.
    template <typename Columns>
    void optimizeIndexColumns(size_t marks_count, Columns & index_columns) const;

    /// Load rows count for this part from disk (for the newer storage format version).
    /// For the older format version calculates rows count from the size of a column with a fixed size.
    void loadRowsCount();

    /// Load existing rows count from _row_exists column
    /// if load_existing_rows_count_for_old_parts and exclude_deleted_rows_for_part_size_in_merge are both enabled.
    void loadExistingRowsCount();

    /// Loads ttl infos in json format from file ttl.txt. If file doesn't exists assigns ttl infos with all zeros
    void loadTTLInfos();

    void loadPartitionAndMinMaxIndex();

    void calculateColumnsSizesOnDisk() const;

    void calculateSecondaryIndicesSizesOnDisk() const;

    /// Load default compression codec from file default_compression_codec.txt
    /// if it not exists tries to deduce codec from compressed column without
    /// any specifial compression.
    void loadDefaultCompressionCodec();
    void loadSourcePartsSet();

    void loadInsertTimeInfo();

    void writeColumns(const NamesAndTypesList & columns_, const WriteSettings & settings);
    void writeVersionMetadata(const VersionMetadata & version_, bool fsync_part_dir) const;

    template <typename Writer>
    void writeMetadata(const String & filename, const WriteSettings & settings, Writer && writer);

    /// Found column without specific compression and return codec
    /// for this column with default parameters.
    CompressionCodecPtr detectDefaultCompressionCodec() const;

    void incrementStateMetric(MergeTreeDataPartState state) const;
    void decrementStateMetric(MergeTreeDataPartState state) const;

    void checkConsistencyBase() const;

    /// Returns the name of projection for projection part, empty string for regular part.
    String getProjectionName() const;

    /// This ugly flag is needed for debug assertions only
    mutable bool part_is_probably_removed_from_disk = false;

    /// If it's true then data related to this part is cleared from mark and index caches.
    mutable std::atomic_bool cleared_data_in_caches = false;
};

using MergeTreeDataPartPtr = std::shared_ptr<const IMergeTreeDataPart>;
using MergeTreeMutableDataPartPtr = std::shared_ptr<IMergeTreeDataPart>;

bool isCompactPart(const MergeTreeDataPartPtr & data_part);
bool isWidePart(const MergeTreeDataPartPtr & data_part);

inline String getIndexExtension(bool is_compressed_primary_key) { return is_compressed_primary_key ? ".cidx" : ".idx"; }
bool isCompressedFromIndexExtension(const String & index_extension);

using MergeTreeDataPartsVector = std::vector<MergeTreeDataPartPtr>;

Strings getPartsNames(const MergeTreeDataPartsVector & parts);

}<|MERGE_RESOLUTION|>--- conflicted
+++ resolved
@@ -244,12 +244,9 @@
 
     time_t modification_time = 0;
 
-<<<<<<< HEAD
     std::optional<time_t> min_time_of_data_insert;
     std::optional<time_t> max_time_of_data_insert;
 
-=======
->>>>>>> 8496a3c6
     /// When the part is removed from the working set. Changes once.
     mutable std::atomic<time_t> remove_time { std::numeric_limits<time_t>::max() };
 
@@ -537,13 +534,11 @@
     /// reference counter locally.
     static constexpr auto FILE_FOR_REFERENCES_CHECK = "checksums.txt";
 
-<<<<<<< HEAD
     /// File with info about min/max time when data was added in the part.
     static constexpr auto MIN_MAX_TIME_OF_DATA_INSERT_FILE = "min_max_time_of_data_insert.txt";
-=======
+
     /// File that contains list of substreams in order of serialization/deserialization for each column.
     static constexpr auto COLUMNS_SUBSTREAMS_FILE_NAME = "columns_substreams.txt";
->>>>>>> 8496a3c6
 
     /// Checks that all TTLs (table min/max, column ttls, so on) for part
     /// calculated. Part without calculated TTL may exist if TTL was added after
