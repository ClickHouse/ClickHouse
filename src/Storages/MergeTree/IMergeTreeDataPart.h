--- conflicted
+++ resolved
@@ -764,12 +764,9 @@
     /// This ugly flag is needed for debug assertions only
     mutable bool part_is_probably_removed_from_disk = false;
 
-<<<<<<< HEAD
     LoggerPtr log = getLogger("IMergeTreeDataPart");
-=======
     /// If it's true then data related to this part is cleared from mark and index caches.
     mutable std::atomic_bool cleared_data_in_caches = false;
->>>>>>> 0ae05218
 };
 
 using MergeTreeDataPartPtr = std::shared_ptr<const IMergeTreeDataPart>;
