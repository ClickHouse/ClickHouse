--- conflicted
+++ resolved
@@ -72,13 +72,7 @@
     if (stream)
         return;
 
-<<<<<<< HEAD
     auto index_format = index->getDeserializedFormat(part->checksums, index->getFileName());
-    auto index_name = index->getFileName();
-    auto last_mark = getLastMark(all_mark_ranges);
-=======
-    auto index_format = index->getDeserializedFormat(part->getDataPartStorage(), index->getFileName());
->>>>>>> c9ec872c
 
     stream = makeIndexReader(
         index_format.extension,
