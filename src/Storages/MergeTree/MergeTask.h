--- conflicted
+++ resolved
@@ -404,26 +404,22 @@
 
     Stages::const_iterator stages_iterator = stages.begin();
 
+    static bool isInQueueMode(GlobalRuntimeContextPtr global_ctx)
+    {
+        return global_ctx->data->getSettings()->queue_mode;
+    }
+
     static bool enabledBlockNumberColumn(GlobalRuntimeContextPtr global_ctx)
     {
         return global_ctx->data->getSettings()->enable_block_number_column && global_ctx->metadata_snapshot->getGroupByTTLs().empty();
     }
 
-<<<<<<< HEAD
-    /// Check for queue mode is enabled
-    static bool isInQueueMode(GlobalRuntimeContextPtr global_ctx)
-    {
-        return global_ctx->data->getSettings()->queue_mode;
-    }
-
-=======
     static bool enabledBlockOffsetColumn(GlobalRuntimeContextPtr global_ctx)
     {
         return global_ctx->data->getSettings()->enable_block_offset_column && global_ctx->metadata_snapshot->getGroupByTTLs().empty();
     }
 
     static void addGatheringColumn(GlobalRuntimeContextPtr global_ctx, const String & name, const DataTypePtr & type);
->>>>>>> 4e486f41
 };
 
 /// FIXME
