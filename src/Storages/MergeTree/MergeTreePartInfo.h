#pragma once

#include <limits>
#include <optional>
#include <tuple>
#include <vector>
#include <array>
#include <common/types.h>
#include <common/DayNum.h>
#include <Storages/MergeTree/MergeTreeDataFormatVersion.h>


namespace DB
{

/// Information about partition and the range of blocks contained in the part.
/// Allows determining if parts are disjoint or one part fully contains the other.
struct MergeTreePartInfo
{
    String partition_id;
    Int64 min_block = 0;
    Int64 max_block = 0;
    UInt32 level = 0;
    Int64 mutation = 0;   /// If the part has been mutated or contains mutated parts, is equal to mutation version number.

    bool use_leagcy_max_level = false;  /// For compatibility. TODO remove it

    MergeTreePartInfo() = default;

    MergeTreePartInfo(String partition_id_, Int64 min_block_, Int64 max_block_, UInt32 level_)
        : partition_id(std::move(partition_id_)), min_block(min_block_), max_block(max_block_), level(level_)
    {
    }

    MergeTreePartInfo(String partition_id_, Int64 min_block_, Int64 max_block_, UInt32 level_, Int64 mutation_)
        : partition_id(std::move(partition_id_)), min_block(min_block_), max_block(max_block_), level(level_), mutation(mutation_)
    {
    }

    bool operator<(const MergeTreePartInfo & rhs) const
    {
        return std::forward_as_tuple(partition_id, min_block, max_block, level, mutation)
            < std::forward_as_tuple(rhs.partition_id, rhs.min_block, rhs.max_block, rhs.level, rhs.mutation);
    }

    bool operator==(const MergeTreePartInfo & rhs) const
    {
        return !(*this != rhs);
    }

    bool operator!=(const MergeTreePartInfo & rhs) const
    {
        return *this < rhs || rhs < *this;
    }

    /// Get block number that can be used to determine which mutations we still need to apply to this part
    /// (all mutations with version greater than this block number).
    Int64 getDataVersion() const { return mutation ? mutation : min_block; }

    /// True if contains rhs (this part is obtained by merging rhs with some other parts or mutating rhs)
    bool contains(const MergeTreePartInfo & rhs) const
    {
        return partition_id == rhs.partition_id        /// Parts for different partitions are not merged
            && min_block <= rhs.min_block
            && max_block >= rhs.max_block
            && level >= rhs.level
            && mutation >= rhs.mutation;
    }

    /// Return part mutation version, if part wasn't mutated return zero
    Int64 getMutationVersion() const
    {
        return mutation ? mutation : 0;
    }

    /// True if parts do not intersect in any way.
    bool isDisjoint(const MergeTreePartInfo & rhs) const
    {
        return partition_id != rhs.partition_id
            || min_block > rhs.max_block
            || max_block < rhs.min_block;
    }

    bool isFakeDropRangePart() const
    {
        /// Another max level was previously used for REPLACE/MOVE PARTITION
        auto another_max_level = std::numeric_limits<decltype(level)>::max();
        return level == MergeTreePartInfo::MAX_LEVEL || level == another_max_level;
    }

    String getPartName() const;
    String getPartNameV0(DayNum left_date, DayNum right_date) const;
    UInt64 getBlocksCount() const
    {
        return static_cast<UInt64>(max_block - min_block + 1);
    }

    /// Simple sanity check for partition ID. Checking that it's not too long or too short, doesn't contain a lot of '_'.
    static void validatePartitionID(const String & partition_id, MergeTreeDataFormatVersion format_version);

    static MergeTreePartInfo fromPartName(const String & part_name, MergeTreeDataFormatVersion format_version);  // -V1071

    static std::optional<MergeTreePartInfo> tryParsePartName(
        std::string_view part_name, MergeTreeDataFormatVersion format_version);

    static void parseMinMaxDatesFromPartName(const String & part_name, DayNum & min_date, DayNum & max_date);

    static bool contains(const String & outer_part_name, const String & inner_part_name, MergeTreeDataFormatVersion format_version);

    static constexpr UInt32 MAX_LEVEL = 999999999;
    static constexpr UInt32 MAX_BLOCK_NUMBER = 999999999;

    static constexpr UInt32 LEGACY_MAX_LEVEL = std::numeric_limits<decltype(level)>::max();
};

/// Information about detached part, which includes its prefix in
/// addition to the above fields.
struct DetachedPartInfo : public MergeTreePartInfo
{
    String dir_name;
    String prefix;

    String disk;

    /// If false, MergeTreePartInfo is in invalid state (directory name was not successfully parsed).
    bool valid_name;

<<<<<<< HEAD
    static constexpr auto DETACH_REASONS = std::to_array<std::string_view>({  
=======
    static constexpr auto DETACH_REASONS = std::to_array<std::string_view>({
>>>>>>> 1f3701d4
        "broken", "unexpected", "noquorum",
        "ignored", "broken-on-start", "clone",
        "attaching", "deleting", "tmp-fetch"
    });

    /// NOTE: It may parse part info incorrectly.
    /// For example, if prefix contains '_' or if DETACH_REASONS doesn't contain prefix.
    // This method has different semantics with MergeTreePartInfo::tryParsePartName as
    // the former is used for (1) verifying that a part can be parsed without using the result and (2) parsing part
    // for later usage.
    // Detached parts are always parsed regardless of their validity (valid_name is used to check that), so we do not
    // need an std::optional
    static DetachedPartInfo parseDetachedPartName(std::string_view dir_name, MergeTreeDataFormatVersion format_version);

private:
    void addParsedPartInfo(const MergeTreePartInfo& part);
};

using DetachedPartsInfo = std::vector<DetachedPartInfo>;

}<|MERGE_RESOLUTION|>--- conflicted
+++ resolved
@@ -125,11 +125,7 @@
     /// If false, MergeTreePartInfo is in invalid state (directory name was not successfully parsed).
     bool valid_name;
 
-<<<<<<< HEAD
-    static constexpr auto DETACH_REASONS = std::to_array<std::string_view>({  
-=======
     static constexpr auto DETACH_REASONS = std::to_array<std::string_view>({
->>>>>>> 1f3701d4
         "broken", "unexpected", "noquorum",
         "ignored", "broken-on-start", "clone",
         "attaching", "deleting", "tmp-fetch"
