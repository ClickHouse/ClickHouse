--- conflicted
+++ resolved
@@ -138,19 +138,9 @@
 
     LocalDateTime create_time_dt;
     *buf >> "create time: " >> create_time_dt >> "\n";
-<<<<<<< HEAD
-    create_time = DateLUT::serverTimezoneInstance().makeDateTime(
-        create_time_dt.year(),
-        create_time_dt.month(),
-        create_time_dt.day(),
-        create_time_dt.hour(),
-        create_time_dt.minute(),
-        create_time_dt.second());
-=======
     create_time = makeDateTime(DateLUT::serverTimezoneInstance(),
         create_time_dt.year(), create_time_dt.month(), create_time_dt.day(),
         create_time_dt.hour(), create_time_dt.minute(), create_time_dt.second());
->>>>>>> a8567944
 
     *buf >> "commands: ";
     commands->readText(*buf);
