#include <Storages/MergeTree/MergeTreeDataWriter.h>
#include <Storages/MergeTree/MergedBlockOutputStream.h>
#include <Columns/ColumnConst.h>
#include <Common/HashTable/HashMap.h>
#include <Common/Exception.h>
#include <Disks/createVolume.h>
#include <Interpreters/AggregationCommon.h>
#include <Interpreters/Context.h>
#include <Interpreters/InterpreterSelectQuery.h>
#include <IO/HashingWriteBuffer.h>
#include <DataTypes/DataTypeDateTime.h>
#include <DataTypes/DataTypeDate.h>
#include <DataTypes/ObjectUtils.h>
#include <IO/WriteHelpers.h>
#include <Common/typeid_cast.h>
#include <Processors/TTL/ITTLAlgorithm.h>

#include <Parsers/queryToString.h>

#include <Processors/Merges/Algorithms/ReplacingSortedAlgorithm.h>
#include <Processors/Merges/Algorithms/MergingSortedAlgorithm.h>
#include <Processors/Merges/Algorithms/CollapsingSortedAlgorithm.h>
#include <Processors/Merges/Algorithms/SummingSortedAlgorithm.h>
#include <Processors/Merges/Algorithms/AggregatingSortedAlgorithm.h>
#include <Processors/Merges/Algorithms/VersionedCollapsingAlgorithm.h>
#include <Processors/Merges/Algorithms/GraphiteRollupSortedAlgorithm.h>
#include <Processors/Sources/SourceFromSingleChunk.h>

namespace ProfileEvents
{
    extern const Event MergeTreeDataWriterBlocks;
    extern const Event MergeTreeDataWriterBlocksAlreadySorted;
    extern const Event MergeTreeDataWriterRows;
    extern const Event MergeTreeDataWriterUncompressedBytes;
    extern const Event MergeTreeDataWriterCompressedBytes;
    extern const Event MergeTreeDataProjectionWriterBlocks;
    extern const Event MergeTreeDataProjectionWriterBlocksAlreadySorted;
    extern const Event MergeTreeDataProjectionWriterRows;
    extern const Event MergeTreeDataProjectionWriterUncompressedBytes;
    extern const Event MergeTreeDataProjectionWriterCompressedBytes;
}

namespace DB
{

namespace ErrorCodes
{
    extern const int LOGICAL_ERROR;
    extern const int TOO_MANY_PARTS;
}

namespace
{

void buildScatterSelector(
        const ColumnRawPtrs & columns,
        PODArray<size_t> & partition_num_to_first_row,
        IColumn::Selector & selector,
        size_t max_parts)
{
    /// Use generic hashed variant since partitioning is unlikely to be a bottleneck.
    using Data = HashMap<UInt128, size_t, UInt128TrivialHash>;
    Data partitions_map;

    size_t num_rows = columns[0]->size();
    size_t partitions_count = 0;
    for (size_t i = 0; i < num_rows; ++i)
    {
        Data::key_type key = hash128(i, columns.size(), columns);
        typename Data::LookupResult it;
        bool inserted;
        partitions_map.emplace(key, it, inserted);

        if (inserted)
        {
            if (max_parts && partitions_count >= max_parts)
                throw Exception("Too many partitions for single INSERT block (more than " + toString(max_parts) + "). The limit is controlled by 'max_partitions_per_insert_block' setting. Large number of partitions is a common misconception. It will lead to severe negative performance impact, including slow server startup, slow INSERT queries and slow SELECT queries. Recommended total number of partitions for a table is under 1000..10000. Please note, that partitioning is not intended to speed up SELECT queries (ORDER BY key is sufficient to make range queries fast). Partitions are intended for data manipulation (DROP PARTITION, etc).", ErrorCodes::TOO_MANY_PARTS);

            partition_num_to_first_row.push_back(i);
            it->getMapped() = partitions_count;

            ++partitions_count;

            /// Optimization for common case when there is only one partition - defer selector initialization.
            if (partitions_count == 2)
            {
                selector = IColumn::Selector(num_rows);
                std::fill(selector.begin(), selector.begin() + i, 0);
            }
        }

        if (partitions_count > 1)
            selector[i] = it->getMapped();
    }
}

/// Computes ttls and updates ttl infos
void updateTTL(
    const TTLDescription & ttl_entry,
    IMergeTreeDataPart::TTLInfos & ttl_infos,
    DB::MergeTreeDataPartTTLInfo & ttl_info,
    const Block & block,
    bool update_part_min_max_ttls)
{
    auto ttl_column = ITTLAlgorithm::executeExpressionAndGetColumn(ttl_entry.expression, block, ttl_entry.result_column);

    if (const ColumnUInt16 * column_date = typeid_cast<const ColumnUInt16 *>(ttl_column.get()))
    {
        const auto & date_lut = DateLUT::instance();
        for (const auto & val : column_date->getData())
            ttl_info.update(date_lut.fromDayNum(DayNum(val)));
    }
    else if (const ColumnUInt32 * column_date_time = typeid_cast<const ColumnUInt32 *>(ttl_column.get()))
    {
        for (const auto & val : column_date_time->getData())
            ttl_info.update(val);
    }
    else if (const ColumnConst * column_const = typeid_cast<const ColumnConst *>(ttl_column.get()))
    {
        if (typeid_cast<const ColumnUInt16 *>(&column_const->getDataColumn()))
        {
            const auto & date_lut = DateLUT::instance();
            ttl_info.update(date_lut.fromDayNum(DayNum(column_const->getValue<UInt16>())));
        }
        else if (typeid_cast<const ColumnUInt32 *>(&column_const->getDataColumn()))
        {
            ttl_info.update(column_const->getValue<UInt32>());
        }
        else
            throw Exception("Unexpected type of result TTL column", ErrorCodes::LOGICAL_ERROR);
    }
    else
        throw Exception("Unexpected type of result TTL column", ErrorCodes::LOGICAL_ERROR);

    if (update_part_min_max_ttls)
        ttl_infos.updatePartMinMaxTTL(ttl_info.min, ttl_info.max);
}

}

void MergeTreeDataWriter::TemporaryPart::finalize()
{
    for (auto & stream : streams)
        stream.finalizer.finish();
}

BlocksWithPartition MergeTreeDataWriter::splitBlockIntoParts(
        const Block & block, size_t max_parts, const StorageMetadataPtr & metadata_snapshot, ContextPtr context)
{
    BlocksWithPartition result;
    if (!block || !block.rows())
        return result;

    metadata_snapshot->check(block, true);

    if (!metadata_snapshot->hasPartitionKey()) /// Table is not partitioned.
    {
        result.emplace_back(Block(block), Row{});
        return result;
    }

    Block block_copy = block;
    /// After expression execution partition key columns will be added to block_copy with names regarding partition function.
    auto partition_key_names_and_types = MergeTreePartition::executePartitionByExpression(metadata_snapshot, block_copy, context);

    ColumnRawPtrs partition_columns;
    partition_columns.reserve(partition_key_names_and_types.size());
    for (const auto & element : partition_key_names_and_types)
        partition_columns.emplace_back(block_copy.getByName(element.name).column.get());

    PODArray<size_t> partition_num_to_first_row;
    IColumn::Selector selector;
    buildScatterSelector(partition_columns, partition_num_to_first_row, selector, max_parts);

    size_t partitions_count = partition_num_to_first_row.size();
    result.reserve(partitions_count);

    auto get_partition = [&](size_t num)
    {
        Row partition(partition_columns.size());
        for (size_t i = 0; i < partition_columns.size(); ++i)
            partition[i] = Field((*partition_columns[i])[partition_num_to_first_row[num]]);
        return partition;
    };

    if (partitions_count == 1)
    {
        /// A typical case is when there is one partition (you do not need to split anything).
        /// NOTE: returning a copy of the original block so that calculated partition key columns
        /// do not interfere with possible calculated primary key columns of the same name.
        result.emplace_back(Block(block), get_partition(0));
        return result;
    }

    for (size_t i = 0; i < partitions_count; ++i)
        result.emplace_back(block.cloneEmpty(), get_partition(i));

    for (size_t col = 0; col < block.columns(); ++col)
    {
        MutableColumns scattered = block.getByPosition(col).column->scatter(partitions_count, selector);
        for (size_t i = 0; i < partitions_count; ++i)
            result[i].block.getByPosition(col).column = std::move(scattered[i]);
    }

    return result;
}

Block MergeTreeDataWriter::mergeBlock(
    const Block & block,
    SortDescription sort_description,
    const Names & partition_key_columns,
    IColumn::Permutation *& permutation,
    const MergeTreeData::MergingParams & merging_params)
{
    size_t block_size = block.rows();

    auto get_merging_algorithm = [&]() -> std::shared_ptr<IMergingAlgorithm>
    {
        switch (merging_params.mode)
        {
            /// There is nothing to merge in single block in ordinary MergeTree
            case MergeTreeData::MergingParams::Ordinary:
                return nullptr;
            case MergeTreeData::MergingParams::Replacing:
                return std::make_shared<ReplacingSortedAlgorithm>(
                    block, 1, sort_description, merging_params.version_column, block_size + 1);
            case MergeTreeData::MergingParams::Collapsing:
                return std::make_shared<CollapsingSortedAlgorithm>(
                    block, 1, sort_description, merging_params.sign_column,
                    false, block_size + 1, &Poco::Logger::get("MergeTreeBlockOutputStream"));
            case MergeTreeData::MergingParams::Summing:
                return std::make_shared<SummingSortedAlgorithm>(
                    block, 1, sort_description, merging_params.columns_to_sum,
                    partition_key_columns, block_size + 1);
            case MergeTreeData::MergingParams::Aggregating:
                return std::make_shared<AggregatingSortedAlgorithm>(block, 1, sort_description, block_size + 1);
            case MergeTreeData::MergingParams::VersionedCollapsing:
                return std::make_shared<VersionedCollapsingAlgorithm>(
                    block, 1, sort_description, merging_params.sign_column, block_size + 1);
            case MergeTreeData::MergingParams::Graphite:
                return std::make_shared<GraphiteRollupSortedAlgorithm>(
                    block, 1, sort_description, block_size + 1, merging_params.graphite_params, time(nullptr));
        }

        __builtin_unreachable();
    };

    auto merging_algorithm = get_merging_algorithm();
    if (!merging_algorithm)
        return block;

    Chunk chunk(block.getColumns(), block_size);

    IMergingAlgorithm::Input input;
    input.set(std::move(chunk));
    input.permutation = permutation;

    IMergingAlgorithm::Inputs inputs;
    inputs.push_back(std::move(input));
    merging_algorithm->initialize(std::move(inputs));

    IMergingAlgorithm::Status status = merging_algorithm->merge();

    /// Check that after first merge merging_algorithm is waiting for data from input 0.
    if (status.required_source != 0)
        throw Exception("Logical error: required source after the first merge is not 0.", ErrorCodes::LOGICAL_ERROR);

    status = merging_algorithm->merge();

    /// Check that merge is finished.
    if (!status.is_finished)
        throw Exception("Logical error: merge is not finished after the second merge.", ErrorCodes::LOGICAL_ERROR);

    /// Merged Block is sorted and we don't need to use permutation anymore
    permutation = nullptr;

    return block.cloneWithColumns(status.chunk.getColumns());
}

MergeTreeDataWriter::TemporaryPart MergeTreeDataWriter::writeTempPart(
    BlockWithPartition & block_with_partition, const StorageMetadataPtr & metadata_snapshot, ContextPtr context)
{
    TemporaryPart temp_part;
    Block & block = block_with_partition.block;
    auto columns = metadata_snapshot->getColumns().getAllPhysical().filter(block.getNames());
    auto storage_snapshot = data.getStorageSnapshot(metadata_snapshot);

    if (!storage_snapshot->object_columns.empty())
    {
        auto extended_storage_columns = storage_snapshot->getColumns(
            GetColumnsOptions(GetColumnsOptions::AllPhysical).withExtendedObjects());

        convertObjectsToTuples(columns, block, extended_storage_columns);
    }

    static const String TMP_PREFIX = "tmp_insert_";

    /// This will generate unique name in scope of current server process.
    Int64 temp_index = data.insert_increment.get();

    auto minmax_idx = std::make_shared<IMergeTreeDataPart::MinMaxIndex>();
    minmax_idx->update(block, data.getMinMaxColumnsNames(metadata_snapshot->getPartitionKey()));

    MergeTreePartition partition(std::move(block_with_partition.partition));

    MergeTreePartInfo new_part_info(partition.getID(metadata_snapshot->getPartitionKey().sample_block), temp_index, temp_index, 0);
    String part_name;
    if (data.format_version < MERGE_TREE_DATA_MIN_FORMAT_VERSION_WITH_CUSTOM_PARTITIONING)
    {
        DayNum min_date(minmax_idx->hyperrectangle[data.minmax_idx_date_column_pos].left.get<UInt64>());
        DayNum max_date(minmax_idx->hyperrectangle[data.minmax_idx_date_column_pos].right.get<UInt64>());

        const auto & date_lut = DateLUT::instance();

        auto min_month = date_lut.toNumYYYYMM(min_date);
        auto max_month = date_lut.toNumYYYYMM(max_date);

        if (min_month != max_month)
            throw Exception("Logical error: part spans more than one month.", ErrorCodes::LOGICAL_ERROR);

        part_name = new_part_info.getPartNameV0(min_date, max_date);
    }
    else
        part_name = new_part_info.getPartName();

    /// If we need to calculate some columns to sort.
    if (metadata_snapshot->hasSortingKey() || metadata_snapshot->hasSecondaryIndices())
        data.getSortingKeyAndSkipIndicesExpression(metadata_snapshot)->execute(block);

    Names sort_columns = metadata_snapshot->getSortingKeyColumns();
    SortDescription sort_description;
    size_t sort_columns_size = sort_columns.size();
    sort_description.reserve(sort_columns_size);

    for (size_t i = 0; i < sort_columns_size; ++i)
        sort_description.emplace_back(block.getPositionByName(sort_columns[i]), 1, 1);

    ProfileEvents::increment(ProfileEvents::MergeTreeDataWriterBlocks);

    /// Sort
    IColumn::Permutation * perm_ptr = nullptr;
    IColumn::Permutation perm;
    if (!sort_description.empty())
    {
        if (!isAlreadySorted(block, sort_description))
        {
            stableGetPermutation(block, sort_description, perm);
            perm_ptr = &perm;
        }
        else
            ProfileEvents::increment(ProfileEvents::MergeTreeDataWriterBlocksAlreadySorted);
    }

    Names partition_key_columns = metadata_snapshot->getPartitionKey().column_names;
    if (context->getSettingsRef().optimize_on_insert)
        block = mergeBlock(block, sort_description, partition_key_columns, perm_ptr, data.merging_params);

    /// Size of part would not be greater than block.bytes() + epsilon
    size_t expected_size = block.bytes();

    /// If optimize_on_insert is true, block may become empty after merge.
    /// There is no need to create empty part.
    if (expected_size == 0)
        return temp_part;

    DB::IMergeTreeDataPart::TTLInfos move_ttl_infos;
    const auto & move_ttl_entries = metadata_snapshot->getMoveTTLs();
    for (const auto & ttl_entry : move_ttl_entries)
        updateTTL(ttl_entry, move_ttl_infos, move_ttl_infos.moves_ttl[ttl_entry.result_column], block, false);

    ReservationPtr reservation = data.reserveSpacePreferringTTLRules(metadata_snapshot, expected_size, move_ttl_infos, time(nullptr), 0, true);
    VolumePtr volume = data.getStoragePolicy()->getVolume(0);

    auto new_data_part = data.createPart(
        part_name,
        data.choosePartType(expected_size, block.rows()),
        new_part_info,
        createVolumeFromReservation(reservation, volume),
        TMP_PREFIX + part_name);

    if (data.storage_settings.get()->assign_part_uuids)
        new_data_part->uuid = UUIDHelpers::generateV4();

    const auto & data_settings = data.getSettings();

    SerializationInfo::Settings settings{data_settings->ratio_of_defaults_for_sparse_serialization, true};
    SerializationInfoByName infos(columns, settings);
    infos.add(block);

    new_data_part->setColumns(columns);
    new_data_part->setSerializationInfos(infos);
    new_data_part->rows_count = block.rows();
    new_data_part->partition = std::move(partition);
    new_data_part->minmax_idx = std::move(minmax_idx);
    new_data_part->is_temp = true;

    SyncGuardPtr sync_guard;
    if (new_data_part->isStoredOnDisk())
    {
        /// The name could be non-unique in case of stale files from previous runs.
        String full_path = new_data_part->getFullRelativePath();

        if (new_data_part->volume->getDisk()->exists(full_path))
        {
            LOG_WARNING(log, "Removing old temporary directory {}", fullPath(new_data_part->volume->getDisk(), full_path));
            new_data_part->volume->getDisk()->removeRecursive(full_path);
        }

        const auto disk = new_data_part->volume->getDisk();
        disk->createDirectories(full_path);

        if (data.getSettings()->fsync_part_directory)
            sync_guard = disk->getDirectorySyncGuard(full_path);
    }

    if (metadata_snapshot->hasRowsTTL())
        updateTTL(metadata_snapshot->getRowsTTL(), new_data_part->ttl_infos, new_data_part->ttl_infos.table_ttl, block, true);

    for (const auto & ttl_entry : metadata_snapshot->getGroupByTTLs())
        updateTTL(ttl_entry, new_data_part->ttl_infos, new_data_part->ttl_infos.group_by_ttl[ttl_entry.result_column], block, true);

    for (const auto & ttl_entry : metadata_snapshot->getRowsWhereTTLs())
        updateTTL(ttl_entry, new_data_part->ttl_infos, new_data_part->ttl_infos.rows_where_ttl[ttl_entry.result_column], block, true);

    for (const auto & [name, ttl_entry] : metadata_snapshot->getColumnTTLs())
        updateTTL(ttl_entry, new_data_part->ttl_infos, new_data_part->ttl_infos.columns_ttl[name], block, true);

    const auto & recompression_ttl_entries = metadata_snapshot->getRecompressionTTLs();
    for (const auto & ttl_entry : recompression_ttl_entries)
        updateTTL(ttl_entry, new_data_part->ttl_infos, new_data_part->ttl_infos.recompression_ttl[ttl_entry.result_column], block, false);

    new_data_part->ttl_infos.update(move_ttl_infos);

    /// This effectively chooses minimal compression method:
    ///  either default lz4 or compression method with zero thresholds on absolute and relative part size.
    auto compression_codec = data.getContext()->chooseCompressionCodec(0, 0);

    const auto & index_factory = MergeTreeIndexFactory::instance();
    auto out = std::make_unique<MergedBlockOutputStream>(new_data_part, metadata_snapshot, columns,
        index_factory.getMany(metadata_snapshot->getSecondaryIndices()), compression_codec);

<<<<<<< HEAD
    out.writePrefix();
    out.writeWithPermutation(block, perm_ptr);
=======
    out->writeWithPermutation(block, perm_ptr);
>>>>>>> df57f8e3

    for (const auto & projection : metadata_snapshot->getProjections())
    {
        auto projection_block = projection.calculate(block, context);
        if (projection_block.rows())
<<<<<<< HEAD
            new_data_part->addProjectionPart(
                projection.name, writeProjectionPart(data, log, projection_block, projection, new_data_part.get()));
    }
    out.writeSuffixAndFinalizePart(new_data_part, sync_on_insert);
=======
        {
            auto proj_temp_part = writeProjectionPart(data, log, projection_block, projection, new_data_part.get());
            new_data_part->addProjectionPart(projection.name, std::move(proj_temp_part.part));
            for (auto & stream : proj_temp_part.streams)
                temp_part.streams.emplace_back(std::move(stream));
        }
    }
    auto finalizer = out->finalizePartAsync(new_data_part, data_settings->fsync_after_insert);

    temp_part.part = new_data_part;
    temp_part.streams.emplace_back(TemporaryPart::Stream{.stream = std::move(out), .finalizer = std::move(finalizer)});

    /// out.finish(new_data_part, std::move(written_files), sync_on_insert);
>>>>>>> df57f8e3

    ProfileEvents::increment(ProfileEvents::MergeTreeDataWriterRows, block.rows());
    ProfileEvents::increment(ProfileEvents::MergeTreeDataWriterUncompressedBytes, block.bytes());
    ProfileEvents::increment(ProfileEvents::MergeTreeDataWriterCompressedBytes, new_data_part->getBytesOnDisk());

    return temp_part;
}

<<<<<<< HEAD
MergeTreeData::MutableDataPartPtr MergeTreeDataWriter::writeProjectionPartImpl(
    const String part_name,
=======
MergeTreeDataWriter::TemporaryPart MergeTreeDataWriter::writeProjectionPartImpl(
    const String & part_name,
>>>>>>> df57f8e3
    MergeTreeDataPartType part_type,
    const String & relative_path,
    bool is_temp,
    const IMergeTreeDataPart * parent_part,
    const MergeTreeData & data,
    Poco::Logger * log,
    Block block,
<<<<<<< HEAD
    const StorageMetadataPtr & metadata_snapshot)
{
=======
    const ProjectionDescription & projection)
{
    TemporaryPart temp_part;
    const StorageMetadataPtr & metadata_snapshot = projection.metadata;
>>>>>>> df57f8e3
    MergeTreePartInfo new_part_info("all", 0, 0, 0);
    auto new_data_part = data.createPart(
        part_name,
        part_type,
        new_part_info,
        parent_part->volume,
        relative_path,
        parent_part);
    new_data_part->is_temp = is_temp;

    NamesAndTypesList columns = metadata_snapshot->getColumns().getAllPhysical().filter(block.getNames());
<<<<<<< HEAD
    new_data_part->setColumns(columns);
=======
    SerializationInfo::Settings settings{data.getSettings()->ratio_of_defaults_for_sparse_serialization, true};
    SerializationInfoByName infos(columns, settings);
    infos.add(block);

    new_data_part->setColumns(columns);
    new_data_part->setSerializationInfos(infos);
>>>>>>> df57f8e3

    if (new_data_part->isStoredOnDisk())
    {
        /// The name could be non-unique in case of stale files from previous runs.
        String full_path = new_data_part->getFullRelativePath();

        if (new_data_part->volume->getDisk()->exists(full_path))
        {
            LOG_WARNING(log, "Removing old temporary directory {}", fullPath(new_data_part->volume->getDisk(), full_path));
            new_data_part->volume->getDisk()->removeRecursive(full_path);
        }

        new_data_part->volume->getDisk()->createDirectories(full_path);
    }

    /// If we need to calculate some columns to sort.
    if (metadata_snapshot->hasSortingKey() || metadata_snapshot->hasSecondaryIndices())
        data.getSortingKeyAndSkipIndicesExpression(metadata_snapshot)->execute(block);

    Names sort_columns = metadata_snapshot->getSortingKeyColumns();
    SortDescription sort_description;
    size_t sort_columns_size = sort_columns.size();
    sort_description.reserve(sort_columns_size);

    for (size_t i = 0; i < sort_columns_size; ++i)
        sort_description.emplace_back(block.getPositionByName(sort_columns[i]), 1, 1);

    ProfileEvents::increment(ProfileEvents::MergeTreeDataProjectionWriterBlocks);

    /// Sort
    IColumn::Permutation * perm_ptr = nullptr;
    IColumn::Permutation perm;
    if (!sort_description.empty())
    {
        if (!isAlreadySorted(block, sort_description))
        {
            stableGetPermutation(block, sort_description, perm);
            perm_ptr = &perm;
        }
        else
            ProfileEvents::increment(ProfileEvents::MergeTreeDataProjectionWriterBlocksAlreadySorted);
    }

    if (projection.type == ProjectionDescription::Type::Aggregate)
    {
        MergeTreeData::MergingParams projection_merging_params;
        projection_merging_params.mode = MergeTreeData::MergingParams::Aggregating;
        block = mergeBlock(block, sort_description, {}, perm_ptr, projection_merging_params);
    }

    /// This effectively chooses minimal compression method:
    ///  either default lz4 or compression method with zero thresholds on absolute and relative part size.
    auto compression_codec = data.getContext()->chooseCompressionCodec(0, 0);

    auto out = std::make_unique<MergedBlockOutputStream>(
        new_data_part,
        metadata_snapshot,
        columns,
        MergeTreeIndices{},
        compression_codec);

    out->writeWithPermutation(block, perm_ptr);
    auto finalizer = out->finalizePartAsync(new_data_part, false);
    temp_part.part = new_data_part;
    temp_part.streams.emplace_back(TemporaryPart::Stream{.stream = std::move(out), .finalizer = std::move(finalizer)});

    // out.finish(new_data_part, std::move(written_files), false);

    ProfileEvents::increment(ProfileEvents::MergeTreeDataProjectionWriterRows, block.rows());
    ProfileEvents::increment(ProfileEvents::MergeTreeDataProjectionWriterUncompressedBytes, block.bytes());
    ProfileEvents::increment(ProfileEvents::MergeTreeDataProjectionWriterCompressedBytes, new_data_part->getBytesOnDisk());

<<<<<<< HEAD
    return new_data_part;
}

MergeTreeData::MutableDataPartPtr MergeTreeDataWriter::writeProjectionPart(
=======
    return temp_part;
}

MergeTreeDataWriter::TemporaryPart MergeTreeDataWriter::writeProjectionPart(
>>>>>>> df57f8e3
    MergeTreeData & data, Poco::Logger * log, Block block, const ProjectionDescription & projection, const IMergeTreeDataPart * parent_part)
{
    String part_name = projection.name;
    MergeTreeDataPartType part_type;
    if (parent_part->getType() == MergeTreeDataPartType::IN_MEMORY)
    {
        part_type = MergeTreeDataPartType::IN_MEMORY;
    }
    else
    {
        /// Size of part would not be greater than block.bytes() + epsilon
        size_t expected_size = block.bytes();
        // just check if there is enough space on parent volume
        data.reserveSpace(expected_size, parent_part->volume);
        part_type = data.choosePartTypeOnDisk(expected_size, block.rows());
    }

    return writeProjectionPartImpl(
        part_name,
        part_type,
        part_name + ".proj" /* relative_path */,
        false /* is_temp */,
        parent_part,
        data,
        log,
        block,
<<<<<<< HEAD
        projection.metadata);
=======
        projection);
>>>>>>> df57f8e3
}

/// This is used for projection materialization process which may contain multiple stages of
/// projection part merges.
<<<<<<< HEAD
MergeTreeData::MutableDataPartPtr MergeTreeDataWriter::writeTempProjectionPart(
=======
MergeTreeDataWriter::TemporaryPart MergeTreeDataWriter::writeTempProjectionPart(
>>>>>>> df57f8e3
    MergeTreeData & data,
    Poco::Logger * log,
    Block block,
    const ProjectionDescription & projection,
    const IMergeTreeDataPart * parent_part,
    size_t block_num)
{
    String part_name = fmt::format("{}_{}", projection.name, block_num);
    MergeTreeDataPartType part_type;
    if (parent_part->getType() == MergeTreeDataPartType::IN_MEMORY)
    {
        part_type = MergeTreeDataPartType::IN_MEMORY;
    }
    else
    {
        /// Size of part would not be greater than block.bytes() + epsilon
        size_t expected_size = block.bytes();
        // just check if there is enough space on parent volume
        data.reserveSpace(expected_size, parent_part->volume);
        part_type = data.choosePartTypeOnDisk(expected_size, block.rows());
    }

    return writeProjectionPartImpl(
        part_name,
        part_type,
<<<<<<< HEAD
        "tmp_insert_" + part_name + ".proj" /* relative_path */,
=======
        part_name + ".tmp_proj" /* relative_path */,
>>>>>>> df57f8e3
        true /* is_temp */,
        parent_part,
        data,
        log,
        block,
<<<<<<< HEAD
        projection.metadata);
}

MergeTreeData::MutableDataPartPtr MergeTreeDataWriter::writeInMemoryProjectionPart(
=======
        projection);
}

MergeTreeDataWriter::TemporaryPart MergeTreeDataWriter::writeInMemoryProjectionPart(
>>>>>>> df57f8e3
    const MergeTreeData & data,
    Poco::Logger * log,
    Block block,
    const ProjectionDescription & projection,
    const IMergeTreeDataPart * parent_part)
{
    return writeProjectionPartImpl(
        projection.name,
        MergeTreeDataPartType::IN_MEMORY,
        projection.name + ".proj" /* relative_path */,
        false /* is_temp */,
        parent_part,
        data,
        log,
        block,
<<<<<<< HEAD
        projection.metadata);
=======
        projection);
>>>>>>> df57f8e3
}

}<|MERGE_RESOLUTION|>--- conflicted
+++ resolved
@@ -439,23 +439,12 @@
     auto out = std::make_unique<MergedBlockOutputStream>(new_data_part, metadata_snapshot, columns,
         index_factory.getMany(metadata_snapshot->getSecondaryIndices()), compression_codec);
 
-<<<<<<< HEAD
-    out.writePrefix();
-    out.writeWithPermutation(block, perm_ptr);
-=======
     out->writeWithPermutation(block, perm_ptr);
->>>>>>> df57f8e3
 
     for (const auto & projection : metadata_snapshot->getProjections())
     {
         auto projection_block = projection.calculate(block, context);
         if (projection_block.rows())
-<<<<<<< HEAD
-            new_data_part->addProjectionPart(
-                projection.name, writeProjectionPart(data, log, projection_block, projection, new_data_part.get()));
-    }
-    out.writeSuffixAndFinalizePart(new_data_part, sync_on_insert);
-=======
         {
             auto proj_temp_part = writeProjectionPart(data, log, projection_block, projection, new_data_part.get());
             new_data_part->addProjectionPart(projection.name, std::move(proj_temp_part.part));
@@ -469,7 +458,6 @@
     temp_part.streams.emplace_back(TemporaryPart::Stream{.stream = std::move(out), .finalizer = std::move(finalizer)});
 
     /// out.finish(new_data_part, std::move(written_files), sync_on_insert);
->>>>>>> df57f8e3
 
     ProfileEvents::increment(ProfileEvents::MergeTreeDataWriterRows, block.rows());
     ProfileEvents::increment(ProfileEvents::MergeTreeDataWriterUncompressedBytes, block.bytes());
@@ -478,13 +466,8 @@
     return temp_part;
 }
 
-<<<<<<< HEAD
-MergeTreeData::MutableDataPartPtr MergeTreeDataWriter::writeProjectionPartImpl(
-    const String part_name,
-=======
 MergeTreeDataWriter::TemporaryPart MergeTreeDataWriter::writeProjectionPartImpl(
     const String & part_name,
->>>>>>> df57f8e3
     MergeTreeDataPartType part_type,
     const String & relative_path,
     bool is_temp,
@@ -492,15 +475,10 @@
     const MergeTreeData & data,
     Poco::Logger * log,
     Block block,
-<<<<<<< HEAD
-    const StorageMetadataPtr & metadata_snapshot)
-{
-=======
     const ProjectionDescription & projection)
 {
     TemporaryPart temp_part;
     const StorageMetadataPtr & metadata_snapshot = projection.metadata;
->>>>>>> df57f8e3
     MergeTreePartInfo new_part_info("all", 0, 0, 0);
     auto new_data_part = data.createPart(
         part_name,
@@ -512,16 +490,12 @@
     new_data_part->is_temp = is_temp;
 
     NamesAndTypesList columns = metadata_snapshot->getColumns().getAllPhysical().filter(block.getNames());
-<<<<<<< HEAD
-    new_data_part->setColumns(columns);
-=======
     SerializationInfo::Settings settings{data.getSettings()->ratio_of_defaults_for_sparse_serialization, true};
     SerializationInfoByName infos(columns, settings);
     infos.add(block);
 
     new_data_part->setColumns(columns);
     new_data_part->setSerializationInfos(infos);
->>>>>>> df57f8e3
 
     if (new_data_part->isStoredOnDisk())
     {
@@ -594,17 +568,10 @@
     ProfileEvents::increment(ProfileEvents::MergeTreeDataProjectionWriterUncompressedBytes, block.bytes());
     ProfileEvents::increment(ProfileEvents::MergeTreeDataProjectionWriterCompressedBytes, new_data_part->getBytesOnDisk());
 
-<<<<<<< HEAD
-    return new_data_part;
-}
-
-MergeTreeData::MutableDataPartPtr MergeTreeDataWriter::writeProjectionPart(
-=======
     return temp_part;
 }
 
 MergeTreeDataWriter::TemporaryPart MergeTreeDataWriter::writeProjectionPart(
->>>>>>> df57f8e3
     MergeTreeData & data, Poco::Logger * log, Block block, const ProjectionDescription & projection, const IMergeTreeDataPart * parent_part)
 {
     String part_name = projection.name;
@@ -631,20 +598,12 @@
         data,
         log,
         block,
-<<<<<<< HEAD
-        projection.metadata);
-=======
         projection);
->>>>>>> df57f8e3
 }
 
 /// This is used for projection materialization process which may contain multiple stages of
 /// projection part merges.
-<<<<<<< HEAD
-MergeTreeData::MutableDataPartPtr MergeTreeDataWriter::writeTempProjectionPart(
-=======
 MergeTreeDataWriter::TemporaryPart MergeTreeDataWriter::writeTempProjectionPart(
->>>>>>> df57f8e3
     MergeTreeData & data,
     Poco::Logger * log,
     Block block,
@@ -670,27 +629,16 @@
     return writeProjectionPartImpl(
         part_name,
         part_type,
-<<<<<<< HEAD
-        "tmp_insert_" + part_name + ".proj" /* relative_path */,
-=======
         part_name + ".tmp_proj" /* relative_path */,
->>>>>>> df57f8e3
         true /* is_temp */,
         parent_part,
         data,
         log,
         block,
-<<<<<<< HEAD
-        projection.metadata);
-}
-
-MergeTreeData::MutableDataPartPtr MergeTreeDataWriter::writeInMemoryProjectionPart(
-=======
         projection);
 }
 
 MergeTreeDataWriter::TemporaryPart MergeTreeDataWriter::writeInMemoryProjectionPart(
->>>>>>> df57f8e3
     const MergeTreeData & data,
     Poco::Logger * log,
     Block block,
@@ -706,11 +654,7 @@
         data,
         log,
         block,
-<<<<<<< HEAD
-        projection.metadata);
-=======
         projection);
->>>>>>> df57f8e3
 }
 
 }