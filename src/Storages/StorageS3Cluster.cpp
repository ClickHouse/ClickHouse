#include "Storages/StorageS3Cluster.h"

#include "config.h"

#if USE_AWS_S3

#include <DataTypes/DataTypeString.h>
#include <IO/ConnectionTimeouts.h>
#include <Interpreters/AddDefaultDatabaseVisitor.h>
#include <Interpreters/InterpreterSelectQuery.h>
#include <Processors/Sources/RemoteSource.h>
#include <Processors/Transforms/AddingDefaultsTransform.h>
#include <QueryPipeline/RemoteQueryExecutor.h>
#include <Storages/IStorage.h>
#include <Storages/StorageURL.h>
#include <Storages/SelectQueryInfo.h>
#include <Storages/StorageDictionary.h>
#include <Storages/extractTableFunctionArgumentsFromSelectQuery.h>
#include <Storages/VirtualColumnUtils.h>
#include <Common/Exception.h>
#include <Parsers/queryToString.h>
#include <TableFunctions/TableFunctionS3Cluster.h>

#include <memory>
#include <string>

namespace DB
{

namespace ErrorCodes
{
    extern const int LOGICAL_ERROR;
}

StorageS3Cluster::StorageS3Cluster(
    const String & cluster_name_,
    const StorageS3::Configuration & configuration_,
    const StorageID & table_id_,
    const ColumnsDescription & columns_,
    const ConstraintsDescription & constraints_,
<<<<<<< HEAD
    const ContextPtr & context)
    : IStorageCluster(cluster_name_, table_id_, &Poco::Logger::get("StorageS3Cluster (" + table_id_.table_name + ")"))
=======
    ContextPtr context_,
    bool structure_argument_was_provided_)
    : IStorageCluster(cluster_name_, table_id_, getLogger("StorageS3Cluster (" + table_id_.table_name + ")"), structure_argument_was_provided_)
>>>>>>> a69a0aea
    , s3_configuration{configuration_}
{
    context->getGlobalContext()->getRemoteHostFilter().checkURL(configuration_.url.uri);
    context->getGlobalContext()->getHTTPHeaderFilter().checkHeaders(configuration_.headers_from_ast);

    StorageInMemoryMetadata storage_metadata;
    updateConfigurationIfChanged(context);

    if (columns_.empty())
    {
        ColumnsDescription columns;
        /// `format_settings` is set to std::nullopt, because StorageS3Cluster is used only as table function
        if (s3_configuration.format == "auto")
            std::tie(columns, s3_configuration.format) = StorageS3::getTableStructureAndFormatFromData(s3_configuration, /*format_settings=*/std::nullopt, context);
        else
            columns = StorageS3::getTableStructureFromData(s3_configuration, /*format_settings=*/std::nullopt, context);

        storage_metadata.setColumns(columns);
    }
    else
    {
        if (s3_configuration.format == "auto")
            s3_configuration.format = StorageS3::getTableStructureAndFormatFromData(s3_configuration, /*format_settings=*/std::nullopt, context).second;

        storage_metadata.setColumns(columns_);
    }

    storage_metadata.setConstraints(constraints_);
    setInMemoryMetadata(storage_metadata);

    virtual_columns = VirtualColumnUtils::getPathFileAndSizeVirtualsForStorage(storage_metadata.getSampleBlock().getNamesAndTypesList());
}

void StorageS3Cluster::updateQueryToSendIfNeeded(DB::ASTPtr & query, const DB::StorageSnapshotPtr & storage_snapshot, const DB::ContextPtr & context)
{
    ASTExpressionList * expression_list = extractTableFunctionArgumentsFromSelectQuery(query);
    if (!expression_list)
        throw Exception(ErrorCodes::LOGICAL_ERROR, "Expected SELECT query from table function s3Cluster, got '{}'", queryToString(query));

    TableFunctionS3Cluster::updateStructureAndFormatArgumentsIfNeeded(
        expression_list->children,
        storage_snapshot->metadata->getColumns().getAll().toNamesAndTypesDescription(),
        s3_configuration.format,
        context);
}

void StorageS3Cluster::updateConfigurationIfChanged(ContextPtr local_context)
{
    s3_configuration.update(local_context);
}

RemoteQueryExecutor::Extension StorageS3Cluster::getTaskIteratorExtension(const ActionsDAG::Node * predicate, const ContextPtr & context) const
{
    auto iterator = std::make_shared<StorageS3Source::DisclosedGlobIterator>(
        *s3_configuration.client, s3_configuration.url, predicate, virtual_columns, context, nullptr, s3_configuration.request_settings, context->getFileProgressCallback());

    auto callback = std::make_shared<std::function<String()>>([iterator]() mutable -> String
    {
        if (auto next = iterator->next())
            return next->key;
        return "";
    });
    return RemoteQueryExecutor::Extension{ .task_iterator = std::move(callback) };
}

NamesAndTypesList StorageS3Cluster::getVirtuals() const
{
    return virtual_columns;
}


}

#endif<|MERGE_RESOLUTION|>--- conflicted
+++ resolved
@@ -38,14 +38,8 @@
     const StorageID & table_id_,
     const ColumnsDescription & columns_,
     const ConstraintsDescription & constraints_,
-<<<<<<< HEAD
     const ContextPtr & context)
-    : IStorageCluster(cluster_name_, table_id_, &Poco::Logger::get("StorageS3Cluster (" + table_id_.table_name + ")"))
-=======
-    ContextPtr context_,
-    bool structure_argument_was_provided_)
-    : IStorageCluster(cluster_name_, table_id_, getLogger("StorageS3Cluster (" + table_id_.table_name + ")"), structure_argument_was_provided_)
->>>>>>> a69a0aea
+    : IStorageCluster(cluster_name_, table_id_, getLogger("StorageS3Cluster (" + table_id_.table_name + ")"))
     , s3_configuration{configuration_}
 {
     context->getGlobalContext()->getRemoteHostFilter().checkURL(configuration_.url.uri);
