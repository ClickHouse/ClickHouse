--- conflicted
+++ resolved
@@ -649,14 +649,9 @@
 public:
     explicit BufferSink(
         StorageBuffer & storage_,
-<<<<<<< HEAD
         const StorageMetadataPtr & metadata_snapshot_,
         const ContextPtr & context_)
-        : SinkToStorage(std::make_shared<const Block>(metadata_snapshot_->getSampleBlock())), WithContext(context_)
-=======
-        const StorageMetadataPtr & metadata_snapshot_)
-        : SinkToStorage(metadata_snapshot_->getSampleBlock())
->>>>>>> 75c3dadf
+        : SinkToStorage(metadata_snapshot_->getSampleBlock()), WithContext(context_)
         , storage(storage_)
         , metadata_snapshot(metadata_snapshot_)
     {
