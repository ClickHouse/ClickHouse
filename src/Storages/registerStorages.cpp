--- conflicted
+++ resolved
@@ -37,16 +37,10 @@
 void registerStorageS3(StorageFactory & factory);
 void registerStorageHudi(StorageFactory & factory);
 void registerStorageS3Queue(StorageFactory & factory);
-<<<<<<< HEAD
 #endif
 
 #if USE_PARQUET && USE_DELTA_KERNEL_RS
 void registerStorageDeltaLake(StorageFactory & factory);
-=======
-#  if USE_PARQUET
-void registerStorageDeltaLake(StorageFactory & factory);
-#  endif
->>>>>>> c30bb6c4
 #endif
 
 #if USE_AVRO
@@ -154,15 +148,8 @@
     registerStorageS3Queue(factory);
 #endif
 
-<<<<<<< HEAD
 #if USE_PARQUET && USE_DELTA_KERNEL_RS
     registerStorageDeltaLake(factory);
-=======
-#  if USE_PARQUET && USE_DELTA_KERNEL_RS
-    registerStorageDeltaLake(factory);
-#  endif
-
->>>>>>> c30bb6c4
 #endif
 
 #if USE_HDFS
