#include <Storages/StorageFactory.h>
#include <Storages/registerStorages.h>

#include "config.h"

namespace DB
{

void registerStorageLog(StorageFactory & factory);
void registerStorageStripeLog(StorageFactory & factory);
void registerStorageMergeTree(StorageFactory & factory);
void registerStorageNull(StorageFactory & factory);
void registerStorageMerge(StorageFactory & factory);
void registerStorageBuffer(StorageFactory & factory);
void registerStorageDistributed(StorageFactory & factory);
void registerStorageMemory(StorageFactory & factory);
void registerStorageFile(StorageFactory & factory);
void registerStorageURL(StorageFactory & factory);
void registerStorageDictionary(StorageFactory & factory);
void registerStorageSet(StorageFactory & factory);
void registerStorageJoin(StorageFactory & factory);
void registerStorageView(StorageFactory & factory);
void registerStorageMaterializedView(StorageFactory & factory);
void registerStorageGenerateRandom(StorageFactory & factory);
void registerStorageExecutable(StorageFactory & factory);
void registerStorageWindowView(StorageFactory & factory);
<<<<<<< HEAD
void registerStorageMeiliSearch(StorageFactory& factory);
=======
void registerStorageLoop(StorageFactory & factory);
void registerStorageFuzzQuery(StorageFactory & factory);
void registerStorageTimeSeries(StorageFactory & factory);
void registerStorageAlias(StorageFactory & factory);

#if USE_ARROWFLIGHT
void registerStorageArrowFlight(StorageFactory & factory);
#endif

>>>>>>> b67f2305
#if USE_RAPIDJSON || USE_SIMDJSON
void registerStorageFuzzJSON(StorageFactory & factory);
#endif

#if USE_AWS_S3
void registerStorageS3(StorageFactory & factory);
void registerStorageHudi(StorageFactory & factory);
void registerStorageS3Queue(StorageFactory & factory);
#endif

#if USE_PARQUET && USE_DELTA_KERNEL_RS
void registerStorageDeltaLake(StorageFactory & factory);
#endif

#if USE_AVRO
void registerStorageIceberg(StorageFactory & factory);
#endif

#if USE_AZURE_BLOB_STORAGE
void registerStorageAzureQueue(StorageFactory & factory);
#endif

#if USE_HDFS
#  if USE_HIVE
void registerStorageHive(StorageFactory & factory);
#  endif
#endif

void registerStorageODBC(StorageFactory & factory);
void registerStorageJDBC(StorageFactory & factory);

#if USE_MYSQL
void registerStorageMySQL(StorageFactory & factory);
#endif

#if USE_MONGODB
void registerStorageMongoDB(StorageFactory & factory);
#endif
#if USE_YTSAURUS
void registerStorageYTsaurus(StorageFactory & factory);
#endif

void registerStorageRedis(StorageFactory & factory);


#if USE_RDKAFKA
void registerStorageKafka(StorageFactory & factory);
#endif

#if USE_AMQPCPP
void registerStorageRabbitMQ(StorageFactory & factory);
#endif

#if USE_NATSIO
void registerStorageNATS(StorageFactory & factory);
#endif

#if USE_ROCKSDB
void registerStorageEmbeddedRocksDB(StorageFactory & factory);
#endif

#if USE_LIBPQXX
void registerStoragePostgreSQL(StorageFactory & factory);
void registerStorageMaterializedPostgreSQL(StorageFactory & factory);
#endif

#if USE_FILELOG
void registerStorageFileLog(StorageFactory & factory);
#endif

#if USE_SQLITE
void registerStorageSQLite(StorageFactory & factory);
#endif

void registerStorageKeeperMap(StorageFactory & factory);
void registerStorageFilesystem(StorageFactory & factory);

void registerStorageObjectStorage(StorageFactory & factory);

void registerStorages()
{
    auto & factory = StorageFactory::instance();

    registerStorageLog(factory);
    registerStorageStripeLog(factory);
    registerStorageMergeTree(factory);
    registerStorageNull(factory);
    registerStorageMerge(factory);
    registerStorageBuffer(factory);
    registerStorageDistributed(factory);
    registerStorageMemory(factory);
    registerStorageFile(factory);
    registerStorageURL(factory);
    registerStorageDictionary(factory);
    registerStorageSet(factory);
    registerStorageJoin(factory);
    registerStorageView(factory);
    registerStorageMaterializedView(factory);
    registerStorageGenerateRandom(factory);
    registerStorageExecutable(factory);
    registerStorageWindowView(factory);
<<<<<<< HEAD
    registerStorageMeiliSearch(factory);
=======
    registerStorageLoop(factory);
    registerStorageFuzzQuery(factory);
    registerStorageTimeSeries(factory);
    registerStorageAlias(factory);

#if USE_ARROWFLIGHT
    registerStorageArrowFlight(factory);
#endif
>>>>>>> b67f2305

#if USE_RAPIDJSON || USE_SIMDJSON
    registerStorageFuzzJSON(factory);
#endif

#if USE_AZURE_BLOB_STORAGE
    registerStorageAzureQueue(factory);
#endif

#if USE_AVRO
    registerStorageIceberg(factory);
#endif

#if USE_AWS_S3
    registerStorageHudi(factory);
    registerStorageS3Queue(factory);
#endif

#if USE_PARQUET && USE_DELTA_KERNEL_RS
    registerStorageDeltaLake(factory);
#endif

#if USE_HDFS
#  if USE_HIVE
    registerStorageHive(factory);
#  endif
#endif

    registerStorageODBC(factory);
    registerStorageJDBC(factory);

#if USE_MYSQL
    registerStorageMySQL(factory);
#endif

#if USE_MONGODB
    registerStorageMongoDB(factory);
#endif

    registerStorageYTsaurus(factory);
    registerStorageRedis(factory);

#if USE_RDKAFKA
    registerStorageKafka(factory);
#endif

#if USE_FILELOG
    registerStorageFileLog(factory);
#endif

#if USE_AMQPCPP
    registerStorageRabbitMQ(factory);
#endif

#if USE_NATSIO
    registerStorageNATS(factory);
#endif

#if USE_ROCKSDB
    registerStorageEmbeddedRocksDB(factory);
#endif

#if USE_LIBPQXX
    registerStoragePostgreSQL(factory);
    registerStorageMaterializedPostgreSQL(factory);
#endif

#if USE_SQLITE
    registerStorageSQLite(factory);
#endif

    registerStorageKeeperMap(factory);

<<<<<<< HEAD
    #if USE_AZURE_BLOB_STORAGE
    registerStorageAzureBlob(factory);
    #endif

    registerStorageFilesystem(factory);
=======
    registerStorageObjectStorage(factory);
>>>>>>> b67f2305
}

}<|MERGE_RESOLUTION|>--- conflicted
+++ resolved
@@ -24,9 +24,6 @@
 void registerStorageGenerateRandom(StorageFactory & factory);
 void registerStorageExecutable(StorageFactory & factory);
 void registerStorageWindowView(StorageFactory & factory);
-<<<<<<< HEAD
-void registerStorageMeiliSearch(StorageFactory& factory);
-=======
 void registerStorageLoop(StorageFactory & factory);
 void registerStorageFuzzQuery(StorageFactory & factory);
 void registerStorageTimeSeries(StorageFactory & factory);
@@ -36,7 +33,6 @@
 void registerStorageArrowFlight(StorageFactory & factory);
 #endif
 
->>>>>>> b67f2305
 #if USE_RAPIDJSON || USE_SIMDJSON
 void registerStorageFuzzJSON(StorageFactory & factory);
 #endif
@@ -138,9 +134,6 @@
     registerStorageGenerateRandom(factory);
     registerStorageExecutable(factory);
     registerStorageWindowView(factory);
-<<<<<<< HEAD
-    registerStorageMeiliSearch(factory);
-=======
     registerStorageLoop(factory);
     registerStorageFuzzQuery(factory);
     registerStorageTimeSeries(factory);
@@ -149,7 +142,6 @@
 #if USE_ARROWFLIGHT
     registerStorageArrowFlight(factory);
 #endif
->>>>>>> b67f2305
 
 #if USE_RAPIDJSON || USE_SIMDJSON
     registerStorageFuzzJSON(factory);
@@ -223,15 +215,8 @@
 
     registerStorageKeeperMap(factory);
 
-<<<<<<< HEAD
-    #if USE_AZURE_BLOB_STORAGE
-    registerStorageAzureBlob(factory);
-    #endif
-
     registerStorageFilesystem(factory);
-=======
     registerStorageObjectStorage(factory);
->>>>>>> b67f2305
 }
 
 }