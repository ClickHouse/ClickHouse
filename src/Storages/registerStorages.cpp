#include <Storages/registerStorages.h>
#include <Storages/StorageFactory.h>

#include <Common/config.h>
#include "config_core.h"
#include "config_formats.h"

namespace DB
{

void registerStorageLog(StorageFactory & factory);
void registerStorageStripeLog(StorageFactory & factory);
void registerStorageMergeTree(StorageFactory & factory);
void registerStorageNull(StorageFactory & factory);
void registerStorageMerge(StorageFactory & factory);
void registerStorageBuffer(StorageFactory & factory);
void registerStorageDistributed(StorageFactory & factory);
void registerStorageMemory(StorageFactory & factory);
void registerStorageFile(StorageFactory & factory);
void registerStorageURL(StorageFactory & factory);
void registerStorageDictionary(StorageFactory & factory);
void registerStorageSet(StorageFactory & factory);
void registerStorageJoin(StorageFactory & factory);
void registerStorageView(StorageFactory & factory);
void registerStorageMaterializedView(StorageFactory & factory);
void registerStorageLiveView(StorageFactory & factory);
void registerStorageGenerateRandom(StorageFactory & factory);
void registerStorageExecutable(StorageFactory & factory);
void registerStorageWindowView(StorageFactory & factory);

// MEILISEARCH
void registerStorageMeiliSearch(StorageFactory& factory);

#if USE_AWS_S3
void registerStorageS3(StorageFactory & factory);
void registerStorageCOS(StorageFactory & factory);
#endif

#if USE_HDFS
void registerStorageHDFS(StorageFactory & factory);

#if USE_HIVE
void registerStorageHive(StorageFactory & factory);
#endif

#endif

void registerStorageODBC(StorageFactory & factory);
void registerStorageJDBC(StorageFactory & factory);

#if USE_MYSQL
void registerStorageMySQL(StorageFactory & factory);
#endif

void registerStorageMongoDB(StorageFactory & factory);


#if USE_RDKAFKA
void registerStorageKafka(StorageFactory & factory);
#endif

#if USE_AMQPCPP
void registerStorageRabbitMQ(StorageFactory & factory);
#endif

<<<<<<< HEAD
#if USE_HIREDIS
void registerStorageRedisStreams(StorageFactory & factory);
=======
#if USE_NATSIO
void registerStorageNATS(StorageFactory & factory);
>>>>>>> a0bff953
#endif

#if USE_ROCKSDB
void registerStorageEmbeddedRocksDB(StorageFactory & factory);
#endif

#if USE_LIBPQXX
void registerStoragePostgreSQL(StorageFactory & factory);
void registerStorageMaterializedPostgreSQL(StorageFactory & factory);
#endif

#if USE_MYSQL || USE_LIBPQXX
void registerStorageExternalDistributed(StorageFactory & factory);
#endif

#if USE_FILELOG
void registerStorageFileLog(StorageFactory & factory);
#endif

#if USE_SQLITE
void registerStorageSQLite(StorageFactory & factory);
#endif


void registerStorages()
{
    auto & factory = StorageFactory::instance();

    registerStorageLog(factory);
    registerStorageStripeLog(factory);
    registerStorageMergeTree(factory);
    registerStorageNull(factory);
    registerStorageMerge(factory);
    registerStorageBuffer(factory);
    registerStorageDistributed(factory);
    registerStorageMemory(factory);
    registerStorageFile(factory);
    registerStorageURL(factory);
    registerStorageDictionary(factory);
    registerStorageSet(factory);
    registerStorageJoin(factory);
    registerStorageView(factory);
    registerStorageMaterializedView(factory);
    registerStorageLiveView(factory);
    registerStorageGenerateRandom(factory);
    registerStorageExecutable(factory);
    registerStorageWindowView(factory);

    // MEILISEARCH
    registerStorageMeiliSearch(factory);

    #if USE_AWS_S3
    registerStorageS3(factory);
    registerStorageCOS(factory);
    #endif

    #if USE_HDFS
    registerStorageHDFS(factory);

    #if USE_HIVE
    registerStorageHive(factory);
    #endif

    #endif

    registerStorageODBC(factory);
    registerStorageJDBC(factory);

    #if USE_MYSQL
    registerStorageMySQL(factory);
    #endif

    registerStorageMongoDB(factory);

    #if USE_RDKAFKA
    registerStorageKafka(factory);
    #endif

    #if USE_HIREDIS
    registerStorageRedisStreams(factory);
    #endif

    #if USE_FILELOG
    registerStorageFileLog(factory);
    #endif

    #if USE_AMQPCPP
    registerStorageRabbitMQ(factory);
    #endif

    #if USE_NATSIO
    registerStorageNATS(factory);
    #endif

    #if USE_ROCKSDB
    registerStorageEmbeddedRocksDB(factory);
    #endif

    #if USE_LIBPQXX
    registerStoragePostgreSQL(factory);
    registerStorageMaterializedPostgreSQL(factory);
    #endif

    #if USE_MYSQL || USE_LIBPQXX
    registerStorageExternalDistributed(factory);
    #endif

    #if USE_SQLITE
    registerStorageSQLite(factory);
    #endif
}

}<|MERGE_RESOLUTION|>--- conflicted
+++ resolved
@@ -63,13 +63,12 @@
 void registerStorageRabbitMQ(StorageFactory & factory);
 #endif
 
-<<<<<<< HEAD
 #if USE_HIREDIS
 void registerStorageRedisStreams(StorageFactory & factory);
-=======
+#endif
+
 #if USE_NATSIO
 void registerStorageNATS(StorageFactory & factory);
->>>>>>> a0bff953
 #endif
 
 #if USE_ROCKSDB
