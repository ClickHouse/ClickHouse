--- conflicted
+++ resolved
@@ -20,7 +20,7 @@
 #include <Storages/AlterCommands.h>
 #include <Storages/PartitionCommands.h>
 #include <Storages/MergeTree/MergeTreeBlockOutputStream.h>
-#include <Disks/DiskSpaceMonitor.h>
+#include <Disks/StoragePolicy.h>
 #include <Storages/MergeTree/MergeList.h>
 #include <Storages/MergeTree/checkDataPart.h>
 #include <Processors/Pipe.h>
@@ -136,7 +136,10 @@
     shutdown_called = true;
 
     /// Unlock all waiting mutations
-    mutation_wait_event.notify_all();
+    {
+        std::lock_guard<std::mutex> lock(mutation_wait_mutex);
+        mutation_wait_event.notify_all();
+    }
 
 
     merger_mutator.merges_blocker.cancelForever();
@@ -533,16 +536,11 @@
 
     global_context.getMergeList().cancelPartMutations({}, to_kill->block_number);
     to_kill->removeFile();
-<<<<<<< HEAD
-    LOG_TRACE(log, "Cancelled part mutations and removed mutation file " << mutation_id);
-    mutation_wait_event.notify_all();
-=======
     LOG_TRACE(log, "Cancelled part mutations and removed mutation file {}", mutation_id);
     {
         std::lock_guard<std::mutex> lock(mutation_wait_mutex);
         mutation_wait_event.notify_all();
     }
->>>>>>> 811d124a
 
     /// Maybe there is another mutation that was blocked by the killed one. Try to execute it immediately.
     merging_mutating_task_handle->signalReadyToRun();
@@ -838,7 +836,10 @@
         write_part_log({});
 
         /// Notify all, who wait for this or previous mutations
-        mutation_wait_event.notify_all();
+        {
+            std::lock_guard<std::mutex> lock(mutation_wait_mutex);
+            mutation_wait_event.notify_all();
+        }
     }
     catch (...)
     {
