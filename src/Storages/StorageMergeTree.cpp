--- conflicted
+++ resolved
@@ -13,11 +13,8 @@
 #include <Common/ProfileEventsScope.h>
 #include <Common/typeid_cast.h>
 #include <Common/ThreadPool.h>
-<<<<<<< HEAD
 #include <Interpreters/InterpreterAlterQuery.h>
-=======
 #include <Interpreters/PartLog.h>
->>>>>>> a011990f
 #include <Interpreters/MutationsInterpreter.h>
 #include <Interpreters/PartLog.h>
 #include <Interpreters/TransactionLog.h>
@@ -2063,20 +2060,6 @@
                             partition_id, src_part->name);
 
         IDataPartStorage::ClonePartParams clone_params{.txn = local_context->getCurrentTransaction()};
-<<<<<<< HEAD
-=======
-        auto [dst_part, part_lock] = cloneAndLoadDataPartOnSameDisk(
-            src_part,
-            TMP_PREFIX,
-            dst_part_info,
-            my_metadata_snapshot,
-            clone_params,
-            local_context->getReadSettings(),
-            local_context->getWriteSettings());
-        dst_parts.emplace_back(std::move(dst_part));
-        dst_parts_locks.emplace_back(std::move(part_lock));
-    }
->>>>>>> a011990f
 
         if (is_partition_exp_different)
         {
@@ -2108,7 +2091,15 @@
             Int64 temp_index = insert_increment.get();
             MergeTreePartInfo dst_part_info(partition_id, temp_index, temp_index, src_part->info.level);
 
-            auto [dst_part, part_lock] = cloneAndLoadDataPartOnSameDisk(src_part, TMP_PREFIX, dst_part_info, my_metadata_snapshot, clone_params);
+            auto [dst_part, part_lock] = cloneAndLoadDataPartOnSameDisk(
+                src_part,
+                TMP_PREFIX,
+                dst_part_info,
+                my_metadata_snapshot,
+                clone_params,
+                local_context->getReadSettings(),
+                local_context->getWriteSettings()
+            );
             dst_parts.emplace_back(std::move(dst_part));
             dst_parts_locks.emplace_back(std::move(part_lock));
         }
