--- conflicted
+++ resolved
@@ -1066,14 +1066,6 @@
     std::shared_ptr<MergeMutateSelectedEntry> merge_entry, mutate_entry;
 
     auto share_lock = lockForShare(RWLockImpl::NO_QUERY, getSettings()->lock_acquire_timeout_for_background_operations);
-<<<<<<< HEAD
-
-    merge_entry = selectPartsToMerge(metadata_snapshot, false, {}, false, nullptr, share_lock);
-
-    if (!merge_entry)
-        mutate_entry = selectPartsToMutate(metadata_snapshot, nullptr, share_lock);
-=======
->>>>>>> 768378b6
 
     bool has_mutations;
     {
@@ -1114,20 +1106,18 @@
     bool executed = false;
     if (time_after_previous_cleanup_temporary_directories.compareAndRestartDeferred(getContext()->getSettingsRef().merge_tree_clear_old_temporary_directories_interval_seconds))
     {
-<<<<<<< HEAD
-        return JobAndPool{[this, share_lock]
-=======
-        executor.execute({[this, share_lock] ()
+        executor.execute({[this, share_lock]
         {
             clearOldTemporaryDirectories(getSettings()->temporary_directories_lifetime.totalSeconds());
             return true;
         }, PoolType::MERGE_MUTATE});
         executed = true;
     }
-    if (time_after_previous_cleanup_parts.compareAndRestartDeferred(getContext()->getSettingsRef().merge_tree_clear_old_parts_interval_seconds))
-    {
-        executor.execute({[this, share_lock] ()
->>>>>>> 768378b6
+
+    if (time_after_previous_cleanup_parts.compareAndRestartDeferred(
+            getContext()->getSettingsRef().merge_tree_clear_old_parts_interval_seconds))
+    {
+        executor.execute({[this, share_lock]
         {
             /// All use relative_data_path which changes during rename
             /// so execute under share lock.
