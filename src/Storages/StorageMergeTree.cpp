--- conflicted
+++ resolved
@@ -937,12 +937,7 @@
     if (!merge_mutate_entry)
         return false;
 
-<<<<<<< HEAD
     /// Copying a vector of columns `deduplicate by columns.
-    IExecutableTask::TaskResultCallback f = [](bool) {};
-=======
-    /// Copying a vector of columns `deduplicate bu columns.
->>>>>>> 48ea68f8
     auto task = std::make_shared<MergePlainMergeTreeTask>(
         *this, metadata_snapshot, deduplicate, deduplicate_by_columns, merge_mutate_entry, table_lock_holder, [](bool){});
 
