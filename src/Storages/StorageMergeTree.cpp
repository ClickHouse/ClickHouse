--- conflicted
+++ resolved
@@ -1436,12 +1436,8 @@
     if (current_mutations_by_version.empty())
         return {};
 
-<<<<<<< HEAD
-    size_t max_source_part_size = CompactionStatistics::getMaxSourcePartSizeForMutation(*this);
+    size_t max_source_part_size = CompactionStatistics::getMaxSourcePartBytesForMutation(*this);
     fiu_do_on(FailPoints::mt_select_parts_to_mutate_no_free_threads, { max_source_part_size = 0; });
-=======
-    size_t max_source_part_size = CompactionStatistics::getMaxSourcePartBytesForMutation(*this);
->>>>>>> 62ea9500
     if (max_source_part_size == 0)
     {
         LOG_DEBUG(
