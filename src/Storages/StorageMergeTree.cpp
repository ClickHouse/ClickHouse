--- conflicted
+++ resolved
@@ -67,13 +67,10 @@
 namespace FailPoints
 {
     extern const char storage_merge_tree_background_clear_old_parts_pause[];
-<<<<<<< HEAD
     extern const char mt_merge_selecting_task_pause_when_scheduled[];
     extern const char mt_select_parts_to_mutate_no_free_threads[];
     extern const char mt_select_parts_to_mutate_max_part_size[];
-=======
     extern const char storage_shared_merge_tree_mutate_pause_before_wait[];
->>>>>>> 7b9c8d91
 }
 
 namespace Setting
