--- conflicted
+++ resolved
@@ -199,15 +199,10 @@
     const unsigned num_streams)
 {
     QueryPlan plan;
-<<<<<<< HEAD
     read(plan, column_names, metadata_snapshot, query_info, local_context, processed_stage, max_block_size, num_streams);
-    return plan.convertToPipe(QueryPlanOptimizationSettings(local_context->getSettingsRef()));
-=======
-    read(plan, column_names, metadata_snapshot, query_info, context, processed_stage, max_block_size, num_streams);
     return plan.convertToPipe(
-        QueryPlanOptimizationSettings::fromContext(context),
-        BuildQueryPipelineSettings::fromContext(context));
->>>>>>> e6c755ca
+        QueryPlanOptimizationSettings::fromContext(local_context),
+        BuildQueryPipelineSettings::fromContext(local_context));
 }
 
 std::optional<UInt64> StorageMergeTree::totalRows(const Settings &) const
