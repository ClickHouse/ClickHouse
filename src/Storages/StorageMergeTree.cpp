--- conflicted
+++ resolved
@@ -939,11 +939,7 @@
         return JobAndPool{[this, metadata_snapshot, merge_entry, mutate_entry, share_lock] () mutable
         {
             if (merge_entry)
-<<<<<<< HEAD
-                return mergeSelectedParts(metadata_snapshot, false, {}, *merge_entry, share_lock);
-=======
-                mergeSelectedParts(metadata_snapshot, false, *merge_entry, share_lock);
->>>>>>> c8292279
+                return mergeSelectedParts(metadata_snapshot, false, *merge_entry, share_lock);
             else if (mutate_entry)
                 return mutateSelectedPart(metadata_snapshot, *mutate_entry, share_lock);
 
