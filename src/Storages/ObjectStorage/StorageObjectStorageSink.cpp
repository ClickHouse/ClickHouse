--- conflicted
+++ resolved
@@ -54,27 +54,22 @@
     ObjectStoragePtr object_storage,
     const std::optional<FormatSettings> & format_settings_,
     SharedHeader sample_block_,
-<<<<<<< HEAD
-    ContextPtr context)
-    : StorageObjectStorageSink(path_, object_storage, configuration, format_settings_, sample_block_, sample_block_, context)
+    ContextPtr context,
+    const String & format,
+    const String & compression_method) : SinkToStorage(sample_block_)
 {
 }
 
 StorageObjectStorageSink::StorageObjectStorageSink(
     const std::string & path_,
     ObjectStoragePtr object_storage,
-    StorageObjectStorageConfigurationPtr configuration,
     const std::optional<FormatSettings> & format_settings_,
     SharedHeader input_header_,
     SharedHeader format_header_,
-    ContextPtr context)
-    : SinkToStorage(format_header_)
-=======
     ContextPtr context,
     const String & format,
     const String & compression_method)
-    : SinkToStorage(sample_block_)
->>>>>>> d69fa2cf
+    : SinkToStorage(format_header_)
     , path(path_)
     , sample_block(format_header_)
     , input_header(input_header_)
@@ -91,9 +86,8 @@
         static_cast<int>(settings[Setting::output_format_compression_level]),
         static_cast<int>(settings[Setting::output_format_compression_zstd_window_log]));
 
-<<<<<<< HEAD
-    writer = FormatFactory::instance().getOutputFormatParallelIfPossible(
-        configuration->format, *write_buf, *sample_block, context, format_settings_);
+    writer = FormatFactory::instance().getOutputFormatParallelIfPossible(format, *write_buf, *sample_block, context, format_settings_);
+
 
     // build format header from sample_block (input header) by finding its columns' positions in the sample block.
     input_to_format_pos.clear();
@@ -106,9 +100,6 @@
                 ErrorCodes::LOGICAL_ERROR, "Input header does not contain column '{}' required by the writer header", format_col.name);
         input_to_format_pos.push_back(input_header->getPositionByName(format_col.name));
     }
-=======
-    writer = FormatFactory::instance().getOutputFormatParallelIfPossible(format, *write_buf, *sample_block, context, format_settings_);
->>>>>>> d69fa2cf
 }
 
 void StorageObjectStorageSink::consume(Chunk & chunk)
@@ -252,16 +243,11 @@
         file_path,
         object_storage,
         format_settings,
-<<<<<<< HEAD
         sample_block, // input header
         final_format_header, // writer/file header
-        context);
-=======
-        std::make_shared<Block>(partition_strategy->getFormatHeader()),
         context,
         configuration->format,
         configuration->compression_method);
->>>>>>> d69fa2cf
 }
 
 }