#include "Storages/ObjectStorage/StorageObjectStorageCluster.h"

#include <Common/Exception.h>
#include <Common/StringUtils.h>
#include <Parsers/ASTSetQuery.h>
#include <Interpreters/Context.h>

#include <Core/Settings.h>
#include <Formats/FormatFactory.h>
#include <Parsers/ASTSelectQuery.h>
#include <Parsers/ASTTablesInSelectQuery.h>
#include <Parsers/ASTIdentifier.h>
#include <Parsers/ASTLiteral.h>
#include <Parsers/ASTFunction.h>
#include <Processors/Sources/RemoteSource.h>
#include <QueryPipeline/RemoteQueryExecutor.h>
#include <Storages/IPartitionStrategy.h>
#include <TableFunctions/TableFunctionFactory.h>
#include <Interpreters/ClusterProxy/SelectStreamFactory.h>

#include <Storages/VirtualColumnUtils.h>
#include <Storages/HivePartitioningUtils.h>
#include <Storages/ObjectStorage/Utils.h>
#include <Storages/ObjectStorage/StorageObjectStorageSource.h>
#include <Storages/extractTableFunctionFromSelectQuery.h>
#include <Storages/ObjectStorage/StorageObjectStorageStableTaskDistributor.h>

namespace DB
{
namespace Setting
{
    extern const SettingsBool use_hive_partitioning;
    extern const SettingsString object_storage_cluster;
}

namespace ErrorCodes
{
    extern const int LOGICAL_ERROR;
<<<<<<< HEAD
    extern const int INCORRECT_DATA;
    extern const int UNKNOWN_FUNCTION;
    extern const int NOT_IMPLEMENTED;
=======
>>>>>>> 5ccff482
}

String StorageObjectStorageCluster::getPathSample(ContextPtr context)
{
    auto query_settings = configuration->getQuerySettings(context);
    /// We don't want to throw an exception if there are no files with specified path.
    query_settings.throw_on_zero_files_match = false;

    if (!configuration->isArchive())
    {
        const auto & path = configuration->getPathForRead();
        if (!path.hasGlobs())
            return path.path;
    }

    auto file_iterator = StorageObjectStorageSource::createFileIterator(
        configuration,
        query_settings,
        object_storage,
        false, // distributed_processing
        context,
        {}, // predicate
        {},
        {}, // virtual_columns
        {}, // hive_columns
        nullptr, // read_keys
        {}, // file_progress_callback
        false, // ignore_archive_globs
        true // skip_object_metadata
    );

    if (auto file = file_iterator->next(0))
        return file->getPath();

    return "";
}

StorageObjectStorageCluster::StorageObjectStorageCluster(
    const String & cluster_name_,
    ConfigurationPtr configuration_,
    ObjectStoragePtr object_storage_,
    const StorageID & table_id_,
    const ColumnsDescription & columns_in_table_or_function_definition,
    const ConstraintsDescription & constraints_,
    const ASTPtr & partition_by,
    ContextPtr context_,
    const String & comment_,
    std::optional<FormatSettings> format_settings_,
    LoadingStrictnessLevel mode_,
    bool lazy_init)
    : IStorageCluster(
        cluster_name_, table_id_, getLogger(fmt::format("{}({})", configuration_->getEngineName(), table_id_.table_name)))
    , configuration{configuration_}
    , object_storage(object_storage_)
    , cluster_name_in_settings(false)
{
    configuration->initPartitionStrategy(partition_by, columns_in_table_or_function_definition, context_);

    const bool need_resolve_columns_or_format = columns_in_table_or_function_definition.empty() || (configuration->getFormat() == "auto");
    const bool do_lazy_init = lazy_init && !need_resolve_columns_or_format;

    auto log_ = getLogger("StorageObjectStorageCluster");

    try
    {
        if (!do_lazy_init)
        {
            /// We allow exceptions to be thrown on update(),
            /// because Cluster engine can only be used as table function,
            /// so no lazy initialization is allowed.
            configuration->update(
                object_storage,
                context_,
                /* if_not_updated_before */false,
                /* check_consistent_with_previous_metadata */true);
        }
    }
    catch (...)
    {
        // If we don't have format or schema yet, we can't ignore failed configuration update,
        // because relevant configuration is crucial for format and schema inference
        if (mode_ <= LoadingStrictnessLevel::CREATE || need_resolve_columns_or_format)
        {
            throw;
        }
        tryLogCurrentException(log_);
    }

    ColumnsDescription columns{columns_in_table_or_function_definition};
    std::string sample_path;
    if (need_resolve_columns_or_format)
        resolveSchemaAndFormat(columns, object_storage, configuration, {}, sample_path, context_);
    else
        validateSupportedColumns(columns, *configuration);
    configuration->check(context_);

    if (sample_path.empty() && context_->getSettingsRef()[Setting::use_hive_partitioning] && !configuration->isDataLakeConfiguration() && !configuration->getPartitionStrategy())
        sample_path = getPathSample(context_);

<<<<<<< HEAD
    /*
     * If `partition_strategy=hive`, the partition columns shall be extracted from the `PARTITION BY` expression.
     * There is no need to read from the filepath.
     *
     * Otherwise, in case `use_hive_partitioning=1`, we can keep the old behavior of extracting it from the sample path.
     * And if the schema was inferred (not specified in the table definition), we need to enrich it with the path partition columns
     */
    if (configuration->getPartitionStrategy() && configuration->getPartitionStrategyType() == PartitionStrategyFactory::StrategyType::HIVE)
    {
        hive_partition_columns_to_read_from_file_path = configuration->getPartitionStrategy()->getPartitionColumns();
    }
    else if (context_->getSettingsRef()[Setting::use_hive_partitioning])
    {
        HivePartitioningUtils::extractPartitionColumnsFromPathAndEnrichStorageColumns(
            columns,
            hive_partition_columns_to_read_from_file_path,
            sample_path,
            columns_in_table_or_function_definition.empty(),
            std::nullopt,
            context_
        );
    }

    if (hive_partition_columns_to_read_from_file_path.size() == columns.size())
    {
        throw Exception(
            ErrorCodes::INCORRECT_DATA,
            "A hive partitioned file can't contain only partition columns. Try reading it with `partition_strategy=wildcard` and `use_hive_partitioning=0`");
    }

    /// Hive: Not building the file_columns like `StorageObjectStorage` does because it is not necessary to do it here.
=======
    /// Not grabbing the file_columns because it is not necessary to do it here.
    std::tie(hive_partition_columns_to_read_from_file_path, std::ignore) = HivePartitioningUtils::setupHivePartitioningForObjectStorage(
        columns,
        configuration,
        sample_path,
        columns_in_table_or_function_definition.empty(),
        std::nullopt,
        context_);
>>>>>>> 5ccff482

    StorageInMemoryMetadata metadata;
    metadata.setColumns(columns);
    metadata.setConstraints(constraints_);

    setVirtuals(VirtualColumnUtils::getVirtualsForFileLikeStorage(metadata.columns));
    setInMemoryMetadata(metadata);

    pure_storage = std::make_shared<StorageObjectStorage>(
        configuration,
        object_storage,
        context_,
        getStorageID(),
        getInMemoryMetadata().getColumns(),
        getInMemoryMetadata().getConstraints(),
        comment_,
        format_settings_,
        mode_,
        /* distributed_processing */false,
        partition_by,
        /* is_table_function */false,
        /* lazy_init */lazy_init);

    auto virtuals_ = getVirtualsPtr();
    if (virtuals_)
        pure_storage->setVirtuals(*virtuals_);
    pure_storage->setInMemoryMetadata(getInMemoryMetadata());
}

std::string StorageObjectStorageCluster::getName() const
{
    return configuration->getEngineName();
}

std::optional<UInt64> StorageObjectStorageCluster::totalRows(ContextPtr query_context) const
{
    if (pure_storage)
        return pure_storage->totalRows(query_context);
    configuration->update(
        object_storage,
        query_context,
        /* if_not_updated_before */false,
        /* check_consistent_with_previous_metadata */true);
    return configuration->totalRows(query_context);
}

std::optional<UInt64> StorageObjectStorageCluster::totalBytes(ContextPtr query_context) const
{
    if (pure_storage)
        return pure_storage->totalBytes(query_context);
    configuration->update(
        object_storage,
        query_context,
        /* if_not_updated_before */false,
        /* check_consistent_with_previous_metadata */true);
    return configuration->totalBytes(query_context);
}

void StorageObjectStorageCluster::updateQueryForDistributedEngineIfNeeded(ASTPtr & query, ContextPtr context)
{
    // Change table engine on table function for distributed request
    // CREATE TABLE t (...) ENGINE=IcebergS3(...)
    // SELECT * FROM t
    // change on
    // SELECT * FROM icebergS3(...)
    // to execute on cluster nodes

    auto * select_query = query->as<ASTSelectQuery>();
    if (!select_query || !select_query->tables())
        return;

    auto * tables = select_query->tables()->as<ASTTablesInSelectQuery>();

    if (tables->children.empty())
        throw Exception(
            ErrorCodes::LOGICAL_ERROR,
            "Expected SELECT query from table with engine {}, got '{}'",
            configuration->getEngineName(), query->formatForLogging());

    auto * table_expression = tables->children[0]->as<ASTTablesInSelectQueryElement>()->table_expression->as<ASTTableExpression>();

    if (!table_expression)
        return;

    if (!table_expression->database_and_table_name)
        return;

    auto & table_identifier_typed = table_expression->database_and_table_name->as<ASTTableIdentifier &>();

    auto table_alias = table_identifier_typed.tryGetAlias();

    auto storage_engine_name = configuration->getEngineName();
    if (storage_engine_name == "Iceberg")
    {
        switch (configuration->getType())
        {
            case ObjectStorageType::S3:
                storage_engine_name = "IcebergS3";
                break;
            case ObjectStorageType::Azure:
                storage_engine_name = "IcebergAzure";
                break;
            case ObjectStorageType::HDFS:
                storage_engine_name = "IcebergHDFS";
                break;
            default:
                throw Exception(
                    ErrorCodes::LOGICAL_ERROR,
                    "Can't find table function for engine {}",
                    storage_engine_name
                );
        }
    }

    static std::unordered_map<std::string, std::string> engine_to_function = {
        {"S3", "s3"},
        {"Azure", "azureBlobStorage"},
        {"HDFS", "hdfs"},
        {"Iceberg", "iceberg"},
        {"IcebergS3", "icebergS3"},
        {"IcebergAzure", "icebergAzure"},
        {"IcebergHDFS", "icebergHDFS"},
        {"DeltaLake", "deltaLake"},
        {"Hudi", "hudi"}
    };

    auto p = engine_to_function.find(storage_engine_name);
    if (p == engine_to_function.end())
    {
        throw Exception(
            ErrorCodes::LOGICAL_ERROR,
            "Can't find table function for engine {}",
            storage_engine_name
        );
    }

    std::string table_function_name = p->second;

    auto function_ast = std::make_shared<ASTFunction>();
    function_ast->name = table_function_name;

    auto cluster_name = getClusterName(context);

    if (cluster_name.empty())
    {
        throw Exception(
            ErrorCodes::LOGICAL_ERROR,
            "Can't be here without cluster name, no cluster name in query {}",
            query->formatForLogging());
    }

    function_ast->arguments = configuration->createArgsWithAccessData();
    function_ast->children.push_back(function_ast->arguments);
    function_ast->setAlias(table_alias);

    ASTPtr function_ast_ptr(function_ast);

    table_expression->database_and_table_name = nullptr;
    table_expression->table_function = function_ast_ptr;
    table_expression->children[0] = function_ast_ptr;

    auto settings = select_query->settings();
    if (settings)
    {
        auto & settings_ast = settings->as<ASTSetQuery &>();
        settings_ast.changes.insertSetting("object_storage_cluster", cluster_name);
    }
    else
    {
        auto settings_ast_ptr = std::make_shared<ASTSetQuery>();
        settings_ast_ptr->is_standalone = false;
        settings_ast_ptr->changes.setSetting("object_storage_cluster", cluster_name);
        select_query->setExpression(ASTSelectQuery::Expression::SETTINGS, std::move(settings_ast_ptr));
    }

    cluster_name_in_settings = true;
}

void StorageObjectStorageCluster::updateQueryToSendIfNeeded(
    ASTPtr & query,
    const DB::StorageSnapshotPtr & storage_snapshot,
    const ContextPtr & context)
{
    updateQueryForDistributedEngineIfNeeded(query, context);

    auto * table_function = extractTableFunctionFromSelectQuery(query);
    if (!table_function)
    {
        throw Exception(
            ErrorCodes::LOGICAL_ERROR,
            "Expected SELECT query from table function {}, got '{}'",
            configuration->getEngineName(), query->formatForErrorMessage());
    }

    auto * expression_list = table_function->arguments->as<ASTExpressionList>();
    if (!expression_list)
    {
        throw Exception(
            ErrorCodes::LOGICAL_ERROR,
            "Expected SELECT query from table function {}, got '{}'",
            configuration->getEngineName(), query->formatForErrorMessage());
    }

    ASTs & args = expression_list->children;
    const auto & structure = storage_snapshot->metadata->getColumns().getAll().toNamesAndTypesDescription();
    if (args.empty())
    {
        throw Exception(
            ErrorCodes::LOGICAL_ERROR,
            "Unexpected empty list of arguments for {}Cluster table function",
            configuration->getEngineName());
    }

    ASTPtr object_storage_type_arg;
    configuration->extractDynamicStorageType(args, context, &object_storage_type_arg);
    ASTPtr settings_temporary_storage = nullptr;
    for (auto * it = args.begin(); it != args.end(); ++it)
    {
        ASTSetQuery * settings_ast = (*it)->as<ASTSetQuery>();
        if (settings_ast)
        {
            settings_temporary_storage = std::move(*it);
            args.erase(it);
            break;
        }
    }

    if (cluster_name_in_settings || !endsWith(table_function->name, "Cluster"))
    {
        configuration->addStructureAndFormatToArgsIfNeeded(args, structure, configuration->getFormat(), context, /*with_structure=*/true);

        /// Convert to old-stype *Cluster table function.
        /// This allows to use old clickhouse versions in cluster.
        static std::unordered_map<std::string, std::string> function_to_cluster_function = {
            {"s3", "s3Cluster"},
            {"azureBlobStorage", "azureBlobStorageCluster"},
            {"hdfs", "hdfsCluster"},
            {"iceberg", "icebergCluster"},
            {"icebergS3", "icebergS3Cluster"},
            {"icebergAzure", "icebergAzureCluster"},
            {"icebergHDFS", "icebergHDFSCluster"},
            {"deltaLake", "deltaLakeCluster"},
            {"hudi", "hudiCluster"},
        };

        auto p = function_to_cluster_function.find(table_function->name);
        if (p == function_to_cluster_function.end())
        {
            throw Exception(
                ErrorCodes::LOGICAL_ERROR,
                "Can't find cluster name for table function {}",
                table_function->name);
        }

        table_function->name = p->second;

        auto cluster_name = getClusterName(context);
        auto cluster_name_arg = std::make_shared<ASTLiteral>(cluster_name);
        args.insert(args.begin(), cluster_name_arg);

        auto * select_query = query->as<ASTSelectQuery>();
        if (!select_query)
            throw Exception(
                ErrorCodes::LOGICAL_ERROR,
                "Expected SELECT query from table function {}",
                configuration->getEngineName());

        auto settings = select_query->settings();
        if (settings)
        {
            auto & settings_ast = settings->as<ASTSetQuery &>();
            if (settings_ast.changes.removeSetting("object_storage_cluster") && settings_ast.changes.empty())
            {
                select_query->setExpression(ASTSelectQuery::Expression::SETTINGS, {});
            }
            /// No throw if not found - `object_storage_cluster` can be global setting.
        }
    }
    else
    {
        ASTPtr cluster_name_arg = args.front();
        args.erase(args.begin());
        configuration->addStructureAndFormatToArgsIfNeeded(args, structure, configuration->getFormat(), context, /*with_structure=*/true);
        args.insert(args.begin(), cluster_name_arg);
    }
    if (settings_temporary_storage)
    {
        args.insert(args.end(), std::move(settings_temporary_storage));
    }
    if (object_storage_type_arg)
        args.insert(args.end(), object_storage_type_arg);
}

RemoteQueryExecutor::Extension StorageObjectStorageCluster::getTaskIteratorExtension(
    const ActionsDAG::Node * predicate, const ContextPtr & local_context, const size_t number_of_replicas) const
{
    auto iterator = StorageObjectStorageSource::createFileIterator(
        configuration, configuration->getQuerySettings(local_context), object_storage, /* distributed_processing */false,
        local_context, predicate, {}, virtual_columns, hive_partition_columns_to_read_from_file_path, nullptr, local_context->getFileProgressCallback(), /*ignore_archive_globs=*/true, /*skip_object_metadata=*/true);

    auto task_distributor = std::make_shared<StorageObjectStorageStableTaskDistributor>(iterator, number_of_replicas);

    auto callback = std::make_shared<TaskIterator>(
        [task_distributor](size_t number_of_current_replica) mutable -> String
        { return task_distributor->getNextTask(number_of_current_replica).value_or(""); });

    return RemoteQueryExecutor::Extension{.task_iterator = std::move(callback)};
}

void StorageObjectStorageCluster::readFallBackToPure(
    QueryPlan & query_plan,
    const Names & column_names,
    const StorageSnapshotPtr & storage_snapshot,
    SelectQueryInfo & query_info,
    ContextPtr context,
    QueryProcessingStage::Enum processed_stage,
    size_t max_block_size,
    size_t num_streams)
{
    pure_storage->read(query_plan, column_names, storage_snapshot, query_info, context, processed_stage, max_block_size, num_streams);
}

SinkToStoragePtr StorageObjectStorageCluster::writeFallBackToPure(
    const ASTPtr & query,
    const StorageMetadataPtr & metadata_snapshot,
    ContextPtr context,
    bool async_insert)
{
    return pure_storage->write(query, metadata_snapshot, context, async_insert);
}

String StorageObjectStorageCluster::getClusterName(ContextPtr context) const
{
    /// StorageObjectStorageCluster is always created for cluster or non-cluster variants.
    /// User can specify cluster name in table definition or in setting `object_storage_cluster`
    /// only for several queries. When it specified in both places, priority is given to the query setting.
    /// When it is empty, non-cluster realization is used.
    auto cluster_name_from_settings = context->getSettingsRef()[Setting::object_storage_cluster].value;
    if (cluster_name_from_settings.empty())
        cluster_name_from_settings = getOriginalClusterName();
    return cluster_name_from_settings;
}

QueryProcessingStage::Enum StorageObjectStorageCluster::getQueryProcessingStage(
    ContextPtr context, QueryProcessingStage::Enum to_stage, const StorageSnapshotPtr & storage_snapshot, SelectQueryInfo & query_info) const
{
    /// Full query if fall back to pure storage.
    if (getClusterName(context).empty())
        return QueryProcessingStage::Enum::FetchColumns;

    /// Distributed storage.
    return IStorageCluster::getQueryProcessingStage(context, to_stage, storage_snapshot, query_info);
}

void StorageObjectStorageCluster::truncate(
    const ASTPtr & query,
    const StorageMetadataPtr & metadata_snapshot,
    ContextPtr local_context,
    TableExclusiveLockHolder & lock_holder)
{
    /// Full query if fall back to pure storage.
    if (getClusterName(local_context).empty())
    {
        pure_storage->truncate(query, metadata_snapshot, local_context, lock_holder);
        return;
    }

    throw Exception(ErrorCodes::NOT_IMPLEMENTED, "Truncate is not supported by storage {}", getName());
}

void StorageObjectStorageCluster::addInferredEngineArgsToCreateQuery(ASTs & args, const ContextPtr & context) const
{
    configuration->addStructureAndFormatToArgsIfNeeded(args, "", configuration->getFormat(), context, /*with_structure=*/false);
}

bool StorageObjectStorageCluster::updateExternalDynamicMetadataIfExists(ContextPtr context)
{
    if (pure_storage)
        return pure_storage->updateExternalDynamicMetadataIfExists(context);
    return IStorageCluster::updateExternalDynamicMetadataIfExists(context);
}

StorageMetadataPtr StorageObjectStorageCluster::getInMemoryMetadataPtr() const
{
    if (pure_storage)
        return pure_storage->getInMemoryMetadataPtr();
    return IStorageCluster::getInMemoryMetadataPtr();
}

IDataLakeMetadata * StorageObjectStorageCluster::getExternalMetadata(ContextPtr query_context)
{
    if (pure_storage)
        return pure_storage->getExternalMetadata(query_context);

    configuration->update(
        object_storage,
        query_context,
        /* if_not_updated_before */false,
        /* check_consistent_with_previous_metadata */false);

    return configuration->getExternalMetadata();
}

}<|MERGE_RESOLUTION|>--- conflicted
+++ resolved
@@ -36,12 +36,6 @@
 namespace ErrorCodes
 {
     extern const int LOGICAL_ERROR;
-<<<<<<< HEAD
-    extern const int INCORRECT_DATA;
-    extern const int UNKNOWN_FUNCTION;
-    extern const int NOT_IMPLEMENTED;
-=======
->>>>>>> 5ccff482
 }
 
 String StorageObjectStorageCluster::getPathSample(ContextPtr context)
@@ -141,39 +135,6 @@
     if (sample_path.empty() && context_->getSettingsRef()[Setting::use_hive_partitioning] && !configuration->isDataLakeConfiguration() && !configuration->getPartitionStrategy())
         sample_path = getPathSample(context_);
 
-<<<<<<< HEAD
-    /*
-     * If `partition_strategy=hive`, the partition columns shall be extracted from the `PARTITION BY` expression.
-     * There is no need to read from the filepath.
-     *
-     * Otherwise, in case `use_hive_partitioning=1`, we can keep the old behavior of extracting it from the sample path.
-     * And if the schema was inferred (not specified in the table definition), we need to enrich it with the path partition columns
-     */
-    if (configuration->getPartitionStrategy() && configuration->getPartitionStrategyType() == PartitionStrategyFactory::StrategyType::HIVE)
-    {
-        hive_partition_columns_to_read_from_file_path = configuration->getPartitionStrategy()->getPartitionColumns();
-    }
-    else if (context_->getSettingsRef()[Setting::use_hive_partitioning])
-    {
-        HivePartitioningUtils::extractPartitionColumnsFromPathAndEnrichStorageColumns(
-            columns,
-            hive_partition_columns_to_read_from_file_path,
-            sample_path,
-            columns_in_table_or_function_definition.empty(),
-            std::nullopt,
-            context_
-        );
-    }
-
-    if (hive_partition_columns_to_read_from_file_path.size() == columns.size())
-    {
-        throw Exception(
-            ErrorCodes::INCORRECT_DATA,
-            "A hive partitioned file can't contain only partition columns. Try reading it with `partition_strategy=wildcard` and `use_hive_partitioning=0`");
-    }
-
-    /// Hive: Not building the file_columns like `StorageObjectStorage` does because it is not necessary to do it here.
-=======
     /// Not grabbing the file_columns because it is not necessary to do it here.
     std::tie(hive_partition_columns_to_read_from_file_path, std::ignore) = HivePartitioningUtils::setupHivePartitioningForObjectStorage(
         columns,
@@ -182,7 +143,6 @@
         columns_in_table_or_function_definition.empty(),
         std::nullopt,
         context_);
->>>>>>> 5ccff482
 
     StorageInMemoryMetadata metadata;
     metadata.setColumns(columns);
