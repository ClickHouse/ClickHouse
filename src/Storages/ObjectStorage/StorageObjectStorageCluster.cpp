--- conflicted
+++ resolved
@@ -117,10 +117,9 @@
             configuration->getEngineName());
     }
 
-<<<<<<< HEAD
     ASTPtr object_storage_type_arg;
     configuration->extractDynamicStorageType(args, context, &object_storage_type_arg);
-=======
+
     ASTPtr settings_temporary_storage = nullptr;
     for (auto * it = args.begin(); it != args.end(); ++it)
     {
@@ -133,7 +132,6 @@
         }
     }
 
->>>>>>> c4493831
     if (!endsWith(table_function->name, "Cluster"))
         configuration->addStructureAndFormatToArgsIfNeeded(args, structure, configuration->format, context, /*with_structure=*/true);
     else
@@ -143,15 +141,12 @@
         configuration->addStructureAndFormatToArgsIfNeeded(args, structure, configuration->format, context, /*with_structure=*/true);
         args.insert(args.begin(), cluster_name_arg);
     }
-<<<<<<< HEAD
     if (object_storage_type_arg)
         args.insert(args.end(), object_storage_type_arg);
-=======
     if (settings_temporary_storage)
     {
         args.insert(args.end(), std::move(settings_temporary_storage));
     }
->>>>>>> c4493831
 }
 
 RemoteQueryExecutor::Extension StorageObjectStorageCluster::getTaskIteratorExtension(
