--- conflicted
+++ resolved
@@ -197,7 +197,6 @@
         /*ignore_archive_globs=*/false,
         /*skip_object_metadata=*/true);
 
-<<<<<<< HEAD
     std::vector<std::string> ids_of_hosts;
     for (const auto & shard : cluster->getShardsInfo())
     {
@@ -211,13 +210,10 @@
         }
     }
 
-    auto task_distributor = std::make_shared<StorageObjectStorageStableTaskDistributor>(iterator, ids_of_hosts);
-=======
     auto task_distributor = std::make_shared<StorageObjectStorageStableTaskDistributor>(
         iterator,
-        number_of_replicas,
+        ids_of_hosts,
         /* send_over_whole_archive */!local_context->getSettingsRef()[Setting::cluster_function_process_archive_on_multiple_nodes]);
->>>>>>> ea630cd5
 
     auto callback = std::make_shared<TaskIterator>(
         [task_distributor, local_context](size_t number_of_current_replica) mutable -> ClusterFunctionReadTaskResponsePtr
