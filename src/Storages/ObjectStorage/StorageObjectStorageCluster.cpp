#include "Storages/ObjectStorage/StorageObjectStorageCluster.h"

#include <Common/Exception.h>
#include <Common/StringUtils.h>
#include <Parsers/ASTSetQuery.h>

#include <Core/Settings.h>
#include <Formats/FormatFactory.h>
#include <Processors/Sources/RemoteSource.h>
#include <QueryPipeline/RemoteQueryExecutor.h>

#include <Storages/VirtualColumnUtils.h>
#include <Storages/ObjectStorage/Utils.h>
#include <Storages/ObjectStorage/StorageObjectStorageSource.h>
#include <Storages/extractTableFunctionFromSelectQuery.h>


namespace DB
{
namespace Setting
{
    extern const SettingsBool use_hive_partitioning;
}

namespace ErrorCodes
{
    extern const int LOGICAL_ERROR;
}

String StorageObjectStorageCluster::getPathSample(StorageInMemoryMetadata metadata, ContextPtr context)
{
    auto query_settings = configuration->getQuerySettings(context);
    /// We don't want to throw an exception if there are no files with specified path.
    query_settings.throw_on_zero_files_match = false;
    auto file_iterator = StorageObjectStorageSource::createFileIterator(
        configuration,
        query_settings,
        object_storage,
        false, // distributed_processing
        context,
        {}, // predicate
        {},
        metadata.getColumns().getAll(), // virtual_columns
        nullptr, // read_keys
        {} // file_progress_callback
    );

    if (auto file = file_iterator->next(0))
        return file->getPath();
    return "";
}

StorageObjectStorageCluster::StorageObjectStorageCluster(
    const String & cluster_name_,
    ConfigurationPtr configuration_,
    ObjectStoragePtr object_storage_,
    const StorageID & table_id_,
    const ColumnsDescription & columns_,
    const ConstraintsDescription & constraints_,
    ContextPtr context_)
    : IStorageCluster(
        cluster_name_, table_id_, getLogger(fmt::format("{}({})", configuration_->getEngineName(), table_id_.table_name)))
    , configuration{configuration_}
    , object_storage(object_storage_)
{
    ColumnsDescription columns{columns_};
    std::string sample_path;
    resolveSchemaAndFormat(columns, configuration->format, object_storage, configuration, {}, sample_path, context_);
    configuration->check(context_);

    StorageInMemoryMetadata metadata;
    metadata.setColumns(columns);
    metadata.setConstraints(constraints_);

    if (sample_path.empty() && context_->getSettingsRef()[Setting::use_hive_partitioning] && !configuration->isDataLakeConfiguration())
        sample_path = getPathSample(metadata, context_);

    setVirtuals(VirtualColumnUtils::getVirtualsForFileLikeStorage(
        metadata.columns, context_, sample_path, std::nullopt, configuration->isDataLakeConfiguration()));
    setInMemoryMetadata(metadata);
}

std::string StorageObjectStorageCluster::getName() const
{
    return configuration->getEngineName();
}

std::optional<UInt64> StorageObjectStorageCluster::totalRows(ContextPtr query_context) const
{
<<<<<<< HEAD
    configuration->update(
        object_storage,
        query_context,
        /* if_not_updated_before */false,
        /* check_consistent_with_previous_metadata */true);
    return configuration->totalRows(query_context);
=======
    configuration->update(object_storage, query_context);
    return configuration->totalRows();
>>>>>>> 40f072e8
}

std::optional<UInt64> StorageObjectStorageCluster::totalBytes(ContextPtr query_context) const
{
<<<<<<< HEAD
    configuration->update(
        object_storage,
        query_context,
        /* if_not_updated_before */false,
        /* check_consistent_with_previous_metadata */true);
    return configuration->totalBytes(query_context);
=======
    configuration->update(object_storage, query_context);
    return configuration->totalBytes();
>>>>>>> 40f072e8
}

void StorageObjectStorageCluster::updateQueryToSendIfNeeded(
    ASTPtr & query,
    const DB::StorageSnapshotPtr & storage_snapshot,
    const ContextPtr & context)
{
    auto * table_function = extractTableFunctionFromSelectQuery(query);
    if (!table_function)
    {
        throw Exception(
            ErrorCodes::LOGICAL_ERROR,
            "Expected SELECT query from table function {}, got '{}'",
            configuration->getEngineName(), query->formatForErrorMessage());
    }

    auto * expression_list = table_function->arguments->as<ASTExpressionList>();
    if (!expression_list)
    {
        throw Exception(
            ErrorCodes::LOGICAL_ERROR,
            "Expected SELECT query from table function {}, got '{}'",
            configuration->getEngineName(), query->formatForErrorMessage());
    }

    ASTs & args = expression_list->children;
    const auto & structure = storage_snapshot->metadata->getColumns().getAll().toNamesAndTypesDescription();
    if (args.empty())
    {
        throw Exception(
            ErrorCodes::LOGICAL_ERROR,
            "Unexpected empty list of arguments for {}Cluster table function",
            configuration->getEngineName());
    }

    ASTPtr settings_temporary_storage = nullptr;
    for (auto * it = args.begin(); it != args.end(); ++it)
    {
        ASTSetQuery * settings_ast = (*it)->as<ASTSetQuery>();
        if (settings_ast)
        {
            settings_temporary_storage = std::move(*it);
            args.erase(it);
            break;
        }
    }

    if (!endsWith(table_function->name, "Cluster"))
        configuration->addStructureAndFormatToArgsIfNeeded(args, structure, configuration->format, context, /*with_structure=*/true);
    else
    {
        ASTPtr cluster_name_arg = args.front();
        args.erase(args.begin());
        configuration->addStructureAndFormatToArgsIfNeeded(args, structure, configuration->format, context, /*with_structure=*/true);
        args.insert(args.begin(), cluster_name_arg);
    }
    if (settings_temporary_storage)
    {
        args.insert(args.end(), std::move(settings_temporary_storage));
    }
}

RemoteQueryExecutor::Extension StorageObjectStorageCluster::getTaskIteratorExtension(
    const ActionsDAG::Node * predicate, const ContextPtr & local_context) const
{
    auto iterator = StorageObjectStorageSource::createFileIterator(
        configuration, configuration->getQuerySettings(local_context), object_storage, /* distributed_processing */false,
        local_context, predicate, {}, virtual_columns, nullptr, local_context->getFileProgressCallback(), /*ignore_archive_globs=*/true, /*skip_object_metadata=*/true);

    auto callback = std::make_shared<std::function<String()>>([iterator]() mutable -> String
    {
        auto object_info = iterator->next(0);
        if (!object_info)
            return "";

        auto archive_object_info = std::dynamic_pointer_cast<StorageObjectStorageSource::ArchiveIterator::ObjectInfoInArchive>(object_info);
        if (archive_object_info)
            return archive_object_info->getPathToArchive();

        return object_info->getPath();
    });
    return RemoteQueryExecutor::Extension{ .task_iterator = std::move(callback) };
}

}<|MERGE_RESOLUTION|>--- conflicted
+++ resolved
@@ -87,32 +87,14 @@
 
 std::optional<UInt64> StorageObjectStorageCluster::totalRows(ContextPtr query_context) const
 {
-<<<<<<< HEAD
-    configuration->update(
-        object_storage,
-        query_context,
-        /* if_not_updated_before */false,
-        /* check_consistent_with_previous_metadata */true);
+    configuration->update(object_storage, query_context);
     return configuration->totalRows(query_context);
-=======
-    configuration->update(object_storage, query_context);
-    return configuration->totalRows();
->>>>>>> 40f072e8
 }
 
 std::optional<UInt64> StorageObjectStorageCluster::totalBytes(ContextPtr query_context) const
 {
-<<<<<<< HEAD
-    configuration->update(
-        object_storage,
-        query_context,
-        /* if_not_updated_before */false,
-        /* check_consistent_with_previous_metadata */true);
+    configuration->update(object_storage, query_context);
     return configuration->totalBytes(query_context);
-=======
-    configuration->update(object_storage, query_context);
-    return configuration->totalBytes();
->>>>>>> 40f072e8
 }
 
 void StorageObjectStorageCluster::updateQueryToSendIfNeeded(
