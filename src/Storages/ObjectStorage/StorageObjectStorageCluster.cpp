--- conflicted
+++ resolved
@@ -29,11 +29,7 @@
 namespace ErrorCodes
 {
     extern const int LOGICAL_ERROR;
-<<<<<<< HEAD
-    extern const int INCORRECT_DATA;
     extern const int INVALID_SETTING_VALUE;
-=======
->>>>>>> 5ccff482
 }
 
 String StorageObjectStorageCluster::getPathSample(ContextPtr context)
