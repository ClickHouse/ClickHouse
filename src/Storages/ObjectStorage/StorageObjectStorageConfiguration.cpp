#include <Storages/ObjectStorage/StorageObjectStorageConfiguration.h>

#include <Storages/NamedCollectionsHelpers.h>
#include <Formats/FormatFactory.h>
#include <Formats/ReadSchemaUtils.h>
#include <Storages/ObjectStorage/StorageObjectStorageSink.h>
#include <Interpreters/Context.h>
#include <Common/logger_useful.h>
#include <Core/Settings.h>

namespace DB
{

namespace DataLakeStorageSetting
{
    extern const DataLakeStorageSettingsString disk;
}

namespace ErrorCodes
{
    extern const int NOT_IMPLEMENTED;
    extern const int LOGICAL_ERROR;
    extern const int BAD_ARGUMENTS;
}

<<<<<<< HEAD
namespace Setting
{
    extern const SettingsFileLikeEngineDefaultPartitionStrategy file_like_engine_default_partition_strategy;
}

bool StorageObjectStorageConfiguration::update( ///NOLINT
=======
void StorageObjectStorageConfiguration::update( ///NOLINT
>>>>>>> 4e7ebabc
    ObjectStoragePtr object_storage_ptr,
    ContextPtr context,
    bool /* if_not_updated_before */)
{
    IObjectStorage::ApplyNewSettingsOptions options{.allow_client_change = !isStaticConfiguration()};
    object_storage_ptr->applyNewSettings(context->getConfigRef(), getTypeName() + ".", context, options);
}

void StorageObjectStorageConfiguration::create( ///NOLINT
    ObjectStoragePtr /*object_storage_ptr*/,
    ContextPtr /*context*/,
    const std::optional<ColumnsDescription> & /*columns*/,
    ASTPtr /*partition_by*/,
    bool /*if_not_exists*/,
    std::shared_ptr<DataLake::ICatalog> /*catalog*/,
        const StorageID & /*table_id_*/)
{
}

ReadFromFormatInfo StorageObjectStorageConfiguration::prepareReadingFromFormat(
    ObjectStoragePtr,
    const Strings & requested_columns,
    const StorageSnapshotPtr & storage_snapshot,
    bool supports_subset_of_columns,
    bool supports_tuple_elements,
    ContextPtr local_context,
    const PrepareReadingFromFormatHiveParams & hive_parameters)
{
    return DB::prepareReadingFromFormat(requested_columns, storage_snapshot, local_context, supports_subset_of_columns, supports_tuple_elements, hive_parameters);
}

std::optional<ColumnsDescription> StorageObjectStorageConfiguration::tryGetTableStructureFromMetadata(ContextPtr) const
{
    throw Exception(ErrorCodes::NOT_IMPLEMENTED, "Method tryGetTableStructureFromMetadata is not implemented for basic configuration");
}

StorageInMemoryMetadata StorageObjectStorageConfiguration::getStorageSnapshotMetadata(ContextPtr) const
{
    throw Exception(ErrorCodes::NOT_IMPLEMENTED, "Method getStorageSnapshotMetadata is not implemented for basic configuration");
}


void StorageObjectStorageConfiguration::initialize(
    StorageObjectStorageConfiguration & configuration_to_initialize,
    ASTs & engine_args,
    ContextPtr local_context,
    bool with_table_structure)
{
    std::string disk_name;
    if (configuration_to_initialize.isDataLakeConfiguration())
    {
        const auto & storage_settings = configuration_to_initialize.getDataLakeSettings();
        disk_name = storage_settings[DataLakeStorageSetting::disk].changed
            ? storage_settings[DataLakeStorageSetting::disk].value
            : "";
    }
    if (!disk_name.empty())
        configuration_to_initialize.fromDisk(disk_name, engine_args, local_context, with_table_structure);
    else if (auto named_collection = tryGetNamedCollectionWithOverrides(engine_args, local_context))
        configuration_to_initialize.fromNamedCollection(*named_collection, local_context);
    else
        configuration_to_initialize.fromAST(engine_args, local_context, with_table_structure);

    if (configuration_to_initialize.isNamespaceWithGlobs())
        throw Exception(ErrorCodes::BAD_ARGUMENTS,
                        "Expression can not have wildcards inside {} name", configuration_to_initialize.getNamespaceType());

    if (configuration_to_initialize.isDataLakeConfiguration())
    {
        if (configuration_to_initialize.partition_strategy_type != PartitionStrategyFactory::StrategyType::NONE)
        {
            throw Exception(ErrorCodes::BAD_ARGUMENTS, "The `partition_strategy` argument is incompatible with data lakes");
        }
    }
    else if (configuration_to_initialize.partition_strategy_type == PartitionStrategyFactory::StrategyType::NONE)
    {
        if (configuration_to_initialize.getRawPath().hasPartitionWildcard())
        {
            // Promote to wildcard in case it is not data lake to make it backwards compatible
            configuration_to_initialize.partition_strategy_type = PartitionStrategyFactory::StrategyType::WILDCARD;
        }
    }

    if (configuration_to_initialize.format == "auto")
    {
        if (configuration_to_initialize.isDataLakeConfiguration())
        {
            configuration_to_initialize.format = "Parquet";
        }
        else
        {
            configuration_to_initialize.format
                = FormatFactory::instance()
                      .tryGetFormatFromFileName(configuration_to_initialize.isArchive() ? configuration_to_initialize.getPathInArchive() : configuration_to_initialize.getRawPath().path)
                      .value_or("auto");
        }
    }
    else
        FormatFactory::instance().checkFormatName(configuration_to_initialize.format);

    /// It might be changed on `StorageObjectStorageConfiguration::initPartitionStrategy`
    /// We shouldn't set path for disk setup because path prefix is already set in used object_storage.
    if (disk_name.empty())
        configuration_to_initialize.read_path = configuration_to_initialize.getRawPath();

    configuration_to_initialize.initialized = true;
}

void StorageObjectStorageConfiguration::initPartitionStrategy(ASTPtr partition_by, const ColumnsDescription & columns, ContextPtr context)
{
    if (partition_strategy_type == PartitionStrategyFactory::StrategyType::NONE)
    {
        if (!partition_by)
            return;

        switch (context->getSettingsRef()[Setting::file_like_engine_default_partition_strategy].value)
        {
            case FileLikeEngineDefaultPartitionStrategy::WILDCARD:
            {
                if (getRawPath().hasPartitionWildcard())
                    partition_strategy_type = PartitionStrategyFactory::StrategyType::WILDCARD;
                break;
            }
            case FileLikeEngineDefaultPartitionStrategy::HIVE:
            {
                partition_strategy_type = PartitionStrategyFactory::StrategyType::HIVE;
                break;
            }
        }
    }

    partition_strategy = PartitionStrategyFactory::get(
        partition_strategy_type,
        partition_by,
        columns.getOrdinary(),
        context,
        format,
        getRawPath().hasGlobs(),
        getRawPath().hasPartitionWildcard(),
        partition_columns_in_data_file);

    if (partition_strategy)
    {
        read_path = partition_strategy->getPathForRead(getRawPath().path);
        LOG_DEBUG(getLogger("StorageObjectStorageConfiguration"), "Initialized partition strategy {}", magic_enum::enum_name(partition_strategy_type));
    }
}

const StorageObjectStorageConfiguration::Path & StorageObjectStorageConfiguration::getPathForRead() const
{
    return read_path;
}

StorageObjectStorageConfiguration::Path StorageObjectStorageConfiguration::getPathForWrite(const std::string & partition_id) const
{
    auto raw_path = getRawPath();

    if (!partition_strategy)
    {
        return raw_path;
    }

    return Path {partition_strategy->getPathForWrite(raw_path.path, partition_id)};
}

bool StorageObjectStorageConfiguration::Path::hasPartitionWildcard() const
{
    static const String PARTITION_ID_WILDCARD = "{_partition_id}";
    return path.find(PARTITION_ID_WILDCARD) != String::npos;
}

bool StorageObjectStorageConfiguration::Path::hasGlobsIgnorePartitionWildcard() const
{
    if (!hasPartitionWildcard())
        return hasGlobs();
    return PartitionedSink::replaceWildcards(path, "").find_first_of("*?{") != std::string::npos;
}

bool StorageObjectStorageConfiguration::Path::hasGlobs() const
{
    return path.find_first_of("*?{") != std::string::npos;
}

std::string StorageObjectStorageConfiguration::Path::cutGlobs(bool supports_partial_prefix) const
{
    if (supports_partial_prefix)
    {
        return path.substr(0, path.find_first_of("*?{"));
    }

    auto first_glob_pos = path.find_first_of("*?{");
    auto end_of_path_without_globs = path.substr(0, first_glob_pos).rfind('/');
    if (end_of_path_without_globs == std::string::npos || end_of_path_without_globs == 0)
        return "/";
    return path.substr(0, end_of_path_without_globs);
}

void StorageObjectStorageConfiguration::check(ContextPtr)
{
    FormatFactory::instance().checkFormatName(format);
}

bool StorageObjectStorageConfiguration::isNamespaceWithGlobs() const
{
    return getNamespace().find_first_of("*?{") != std::string::npos;
}

bool StorageObjectStorageConfiguration::isPathInArchiveWithGlobs() const
{
    return getPathInArchive().find_first_of("*?{") != std::string::npos;
}

std::string StorageObjectStorageConfiguration::getPathInArchive() const
{
    throw Exception(ErrorCodes::LOGICAL_ERROR, "Path {} is not archive", getRawPath().path);
}

void StorageObjectStorageConfiguration::assertInitialized() const
{
    if (!initialized)
    {
        throw Exception(ErrorCodes::LOGICAL_ERROR, "Configuration was not initialized before usage");
    }
}

void StorageObjectStorageConfiguration::addDeleteTransformers(
    ObjectInfoPtr,
    QueryPipelineBuilder &,
    const std::optional<FormatSettings> &,
    ContextPtr) const
{
}
}<|MERGE_RESOLUTION|>--- conflicted
+++ resolved
@@ -23,16 +23,12 @@
     extern const int BAD_ARGUMENTS;
 }
 
-<<<<<<< HEAD
 namespace Setting
 {
     extern const SettingsFileLikeEngineDefaultPartitionStrategy file_like_engine_default_partition_strategy;
 }
 
-bool StorageObjectStorageConfiguration::update( ///NOLINT
-=======
 void StorageObjectStorageConfiguration::update( ///NOLINT
->>>>>>> 4e7ebabc
     ObjectStoragePtr object_storage_ptr,
     ContextPtr context,
     bool /* if_not_updated_before */)
