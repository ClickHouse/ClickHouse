--- conflicted
+++ resolved
@@ -90,7 +90,7 @@
     {
         if (configuration_to_initialize.getRawPath().hasPartitionWildcard())
         {
-<<<<<<< HEAD
+            // Promote to wildcard in case it is not data lake to make it backwards compatible
             configuration_to_initialize.partition_strategy_type = PartitionStrategyFactory::StrategyType::WILDCARD;
         }
         else
@@ -109,11 +109,6 @@
                 }
             }
         }
-=======
-            // Promote to wildcard in case it is not data lake to make it backwards compatible
-            configuration_to_initialize.partition_strategy_type = PartitionStrategyFactory::StrategyType::WILDCARD;
-        }
->>>>>>> 0bf4968b
     }
 
     if (configuration_to_initialize.format == "auto")
