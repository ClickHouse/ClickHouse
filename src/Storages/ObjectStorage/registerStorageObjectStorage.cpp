#include <Core/FormatFactorySettings.h>
#include <Core/Settings.h>
#include <Formats/FormatFactory.h>
#include <Parsers/ASTCreateQuery.h>
#include <Storages/ObjectStorage/Azure/Configuration.h>
#include <Storages/ObjectStorage/DataLakes/DataLakeConfiguration.h>
#include <Storages/ObjectStorage/HDFS/Configuration.h>
#include <Storages/ObjectStorage/S3/Configuration.h>
#include <Storages/ObjectStorage/StorageObjectStorage.h>
#include <Storages/ObjectStorage/StorageObjectStorageSettings.h>
#include <Storages/ObjectStorage/StorageObjectStorageCluster.h>
#include <Storages/StorageFactory.h>
#include <Poco/Logger.h>
#include <Databases/LoadingStrictnessLevel.h>
#include <Interpreters/Context.h>

namespace DB
{

namespace ErrorCodes
{
    extern const int BAD_ARGUMENTS;
}

namespace
{

// LocalObjectStorage is only supported for Iceberg Datalake operations where Avro format is required. For regular file access, use FileStorage instead.
#if USE_AWS_S3 || USE_AZURE_BLOB_STORAGE || USE_HDFS || USE_AVRO

StoragePtr
createStorageObjectStorage(const StorageFactory::Arguments & args, StorageObjectStorage::ConfigurationPtr configuration)
{
    auto & engine_args = args.engine_args;
    if (engine_args.empty())
        throw Exception(ErrorCodes::BAD_ARGUMENTS, "External data source must have arguments");

    const auto context = args.getLocalContext();

    std::string cluster_name;

    if (args.storage_def->settings)
    {
        if (const auto * value = args.storage_def->settings->changes.tryGet("object_storage_cluster"))
            cluster_name = value->safeGet<std::string>();
    }

    configuration->initialize(args.engine_args, context, false);

    // Use format settings from global server context + settings from
    // the SETTINGS clause of the create query. Settings from current
    // session and user are ignored.
    std::optional<FormatSettings> format_settings;
    if (args.storage_def->settings)
    {
        Settings settings = context->getSettingsCopy();

        // Apply changes from SETTINGS clause, with validation.
        settings.applyChanges(args.storage_def->settings->changes);

        format_settings = getFormatSettings(context, settings);
    }
    else
    {
        format_settings = getFormatSettings(context);
    }

    ASTPtr partition_by;
    if (args.storage_def->partition_by)
        partition_by = args.storage_def->partition_by->clone();

<<<<<<< HEAD
    return std::make_shared<StorageObjectStorageCluster>(
        cluster_name,
=======
    ContextMutablePtr context_copy = Context::createCopy(args.getContext());
    Settings settings_copy = args.getLocalContext()->getSettingsCopy();
    context_copy->setSettings(settings_copy);

    return std::make_shared<StorageObjectStorage>(
>>>>>>> 5ccff482
        configuration,
        // We only want to perform write actions (e.g. create a container in Azure) when the table is being created,
        // and we want to avoid it when we load the table after a server restart.
        configuration->createObjectStorage(context, /* is_readonly */ args.mode != LoadingStrictnessLevel::CREATE),
<<<<<<< HEAD
=======
        context_copy,
>>>>>>> 5ccff482
        args.table_id,
        args.columns,
        args.constraints,
        partition_by,
        args.getContext(), /// Use global context.
        args.comment,
        format_settings,
        args.mode);
}

#endif
}

#if USE_AZURE_BLOB_STORAGE
void registerStorageAzure(StorageFactory & factory)
{
    factory.registerStorage("AzureBlobStorage", [](const StorageFactory::Arguments & args)
    {
        auto configuration = std::make_shared<StorageAzureConfiguration>();
        return createStorageObjectStorage(args, configuration);
    },
    {
        .supports_settings = true,
        .supports_sort_order = true, // for partition by
        .supports_schema_inference = true,
        .source_access_type = AccessType::AZURE,
        .has_builtin_setting_fn = StorageObjectStorageSettings::hasBuiltin,
    });
}
#endif

#if USE_AWS_S3
void registerStorageS3Impl(const String & name, StorageFactory & factory)
{
    factory.registerStorage(name, [=](const StorageFactory::Arguments & args)
    {
        auto configuration = std::make_shared<StorageS3Configuration>();
        return createStorageObjectStorage(args, configuration);
    },
    {
        .supports_settings = true,
        .supports_sort_order = true, // for partition by
        .supports_schema_inference = true,
        .source_access_type = AccessType::S3,
        .has_builtin_setting_fn = StorageObjectStorageSettings::hasBuiltin,
    });
}

void registerStorageS3(StorageFactory & factory)
{
    registerStorageS3Impl("S3", factory);
}

void registerStorageCOS(StorageFactory & factory)
{
    registerStorageS3Impl("COSN", factory);
}

void registerStorageOSS(StorageFactory & factory)
{
    registerStorageS3Impl("OSS", factory);
}

#endif

#if USE_HDFS
void registerStorageHDFS(StorageFactory & factory)
{
    factory.registerStorage("HDFS", [=](const StorageFactory::Arguments & args)
    {
        auto configuration = std::make_shared<StorageHDFSConfiguration>();
        return createStorageObjectStorage(args, configuration);
    },
    {
        .supports_settings = true,
        .supports_sort_order = true, // for partition by
        .supports_schema_inference = true,
        .source_access_type = AccessType::HDFS,
        .has_builtin_setting_fn = StorageObjectStorageSettings::hasBuiltin,
    });
}
#endif

void registerStorageObjectStorage(StorageFactory & factory)
{
#if USE_AWS_S3
    registerStorageS3(factory);
    registerStorageCOS(factory);
    registerStorageOSS(factory);
#endif
#if USE_AZURE_BLOB_STORAGE
    registerStorageAzure(factory);
#endif
#if USE_HDFS
    registerStorageHDFS(factory);
#endif
    UNUSED(factory);
}

#if USE_AVRO /// StorageIceberg depending on Avro to parse metadata with Avro format.

static DataLakeStorageSettingsPtr getDataLakeStorageSettings(const ASTStorage & storage_def)
{
    auto storage_settings = std::make_shared<DataLakeStorageSettings>();
    if (storage_def.settings)
        storage_settings->loadFromQuery(*storage_def.settings);
    return storage_settings;
}

void registerStorageIceberg(StorageFactory & factory)
{
    factory.registerStorage(
        "Iceberg",
        [&](const StorageFactory::Arguments & args)
        {
            const auto storage_settings = getDataLakeStorageSettings(*args.storage_def);
            auto configuration = std::make_shared<StorageIcebergConfiguration>(storage_settings);
            return createStorageObjectStorage(args, configuration);
        },
        {
            .supports_settings = true,
            .supports_schema_inference = true,
            .source_access_type = AccessType::NONE,
            .has_builtin_setting_fn = DataLakeStorageSettings::hasBuiltin,
        });

#    if USE_AWS_S3
    factory.registerStorage(
        "IcebergS3",
        [&](const StorageFactory::Arguments & args)
        {
            const auto storage_settings = getDataLakeStorageSettings(*args.storage_def);
            auto configuration = std::make_shared<StorageS3IcebergConfiguration>(storage_settings);
            return createStorageObjectStorage(args, configuration);
        },
        {
            .supports_settings = true,
            .supports_schema_inference = true,
            .source_access_type = AccessType::S3,
            .has_builtin_setting_fn = DataLakeStorageSettings::hasBuiltin,
        });
#    endif
#    if USE_AZURE_BLOB_STORAGE
    factory.registerStorage(
        "IcebergAzure",
        [&](const StorageFactory::Arguments & args)
        {
            const auto storage_settings = getDataLakeStorageSettings(*args.storage_def);
            auto configuration = std::make_shared<StorageAzureIcebergConfiguration>(storage_settings);
            return createStorageObjectStorage(args, configuration);
        },
        {
            .supports_settings = true,
            .supports_schema_inference = true,
            .source_access_type = AccessType::AZURE,
            .has_builtin_setting_fn = DataLakeStorageSettings::hasBuiltin,
        });
#    endif
#    if USE_HDFS
    factory.registerStorage(
        "IcebergHDFS",
        [&](const StorageFactory::Arguments & args)
        {
            const auto storage_settings = getDataLakeStorageSettings(*args.storage_def);
            auto configuration = std::make_shared<StorageHDFSIcebergConfiguration>(storage_settings);
            return createStorageObjectStorage(args, configuration);
        },
        {
            .supports_settings = true,
            .supports_schema_inference = true,
            .source_access_type = AccessType::HDFS,
            .has_builtin_setting_fn = DataLakeStorageSettings::hasBuiltin,
        });
#    endif
    factory.registerStorage(
        "IcebergLocal",
        [&](const StorageFactory::Arguments & args)
        {
            const auto storage_settings = getDataLakeStorageSettings(*args.storage_def);
            auto configuration = std::make_shared<StorageLocalIcebergConfiguration>(storage_settings);
            return createStorageObjectStorage(args, configuration);
        },
        {
            .supports_settings = true,
            .supports_schema_inference = true,
            .source_access_type = AccessType::FILE,
            .has_builtin_setting_fn = DataLakeStorageSettings::hasBuiltin,
        });
}

#endif


#if USE_PARQUET && USE_DELTA_KERNEL_RS
void registerStorageDeltaLake(StorageFactory & factory)
{
#if USE_AWS_S3
    factory.registerStorage(
        "DeltaLake",
        [&](const StorageFactory::Arguments & args)
        {
            const auto storage_settings = getDataLakeStorageSettings(*args.storage_def);
            auto configuration = std::make_shared<StorageS3DeltaLakeConfiguration>(storage_settings);
            return createStorageObjectStorage(args, configuration);
        },
        {
            .supports_settings = true,
            .supports_schema_inference = true,
            .source_access_type = AccessType::S3,
            .has_builtin_setting_fn = DataLakeStorageSettings::hasBuiltin,
        });
    factory.registerStorage(
        "DeltaLakeS3",
        [&](const StorageFactory::Arguments & args)
        {
            const auto storage_settings = getDataLakeStorageSettings(*args.storage_def);
            auto configuration = std::make_shared<StorageS3DeltaLakeConfiguration>(storage_settings);
            return createStorageObjectStorage(args, configuration);
        },
        {
            .supports_settings = true,
            .supports_schema_inference = true,
            .source_access_type = AccessType::S3,
            .has_builtin_setting_fn = DataLakeStorageSettings::hasBuiltin,
        });
#    endif
#    if USE_AZURE_BLOB_STORAGE
    factory.registerStorage(
        "DeltaLakeAzure",
        [&](const StorageFactory::Arguments & args)
        {
            const auto storage_settings = getDataLakeStorageSettings(*args.storage_def);
            auto configuration = std::make_shared<StorageAzureDeltaLakeConfiguration>(storage_settings);
            return createStorageObjectStorage(args, configuration);
        },
        {
            .supports_settings = true,
            .supports_schema_inference = true,
            .source_access_type = AccessType::AZURE,
            .has_builtin_setting_fn = DataLakeStorageSettings::hasBuiltin,
        });
#    endif
    factory.registerStorage(
        "DeltaLakeLocal",
        [&](const StorageFactory::Arguments & args)
        {
            const auto storage_settings = getDataLakeStorageSettings(*args.storage_def);
            auto configuration = std::make_shared<StorageLocalDeltaLakeConfiguration>(storage_settings);
            return createStorageObjectStorage(args, configuration);
        },
        {
            .supports_settings = true,
            .supports_schema_inference = true,
            .source_access_type = AccessType::FILE,
            .has_builtin_setting_fn = StorageObjectStorageSettings::hasBuiltin,
        });
}
#endif

void registerStorageHudi(StorageFactory & factory)
{
#if USE_AWS_S3
    factory.registerStorage(
        "Hudi",
        [&](const StorageFactory::Arguments & args)
        {
            const auto storage_settings = getDataLakeStorageSettings(*args.storage_def);
            auto configuration = std::make_shared<StorageS3HudiConfiguration>(storage_settings);
            return createStorageObjectStorage(args, configuration);
        },
        {
            .supports_settings = false,
            .supports_schema_inference = true,
            .source_access_type = AccessType::S3,
            .has_builtin_setting_fn = DataLakeStorageSettings::hasBuiltin,
        });
#endif
    UNUSED(factory);
}
}<|MERGE_RESOLUTION|>--- conflicted
+++ resolved
@@ -69,29 +69,21 @@
     if (args.storage_def->partition_by)
         partition_by = args.storage_def->partition_by->clone();
 
-<<<<<<< HEAD
-    return std::make_shared<StorageObjectStorageCluster>(
-        cluster_name,
-=======
     ContextMutablePtr context_copy = Context::createCopy(args.getContext());
     Settings settings_copy = args.getLocalContext()->getSettingsCopy();
     context_copy->setSettings(settings_copy);
 
-    return std::make_shared<StorageObjectStorage>(
->>>>>>> 5ccff482
+    return std::make_shared<StorageObjectStorageCluster>(
+        cluster_name,
         configuration,
         // We only want to perform write actions (e.g. create a container in Azure) when the table is being created,
         // and we want to avoid it when we load the table after a server restart.
         configuration->createObjectStorage(context, /* is_readonly */ args.mode != LoadingStrictnessLevel::CREATE),
-<<<<<<< HEAD
-=======
-        context_copy,
->>>>>>> 5ccff482
         args.table_id,
         args.columns,
         args.constraints,
         partition_by,
-        args.getContext(), /// Use global context.
+        context_copy,
         args.comment,
         format_settings,
         args.mode);
