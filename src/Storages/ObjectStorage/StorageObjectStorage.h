--- conflicted
+++ resolved
@@ -300,11 +300,8 @@
         bool if_not_updated_before,
         bool check_consistent_with_previous_metadata);
 
-<<<<<<< HEAD
     void initPartitionStrategy(ASTPtr partition_by, const ColumnsDescription & columns, ContextPtr context);
 
-    const StorageObjectStorageSettings & getSettingsRef() const;
-=======
     virtual bool hasPositionDeleteTransformer(const ObjectInfoPtr & /*object_info*/) const { return false; }
 
     virtual std::shared_ptr<ISimpleTransform> getPositionDeleteTransformer(
@@ -319,7 +316,6 @@
             getTypeName());
     }
 
->>>>>>> 8a5593d7
     virtual const DataLakeStorageSettings & getDataLakeSettings() const
     {
         throw Exception(
