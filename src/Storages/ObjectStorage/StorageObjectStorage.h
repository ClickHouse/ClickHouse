#pragma once
#include <Core/SchemaInferenceMode.h>
#include <Disks/ObjectStorages/IObjectStorage.h>
#include <Parsers/IAST_fwd.h>
#include <Processors/Formats/IInputFormat.h>
#include <Storages/IStorage.h>
#include <Storages/ObjectStorage/IObjectIterator.h>
#include <Storages/prepareReadingFromFormat.h>
#include <Common/threadPoolCallbackRunner.h>
#include <Interpreters/ActionsDAG.h>
#include <Storages/ColumnsDescription.h>

#include <memory>
namespace DB
{

class ReadBufferIterator;
class SchemaCache;
class NamedCollection;
struct StorageObjectStorageSettings;
using StorageObjectStorageSettingsPtr = std::shared_ptr<StorageObjectStorageSettings>;

namespace ErrorCodes
{
    extern const int NOT_IMPLEMENTED;
}


/**
 * A general class containing implementation for external table engines
 * such as StorageS3, StorageAzure, StorageHDFS.
 * Works with an object of IObjectStorage class.
 */
class StorageObjectStorage : public IStorage
{
public:
    class Configuration;
    using ConfigurationPtr = std::shared_ptr<Configuration>;
    using ConfigurationObserverPtr = std::weak_ptr<Configuration>;
    using ObjectInfo = RelativePathWithMetadata;
    using ObjectInfoPtr = std::shared_ptr<ObjectInfo>;
    using ObjectInfos = std::vector<ObjectInfoPtr>;

    struct QuerySettings
    {
        /// Insert settings:
        bool truncate_on_insert;
        bool create_new_file_on_insert;

        /// Schema inference settings:
        bool schema_inference_use_cache;
        SchemaInferenceMode schema_inference_mode;

        /// List settings:
        bool skip_empty_files;
        size_t list_object_keys_size;
        bool throw_on_zero_files_match;
        bool ignore_non_existent_file;
    };

    StorageObjectStorage(
        ConfigurationPtr configuration_,
        ObjectStoragePtr object_storage_,
        ContextPtr context_,
        const StorageID & table_id_,
        const ColumnsDescription & columns_,
        const ConstraintsDescription & constraints_,
        const String & comment,
        std::optional<FormatSettings> format_settings_,
        LoadingStrictnessLevel mode,
        bool distributed_processing_ = false,
        ASTPtr partition_by_ = nullptr,
        bool is_table_function_ = false,
        bool lazy_init = false);

    String getName() const override;

    void read(
        QueryPlan & query_plan,
        const Names & column_names,
        const StorageSnapshotPtr & storage_snapshot,
        SelectQueryInfo & query_info,
        ContextPtr local_context,
        QueryProcessingStage::Enum processed_stage,
        size_t max_block_size,
        size_t num_streams) override;

    SinkToStoragePtr write(
        const ASTPtr & query,
        const StorageMetadataPtr & metadata_snapshot,
        ContextPtr context,
        bool async_insert) override;

    void truncate(
        const ASTPtr & query,
        const StorageMetadataPtr & metadata_snapshot,
        ContextPtr local_context,
        TableExclusiveLockHolder &) override;

    bool supportsPartitionBy() const override { return true; }

    bool supportsSubcolumns() const override { return true; }

    bool supportsDynamicSubcolumns() const override { return true; }

    bool supportsTrivialCountOptimization(const StorageSnapshotPtr &, ContextPtr) const override { return true; }

    bool supportsSubsetOfColumns(const ContextPtr & context) const;

    bool prefersLargeBlocks() const override;

    bool parallelizeOutputAfterReading(ContextPtr context) const override;

    static SchemaCache & getSchemaCache(const ContextPtr & context, const std::string & storage_type_name);

    static ColumnsDescription resolveSchemaFromData(
        const ObjectStoragePtr & object_storage,
        const ConfigurationPtr & configuration,
        const std::optional<FormatSettings> & format_settings,
        std::string & sample_path,
        const ContextPtr & context);

    static std::string resolveFormatFromData(
        const ObjectStoragePtr & object_storage,
        const ConfigurationPtr & configuration,
        const std::optional<FormatSettings> & format_settings,
        std::string & sample_path,
        const ContextPtr & context);

    static std::pair<ColumnsDescription, std::string> resolveSchemaAndFormatFromData(
        const ObjectStoragePtr & object_storage,
        const ConfigurationPtr & configuration,
        const std::optional<FormatSettings> & format_settings,
        std::string & sample_path,
        const ContextPtr & context);

    void addInferredEngineArgsToCreateQuery(ASTs & args, const ContextPtr & context) const override;

    bool hasExternalDynamicMetadata() const override;

    void updateExternalDynamicMetadata(ContextPtr) override;

    std::optional<UInt64> totalRows(ContextPtr query_context) const override;
    std::optional<UInt64> totalBytes(ContextPtr query_context) const override;
protected:
    String getPathSample(ContextPtr context);

    static std::unique_ptr<ReadBufferIterator> createReadBufferIterator(
        const ObjectStoragePtr & object_storage,
        const ConfigurationPtr & configuration,
        const std::optional<FormatSettings> & format_settings,
        ObjectInfos & read_keys,
        const ContextPtr & context);

    ConfigurationPtr configuration;
    const ObjectStoragePtr object_storage;
    const std::optional<FormatSettings> format_settings;
    const ASTPtr partition_by;
    const bool distributed_processing;
    bool update_configuration_on_read;

    LoggerPtr log;
};

class StorageObjectStorage::Configuration
{
public:
    Configuration() = default;
    Configuration(const Configuration & other);
    virtual ~Configuration() = default;

    using Path = std::string;
    using Paths = std::vector<Path>;

<<<<<<< HEAD
    virtual void initialize(
=======
    static void initialize(
        Configuration & configuration_to_initialize,
>>>>>>> dad69104
        ASTs & engine_args,
        ContextPtr local_context,
        bool with_table_structure,
        StorageObjectStorageSettingsPtr settings);

    /// Storage type: s3, hdfs, azure, local.
    virtual ObjectStorageType getType() const = 0;
    virtual std::string getTypeName() const = 0;
    /// Engine name: S3, HDFS, Azure.
    virtual std::string getEngineName() const = 0;
    /// Sometimes object storages have something similar to chroot or namespace, for example
    /// buckets in S3. If object storage doesn't have any namepaces return empty string.
    virtual std::string getNamespaceType() const { return "namespace"; }

    virtual Path getFullPath() const { return ""; }
    virtual Path getPath() const = 0;
    virtual void setPath(const Path & path) = 0;

    virtual const Paths & getPaths() const = 0;
    virtual void setPaths(const Paths & paths) = 0;

    virtual String getDataSourceDescription() const = 0;
    virtual String getNamespace() const = 0;

    virtual StorageObjectStorage::QuerySettings getQuerySettings(const ContextPtr &) const = 0;

    /// Add/replace structure and format arguments in the AST arguments if they have 'auto' values.
    virtual void addStructureAndFormatToArgsIfNeeded(
        ASTs & args, const String & structure_, const String & format_, ContextPtr context, bool with_structure) = 0;

    bool withPartitionWildcard() const;
    bool withGlobs() const { return isPathWithGlobs() || isNamespaceWithGlobs(); }
    bool withGlobsIgnorePartitionWildcard() const;
    bool isPathWithGlobs() const;
    bool isNamespaceWithGlobs() const;
    virtual std::string getPathWithoutGlobs() const;

    virtual bool isArchive() const { return false; }
    bool isPathInArchiveWithGlobs() const;
    virtual std::string getPathInArchive() const;

    virtual void check(ContextPtr context) const;
    virtual void validateNamespace(const String & /* name */) const {}

    virtual ObjectStoragePtr createObjectStorage(ContextPtr context, bool is_readonly) = 0;
    virtual ConfigurationPtr clone() = 0;
    virtual bool isStaticConfiguration() const { return true; }

    virtual bool isDataLakeConfiguration() const { return false; }

    virtual void implementPartitionPruning(const ActionsDAG &) { }

    virtual std::optional<size_t> totalRows() { return {}; }
    virtual std::optional<size_t> totalBytes() { return {}; }

    virtual bool hasExternalDynamicMetadata() { return false; }

    virtual std::shared_ptr<NamesAndTypesList> getInitialSchemaByPath(const String&) const { return {}; }

    virtual std::shared_ptr<const ActionsDAG> getSchemaTransformer(const String&) const { return {}; }

    virtual ColumnsDescription updateAndGetCurrentSchema(ObjectStoragePtr, ContextPtr)
    {
        throw Exception(ErrorCodes::NOT_IMPLEMENTED, "Method updateAndGetCurrentSchema is not supported by storage {}", getEngineName());
    }

    virtual ReadFromFormatInfo prepareReadingFromFormat(
        ObjectStoragePtr object_storage,
        const Strings & requested_columns,
        const StorageSnapshotPtr & storage_snapshot,
        bool supports_subset_of_columns,
        ContextPtr local_context);

    virtual std::optional<ColumnsDescription> tryGetTableStructureFromMetadata() const;

    virtual bool supportsFileIterator() const { return false; }
    virtual ObjectIterator iterate(std::function<void(FileProgress)> /* callback */, size_t /* list_batch_size */)
    {
        throw Exception(ErrorCodes::NOT_IMPLEMENTED, "Method iterate() is not implemented for configuration type {}", getTypeName());
    }

    String format = "auto";
    String compression_method = "auto";
    String structure = "auto";

    virtual void update(ObjectStoragePtr object_storage, ContextPtr local_context);

    const StorageObjectStorageSettings & getSettingsRef() const;

    virtual void fromNamedCollection(const NamedCollection & collection, ContextPtr context) = 0;
    virtual void fromAST(ASTs & args, ContextPtr context, bool with_structure) = 0;

    virtual ObjectStorageType extractDynamicStorageType(ASTs & /* args */, ContextPtr /* context */, ASTPtr * /* type_arg */ = nullptr) const
    { return ObjectStorageType::None; }

    void assertInitialized() const;

    bool initialized = false;

    StorageObjectStorageSettingsPtr storage_settings;
};

}<|MERGE_RESOLUTION|>--- conflicted
+++ resolved
@@ -172,12 +172,7 @@
     using Path = std::string;
     using Paths = std::vector<Path>;
 
-<<<<<<< HEAD
     virtual void initialize(
-=======
-    static void initialize(
-        Configuration & configuration_to_initialize,
->>>>>>> dad69104
         ASTs & engine_args,
         ContextPtr local_context,
         bool with_table_structure,
