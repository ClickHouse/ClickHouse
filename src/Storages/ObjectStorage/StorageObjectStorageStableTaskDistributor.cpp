#include <Storages/ObjectStorage/StorageObjectStorageStableTaskDistributor.h>
#include <Common/SipHash.h>
#include <consistent_hashing.h>
#include <optional>

namespace DB
{

namespace ErrorCodes
{
    extern const int LOGICAL_ERROR;
}

StorageObjectStorageStableTaskDistributor::StorageObjectStorageStableTaskDistributor(
    std::shared_ptr<IObjectIterator> iterator_,
    size_t number_of_replicas_,
    bool send_over_whole_archive_)
    : iterator(std::move(iterator_))
    , send_over_whole_archive(send_over_whole_archive_)
    , connection_to_files(number_of_replicas_)
    , iterator_exhausted(false)
{
}

ObjectInfoPtr StorageObjectStorageStableTaskDistributor::getNextTask(size_t number_of_current_replica)
{
    LOG_TRACE(log, "Received request from replica {} looking for a file", number_of_current_replica);

    if (connection_to_files.size() <= number_of_current_replica)
        throw Exception(
            ErrorCodes::LOGICAL_ERROR,
            "Received request with invalid replica number {}, max possible replica number {}",
            number_of_current_replica,
            connection_to_files.size() - 1);

    // 1. Check pre-queued files first
    if (auto file = getPreQueuedFile(number_of_current_replica))
        return file;

    // 2. Try to find a matching file from the iterator
    if (auto file = getMatchingFileFromIterator(number_of_current_replica))
        return file;

    // 3. Process unprocessed files if iterator is exhausted
    return getAnyUnprocessedFile(number_of_current_replica);
}

size_t StorageObjectStorageStableTaskDistributor::getReplicaForFile(const String & file_path)
{
    return ConsistentHashing(sipHash64(file_path), connection_to_files.size());
}

ObjectInfoPtr StorageObjectStorageStableTaskDistributor::getPreQueuedFile(size_t number_of_current_replica)
{
    std::lock_guard lock(mutex);

    auto & files = connection_to_files[number_of_current_replica];

    while (!files.empty())
    {
        auto next_file = files.back();
        files.pop_back();

<<<<<<< HEAD
        auto it = unprocessed_files.find(next_file->getPath());
=======
        auto file_path = send_over_whole_archive ? next_file->getPathOrPathToArchiveIfArchive() : next_file->getPath();
        auto it = unprocessed_files.find(file_path);
>>>>>>> 2040e3f2
        if (it == unprocessed_files.end())
            continue;

        unprocessed_files.erase(it);

        LOG_TRACE(
            log,
            "Assigning pre-queued file {} to replica {}",
<<<<<<< HEAD
            next_file->getPath(),
=======
            file_path,
>>>>>>> 2040e3f2
            number_of_current_replica
        );

        return next_file;
    }

    return {};
}

ObjectInfoPtr StorageObjectStorageStableTaskDistributor::getMatchingFileFromIterator(size_t number_of_current_replica)
{
    {
        std::lock_guard lock(mutex);
        if (iterator_exhausted)
            return {};
    }

    while (true)
    {
        ObjectInfoPtr object_info;

        {
            std::lock_guard lock(mutex);
            object_info = iterator->next(0);

            if (!object_info)
            {
                LOG_TEST(log, "Iterator is exhausted");
                iterator_exhausted = true;
                break;
            }
        }

<<<<<<< HEAD
        std::string path;
        if (auto archive_object_info = std::dynamic_pointer_cast<StorageObjectStorageSource::ArchiveIterator::ObjectInfoInArchive>(object_info);
            archive_object_info != nullptr)
        {
            path = archive_object_info->getPathToArchive();
=======
        String file_path;
        if (send_over_whole_archive && object_info->isArchive())
        {
            file_path = object_info->getPathOrPathToArchiveIfArchive();
            LOG_TEST(log, "Will send over the whole archive {} to replicas. "
                     "This will be suboptimal, consider turning on "
                     "cluster_function_process_archive_on_multiple_nodes setting", file_path);
>>>>>>> 2040e3f2
        }
        else
        {
            path = object_info->getPath();
        }

        size_t file_replica_idx = getReplicaForFile(path);
        if (file_replica_idx == number_of_current_replica)
        {
            LOG_TRACE(
                log, "Found file {} for replica {}",
<<<<<<< HEAD
                path, number_of_current_replica
=======
                file_path, number_of_current_replica
>>>>>>> 2040e3f2
            );

            return object_info;
        }
        LOG_TEST(
            log,
            "Found file {} for replica {} (number of current replica: {})",
            file_path,
            file_replica_idx,
            number_of_current_replica
        );

        // Queue file for its assigned replica
        {
            std::lock_guard lock(mutex);
<<<<<<< HEAD
            unprocessed_files.emplace(object_info->getPath(), object_info);
=======
            unprocessed_files.emplace(file_path, object_info);
>>>>>>> 2040e3f2
            connection_to_files[file_replica_idx].push_back(object_info);
        }
    }

    return {};
}

ObjectInfoPtr StorageObjectStorageStableTaskDistributor::getAnyUnprocessedFile(size_t number_of_current_replica)
{
    std::lock_guard lock(mutex);

    if (!unprocessed_files.empty())
    {
        auto it = unprocessed_files.begin();
        auto next_file = it->second;
        unprocessed_files.erase(it);

        auto file_path = send_over_whole_archive ? next_file->getPathOrPathToArchiveIfArchive() : next_file->getPath();
        LOG_TRACE(
            log,
            "Iterator exhausted. Assigning unprocessed file {} to replica {}",
<<<<<<< HEAD
            next_file->getPath(),
=======
            file_path,
>>>>>>> 2040e3f2
            number_of_current_replica
        );

        return next_file;
    }

    return {};
}

}<|MERGE_RESOLUTION|>--- conflicted
+++ resolved
@@ -61,12 +61,8 @@
         auto next_file = files.back();
         files.pop_back();
 
-<<<<<<< HEAD
-        auto it = unprocessed_files.find(next_file->getPath());
-=======
         auto file_path = send_over_whole_archive ? next_file->getPathOrPathToArchiveIfArchive() : next_file->getPath();
         auto it = unprocessed_files.find(file_path);
->>>>>>> 2040e3f2
         if (it == unprocessed_files.end())
             continue;
 
@@ -75,11 +71,7 @@
         LOG_TRACE(
             log,
             "Assigning pre-queued file {} to replica {}",
-<<<<<<< HEAD
-            next_file->getPath(),
-=======
             file_path,
->>>>>>> 2040e3f2
             number_of_current_replica
         );
 
@@ -113,13 +105,6 @@
             }
         }
 
-<<<<<<< HEAD
-        std::string path;
-        if (auto archive_object_info = std::dynamic_pointer_cast<StorageObjectStorageSource::ArchiveIterator::ObjectInfoInArchive>(object_info);
-            archive_object_info != nullptr)
-        {
-            path = archive_object_info->getPathToArchive();
-=======
         String file_path;
         if (send_over_whole_archive && object_info->isArchive())
         {
@@ -127,23 +112,18 @@
             LOG_TEST(log, "Will send over the whole archive {} to replicas. "
                      "This will be suboptimal, consider turning on "
                      "cluster_function_process_archive_on_multiple_nodes setting", file_path);
->>>>>>> 2040e3f2
         }
         else
         {
-            path = object_info->getPath();
+            file_path = object_info->getPath();
         }
 
-        size_t file_replica_idx = getReplicaForFile(path);
+        size_t file_replica_idx = getReplicaForFile(file_path);
         if (file_replica_idx == number_of_current_replica)
         {
             LOG_TRACE(
                 log, "Found file {} for replica {}",
-<<<<<<< HEAD
-                path, number_of_current_replica
-=======
                 file_path, number_of_current_replica
->>>>>>> 2040e3f2
             );
 
             return object_info;
@@ -159,11 +139,7 @@
         // Queue file for its assigned replica
         {
             std::lock_guard lock(mutex);
-<<<<<<< HEAD
-            unprocessed_files.emplace(object_info->getPath(), object_info);
-=======
             unprocessed_files.emplace(file_path, object_info);
->>>>>>> 2040e3f2
             connection_to_files[file_replica_idx].push_back(object_info);
         }
     }
@@ -185,11 +161,7 @@
         LOG_TRACE(
             log,
             "Iterator exhausted. Assigning unprocessed file {} to replica {}",
-<<<<<<< HEAD
-            next_file->getPath(),
-=======
             file_path,
->>>>>>> 2040e3f2
             number_of_current_replica
         );
 
