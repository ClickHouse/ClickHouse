--- conflicted
+++ resolved
@@ -72,11 +72,7 @@
         configuration,
         query_settings,
         object_storage,
-<<<<<<< HEAD
-        getInMemoryMetadataPtr(),
-=======
         nullptr, // storage_metadata
->>>>>>> 62b0bf3d
         local_distributed_processing,
         context,
         {}, // predicate
@@ -581,13 +577,8 @@
         configuration,
         configuration->getQuerySettings(context),
         object_storage,
-<<<<<<< HEAD
-        nullptr,
-        false/* distributed_processing */,
-=======
         nullptr, /* storage_metadata */
         false, /* distributed_processing */
->>>>>>> 62b0bf3d
         context,
         {}, /* predicate*/
         {},
