#include <Core/ColumnWithTypeAndName.h>
#include <Storages/ObjectStorage/StorageObjectStorage.h>

#include <Common/logger_useful.h>
#include <Core/Settings.h>
#include <Formats/FormatFactory.h>
#include <Parsers/ASTInsertQuery.h>
#include <Formats/ReadSchemaUtils.h>
#include <QueryPipeline/QueryPipelineBuilder.h>
#include <Interpreters/Context.h>

#include <Processors/Sources/NullSource.h>
#include <Processors/QueryPlan/QueryPlan.h>
#include <Processors/QueryPlan/ReadFromObjectStorageStep.h>
#include <Processors/Formats/IOutputFormat.h>
#include <Processors/QueryPlan/SourceStepWithFilter.h>
#include <Processors/Executors/PullingPipelineExecutor.h>
#include <Processors/Transforms/ExtractColumnsTransform.h>

#include <Storages/Cache/SchemaCache.h>
#include <Storages/NamedCollectionsHelpers.h>
#include <Storages/ObjectStorage/ReadBufferIterator.h>
#include <Storages/ObjectStorage/StorageObjectStorageSink.h>
#include <Storages/ObjectStorage/StorageObjectStorageSource.h>
#include <Storages/ObjectStorage/Utils.h>
#include <Storages/StorageFactory.h>
#include <Storages/VirtualColumnUtils.h>
#include <Common/parseGlobs.h>
#include <Databases/LoadingStrictnessLevel.h>
#include <Storages/ColumnsDescription.h>
#include <Storages/HivePartitioningUtils.h>
#include <Storages/ObjectStorage/StorageObjectStorageSettings.h>

#include <Poco/Logger.h>

namespace DB
{
namespace Setting
{
    extern const SettingsMaxThreads max_threads;
    extern const SettingsBool optimize_count_from_files;
    extern const SettingsBool use_hive_partitioning;
}

namespace ErrorCodes
{
    extern const int DATABASE_ACCESS_DENIED;
    extern const int NOT_IMPLEMENTED;
    extern const int LOGICAL_ERROR;
    extern const int INCORRECT_DATA;
}

String StorageObjectStorage::getPathSample(ContextPtr context)
{
    auto query_settings = configuration->getQuerySettings(context);
    /// We don't want to throw an exception if there are no files with specified path.
    query_settings.throw_on_zero_files_match = false;
    query_settings.ignore_non_existent_file = true;

    bool local_distributed_processing = distributed_processing;
    if (context->getSettingsRef()[Setting::use_hive_partitioning])
        local_distributed_processing = false;

    const auto path = configuration->getRawPath();

    if (!configuration->isArchive() && !path.hasGlobs() && !local_distributed_processing)
        return path.path;

    auto file_iterator = StorageObjectStorageSource::createFileIterator(
        configuration,
        query_settings,
        object_storage,
        local_distributed_processing,
        context,
        {}, // predicate
        {},
        {}, // virtual_columns
        {}, // hive_columns
        nullptr, // read_keys
        {} // file_progress_callback
    );

    if (auto file = file_iterator->next(0))
        return file->getPath();
    return "";
}

StorageObjectStorage::StorageObjectStorage(
    ConfigurationPtr configuration_,
    ObjectStoragePtr object_storage_,
    ContextPtr context,
    const StorageID & table_id_,
    const ColumnsDescription & columns_in_table_or_function_definition,
    const ConstraintsDescription & constraints_,
    const String & comment,
    std::optional<FormatSettings> format_settings_,
    LoadingStrictnessLevel mode,
    bool distributed_processing_,
    ASTPtr partition_by_,
    bool is_table_function,
    bool lazy_init)
    : IStorage(table_id_)
    , configuration(configuration_)
    , object_storage(object_storage_)
    , format_settings(format_settings_)
    , distributed_processing(distributed_processing_)
    , log(getLogger(fmt::format("Storage{}({})", configuration->getEngineName(), table_id_.getFullTableName())))
{
    configuration->initPartitionStrategy(partition_by_, columns_in_table_or_function_definition, context);

    const bool need_resolve_columns_or_format = columns_in_table_or_function_definition.empty() || (configuration->getFormat() == "auto");
    const bool need_resolve_sample_path = context->getSettingsRef()[Setting::use_hive_partitioning]
        && !configuration->getPartitionStrategy()
        && !configuration->isDataLakeConfiguration();
    const bool do_lazy_init = lazy_init && !need_resolve_columns_or_format && !need_resolve_sample_path;

    bool updated_configuration = false;
    try
    {
        if (!do_lazy_init)
        {
            configuration->update(
                object_storage,
                context,
                /* if_not_updated_before */is_table_function,
                /* check_consistent_with_previous_metadata */true);

            updated_configuration = true;
        }
    }
    catch (...)
    {
        // If we don't have format or schema yet, we can't ignore failed configuration update,
        // because relevant configuration is crucial for format and schema inference
        if (mode <= LoadingStrictnessLevel::CREATE || need_resolve_columns_or_format)
        {
            throw;
        }
        tryLogCurrentException(log);
    }

    /// We always update configuration on read for table engine,
    /// but this is not needed for table function,
    /// which exists only for the duration of a single query
    /// (e.g. read always follows constructor immediately).
    update_configuration_on_read_write = !is_table_function || !updated_configuration;

    std::string sample_path;

    ColumnsDescription columns{columns_in_table_or_function_definition};
    if (need_resolve_columns_or_format)
        resolveSchemaAndFormat(columns, object_storage, configuration, format_settings, sample_path, context);
    else
        validateSupportedColumns(columns, *configuration);

    configuration->check(context);

    /// FIXME: We need to call getPathSample() lazily on select
    /// in case it failed to be initialized in constructor.
    if (updated_configuration && sample_path.empty() && need_resolve_sample_path && !configuration->getPartitionStrategy())
    {
        try
        {
            sample_path = getPathSample(context);
        }
        catch (...)
        {
            LOG_WARNING(
                log,
                "Failed to list object storage, cannot use hive partitioning. "
                "Error: {}",
                getCurrentExceptionMessage(true));
        }
    }

<<<<<<< HEAD
    /*
     * If `partition_strategy=hive`, the partition columns shall be extracted from the `PARTITION BY` expression.
     * There is no need to read from the file's path.
     *
     * Otherwise, in case `use_hive_partitioning=1`, we can keep the old behavior of extracting it from the sample path.
     * And if the schema was inferred (not specified in the table definition), we need to enrich it with the path partition columns
     */
    if (configuration->getPartitionStrategy() && configuration->getPartitionStrategyType() == PartitionStrategyFactory::StrategyType::HIVE)
    {
        hive_partition_columns_to_read_from_file_path = configuration->getPartitionStrategy()->getPartitionColumns();
    }
    else if (context->getSettingsRef()[Setting::use_hive_partitioning])
    {
        HivePartitioningUtils::extractPartitionColumnsFromPathAndEnrichStorageColumns(
           columns,
           hive_partition_columns_to_read_from_file_path,
           sample_path,
           columns_in_table_or_function_definition.empty(),
           format_settings,
           context);
    }

    if (hive_partition_columns_to_read_from_file_path.size() == columns.size())
    {
        throw Exception(
            ErrorCodes::INCORRECT_DATA,
            "A hive partitioned file can't contain only partition columns. Try reading it with `partition_strategy=wildcard` and `use_hive_partitioning=0`");
    }

    if (configuration->getPartitionColumnsInDataFile())
    {
        file_columns = columns;
    }
    else
    {
        std::unordered_set<String> hive_partition_columns_to_read_from_file_path_set;

        for (const auto & [name, type] : hive_partition_columns_to_read_from_file_path)
        {
            hive_partition_columns_to_read_from_file_path_set.insert(name);
        }

        for (const auto & [name, type] : columns.getAllPhysical())
        {
            if (!hive_partition_columns_to_read_from_file_path_set.contains(name))
            {
                file_columns.add({name, type});
            }
        }
    }
=======
    std::tie(hive_partition_columns_to_read_from_file_path, file_columns) = HivePartitioningUtils::setupHivePartitioningForObjectStorage(
        columns,
        configuration,
        sample_path,
        columns_in_table_or_function_definition.empty(),
        format_settings,
        context);
>>>>>>> 5ccff482

    // Assert file contains at least one column. The assertion only takes place if we were able to deduce the schema. The storage might be empty.
    if (!columns.empty() && file_columns.empty())
    {
        throw Exception(ErrorCodes::INCORRECT_DATA,
            "File without physical columns is not supported. Please try it with `use_hive_partitioning=0` and or `partition_strategy=wildcard`. File {}",
            sample_path);
    }

    StorageInMemoryMetadata metadata;
    metadata.setColumns(columns);
    metadata.setConstraints(constraints_);
    metadata.setComment(comment);

    /// I am not sure this is actually required, but just in case
    if (configuration->getPartitionStrategy())
    {
        metadata.partition_key = configuration->getPartitionStrategy()->getPartitionKeyDescription();
    }

    setVirtuals(VirtualColumnUtils::getVirtualsForFileLikeStorage(metadata.columns));
    setInMemoryMetadata(metadata);
}

String StorageObjectStorage::getName() const
{
    return configuration->getEngineName();
}

bool StorageObjectStorage::prefersLargeBlocks() const
{
    return FormatFactory::instance().checkIfOutputFormatPrefersLargeBlocks(configuration->getFormat());
}

bool StorageObjectStorage::parallelizeOutputAfterReading(ContextPtr context) const
{
    return FormatFactory::instance().checkParallelizeOutputAfterReading(configuration->getFormat(), context);
}

bool StorageObjectStorage::supportsSubsetOfColumns(const ContextPtr & context) const
{
    return FormatFactory::instance().checkIfFormatSupportsSubsetOfColumns(configuration->getFormat(), context, format_settings);
}

bool StorageObjectStorage::Configuration::update( ///NOLINT
    ObjectStoragePtr object_storage_ptr,
    ContextPtr context,
    bool /* if_not_updated_before */,
    bool /* check_consistent_with_previous_metadata */)
{
    IObjectStorage::ApplyNewSettingsOptions options{.allow_client_change = !isStaticConfiguration()};
    object_storage_ptr->applyNewSettings(context->getConfigRef(), getTypeName() + ".", context, options);
    return true;
}

IDataLakeMetadata * StorageObjectStorage::getExternalMetadata(ContextPtr query_context)
{
    configuration->update(
        object_storage,
        query_context,
        /* if_not_updated_before */false,
        /* check_consistent_with_previous_metadata */false);

    return configuration->getExternalMetadata();
}

bool StorageObjectStorage::updateExternalDynamicMetadataIfExists(ContextPtr query_context)
{
    bool updated = configuration->update(
        object_storage,
        query_context,
        /* if_not_updated_before */true,
        /* check_consistent_with_previous_metadata */false);

    if (!configuration->hasExternalDynamicMetadata())
        return false;

    if (!updated)
    {
        /// Force the update.
        configuration->update(
            object_storage,
            query_context,
            /* if_not_updated_before */false,
            /* check_consistent_with_previous_metadata */false);
    }

    auto columns = configuration->tryGetTableStructureFromMetadata();
    if (!columns.has_value())
        throw Exception(ErrorCodes::LOGICAL_ERROR, "No schema in table metadata");

    StorageInMemoryMetadata metadata;
    metadata.setColumns(std::move(columns.value()));
    setInMemoryMetadata(metadata);
    return true;
}

std::optional<UInt64> StorageObjectStorage::totalRows(ContextPtr query_context) const
{
    configuration->update(
        object_storage,
        query_context,
        /* if_not_updated_before */false,
        /* check_consistent_with_previous_metadata */true);

    return configuration->totalRows(query_context);
}

std::optional<UInt64> StorageObjectStorage::totalBytes(ContextPtr query_context) const
{
    configuration->update(
        object_storage,
        query_context,
        /* if_not_updated_before */false,
        /* check_consistent_with_previous_metadata */true);

    return configuration->totalBytes(query_context);
}

<<<<<<< HEAD
namespace
{
class ReadFromObjectStorageStep : public SourceStepWithFilter
{
public:
    using ConfigurationPtr = StorageObjectStorage::ConfigurationPtr;

    ReadFromObjectStorageStep(
        ObjectStoragePtr object_storage_,
        ConfigurationPtr configuration_,
        const String & name_,
        const Names & columns_to_read,
        const NamesAndTypesList & virtual_columns_,
        const SelectQueryInfo & query_info_,
        const StorageSnapshotPtr & storage_snapshot_,
        const std::optional<DB::FormatSettings> & format_settings_,
        bool distributed_processing_,
        ReadFromFormatInfo info_,
        const bool need_only_count_,
        ContextPtr context_,
        size_t max_block_size_,
        size_t num_streams_)
        : SourceStepWithFilter(info_.source_header, columns_to_read, query_info_, storage_snapshot_, context_)
        , object_storage(object_storage_)
        , configuration(configuration_)
        , info(std::move(info_))
        , virtual_columns(virtual_columns_)
        , format_settings(format_settings_)
        , name(name_ + "Source")
        , need_only_count(need_only_count_)
        , max_block_size(max_block_size_)
        , num_streams(num_streams_)
        , distributed_processing(distributed_processing_)
    {
    }

    std::string getName() const override { return name; }

    void applyFilters(ActionDAGNodes added_filter_nodes) override
    {
        SourceStepWithFilter::applyFilters(std::move(added_filter_nodes));
        createIterator();
    }

    void initializePipeline(QueryPipelineBuilder & pipeline, const BuildQueryPipelineSettings &) override
    {
        createIterator();

        Pipes pipes;
        auto context = getContext();
        const size_t max_threads = context->getSettingsRef()[Setting::max_threads];
        size_t estimated_keys_count = iterator_wrapper->estimatedKeysCount();

        if (estimated_keys_count > 1)
            num_streams = std::min(num_streams, estimated_keys_count);
        else
        {
            /// The amount of keys (zero) was probably underestimated.
            /// We will keep one stream for this particular case.
            num_streams = 1;
        }

        const size_t max_parsing_threads = (distributed_processing || num_streams >= max_threads) ? 1 : (max_threads / std::max(num_streams, 1ul));

        for (size_t i = 0; i < num_streams; ++i)
        {
            auto source = std::make_shared<StorageObjectStorageSource>(
                getName(), object_storage, configuration, info, format_settings,
                context, max_block_size, iterator_wrapper, max_parsing_threads, need_only_count);

            source->setKeyCondition(filter_actions_dag, context);
            pipes.emplace_back(std::move(source));
        }

        auto pipe = Pipe::unitePipes(std::move(pipes));
        if (pipe.empty())
            pipe = Pipe(std::make_shared<NullSource>(info.source_header));

        for (const auto & processor : pipe.getProcessors())
            processors.emplace_back(processor);

        pipeline.init(std::move(pipe));
    }

private:
    ObjectStoragePtr object_storage;
    ConfigurationPtr configuration;
    std::shared_ptr<IObjectIterator> iterator_wrapper;

    const ReadFromFormatInfo info;
    const NamesAndTypesList virtual_columns;
    const std::optional<DB::FormatSettings> format_settings;
    const String name;
    const bool need_only_count;
    const size_t max_block_size;
    size_t num_streams;
    const bool distributed_processing;

    void createIterator()
    {
        if (iterator_wrapper)
            return;

        const ActionsDAG::Node * predicate = nullptr;
        if (filter_actions_dag.has_value())
            predicate = filter_actions_dag->getOutputs().at(0);

        auto context = getContext();
        iterator_wrapper = StorageObjectStorageSource::createFileIterator(
            configuration, configuration->getQuerySettings(context), object_storage, distributed_processing,
            context, predicate, filter_actions_dag, virtual_columns, info.hive_partition_columns_to_read_from_file_path, nullptr, context->getFileProgressCallback());
    }
};
}

=======
>>>>>>> 5ccff482
ReadFromFormatInfo StorageObjectStorage::Configuration::prepareReadingFromFormat(
    ObjectStoragePtr,
    const Strings & requested_columns,
    const StorageSnapshotPtr & storage_snapshot,
    bool supports_subset_of_columns,
    ContextPtr local_context,
    const PrepareReadingFromFormatHiveParams & hive_parameters)
{
    return DB::prepareReadingFromFormat(requested_columns, storage_snapshot, local_context, supports_subset_of_columns, hive_parameters);
}

std::optional<ColumnsDescription> StorageObjectStorage::Configuration::tryGetTableStructureFromMetadata() const
{
    throw Exception(ErrorCodes::NOT_IMPLEMENTED, "Method tryGetTableStructureFromMetadata is not implemented for basic configuration");
}

void StorageObjectStorage::read(
    QueryPlan & query_plan,
    const Names & column_names,
    const StorageSnapshotPtr & storage_snapshot,
    SelectQueryInfo & query_info,
    ContextPtr local_context,
    QueryProcessingStage::Enum /*processed_stage*/,
    size_t max_block_size,
    size_t num_streams)
{
    /// We did configuration->update() in constructor,
    /// so in case of table function there is no need to do the same here again.
    if (update_configuration_on_read_write)
    {
        configuration->update(
            object_storage,
            local_context,
            /* if_not_updated_before */false,
            /* check_consistent_with_previous_metadata */true);
    }

    if (configuration->getPartitionStrategy() && configuration->getPartitionStrategyType() != PartitionStrategyFactory::StrategyType::HIVE)
    {
        throw Exception(ErrorCodes::NOT_IMPLEMENTED,
                        "Reading from a partitioned {} storage is not implemented yet",
                        getName());
    }

    auto read_from_format_info = configuration->prepareReadingFromFormat(
        object_storage,
        column_names,
        storage_snapshot,
        supportsSubsetOfColumns(local_context),
        local_context,
        PrepareReadingFromFormatHiveParams { file_columns, hive_partition_columns_to_read_from_file_path.getNameToTypeMap() });

    const bool need_only_count = (query_info.optimize_trivial_count || read_from_format_info.requested_columns.empty())
                                 && local_context->getSettingsRef()[Setting::optimize_count_from_files];

    auto modified_format_settings{format_settings};
    if (!modified_format_settings.has_value())
        modified_format_settings.emplace(getFormatSettings(local_context));

    configuration->modifyFormatSettings(modified_format_settings.value());

    auto read_step = std::make_unique<ReadFromObjectStorageStep>(
        object_storage,
        configuration,
        fmt::format("{}({})", getName(), getStorageID().getFullTableName()),
        column_names,
        getVirtualsList(),
        query_info,
        storage_snapshot,
        modified_format_settings,
        distributed_processing,
        read_from_format_info,
        need_only_count,
        local_context,
        max_block_size,
        num_streams);

    query_plan.addStep(std::move(read_step));
}

SinkToStoragePtr StorageObjectStorage::write(
    const ASTPtr &,
    const StorageMetadataPtr & metadata_snapshot,
    ContextPtr local_context,
    bool /* async_insert */)
{
    if (update_configuration_on_read_write)
    {
        configuration->update(
            object_storage,
            local_context,
            /* if_not_updated_before */false,
            /* check_consistent_with_previous_metadata */true);
    }

    const auto sample_block = metadata_snapshot->getSampleBlock();
    const auto & settings = configuration->getQuerySettings(local_context);

    const auto raw_path = configuration->getRawPath();

    if (configuration->isArchive())
    {
        throw Exception(ErrorCodes::NOT_IMPLEMENTED,
                        "Path '{}' contains archive. Write into archive is not supported",
                        raw_path.path);
    }

    if (raw_path.hasGlobsIgnorePartitionWildcard())
    {
        throw Exception(ErrorCodes::DATABASE_ACCESS_DENIED,
                        "Non partitioned table with path '{}' that contains globs, the table is in readonly mode",
                        configuration->getRawPath().path);
    }

    if (!configuration->supportsWrites())
        throw Exception(ErrorCodes::NOT_IMPLEMENTED, "Writes are not supported for engine");

    if (configuration->getPartitionStrategy())
    {
        return std::make_shared<PartitionedStorageObjectStorageSink>(object_storage, configuration, format_settings, sample_block, local_context);
    }

    auto paths = configuration->getPaths();
    if (auto new_key = checkAndGetNewFileOnInsertIfNeeded(*object_storage, *configuration, settings, paths.front().path, paths.size()))
    {
        paths.push_back({*new_key});
    }
    configuration->setPaths(paths);

    return std::make_shared<StorageObjectStorageSink>(
        paths.back().path,
        object_storage,
        configuration,
        format_settings,
        sample_block,
        local_context);
}

void StorageObjectStorage::truncate(
    const ASTPtr & /* query */,
    const StorageMetadataPtr & /* metadata_snapshot */,
    ContextPtr /* context */,
    TableExclusiveLockHolder & /* table_holder */)
{
    const auto path = configuration->getRawPath();

    if (configuration->isArchive())
    {
        throw Exception(ErrorCodes::NOT_IMPLEMENTED,
                        "Path '{}' contains archive. Table cannot be truncated",
                        path.path);
    }

    if (path.hasGlobs())
    {
        throw Exception(
            ErrorCodes::DATABASE_ACCESS_DENIED,
            "{} key '{}' contains globs, so the table is in readonly mode and cannot be truncated",
            getName(), path.path);
    }

    StoredObjects objects;
    for (const auto & key : configuration->getPaths())
        objects.emplace_back(key.path);

    object_storage->removeObjectsIfExist(objects);
}

std::unique_ptr<ReadBufferIterator> StorageObjectStorage::createReadBufferIterator(
    const ObjectStoragePtr & object_storage,
    const ConfigurationPtr & configuration,
    const std::optional<FormatSettings> & format_settings,
    ObjectInfos & read_keys,
    const ContextPtr & context)
{
    auto file_iterator = StorageObjectStorageSource::createFileIterator(
        configuration,
        configuration->getQuerySettings(context),
        object_storage,
        false/* distributed_processing */,
        context,
        {}/* predicate */,
        {},
        {}/* virtual_columns */,
        {}, /* hive_columns */
        &read_keys);

    return std::make_unique<ReadBufferIterator>(
        object_storage, configuration, file_iterator,
        format_settings, getSchemaCache(context, configuration->getTypeName()), read_keys, context);
}

ColumnsDescription StorageObjectStorage::resolveSchemaFromData(
    const ObjectStoragePtr & object_storage,
    const ConfigurationPtr & configuration,
    const std::optional<FormatSettings> & format_settings,
    std::string & sample_path,
    const ContextPtr & context)
{
    ObjectInfos read_keys;
    auto iterator = createReadBufferIterator(object_storage, configuration, format_settings, read_keys, context);
    auto schema = readSchemaFromFormat(configuration->getFormat(), format_settings, *iterator, context);
    sample_path = iterator->getLastFilePath();
    return schema;
}

std::string StorageObjectStorage::resolveFormatFromData(
    const ObjectStoragePtr & object_storage,
    const ConfigurationPtr & configuration,
    const std::optional<FormatSettings> & format_settings,
    std::string & sample_path,
    const ContextPtr & context)
{
    ObjectInfos read_keys;
    auto iterator = createReadBufferIterator(object_storage, configuration, format_settings, read_keys, context);
    auto format_and_schema = detectFormatAndReadSchema(format_settings, *iterator, context).second;
    sample_path = iterator->getLastFilePath();
    return format_and_schema;
}

std::pair<ColumnsDescription, std::string> StorageObjectStorage::resolveSchemaAndFormatFromData(
    const ObjectStoragePtr & object_storage,
    ConfigurationPtr & configuration,
    const std::optional<FormatSettings> & format_settings,
    std::string & sample_path,
    const ContextPtr & context)
{
    ObjectInfos read_keys;
    auto iterator = createReadBufferIterator(object_storage, configuration, format_settings, read_keys, context);
    auto [columns, format] = detectFormatAndReadSchema(format_settings, *iterator, context);
    sample_path = iterator->getLastFilePath();
    configuration->setFormat(format);
    return std::pair(columns, format);
}

void StorageObjectStorage::addInferredEngineArgsToCreateQuery(ASTs & args, const ContextPtr & context) const
{
    configuration->addStructureAndFormatToArgsIfNeeded(args, "", configuration->getFormat(), context, /*with_structure=*/false);
}

SchemaCache & StorageObjectStorage::getSchemaCache(const ContextPtr & context, const std::string & storage_type_name)
{
    if (storage_type_name == "s3")
    {
        static SchemaCache schema_cache(
            context->getConfigRef().getUInt(
                "schema_inference_cache_max_elements_for_s3",
                DEFAULT_SCHEMA_CACHE_ELEMENTS));
        return schema_cache;
    }
    if (storage_type_name == "hdfs")
    {
        static SchemaCache schema_cache(
            context->getConfigRef().getUInt("schema_inference_cache_max_elements_for_hdfs", DEFAULT_SCHEMA_CACHE_ELEMENTS));
        return schema_cache;
    }
    if (storage_type_name == "azure")
    {
        static SchemaCache schema_cache(
            context->getConfigRef().getUInt("schema_inference_cache_max_elements_for_azure", DEFAULT_SCHEMA_CACHE_ELEMENTS));
        return schema_cache;
    }
    if (storage_type_name == "local")
    {
        static SchemaCache schema_cache(
            context->getConfigRef().getUInt("schema_inference_cache_max_elements_for_local", DEFAULT_SCHEMA_CACHE_ELEMENTS));
        return schema_cache;
    }
    throw Exception(ErrorCodes::NOT_IMPLEMENTED, "Unsupported storage type: {}", storage_type_name);
}

void StorageObjectStorage::Configuration::initialize(
    ASTs & engine_args,
    ContextPtr local_context,
    bool with_table_structure)
{
    if (auto named_collection = tryGetNamedCollectionWithOverrides(engine_args, local_context))
        fromNamedCollection(*named_collection, local_context);
    else
        fromAST(engine_args, local_context, with_table_structure);

    if (isNamespaceWithGlobs())
        throw Exception(ErrorCodes::BAD_ARGUMENTS,
                        "Expression can not have wildcards inside {} name", getNamespaceType());

    if (isDataLakeConfiguration())
    {
        if (getPartitionStrategyType() != PartitionStrategyFactory::StrategyType::NONE)
        {
            throw Exception(ErrorCodes::BAD_ARGUMENTS, "The `partition_strategy` argument is incompatible with data lakes");
        }
    }
    else if (getPartitionStrategyType() == PartitionStrategyFactory::StrategyType::NONE)
    {
        // Promote to wildcard in case it is not data lake to make it backwards compatible
        setPartitionStrategyType(PartitionStrategyFactory::StrategyType::WILDCARD);
    }

    if (format == "auto")
    {
        if (isDataLakeConfiguration())
        {
            format = "Parquet";
        }
        else
        {
            format
                = FormatFactory::instance()
                      .tryGetFormatFromFileName(isArchive() ? getPathInArchive() : getRawPath().path)
                      .value_or("auto");
        }
    }
    else
        FormatFactory::instance().checkFormatName(format);

    /// It might be changed on `StorageObjectStorage::Configuration::initPartitionStrategy`
    read_path = getRawPath();
    initialized = true;
}

void StorageObjectStorage::Configuration::initPartitionStrategy(ASTPtr partition_by, const ColumnsDescription & columns, ContextPtr context)
{
    partition_strategy = PartitionStrategyFactory::get(
        partition_strategy_type,
        partition_by,
        columns.getOrdinary(),
        context,
        format,
        getRawPath().hasGlobs(),
        getRawPath().hasPartitionWildcard(),
        partition_columns_in_data_file);

    if (partition_strategy)
    {
        read_path = partition_strategy->getPathForRead(getRawPath().path);
        LOG_DEBUG(getLogger("StorageObjectStorageConfiguration"), "Initialized partition strategy {}", magic_enum::enum_name(partition_strategy_type));
    }
}

const StorageObjectStorage::Configuration::Path & StorageObjectStorage::Configuration::getPathForRead() const
{
    return read_path;
}

StorageObjectStorage::Configuration::Path StorageObjectStorage::Configuration::getPathForWrite(const std::string & partition_id) const
{
    auto raw_path = getRawPath();

    if (!partition_strategy)
    {
        return raw_path;
    }

    return Path {partition_strategy->getPathForWrite(raw_path.path, partition_id)};
}


bool StorageObjectStorage::Configuration::Path::hasPartitionWildcard() const
{
    static const String PARTITION_ID_WILDCARD = "{_partition_id}";
    return path.find(PARTITION_ID_WILDCARD) != String::npos;
}

bool StorageObjectStorage::Configuration::Path::hasGlobsIgnorePartitionWildcard() const
{
    if (!hasPartitionWildcard())
        return hasGlobs();
    return PartitionedSink::replaceWildcards(path, "").find_first_of("*?{") != std::string::npos;
}

bool StorageObjectStorage::Configuration::Path::hasGlobs() const
{
    return path.find_first_of("*?{") != std::string::npos;
}

std::string StorageObjectStorage::Configuration::Path::cutGlobs(bool supports_partial_prefix) const
{
    if (supports_partial_prefix)
    {
        return path.substr(0, path.find_first_of("*?{"));
    }

    auto first_glob_pos = path.find_first_of("*?{");
    auto end_of_path_without_globs = path.substr(0, first_glob_pos).rfind('/');
    if (end_of_path_without_globs == std::string::npos || end_of_path_without_globs == 0)
        return "/";
    return path.substr(0, end_of_path_without_globs);
}

void StorageObjectStorage::Configuration::check(ContextPtr) const
{
    FormatFactory::instance().checkFormatName(format);
}

bool StorageObjectStorage::Configuration::isNamespaceWithGlobs() const
{
    return getNamespace().find_first_of("*?{") != std::string::npos;
}

bool StorageObjectStorage::Configuration::isPathInArchiveWithGlobs() const
{
    return getPathInArchive().find_first_of("*?{") != std::string::npos;
}

std::string StorageObjectStorage::Configuration::getPathInArchive() const
{
    throw Exception(ErrorCodes::LOGICAL_ERROR, "Path {} is not archive", getRawPath().path);
}

void StorageObjectStorage::Configuration::assertInitialized() const
{
    if (!initialized)
    {
        throw Exception(ErrorCodes::LOGICAL_ERROR, "Configuration was not initialized before usage");
    }
}

}<|MERGE_RESOLUTION|>--- conflicted
+++ resolved
@@ -173,58 +173,6 @@
         }
     }
 
-<<<<<<< HEAD
-    /*
-     * If `partition_strategy=hive`, the partition columns shall be extracted from the `PARTITION BY` expression.
-     * There is no need to read from the file's path.
-     *
-     * Otherwise, in case `use_hive_partitioning=1`, we can keep the old behavior of extracting it from the sample path.
-     * And if the schema was inferred (not specified in the table definition), we need to enrich it with the path partition columns
-     */
-    if (configuration->getPartitionStrategy() && configuration->getPartitionStrategyType() == PartitionStrategyFactory::StrategyType::HIVE)
-    {
-        hive_partition_columns_to_read_from_file_path = configuration->getPartitionStrategy()->getPartitionColumns();
-    }
-    else if (context->getSettingsRef()[Setting::use_hive_partitioning])
-    {
-        HivePartitioningUtils::extractPartitionColumnsFromPathAndEnrichStorageColumns(
-           columns,
-           hive_partition_columns_to_read_from_file_path,
-           sample_path,
-           columns_in_table_or_function_definition.empty(),
-           format_settings,
-           context);
-    }
-
-    if (hive_partition_columns_to_read_from_file_path.size() == columns.size())
-    {
-        throw Exception(
-            ErrorCodes::INCORRECT_DATA,
-            "A hive partitioned file can't contain only partition columns. Try reading it with `partition_strategy=wildcard` and `use_hive_partitioning=0`");
-    }
-
-    if (configuration->getPartitionColumnsInDataFile())
-    {
-        file_columns = columns;
-    }
-    else
-    {
-        std::unordered_set<String> hive_partition_columns_to_read_from_file_path_set;
-
-        for (const auto & [name, type] : hive_partition_columns_to_read_from_file_path)
-        {
-            hive_partition_columns_to_read_from_file_path_set.insert(name);
-        }
-
-        for (const auto & [name, type] : columns.getAllPhysical())
-        {
-            if (!hive_partition_columns_to_read_from_file_path_set.contains(name))
-            {
-                file_columns.add({name, type});
-            }
-        }
-    }
-=======
     std::tie(hive_partition_columns_to_read_from_file_path, file_columns) = HivePartitioningUtils::setupHivePartitioningForObjectStorage(
         columns,
         configuration,
@@ -232,7 +180,6 @@
         columns_in_table_or_function_definition.empty(),
         format_settings,
         context);
->>>>>>> 5ccff482
 
     // Assert file contains at least one column. The assertion only takes place if we were able to deduce the schema. The storage might be empty.
     if (!columns.empty() && file_columns.empty())
@@ -352,124 +299,6 @@
     return configuration->totalBytes(query_context);
 }
 
-<<<<<<< HEAD
-namespace
-{
-class ReadFromObjectStorageStep : public SourceStepWithFilter
-{
-public:
-    using ConfigurationPtr = StorageObjectStorage::ConfigurationPtr;
-
-    ReadFromObjectStorageStep(
-        ObjectStoragePtr object_storage_,
-        ConfigurationPtr configuration_,
-        const String & name_,
-        const Names & columns_to_read,
-        const NamesAndTypesList & virtual_columns_,
-        const SelectQueryInfo & query_info_,
-        const StorageSnapshotPtr & storage_snapshot_,
-        const std::optional<DB::FormatSettings> & format_settings_,
-        bool distributed_processing_,
-        ReadFromFormatInfo info_,
-        const bool need_only_count_,
-        ContextPtr context_,
-        size_t max_block_size_,
-        size_t num_streams_)
-        : SourceStepWithFilter(info_.source_header, columns_to_read, query_info_, storage_snapshot_, context_)
-        , object_storage(object_storage_)
-        , configuration(configuration_)
-        , info(std::move(info_))
-        , virtual_columns(virtual_columns_)
-        , format_settings(format_settings_)
-        , name(name_ + "Source")
-        , need_only_count(need_only_count_)
-        , max_block_size(max_block_size_)
-        , num_streams(num_streams_)
-        , distributed_processing(distributed_processing_)
-    {
-    }
-
-    std::string getName() const override { return name; }
-
-    void applyFilters(ActionDAGNodes added_filter_nodes) override
-    {
-        SourceStepWithFilter::applyFilters(std::move(added_filter_nodes));
-        createIterator();
-    }
-
-    void initializePipeline(QueryPipelineBuilder & pipeline, const BuildQueryPipelineSettings &) override
-    {
-        createIterator();
-
-        Pipes pipes;
-        auto context = getContext();
-        const size_t max_threads = context->getSettingsRef()[Setting::max_threads];
-        size_t estimated_keys_count = iterator_wrapper->estimatedKeysCount();
-
-        if (estimated_keys_count > 1)
-            num_streams = std::min(num_streams, estimated_keys_count);
-        else
-        {
-            /// The amount of keys (zero) was probably underestimated.
-            /// We will keep one stream for this particular case.
-            num_streams = 1;
-        }
-
-        const size_t max_parsing_threads = (distributed_processing || num_streams >= max_threads) ? 1 : (max_threads / std::max(num_streams, 1ul));
-
-        for (size_t i = 0; i < num_streams; ++i)
-        {
-            auto source = std::make_shared<StorageObjectStorageSource>(
-                getName(), object_storage, configuration, info, format_settings,
-                context, max_block_size, iterator_wrapper, max_parsing_threads, need_only_count);
-
-            source->setKeyCondition(filter_actions_dag, context);
-            pipes.emplace_back(std::move(source));
-        }
-
-        auto pipe = Pipe::unitePipes(std::move(pipes));
-        if (pipe.empty())
-            pipe = Pipe(std::make_shared<NullSource>(info.source_header));
-
-        for (const auto & processor : pipe.getProcessors())
-            processors.emplace_back(processor);
-
-        pipeline.init(std::move(pipe));
-    }
-
-private:
-    ObjectStoragePtr object_storage;
-    ConfigurationPtr configuration;
-    std::shared_ptr<IObjectIterator> iterator_wrapper;
-
-    const ReadFromFormatInfo info;
-    const NamesAndTypesList virtual_columns;
-    const std::optional<DB::FormatSettings> format_settings;
-    const String name;
-    const bool need_only_count;
-    const size_t max_block_size;
-    size_t num_streams;
-    const bool distributed_processing;
-
-    void createIterator()
-    {
-        if (iterator_wrapper)
-            return;
-
-        const ActionsDAG::Node * predicate = nullptr;
-        if (filter_actions_dag.has_value())
-            predicate = filter_actions_dag->getOutputs().at(0);
-
-        auto context = getContext();
-        iterator_wrapper = StorageObjectStorageSource::createFileIterator(
-            configuration, configuration->getQuerySettings(context), object_storage, distributed_processing,
-            context, predicate, filter_actions_dag, virtual_columns, info.hive_partition_columns_to_read_from_file_path, nullptr, context->getFileProgressCallback());
-    }
-};
-}
-
-=======
->>>>>>> 5ccff482
 ReadFromFormatInfo StorageObjectStorage::Configuration::prepareReadingFromFormat(
     ObjectStoragePtr,
     const Strings & requested_columns,
