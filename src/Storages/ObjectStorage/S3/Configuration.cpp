#include <Storages/ObjectStorage/S3/Configuration.h>

#if USE_AWS_S3
#include <Common/HTTPHeaderFilter.h>
#include <Core/Settings.h>
#include <Storages/checkAndGetLiteralArgument.h>
#include <Storages/NamedCollectionsHelpers.h>
#include <Storages/StorageURL.h>
#include <Interpreters/Context.h>

#include <IO/S3/getObjectInfo.h>
#include <Interpreters/evaluateConstantExpression.h>
#include <Formats/FormatFactory.h>

#include <Common/ProxyConfigurationResolverProvider.h>
#include <Disks/ObjectStorages/S3/S3ObjectStorage.h>
#include <Disks/ObjectStorages/S3/diskSettings.h>

#include <Parsers/ASTFunction.h>
#include <Parsers/ASTIdentifier.h>
#include <Parsers/ASTLiteral.h>
#include <Parsers/IAST.h>

#include <boost/algorithm/string.hpp>
#include <filesystem>
#include <Poco/Util/AbstractConfiguration.h>
#include <Storages/IPartitionStrategy.h>

namespace DB
{
namespace Setting
{
    extern const SettingsBool allow_archive_path_syntax;
    extern const SettingsBool s3_create_new_file_on_insert;
    extern const SettingsBool s3_ignore_file_doesnt_exist;
    extern const SettingsUInt64 s3_list_object_keys_size;
    extern const SettingsBool s3_skip_empty_files;
    extern const SettingsBool s3_truncate_on_insert;
    extern const SettingsBool s3_throw_on_zero_files_match;
    extern const SettingsBool s3_validate_request_settings;
    extern const SettingsSchemaInferenceMode schema_inference_mode;
    extern const SettingsBool schema_inference_use_cache_for_s3;
}

namespace S3AuthSetting
{
    extern const S3AuthSettingsString access_key_id;
    extern const S3AuthSettingsUInt64 expiration_window_seconds;
    extern const S3AuthSettingsBool no_sign_request;
    extern const S3AuthSettingsString secret_access_key;
    extern const S3AuthSettingsString session_token;
    extern const S3AuthSettingsBool use_environment_credentials;

    extern const S3AuthSettingsString role_arn;
    extern const S3AuthSettingsString role_session_name;
    extern const S3AuthSettingsString http_client;
    extern const S3AuthSettingsString service_account;
    extern const S3AuthSettingsString metadata_service;
    extern const S3AuthSettingsString request_token_path;
}

namespace ErrorCodes
{
    extern const int NUMBER_OF_ARGUMENTS_DOESNT_MATCH;
    extern const int LOGICAL_ERROR;
    extern const int BAD_ARGUMENTS;
}

static const std::unordered_set<std::string_view> required_configuration_keys =
{
    "url",
};

static const std::unordered_set<std::string_view> optional_configuration_keys =
{
    "format",
    "compression",
    "compression_method",
    "structure",
    "access_key_id",
    "secret_access_key",
    "session_token",
    "filename",
    "use_environment_credentials",
    "max_single_read_retries",
    "min_upload_part_size",
    "upload_part_size_multiply_factor",
    "upload_part_size_multiply_parts_count_threshold",
    "max_single_part_upload_size",
    "max_connections",
    "expiration_window_seconds",
    "no_sign_request",
    "partition_strategy",
    "partition_columns_in_data_file",
<<<<<<< HEAD
    "storage_type",
=======
    /// Private configuration options
    "role_arn", /// for extra_credentials
    "role_session_name", /// for extra_credentials
    "http_client", /// For GCP
    "metadata_service", /// For GCP
    "service_account", /// For GCP
    "request_token_path", /// For GCP
>>>>>>> 5ccff482
};

String StorageS3Configuration::getDataSourceDescription() const
{
    return std::filesystem::path(url.uri.getHost() + std::to_string(url.uri.getPort())) / url.bucket;
}

std::string StorageS3Configuration::getPathInArchive() const
{
    if (url.archive_pattern.has_value())
        return url.archive_pattern.value();

    throw Exception(ErrorCodes::LOGICAL_ERROR, "Path {} is not an archive", getRawPath().path);
}

void StorageS3Configuration::check(ContextPtr context) const
{
    validateNamespace(url.bucket);
    context->getGlobalContext()->getRemoteHostFilter().checkURL(url.uri);
    context->getGlobalContext()->getHTTPHeaderFilter().checkHeaders(headers_from_ast);
    Configuration::check(context);
}

void StorageS3Configuration::validateNamespace(const String & name) const
{
    S3::URI::validateBucket(name, {});
}

StorageObjectStorage::QuerySettings StorageS3Configuration::getQuerySettings(const ContextPtr & context) const
{
    const auto & settings = context->getSettingsRef();
    return StorageObjectStorage::QuerySettings{
        .truncate_on_insert = settings[Setting::s3_truncate_on_insert],
        .create_new_file_on_insert = settings[Setting::s3_create_new_file_on_insert],
        .schema_inference_use_cache = settings[Setting::schema_inference_use_cache_for_s3],
        .schema_inference_mode = settings[Setting::schema_inference_mode],
        .skip_empty_files = settings[Setting::s3_skip_empty_files],
        .list_object_keys_size = settings[Setting::s3_list_object_keys_size],
        .throw_on_zero_files_match = settings[Setting::s3_throw_on_zero_files_match],
        .ignore_non_existent_file = settings[Setting::s3_ignore_file_doesnt_exist],
    };
}

ObjectStoragePtr StorageS3Configuration::createObjectStorage(ContextPtr context, bool /* is_readonly */) /// NOLINT
{
    assertInitialized();

    if (!headers_from_ast.empty())
    {
        s3_settings->auth_settings.headers.insert(
            s3_settings->auth_settings.headers.end(),
            headers_from_ast.begin(), headers_from_ast.end());
    }

    auto client = getClient(url, *s3_settings, context, /* for_disk_s3 */false);
    auto key_generator = createObjectStorageKeysGeneratorAsIsWithPrefix(url.key);

    return std::make_shared<S3ObjectStorage>(
        std::move(client),
        std::make_unique<S3Settings>(*s3_settings),
        url,
        *s3_capabilities,
        key_generator,
        "StorageS3",
        false);
}

void StorageS3Configuration::fromNamedCollection(const NamedCollection & collection, ContextPtr context)
{
    const auto & settings = context->getSettingsRef();
    validateNamedCollection(collection, required_configuration_keys, optional_configuration_keys);

    auto filename = collection.getOrDefault<String>("filename", "");
    if (!filename.empty())
        url = S3::URI(std::filesystem::path(collection.get<String>("url")) / filename, settings[Setting::allow_archive_path_syntax]);
    else
        url = S3::URI(collection.get<String>("url"), settings[Setting::allow_archive_path_syntax]);

    const auto & config = context->getConfigRef();

    s3_settings = std::make_unique<S3Settings>();
    s3_settings->loadFromConfigForObjectStorage(config, "s3", context->getSettingsRef(), url.uri.getScheme(), context->getSettingsRef()[Setting::s3_validate_request_settings]);

    if (auto endpoint_settings = context->getStorageS3Settings().getSettings(url.uri.toString(), context->getUserName()))
    {
        s3_settings->auth_settings.updateIfChanged(endpoint_settings->auth_settings);
        s3_settings->request_settings.updateIfChanged(endpoint_settings->request_settings);
    }

    s3_settings->auth_settings[S3AuthSetting::access_key_id] = collection.getOrDefault<String>("access_key_id", "");
    s3_settings->auth_settings[S3AuthSetting::secret_access_key] = collection.getOrDefault<String>("secret_access_key", "");
    s3_settings->auth_settings[S3AuthSetting::use_environment_credentials] = collection.getOrDefault<UInt64>("use_environment_credentials", 1);
    s3_settings->auth_settings[S3AuthSetting::no_sign_request] = collection.getOrDefault<bool>("no_sign_request", false);
    s3_settings->auth_settings[S3AuthSetting::expiration_window_seconds] = collection.getOrDefault<UInt64>("expiration_window_seconds", S3::DEFAULT_EXPIRATION_WINDOW_SECONDS);
    s3_settings->auth_settings[S3AuthSetting::session_token] = collection.getOrDefault<String>("session_token", "");
    s3_settings->auth_settings[S3AuthSetting::role_arn] = collection.getOrDefault<String>("role_arn", "");
    s3_settings->auth_settings[S3AuthSetting::role_session_name] = collection.getOrDefault<String>("role_session_name", "");

    s3_settings->auth_settings[S3AuthSetting::http_client] = collection.getOrDefault<String>("http_client", "");
    s3_settings->auth_settings[S3AuthSetting::service_account] = collection.getOrDefault<String>("service_account", "");
    s3_settings->auth_settings[S3AuthSetting::metadata_service] = collection.getOrDefault<String>("metadata_service", "");
    s3_settings->auth_settings[S3AuthSetting::request_token_path] = collection.getOrDefault<String>("request_token_path", "");

    if (collection.has("partition_strategy"))
    {
        const auto partition_strategy_name = collection.get<std::string>("partition_strategy");
        const auto partition_strategy_type_opt = magic_enum::enum_cast<PartitionStrategyFactory::StrategyType>(partition_strategy_name, magic_enum::case_insensitive);

        if (!partition_strategy_type_opt)
        {
            throw Exception(ErrorCodes::BAD_ARGUMENTS, "Partition strategy {} is not supported", partition_strategy_name);
        }

        setPartitionStrategyType(partition_strategy_type_opt.value());
    }

    setPartitionColumnsInDataFile(collection.getOrDefault<bool>("partition_columns_in_data_file", getPartitionStrategyType() != PartitionStrategyFactory::StrategyType::HIVE));

    setFormat(collection.getOrDefault<String>("format", getFormat()));
    setCompressionMethod(collection.getOrDefault<String>("compression_method", collection.getOrDefault<String>("compression", "auto")));
    setStructure(collection.getOrDefault<String>("structure", "auto"));

    s3_settings->request_settings = S3::S3RequestSettings(collection, settings, /* validate_settings */true);

    static_configuration = !s3_settings->auth_settings[S3AuthSetting::access_key_id].value.empty() || s3_settings->auth_settings[S3AuthSetting::no_sign_request].changed;

    s3_capabilities = std::make_unique<S3Capabilities>(getCapabilitiesFromConfig(config, "s3"));

    keys = {url.key};

}

ASTPtr StorageS3Configuration::extractExtraCredentials(ASTs & args)
{
    for (size_t i = 0; i != args.size(); ++i)
    {
        const auto * ast_function = args[i]->as<ASTFunction>();
        if (ast_function && ast_function->name == "extra_credentials")
        {
            auto credentials = args[i];
            args.erase(args.begin() + i);
            return credentials;
        }
    }
    return nullptr;
}

bool StorageS3Configuration::collectCredentials(ASTPtr maybe_credentials, S3::S3AuthSettings & auth_settings_, ContextPtr local_context)
{
    if (!maybe_credentials)
        return false;

    const auto * credentials_ast_function = maybe_credentials->as<ASTFunction>();
    if (!credentials_ast_function || credentials_ast_function->name != "extra_credentials")
        return false;

    const auto * credentials_function_args_expr = assert_cast<const ASTExpressionList *>(credentials_ast_function->arguments.get());
    auto credentials_function_args = credentials_function_args_expr->children;

    for (auto & credential_arg : credentials_function_args)
    {
        const auto * credential_ast = credential_arg->as<ASTFunction>();
        if (!credential_ast || credential_ast->name != "equals")
            throw Exception(ErrorCodes::BAD_ARGUMENTS, "Credentials argument is incorrect");

        auto * credential_args_expr = assert_cast<ASTExpressionList *>(credential_ast->arguments.get());
        auto & credential_args = credential_args_expr->children;
        if (credential_args.size() != 2)
            throw Exception(
                ErrorCodes::BAD_ARGUMENTS,
                "Credentials argument is incorrect: expected 2 arguments, got {}",
                credential_args.size());

        credential_args[0] = evaluateConstantExpressionOrIdentifierAsLiteral(credential_args[0], local_context);
        auto arg_name_value = credential_args[0]->as<ASTLiteral>()->value;
        if (arg_name_value.getType() != Field::Types::Which::String)
            throw Exception(ErrorCodes::BAD_ARGUMENTS, "Expected string as credential name");
        auto arg_name = arg_name_value.safeGet<String>();

        credential_args[1] = evaluateConstantExpressionOrIdentifierAsLiteral(credential_args[1], local_context);
        auto arg_value = credential_args[1]->as<ASTLiteral>()->value;
        if (arg_value.getType() != Field::Types::Which::String)
            throw Exception(ErrorCodes::BAD_ARGUMENTS, "Expected string as credential value");
        else if (arg_name == "role_arn")
            auth_settings_[S3AuthSetting::role_arn] = arg_value.safeGet<String>();
        else if (arg_name == "role_session_name")
            auth_settings_[S3AuthSetting::role_session_name] = arg_value.safeGet<String>();
        else
            throw Exception(ErrorCodes::BAD_ARGUMENTS, "Invalid credential argument found: {}", arg_name);
    }

    return true;
}

void StorageS3Configuration::fromAST(ASTs & args, ContextPtr context, bool with_structure)
{
    auto extra_credentials = extractExtraCredentials(args);

    size_t count = StorageURL::evalArgsAndCollectHeaders(args, headers_from_ast, context);

    if (count == 0 || count > getMaxNumberOfArguments(with_structure))
        throw Exception(ErrorCodes::NUMBER_OF_ARGUMENTS_DOESNT_MATCH,
            "Storage S3 requires 1 to {} arguments. All supported signatures:\n{}",
            getMaxNumberOfArguments(with_structure),
            getSignatures(with_structure));

    const auto & config = context->getConfigRef();
    s3_capabilities = std::make_unique<S3Capabilities>(getCapabilitiesFromConfig(config, "s3"));

    std::unordered_map<std::string_view, size_t> engine_args_to_idx;
    bool no_sign_request = false;

    /// When adding new arguments in the signature don't forget to update addStructureAndFormatToArgsIfNeeded as well.

    /// For 2 arguments we support:
    /// - s3(source, format)
    /// - s3(source, NOSIGN)
    /// We can distinguish them by looking at the 2-nd argument: check if it's NOSIGN or not.
    if (count == 2)
    {
        auto second_arg = checkAndGetLiteralArgument<String>(args[1], "format/NOSIGN");
        if (boost::iequals(second_arg, "NOSIGN"))
            no_sign_request = true;
        else
            engine_args_to_idx = {{"format", 1}};
    }
    /// For 3 arguments we support:
    /// if with_structure == 0:
    /// - s3(source, NOSIGN, format)
    /// - s3(source, format, compression_method)
    /// - s3(source, access_key_id, secret_access_key)
    /// if with_structure == 1:
    /// - s3(source, NOSIGN, format)
    /// - s3(source, format, structure)
    /// - s3(source, access_key_id, secret_access_key)
    /// We can distinguish them by looking at the 2-nd argument: check if it's NOSIGN or format name.
    else if (count == 3)
    {
        auto second_arg = checkAndGetLiteralArgument<String>(args[1], "format/access_key_id/NOSIGN");
        if (boost::iequals(second_arg, "NOSIGN"))
        {
            no_sign_request = true;
            engine_args_to_idx = {{"format", 2}};
        }
        else if (second_arg == "auto" || FormatFactory::instance().exists(second_arg))
        {
            if (with_structure)
                engine_args_to_idx = {{"format", 1}, {"structure", 2}};
            else
                engine_args_to_idx = {{"format", 1}, {"compression_method", 2}};
        }
        else
            engine_args_to_idx = {{"access_key_id", 1}, {"secret_access_key", 2}};
    }
    /// For 4 arguments we support:
    /// if with_structure == 0:
    /// - s3(source, access_key_id, secret_access_key, session_token)
    /// - s3(source, access_key_id, secret_access_key, format)
    /// - s3(source, NOSIGN, format, compression_method)
    /// if with_structure == 1:
    /// - s3(source, format, structure, compression_method),
    /// - s3(source, access_key_id, secret_access_key, format),
    /// - s3(source, access_key_id, secret_access_key, session_token)
    /// - s3(source, NOSIGN, format, structure)
    /// We can distinguish them by looking at the 2-nd argument: check if it's a NOSIGN, format name of something else.
    else if (count == 4)
    {
        auto second_arg = checkAndGetLiteralArgument<String>(args[1], "access_key_id/NOSIGN");
        if (boost::iequals(second_arg, "NOSIGN"))
        {
            no_sign_request = true;
            if (with_structure)
                engine_args_to_idx = {{"format", 2}, {"structure", 3}};
            else
                engine_args_to_idx = {{"format", 2}, {"compression_method", 3}};
        }
        else if (with_structure && (second_arg == "auto" || FormatFactory::instance().exists(second_arg)))
        {
            engine_args_to_idx = {{"format", 1}, {"structure", 2}, {"compression_method", 3}};
        }
        else
        {
            auto fourth_arg = checkAndGetLiteralArgument<String>(args[3], "session_token/format");
            if (fourth_arg == "auto" || FormatFactory::instance().exists(fourth_arg))
            {
                engine_args_to_idx = {{"access_key_id", 1}, {"secret_access_key", 2}, {"format", 3}};
            }
            else
            {
                engine_args_to_idx = {{"access_key_id", 1}, {"secret_access_key", 2}, {"session_token", 3}};
            }
        }
    }
    /// For 5 arguments we support:
    /// if with_structure == 0:
    /// - s3(source, access_key_id, secret_access_key, session_token, format)
    /// - s3(source, access_key_id, secret_access_key, format, compression)
    /// if with_structure == 1:
    /// - s3(source, access_key_id, secret_access_key, format, structure)
    /// - s3(source, access_key_id, secret_access_key, session_token, format)
    /// - s3(source, NOSIGN, format, structure, compression_method)
    else if (count == 5)
    {
        if (with_structure)
        {
            auto second_arg = checkAndGetLiteralArgument<String>(args[1], "NOSIGN/access_key_id");
            if (boost::iequals(second_arg, "NOSIGN"))
            {
                no_sign_request = true;
                engine_args_to_idx = {{"format", 2}, {"structure", 3}, {"compression_method", 4}};
            }
            else
            {
                auto fourth_arg = checkAndGetLiteralArgument<String>(args[3], "format/session_token");
                if (fourth_arg == "auto" || FormatFactory::instance().exists(fourth_arg))
                {
                    engine_args_to_idx = {{"access_key_id", 1}, {"secret_access_key", 2}, {"format", 3}, {"structure", 4}};
                }
                else
                {
                    engine_args_to_idx = {{"access_key_id", 1}, {"secret_access_key", 2}, {"session_token", 3}, {"format", 4}};
                }
            }
        }
        else
        {
            auto fourth_arg = checkAndGetLiteralArgument<String>(args[3], "session_token/format");
            if (fourth_arg == "auto" || FormatFactory::instance().exists(fourth_arg))
            {
                engine_args_to_idx = {{"access_key_id", 1}, {"secret_access_key", 2}, {"format", 3}, {"compression_method", 4}};
            }
            else
            {
                engine_args_to_idx = {{"access_key_id", 1}, {"secret_access_key", 2}, {"session_token", 3}, {"format", 4}};
            }
        }
    }
    /// For 6 arguments we support:
    /// if with_structure == 0:
    /// - s3(source, access_key_id, secret_access_key, session_token, format, compression_method)
    /// if with_structure == 1:
    /// - s3(source, access_key_id, secret_access_key, format, structure, compression_method)
    /// - s3(source, access_key_id, secret_access_key, session_token, format, structure)
    else if (count == 6)
    {
        if (with_structure)
        {
            auto fourth_arg = checkAndGetLiteralArgument<String>(args[3], "format/session_token");
            if (fourth_arg == "auto" || FormatFactory::instance().exists(fourth_arg))
            {
                engine_args_to_idx = {{"access_key_id", 1}, {"secret_access_key", 2}, {"format", 3}, {"structure", 4}, {"compression_method", 5}};
            }
            else
            {
                engine_args_to_idx = {{"access_key_id", 1}, {"secret_access_key", 2}, {"session_token", 3}, {"format", 4}, {"structure", 5}};
            }
        }
        else
        {
            engine_args_to_idx = {{"access_key_id", 1}, {"secret_access_key", 2}, {"session_token", 3}, {"format", 4}, {"compression_method", 5}};
        }
    }
    /// For 7 arguments we support:
    /// if with_structure == 0:
    /// - s3(source, access_key_id, secret_access_key, session_token, format, compression_method, partition_strategy)
    /// if with_structure == 1:
    /// - s3(source, access_key_id, secret_access_key, session_token, format, structure, partition_strategy)
    /// - s3(source, access_key_id, secret_access_key, session_token, format, structure, compression_method)
    else if (count == 7)
    {
        if (with_structure)
        {
            auto sixth_arg = checkAndGetLiteralArgument<String>(args[6], "compression_method/partition_strategy");
            if (magic_enum::enum_contains<PartitionStrategyFactory::StrategyType>(sixth_arg))
            {
                engine_args_to_idx = {{"access_key_id", 1}, {"secret_access_key", 2}, {"session_token", 3}, {"format", 4}, {"structure", 5}, {"partition_strategy", 6}};
            }
            else
            {
                engine_args_to_idx = {{"access_key_id", 1}, {"secret_access_key", 2}, {"session_token", 3}, {"format", 4}, {"structure", 5}, {"compression_method", 6}};
            }
        }
        else
        {
            engine_args_to_idx = {{"access_key_id", 1}, {"secret_access_key", 2}, {"session_token", 3}, {"format", 4}, {"compression_method", 5}, {"partition_strategy", 6}};
        }
    }
    /// For 8 arguments we support:
    /// if with_structure == 0:
    /// - s3(source, access_key_id, secret_access_key, session_token, format, compression_method, partition_strategy, partition_columns_in_data_file)
    /// if with_structure == 1:
    /// - s3(source, access_key_id, secret_access_key, session_token, format, structure, partition_strategy, partition_columns_in_data_file)
    /// - s3(source, access_key_id, secret_access_key, session_token, format, structure, compression_method, partition_strategy)
    else if (count == 8)
    {
        if (with_structure)
        {
            auto sixth_arg = checkAndGetLiteralArgument<String>(args[6], "compression_method/partition_strategy");
            if (magic_enum::enum_contains<PartitionStrategyFactory::StrategyType>(sixth_arg))
            {
                engine_args_to_idx = {{"access_key_id", 1}, {"secret_access_key", 2}, {"session_token", 3}, {"format", 4}, {"structure", 5}, {"partition_strategy", 6}, {"partition_columns_in_data_file", 7}};
            }
            else
            {
                engine_args_to_idx = {{"access_key_id", 1}, {"secret_access_key", 2}, {"session_token", 3}, {"format", 4}, {"structure", 5}, {"compression_method", 6}, {"partition_strategy", 7}};
            }
        }
        else
        {
            engine_args_to_idx = {{"access_key_id", 1}, {"secret_access_key", 2}, {"session_token", 3}, {"format", 4}, {"compression_method", 5}, {"partition_strategy", 6}, {"partition_columns_in_data_file", 7}};
        }
    }
    /// s3(source, access_key_id, secret_access_key, session_token, format, structure, compression_method, partition_strategy, partition_columns_in_data_file)
    else if (with_structure && count == 9)
    {
        engine_args_to_idx = {{"access_key_id", 1}, {"secret_access_key", 2}, {"session_token", 3}, {"format", 4}, {"structure", 5}, {"compression_method", 6}, {"partition_strategy", 7}, {"partition_columns_in_data_file", 8}};
    }

    /// This argument is always the first
    url = S3::URI(checkAndGetLiteralArgument<String>(args[0], "url"), context->getSettingsRef()[Setting::allow_archive_path_syntax]);

    s3_settings = std::make_unique<S3Settings>();
    s3_settings->loadFromConfigForObjectStorage(config, "s3", context->getSettingsRef(), url.uri.getScheme(), context->getSettingsRef()[Setting::s3_validate_request_settings]);

    collectCredentials(extra_credentials, s3_settings->auth_settings, context);

    if (auto endpoint_settings = context->getStorageS3Settings().getSettings(url.uri.toString(), context->getUserName()))
    {
        s3_settings->auth_settings.updateIfChanged(endpoint_settings->auth_settings);
        s3_settings->request_settings.updateIfChanged(endpoint_settings->request_settings);
    }

    if (engine_args_to_idx.contains("format"))
    {
        auto format_ = checkAndGetLiteralArgument<String>(args[engine_args_to_idx["format"]], "format");
        /// Set format to configuration only of it's not 'auto',
        /// because we can have default format set in configuration.
        if (format_ != "auto")
            setFormat(format_);
    }

    if (engine_args_to_idx.contains("structure"))
        setStructure(checkAndGetLiteralArgument<String>(args[engine_args_to_idx["structure"]], "structure"));

    if (engine_args_to_idx.contains("compression_method"))
        setCompressionMethod(checkAndGetLiteralArgument<String>(args[engine_args_to_idx["compression_method"]], "compression_method"));

    if (engine_args_to_idx.contains("partition_strategy"))
    {
        const auto partition_strategy_name = checkAndGetLiteralArgument<String>(args[engine_args_to_idx["partition_strategy"]], "partition_strategy");
        const auto partition_strategy_type_opt = magic_enum::enum_cast<PartitionStrategyFactory::StrategyType>(partition_strategy_name, magic_enum::case_insensitive);

        if (!partition_strategy_type_opt)
        {
            throw Exception(ErrorCodes::BAD_ARGUMENTS, "Partition strategy {} is not supported", partition_strategy_name);
        }

        setPartitionStrategyType(partition_strategy_type_opt.value());
    }

    if (engine_args_to_idx.contains("partition_columns_in_data_file"))
        setPartitionColumnsInDataFile(checkAndGetLiteralArgument<bool>(args[engine_args_to_idx["partition_columns_in_data_file"]], "partition_columns_in_data_file"));
    else
        setPartitionColumnsInDataFile(getPartitionStrategyType() != PartitionStrategyFactory::StrategyType::HIVE);

    if (engine_args_to_idx.contains("access_key_id"))
        s3_settings->auth_settings[S3AuthSetting::access_key_id] = checkAndGetLiteralArgument<String>(args[engine_args_to_idx["access_key_id"]], "access_key_id");

    if (engine_args_to_idx.contains("secret_access_key"))
        s3_settings->auth_settings[S3AuthSetting::secret_access_key] = checkAndGetLiteralArgument<String>(args[engine_args_to_idx["secret_access_key"]], "secret_access_key");

    if (engine_args_to_idx.contains("session_token"))
        s3_settings->auth_settings[S3AuthSetting::session_token] = checkAndGetLiteralArgument<String>(args[engine_args_to_idx["session_token"]], "session_token");

    if (no_sign_request)
        s3_settings->auth_settings[S3AuthSetting::no_sign_request] = no_sign_request;

    static_configuration = !s3_settings->auth_settings[S3AuthSetting::access_key_id].value.empty() || s3_settings->auth_settings[S3AuthSetting::no_sign_request].changed;

    if (extra_credentials)
        args.push_back(extra_credentials);

    keys = {url.key};
}

void StorageS3Configuration::addStructureAndFormatToArgsIfNeeded(
    ASTs & args, const String & structure_, const String & format_, ContextPtr context, bool with_structure)
{
    if (auto collection = tryGetNamedCollectionWithOverrides(args, context))
    {
        /// In case of named collection, just add key-value pairs "format='...', structure='...'"
        /// at the end of arguments to override existed format and structure with "auto" values.
        if (collection->getOrDefault<String>("format", "auto") == "auto")
        {
            ASTs format_equal_func_args = {std::make_shared<ASTIdentifier>("format"), std::make_shared<ASTLiteral>(format_)};
            auto format_equal_func = makeASTFunction("equals", std::move(format_equal_func_args));
            args.push_back(format_equal_func);
        }
        if (with_structure && collection->getOrDefault<String>("structure", "auto") == "auto")
        {
            ASTs structure_equal_func_args = {std::make_shared<ASTIdentifier>("structure"), std::make_shared<ASTLiteral>(structure_)};
            auto structure_equal_func = makeASTFunction("equals", std::move(structure_equal_func_args));
            args.push_back(structure_equal_func);
        }
    }
    else
    {
        auto extra_credentials = extractExtraCredentials(args);

        HTTPHeaderEntries tmp_headers;
        size_t count = StorageURL::evalArgsAndCollectHeaders(args, tmp_headers, context);

        if (count == 0 || count > getMaxNumberOfArguments())
            throw Exception(ErrorCodes::LOGICAL_ERROR, "Expected 1 to {} arguments in table function s3, got {}", getMaxNumberOfArguments(), count);

        auto format_literal = std::make_shared<ASTLiteral>(format_);
        auto structure_literal = std::make_shared<ASTLiteral>(structure_);

        /// s3(s3_url)
        if (count == 1)
        {
            /// Add format=auto before structure argument.
            args.push_back(format_literal);
            if (with_structure)
                args.push_back(structure_literal);
        }
        /// s3(s3_url, format) or
        /// s3(s3_url, NOSIGN)
        /// We can distinguish them by looking at the 2-nd argument: check if it's NOSIGN or not.
        else if (count == 2)
        {
            auto second_arg = checkAndGetLiteralArgument<String>(args[1], "format/NOSIGN");
            /// If there is NOSIGN, add format=auto before structure.
            if (boost::iequals(second_arg, "NOSIGN"))
                args.push_back(format_literal);
            else if (checkAndGetLiteralArgument<String>(args[1], "format") == "auto")
                args[1] = format_literal;

            if (with_structure)
                args.push_back(structure_literal);
        }
        /// s3(source, format, structure) or
        /// s3(source, access_key_id, secret_access_key) or
        /// s3(source, NOSIGN, format) or
        /// s3(source, format, compression_method)
        /// We can distinguish them by looking at the 2-nd argument: check if it's NOSIGN, format name or neither.
        else if (count == 3)
        {
            auto second_arg = checkAndGetLiteralArgument<String>(args[1], "format/NOSIGN");
            if (boost::iequals(second_arg, "NOSIGN"))
            {
                if (checkAndGetLiteralArgument<String>(args[2], "format") == "auto")
                    args[2] = format_literal;
                if (with_structure)
                    args.push_back(structure_literal);
            }
            else if (second_arg == "auto" || FormatFactory::instance().exists(second_arg))
            {
                if (second_arg == "auto")
                    args[1] = format_literal;
                if (with_structure && checkAndGetLiteralArgument<String>(args[2], "structure") == "auto")
                    args[2] = structure_literal;
            }
            else
            {
                /// Add format and structure arguments.
                args.push_back(format_literal);
                if (with_structure)
                    args.push_back(structure_literal);
            }
        }
        /// s3(source, format, structure, compression_method) or
        /// s3(source, access_key_id, secret_access_key, format) or
        /// s3(source, access_key_id, secret_access_key, session_token) or
        /// s3(source, NOSIGN, format, structure) or
        /// s3(source, NOSIGN, format, compression_method)
        /// We can distinguish them by looking at the 2-nd argument: check if it's NOSIGN, format name or neither.
        else if (count == 4)
        {
            auto second_arg = checkAndGetLiteralArgument<String>(args[1], "format/NOSIGN");
            if (boost::iequals(second_arg, "NOSIGN"))
            {
                if (checkAndGetLiteralArgument<String>(args[2], "format") == "auto")
                    args[2] = format_literal;
                if (with_structure && checkAndGetLiteralArgument<String>(args[3], "structure") == "auto")
                    args[3] = structure_literal;
            }
            else if (second_arg == "auto" || FormatFactory::instance().exists(second_arg))
            {
                if (second_arg == "auto")
                    args[1] = format_literal;
                if (with_structure && checkAndGetLiteralArgument<String>(args[2], "structure") == "auto")
                    args[2] = structure_literal;
            }
            else
            {
                auto fourth_arg = checkAndGetLiteralArgument<String>(args[3], "format/session_token");
                if (fourth_arg == "auto" || FormatFactory::instance().exists(fourth_arg))
                {
                    if (checkAndGetLiteralArgument<String>(args[3], "format") == "auto")
                        args[3] = format_literal;
                    if (with_structure)
                        args.push_back(structure_literal);
                }
                else
                {
                    args.push_back(format_literal);
                    if (with_structure)
                        args.push_back(structure_literal);
                }
            }
        }
        /// s3(source, access_key_id, secret_access_key, format, structure) or
        /// s3(source, access_key_id, secret_access_key, session_token, format) or
        /// s3(source, NOSIGN, format, structure, compression_method) or
        /// s3(source, access_key_id, secret_access_key, format, compression)
        /// We can distinguish them by looking at the 2-nd argument: check if it's a NOSIGN keyword name or not.
        else if (count == 5)
        {
            auto second_arg = checkAndGetLiteralArgument<String>(args[1], "format/NOSIGN");
            if (boost::iequals(second_arg, "NOSIGN"))
            {
                if (checkAndGetLiteralArgument<String>(args[2], "format") == "auto")
                    args[2] = format_literal;
                if (with_structure && checkAndGetLiteralArgument<String>(args[2], "structure") == "auto")
                    args[3] = structure_literal;
            }
            else
            {
                auto fourth_arg = checkAndGetLiteralArgument<String>(args[3], "format/session_token");
                if (fourth_arg == "auto" || FormatFactory::instance().exists(fourth_arg))
                {
                    if (checkAndGetLiteralArgument<String>(args[3], "format") == "auto")
                        args[3] = format_literal;
                    if (with_structure && checkAndGetLiteralArgument<String>(args[4], "structure") == "auto")
                        args[4] = structure_literal;
                }
                else
                {
                    if (checkAndGetLiteralArgument<String>(args[4], "format") == "auto")
                        args[4] = format_literal;
                    if (with_structure)
                        args.push_back(structure_literal);
                }
            }
        }
        /// s3(source, access_key_id, secret_access_key, format, structure, compression) or
        /// s3(source, access_key_id, secret_access_key, session_token, format, structure) or
        /// s3(source, access_key_id, secret_access_key, session_token, format, compression_method)
        else if (count == 6)
        {
            auto fourth_arg = checkAndGetLiteralArgument<String>(args[3], "format/session_token");
            if (fourth_arg == "auto" || FormatFactory::instance().exists(fourth_arg))
            {
                if (checkAndGetLiteralArgument<String>(args[3], "format") == "auto")
                    args[3] = format_literal;
                if (with_structure && checkAndGetLiteralArgument<String>(args[4], "structure") == "auto")
                    args[4] = structure_literal;
            }
            else
            {
                if (checkAndGetLiteralArgument<String>(args[4], "format") == "auto")
                    args[4] = format_literal;
                if (with_structure && checkAndGetLiteralArgument<String>(args[5], "format") == "auto")
                    args[5] = structure_literal;
            }
        }
        /// s3(source, access_key_id, secret_access_key, session_token, format, structure, compression_method)
        else
        {
            if (checkAndGetLiteralArgument<String>(args[4], "format") == "auto")
                args[4] = format_literal;
            if (with_structure && checkAndGetLiteralArgument<String>(args[5], "format") == "auto")
                args[5] = structure_literal;
        }

        /// Add extracted extra credentials to the end of the args.
        if (extra_credentials)
            args.push_back(extra_credentials);
    }
}

ASTPtr StorageS3Configuration::createArgsWithAccessData() const
{
    auto arguments = std::make_shared<ASTExpressionList>();

    arguments->children.push_back(std::make_shared<ASTLiteral>(url.uri_str));
    if (auth_settings[S3AuthSetting::no_sign_request])
    {
        arguments->children.push_back(std::make_shared<ASTLiteral>("NOSIGN"));
    }
    else
    {
        arguments->children.push_back(std::make_shared<ASTLiteral>(auth_settings[S3AuthSetting::access_key_id].value));
        arguments->children.push_back(std::make_shared<ASTLiteral>(auth_settings[S3AuthSetting::secret_access_key].value));
        if (!auth_settings[S3AuthSetting::session_token].value.empty())
            arguments->children.push_back(std::make_shared<ASTLiteral>(auth_settings[S3AuthSetting::session_token].value));
        if (getFormat() != "auto")
            arguments->children.push_back(std::make_shared<ASTLiteral>(getFormat()));
        if (!getCompressionMethod().empty())
            arguments->children.push_back(std::make_shared<ASTLiteral>(getCompressionMethod()));
    }

    return arguments;
}

}

#endif<|MERGE_RESOLUTION|>--- conflicted
+++ resolved
@@ -92,9 +92,7 @@
     "no_sign_request",
     "partition_strategy",
     "partition_columns_in_data_file",
-<<<<<<< HEAD
     "storage_type",
-=======
     /// Private configuration options
     "role_arn", /// for extra_credentials
     "role_session_name", /// for extra_credentials
@@ -102,7 +100,6 @@
     "metadata_service", /// For GCP
     "service_account", /// For GCP
     "request_token_path", /// For GCP
->>>>>>> 5ccff482
 };
 
 String StorageS3Configuration::getDataSourceDescription() const
