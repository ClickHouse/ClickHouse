--- conflicted
+++ resolved
@@ -389,12 +389,7 @@
     if (no_sign_request)
         auth_settings[S3AuthSetting::no_sign_request] = no_sign_request;
 
-<<<<<<< HEAD
-    static_configuration = !s3_settings->auth_settings[S3AuthSetting::access_key_id].value.empty() || s3_settings->auth_settings[S3AuthSetting::no_sign_request].changed;
-=======
     static_configuration = !auth_settings[S3AuthSetting::access_key_id].value.empty() || auth_settings[S3AuthSetting::no_sign_request].changed;
-    auth_settings[S3AuthSetting::no_sign_request] = no_sign_request;
->>>>>>> fd6cd685
 
     keys = {url.key};
 }
