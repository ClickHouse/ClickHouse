#pragma once

#include "config.h"

#if USE_AWS_S3
#include <IO/S3Settings.h>
#include <Storages/ObjectStorage/StorageObjectStorage.h>
#include <Disks/ObjectStorages/S3/S3ObjectStorage.h>
#include <Parsers/IAST_fwd.h>

namespace DB
{

class StorageS3Configuration : public StorageObjectStorage::Configuration
{
public:
    using ConfigurationPtr = StorageObjectStorage::ConfigurationPtr;

    static constexpr auto type = ObjectStorageType::S3;
    static constexpr auto type_name = "s3";
    static constexpr auto namespace_name = "bucket";
    /// All possible signatures for S3 storage with structure argument (for example for s3 table function).
    static constexpr auto max_number_of_arguments_with_structure = 9;
    static constexpr auto signatures_with_structure =
        " - url\n"
        " - url, NOSIGN\n"
        " - url, format\n"
        " - url, NOSIGN, format\n"
        " - url, format, structure\n"
        " - url, NOSIGN, format, structure\n"
        " - url, format, structure, compression_method\n"
        " - url, NOSIGN, format, structure, compression_method\n"
        " - url, access_key_id, secret_access_key\n"
        " - url, access_key_id, secret_access_key, session_token\n"
        " - url, access_key_id, secret_access_key, format\n"
        " - url, access_key_id, secret_access_key, session_token, format\n"
        " - url, access_key_id, secret_access_key, format, structure\n"
        " - url, access_key_id, secret_access_key, session_token, format, structure\n"
        " - url, access_key_id, secret_access_key, format, structure, compression_method\n"
        " - url, access_key_id, secret_access_key, session_token, format, structure, compression_method\n"
        " - url, access_key_id, secret_access_key, session_token, format, structure, partition_strategy\n"
        " - url, access_key_id, secret_access_key, session_token, format, structure, compression_method, partition_strategy\n"
        " - url, access_key_id, secret_access_key, session_token, format, structure, partition_strategy, partition_columnns_in_data_file\n"
        " - url, access_key_id, secret_access_key, session_token, format, structure, compression_method, partition_strategy, partition_columnns_in_data_file\n"
        "All signatures supports optional headers (specified as `headers('name'='value', 'name2'='value2')`)";

    /// All possible signatures for S3 storage without structure argument (for example for S3 table engine).
    static constexpr auto max_number_of_arguments_without_structure = 8;
    static constexpr auto signatures_without_structure =
        " - url\n"
        " - url, NOSIGN\n"
        " - url, format\n"
        " - url, NOSIGN, format\n"
        " - url, format, compression_method\n"
        " - url, NOSIGN, format, compression_method\n"
        " - url, access_key_id, secret_access_key\n"
        " - url, access_key_id, secret_access_key, session_token\n"
        " - url, access_key_id, secret_access_key, format\n"
        " - url, access_key_id, secret_access_key, session_token, format\n"
        " - url, access_key_id, secret_access_key, format, compression_method\n"
        " - url, access_key_id, secret_access_key, session_token, format, compression_method\n"
        " - url, access_key_id, secret_access_key, session_token, format, compression_method, partition_strategy\n"
        " - url, access_key_id, secret_access_key, session_token, format, compression_method, partition_strategy, partition_columnns_in_data_file\n"
        "All signatures supports optional headers (specified as `headers('name'='value', 'name2'='value2')`)";

    StorageS3Configuration() = default;

    ObjectStorageType getType() const override { return type; }
    std::string getTypeName() const override { return type_name; }
    std::string getEngineName() const override { return url.storage_name; }
    std::string getNamespaceType() const override { return namespace_name; }

    std::string getSignatures(bool with_structure = true) const { return with_structure ? signatures_with_structure : signatures_without_structure; }
    size_t getMaxNumberOfArguments(bool with_structure = true) const { return with_structure ? max_number_of_arguments_with_structure : max_number_of_arguments_without_structure; }

    S3::URI getURL() const { return url; }
    const S3::S3AuthSettings & getAuthSettings() const { return s3_settings->auth_settings; }

    Path getRawPath() const override { return url.key; }

    const Paths & getPaths() const override { return keys; }
    void setPaths(const Paths & paths) override { keys = paths; }

    String getNamespace() const override { return url.bucket; }
    String getDataSourceDescription() const override;
    StorageObjectStorage::QuerySettings getQuerySettings(const ContextPtr &) const override;

    bool isArchive() const override { return url.archive_pattern.has_value(); }
    std::string getPathInArchive() const override;

    void check(ContextPtr context) const override;
    void validateNamespace(const String & name) const override;
    bool isStaticConfiguration() const override { return static_configuration; }

    ObjectStoragePtr createObjectStorage(ContextPtr context, bool is_readonly) override;

    void addStructureAndFormatToArgsIfNeeded(
        ASTs & args,
        const String & structure,
        const String & format,
        ContextPtr context,
        bool with_structure) override;

<<<<<<< HEAD
    ASTPtr createArgsWithAccessData() const override;
=======
    static ASTPtr extractExtraCredentials(ASTs & args);
    static bool collectCredentials(ASTPtr maybe_credentials, S3::S3AuthSettings & auth_settings_, ContextPtr local_context);
>>>>>>> 5ccff482

private:
    void fromNamedCollection(const NamedCollection & collection, ContextPtr context) override;
    void fromAST(ASTs & args, ContextPtr context, bool with_structure) override;

    S3::URI url;
    Paths keys;

    std::unique_ptr<S3Settings> s3_settings;
    std::unique_ptr<S3Capabilities> s3_capabilities;

    HTTPHeaderEntries headers_from_ast; /// Headers from ast is a part of static configuration.
    /// If s3 configuration was passed from ast, then it is static.
    /// If from config - it can be changed with config reload.
    bool static_configuration = true;
};

}

#endif<|MERGE_RESOLUTION|>--- conflicted
+++ resolved
@@ -101,12 +101,10 @@
         ContextPtr context,
         bool with_structure) override;
 
-<<<<<<< HEAD
     ASTPtr createArgsWithAccessData() const override;
-=======
+
     static ASTPtr extractExtraCredentials(ASTs & args);
     static bool collectCredentials(ASTPtr maybe_credentials, S3::S3AuthSettings & auth_settings_, ContextPtr local_context);
->>>>>>> 5ccff482
 
 private:
     void fromNamedCollection(const NamedCollection & collection, ContextPtr context) override;
