--- conflicted
+++ resolved
@@ -173,9 +173,8 @@
     }
     else if (configuration->supportsFileIterator())
     {
-<<<<<<< HEAD
         auto iter = configuration->iterate(
-            filter_actions_dag,
+            filter_actions_dag.has_value() ? &filter_actions_dag.value() : nullptr,
             file_progress_callback,
             query_settings.list_object_keys_size,
             local_context);
@@ -190,12 +189,6 @@
                 local_context);
         }
         return iter;
-=======
-        return configuration->iterate(
-            filter_actions_dag.has_value() ? &filter_actions_dag.value() : nullptr,
-            file_progress_callback,
-            query_settings.list_object_keys_size);
->>>>>>> d74896bc
     }
     else
     {
