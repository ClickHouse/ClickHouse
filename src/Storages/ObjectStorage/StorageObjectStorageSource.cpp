#include "StorageObjectStorageSource.h"
#include <memory>
#include <optional>
#include <Common/SipHash.h>
#include <Core/Settings.h>
#include <Disks/IO/AsynchronousBoundedReadBuffer.h>
#include <Disks/ObjectStorages/ObjectStorageIterator.h>
#include <Formats/FormatFactory.h>
#include <Formats/ReadSchemaUtils.h>
#include <IO/Archives/createArchiveReader.h>
#include <IO/ReadBufferFromFileBase.h>
#include <Interpreters/Cache/FileCacheFactory.h>
#include <Interpreters/ExpressionActions.h>
#include <Processors/Executors/PullingPipelineExecutor.h>
#include <Processors/Sources/ConstChunkGenerator.h>
#include <Processors/Transforms/AddingDefaultsTransform.h>
#include <Processors/Transforms/ExpressionTransform.h>
#include <Processors/Transforms/ExtractColumnsTransform.h>
#include <QueryPipeline/QueryPipelineBuilder.h>
#include <Storages/Cache/SchemaCache.h>
#include <Storages/ObjectStorage/StorageObjectStorage.h>
#include <Storages/ObjectStorage/DataLakes/DeltaLake/ObjectInfoWithPartitionColumns.h>
#include <Storages/ObjectStorage/DataLakes/DataLakeConfiguration.h>
#include <Storages/VirtualColumnUtils.h>
#include <Common/parseGlobs.h>
#include <Disks/IO/CachedOnDiskReadBufferFromFile.h>
#include <Disks/ObjectStorages/IObjectStorage.h>
#include <Interpreters/Cache/FileCache.h>
#include <Interpreters/Cache/FileCacheKey.h>

#include <fmt/ranges.h>


namespace fs = std::filesystem;
namespace ProfileEvents
{
    extern const Event EngineFileLikeReadFiles;
}

namespace CurrentMetrics
{
    extern const Metric StorageObjectStorageThreads;
    extern const Metric StorageObjectStorageThreadsActive;
    extern const Metric StorageObjectStorageThreadsScheduled;
}

namespace DB
{
namespace Setting
{
    extern const SettingsUInt64 max_download_buffer_size;
    extern const SettingsMaxThreads max_threads;
    extern const SettingsBool use_cache_for_count_from_files;
    extern const SettingsString filesystem_cache_name;
    extern const SettingsUInt64 filesystem_cache_boundary_alignment;
    extern const SettingsBool use_iceberg_partition_pruning;
}

namespace ErrorCodes
{
    extern const int CANNOT_COMPILE_REGEXP;
    extern const int BAD_ARGUMENTS;
    extern const int LOGICAL_ERROR;
    extern const int FILE_DOESNT_EXIST;
}

StorageObjectStorageSource::StorageObjectStorageSource(
    String name_,
    ObjectStoragePtr object_storage_,
    ConfigurationPtr configuration_,
    const ReadFromFormatInfo & info,
    const std::optional<FormatSettings> & format_settings_,
    ContextPtr context_,
    UInt64 max_block_size_,
    std::shared_ptr<IObjectIterator> file_iterator_,
    size_t max_parsing_threads_,
    bool need_only_count_)
    : SourceWithKeyCondition(info.source_header, false)
    , name(std::move(name_))
    , object_storage(object_storage_)
    , configuration(configuration_)
    , read_context(context_)
    , format_settings(format_settings_)
    , max_block_size(max_block_size_)
    , need_only_count(need_only_count_)
    , max_parsing_threads(max_parsing_threads_)
    , read_from_format_info(info)
    , create_reader_pool(std::make_shared<ThreadPool>(
        CurrentMetrics::StorageObjectStorageThreads,
        CurrentMetrics::StorageObjectStorageThreadsActive,
        CurrentMetrics::StorageObjectStorageThreadsScheduled,
        1 /* max_threads */))
    , file_iterator(file_iterator_)
    , schema_cache(StorageObjectStorage::getSchemaCache(context_, configuration->getTypeName()))
    , create_reader_scheduler(threadPoolCallbackRunnerUnsafe<ReaderHolder>(*create_reader_pool, "Reader"))
{
}

StorageObjectStorageSource::~StorageObjectStorageSource()
{
    create_reader_pool->wait();
}

void StorageObjectStorageSource::setKeyCondition(const std::optional<ActionsDAG> & filter_actions_dag, ContextPtr context_)
{
    setKeyConditionImpl(filter_actions_dag, context_, read_from_format_info.format_header);
}

std::string StorageObjectStorageSource::getUniqueStoragePathIdentifier(
    const Configuration & configuration,
    const ObjectInfo & object_info,
    bool include_connection_info)
{
    auto path = object_info.getPath();
    if (path.starts_with("/"))
        path = path.substr(1);

    if (include_connection_info)
        return fs::path(configuration.getDataSourceDescription()) / path;
    return fs::path(configuration.getNamespace()) / path;
}

std::shared_ptr<IObjectIterator> StorageObjectStorageSource::createFileIterator(
    ConfigurationPtr configuration,
    const StorageObjectStorage::QuerySettings & query_settings,
    ObjectStoragePtr object_storage,
    bool distributed_processing,
    const ContextPtr & local_context,
    const ActionsDAG::Node * predicate,
    const NamesAndTypesList & virtual_columns,
    ObjectInfos * read_keys,
    std::function<void(FileProgress)> file_progress_callback,
    bool ignore_archive_globs)
{
    const bool is_archive = configuration->isArchive();

    if (distributed_processing)
    {
        auto distributed_iterator = std::make_unique<ReadTaskIterator>(local_context->getReadTaskCallback(), local_context->getSettingsRef()[Setting::max_threads]);

        if (is_archive)
            return std::make_shared<ArchiveIterator>(object_storage, configuration, std::move(distributed_iterator), local_context, nullptr);

        return distributed_iterator;
    }

    if (configuration->isNamespaceWithGlobs())
        throw Exception(ErrorCodes::BAD_ARGUMENTS,
                        "Expression can not have wildcards inside {} name", configuration->getNamespaceType());

    std::unique_ptr<IObjectIterator> iterator;
    if (configuration->isPathWithGlobs())
    {
        auto path = configuration->getPath();
        if (hasExactlyOneBracketsExpansion(path))
        {
            auto paths = expandSelectionGlob(configuration->getPath());

            ConfigurationPtr copy_configuration = configuration->clone();
            copy_configuration->setPaths(paths);
            iterator = std::make_unique<KeysIterator>(
                object_storage, copy_configuration, virtual_columns, is_archive ? nullptr : read_keys,
                query_settings.ignore_non_existent_file, file_progress_callback);
        }
        else
            /// Iterate through disclosed globs and make a source for each file
            iterator = std::make_unique<GlobIterator>(
                object_storage, configuration, predicate, virtual_columns,
                local_context, is_archive ? nullptr : read_keys, query_settings.list_object_keys_size,
                query_settings.throw_on_zero_files_match, file_progress_callback);
    }
    else if (configuration->supportsFileIterator())
    {
        return configuration->iterate();
    }
    else
    {
        ConfigurationPtr copy_configuration = configuration->clone();
        auto filter_dag = VirtualColumnUtils::createPathAndFileFilterDAG(predicate, virtual_columns);
        if (filter_dag)
        {
            auto keys = configuration->getPaths();
            std::vector<String> paths;
            paths.reserve(keys.size());
            for (const auto & key : keys)
                paths.push_back(fs::path(configuration->getNamespace()) / key);

            VirtualColumnUtils::buildSetsForDAG(*filter_dag, local_context);
            auto actions = std::make_shared<ExpressionActions>(std::move(*filter_dag));
            VirtualColumnUtils::filterByPathOrFile(keys, paths, actions, virtual_columns, local_context);
            copy_configuration->setPaths(keys);
        }

        iterator = std::make_unique<KeysIterator>(
            object_storage, copy_configuration, virtual_columns, is_archive ? nullptr : read_keys,
            query_settings.ignore_non_existent_file, file_progress_callback);
    }

    if (is_archive)
    {
        return std::make_shared<ArchiveIterator>(object_storage, configuration, std::move(iterator), local_context, read_keys, ignore_archive_globs);
    }

    return iterator;
}

void StorageObjectStorageSource::lazyInitialize()
{
    if (initialized)
        return;

    reader = createReader();
    if (reader)
        reader_future = createReaderAsync();
    initialized = true;
}

Chunk StorageObjectStorageSource::generate()
{

    lazyInitialize();

    while (true)
    {
        if (isCancelled() || !reader)
        {
            if (reader)
                reader->cancel();
            break;
        }

        Chunk chunk;
        if (reader->pull(chunk))
        {
            UInt64 num_rows = chunk.getNumRows();
            total_rows_in_file += num_rows;

            size_t chunk_size = 0;
            if (const auto * input_format = reader.getInputFormat())
                chunk_size = input_format->getApproxBytesReadForChunk();

            progress(num_rows, chunk_size ? chunk_size : chunk.bytes());

            const auto & object_info = reader.getObjectInfo();
            const auto & filename = object_info->getFileName();
            std::string full_path = object_info->getPath();

            if (!full_path.starts_with(configuration->getPath()))
                full_path = fs::path(configuration->getPath()) / object_info->getPath();

            chassert(object_info->metadata);

            VirtualColumnUtils::addRequestedFileLikeStorageVirtualsToChunk(
                chunk,
                read_from_format_info.requested_virtual_columns,
                {.path = getUniqueStoragePathIdentifier(*configuration, *object_info, false),
                 .size = object_info->isArchive() ? object_info->fileSizeInArchive() : object_info->metadata->size_bytes,
                 .filename = &filename,
                 .last_modified = object_info->metadata->last_modified,
                 .etag = &(object_info->metadata->etag)},
                read_context);

            if (chunk_size && chunk.hasColumns())
            {
                const auto * object_with_partition_columns_info = dynamic_cast<const ObjectInfoWithPartitionColumns *>(object_info.get());
                if (object_with_partition_columns_info)
                {
                    for (const auto & [name_and_type, value] : object_with_partition_columns_info->partitions_info)
                    {
                        if (!read_from_format_info.source_header.has(name_and_type.name))
                            continue;

                        const auto column_pos = read_from_format_info.source_header.getPositionByName(name_and_type.name);
                        auto partition_column = name_and_type.type->createColumnConst(chunk.getNumRows(), value)->convertToFullColumnIfConst();

                        /// This column is filled with default value now, remove it.
                        chunk.erase(column_pos);

                        /// Add correct values.
                        if (column_pos < chunk.getNumColumns())
                            chunk.addColumn(column_pos, std::move(partition_column));
                        else
                            chunk.addColumn(std::move(partition_column));
                    }
                }
                else
                {
#if USE_PARQUET && USE_AWS_S3
                    /// This is an awful temporary crutch,
                    /// which will be removed once DeltaKernel is used by default for DeltaLake.
                    /// By release 25.3.
                    /// (Because it does not make sense to support it in a nice way
                    /// because the code will be removed ASAP anyway)
                    if (configuration->isDataLakeConfiguration())
                    {
                        /// A terrible crutch, but it this code will be removed next month.
                        DeltaLakePartitionColumns partition_columns;
                        if (auto * delta_conf_s3 = dynamic_cast<StorageS3DeltaLakeConfiguration *>(configuration.get()))
                        {
                            partition_columns = delta_conf_s3->getDeltaLakePartitionColumns();
                        }
                        else if (auto * delta_conf_local = dynamic_cast<StorageLocalDeltaLakeConfiguration *>(configuration.get()))
                        {
                            partition_columns = delta_conf_local->getDeltaLakePartitionColumns();
                        }
                        if (!partition_columns.empty())
                        {
                            auto partition_values = partition_columns.find(full_path);
                            if (partition_values != partition_columns.end())
                            {
                                for (const auto & [name_and_type, value] : partition_values->second)
                                {
                                    if (!read_from_format_info.source_header.has(name_and_type.name))
                                        continue;

                                    const auto column_pos = read_from_format_info.source_header.getPositionByName(name_and_type.name);
                                    auto partition_column = name_and_type.type->createColumnConst(chunk.getNumRows(), value)->convertToFullColumnIfConst();
                                    /// This column is filled with default value now, remove it.
                                    chunk.erase(column_pos);
                                    /// Add correct values.
                                    if (column_pos < chunk.getNumColumns())
                                        chunk.addColumn(column_pos, std::move(partition_column));
                                    else
                                        chunk.addColumn(std::move(partition_column));
                                }
                            }
                        }

                    }
#endif
                }
            }

            return chunk;
        }

        if (reader.getInputFormat() && read_context->getSettingsRef()[Setting::use_cache_for_count_from_files]
            && (!key_condition || key_condition->alwaysUnknownOrTrue()))
            addNumRowsToCache(*reader.getObjectInfo(), total_rows_in_file);

        total_rows_in_file = 0;

        assert(reader_future.valid());
        reader = reader_future.get();

        if (!reader)
            break;

        /// Even if task is finished the thread may be not freed in pool.
        /// So wait until it will be freed before scheduling a new task.
        create_reader_pool->wait();
        reader_future = createReaderAsync();
    }

    return {};
}

void StorageObjectStorageSource::addNumRowsToCache(const ObjectInfo & object_info, size_t num_rows)
{
    const auto cache_key = getKeyForSchemaCache(
        getUniqueStoragePathIdentifier(*configuration, object_info), configuration->format, format_settings, read_context);
    schema_cache.addNumRows(cache_key, num_rows);
}

StorageObjectStorageSource::ReaderHolder StorageObjectStorageSource::createReader()
{
    return createReader(
        0,
        file_iterator,
        configuration,
        object_storage,
        read_from_format_info,
        format_settings,
        key_condition,
        read_context,
        &schema_cache,
        log,
        max_block_size,
        max_parsing_threads,
        need_only_count);
}

StorageObjectStorageSource::ReaderHolder StorageObjectStorageSource::createReader(
    size_t processor,
    const std::shared_ptr<IObjectIterator> & file_iterator,
    const ConfigurationPtr & configuration,
    const ObjectStoragePtr & object_storage,
    ReadFromFormatInfo & read_from_format_info,
    const std::optional<FormatSettings> & format_settings,
    const std::shared_ptr<const KeyCondition> & key_condition_,
    const ContextPtr & context_,
    SchemaCache * schema_cache,
    const LoggerPtr & log,
    size_t max_block_size,
    size_t max_parsing_threads,
    bool need_only_count)
{
    ObjectInfoPtr object_info;
    auto query_settings = configuration->getQuerySettings(context_);

    do
    {
        object_info = file_iterator->next(processor);

        if (!object_info || object_info->getPath().empty())
            return {};

        if (!object_info->metadata)
        {
            const auto & path = object_info->isArchive() ? object_info->getPathToArchive() : object_info->getPath();
            object_info->metadata = object_storage->getObjectMetadata(path);
        }
    }
    while (query_settings.skip_empty_files && object_info->metadata->size_bytes == 0);

    QueryPipelineBuilder builder;
    std::shared_ptr<ISource> source;
    std::unique_ptr<ReadBuffer> read_buf;

    auto try_get_num_rows_from_cache = [&]() -> std::optional<size_t>
    {
        if (!schema_cache)
            return std::nullopt;

        const auto cache_key = getKeyForSchemaCache(
            getUniqueStoragePathIdentifier(*configuration, *object_info),
            configuration->format,
            format_settings,
            context_);

        auto get_last_mod_time = [&]() -> std::optional<time_t>
        {
            return object_info->metadata
                ? std::optional<size_t>(object_info->metadata->last_modified.epochTime())
                : std::nullopt;
        };
        return schema_cache->tryGetNumRows(cache_key, get_last_mod_time);
    };

    std::optional<size_t> num_rows_from_cache
        = need_only_count && context_->getSettingsRef()[Setting::use_cache_for_count_from_files] ? try_get_num_rows_from_cache() : std::nullopt;

    if (num_rows_from_cache)
    {
        /// We should not return single chunk with all number of rows,
        /// because there is a chance that this chunk will be materialized later
        /// (it can cause memory problems even with default values in columns or when virtual columns are requested).
        /// Instead, we use special ConstChunkGenerator that will generate chunks
        /// with max_block_size rows until total number of rows is reached.
        builder.init(Pipe(std::make_shared<ConstChunkGenerator>(
                              read_from_format_info.format_header, *num_rows_from_cache, max_block_size)));
    }
    else
    {
        CompressionMethod compression_method;
        if (const auto * object_info_in_archive = dynamic_cast<const ArchiveIterator::ObjectInfoInArchive *>(object_info.get()))
        {
            compression_method = chooseCompressionMethod(configuration->getPathInArchive(), configuration->compression_method);
            const auto & archive_reader = object_info_in_archive->archive_reader;
            read_buf = archive_reader->readFile(object_info_in_archive->path_in_archive, /*throw_on_not_found=*/true);
        }
        else
        {
            compression_method = chooseCompressionMethod(object_info->getFileName(), configuration->compression_method);
            read_buf = createReadBuffer(*object_info, object_storage, context_, log);
        }

        Block initial_header = read_from_format_info.format_header;

        if (auto initial_schema = configuration->getInitialSchemaByPath(object_info->getPath()))
        {
            Block sample_header;
            for (const auto & [name, type] : *initial_schema)
            {
                sample_header.insert({type->createColumn(), type, name});
            }
            initial_header = sample_header;
        }


        auto input_format = FormatFactory::instance().getInput(
            configuration->format,
            *read_buf,
            initial_header,
            context_,
            max_block_size,
            format_settings,
            need_only_count ? 1 : max_parsing_threads,
            std::nullopt,
            true /* is_remote_fs */,
            compression_method,
            need_only_count);

        input_format->setSerializationHints(read_from_format_info.serialization_hints);

        if (key_condition_)
            input_format->setKeyCondition(key_condition_);

        if (need_only_count)
            input_format->needOnlyCount();

        builder.init(Pipe(input_format));

        if (auto transformer = configuration->getSchemaTransformer(object_info->getPath()))
        {
            auto schema_modifying_actions = std::make_shared<ExpressionActions>(transformer->clone());
            builder.addSimpleTransform([&](const Block & header)
            {
                return std::make_shared<ExpressionTransform>(header, schema_modifying_actions);
            });
        }


        if (read_from_format_info.columns_description.hasDefaults())
        {
            builder.addSimpleTransform(
                [&](const Block & header)
                {
                    return std::make_shared<AddingDefaultsTransform>(header, read_from_format_info.columns_description, *input_format, context_);
                });
        }

        source = input_format;
    }

    /// Add ExtractColumnsTransform to extract requested columns/subcolumns
    /// from chunk read by IInputFormat.
    builder.addSimpleTransform([&](const Block & header)
    {
        return std::make_shared<ExtractColumnsTransform>(header, read_from_format_info.requested_columns);
    });

    auto pipeline = std::make_unique<QueryPipeline>(QueryPipelineBuilder::getPipeline(std::move(builder)));
    auto current_reader = std::make_unique<PullingPipelineExecutor>(*pipeline);

    ProfileEvents::increment(ProfileEvents::EngineFileLikeReadFiles);

    return ReaderHolder(
        object_info, std::move(read_buf), std::move(source), std::move(pipeline), std::move(current_reader));
}

std::future<StorageObjectStorageSource::ReaderHolder> StorageObjectStorageSource::createReaderAsync()
{
    return create_reader_scheduler([=, this] { return createReader(); }, Priority{});
}

std::unique_ptr<ReadBufferFromFileBase> StorageObjectStorageSource::createReadBuffer(
    ObjectInfo & object_info, const ObjectStoragePtr & object_storage, const ContextPtr & context_, const LoggerPtr & log)
{
    const auto & settings = context_->getSettingsRef();
    const auto & read_settings = context_->getReadSettings();

    const auto filesystem_cache_name = settings[Setting::filesystem_cache_name].value;
    bool use_cache = read_settings.enable_filesystem_cache
        && !filesystem_cache_name.empty()
        && (object_storage->getType() == ObjectStorageType::Azure
            || object_storage->getType() == ObjectStorageType::S3);

    if (!object_info.metadata)
    {
        if (!use_cache)
            return object_storage->readObject(StoredObject(object_info.getPath()), read_settings);

        object_info.metadata = object_storage->getObjectMetadata(object_info.getPath());
    }

    const auto & object_size = object_info.metadata->size_bytes;

    auto modified_read_settings = read_settings.adjustBufferSize(object_size);
    /// FIXME: Changing this setting to default value breaks something around parquet reading
    modified_read_settings.remote_read_min_bytes_for_seek = modified_read_settings.remote_fs_buffer_size;
    /// User's object may change, don't cache it.
    modified_read_settings.use_page_cache_for_disks_without_file_cache = false;
    modified_read_settings.filesystem_cache_boundary_alignment = settings[Setting::filesystem_cache_boundary_alignment];

    // Create a read buffer that will prefetch the first ~1 MB of the file.
    // When reading lots of tiny files, this prefetching almost doubles the throughput.
    // For bigger files, parallel reading is more useful.
    const bool object_too_small = object_size <= 2 * context_->getSettingsRef()[Setting::max_download_buffer_size];
    const bool use_prefetch = object_too_small
        && modified_read_settings.remote_fs_method == RemoteFSReadMethod::threadpool
        && modified_read_settings.remote_fs_prefetch;

    bool use_async_buffer = false;
    ReadSettings nested_buffer_read_settings = modified_read_settings;
    if (use_prefetch || use_cache)
    {
        nested_buffer_read_settings.remote_read_buffer_use_external_buffer = true;

        /// FIXME: Use async buffer if use_cache,
        /// because CachedOnDiskReadBufferFromFile does not work as an independent buffer currently.
        use_async_buffer = true;
    }

    std::unique_ptr<ReadBufferFromFileBase> impl;
    if (use_cache)
    {
        chassert(object_info.metadata.has_value());
        if (object_info.metadata->etag.empty())
        {
            LOG_WARNING(log, "Cannot use filesystem cache, no etag specified");
        }
        else
        {
            SipHash hash;
            hash.update(object_info.getPath());
            hash.update(object_info.metadata->etag);

            const auto cache_key = FileCacheKey::fromKey(hash.get128());
            auto cache = FileCacheFactory::instance().get(filesystem_cache_name);

            auto read_buffer_creator = [path = object_info.getPath(), object_size, nested_buffer_read_settings, object_storage]()
            {
                return object_storage->readObject(StoredObject(path, "", object_size), nested_buffer_read_settings);
            };

            impl = std::make_unique<CachedOnDiskReadBufferFromFile>(
                object_info.getPath(),
                cache_key,
                cache,
                FileCache::getCommonUser(),
                read_buffer_creator,
<<<<<<< HEAD
                use_async_buffer ? nested_buffer_read_settings : modified_read_settings,
=======
                use_async_buffer ? nested_buffer_read_settings : read_settings,
>>>>>>> 8afed622
                std::string(CurrentThread::getQueryId()),
                object_size,
                /* allow_seeks */true,
                /* use_external_buffer */use_async_buffer,
                /* read_until_position */std::nullopt,
                context_->getFilesystemCacheLog());

            LOG_TEST(
                log,
                "Using filesystem cache `{}` (path: {}, etag: {}, hash: {})",
                filesystem_cache_name,
                object_info.getPath(),
                object_info.metadata->etag,
                toString(hash.get128()));
        }
    }

    if (!impl)
        impl = object_storage->readObject(StoredObject(object_info.getPath(), "", object_size), nested_buffer_read_settings);

    if (!use_async_buffer)
        return impl;

    LOG_TRACE(log, "Downloading object of size {} with initial prefetch", object_size);

    bool prefer_bigger_buffer_size = read_settings.filesystem_cache_prefer_bigger_buffer_size && impl->isCached();
    size_t buffer_size = prefer_bigger_buffer_size
        ? std::max<size_t>(read_settings.remote_fs_buffer_size, DBMS_DEFAULT_BUFFER_SIZE)
        : read_settings.remote_fs_buffer_size;
    if (object_size)
        buffer_size = std::min<size_t>(object_size, buffer_size);

    auto & reader = context_->getThreadPoolReader(FilesystemReaderType::ASYNCHRONOUS_REMOTE_FS_READER);
    impl = std::make_unique<AsynchronousBoundedReadBuffer>(
        std::move(impl),
        reader,
        modified_read_settings,
        buffer_size,
        modified_read_settings.remote_read_min_bytes_for_seek,
        context_->getAsyncReadCounters(),
        context_->getFilesystemReadPrefetchesLog());

    if (use_prefetch)
    {
        impl->setReadUntilEnd();
        impl->prefetch(DEFAULT_PREFETCH_PRIORITY);
    }

    return impl;
}

StorageObjectStorageSource::GlobIterator::GlobIterator(
    ObjectStoragePtr object_storage_,
    ConfigurationPtr configuration_,
    const ActionsDAG::Node * predicate,
    const NamesAndTypesList & virtual_columns_,
    ContextPtr context_,
    ObjectInfos * read_keys_,
    size_t list_object_keys_size,
    bool throw_on_zero_files_match_,
    std::function<void(FileProgress)> file_progress_callback_)
    : WithContext(context_)
    , object_storage(object_storage_)
    , configuration(configuration_)
    , virtual_columns(virtual_columns_)
    , throw_on_zero_files_match(throw_on_zero_files_match_)
    , log(getLogger("GlobIterator"))
    , read_keys(read_keys_)
    , local_context(context_)
    , file_progress_callback(file_progress_callback_)
{
    if (configuration->isNamespaceWithGlobs())
    {
        throw Exception(ErrorCodes::BAD_ARGUMENTS, "Expression can not have wildcards inside namespace name");
    }
    if (configuration->isPathWithGlobs())
    {
        const auto key_with_globs = configuration_->getPath();
        const auto key_prefix = configuration->getPathWithoutGlobs();

        object_storage_iterator = object_storage->iterate(key_prefix, list_object_keys_size);

        matcher = std::make_unique<re2::RE2>(makeRegexpPatternFromGlobs(key_with_globs));
        if (!matcher->ok())
        {
            throw Exception(ErrorCodes::CANNOT_COMPILE_REGEXP, "Cannot compile regex from glob ({}): {}", key_with_globs, matcher->error());
        }

        recursive = key_with_globs == "/**";
        if (auto filter_dag = VirtualColumnUtils::createPathAndFileFilterDAG(predicate, virtual_columns))
        {
            VirtualColumnUtils::buildSetsForDAG(*filter_dag, getContext());
            filter_expr = std::make_shared<ExpressionActions>(std::move(*filter_dag));
        }
    }
    else
    {
        throw Exception(
            ErrorCodes::BAD_ARGUMENTS,
            "Using glob iterator with path without globs is not allowed (used path: {})",
            configuration->getPath());
    }
}

size_t StorageObjectStorageSource::GlobIterator::estimatedKeysCount()
{
    if (object_infos.empty() && !is_finished && object_storage_iterator->isValid())
    {
        /// 1000 files were listed, and we cannot make any estimation of _how many more_ there are (because we list bucket lazily);
        /// If there are more objects in the bucket, limiting the number of streams is the last thing we may want to do
        /// as it would lead to serious slow down of the execution, since objects are going
        /// to be fetched sequentially rather than in-parallel with up to <max_threads> times.
        return std::numeric_limits<size_t>::max();
    }
    return object_infos.size();
}

StorageObjectStorage::ObjectInfoPtr StorageObjectStorageSource::GlobIterator::next(size_t processor)
{
    std::lock_guard lock(next_mutex);
    auto object_info = nextUnlocked(processor);
    if (first_iteration && !object_info && throw_on_zero_files_match)
    {
        throw Exception(ErrorCodes::FILE_DOESNT_EXIST,
                        "Can not match any files with path {}",
                        configuration->getPath());
    }
    first_iteration = false;
    return object_info;
}

StorageObjectStorage::ObjectInfoPtr StorageObjectStorageSource::GlobIterator::nextUnlocked(size_t /* processor */)
{
    bool current_batch_processed = object_infos.empty() || index >= object_infos.size();
    if (is_finished && current_batch_processed)
        return {};

    if (current_batch_processed)
    {
        ObjectInfos new_batch;
        while (new_batch.empty())
        {
            auto result = object_storage_iterator->getCurrentBatchAndScheduleNext();
            if (!result.has_value())
            {
                is_finished = true;
                return {};
            }

            new_batch = std::move(result.value());
            for (auto it = new_batch.begin(); it != new_batch.end();)
            {
                if (!recursive && !re2::RE2::FullMatch((*it)->getPath(), *matcher))
                    it = new_batch.erase(it);
                else
                    ++it;
            }

            if (filter_expr)
            {
                std::vector<String> paths;
                paths.reserve(new_batch.size());
                for (const auto & object_info : new_batch)
                    paths.push_back(getUniqueStoragePathIdentifier(*configuration, *object_info, false));

                VirtualColumnUtils::filterByPathOrFile(new_batch, paths, filter_expr, virtual_columns, local_context);

                LOG_TEST(log, "Filtered files: {} -> {}", paths.size(), new_batch.size());
            }
        }

        index = 0;

        if (read_keys)
            read_keys->insert(read_keys->end(), new_batch.begin(), new_batch.end());

        object_infos = std::move(new_batch);

        if (file_progress_callback)
        {
            for (const auto & object_info : object_infos)
            {
                chassert(object_info->metadata);
                file_progress_callback(FileProgress(0, object_info->metadata->size_bytes));
            }
        }
    }

    if (index >= object_infos.size())
    {
        throw Exception(
            ErrorCodes::LOGICAL_ERROR,
            "Index out of bound for blob metadata. Index: {}, size: {}",
            index, object_infos.size());
    }

    return object_infos[index++];
}

StorageObjectStorageSource::KeysIterator::KeysIterator(
    ObjectStoragePtr object_storage_,
    ConfigurationPtr configuration_,
    const NamesAndTypesList & virtual_columns_,
    ObjectInfos * read_keys_,
    bool ignore_non_existent_files_,
    std::function<void(FileProgress)> file_progress_callback_)
    : object_storage(object_storage_)
    , configuration(configuration_)
    , virtual_columns(virtual_columns_)
    , file_progress_callback(file_progress_callback_)
    , keys(configuration->getPaths())
    , ignore_non_existent_files(ignore_non_existent_files_)
{
    if (read_keys_)
    {
        /// TODO: should we add metadata if we anyway fetch it if file_progress_callback is passed?
        for (auto && key : keys)
        {
            auto object_info = std::make_shared<ObjectInfo>(key);
            read_keys_->emplace_back(object_info);
        }
    }
}

StorageObjectStorage::ObjectInfoPtr StorageObjectStorageSource::KeysIterator::next(size_t /* processor */)
{
    while (true)
    {
        size_t current_index = index.fetch_add(1, std::memory_order_relaxed);
        if (current_index >= keys.size())
            return nullptr;

        auto key = keys[current_index];

        ObjectMetadata object_metadata{};
        if (ignore_non_existent_files)
        {
            auto metadata = object_storage->tryGetObjectMetadata(key);
            if (!metadata)
                continue;
            object_metadata = *metadata;
        }
        else
            object_metadata = object_storage->getObjectMetadata(key);

        if (file_progress_callback)
            file_progress_callback(FileProgress(0, object_metadata.size_bytes));

        return std::make_shared<ObjectInfo>(key, object_metadata);
    }
}

StorageObjectStorageSource::ReaderHolder::ReaderHolder(
    ObjectInfoPtr object_info_,
    std::unique_ptr<ReadBuffer> read_buf_,
    std::shared_ptr<ISource> source_,
    std::unique_ptr<QueryPipeline> pipeline_,
    std::unique_ptr<PullingPipelineExecutor> reader_)
    : object_info(std::move(object_info_))
    , read_buf(std::move(read_buf_))
    , source(std::move(source_))
    , pipeline(std::move(pipeline_))
    , reader(std::move(reader_))
{
}

StorageObjectStorageSource::ReaderHolder &
StorageObjectStorageSource::ReaderHolder::operator=(ReaderHolder && other) noexcept
{
    /// The order of destruction is important.
    /// reader uses pipeline, pipeline uses read_buf.
    reader = std::move(other.reader);
    pipeline = std::move(other.pipeline);
    source = std::move(other.source);
    read_buf = std::move(other.read_buf);
    object_info = std::move(other.object_info);
    return *this;
}

StorageObjectStorageSource::ReadTaskIterator::ReadTaskIterator(
    const ReadTaskCallback & callback_, size_t max_threads_count)
    : callback(callback_)
{
    ThreadPool pool(
        CurrentMetrics::StorageObjectStorageThreads,
        CurrentMetrics::StorageObjectStorageThreadsActive,
        CurrentMetrics::StorageObjectStorageThreadsScheduled, max_threads_count);

    auto pool_scheduler = threadPoolCallbackRunnerUnsafe<String>(pool, "ReadTaskIter");

    std::vector<std::future<String>> keys;
    keys.reserve(max_threads_count);
    for (size_t i = 0; i < max_threads_count; ++i)
        keys.push_back(pool_scheduler([this] { return callback(); }, Priority{}));

    pool.wait();
    buffer.reserve(max_threads_count);
    for (auto & key_future : keys)
    {
        auto key = key_future.get();
        if (key.empty())
            continue;

        buffer.emplace_back(std::make_shared<ObjectInfo>(key, std::nullopt));
    }
}

StorageObjectStorage::ObjectInfoPtr StorageObjectStorageSource::ReadTaskIterator::next(size_t)
{
    size_t current_index = index.fetch_add(1, std::memory_order_relaxed);
    if (current_index >= buffer.size())
    {
        auto key = callback();
        if (key.empty())
            return nullptr;

        return std::make_shared<ObjectInfo>(key, std::nullopt);
    }

    return buffer[current_index];
}

static IArchiveReader::NameFilter createArchivePathFilter(const std::string & archive_pattern)
{
    auto matcher = std::make_shared<re2::RE2>(makeRegexpPatternFromGlobs(archive_pattern));
    if (!matcher->ok())
    {
        throw Exception(ErrorCodes::CANNOT_COMPILE_REGEXP,
                        "Cannot compile regex from glob ({}): {}",
                        archive_pattern, matcher->error());
    }
    return [matcher](const std::string & p) mutable { return re2::RE2::FullMatch(p, *matcher); };
}

StorageObjectStorageSource::ArchiveIterator::ObjectInfoInArchive::ObjectInfoInArchive(
    ObjectInfoPtr archive_object_,
    const std::string & path_in_archive_,
    std::shared_ptr<IArchiveReader> archive_reader_,
    IArchiveReader::FileInfo && file_info_)
    : archive_object(archive_object_), path_in_archive(path_in_archive_), archive_reader(archive_reader_), file_info(file_info_)
{
}

StorageObjectStorageSource::ArchiveIterator::ArchiveIterator(
    ObjectStoragePtr object_storage_,
    ConfigurationPtr configuration_,
    std::unique_ptr<IObjectIterator> archives_iterator_,
    ContextPtr context_,
    ObjectInfos * read_keys_,
    bool ignore_archive_globs_)
    : WithContext(context_)
    , object_storage(object_storage_)
    , is_path_in_archive_with_globs(configuration_->isPathInArchiveWithGlobs())
    , archives_iterator(std::move(archives_iterator_))
    , filter(is_path_in_archive_with_globs ? createArchivePathFilter(configuration_->getPathInArchive()) : IArchiveReader::NameFilter{})
    , log(getLogger("ArchiveIterator"))
    , path_in_archive(is_path_in_archive_with_globs ? "" : configuration_->getPathInArchive())
    , read_keys(read_keys_)
    , ignore_archive_globs(ignore_archive_globs_)
{
}

std::shared_ptr<IArchiveReader>
StorageObjectStorageSource::ArchiveIterator::createArchiveReader(ObjectInfoPtr object_info) const
{
    const auto size = object_info->metadata->size_bytes;
    return DB::createArchiveReader(
        /* path_to_archive */object_info->getPath(),
        /* archive_read_function */[=, this]()
        {
            return StorageObjectStorageSource::createReadBuffer(*object_info, object_storage, getContext(), log);
        },
        /* archive_size */size);
}

ObjectInfoPtr StorageObjectStorageSource::ArchiveIterator::next(size_t processor)
{
    std::unique_lock lock{next_mutex};
    IArchiveReader::FileInfo current_file_info{};
    while (true)
    {
        if (filter)
        {
            if (!file_enumerator)
            {
                archive_object = archives_iterator->next(processor);
                if (!archive_object)
                    return {};

                if (!archive_object->metadata)
                    archive_object->metadata = object_storage->getObjectMetadata(archive_object->getPath());

                archive_reader = createArchiveReader(archive_object);
                file_enumerator = archive_reader->firstFile();
                if (!file_enumerator)
                    continue;
            }
            else if (!file_enumerator->nextFile() || ignore_archive_globs)
            {
                file_enumerator.reset();
                continue;
            }

            path_in_archive = file_enumerator->getFileName();
            if (!filter(path_in_archive))
                continue;
            current_file_info = file_enumerator->getFileInfo();
        }
        else
        {
            archive_object = archives_iterator->next(processor);
            if (!archive_object)
                return {};

            if (!archive_object->metadata)
                archive_object->metadata = object_storage->getObjectMetadata(archive_object->getPath());

            archive_reader = createArchiveReader(archive_object);
            if (!archive_reader->fileExists(path_in_archive))
                continue;
            current_file_info = archive_reader->getFileInfo(path_in_archive);
        }
        break;
    }

    auto object_in_archive
        = std::make_shared<ObjectInfoInArchive>(archive_object, path_in_archive, archive_reader, std::move(current_file_info));

    if (read_keys != nullptr)
        read_keys->push_back(object_in_archive);

    return object_in_archive;
}

size_t StorageObjectStorageSource::ArchiveIterator::estimatedKeysCount()
{
    return archives_iterator->estimatedKeysCount();
}

}<|MERGE_RESOLUTION|>--- conflicted
+++ resolved
@@ -620,11 +620,7 @@
                 cache,
                 FileCache::getCommonUser(),
                 read_buffer_creator,
-<<<<<<< HEAD
                 use_async_buffer ? nested_buffer_read_settings : modified_read_settings,
-=======
-                use_async_buffer ? nested_buffer_read_settings : read_settings,
->>>>>>> 8afed622
                 std::string(CurrentThread::getQueryId()),
                 object_size,
                 /* allow_seeks */true,
