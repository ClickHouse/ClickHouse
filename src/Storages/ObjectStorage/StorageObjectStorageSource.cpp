#include <memory>
#include <optional>
#include <Core/Settings.h>
#include <Disks/IO/AsynchronousBoundedReadBuffer.h>
#include <Disks/IO/CachedOnDiskReadBufferFromFile.h>
#include <Disks/ObjectStorages/IObjectStorage.h>
#include <Disks/ObjectStorages/ObjectStorageIterator.h>
#include <Formats/FormatFactory.h>
#include <Formats/ReadSchemaUtils.h>
#include <IO/Archives/ArchiveUtils.h>
#include <IO/Archives/createArchiveReader.h>
#include <IO/ReadBufferFromFileBase.h>
#include <Interpreters/Cache/FileCache.h>
#include <Interpreters/Cache/FileCacheFactory.h>
#include <Interpreters/Cache/FileCacheKey.h>
#include <Interpreters/Context.h>
#include <Interpreters/ExpressionActions.h>
#include <Interpreters/convertFieldToType.h>
#include <Processors/Executors/PullingPipelineExecutor.h>
#include <Processors/Sources/ConstChunkGenerator.h>
#include <Processors/Transforms/AddingDefaultsTransform.h>
#include <Processors/Transforms/ExpressionTransform.h>
#include <Processors/Transforms/ExtractColumnsTransform.h>
#include <QueryPipeline/QueryPipelineBuilder.h>
#include <Storages/Cache/SchemaCache.h>
#include <Storages/HivePartitioningUtils.h>
#include <Storages/ObjectStorage/DataLakes/DataLakeConfiguration.h>
#include <Storages/ObjectStorage/StorageObjectStorage.h>
#include <Storages/ObjectStorage/StorageObjectStorageSource.h>
#include <Storages/ObjectStorage/Utils.h>
#include <Storages/VirtualColumnUtils.h>
#include <Common/SipHash.h>
#include <Common/parseGlobs.h>
#if ENABLE_DISTRIBUTED_CACHE
#include <DistributedCache/DistributedCacheRegistry.h>
#include <Disks/IO/ReadBufferFromDistributedCache.h>
#include <IO/DistributedCacheSettings.h>
#endif

#include <fmt/ranges.h>


namespace fs = std::filesystem;
namespace ProfileEvents
{
    extern const Event EngineFileLikeReadFiles;
}

namespace CurrentMetrics
{
    extern const Metric StorageObjectStorageThreads;
    extern const Metric StorageObjectStorageThreadsActive;
    extern const Metric StorageObjectStorageThreadsScheduled;
}

namespace DB
{
namespace Setting
{
    extern const SettingsUInt64 max_download_buffer_size;
    extern const SettingsMaxThreads max_threads;
    extern const SettingsBool use_cache_for_count_from_files;
    extern const SettingsString filesystem_cache_name;
    extern const SettingsUInt64 filesystem_cache_boundary_alignment;
    extern const SettingsBool use_iceberg_partition_pruning;
    extern const SettingsBool cluster_function_process_archive_on_multiple_nodes;
    extern const SettingsBool table_engine_read_through_distributed_cache;
}

namespace ErrorCodes
{
    extern const int CANNOT_COMPILE_REGEXP;
    extern const int BAD_ARGUMENTS;
    extern const int LOGICAL_ERROR;
    extern const int FILE_DOESNT_EXIST;
}

StorageObjectStorageSource::StorageObjectStorageSource(
    String name_,
    ObjectStoragePtr object_storage_,
    StorageObjectStorageConfigurationPtr configuration_,
    const ReadFromFormatInfo & info,
    const std::optional<FormatSettings> & format_settings_,
    ContextPtr context_,
    UInt64 max_block_size_,
    std::shared_ptr<IObjectIterator> file_iterator_,
    FormatParserSharedResourcesPtr parser_shared_resources_,
    FormatFilterInfoPtr format_filter_info_,
    bool need_only_count_)
    : ISource(std::make_shared<const Block>(info.source_header), false)
    , name(std::move(name_))
    , object_storage(object_storage_)
    , configuration(configuration_)
    , read_context(context_)
    , format_settings(format_settings_)
    , max_block_size(max_block_size_)
    , need_only_count(need_only_count_)
    , parser_shared_resources(std::move(parser_shared_resources_))
    , format_filter_info(std::move(format_filter_info_))
    , read_from_format_info(info)
    , create_reader_pool(
          std::make_shared<ThreadPool>(
              CurrentMetrics::StorageObjectStorageThreads,
              CurrentMetrics::StorageObjectStorageThreadsActive,
              CurrentMetrics::StorageObjectStorageThreadsScheduled,
              1 /* max_threads */))
    , file_iterator(file_iterator_)
    , schema_cache(StorageObjectStorage::getSchemaCache(context_, configuration->getTypeName()))
    , create_reader_scheduler(threadPoolCallbackRunnerUnsafe<ReaderHolder>(*create_reader_pool, "Reader"))
{
}

StorageObjectStorageSource::~StorageObjectStorageSource()
{
    create_reader_pool->wait();
}

std::string StorageObjectStorageSource::getUniqueStoragePathIdentifier(
    const StorageObjectStorageConfiguration & configuration,
    const ObjectInfo & object_info,
    bool include_connection_info)
{
    auto path = object_info.getPath();
    if (path.starts_with("/"))
        path = path.substr(1);

    if (include_connection_info)
        return fs::path(configuration.getDataSourceDescription()) / path;
    return fs::path(configuration.getNamespace()) / path;
}

std::shared_ptr<IObjectIterator> StorageObjectStorageSource::createFileIterator(
    StorageObjectStorageConfigurationPtr configuration,
    const StorageObjectStorageQuerySettings & query_settings,
    ObjectStoragePtr object_storage,
    bool distributed_processing,
    const ContextPtr & local_context,
    const ActionsDAG::Node * predicate,
    const ActionsDAG * filter_actions_dag,
    const NamesAndTypesList & virtual_columns,
    const NamesAndTypesList & hive_columns,
    ObjectInfos * read_keys,
    std::function<void(FileProgress)> file_progress_callback,
    bool ignore_archive_globs,
    bool skip_object_metadata)
{
    const bool is_archive = configuration->isArchive();

    if (distributed_processing)
    {
        const bool expect_whole_archive = !local_context->getSettingsRef()[Setting::cluster_function_process_archive_on_multiple_nodes];

        auto distributed_iterator = std::make_unique<ReadTaskIterator>(
            local_context->getClusterFunctionReadTaskCallback(),
            local_context->getSettingsRef()[Setting::max_threads],
            /*is_archive_=*/is_archive && !expect_whole_archive,
            object_storage,
            local_context);

        if (is_archive && expect_whole_archive)
        {
            return std::make_shared<ArchiveIterator>(
                object_storage,
                configuration,
                std::move(distributed_iterator),
                local_context,
                /* read_keys */nullptr);
        }

        return distributed_iterator;
    }

    std::unique_ptr<IObjectIterator> iterator;
    const auto & reading_path = configuration->getPathForRead();
    if (reading_path.hasGlobs())
    {
        if (hasExactlyOneBracketsExpansion(reading_path.path))
        {
            auto paths = expandSelectionGlob(reading_path.path);
            iterator = std::make_unique<KeysIterator>(
                paths, object_storage, virtual_columns, is_archive ? nullptr : read_keys,
                query_settings.ignore_non_existent_file, skip_object_metadata, file_progress_callback);
        }
        else
            /// Iterate through disclosed globs and make a source for each file
            iterator = std::make_unique<GlobIterator>(
                object_storage, configuration, predicate, virtual_columns, hive_columns,
                local_context, is_archive ? nullptr : read_keys, query_settings.list_object_keys_size,
                query_settings.throw_on_zero_files_match, file_progress_callback);
    }
    else if (configuration->supportsFileIterator())
    {
        auto iter = configuration->iterate(
            filter_actions_dag,
            file_progress_callback,
            query_settings.list_object_keys_size,
            local_context);

        if (filter_actions_dag)
        {
            return std::make_shared<ObjectIteratorWithPathAndFileFilter>(
                std::move(iter),
                *filter_actions_dag,
                virtual_columns,
                hive_columns,
                configuration->getNamespace(),
                local_context);
        }
        return iter;
    }
    else
    {
        Strings paths;

        auto filter_dag = VirtualColumnUtils::createPathAndFileFilterDAG(predicate, virtual_columns, hive_columns);
        if (filter_dag)
        {
            const auto configuration_paths = configuration->getPaths();

            std::vector<std::string> keys;
            keys.reserve(configuration_paths.size());

            for (const auto & path: configuration_paths)
            {
                keys.emplace_back(path.path);
            }

            paths.reserve(keys.size());
            for (const auto & key : keys)
                paths.push_back(fs::path(configuration->getNamespace()) / key);

            VirtualColumnUtils::buildSetsForDAG(*filter_dag, local_context);
            auto actions = std::make_shared<ExpressionActions>(std::move(*filter_dag));
            VirtualColumnUtils::filterByPathOrFile(keys, paths, actions, virtual_columns, hive_columns, local_context);
            paths = keys;
        }
        else
        {
            const auto configuration_paths = configuration->getPaths();
            paths.reserve(configuration_paths.size());
            for (const auto & path: configuration_paths)
            {
                paths.emplace_back(path.path);
            }
        }

        iterator = std::make_unique<KeysIterator>(
            paths, object_storage, virtual_columns, is_archive ? nullptr : read_keys,
            query_settings.ignore_non_existent_file, /*skip_object_metadata=*/false, file_progress_callback);
    }

    if (is_archive)
    {
        return std::make_shared<ArchiveIterator>(object_storage, configuration, std::move(iterator), local_context, read_keys, ignore_archive_globs);
    }

    return iterator;
}

void StorageObjectStorageSource::lazyInitialize()
{
    if (initialized)
        return;

    reader = createReader();
    if (reader)
        reader_future = createReaderAsync();
    initialized = true;
}

Chunk StorageObjectStorageSource::generate()
{

    lazyInitialize();

    while (true)
    {
        if (isCancelled() || !reader)
        {
            if (reader)
                reader->cancel();
            break;
        }

        Chunk chunk;
        if (reader->pull(chunk))
        {
            UInt64 num_rows = chunk.getNumRows();
            total_rows_in_file += num_rows;

            size_t chunk_size = 0;
            if (const auto * input_format = reader.getInputFormat())
                chunk_size = input_format->getApproxBytesReadForChunk();

            progress(num_rows, chunk_size ? chunk_size : chunk.bytes());

            const auto & object_info = reader.getObjectInfo();
            const auto & filename = object_info->getFileName();
            std::string full_path = object_info->getPath();

            const auto reading_path = configuration->getPathForRead().path;

            if (!full_path.starts_with(reading_path))
                full_path = fs::path(reading_path) / object_info->getPath();

            chassert(object_info->getUnderlyingObject().metadata);

            const auto path = getUniqueStoragePathIdentifier(*configuration, *object_info, false);

            VirtualColumnUtils::addRequestedFileLikeStorageVirtualsToChunk(
                chunk,
                read_from_format_info.requested_virtual_columns,
                {.path = path,
                 .size
                 = object_info->isArchive() ? object_info->fileSizeInArchive() : object_info->getUnderlyingObject().metadata->size_bytes,
                 .filename = &filename,
                 .last_modified = object_info->getUnderlyingObject().metadata->last_modified,
                 .etag = &(object_info->getUnderlyingObject().metadata->etag),
                 .data_lake_snapshot_version = file_iterator->getSnapshotVersion()},
                read_context);

            // The order is important, it must be added after virtual columns..
            if (!read_from_format_info.hive_partition_columns_to_read_from_file_path.empty())
            {
                HivePartitioningUtils::addPartitionColumnsToChunk(
                    chunk,
                    read_from_format_info.hive_partition_columns_to_read_from_file_path,
                    path);
            }
#if USE_PARQUET && USE_AWS_S3
            if (chunk_size && chunk.hasColumns())
            {
                /// Old delta lake code which needs to be deprecated in favour of DeltaLakeMetadataDeltaKernel.
                if (dynamic_cast<const DeltaLakeMetadata *>(configuration->getExternalMetadata()))
                {
                    /// This is an awful temporary crutch,
                    /// which will be removed once DeltaKernel is used by default for DeltaLake.
                    /// (Because it does not make sense to support it in a nice way
                    /// because the code will be removed ASAP anyway)
                    if (configuration->isDataLakeConfiguration())
                    {
                        /// A terrible crutch, but it this code will be removed next month.
                        DeltaLakePartitionColumns partition_columns;
                        if (auto * delta_conf_s3 = dynamic_cast<StorageS3DeltaLakeConfiguration *>(configuration.get()))
                        {
                            partition_columns = delta_conf_s3->getDeltaLakePartitionColumns();
                        }
                        else if (auto * delta_conf_local = dynamic_cast<StorageLocalDeltaLakeConfiguration *>(configuration.get()))
                        {
                            partition_columns = delta_conf_local->getDeltaLakePartitionColumns();
                        }
                        if (!partition_columns.empty())
                        {
                            auto partition_values = partition_columns.find(full_path);
                            if (partition_values != partition_columns.end())
                            {
                                for (const auto & [name_and_type, value] : partition_values->second)
                                {
                                    if (!read_from_format_info.source_header.has(name_and_type.name))
                                        continue;

                                    const auto column_pos = read_from_format_info.source_header.getPositionByName(name_and_type.name);
                                    auto partition_column = name_and_type.type->createColumnConst(chunk.getNumRows(), value)->convertToFullColumnIfConst();
                                    /// This column is filled with default value now, remove it.
                                    chunk.erase(column_pos);
                                    /// Add correct values.
                                    if (column_pos < chunk.getNumColumns())
                                        chunk.addColumn(column_pos, std::move(partition_column));
                                    else
                                        chunk.addColumn(std::move(partition_column));
                                }
                            }
                        }

                    }
                }
            }
#endif

            return chunk;
        }

        if (reader.getInputFormat() && read_context->getSettingsRef()[Setting::use_cache_for_count_from_files]
            && !format_filter_info->filter_actions_dag)
            addNumRowsToCache(*reader.getObjectInfo(), total_rows_in_file);

        total_rows_in_file = 0;

        assert(reader_future.valid());
        reader = reader_future.get();

        if (!reader)
            break;

        /// Even if task is finished the thread may be not freed in pool.
        /// So wait until it will be freed before scheduling a new task.
        create_reader_pool->wait();
        reader_future = createReaderAsync();
    }

    return {};
}

void StorageObjectStorageSource::addNumRowsToCache(const ObjectInfo & object_info, size_t num_rows)
{
    const auto cache_key = getKeyForSchemaCache(
        getUniqueStoragePathIdentifier(*configuration, object_info), configuration->format, format_settings, read_context);
    schema_cache.addNumRows(cache_key, num_rows);
}

StorageObjectStorageSource::ReaderHolder StorageObjectStorageSource::createReader()
{
    return createReader(
        0,
        file_iterator,
        configuration,
        object_storage,
        read_from_format_info,
        format_settings,
        read_context,
        &schema_cache,
        log,
        max_block_size,
        parser_shared_resources,
        format_filter_info,
        need_only_count);
}

StorageObjectStorageSource::ReaderHolder StorageObjectStorageSource::createReader(
    size_t processor,
    const std::shared_ptr<IObjectIterator> & file_iterator,
    const StorageObjectStorageConfigurationPtr & configuration,
    const ObjectStoragePtr & object_storage,
    ReadFromFormatInfo & read_from_format_info,
    const std::optional<FormatSettings> & format_settings,
    const ContextPtr & context_,
    SchemaCache * schema_cache,
    const LoggerPtr & log,
    size_t max_block_size,
    FormatParserSharedResourcesPtr parser_shared_resources,
    FormatFilterInfoPtr format_filter_info,
    bool need_only_count)
{
    ObjectInfoPtr object_info;
    auto query_settings = configuration->getQuerySettings(context_);

    do
    {
        object_info = file_iterator->next(processor);

        if (!object_info || object_info->getPath().empty())
            return {};

        if (!object_info->getUnderlyingObject().metadata)
        {
            const auto & path = object_info->isArchive() ? object_info->getPathToArchive() : object_info->getPath();

            if (query_settings.ignore_non_existent_file)
            {
                auto metadata = object_storage->tryGetObjectMetadata(path);
                if (!metadata)
                    return {};

                object_info->getUnderlyingObject().metadata = metadata;
            }
            else
                object_info->getUnderlyingObject().metadata = object_storage->getObjectMetadata(path);
        }
    } while (query_settings.skip_empty_files && object_info->getUnderlyingObject().metadata->size_bytes == 0);

    QueryPipelineBuilder builder;
    std::shared_ptr<ISource> source;
    std::unique_ptr<ReadBuffer> read_buf;

    auto try_get_num_rows_from_cache = [&]() -> std::optional<size_t>
    {
        if (!schema_cache)
            return std::nullopt;

        const auto cache_key = getKeyForSchemaCache(
            getUniqueStoragePathIdentifier(*configuration, *object_info),
            configuration->format,
            format_settings,
            context_);

        auto get_last_mod_time = [&]() -> std::optional<time_t>
        {
            return object_info->getUnderlyingObject().metadata
                ? std::optional<size_t>(object_info->getUnderlyingObject().metadata->last_modified.epochTime())
                : std::nullopt;
        };
        return schema_cache->tryGetNumRows(cache_key, get_last_mod_time);
    };

    std::optional<size_t> num_rows_from_cache
        = need_only_count && context_->getSettingsRef()[Setting::use_cache_for_count_from_files] ? try_get_num_rows_from_cache() : std::nullopt;

    if (num_rows_from_cache)
    {
        /// We should not return single chunk with all number of rows,
        /// because there is a chance that this chunk will be materialized later
        /// (it can cause memory problems even with default values in columns or when virtual columns are requested).
        /// Instead, we use special ConstChunkGenerator that will generate chunks
        /// with max_block_size rows until total number of rows is reached.
        builder.init(Pipe(std::make_shared<ConstChunkGenerator>(
                              std::make_shared<const Block>(read_from_format_info.format_header), *num_rows_from_cache, max_block_size)));
    }
    else
    {
        CompressionMethod compression_method;
        if (const auto * object_info_in_archive = dynamic_cast<const ObjectInfoInArchive *>(object_info.get()))
        {
            compression_method = chooseCompressionMethod(configuration->getPathInArchive(), configuration->compression_method);
            read_buf = object_info_in_archive->getReadBuf();
        }
        else
        {
            compression_method = chooseCompressionMethod(object_info->getFileName(), configuration->compression_method);
            read_buf = createReadBuffer(*object_info, object_storage, context_, log);
        }

        Block initial_header = read_from_format_info.format_header;

        if (auto initial_schema = configuration->getInitialSchemaByPath(context_, object_info))
        {
            Block sample_header;
            for (const auto & [name, type] : *initial_schema)
            {
                sample_header.insert({type->createColumn(), type, name});
            }
            initial_header = sample_header;
        }

        auto input_format = FormatFactory::instance().getInput(
            configuration->format,
            *read_buf,
            initial_header,
            context_,
            max_block_size,
            format_settings,
            parser_shared_resources,
            format_filter_info,
            true /* is_remote_fs */,
            compression_method,
            need_only_count);

        input_format->setSerializationHints(read_from_format_info.serialization_hints);

        if (need_only_count)
            input_format->needOnlyCount();

        builder.init(Pipe(input_format));

        if (object_info->hasPositionDeleteTransformer())
        {
            builder.addSimpleTransform(
                [file_iterator, &object_info, &context_, &format_settings](const SharedHeader & header)
                { return file_iterator->getPositionDeleteTransformer(object_info, header, format_settings, context_); });
        }

        std::optional<ActionsDAG> transformer;
        if (object_info->getDataLakeMetadata() && object_info->getDataLakeMetadata()->transform)
        {
            transformer = object_info->getDataLakeMetadata()->transform->clone();
            /// FIXME: This is currently not done for the below case (configuration->getSchemaTransformer())
            /// because it is an iceberg case where transformer contains columns ids (just increasing numbers)
            /// which do not match requested_columns (while here requested_columns were adjusted to match physical columns).
            transformer->removeUnusedActions(read_from_format_info.requested_columns.getNames());
        }
        if (!transformer)
        {
            if (auto schema_transformer = configuration->getSchemaTransformer(context_, object_info))
                transformer = schema_transformer->clone();
        }

        if (transformer.has_value())
        {
            auto schema_modifying_actions = std::make_shared<ExpressionActions>(std::move(transformer.value()));
            builder.addSimpleTransform([&](const SharedHeader & header)
            {
                return std::make_shared<ExpressionTransform>(header, schema_modifying_actions);
            });
        }

        if (read_from_format_info.columns_description.hasDefaults())
        {
            builder.addSimpleTransform(
                [&](const SharedHeader & header)
                {
                    return std::make_shared<AddingDefaultsTransform>(header, read_from_format_info.columns_description, *input_format, context_);
                });
        }

        source = input_format;
    }

    /// Add ExtractColumnsTransform to extract requested columns/subcolumns
    /// from chunk read by IInputFormat.
    builder.addSimpleTransform([&](const SharedHeader & header)
    {
        return std::make_shared<ExtractColumnsTransform>(header, read_from_format_info.requested_columns);
    });

    auto pipeline = std::make_unique<QueryPipeline>(QueryPipelineBuilder::getPipeline(std::move(builder)));
    auto current_reader = std::make_unique<PullingPipelineExecutor>(*pipeline);

    ProfileEvents::increment(ProfileEvents::EngineFileLikeReadFiles);

    return ReaderHolder(
        object_info, std::move(read_buf), std::move(source), std::move(pipeline), std::move(current_reader));
}

std::future<StorageObjectStorageSource::ReaderHolder> StorageObjectStorageSource::createReaderAsync()
{
    return create_reader_scheduler([=, this] { return createReader(); }, Priority{});
}

std::unique_ptr<ReadBufferFromFileBase> createReadBuffer(
    ObjectInfo & object_info,
    const ObjectStoragePtr & object_storage,
    const ContextPtr & context_,
    const LoggerPtr & log,
    const std::optional<ReadSettings> & read_settings)
{
    const auto & settings = context_->getSettingsRef();
    const auto & effective_read_settings = read_settings.has_value() ? read_settings.value() : context_->getReadSettings();

    bool use_distributed_cache = false;
#if ENABLE_DISTRIBUTED_CACHE
    ObjectStorageConnectionInfoPtr connection_info;
    if (settings[Setting::table_engine_read_through_distributed_cache]
        && DistributedCache::Registry::instance().isReady(
            effective_read_settings.distributed_cache_settings.read_only_from_current_az))
    {
        connection_info = object_storage->getConnectionInfo();
        if (connection_info)
            use_distributed_cache = true;
    }
#endif

    bool use_filesystem_cache = false;
    std::string filesystem_cache_name;
    if (!use_distributed_cache)
    {
        filesystem_cache_name = settings[Setting::filesystem_cache_name].value;
        use_filesystem_cache = effective_read_settings.enable_filesystem_cache
            && !filesystem_cache_name.empty()
            && (object_storage->getType() == ObjectStorageType::Azure
                || object_storage->getType() == ObjectStorageType::S3);
    }

    /// We need object metadata for two cases:
    /// 1. object size suggests whether we need to use prefetch
    /// 2. object etag suggests a cache key in case we use filesystem cache
    if (!object_info.getUnderlyingObject().metadata)
        object_info.getUnderlyingObject().metadata = object_storage->getObjectMetadata(object_info.getPath());

    const auto & object_size = object_info.getUnderlyingObject().metadata->size_bytes;

    auto modified_read_settings = effective_read_settings.adjustBufferSize(object_size);
    /// FIXME: Changing this setting to default value breaks something around parquet reading
    modified_read_settings.remote_read_min_bytes_for_seek = modified_read_settings.remote_fs_buffer_size;
    /// User's object may change, don't cache it.
    modified_read_settings.use_page_cache_for_disks_without_file_cache = false;
    modified_read_settings.filesystem_cache_boundary_alignment = settings[Setting::filesystem_cache_boundary_alignment];

    // Create a read buffer that will prefetch the first ~1 MB of the file.
    // When reading lots of tiny files, this prefetching almost doubles the throughput.
    // For bigger files, parallel reading is more useful.
    const bool object_too_small = object_size <= 2 * context_->getSettingsRef()[Setting::max_download_buffer_size];
    const bool use_prefetch = object_too_small
        && modified_read_settings.remote_fs_method == RemoteFSReadMethod::threadpool
        && modified_read_settings.remote_fs_prefetch;

    bool use_async_buffer = false;
    ReadSettings nested_buffer_read_settings = modified_read_settings;
    if (use_prefetch || use_filesystem_cache || use_distributed_cache)
    {
        nested_buffer_read_settings.remote_read_buffer_use_external_buffer = true;

        /// FIXME: Use async buffer if use_cache,
        /// because CachedOnDiskReadBufferFromFile does not work as an independent buffer currently.
        use_async_buffer = true;
    }

    std::unique_ptr<ReadBufferFromFileBase> impl;
#if ENABLE_DISTRIBUTED_CACHE
    if (use_distributed_cache)
    {
        const std::string path = object_info.getPath();
        StoredObject object(path, "", object_size);
        auto read_buffer_creator = [object, nested_buffer_read_settings, object_storage]()
        {
            return object_storage->readObject(object, nested_buffer_read_settings);
        };

        impl = std::make_unique<ReadBufferFromDistributedCache>(
            path,
            StoredObjects({object}),
            effective_read_settings,
            connection_info,
            ConnectionTimeouts::getTCPTimeoutsWithoutFailover(context_->getSettingsRef()),
            read_buffer_creator,
            /*use_external_buffer*/use_async_buffer,
            context_->getDistributedCacheLog(),
            /* include_credentials_in_cache_key */true);
    }
    else if (use_filesystem_cache)
#else
    if (use_filesystem_cache)
#endif
    {
        chassert(object_info.getUnderlyingObject().metadata.has_value());
        if (object_info.getUnderlyingObject().metadata->etag.empty())
        {
            LOG_WARNING(log, "Cannot use filesystem cache, no etag specified");
        }
        else
        {
            SipHash hash;
            hash.update(object_info.getPath());
            hash.update(object_info.getUnderlyingObject().metadata->etag);

            const auto cache_key = FileCacheKey::fromKey(hash.get128());
            auto cache = FileCacheFactory::instance().get(filesystem_cache_name);

            auto read_buffer_creator = [path = object_info.getPath(), object_size, nested_buffer_read_settings, object_storage]()
            {
                return object_storage->readObject(StoredObject(path, "", object_size), nested_buffer_read_settings);
            };

            impl = std::make_unique<CachedOnDiskReadBufferFromFile>(
                object_info.getPath(),
                cache_key,
                cache,
                FileCache::getCommonUser(),
                read_buffer_creator,
                use_async_buffer ? nested_buffer_read_settings : modified_read_settings,
                std::string(CurrentThread::getQueryId()),
                object_size,
                /* allow_seeks */true,
                /* use_external_buffer */use_async_buffer,
                /* read_until_position */std::nullopt,
                context_->getFilesystemCacheLog());

            LOG_TEST(
                log,
                "Using filesystem cache `{}` (path: {}, etag: {}, hash: {})",
                filesystem_cache_name,
                object_info.getPath(),
                object_info.getUnderlyingObject().metadata->etag,
                toString(hash.get128()));
        }
    }

    if (!impl)
        impl = object_storage->readObject(StoredObject(object_info.getPath(), "", object_size), nested_buffer_read_settings);

    if (!use_async_buffer)
        return impl;

    LOG_TRACE(log, "Downloading object of size {} with initial prefetch", object_size);

    bool prefer_bigger_buffer_size = effective_read_settings.filesystem_cache_prefer_bigger_buffer_size
        && impl->isCached();

    size_t buffer_size = prefer_bigger_buffer_size
        ? std::max<size_t>(effective_read_settings.remote_fs_buffer_size, effective_read_settings.prefetch_buffer_size)
        : effective_read_settings.remote_fs_buffer_size;

    if (object_size)
        buffer_size = std::min<size_t>(object_size, buffer_size);

    auto & reader = context_->getThreadPoolReader(FilesystemReaderType::ASYNCHRONOUS_REMOTE_FS_READER);
    impl = std::make_unique<AsynchronousBoundedReadBuffer>(
        std::move(impl),
        reader,
        modified_read_settings,
        buffer_size,
        modified_read_settings.remote_read_min_bytes_for_seek,
        context_->getAsyncReadCounters(),
        context_->getFilesystemReadPrefetchesLog());

    if (use_prefetch)
    {
        impl->setReadUntilEnd();
        impl->prefetch(DEFAULT_PREFETCH_PRIORITY);
    }

    return impl;
}

StorageObjectStorageSource::GlobIterator::GlobIterator(
    ObjectStoragePtr object_storage_,
    StorageObjectStorageConfigurationPtr configuration_,
    const ActionsDAG::Node * predicate,
    const NamesAndTypesList & virtual_columns_,
    const NamesAndTypesList & hive_columns_,
    ContextPtr context_,
    ObjectInfos * read_keys_,
    size_t list_object_keys_size,
    bool throw_on_zero_files_match_,
    std::function<void(FileProgress)> file_progress_callback_)
    : WithContext(context_)
    , object_storage(object_storage_)
    , configuration(configuration_)
    , virtual_columns(virtual_columns_)
    , hive_columns(hive_columns_)
    , throw_on_zero_files_match(throw_on_zero_files_match_)
    , log(getLogger("GlobIterator"))
    , read_keys(read_keys_)
    , local_context(context_)
    , file_progress_callback(file_progress_callback_)
{
    const auto & reading_path = configuration->getPathForRead();
    if (reading_path.hasGlobs())
    {
        const auto & key_with_globs = reading_path;
        const auto key_prefix = reading_path.cutGlobs(configuration->supportsPartialPathPrefix());

        object_storage_iterator = object_storage->iterate(key_prefix, list_object_keys_size);

        matcher = std::make_unique<re2::RE2>(makeRegexpPatternFromGlobs(key_with_globs.path));
        if (!matcher->ok())
        {
            throw Exception(ErrorCodes::CANNOT_COMPILE_REGEXP, "Cannot compile regex from glob ({}): {}", key_with_globs.path, matcher->error());
        }

        recursive = key_with_globs.path == "/**";
        if (auto filter_dag = VirtualColumnUtils::createPathAndFileFilterDAG(predicate, virtual_columns, hive_columns))
        {
            VirtualColumnUtils::buildSetsForDAG(*filter_dag, getContext());
            filter_expr = std::make_shared<ExpressionActions>(std::move(*filter_dag));
        }
    }
    else
    {
        throw Exception(
            ErrorCodes::BAD_ARGUMENTS,
            "Using glob iterator with path without globs is not allowed (used path: {})",
            reading_path.path);
    }
}

size_t StorageObjectStorageSource::GlobIterator::estimatedKeysCount()
{
    if (object_infos.empty() && !is_finished && object_storage_iterator->isValid())
    {
        /// 1000 files were listed, and we cannot make any estimation of _how many more_ there are (because we list bucket lazily);
        /// If there are more objects in the bucket, limiting the number of streams is the last thing we may want to do
        /// as it would lead to serious slow down of the execution, since objects are going
        /// to be fetched sequentially rather than in-parallel with up to <max_threads> times.
        return std::numeric_limits<size_t>::max();
    }
    return object_infos.size();
}

ObjectInfoPtr StorageObjectStorageSource::GlobIterator::next(size_t processor)
{
    std::lock_guard lock(next_mutex);
    auto object_info = nextUnlocked(processor);
    if (first_iteration && !object_info && throw_on_zero_files_match)
    {
        throw Exception(ErrorCodes::FILE_DOESNT_EXIST,
                        "Can not match any files with path {}",
                        configuration->getPathForRead().path);
    }
    first_iteration = false;
    return object_info;
}

ObjectInfoPtr StorageObjectStorageSource::GlobIterator::nextUnlocked(size_t /* processor */)
{
    bool current_batch_processed = object_infos.empty() || index >= object_infos.size();
    if (is_finished && current_batch_processed)
        return {};

    if (current_batch_processed)
    {
        ObjectInfos new_batch;
        while (new_batch.empty())
        {
            auto result = object_storage_iterator->getCurrentBatchAndScheduleNext();
            if (!result.has_value())
            {
                is_finished = true;
                return {};
            }

            new_batch = std::move(result.value());
            for (auto it = new_batch.begin(); it != new_batch.end();)
            {
                if (!recursive && !re2::RE2::FullMatch((*it)->getPath(), *matcher))
                    it = new_batch.erase(it);
                else
                    ++it;
            }

            if (filter_expr)
            {
                std::vector<String> paths;
                paths.reserve(new_batch.size());
                for (const auto & object_info : new_batch)
                    paths.push_back(getUniqueStoragePathIdentifier(*configuration, *object_info, false));

                VirtualColumnUtils::filterByPathOrFile(new_batch, paths, filter_expr, virtual_columns, hive_columns, local_context);

                LOG_TEST(log, "Filtered files: {} -> {}", paths.size(), new_batch.size());
            }
        }

        index = 0;

        if (read_keys)
            read_keys->insert(read_keys->end(), new_batch.begin(), new_batch.end());

        object_infos = std::move(new_batch);

        if (file_progress_callback)
        {
            for (const auto & object_info : object_infos)
            {
                chassert(object_info->getUnderlyingObject().metadata);
                file_progress_callback(FileProgress(0, object_info->getUnderlyingObject().metadata->size_bytes));
            }
        }
    }

    if (index >= object_infos.size())
    {
        throw Exception(
            ErrorCodes::LOGICAL_ERROR,
            "Index out of bound for blob metadata. Index: {}, size: {}",
            index, object_infos.size());
    }

    return object_infos[index++];
}

StorageObjectStorageSource::KeysIterator::KeysIterator(
    const Strings & keys_,
    ObjectStoragePtr object_storage_,
    const NamesAndTypesList & virtual_columns_,
    ObjectInfos * read_keys_,
    bool ignore_non_existent_files_,
    bool skip_object_metadata_,
    std::function<void(FileProgress)> file_progress_callback_)
    : object_storage(object_storage_)
    , virtual_columns(virtual_columns_)
    , file_progress_callback(file_progress_callback_)
    , keys(keys_)
    , ignore_non_existent_files(ignore_non_existent_files_)
    , skip_object_metadata(skip_object_metadata_)
{
    if (read_keys_)
    {
        /// TODO: should we add metadata if we anyway fetch it if file_progress_callback is passed?
        for (auto && key : keys)
        {
            auto object_info = std::make_shared<ObjectInfo>(key);
            read_keys_->emplace_back(object_info);
        }
    }
}

ObjectInfoPtr StorageObjectStorageSource::KeysIterator::next(size_t /* processor */)
{
    while (true)
    {
        size_t current_index = index.fetch_add(1, std::memory_order_relaxed);
        if (current_index >= keys.size())
            return nullptr;

        auto key = keys[current_index];

        ObjectMetadata object_metadata{};
        if (!skip_object_metadata)
        {
            if (ignore_non_existent_files)
            {
                auto metadata = object_storage->tryGetObjectMetadata(key);
                if (!metadata)
                    continue;
                object_metadata = *metadata;
            }
            else
                object_metadata = object_storage->getObjectMetadata(key);
        }

        if (file_progress_callback)
            file_progress_callback(FileProgress(0, object_metadata.size_bytes));

        return std::make_shared<ObjectInfo>(key, object_metadata);
    }
}

StorageObjectStorageSource::ReaderHolder::ReaderHolder(
    ObjectInfoPtr object_info_,
    std::unique_ptr<ReadBuffer> read_buf_,
    std::shared_ptr<ISource> source_,
    std::unique_ptr<QueryPipeline> pipeline_,
    std::unique_ptr<PullingPipelineExecutor> reader_)
    : object_info(std::move(object_info_))
    , read_buf(std::move(read_buf_))
    , source(std::move(source_))
    , pipeline(std::move(pipeline_))
    , reader(std::move(reader_))
{
}

StorageObjectStorageSource::ReaderHolder &
StorageObjectStorageSource::ReaderHolder::operator=(ReaderHolder && other) noexcept
{
    /// The order of destruction is important.
    /// reader uses pipeline, pipeline uses read_buf.
    reader = std::move(other.reader);
    pipeline = std::move(other.pipeline);
    source = std::move(other.source);
    read_buf = std::move(other.read_buf);
    object_info = std::move(other.object_info);
    return *this;
}

StorageObjectStorageSource::ReadTaskIterator::ReadTaskIterator(
    const ClusterFunctionReadTaskCallback & callback_,
    size_t max_threads_count,
    bool is_archive_,
    ObjectStoragePtr object_storage_,
    ContextPtr context_)
    : WithContext(context_)
    , callback(callback_)
    , is_archive(is_archive_)
    , object_storage(object_storage_)
{
    ThreadPool pool(
        CurrentMetrics::StorageObjectStorageThreads,
        CurrentMetrics::StorageObjectStorageThreadsActive,
        CurrentMetrics::StorageObjectStorageThreadsScheduled, max_threads_count);

    auto pool_scheduler = threadPoolCallbackRunnerUnsafe<ObjectInfoPtr>(pool, "ReadTaskIter");

    std::vector<std::future<ObjectInfoPtr>> objects;
    objects.reserve(max_threads_count);
    for (size_t i = 0; i < max_threads_count; ++i)
        objects.push_back(pool_scheduler([this]() -> ObjectInfoPtr
        {
            auto task = callback();
            if (!task || task->isEmpty())
                return nullptr;
            return task->getObjectInfo();
        }, Priority{}));

    pool.wait();
    buffer.reserve(max_threads_count);
    for (auto & object_future : objects)
    {
        auto object = object_future.get();
        if (object)
            buffer.push_back(object);
    }
}

ObjectInfoPtr StorageObjectStorageSource::ReadTaskIterator::next(size_t)
{
    size_t current_index = index.fetch_add(1, std::memory_order_relaxed);

    ObjectInfoPtr object_info;
    if (current_index >= buffer.size())
    {
        auto task = callback();
        if (!task || task->isEmpty())
            return nullptr;
        object_info = task->getObjectInfo();
    }
    else
    {
        object_info =  buffer[current_index];
    }

    if (!is_archive)
        return object_info;

    auto [path_to_archive, path_in_archive] = getURIAndArchivePattern(object_info->getPath());
    if (!path_in_archive.has_value())
        return object_info;

    return createObjectInfoInArchive(path_to_archive, path_in_archive.value());
}

ObjectInfoPtr StorageObjectStorageSource::ReadTaskIterator::createObjectInfoInArchive(
    const std::string & path_to_archive,
    const std::string & path_in_archive)
{
    auto archive_object = std::make_shared<ObjectInfo>(path_to_archive, std::nullopt);
    if (!archive_object->getUnderlyingObject().metadata)
        archive_object->getUnderlyingObject().metadata = object_storage->getObjectMetadata(archive_object->getPath());

    std::shared_ptr<IArchiveReader> archive_reader;
    {
        std::lock_guard lock(archive_readers_mutex);
        if (auto it = archive_readers.find(path_to_archive); it != archive_readers.end())
        {
            archive_reader = it->second;
        }
        else
        {
            archive_reader = DB::createArchiveReader(
                path_to_archive,
<<<<<<< HEAD
                [=, this]() { return StorageObjectStorageSource::createReadBuffer(*archive_object, object_storage, getContext(), log); },
                archive_object->getUnderlyingObject().metadata->size_bytes);
=======
                [=, this]()
                {
                    return createReadBuffer(*archive_object, object_storage, getContext(), log);
                },
                archive_object->metadata->size_bytes);
>>>>>>> 221a2d1b

            archive_readers.emplace(path_to_archive, archive_reader);
        }
    }

    return std::make_shared<ObjectInfoInArchive>(
        archive_object, path_in_archive, archive_reader, archive_reader->getFileInfo(path_in_archive));
}

static IArchiveReader::NameFilter createArchivePathFilter(const std::string & archive_pattern)
{
    auto matcher = std::make_shared<re2::RE2>(makeRegexpPatternFromGlobs(archive_pattern));
    if (!matcher->ok())
    {
        throw Exception(ErrorCodes::CANNOT_COMPILE_REGEXP,
                        "Cannot compile regex from glob ({}): {}",
                        archive_pattern, matcher->error());
    }
    return [matcher](const std::string & p) mutable { return re2::RE2::FullMatch(p, *matcher); };
}

StorageObjectStorageSource::ArchiveIterator::ArchiveIterator(
    ObjectStoragePtr object_storage_,
    StorageObjectStorageConfigurationPtr configuration_,
    std::unique_ptr<IObjectIterator> archives_iterator_,
    ContextPtr context_,
    ObjectInfos * read_keys_,
    bool ignore_archive_globs_)
    : WithContext(context_)
    , object_storage(object_storage_)
    , is_path_in_archive_with_globs(configuration_->isPathInArchiveWithGlobs())
    , archives_iterator(std::move(archives_iterator_))
    , filter(is_path_in_archive_with_globs ? createArchivePathFilter(configuration_->getPathInArchive()) : IArchiveReader::NameFilter{})
    , log(getLogger("ArchiveIterator"))
    , path_in_archive(is_path_in_archive_with_globs ? "" : configuration_->getPathInArchive())
    , read_keys(read_keys_)
    , ignore_archive_globs(ignore_archive_globs_)
{
}

std::shared_ptr<IArchiveReader>
StorageObjectStorageSource::ArchiveIterator::createArchiveReader(ObjectInfoPtr object_info) const
{
    const auto size = object_info->getUnderlyingObject().metadata->size_bytes;
    return DB::createArchiveReader(
        /* path_to_archive */
        object_info->getPath(),
        /* archive_read_function */ [=, this]() { return createReadBuffer(*object_info, object_storage, getContext(), log); },
        /* archive_size */ size);
}

ObjectInfoPtr StorageObjectStorageSource::ArchiveIterator::next(size_t processor)
{
    std::unique_lock lock{next_mutex};
    IArchiveReader::FileInfo current_file_info{};
    while (true)
    {
        if (filter)
        {
            if (!file_enumerator)
            {
                archive_object = archives_iterator->next(processor);
                if (!archive_object)
                {
                    LOG_TEST(log, "Archives are processed");
                    return {};
                }

                if (!archive_object->getUnderlyingObject().metadata)
                    archive_object->getUnderlyingObject().metadata = object_storage->getObjectMetadata(archive_object->getPath());

                archive_reader = createArchiveReader(archive_object);
                file_enumerator = archive_reader->firstFile();
                if (!file_enumerator)
                    continue;
            }
            else if (!file_enumerator->nextFile() || ignore_archive_globs)
            {
                file_enumerator.reset();
                continue;
            }

            path_in_archive = file_enumerator->getFileName();
            LOG_TEST(log, "Path in archive: {}", path_in_archive);
            if (!filter(path_in_archive))
                continue;
            current_file_info = file_enumerator->getFileInfo();
        }
        else
        {
            archive_object = archives_iterator->next(processor);
            if (!archive_object)
                return {};

            if (!archive_object->getUnderlyingObject().metadata)
                archive_object->getUnderlyingObject().metadata = object_storage->getObjectMetadata(archive_object->getPath());

            archive_reader = createArchiveReader(archive_object);
            if (!archive_reader->fileExists(path_in_archive))
                continue;
            current_file_info = archive_reader->getFileInfo(path_in_archive);
        }
        break;
    }

    auto object_in_archive
        = std::make_shared<ObjectInfoInArchive>(archive_object, path_in_archive, archive_reader, std::move(current_file_info));

    if (read_keys != nullptr)
        read_keys->push_back(object_in_archive);

    return object_in_archive;
}

size_t StorageObjectStorageSource::ArchiveIterator::estimatedKeysCount()
{
    return archives_iterator->estimatedKeysCount();
}

}<|MERGE_RESOLUTION|>--- conflicted
+++ resolved
@@ -1106,16 +1106,8 @@
         {
             archive_reader = DB::createArchiveReader(
                 path_to_archive,
-<<<<<<< HEAD
-                [=, this]() { return StorageObjectStorageSource::createReadBuffer(*archive_object, object_storage, getContext(), log); },
+                [=, this]() { return createReadBuffer(*archive_object, object_storage, getContext(), log); },
                 archive_object->getUnderlyingObject().metadata->size_bytes);
-=======
-                [=, this]()
-                {
-                    return createReadBuffer(*archive_object, object_storage, getContext(), log);
-                },
-                archive_object->metadata->size_bytes);
->>>>>>> 221a2d1b
 
             archive_readers.emplace(path_to_archive, archive_reader);
         }
