--- conflicted
+++ resolved
@@ -238,12 +238,8 @@
             return chunk;
         }
 
-<<<<<<< HEAD
-        if (reader.getInputFormat() && read_context->getSettingsRef()[Setting::use_cache_for_count_from_files]
+        if (reader.getInputFormat() && getContext()->getSettingsRef()[Setting::use_cache_for_count_from_files]
             && (!key_condition || key_condition->alwaysUnknownOrTrue()))
-=======
-        if (reader.getInputFormat() && getContext()->getSettingsRef().use_cache_for_count_from_files)
->>>>>>> 26b00a5e
             addNumRowsToCache(*reader.getObjectInfo(), total_rows_in_file);
 
         total_rows_in_file = 0;
