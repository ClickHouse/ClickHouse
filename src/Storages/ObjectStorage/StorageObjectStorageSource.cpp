#include "StorageObjectStorageSource.h"
#include <memory>
#include <optional>
#include <Common/SipHash.h>
#include <Core/Settings.h>
#include <Disks/IO/AsynchronousBoundedReadBuffer.h>
#include <Disks/ObjectStorages/ObjectStorageIterator.h>
#include <Formats/FormatFactory.h>
#include <Formats/ReadSchemaUtils.h>
#include <IO/Archives/createArchiveReader.h>
#include <IO/ReadBufferFromFileBase.h>
#include <IO/CachedInMemoryReadBufferFromFile.h>
#include <Interpreters/Cache/FileCacheFactory.h>
#include <Interpreters/ExpressionActions.h>
#include <Processors/Executors/PullingPipelineExecutor.h>
#include <Processors/Sources/ConstChunkGenerator.h>
#include <Processors/Transforms/AddingDefaultsTransform.h>
#include <Processors/Transforms/ExpressionTransform.h>
#include <Processors/Transforms/ExtractColumnsTransform.h>
#include <QueryPipeline/QueryPipelineBuilder.h>
#include <Storages/Cache/SchemaCache.h>
#include <Storages/ObjectStorage/StorageObjectStorage.h>
#include <Storages/ObjectStorage/DataLakes/DataLakeConfiguration.h>
#include <Storages/VirtualColumnUtils.h>
#include <Common/parseGlobs.h>
#include <Disks/IO/CachedOnDiskReadBufferFromFile.h>
#include <Disks/ObjectStorages/IObjectStorage.h>
#include <Interpreters/Cache/FileCache.h>
#include <Interpreters/Cache/FileCacheKey.h>
#include <Interpreters/Context.h>

#include <fmt/ranges.h>


namespace fs = std::filesystem;
namespace ProfileEvents
{
    extern const Event EngineFileLikeReadFiles;
}

namespace CurrentMetrics
{
    extern const Metric StorageObjectStorageThreads;
    extern const Metric StorageObjectStorageThreadsActive;
    extern const Metric StorageObjectStorageThreadsScheduled;
}

namespace DB
{
namespace Setting
{
    extern const SettingsUInt64 max_download_buffer_size;
    extern const SettingsMaxThreads max_threads;
    extern const SettingsBool use_cache_for_count_from_files;
    extern const SettingsString filesystem_cache_name;
    extern const SettingsUInt64 filesystem_cache_boundary_alignment;
    extern const SettingsBool use_iceberg_partition_pruning;
}

namespace ErrorCodes
{
    extern const int CANNOT_COMPILE_REGEXP;
    extern const int BAD_ARGUMENTS;
    extern const int LOGICAL_ERROR;
    extern const int FILE_DOESNT_EXIST;
}

StorageObjectStorageSource::StorageObjectStorageSource(
    String name_,
    ObjectStoragePtr object_storage_,
    ConfigurationPtr configuration_,
    const ReadFromFormatInfo & info,
    const std::optional<FormatSettings> & format_settings_,
    ContextPtr context_,
    UInt64 max_block_size_,
    std::shared_ptr<IObjectIterator> file_iterator_,
    size_t max_parsing_threads_,
    bool need_only_count_)
    : SourceWithKeyCondition(info.source_header, false)
    , name(std::move(name_))
    , object_storage(object_storage_)
    , configuration(configuration_)
    , read_context(context_)
    , format_settings(format_settings_)
    , max_block_size(max_block_size_)
    , need_only_count(need_only_count_)
    , max_parsing_threads(max_parsing_threads_)
    , read_from_format_info(info)
    , create_reader_pool(std::make_shared<ThreadPool>(
        CurrentMetrics::StorageObjectStorageThreads,
        CurrentMetrics::StorageObjectStorageThreadsActive,
        CurrentMetrics::StorageObjectStorageThreadsScheduled,
        1 /* max_threads */))
    , file_iterator(file_iterator_)
    , schema_cache(StorageObjectStorage::getSchemaCache(context_, configuration->getTypeName()))
    , create_reader_scheduler(threadPoolCallbackRunnerUnsafe<ReaderHolder>(*create_reader_pool, "Reader"))
{
}

StorageObjectStorageSource::~StorageObjectStorageSource()
{
    create_reader_pool->wait();
}

void StorageObjectStorageSource::setKeyCondition(const std::optional<ActionsDAG> & filter_actions_dag, ContextPtr context_)
{
    setKeyConditionImpl(filter_actions_dag, context_, read_from_format_info.format_header);
}

std::string StorageObjectStorageSource::getUniqueStoragePathIdentifier(
    const Configuration & configuration,
    const ObjectInfo & object_info,
    bool include_connection_info)
{
    auto path = object_info.getPath();
    if (path.starts_with("/"))
        path = path.substr(1);

    if (include_connection_info)
        return fs::path(configuration.getDataSourceDescription()) / path;
    return fs::path(configuration.getNamespace()) / path;
}

std::shared_ptr<IObjectIterator> StorageObjectStorageSource::createFileIterator(
    ConfigurationPtr configuration,
    const StorageObjectStorage::QuerySettings & query_settings,
    ObjectStoragePtr object_storage,
    bool distributed_processing,
    const ContextPtr & local_context,
    const ActionsDAG::Node * predicate,
    const ActionsDAG * filter_actions_dag,
    const NamesAndTypesList & virtual_columns,
    ObjectInfos * read_keys,
    std::function<void(FileProgress)> file_progress_callback,
    bool ignore_archive_globs,
    bool skip_object_metadata)
{
    const bool is_archive = configuration->isArchive();

    if (distributed_processing)
    {
        auto distributed_iterator = std::make_unique<ReadTaskIterator>(
            local_context->getReadTaskCallback(), local_context->getSettingsRef()[Setting::max_threads]);

        if (is_archive)
            return std::make_shared<ArchiveIterator>(object_storage, configuration, std::move(distributed_iterator), local_context, nullptr);

        return distributed_iterator;
    }

    if (configuration->isNamespaceWithGlobs())
        throw Exception(ErrorCodes::BAD_ARGUMENTS,
                        "Expression can not have wildcards inside {} name", configuration->getNamespaceType());

    std::unique_ptr<IObjectIterator> iterator;
    if (configuration->isPathWithGlobs())
    {
        auto path = configuration->getPath();
        if (hasExactlyOneBracketsExpansion(path))
        {
            auto paths = expandSelectionGlob(configuration->getPath());
            iterator = std::make_unique<KeysIterator>(
                paths, object_storage, virtual_columns, is_archive ? nullptr : read_keys,
                query_settings.ignore_non_existent_file, skip_object_metadata, file_progress_callback);
        }
        else
            /// Iterate through disclosed globs and make a source for each file
            iterator = std::make_unique<GlobIterator>(
                object_storage, configuration, predicate, virtual_columns,
                local_context, is_archive ? nullptr : read_keys, query_settings.list_object_keys_size,
                query_settings.throw_on_zero_files_match, file_progress_callback);
    }
    else if (configuration->supportsFileIterator())
    {
        return configuration->iterate(
            filter_actions_dag,
            file_progress_callback,
            query_settings.list_object_keys_size,
            local_context);
    }
    else
    {
        Strings paths;

        auto filter_dag = VirtualColumnUtils::createPathAndFileFilterDAG(predicate, virtual_columns);
        if (filter_dag)
        {
            auto keys = configuration->getPaths();
            paths.reserve(keys.size());
            for (const auto & key : keys)
                paths.push_back(fs::path(configuration->getNamespace()) / key);

            VirtualColumnUtils::buildSetsForDAG(*filter_dag, local_context);
            auto actions = std::make_shared<ExpressionActions>(std::move(*filter_dag));
            VirtualColumnUtils::filterByPathOrFile(keys, paths, actions, virtual_columns, local_context);
            paths = keys;
        }
        else
        {
            paths = configuration->getPaths();
        }

        iterator = std::make_unique<KeysIterator>(
            paths, object_storage, virtual_columns, is_archive ? nullptr : read_keys,
            query_settings.ignore_non_existent_file, /*skip_object_metadata=*/false, file_progress_callback);
    }

    if (is_archive)
    {
        return std::make_shared<ArchiveIterator>(object_storage, configuration, std::move(iterator), local_context, read_keys, ignore_archive_globs);
    }

    return iterator;
}

void StorageObjectStorageSource::lazyInitialize()
{
    if (initialized)
        return;

    reader = createReader();
    if (reader)
        reader_future = createReaderAsync();
    initialized = true;
}

Chunk StorageObjectStorageSource::generate()
{

    lazyInitialize();

    while (true)
    {
        if (isCancelled() || !reader)
        {
            if (reader)
                reader->cancel();
            break;
        }

        Chunk chunk;
        if (reader->pull(chunk))
        {
            UInt64 num_rows = chunk.getNumRows();
            total_rows_in_file += num_rows;

            size_t chunk_size = 0;
            if (const auto * input_format = reader.getInputFormat())
                chunk_size = input_format->getApproxBytesReadForChunk();

            progress(num_rows, chunk_size ? chunk_size : chunk.bytes());

            const auto & object_info = reader.getObjectInfo();
            const auto & filename = object_info->getFileName();
            std::string full_path = object_info->getPath();

            if (!full_path.starts_with(configuration->getPath()))
                full_path = fs::path(configuration->getPath()) / object_info->getPath();

            chassert(object_info->metadata);

            VirtualColumnUtils::addRequestedFileLikeStorageVirtualsToChunk(
                chunk,
                read_from_format_info.requested_virtual_columns,
                {.path = getUniqueStoragePathIdentifier(*configuration, *object_info, false),
                 .size = object_info->isArchive() ? object_info->fileSizeInArchive() : object_info->metadata->size_bytes,
                 .filename = &filename,
                 .last_modified = object_info->metadata->last_modified,
                 .etag = &(object_info->metadata->etag)},
                read_context);

#if USE_PARQUET && USE_AWS_S3
            if (chunk_size && chunk.hasColumns())
            {
                /// Old delta lake code which needs to be deprecated in favour of DeltaLakeMetadataDeltaKernel.
                if (dynamic_cast<const DeltaLakeMetadata *>(configuration.get()))
                {
                    /// This is an awful temporary crutch,
                    /// which will be removed once DeltaKernel is used by default for DeltaLake.
                    /// (Because it does not make sense to support it in a nice way
                    /// because the code will be removed ASAP anyway)
                    if (configuration->isDataLakeConfiguration())
                    {
                        /// A terrible crutch, but it this code will be removed next month.
                        DeltaLakePartitionColumns partition_columns;
                        if (auto * delta_conf_s3 = dynamic_cast<StorageS3DeltaLakeConfiguration *>(configuration.get()))
                        {
                            partition_columns = delta_conf_s3->getDeltaLakePartitionColumns();
                        }
                        else if (auto * delta_conf_local = dynamic_cast<StorageLocalDeltaLakeConfiguration *>(configuration.get()))
                        {
                            partition_columns = delta_conf_local->getDeltaLakePartitionColumns();
                        }
                        if (!partition_columns.empty())
                        {
                            auto partition_values = partition_columns.find(full_path);
                            if (partition_values != partition_columns.end())
                            {
                                for (const auto & [name_and_type, value] : partition_values->second)
                                {
                                    if (!read_from_format_info.source_header.has(name_and_type.name))
                                        continue;

                                    const auto column_pos = read_from_format_info.source_header.getPositionByName(name_and_type.name);
                                    auto partition_column = name_and_type.type->createColumnConst(chunk.getNumRows(), value)->convertToFullColumnIfConst();
                                    /// This column is filled with default value now, remove it.
                                    chunk.erase(column_pos);
                                    /// Add correct values.
                                    if (column_pos < chunk.getNumColumns())
                                        chunk.addColumn(column_pos, std::move(partition_column));
                                    else
                                        chunk.addColumn(std::move(partition_column));
                                }
                            }
                        }

                    }
                }
            }
#endif

            return chunk;
        }

        if (reader.getInputFormat() && read_context->getSettingsRef()[Setting::use_cache_for_count_from_files]
            && (!key_condition || key_condition->alwaysUnknownOrTrue()))
            addNumRowsToCache(*reader.getObjectInfo(), total_rows_in_file);

        total_rows_in_file = 0;

        assert(reader_future.valid());
        reader = reader_future.get();

        if (!reader)
            break;

        /// Even if task is finished the thread may be not freed in pool.
        /// So wait until it will be freed before scheduling a new task.
        create_reader_pool->wait();
        reader_future = createReaderAsync();
    }

    return {};
}

void StorageObjectStorageSource::addNumRowsToCache(const ObjectInfo & object_info, size_t num_rows)
{
    const auto cache_key = getKeyForSchemaCache(
        getUniqueStoragePathIdentifier(*configuration, object_info), configuration->format, format_settings, read_context);
    schema_cache.addNumRows(cache_key, num_rows);
}

StorageObjectStorageSource::ReaderHolder StorageObjectStorageSource::createReader()
{
    return createReader(
        0,
        file_iterator,
        configuration,
        object_storage,
        read_from_format_info,
        format_settings,
        key_condition,
        read_context,
        &schema_cache,
        log,
        max_block_size,
        max_parsing_threads,
        need_only_count);
}

StorageObjectStorageSource::ReaderHolder StorageObjectStorageSource::createReader(
    size_t processor,
    const std::shared_ptr<IObjectIterator> & file_iterator,
    const ConfigurationPtr & configuration,
    const ObjectStoragePtr & object_storage,
    ReadFromFormatInfo & read_from_format_info,
    const std::optional<FormatSettings> & format_settings,
    const std::shared_ptr<const KeyCondition> & key_condition_,
    const ContextPtr & context_,
    SchemaCache * schema_cache,
    const LoggerPtr & log,
    size_t max_block_size,
    size_t max_parsing_threads,
    bool need_only_count)
{
    ObjectInfoPtr object_info;
    auto query_settings = configuration->getQuerySettings(context_);

    do
    {
        object_info = file_iterator->next(processor);

        if (!object_info || object_info->getPath().empty())
            return {};

        if (!object_info->metadata)
        {
            const auto & path = object_info->isArchive() ? object_info->getPathToArchive() : object_info->getPath();

            if (query_settings.ignore_non_existent_file)
            {
                auto metadata = object_storage->tryGetObjectMetadata(path);
                if (!metadata)
                    return {};

                object_info->metadata = metadata;
            }
            else
                object_info->metadata = object_storage->getObjectMetadata(path);
        }
    }
    while (query_settings.skip_empty_files && object_info->metadata->size_bytes == 0);

    QueryPipelineBuilder builder;
    std::shared_ptr<ISource> source;
    std::unique_ptr<ReadBuffer> read_buf;

    auto try_get_num_rows_from_cache = [&]() -> std::optional<size_t>
    {
        if (!schema_cache)
            return std::nullopt;

        const auto cache_key = getKeyForSchemaCache(
            getUniqueStoragePathIdentifier(*configuration, *object_info),
            configuration->format,
            format_settings,
            context_);

        auto get_last_mod_time = [&]() -> std::optional<time_t>
        {
            return object_info->metadata
                ? std::optional<size_t>(object_info->metadata->last_modified.epochTime())
                : std::nullopt;
        };
        return schema_cache->tryGetNumRows(cache_key, get_last_mod_time);
    };

    std::optional<size_t> num_rows_from_cache
        = need_only_count && context_->getSettingsRef()[Setting::use_cache_for_count_from_files] ? try_get_num_rows_from_cache() : std::nullopt;

    if (num_rows_from_cache)
    {
        /// We should not return single chunk with all number of rows,
        /// because there is a chance that this chunk will be materialized later
        /// (it can cause memory problems even with default values in columns or when virtual columns are requested).
        /// Instead, we use special ConstChunkGenerator that will generate chunks
        /// with max_block_size rows until total number of rows is reached.
        builder.init(Pipe(std::make_shared<ConstChunkGenerator>(
                              read_from_format_info.format_header, *num_rows_from_cache, max_block_size)));
    }
    else
    {
        CompressionMethod compression_method;
        if (const auto * object_info_in_archive = dynamic_cast<const ArchiveIterator::ObjectInfoInArchive *>(object_info.get()))
        {
            compression_method = chooseCompressionMethod(configuration->getPathInArchive(), configuration->compression_method);
            const auto & archive_reader = object_info_in_archive->archive_reader;
            read_buf = archive_reader->readFile(object_info_in_archive->path_in_archive, /*throw_on_not_found=*/true);
        }
        else
        {
            compression_method = chooseCompressionMethod(object_info->getFileName(), configuration->compression_method);
            read_buf = createReadBuffer(*object_info, object_storage, context_, log);
        }

        Block initial_header = read_from_format_info.format_header;

        if (auto initial_schema = configuration->getInitialSchemaByPath(context_, object_info->getPath()))
        {
            Block sample_header;
            for (const auto & [name, type] : *initial_schema)
            {
                sample_header.insert({type->createColumn(), type, name});
            }
            initial_header = sample_header;
        }


        auto input_format = FormatFactory::instance().getInput(
            configuration->format,
            *read_buf,
            initial_header,
            context_,
            max_block_size,
            format_settings,
            need_only_count ? 1 : max_parsing_threads,
            std::nullopt,
            true /* is_remote_fs */,
            compression_method,
            need_only_count);

        input_format->setSerializationHints(read_from_format_info.serialization_hints);

        if (key_condition_)
            input_format->setKeyCondition(key_condition_);

        if (need_only_count)
            input_format->needOnlyCount();

        builder.init(Pipe(input_format));

        std::shared_ptr<const ActionsDAG> transformer;
        if (object_info->data_lake_metadata)
            transformer = object_info->data_lake_metadata->transform;
        else
            transformer = configuration->getSchemaTransformer(context_, object_info->getPath());

        if (transformer)
        {
            auto schema_modifying_actions = std::make_shared<ExpressionActions>(transformer->clone());
            builder.addSimpleTransform([&](const Block & header)
            {
                return std::make_shared<ExpressionTransform>(header, schema_modifying_actions);
            });
        }

        if (read_from_format_info.columns_description.hasDefaults())
        {
            builder.addSimpleTransform(
                [&](const Block & header)
                {
                    return std::make_shared<AddingDefaultsTransform>(header, read_from_format_info.columns_description, *input_format, context_);
                });
        }

        source = input_format;
    }

    /// Add ExtractColumnsTransform to extract requested columns/subcolumns
    /// from chunk read by IInputFormat.
    builder.addSimpleTransform([&](const Block & header)
    {
        return std::make_shared<ExtractColumnsTransform>(header, read_from_format_info.requested_columns);
    });

    auto pipeline = std::make_unique<QueryPipeline>(QueryPipelineBuilder::getPipeline(std::move(builder)));
    auto current_reader = std::make_unique<PullingPipelineExecutor>(*pipeline);

    ProfileEvents::increment(ProfileEvents::EngineFileLikeReadFiles);

    return ReaderHolder(
        object_info, std::move(read_buf), std::move(source), std::move(pipeline), std::move(current_reader));
}

std::future<StorageObjectStorageSource::ReaderHolder> StorageObjectStorageSource::createReaderAsync()
{
    return create_reader_scheduler([=, this] { return createReader(); }, Priority{});
}

std::unique_ptr<ReadBufferFromFileBase> StorageObjectStorageSource::createReadBuffer(
    ObjectInfo & object_info, const ObjectStoragePtr & object_storage, const ContextPtr & context_, const LoggerPtr & log, const std::optional<ReadSettings> & read_settings)
{
    const auto & settings = context_->getSettingsRef();
    const auto & effective_read_settings = read_settings.has_value() ? read_settings.value() : context_->getReadSettings();

    const auto filesystem_cache_name = settings[Setting::filesystem_cache_name].value;
<<<<<<< HEAD
    bool use_fs_cache = read_settings.enable_filesystem_cache
=======
    bool use_cache = effective_read_settings.enable_filesystem_cache
>>>>>>> 4ebf30c8
        && !filesystem_cache_name.empty()
        && (object_storage->getType() == ObjectStorageType::Azure
            || object_storage->getType() == ObjectStorageType::S3);
    bool use_page_cache = !use_fs_cache && read_settings.page_cache && read_settings.use_page_cache_for_object_storage;

<<<<<<< HEAD
    if (!object_info.metadata && (use_page_cache || use_fs_cache))
=======
    if (!object_info.metadata)
    {
        if (!use_cache)
            return object_storage->readObject(StoredObject(object_info.getPath()), effective_read_settings);

>>>>>>> 4ebf30c8
        object_info.metadata = object_storage->getObjectMetadata(object_info.getPath());

    if ((use_page_cache || use_fs_cache) && object_info.metadata->etag.empty())
    {
        LOG_WARNING(log, "Cannot use filesystem or page cache, no etag specified");
        use_page_cache = false;
        use_fs_cache = false;
    }

    const auto & object_size = object_info.metadata->size_bytes;

    auto modified_read_settings = effective_read_settings.adjustBufferSize(object_size);
    /// FIXME: Changing this setting to default value breaks something around parquet reading
    modified_read_settings.remote_read_min_bytes_for_seek = modified_read_settings.remote_fs_buffer_size;

    // Create a read buffer that will prefetch the first ~1 MB of the file.
    // When reading lots of tiny files, this prefetching almost doubles the throughput.
    // For bigger files, parallel reading is more useful.
    const bool object_too_small = object_size <= 2 * context_->getSettingsRef()[Setting::max_download_buffer_size];
    const bool use_prefetch = object_too_small
        && modified_read_settings.remote_fs_method == RemoteFSReadMethod::threadpool
        && modified_read_settings.remote_fs_prefetch;

<<<<<<< HEAD
    /// FIXME: Use async buffer if use_cache,
    /// because CachedOnDiskReadBufferFromFile does not work as an independent buffer currently.
    const bool use_async_buffer = use_prefetch || use_fs_cache;

    if (use_async_buffer || use_page_cache)
        modified_read_settings.remote_read_buffer_use_external_buffer = true;
=======
    bool use_async_buffer = false;
    ReadSettings nested_buffer_read_settings;
    if (use_prefetch || use_cache)
    {
        nested_buffer_read_settings.remote_read_buffer_use_external_buffer = true;

        /// FIXME: Use async buffer if use_cache,
        /// because CachedOnDiskReadBufferFromFile does not work as an independent buffer currently.
        use_async_buffer = true;
    }
>>>>>>> 4ebf30c8

    std::unique_ptr<ReadBufferFromFileBase> impl;
    if (use_fs_cache)
    {
        SipHash hash;
        hash.update(object_info.getPath());
        hash.update(object_info.metadata->etag);

        const auto cache_key = FileCacheKey::fromKey(hash.get128());
        auto cache = FileCacheFactory::instance().get(filesystem_cache_name);

<<<<<<< HEAD
        auto read_buffer_creator = [path = object_info.getPath(), object_size, modified_read_settings, object_storage]()
        {
            return object_storage->readObject(StoredObject(path, "", object_size), modified_read_settings);
        };

        modified_read_settings.filesystem_cache_boundary_alignment = settings[Setting::filesystem_cache_boundary_alignment];

        impl = std::make_unique<CachedOnDiskReadBufferFromFile>(
            object_info.getPath(),
            cache_key,
            cache,
            FileCache::getCommonUser(),
            read_buffer_creator,
            modified_read_settings,
            std::string(CurrentThread::getQueryId()),
            object_size,
            /* allow_seeks= */true,
            /* use_external_buffer= */true,
            /* read_until_position= */std::nullopt,
            context_->getFilesystemCacheLog());

        LOG_TEST(
            log,
            "Using filesystem cache `{}` (path: {}, etag: {}, hash: {})",
            filesystem_cache_name,
            object_info.getPath(),
            object_info.metadata->etag,
            toString(hash.get128()));
=======
            auto read_buffer_creator = [path = object_info.getPath(), object_size, nested_buffer_read_settings, object_storage]()
            {
                return object_storage->readObject(StoredObject(path, "", object_size), nested_buffer_read_settings);
            };

            modified_read_settings.filesystem_cache_boundary_alignment = settings[Setting::filesystem_cache_boundary_alignment];

            impl = std::make_unique<CachedOnDiskReadBufferFromFile>(
                object_info.getPath(),
                cache_key,
                cache,
                FileCache::getCommonUser(),
                read_buffer_creator,
                use_async_buffer ? nested_buffer_read_settings : effective_read_settings,
                std::string(CurrentThread::getQueryId()),
                object_size,
                /* allow_seeks */true,
                /* use_external_buffer */use_async_buffer,
                /* read_until_position */std::nullopt,
                context_->getFilesystemCacheLog());

            LOG_TEST(
                log,
                "Using filesystem cache `{}` (path: {}, etag: {}, hash: {})",
                filesystem_cache_name,
                object_info.getPath(),
                object_info.metadata->etag,
                toString(hash.get128()));
        }
>>>>>>> 4ebf30c8
    }

    if (!impl)
        impl = object_storage->readObject(StoredObject(object_info.getPath(), "", object_size), nested_buffer_read_settings);

    if (use_page_cache)
    {
        PageCacheKey key = {.path = "s3:" + object_info.getPath(), .file_version = "etag:" + object_info.metadata->etag};
        impl = std::make_unique<CachedInMemoryReadBufferFromFile>(key, read_settings.page_cache, std::move(impl), modified_read_settings);
    }

    if (!use_async_buffer)
        return impl;

    LOG_TRACE(log, "Downloading object of size {} with initial prefetch", object_size);

    bool prefer_bigger_buffer_size = effective_read_settings.filesystem_cache_prefer_bigger_buffer_size && impl->isCached();
    size_t buffer_size = prefer_bigger_buffer_size
        ? std::max<size_t>(effective_read_settings.remote_fs_buffer_size, DBMS_DEFAULT_BUFFER_SIZE)
        : effective_read_settings.remote_fs_buffer_size;
    if (object_size)
        buffer_size = std::min<size_t>(object_size, buffer_size);

    auto & reader = context_->getThreadPoolReader(FilesystemReaderType::ASYNCHRONOUS_REMOTE_FS_READER);
    impl = std::make_unique<AsynchronousBoundedReadBuffer>(
        std::move(impl),
        reader,
        modified_read_settings,
        buffer_size,
        modified_read_settings.remote_read_min_bytes_for_seek,
        context_->getAsyncReadCounters(),
        context_->getFilesystemReadPrefetchesLog());

    if (use_prefetch)
    {
        impl->setReadUntilEnd();
        impl->prefetch(DEFAULT_PREFETCH_PRIORITY);
    }

    return impl;
}

StorageObjectStorageSource::GlobIterator::GlobIterator(
    ObjectStoragePtr object_storage_,
    ConfigurationPtr configuration_,
    const ActionsDAG::Node * predicate,
    const NamesAndTypesList & virtual_columns_,
    ContextPtr context_,
    ObjectInfos * read_keys_,
    size_t list_object_keys_size,
    bool throw_on_zero_files_match_,
    std::function<void(FileProgress)> file_progress_callback_)
    : WithContext(context_)
    , object_storage(object_storage_)
    , configuration(configuration_)
    , virtual_columns(virtual_columns_)
    , throw_on_zero_files_match(throw_on_zero_files_match_)
    , log(getLogger("GlobIterator"))
    , read_keys(read_keys_)
    , local_context(context_)
    , file_progress_callback(file_progress_callback_)
{
    if (configuration->isNamespaceWithGlobs())
    {
        throw Exception(ErrorCodes::BAD_ARGUMENTS, "Expression can not have wildcards inside namespace name");
    }
    if (configuration->isPathWithGlobs())
    {
        const auto key_with_globs = configuration_->getPath();
        const auto key_prefix = configuration->getPathWithoutGlobs();

        object_storage_iterator = object_storage->iterate(key_prefix, list_object_keys_size);

        matcher = std::make_unique<re2::RE2>(makeRegexpPatternFromGlobs(key_with_globs));
        if (!matcher->ok())
        {
            throw Exception(ErrorCodes::CANNOT_COMPILE_REGEXP, "Cannot compile regex from glob ({}): {}", key_with_globs, matcher->error());
        }

        recursive = key_with_globs == "/**";
        if (auto filter_dag = VirtualColumnUtils::createPathAndFileFilterDAG(predicate, virtual_columns))
        {
            VirtualColumnUtils::buildSetsForDAG(*filter_dag, getContext());
            filter_expr = std::make_shared<ExpressionActions>(std::move(*filter_dag));
        }
    }
    else
    {
        throw Exception(
            ErrorCodes::BAD_ARGUMENTS,
            "Using glob iterator with path without globs is not allowed (used path: {})",
            configuration->getPath());
    }
}

size_t StorageObjectStorageSource::GlobIterator::estimatedKeysCount()
{
    if (object_infos.empty() && !is_finished && object_storage_iterator->isValid())
    {
        /// 1000 files were listed, and we cannot make any estimation of _how many more_ there are (because we list bucket lazily);
        /// If there are more objects in the bucket, limiting the number of streams is the last thing we may want to do
        /// as it would lead to serious slow down of the execution, since objects are going
        /// to be fetched sequentially rather than in-parallel with up to <max_threads> times.
        return std::numeric_limits<size_t>::max();
    }
    return object_infos.size();
}

StorageObjectStorage::ObjectInfoPtr StorageObjectStorageSource::GlobIterator::next(size_t processor)
{
    std::lock_guard lock(next_mutex);
    auto object_info = nextUnlocked(processor);
    if (first_iteration && !object_info && throw_on_zero_files_match)
    {
        throw Exception(ErrorCodes::FILE_DOESNT_EXIST,
                        "Can not match any files with path {}",
                        configuration->getPath());
    }
    first_iteration = false;
    return object_info;
}

StorageObjectStorage::ObjectInfoPtr StorageObjectStorageSource::GlobIterator::nextUnlocked(size_t /* processor */)
{
    bool current_batch_processed = object_infos.empty() || index >= object_infos.size();
    if (is_finished && current_batch_processed)
        return {};

    if (current_batch_processed)
    {
        ObjectInfos new_batch;
        while (new_batch.empty())
        {
            auto result = object_storage_iterator->getCurrentBatchAndScheduleNext();
            if (!result.has_value())
            {
                is_finished = true;
                return {};
            }

            new_batch = std::move(result.value());
            for (auto it = new_batch.begin(); it != new_batch.end();)
            {
                if (!recursive && !re2::RE2::FullMatch((*it)->getPath(), *matcher))
                    it = new_batch.erase(it);
                else
                    ++it;
            }

            if (filter_expr)
            {
                std::vector<String> paths;
                paths.reserve(new_batch.size());
                for (const auto & object_info : new_batch)
                    paths.push_back(getUniqueStoragePathIdentifier(*configuration, *object_info, false));

                VirtualColumnUtils::filterByPathOrFile(new_batch, paths, filter_expr, virtual_columns, local_context);

                LOG_TEST(log, "Filtered files: {} -> {}", paths.size(), new_batch.size());
            }
        }

        index = 0;

        if (read_keys)
            read_keys->insert(read_keys->end(), new_batch.begin(), new_batch.end());

        object_infos = std::move(new_batch);

        if (file_progress_callback)
        {
            for (const auto & object_info : object_infos)
            {
                chassert(object_info->metadata);
                file_progress_callback(FileProgress(0, object_info->metadata->size_bytes));
            }
        }
    }

    if (index >= object_infos.size())
    {
        throw Exception(
            ErrorCodes::LOGICAL_ERROR,
            "Index out of bound for blob metadata. Index: {}, size: {}",
            index, object_infos.size());
    }

    return object_infos[index++];
}

StorageObjectStorageSource::KeysIterator::KeysIterator(
    const Strings & keys_,
    ObjectStoragePtr object_storage_,
    const NamesAndTypesList & virtual_columns_,
    ObjectInfos * read_keys_,
    bool ignore_non_existent_files_,
    bool skip_object_metadata_,
    std::function<void(FileProgress)> file_progress_callback_)
    : object_storage(object_storage_)
    , virtual_columns(virtual_columns_)
    , file_progress_callback(file_progress_callback_)
    , keys(keys_)
    , ignore_non_existent_files(ignore_non_existent_files_)
    , skip_object_metadata(skip_object_metadata_)
{
    if (read_keys_)
    {
        /// TODO: should we add metadata if we anyway fetch it if file_progress_callback is passed?
        for (auto && key : keys)
        {
            auto object_info = std::make_shared<ObjectInfo>(key);
            read_keys_->emplace_back(object_info);
        }
    }
}

StorageObjectStorage::ObjectInfoPtr StorageObjectStorageSource::KeysIterator::next(size_t /* processor */)
{
    while (true)
    {
        size_t current_index = index.fetch_add(1, std::memory_order_relaxed);
        if (current_index >= keys.size())
            return nullptr;

        auto key = keys[current_index];

        ObjectMetadata object_metadata{};
        if (!skip_object_metadata)
        {
            if (ignore_non_existent_files)
            {
                auto metadata = object_storage->tryGetObjectMetadata(key);
                if (!metadata)
                    continue;
                object_metadata = *metadata;
            }
            else
                object_metadata = object_storage->getObjectMetadata(key);
        }

        if (file_progress_callback)
            file_progress_callback(FileProgress(0, object_metadata.size_bytes));

        return std::make_shared<ObjectInfo>(key, object_metadata);
    }
}

StorageObjectStorageSource::ReaderHolder::ReaderHolder(
    ObjectInfoPtr object_info_,
    std::unique_ptr<ReadBuffer> read_buf_,
    std::shared_ptr<ISource> source_,
    std::unique_ptr<QueryPipeline> pipeline_,
    std::unique_ptr<PullingPipelineExecutor> reader_)
    : object_info(std::move(object_info_))
    , read_buf(std::move(read_buf_))
    , source(std::move(source_))
    , pipeline(std::move(pipeline_))
    , reader(std::move(reader_))
{
}

StorageObjectStorageSource::ReaderHolder &
StorageObjectStorageSource::ReaderHolder::operator=(ReaderHolder && other) noexcept
{
    /// The order of destruction is important.
    /// reader uses pipeline, pipeline uses read_buf.
    reader = std::move(other.reader);
    pipeline = std::move(other.pipeline);
    source = std::move(other.source);
    read_buf = std::move(other.read_buf);
    object_info = std::move(other.object_info);
    return *this;
}

StorageObjectStorageSource::ReadTaskIterator::ReadTaskIterator(
    const ReadTaskCallback & callback_, size_t max_threads_count)
    : callback(callback_)
{
    ThreadPool pool(
        CurrentMetrics::StorageObjectStorageThreads,
        CurrentMetrics::StorageObjectStorageThreadsActive,
        CurrentMetrics::StorageObjectStorageThreadsScheduled, max_threads_count);

    auto pool_scheduler = threadPoolCallbackRunnerUnsafe<String>(pool, "ReadTaskIter");

    std::vector<std::future<String>> keys;
    keys.reserve(max_threads_count);
    for (size_t i = 0; i < max_threads_count; ++i)
        keys.push_back(pool_scheduler([this] { return callback(); }, Priority{}));

    pool.wait();
    buffer.reserve(max_threads_count);
    for (auto & key_future : keys)
    {
        auto key = key_future.get();
        if (key.empty())
            continue;

        buffer.emplace_back(std::make_shared<ObjectInfo>(key, std::nullopt));
    }
}

StorageObjectStorage::ObjectInfoPtr StorageObjectStorageSource::ReadTaskIterator::next(size_t)
{
    size_t current_index = index.fetch_add(1, std::memory_order_relaxed);
    if (current_index >= buffer.size())
    {
        auto key = callback();
        if (key.empty())
            return nullptr;

        return std::make_shared<ObjectInfo>(key, std::nullopt);
    }

    return buffer[current_index];
}

static IArchiveReader::NameFilter createArchivePathFilter(const std::string & archive_pattern)
{
    auto matcher = std::make_shared<re2::RE2>(makeRegexpPatternFromGlobs(archive_pattern));
    if (!matcher->ok())
    {
        throw Exception(ErrorCodes::CANNOT_COMPILE_REGEXP,
                        "Cannot compile regex from glob ({}): {}",
                        archive_pattern, matcher->error());
    }
    return [matcher](const std::string & p) mutable { return re2::RE2::FullMatch(p, *matcher); };
}

StorageObjectStorageSource::ArchiveIterator::ObjectInfoInArchive::ObjectInfoInArchive(
    ObjectInfoPtr archive_object_,
    const std::string & path_in_archive_,
    std::shared_ptr<IArchiveReader> archive_reader_,
    IArchiveReader::FileInfo && file_info_)
    : archive_object(archive_object_), path_in_archive(path_in_archive_), archive_reader(archive_reader_), file_info(file_info_)
{
}

StorageObjectStorageSource::ArchiveIterator::ArchiveIterator(
    ObjectStoragePtr object_storage_,
    ConfigurationPtr configuration_,
    std::unique_ptr<IObjectIterator> archives_iterator_,
    ContextPtr context_,
    ObjectInfos * read_keys_,
    bool ignore_archive_globs_)
    : WithContext(context_)
    , object_storage(object_storage_)
    , is_path_in_archive_with_globs(configuration_->isPathInArchiveWithGlobs())
    , archives_iterator(std::move(archives_iterator_))
    , filter(is_path_in_archive_with_globs ? createArchivePathFilter(configuration_->getPathInArchive()) : IArchiveReader::NameFilter{})
    , log(getLogger("ArchiveIterator"))
    , path_in_archive(is_path_in_archive_with_globs ? "" : configuration_->getPathInArchive())
    , read_keys(read_keys_)
    , ignore_archive_globs(ignore_archive_globs_)
{
}

std::shared_ptr<IArchiveReader>
StorageObjectStorageSource::ArchiveIterator::createArchiveReader(ObjectInfoPtr object_info) const
{
    const auto size = object_info->metadata->size_bytes;
    return DB::createArchiveReader(
        /* path_to_archive */object_info->getPath(),
        /* archive_read_function */[=, this]()
        {
            return StorageObjectStorageSource::createReadBuffer(*object_info, object_storage, getContext(), log);
        },
        /* archive_size */size);
}

ObjectInfoPtr StorageObjectStorageSource::ArchiveIterator::next(size_t processor)
{
    std::unique_lock lock{next_mutex};
    IArchiveReader::FileInfo current_file_info{};
    while (true)
    {
        if (filter)
        {
            if (!file_enumerator)
            {
                archive_object = archives_iterator->next(processor);
                if (!archive_object)
                    return {};

                if (!archive_object->metadata)
                    archive_object->metadata = object_storage->getObjectMetadata(archive_object->getPath());

                archive_reader = createArchiveReader(archive_object);
                file_enumerator = archive_reader->firstFile();
                if (!file_enumerator)
                    continue;
            }
            else if (!file_enumerator->nextFile() || ignore_archive_globs)
            {
                file_enumerator.reset();
                continue;
            }

            path_in_archive = file_enumerator->getFileName();
            if (!filter(path_in_archive))
                continue;
            current_file_info = file_enumerator->getFileInfo();
        }
        else
        {
            archive_object = archives_iterator->next(processor);
            if (!archive_object)
                return {};

            if (!archive_object->metadata)
                archive_object->metadata = object_storage->getObjectMetadata(archive_object->getPath());

            archive_reader = createArchiveReader(archive_object);
            if (!archive_reader->fileExists(path_in_archive))
                continue;
            current_file_info = archive_reader->getFileInfo(path_in_archive);
        }
        break;
    }

    auto object_in_archive
        = std::make_shared<ObjectInfoInArchive>(archive_object, path_in_archive, archive_reader, std::move(current_file_info));

    if (read_keys != nullptr)
        read_keys->push_back(object_in_archive);

    return object_in_archive;
}

size_t StorageObjectStorageSource::ArchiveIterator::estimatedKeysCount()
{
    return archives_iterator->estimatedKeysCount();
}

}<|MERGE_RESOLUTION|>--- conflicted
+++ resolved
@@ -554,25 +554,13 @@
     const auto & effective_read_settings = read_settings.has_value() ? read_settings.value() : context_->getReadSettings();
 
     const auto filesystem_cache_name = settings[Setting::filesystem_cache_name].value;
-<<<<<<< HEAD
-    bool use_fs_cache = read_settings.enable_filesystem_cache
-=======
-    bool use_cache = effective_read_settings.enable_filesystem_cache
->>>>>>> 4ebf30c8
+    bool use_fs_cache = effective_read_settings.enable_filesystem_cache
         && !filesystem_cache_name.empty()
         && (object_storage->getType() == ObjectStorageType::Azure
             || object_storage->getType() == ObjectStorageType::S3);
-    bool use_page_cache = !use_fs_cache && read_settings.page_cache && read_settings.use_page_cache_for_object_storage;
-
-<<<<<<< HEAD
+    bool use_page_cache = !use_fs_cache && effective_read_settings.page_cache && effective_read_settings.use_page_cache_for_object_storage;
+
     if (!object_info.metadata && (use_page_cache || use_fs_cache))
-=======
-    if (!object_info.metadata)
-    {
-        if (!use_cache)
-            return object_storage->readObject(StoredObject(object_info.getPath()), effective_read_settings);
-
->>>>>>> 4ebf30c8
         object_info.metadata = object_storage->getObjectMetadata(object_info.getPath());
 
     if ((use_page_cache || use_fs_cache) && object_info.metadata->etag.empty())
@@ -596,25 +584,13 @@
         && modified_read_settings.remote_fs_method == RemoteFSReadMethod::threadpool
         && modified_read_settings.remote_fs_prefetch;
 
-<<<<<<< HEAD
-    /// FIXME: Use async buffer if use_cache,
+    /// FIXME: Use async buffer if use_fs_cache,
     /// because CachedOnDiskReadBufferFromFile does not work as an independent buffer currently.
     const bool use_async_buffer = use_prefetch || use_fs_cache;
+    ReadSettings nested_buffer_read_settings;
 
     if (use_async_buffer || use_page_cache)
-        modified_read_settings.remote_read_buffer_use_external_buffer = true;
-=======
-    bool use_async_buffer = false;
-    ReadSettings nested_buffer_read_settings;
-    if (use_prefetch || use_cache)
-    {
         nested_buffer_read_settings.remote_read_buffer_use_external_buffer = true;
-
-        /// FIXME: Use async buffer if use_cache,
-        /// because CachedOnDiskReadBufferFromFile does not work as an independent buffer currently.
-        use_async_buffer = true;
-    }
->>>>>>> 4ebf30c8
 
     std::unique_ptr<ReadBufferFromFileBase> impl;
     if (use_fs_cache)
@@ -626,10 +602,9 @@
         const auto cache_key = FileCacheKey::fromKey(hash.get128());
         auto cache = FileCacheFactory::instance().get(filesystem_cache_name);
 
-<<<<<<< HEAD
-        auto read_buffer_creator = [path = object_info.getPath(), object_size, modified_read_settings, object_storage]()
-        {
-            return object_storage->readObject(StoredObject(path, "", object_size), modified_read_settings);
+        auto read_buffer_creator = [path = object_info.getPath(), object_size, nested_buffer_read_settings, object_storage]()
+        {
+            return object_storage->readObject(StoredObject(path, "", object_size), nested_buffer_read_settings);
         };
 
         modified_read_settings.filesystem_cache_boundary_alignment = settings[Setting::filesystem_cache_boundary_alignment];
@@ -640,11 +615,11 @@
             cache,
             FileCache::getCommonUser(),
             read_buffer_creator,
-            modified_read_settings,
+            use_async_buffer ? nested_buffer_read_settings : effective_read_settings,
             std::string(CurrentThread::getQueryId()),
             object_size,
             /* allow_seeks= */true,
-            /* use_external_buffer= */true,
+            /* use_external_buffer= */use_async_buffer,
             /* read_until_position= */std::nullopt,
             context_->getFilesystemCacheLog());
 
@@ -655,37 +630,6 @@
             object_info.getPath(),
             object_info.metadata->etag,
             toString(hash.get128()));
-=======
-            auto read_buffer_creator = [path = object_info.getPath(), object_size, nested_buffer_read_settings, object_storage]()
-            {
-                return object_storage->readObject(StoredObject(path, "", object_size), nested_buffer_read_settings);
-            };
-
-            modified_read_settings.filesystem_cache_boundary_alignment = settings[Setting::filesystem_cache_boundary_alignment];
-
-            impl = std::make_unique<CachedOnDiskReadBufferFromFile>(
-                object_info.getPath(),
-                cache_key,
-                cache,
-                FileCache::getCommonUser(),
-                read_buffer_creator,
-                use_async_buffer ? nested_buffer_read_settings : effective_read_settings,
-                std::string(CurrentThread::getQueryId()),
-                object_size,
-                /* allow_seeks */true,
-                /* use_external_buffer */use_async_buffer,
-                /* read_until_position */std::nullopt,
-                context_->getFilesystemCacheLog());
-
-            LOG_TEST(
-                log,
-                "Using filesystem cache `{}` (path: {}, etag: {}, hash: {})",
-                filesystem_cache_name,
-                object_info.getPath(),
-                object_info.metadata->etag,
-                toString(hash.get128()));
-        }
->>>>>>> 4ebf30c8
     }
 
     if (!impl)
@@ -694,7 +638,7 @@
     if (use_page_cache)
     {
         PageCacheKey key = {.path = "s3:" + object_info.getPath(), .file_version = "etag:" + object_info.metadata->etag};
-        impl = std::make_unique<CachedInMemoryReadBufferFromFile>(key, read_settings.page_cache, std::move(impl), modified_read_settings);
+        impl = std::make_unique<CachedInMemoryReadBufferFromFile>(key, effective_read_settings.page_cache, std::move(impl), modified_read_settings);
     }
 
     if (!use_async_buffer)
