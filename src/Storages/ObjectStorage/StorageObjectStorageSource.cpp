#include <memory>
#include <optional>
#include <Core/Settings.h>
#include <Disks/IO/AsynchronousBoundedReadBuffer.h>
#include <Disks/IO/CachedOnDiskReadBufferFromFile.h>
#include <Disks/ObjectStorages/IObjectStorage.h>
#include <Disks/ObjectStorages/ObjectStorageIterator.h>
#include <Formats/FormatFactory.h>
#include <Formats/ReadSchemaUtils.h>
#include <IO/Archives/ArchiveUtils.h>
#include <IO/Archives/createArchiveReader.h>
#include <IO/ReadBufferFromFileBase.h>
#include <Interpreters/Cache/FileCache.h>
#include <Interpreters/Cache/FileCacheFactory.h>
#include <Interpreters/Cache/FileCacheKey.h>
#include <Interpreters/Context.h>
#include <Interpreters/ExpressionActions.h>
#include <Interpreters/convertFieldToType.h>
#include <Processors/Executors/PullingPipelineExecutor.h>
#include <Processors/Sources/ConstChunkGenerator.h>
#include <Processors/Transforms/AddingDefaultsTransform.h>
#include <Processors/Transforms/ExpressionTransform.h>
#include <Processors/Transforms/ExtractColumnsTransform.h>
#include <QueryPipeline/QueryPipelineBuilder.h>
#include <Storages/Cache/SchemaCache.h>
#include <Storages/HivePartitioningUtils.h>
#include <Storages/ObjectStorage/DataLakes/DataLakeConfiguration.h>
#include <Storages/ObjectStorage/StorageObjectStorage.h>
#include <Storages/ObjectStorage/StorageObjectStorageSource.h>
#include <Storages/ObjectStorage/Utils.h>
#include <Storages/VirtualColumnUtils.h>
#include <Common/SipHash.h>
#include <Common/parseGlobs.h>
#if ENABLE_DISTRIBUTED_CACHE
#include <DistributedCache/DistributedCacheRegistry.h>
#include <Disks/IO/ReadBufferFromDistributedCache.h>
#include <IO/DistributedCacheSettings.h>
#endif

#include <fmt/ranges.h>


namespace fs = std::filesystem;
namespace ProfileEvents
{
    extern const Event EngineFileLikeReadFiles;
}

namespace CurrentMetrics
{
    extern const Metric StorageObjectStorageThreads;
    extern const Metric StorageObjectStorageThreadsActive;
    extern const Metric StorageObjectStorageThreadsScheduled;
}

namespace DB
{
namespace Setting
{
    extern const SettingsUInt64 max_download_buffer_size;
    extern const SettingsMaxThreads max_threads;
    extern const SettingsBool use_cache_for_count_from_files;
    extern const SettingsString filesystem_cache_name;
    extern const SettingsUInt64 filesystem_cache_boundary_alignment;
    extern const SettingsBool use_iceberg_partition_pruning;
    extern const SettingsBool cluster_function_process_archive_on_multiple_nodes;
    extern const SettingsBool table_engine_read_through_distributed_cache;
}

namespace ErrorCodes
{
    extern const int CANNOT_COMPILE_REGEXP;
    extern const int BAD_ARGUMENTS;
    extern const int LOGICAL_ERROR;
    extern const int FILE_DOESNT_EXIST;
}

StorageObjectStorageSource::StorageObjectStorageSource(
    String name_,
    ObjectStoragePtr object_storage_,
    StorageObjectStorageConfigurationPtr configuration_,
    StorageSnapshotPtr storage_snapshot_,
    const ReadFromFormatInfo & info,
    const std::optional<FormatSettings> & format_settings_,
    ContextPtr context_,
    UInt64 max_block_size_,
    std::shared_ptr<IObjectIterator> file_iterator_,
    FormatParserSharedResourcesPtr parser_shared_resources_,
    FormatFilterInfoPtr format_filter_info_,
    bool need_only_count_)
    : ISource(std::make_shared<const Block>(info.source_header), false)
    , name(std::move(name_))
    , object_storage(object_storage_)
    , configuration(configuration_)
    , storage_snapshot(std::move(storage_snapshot_))
    , read_context(context_)
    , format_settings(format_settings_)
    , max_block_size(max_block_size_)
    , need_only_count(need_only_count_)
    , parser_shared_resources(std::move(parser_shared_resources_))
    , format_filter_info(std::move(format_filter_info_))
    , read_from_format_info(info)
    , create_reader_pool(
          std::make_shared<ThreadPool>(
              CurrentMetrics::StorageObjectStorageThreads,
              CurrentMetrics::StorageObjectStorageThreadsActive,
              CurrentMetrics::StorageObjectStorageThreadsScheduled,
              1 /* max_threads */))
    , file_iterator(file_iterator_)
    , schema_cache(StorageObjectStorage::getSchemaCache(context_, configuration->getTypeName()))
    , create_reader_scheduler(threadPoolCallbackRunnerUnsafe<ReaderHolder>(*create_reader_pool, "Reader"))
{
}

StorageObjectStorageSource::~StorageObjectStorageSource()
{
    create_reader_pool->wait();
}

std::string StorageObjectStorageSource::getUniqueStoragePathIdentifier(
    const StorageObjectStorageConfiguration & configuration, const ObjectInfo & object_info, bool include_connection_info)
{
    auto path = object_info.getPath();
    if (path.starts_with("/"))
        path = path.substr(1);

    if (include_connection_info)
        return fs::path(configuration.getDataSourceDescription()) / path;
    return fs::path(configuration.getNamespace()) / path;
}

std::shared_ptr<IObjectIterator> StorageObjectStorageSource::createFileIterator(
    StorageObjectStorageConfigurationPtr configuration,
    const StorageObjectStorageQuerySettings & query_settings,
    ObjectStoragePtr object_storage,
    StorageMetadataPtr storage_metadata,
    bool distributed_processing,
    const ContextPtr & local_context,
    const ActionsDAG::Node * predicate,
    const ActionsDAG * filter_actions_dag,
    const NamesAndTypesList & virtual_columns,
    const NamesAndTypesList & hive_columns,
    ObjectInfos * read_keys,
    std::function<void(FileProgress)> file_progress_callback,
    bool ignore_archive_globs,
    bool skip_object_metadata)
{
    const bool is_archive = configuration->isArchive();

    if (distributed_processing)
    {
        const bool expect_whole_archive = !local_context->getSettingsRef()[Setting::cluster_function_process_archive_on_multiple_nodes];

        auto distributed_iterator = std::make_unique<ReadTaskIterator>(
            local_context->getClusterFunctionReadTaskCallback(),
            local_context->getSettingsRef()[Setting::max_threads],
            /*is_archive_=*/is_archive && !expect_whole_archive,
            object_storage,
            local_context);

        if (is_archive && expect_whole_archive)
        {
            return std::make_shared<ArchiveIterator>(
                object_storage,
                configuration,
                std::move(distributed_iterator),
                local_context,
                /* read_keys */nullptr);
        }

        return distributed_iterator;
    }

    std::unique_ptr<IObjectIterator> iterator;
    const auto & reading_path = configuration->getPathForRead();
    if (reading_path.hasGlobs())
    {
        if (hasExactlyOneBracketsExpansion(reading_path.path))
        {
            auto paths = expandSelectionGlob(reading_path.path);
            iterator = std::make_unique<KeysIterator>(
                paths, object_storage, virtual_columns, is_archive ? nullptr : read_keys,
                query_settings.ignore_non_existent_file, skip_object_metadata, file_progress_callback);
        }
        else
            /// Iterate through disclosed globs and make a source for each file
            iterator = std::make_unique<GlobIterator>(
                object_storage, configuration, predicate, virtual_columns, hive_columns,
                local_context, is_archive ? nullptr : read_keys, query_settings.list_object_keys_size,
                query_settings.throw_on_zero_files_match, file_progress_callback);
    }
    else if (configuration->supportsFileIterator())
    {
        auto iter = configuration->iterate(
            filter_actions_dag, file_progress_callback, query_settings.list_object_keys_size, storage_metadata, local_context);

        if (filter_actions_dag)
        {
            return std::make_shared<ObjectIteratorWithPathAndFileFilter>(
                std::move(iter),
                *filter_actions_dag,
                virtual_columns,
                hive_columns,
                configuration->getNamespace(),
                local_context);
        }
        return iter;
    }
    else
    {
        Strings paths;

        auto filter_dag = VirtualColumnUtils::createPathAndFileFilterDAG(predicate, virtual_columns, hive_columns);
        if (filter_dag)
        {
            const auto configuration_paths = configuration->getPaths();

            std::vector<std::string> keys;
            keys.reserve(configuration_paths.size());

            for (const auto & path: configuration_paths)
            {
                keys.emplace_back(path.path);
            }

            paths.reserve(keys.size());
            for (const auto & key : keys)
                paths.push_back(fs::path(configuration->getNamespace()) / key);

            VirtualColumnUtils::buildSetsForDAG(*filter_dag, local_context);
            auto actions = std::make_shared<ExpressionActions>(std::move(*filter_dag));
            VirtualColumnUtils::filterByPathOrFile(keys, paths, actions, virtual_columns, hive_columns, local_context);
            paths = keys;
        }
        else
        {
            const auto configuration_paths = configuration->getPaths();
            paths.reserve(configuration_paths.size());
            for (const auto & path: configuration_paths)
            {
                paths.emplace_back(path.path);
            }
        }

        iterator = std::make_unique<KeysIterator>(
            paths, object_storage, virtual_columns, is_archive ? nullptr : read_keys,
            query_settings.ignore_non_existent_file, /*skip_object_metadata=*/false, file_progress_callback);
    }

    if (is_archive)
    {
        return std::make_shared<ArchiveIterator>(
            object_storage, configuration, std::move(iterator), local_context, read_keys, ignore_archive_globs);
    }

    return iterator;
}

void StorageObjectStorageSource::lazyInitialize()
{
    if (initialized)
        return;

    reader = createReader();
    if (reader)
        reader_future = createReaderAsync();
    initialized = true;
}

Chunk StorageObjectStorageSource::generate()
{
    lazyInitialize();

    while (true)
    {
        if (isCancelled() || !reader)
        {
            if (reader)
                reader->cancel();
            break;
        }

        Chunk chunk;
        if (reader->pull(chunk))
        {
            UInt64 num_rows = chunk.getNumRows();
            total_rows_in_file += num_rows;

            size_t chunk_size = 0;
            if (const auto * input_format = reader.getInputFormat())
                chunk_size = input_format->getApproxBytesReadForChunk();

            progress(num_rows, chunk_size ? chunk_size : chunk.bytes());

            const auto & object_info = reader.getObjectInfo();
            const auto & filename = object_info->getFileName();
            std::string full_path = object_info->getPath();

            const auto reading_path = configuration->getPathForRead().path;

            if (!full_path.starts_with(reading_path))
                full_path = fs::path(reading_path) / object_info->getPath();

            auto object_metadata = object_info->getObjectMetadata();

            chassert(object_metadata);

            const auto path = getUniqueStoragePathIdentifier(*configuration, *object_info, false);

            /// The order is important, hive partition columns must be added before virtual columns
            /// because they are part of the schema
            if (!read_from_format_info.hive_partition_columns_to_read_from_file_path.empty())
            {
                HivePartitioningUtils::addPartitionColumnsToChunk(
                    chunk,
                    read_from_format_info.hive_partition_columns_to_read_from_file_path,
                    path);
            }

            VirtualColumnUtils::addRequestedFileLikeStorageVirtualsToChunk(
                chunk,
                read_from_format_info.requested_virtual_columns,
                {.path = path,
                 .size = object_info->isArchive() ? object_info->fileSizeInArchive() : object_metadata->size_bytes,
                 .filename = &filename,
<<<<<<< HEAD
                 .last_modified = object_info->metadata->last_modified,
                 .etag = &(object_info->metadata->etag),
                 .tags = &(object_info->metadata->tags)},
=======
                 .last_modified = object_metadata->last_modified,
                 .etag = &(object_metadata->etag),
                 .data_lake_snapshot_version = file_iterator->getSnapshotVersion()},
>>>>>>> 2729e307
                read_context);


#if USE_PARQUET
            if (chunk_size && chunk.hasColumns())
            {
                /// Old delta lake code which needs to be deprecated in favour of DeltaLakeMetadataDeltaKernel.
                if (dynamic_cast<const DeltaLakeMetadata *>(configuration->getExternalMetadata()))
                {
                    /// This is an awful temporary crutch,
                    /// which will be removed once DeltaKernel is used by default for DeltaLake.
                    /// (Because it does not make sense to support it in a nice way
                    /// because the code will be removed ASAP anyway)
                    if (configuration->isDataLakeConfiguration())
                    {
                        /// A terrible crutch, but it this code will be removed next month.
                        DeltaLakePartitionColumns partition_columns;
#if USE_AWS_S3
                        if (auto * delta_conf_s3 = dynamic_cast<StorageS3DeltaLakeConfiguration *>(configuration.get()))
                        {
                            partition_columns = delta_conf_s3->getDeltaLakePartitionColumns();
                        }
#endif
#if USE_AZURE_BLOB_STORAGE
                        if (auto * delta_conf_azure = dynamic_cast<StorageAzureDeltaLakeConfiguration *>(configuration.get()))
                        {
                            partition_columns = delta_conf_azure->getDeltaLakePartitionColumns();
                        }
#endif
                        if (auto * delta_conf_local = dynamic_cast<StorageLocalDeltaLakeConfiguration *>(configuration.get()))
                        {
                            partition_columns = delta_conf_local->getDeltaLakePartitionColumns();
                        }
                        if (!partition_columns.empty())
                        {
                            auto partition_values = partition_columns.find(full_path);
                            if (partition_values != partition_columns.end())
                            {
                                for (const auto & [name_and_type, value] : partition_values->second)
                                {
                                    if (!read_from_format_info.source_header.has(name_and_type.name))
                                        continue;

                                    const auto column_pos = read_from_format_info.source_header.getPositionByName(name_and_type.name);
                                    auto partition_column = name_and_type.type->createColumnConst(chunk.getNumRows(), value)->convertToFullColumnIfConst();
                                    /// This column is filled with default value now, remove it.
                                    chunk.erase(column_pos);
                                    /// Add correct values.
                                    if (column_pos < chunk.getNumColumns())
                                        chunk.addColumn(column_pos, std::move(partition_column));
                                    else
                                        chunk.addColumn(std::move(partition_column));
                                }
                            }
                        }
                    }
                }
            }
#endif

            return chunk;
        }

        if (reader.getInputFormat() && read_context->getSettingsRef()[Setting::use_cache_for_count_from_files]
            && !format_filter_info->filter_actions_dag)
            addNumRowsToCache(*reader.getObjectInfo(), total_rows_in_file);

        total_rows_in_file = 0;

        assert(reader_future.valid());
        reader = reader_future.get();

        if (!reader)
            break;

        /// Even if task is finished the thread may be not freed in pool.
        /// So wait until it will be freed before scheduling a new task.
        create_reader_pool->wait();
        reader_future = createReaderAsync();
    }

    return {};
}

void StorageObjectStorageSource::addNumRowsToCache(const ObjectInfo & object_info, size_t num_rows)
{
    const auto cache_key = getKeyForSchemaCache(
        getUniqueStoragePathIdentifier(*configuration, object_info),
        object_info.getFileFormat().value_or(configuration->format),
        format_settings,
        read_context);
    schema_cache.addNumRows(cache_key, num_rows);
}

StorageObjectStorageSource::ReaderHolder StorageObjectStorageSource::createReader()
{
    return createReader(
        0,
        file_iterator,
        configuration,
        object_storage,
        read_from_format_info,
        format_settings,
        read_context,
        &schema_cache,
        log,
        max_block_size,
        parser_shared_resources,
        format_filter_info,
        need_only_count);
}

StorageObjectStorageSource::ReaderHolder StorageObjectStorageSource::createReader(
    size_t processor,
    const std::shared_ptr<IObjectIterator> & file_iterator,
    const StorageObjectStorageConfigurationPtr & configuration,
    const ObjectStoragePtr & object_storage,
    ReadFromFormatInfo & read_from_format_info,
    const std::optional<FormatSettings> & format_settings,
    const ContextPtr & context_,
    SchemaCache * schema_cache,
    const LoggerPtr & log,
    size_t max_block_size,
    FormatParserSharedResourcesPtr parser_shared_resources,
    FormatFilterInfoPtr format_filter_info,
    bool need_only_count)
{
    ObjectInfoPtr object_info;
    auto query_settings = configuration->getQuerySettings(context_);

    do
    {
        object_info = file_iterator->next(processor);

        if (!object_info || object_info->getPath().empty())
            return {};

        if (!object_info->getObjectMetadata())
        {
            const auto & path = object_info->isArchive() ? object_info->getPathToArchive() : object_info->getPath();

            if (query_settings.ignore_non_existent_file)
            {
                auto metadata = object_storage->tryGetObjectMetadata(path);
                if (!metadata)
                    return {};

                object_info->setObjectMetadata(metadata.value());
            }
            else
                object_info->setObjectMetadata(object_storage->getObjectMetadata(path));
        }
    } while (query_settings.skip_empty_files && object_info->getObjectMetadata()->size_bytes == 0);

    QueryPipelineBuilder builder;
    std::shared_ptr<ISource> source;
    std::unique_ptr<ReadBuffer> read_buf;

    auto try_get_num_rows_from_cache = [&]() -> std::optional<size_t>
    {
        if (!schema_cache)
            return std::nullopt;

        const auto cache_key = getKeyForSchemaCache(
            getUniqueStoragePathIdentifier(*configuration, *object_info),
            object_info->getFileFormat().value_or(configuration->format),
            format_settings,
            context_);

        auto get_last_mod_time = [&]() -> std::optional<time_t>
        {
            return object_info->getObjectMetadata() ? std::optional<size_t>(object_info->getObjectMetadata()->last_modified.epochTime())
                                                    : std::nullopt;
        };
        return schema_cache->tryGetNumRows(cache_key, get_last_mod_time);
    };

    std::optional<size_t> num_rows_from_cache
        = need_only_count && context_->getSettingsRef()[Setting::use_cache_for_count_from_files] ? try_get_num_rows_from_cache() : std::nullopt;

    if (num_rows_from_cache)
    {
        /// We should not return single chunk with all number of rows,
        /// because there is a chance that this chunk will be materialized later
        /// (it can cause memory problems even with default values in columns or when virtual columns are requested).
        /// Instead, we use special ConstChunkGenerator that will generate chunks
        /// with max_block_size rows until total number of rows is reached.

        auto names_and_types = read_from_format_info.columns_description.getAllPhysical();
        ColumnsWithTypeAndName columns;
        for (const auto & [name, type] : names_and_types)
            columns.emplace_back(type->createColumn(), type, name);
        builder.init(Pipe(std::make_shared<ConstChunkGenerator>(
                              std::make_shared<const Block>(columns), *num_rows_from_cache, max_block_size)));
    }
    else
    {
        CompressionMethod compression_method;
        if (const auto * object_info_in_archive = dynamic_cast<const ArchiveIterator::ObjectInfoInArchive *>(object_info.get()))
        {
            compression_method = chooseCompressionMethod(configuration->getPathInArchive(), configuration->compression_method);
            const auto & archive_reader = object_info_in_archive->archive_reader;
            read_buf = archive_reader->readFile(object_info_in_archive->path_in_archive, /*throw_on_not_found=*/true);
        }
        else
        {
            compression_method = chooseCompressionMethod(object_info->getFileName(), configuration->compression_method);
            read_buf = createReadBuffer(object_info->relative_path_with_metadata, object_storage, context_, log);
        }

        Block initial_header = read_from_format_info.format_header;
        bool schema_changed = false;

        if (auto initial_schema = configuration->getInitialSchemaByPath(context_, object_info))
        {
            Block sample_header;
            for (const auto & [name, type] : *initial_schema)
            {
                sample_header.insert({type->createColumn(), type, name});
            }
            initial_header = sample_header;
            schema_changed = true;
        }
        auto filter_info = [&]()
        {
            if (!schema_changed)
                return format_filter_info;
            auto mapper = configuration->getColumnMapperForObject(object_info);
            if (!mapper)
                return format_filter_info;
            return std::make_shared<FormatFilterInfo>(format_filter_info->filter_actions_dag, format_filter_info->context.lock(), mapper, nullptr, nullptr);
        }();

        LOG_DEBUG(
            log,
            "Reading object '{}', size: {} bytes, with format: {}",
            object_info->getPath(),
            object_info->getObjectMetadata()->size_bytes,
            object_info->getFileFormat().value_or(configuration->format));

        auto input_format = FormatFactory::instance().getInput(
            object_info->getFileFormat().value_or(configuration->format),
            *read_buf,
            initial_header,
            context_,
            max_block_size,
            format_settings,
            parser_shared_resources,
            filter_info,
            true /* is_remote_fs */,
            compression_method,
            need_only_count);

        input_format->setSerializationHints(read_from_format_info.serialization_hints);

        if (need_only_count)
            input_format->needOnlyCount();

        builder.init(Pipe(input_format));

        configuration->addDeleteTransformers(object_info, builder, format_settings, context_);

        std::optional<ActionsDAG> transformer;
        if (object_info->data_lake_metadata && object_info->data_lake_metadata->transform)
        {
            transformer = object_info->data_lake_metadata->transform->clone();
            /// FIXME: This is currently not done for the below case (configuration->getSchemaTransformer())
            /// because it is an iceberg case where transformer contains columns ids (just increasing numbers)
            /// which do not match requested_columns (while here requested_columns were adjusted to match physical columns).
            transformer->removeUnusedActions(read_from_format_info.requested_columns.getNames());
        }
        if (!transformer)
        {
            if (auto schema_transformer = configuration->getSchemaTransformer(context_, object_info))
                transformer = schema_transformer->clone();
        }

        if (transformer.has_value())
        {
            auto schema_modifying_actions = std::make_shared<ExpressionActions>(std::move(transformer.value()));
            builder.addSimpleTransform([&](const SharedHeader & header)
            {
                return std::make_shared<ExpressionTransform>(header, schema_modifying_actions);
            });
        }

        if (read_from_format_info.columns_description.hasDefaults())
        {
            builder.addSimpleTransform(
                [&](const SharedHeader & header)
                {
                    return std::make_shared<AddingDefaultsTransform>(header, read_from_format_info.columns_description, *input_format, context_);
                });
        }

        source = input_format;
    }

    /// Add ExtractColumnsTransform to extract requested columns/subcolumns
    /// from chunk read by IInputFormat.
    builder.addSimpleTransform([&](const SharedHeader & header)
    {
        return std::make_shared<ExtractColumnsTransform>(header, read_from_format_info.requested_columns);
    });

    auto pipeline = std::make_unique<QueryPipeline>(QueryPipelineBuilder::getPipeline(std::move(builder)));
    auto current_reader = std::make_unique<PullingPipelineExecutor>(*pipeline);

    ProfileEvents::increment(ProfileEvents::EngineFileLikeReadFiles);

    return ReaderHolder(
        object_info, std::move(read_buf), std::move(source), std::move(pipeline), std::move(current_reader));
}

std::future<StorageObjectStorageSource::ReaderHolder> StorageObjectStorageSource::createReaderAsync()
{
    return create_reader_scheduler([=, this] { return createReader(); }, Priority{});
}

std::unique_ptr<ReadBufferFromFileBase> createReadBuffer(
    RelativePathWithMetadata & object_info,
    const ObjectStoragePtr & object_storage,
    const ContextPtr & context_,
    const LoggerPtr & log,
    const std::optional<ReadSettings> & read_settings)
{
    const auto & settings = context_->getSettingsRef();
    const auto & effective_read_settings = read_settings.has_value() ? read_settings.value() : context_->getReadSettings();

    bool use_distributed_cache = false;
#if ENABLE_DISTRIBUTED_CACHE
    ObjectStorageConnectionInfoPtr connection_info;
    if (settings[Setting::table_engine_read_through_distributed_cache]
        && DistributedCache::Registry::instance().isReady(
            effective_read_settings.distributed_cache_settings.read_only_from_current_az))
    {
        connection_info = DistributedCache::getConnectionInfo(*object_storage);
        if (connection_info)
            use_distributed_cache = true;
    }
#endif

    bool use_filesystem_cache = false;
    std::string filesystem_cache_name;
    if (!use_distributed_cache)
    {
        filesystem_cache_name = settings[Setting::filesystem_cache_name].value;
        use_filesystem_cache = effective_read_settings.enable_filesystem_cache
            && !filesystem_cache_name.empty()
            && (object_storage->getType() == ObjectStorageType::Azure
                || object_storage->getType() == ObjectStorageType::S3);
    }

    /// We need object metadata for two cases:
    /// 1. object size suggests whether we need to use prefetch
    /// 2. object etag suggests a cache key in case we use filesystem cache
    if (!object_info.metadata)
        object_info.metadata = object_storage->getObjectMetadata(object_info.getPath());

    const auto & object_size = object_info.metadata->size_bytes;

    auto modified_read_settings = effective_read_settings.adjustBufferSize(object_size);
    /// FIXME: Changing this setting to default value breaks something around parquet reading
    modified_read_settings.remote_read_min_bytes_for_seek = modified_read_settings.remote_fs_buffer_size;
    /// User's object may change, don't cache it.
    modified_read_settings.use_page_cache_for_disks_without_file_cache = false;
    modified_read_settings.filesystem_cache_boundary_alignment = settings[Setting::filesystem_cache_boundary_alignment];

    // Create a read buffer that will prefetch the first ~1 MB of the file.
    // When reading lots of tiny files, this prefetching almost doubles the throughput.
    // For bigger files, parallel reading is more useful.
    const bool object_too_small = object_size <= 2 * context_->getSettingsRef()[Setting::max_download_buffer_size];
    const bool use_prefetch = object_too_small
        && modified_read_settings.remote_fs_method == RemoteFSReadMethod::threadpool
        && modified_read_settings.remote_fs_prefetch;

    /// FIXME: Use async buffer if use_cache,
    /// because CachedOnDiskReadBufferFromFile does not work as an independent buffer currently.
    bool use_async_buffer = use_prefetch || use_filesystem_cache || use_distributed_cache;

    std::unique_ptr<ReadBufferFromFileBase> impl;
#if ENABLE_DISTRIBUTED_CACHE
    if (use_distributed_cache)
    {
        const std::string path = object_info.getPath();
        StoredObject object(path, "", object_size);
        auto read_buffer_creator = [object, nested_buffer_read_settings, object_storage]()
        {
            return object_storage->readObject(object, nested_buffer_read_settings);
        };

        impl = std::make_unique<ReadBufferFromDistributedCache>(
            path,
            StoredObjects({object}),
            effective_read_settings,
            connection_info,
            ConnectionTimeouts::getTCPTimeoutsWithoutFailover(context_->getSettingsRef()),
            read_buffer_creator,
            /*use_external_buffer*/use_async_buffer,
            context_->getDistributedCacheLog(),
            /* include_credentials_in_cache_key */true);
    }
    else if (use_filesystem_cache)
#else
    if (use_filesystem_cache)
#endif
    {
        chassert(object_info.metadata.has_value());
        if (object_info.metadata->etag.empty())
        {
            LOG_WARNING(log, "Cannot use filesystem cache, no etag specified");
        }
        else
        {
            SipHash hash;
            hash.update(object_info.getPath());
            hash.update(object_info.metadata->etag);

            const auto cache_key = FileCacheKey::fromKey(hash.get128());
            auto cache = FileCacheFactory::instance().get(filesystem_cache_name);

            auto read_buffer_creator = [
                path = object_info.getPath(),
                nested_buffer_read_settings = modified_read_settings.withNestedBuffer(/* seekable */false),
                object_size,
                object_storage]()
            {
                return object_storage->readObject(StoredObject(path, "", object_size), nested_buffer_read_settings);
            };

            impl = std::make_unique<CachedOnDiskReadBufferFromFile>(
                object_info.getPath(),
                cache_key,
                cache,
                FileCache::getCommonUser(),
                read_buffer_creator,
                use_async_buffer ? modified_read_settings.withNestedBuffer(/* seekable */true) : modified_read_settings,
                std::string(CurrentThread::getQueryId()),
                object_size,
                /* allow_seeks */true,
                /* use_external_buffer */use_async_buffer,
                /* read_until_position */std::nullopt,
                context_->getFilesystemCacheLog());

            LOG_TEST(
                log,
                "Using filesystem cache `{}` (path: {}, etag: {}, hash: {})",
                filesystem_cache_name,
                object_info.getPath(),
                object_info.metadata->etag,
                toString(hash.get128()));
        }
    }

    if (!impl)
    {
        impl = object_storage->readObject(
            StoredObject(object_info.getPath(), "", object_size),
            use_async_buffer ? modified_read_settings.withNestedBuffer(/* seekable */true) : modified_read_settings);
    }

    if (!use_async_buffer)
        return impl;

    LOG_TRACE(log, "Downloading object of size {} with initial prefetch", object_size);

    bool prefer_bigger_buffer_size = effective_read_settings.filesystem_cache_prefer_bigger_buffer_size
        && impl->isCached();

    size_t buffer_size = prefer_bigger_buffer_size
        ? std::max<size_t>(effective_read_settings.remote_fs_buffer_size, effective_read_settings.prefetch_buffer_size)
        : effective_read_settings.remote_fs_buffer_size;

    if (object_size)
        buffer_size = std::min<size_t>(object_size, buffer_size);

    auto & reader = context_->getThreadPoolReader(FilesystemReaderType::ASYNCHRONOUS_REMOTE_FS_READER);
    impl = std::make_unique<AsynchronousBoundedReadBuffer>(
        std::move(impl),
        reader,
        modified_read_settings,
        buffer_size,
        modified_read_settings.remote_read_min_bytes_for_seek,
        context_->getAsyncReadCounters(),
        context_->getFilesystemReadPrefetchesLog());

    if (use_prefetch)
    {
        impl->setReadUntilEnd();
        impl->prefetch(DEFAULT_PREFETCH_PRIORITY);
    }

    return impl;
}

StorageObjectStorageSource::GlobIterator::GlobIterator(
    ObjectStoragePtr object_storage_,
    StorageObjectStorageConfigurationPtr configuration_,
    const ActionsDAG::Node * predicate,
    const NamesAndTypesList & virtual_columns_,
    const NamesAndTypesList & hive_columns_,
    ContextPtr context_,
    ObjectInfos * read_keys_,
    size_t list_object_keys_size,
    bool throw_on_zero_files_match_,
    std::function<void(FileProgress)> file_progress_callback_)
    : WithContext(context_)
    , object_storage(object_storage_)
    , configuration(configuration_)
    , virtual_columns(virtual_columns_)
    , hive_columns(hive_columns_)
    , throw_on_zero_files_match(throw_on_zero_files_match_)
    , log(getLogger("GlobIterator"))
    , read_keys(read_keys_)
    , local_context(context_)
    , file_progress_callback(file_progress_callback_)
{
    const auto & reading_path = configuration->getPathForRead();
    if (reading_path.hasGlobs())
    {
        const auto & key_with_globs = reading_path;
        const auto key_prefix = reading_path.cutGlobs(configuration->supportsPartialPathPrefix());

        object_storage_iterator = object_storage->iterate(key_prefix, list_object_keys_size);

        matcher = std::make_unique<re2::RE2>(makeRegexpPatternFromGlobs(key_with_globs.path));
        if (!matcher->ok())
        {
            throw Exception(ErrorCodes::CANNOT_COMPILE_REGEXP, "Cannot compile regex from glob ({}): {}", key_with_globs.path, matcher->error());
        }

        recursive = key_with_globs.path == "/**";
        if (auto filter_dag = VirtualColumnUtils::createPathAndFileFilterDAG(predicate, virtual_columns, hive_columns))
        {
            VirtualColumnUtils::buildSetsForDAG(*filter_dag, getContext());
            filter_expr = std::make_shared<ExpressionActions>(std::move(*filter_dag));
        }
    }
    else
    {
        throw Exception(
            ErrorCodes::BAD_ARGUMENTS,
            "Using glob iterator with path without globs is not allowed (used path: {})",
            reading_path.path);
    }
}

size_t StorageObjectStorageSource::GlobIterator::estimatedKeysCount()
{
    if (object_infos.empty() && !is_finished && object_storage_iterator->isValid())
    {
        /// 1000 files were listed, and we cannot make any estimation of _how many more_ there are (because we list bucket lazily);
        /// If there are more objects in the bucket, limiting the number of streams is the last thing we may want to do
        /// as it would lead to serious slow down of the execution, since objects are going
        /// to be fetched sequentially rather than in-parallel with up to <max_threads> times.
        return std::numeric_limits<size_t>::max();
    }
    return object_infos.size();
}

ObjectInfoPtr StorageObjectStorageSource::GlobIterator::next(size_t processor)
{
    std::lock_guard lock(next_mutex);
    auto object_info = nextUnlocked(processor);
    if (first_iteration && !object_info && throw_on_zero_files_match)
    {
        throw Exception(ErrorCodes::FILE_DOESNT_EXIST,
                        "Can not match any files with path {}",
                        configuration->getPathForRead().path);
    }
    first_iteration = false;
    return object_info;
}

ObjectInfoPtr StorageObjectStorageSource::GlobIterator::nextUnlocked(size_t /* processor */)
{
    bool current_batch_processed = object_infos.empty() || index >= object_infos.size();
    if (is_finished && current_batch_processed)
        return {};

    if (current_batch_processed)
    {
        ObjectInfos new_batch;
        while (new_batch.empty())
        {
            auto result = object_storage_iterator->getCurrentBatchAndScheduleNext();
            if (!result.has_value())
            {
                is_finished = true;
                return {};
            }

            std::transform(
                result->begin(),
                result->end(),
                std::back_inserter(new_batch),
                [&](const std::shared_ptr<RelativePathWithMetadata> & object) { return std::make_shared<ObjectInfo>(*object); });

            for (auto it = new_batch.begin(); it != new_batch.end();)
            {
                if (!recursive && !re2::RE2::FullMatch((*it)->getPath(), *matcher))
                    it = new_batch.erase(it);
                else
                    ++it;
            }

            if (filter_expr)
            {
                std::vector<String> paths;
                paths.reserve(new_batch.size());
                for (const auto & object_info : new_batch)
                    paths.push_back(getUniqueStoragePathIdentifier(*configuration, *object_info, false));

                VirtualColumnUtils::filterByPathOrFile(new_batch, paths, filter_expr, virtual_columns, hive_columns, local_context);

                LOG_TEST(log, "Filtered files: {} -> {}", paths.size(), new_batch.size());
            }
        }

        index = 0;

        if (read_keys)
            read_keys->insert(read_keys->end(), new_batch.begin(), new_batch.end());

        object_infos = std::move(new_batch);

        if (file_progress_callback)
        {
            for (const auto & object_info : object_infos)
            {
                chassert(object_info->getObjectMetadata());
                file_progress_callback(FileProgress(0, object_info->getObjectMetadata()->size_bytes));
            }
        }
    }

    if (index >= object_infos.size())
    {
        throw Exception(
            ErrorCodes::LOGICAL_ERROR,
            "Index out of bound for blob metadata. Index: {}, size: {}",
            index, object_infos.size());
    }

    return object_infos[index++];
}

StorageObjectStorageSource::KeysIterator::KeysIterator(
    const Strings & keys_,
    ObjectStoragePtr object_storage_,
    const NamesAndTypesList & virtual_columns_,
    ObjectInfos * read_keys_,
    bool ignore_non_existent_files_,
    bool skip_object_metadata_,
    std::function<void(FileProgress)> file_progress_callback_)
    : object_storage(object_storage_)
    , virtual_columns(virtual_columns_)
    , file_progress_callback(file_progress_callback_)
    , keys(keys_)
    , ignore_non_existent_files(ignore_non_existent_files_)
    , skip_object_metadata(skip_object_metadata_)
{
    if (read_keys_)
    {
        /// TODO: should we add metadata if we anyway fetch it if file_progress_callback is passed?
        for (auto && key : keys)
        {
            auto object_info = std::make_shared<ObjectInfo>(key);
            read_keys_->emplace_back(object_info);
        }
    }
}

ObjectInfoPtr StorageObjectStorageSource::KeysIterator::next(size_t /* processor */)
{
    while (true)
    {
        size_t current_index = index.fetch_add(1, std::memory_order_relaxed);
        if (current_index >= keys.size())
            return nullptr;

        auto key = keys[current_index];

        ObjectMetadata object_metadata{};
        if (!skip_object_metadata)
        {
            if (ignore_non_existent_files)
            {
                auto metadata = object_storage->tryGetObjectMetadata(key);
                if (!metadata)
                    continue;
                object_metadata = *metadata;
            }
            else
                object_metadata = object_storage->getObjectMetadata(key);
        }

        if (file_progress_callback)
            file_progress_callback(FileProgress(0, object_metadata.size_bytes));

        return std::make_shared<ObjectInfo>(RelativePathWithMetadata(key, object_metadata));
    }
}

StorageObjectStorageSource::ReaderHolder::ReaderHolder(
    ObjectInfoPtr object_info_,
    std::unique_ptr<ReadBuffer> read_buf_,
    std::shared_ptr<ISource> source_,
    std::unique_ptr<QueryPipeline> pipeline_,
    std::unique_ptr<PullingPipelineExecutor> reader_)
    : object_info(std::move(object_info_))
    , read_buf(std::move(read_buf_))
    , source(std::move(source_))
    , pipeline(std::move(pipeline_))
    , reader(std::move(reader_))
{
}

StorageObjectStorageSource::ReaderHolder &
StorageObjectStorageSource::ReaderHolder::operator=(ReaderHolder && other) noexcept
{
    /// The order of destruction is important.
    /// reader uses pipeline, pipeline uses read_buf.
    reader = std::move(other.reader);
    pipeline = std::move(other.pipeline);
    source = std::move(other.source);
    read_buf = std::move(other.read_buf);
    object_info = std::move(other.object_info);
    return *this;
}

StorageObjectStorageSource::ReadTaskIterator::ReadTaskIterator(
    const ClusterFunctionReadTaskCallback & callback_,
    size_t max_threads_count,
    bool is_archive_,
    ObjectStoragePtr object_storage_,
    ContextPtr context_)
    : WithContext(context_)
    , callback(callback_)
    , is_archive(is_archive_)
    , object_storage(object_storage_)
{
    ThreadPool pool(
        CurrentMetrics::StorageObjectStorageThreads,
        CurrentMetrics::StorageObjectStorageThreadsActive,
        CurrentMetrics::StorageObjectStorageThreadsScheduled, max_threads_count);

    auto pool_scheduler = threadPoolCallbackRunnerUnsafe<ObjectInfoPtr>(pool, "ReadTaskIter");

    std::vector<std::future<ObjectInfoPtr>> objects;
    objects.reserve(max_threads_count);
    for (size_t i = 0; i < max_threads_count; ++i)
        objects.push_back(pool_scheduler([this]() -> ObjectInfoPtr
        {
            auto task = callback();
            if (!task || task->isEmpty())
                return nullptr;
            return task->getObjectInfo();
        }, Priority{}));

    pool.wait();
    buffer.reserve(max_threads_count);
    for (auto & object_future : objects)
    {
        auto object = object_future.get();
        if (object)
            buffer.push_back(object);
    }
}

ObjectInfoPtr StorageObjectStorageSource::ReadTaskIterator::next(size_t)
{
    size_t current_index = index.fetch_add(1, std::memory_order_relaxed);

    ObjectInfoPtr object_info;
    if (current_index >= buffer.size())
    {
        auto task = callback();
        if (!task || task->isEmpty())
            return nullptr;
        object_info = task->getObjectInfo();
    }
    else
    {
        object_info =  buffer[current_index];
    }

    if (!is_archive)
        return object_info;

    auto [path_to_archive, path_in_archive] = getURIAndArchivePattern(object_info->getPath());
    if (!path_in_archive.has_value())
        return object_info;

    return createObjectInfoInArchive(path_to_archive, path_in_archive.value());
}

ObjectInfoPtr StorageObjectStorageSource::ReadTaskIterator::createObjectInfoInArchive(
    const std::string & path_to_archive,
    const std::string & path_in_archive)
{
    auto archive_object = std::make_shared<ObjectInfo>(RelativePathWithMetadata{path_to_archive, std::nullopt});
    if (!archive_object->getObjectMetadata())
        archive_object->setObjectMetadata(object_storage->getObjectMetadata(archive_object->getPath()));

    std::shared_ptr<IArchiveReader> archive_reader;
    {
        std::lock_guard lock(archive_readers_mutex);
        if (auto it = archive_readers.find(path_to_archive); it != archive_readers.end())
        {
            archive_reader = it->second;
        }
        else
        {
            archive_reader = DB::createArchiveReader(
                path_to_archive,
                [=, this]() { return createReadBuffer(archive_object->relative_path_with_metadata, object_storage, getContext(), log); },
                archive_object->getObjectMetadata()->size_bytes);

            archive_readers.emplace(path_to_archive, archive_reader);
        }
    }

    return std::make_shared<ArchiveIterator::ObjectInfoInArchive>(
        archive_object, path_in_archive, archive_reader, archive_reader->getFileInfo(path_in_archive));
}

static IArchiveReader::NameFilter createArchivePathFilter(const std::string & archive_pattern)
{
    auto matcher = std::make_shared<re2::RE2>(makeRegexpPatternFromGlobs(archive_pattern));
    if (!matcher->ok())
    {
        throw Exception(ErrorCodes::CANNOT_COMPILE_REGEXP,
                        "Cannot compile regex from glob ({}): {}",
                        archive_pattern, matcher->error());
    }
    return [matcher](const std::string & p) mutable { return re2::RE2::FullMatch(p, *matcher); };
}

StorageObjectStorageSource::ArchiveIterator::ObjectInfoInArchive::ObjectInfoInArchive(
    ObjectInfoPtr archive_object_,
    const std::string & path_in_archive_,
    std::shared_ptr<IArchiveReader> archive_reader_,
    IArchiveReader::FileInfo && file_info_)
    : archive_object(archive_object_), path_in_archive(path_in_archive_), archive_reader(archive_reader_), file_info(file_info_)
{
}

StorageObjectStorageSource::ArchiveIterator::ArchiveIterator(
    ObjectStoragePtr object_storage_,
    StorageObjectStorageConfigurationPtr configuration_,
    std::unique_ptr<IObjectIterator> archives_iterator_,
    ContextPtr context_,
    ObjectInfos * read_keys_,
    bool ignore_archive_globs_)
    : WithContext(context_)
    , object_storage(object_storage_)
    , is_path_in_archive_with_globs(configuration_->isPathInArchiveWithGlobs())
    , archives_iterator(std::move(archives_iterator_))
    , filter(is_path_in_archive_with_globs ? createArchivePathFilter(configuration_->getPathInArchive()) : IArchiveReader::NameFilter{})
    , log(getLogger("ArchiveIterator"))
    , path_in_archive(is_path_in_archive_with_globs ? "" : configuration_->getPathInArchive())
    , read_keys(read_keys_)
    , ignore_archive_globs(ignore_archive_globs_)
{
}

std::shared_ptr<IArchiveReader>
StorageObjectStorageSource::ArchiveIterator::createArchiveReader(ObjectInfoPtr object_info) const
{
    const auto size = object_info->getObjectMetadata()->size_bytes;
    return DB::createArchiveReader(
        /* path_to_archive */
        object_info->getPath(),
        /* archive_read_function */ [=, this]()
        { return createReadBuffer(object_info->relative_path_with_metadata, object_storage, getContext(), log); },
        /* archive_size */ size);
}

ObjectInfoPtr StorageObjectStorageSource::ArchiveIterator::next(size_t processor)
{
    std::unique_lock lock{next_mutex};
    IArchiveReader::FileInfo current_file_info{};
    while (true)
    {
        if (filter)
        {
            if (!file_enumerator)
            {
                archive_object = archives_iterator->next(processor);
                if (!archive_object)
                {
                    LOG_TEST(log, "Archives are processed");
                    return {};
                }

                if (!archive_object->getObjectMetadata())
                    archive_object->setObjectMetadata(object_storage->getObjectMetadata(archive_object->getPath()));

                archive_reader = createArchiveReader(archive_object);
                file_enumerator = archive_reader->firstFile();
                if (!file_enumerator)
                    continue;
            }
            else if (!file_enumerator->nextFile() || ignore_archive_globs)
            {
                file_enumerator.reset();
                continue;
            }

            path_in_archive = file_enumerator->getFileName();
            LOG_TEST(log, "Path in archive: {}", path_in_archive);
            if (!filter(path_in_archive))
                continue;
            current_file_info = file_enumerator->getFileInfo();
        }
        else
        {
            archive_object = archives_iterator->next(processor);
            if (!archive_object)
                return {};

            if (!archive_object->getObjectMetadata())
                archive_object->setObjectMetadata(object_storage->getObjectMetadata(archive_object->getPath()));

            archive_reader = createArchiveReader(archive_object);
            if (!archive_reader->fileExists(path_in_archive))
                continue;
            current_file_info = archive_reader->getFileInfo(path_in_archive);
        }
        break;
    }

    auto object_in_archive
        = std::make_shared<ObjectInfoInArchive>(archive_object, path_in_archive, archive_reader, std::move(current_file_info));

    if (read_keys != nullptr)
        read_keys->push_back(object_in_archive);

    return object_in_archive;
}

size_t StorageObjectStorageSource::ArchiveIterator::estimatedKeysCount()
{
    return archives_iterator->estimatedKeysCount();
}

}<|MERGE_RESOLUTION|>--- conflicted
+++ resolved
@@ -323,15 +323,10 @@
                 {.path = path,
                  .size = object_info->isArchive() ? object_info->fileSizeInArchive() : object_metadata->size_bytes,
                  .filename = &filename,
-<<<<<<< HEAD
-                 .last_modified = object_info->metadata->last_modified,
-                 .etag = &(object_info->metadata->etag),
-                 .tags = &(object_info->metadata->tags)},
-=======
                  .last_modified = object_metadata->last_modified,
                  .etag = &(object_metadata->etag),
+                 .tags = &(object_info->metadata->tags)
                  .data_lake_snapshot_version = file_iterator->getSnapshotVersion()},
->>>>>>> 2729e307
                 read_context);
 
 
