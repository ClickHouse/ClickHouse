#include <memory>
#include <optional>
#include <Common/SipHash.h>
#include <Core/Settings.h>
#include <Disks/IO/AsynchronousBoundedReadBuffer.h>
#include <Disks/ObjectStorages/ObjectStorageIterator.h>
#include <Formats/FormatFactory.h>
#include <Formats/ReadSchemaUtils.h>
#include <IO/Archives/createArchiveReader.h>
#include <IO/ReadBufferFromFileBase.h>
#include <IO/Archives/ArchiveUtils.h>
#include <Interpreters/Cache/FileCacheFactory.h>
#include <Interpreters/ExpressionActions.h>
#include <Processors/Executors/PullingPipelineExecutor.h>
#include <Processors/Sources/ConstChunkGenerator.h>
#include <Processors/Transforms/AddingDefaultsTransform.h>
#include <Processors/Transforms/ExpressionTransform.h>
#include <Processors/Transforms/ExtractColumnsTransform.h>
#include <QueryPipeline/QueryPipelineBuilder.h>
#include <Storages/Cache/SchemaCache.h>
#include <Storages/ObjectStorage/StorageObjectStorage.h>
#include <Storages/ObjectStorage/StorageObjectStorageSource.h>
#include <Storages/ObjectStorage/DataLakes/DataLakeConfiguration.h>
#include <Storages/VirtualColumnUtils.h>
#include <Storages/HivePartitioningUtils.h>
#include <Common/parseGlobs.h>
#include <Disks/IO/CachedOnDiskReadBufferFromFile.h>
#include <Disks/ObjectStorages/IObjectStorage.h>
#include <Interpreters/Cache/FileCache.h>
#include <Interpreters/Cache/FileCacheKey.h>
#include <Interpreters/convertFieldToType.h>
#include <Interpreters/Context.h>
#if ENABLE_DISTRIBUTED_CACHE
#include <DistributedCache/DistributedCacheRegistry.h>
#include <Disks/IO/ReadBufferFromDistributedCache.h>
#include <IO/DistributedCacheSettings.h>
#endif

#include <fmt/ranges.h>


namespace fs = std::filesystem;
namespace ProfileEvents
{
    extern const Event EngineFileLikeReadFiles;
}

namespace CurrentMetrics
{
    extern const Metric StorageObjectStorageThreads;
    extern const Metric StorageObjectStorageThreadsActive;
    extern const Metric StorageObjectStorageThreadsScheduled;
}

namespace DB
{
namespace Setting
{
    extern const SettingsUInt64 max_download_buffer_size;
    extern const SettingsMaxThreads max_threads;
    extern const SettingsBool use_cache_for_count_from_files;
    extern const SettingsString filesystem_cache_name;
    extern const SettingsUInt64 filesystem_cache_boundary_alignment;
    extern const SettingsBool use_iceberg_partition_pruning;
    extern const SettingsBool cluster_function_process_archive_on_multiple_nodes;
    extern const SettingsBool table_engine_read_through_distributed_cache;
}

namespace ErrorCodes
{
    extern const int CANNOT_COMPILE_REGEXP;
    extern const int BAD_ARGUMENTS;
    extern const int LOGICAL_ERROR;
    extern const int FILE_DOESNT_EXIST;
}

StorageObjectStorageSource::StorageObjectStorageSource(
    String name_,
    ObjectStoragePtr object_storage_,
    StorageObjectStorageConfigurationPtr configuration_,
    const ReadFromFormatInfo & info,
    const std::optional<FormatSettings> & format_settings_,
    ContextPtr context_,
    UInt64 max_block_size_,
    std::shared_ptr<IObjectIterator> file_iterator_,
    FormatParserSharedResourcesPtr parser_shared_resources_,
    FormatFilterInfoPtr format_filter_info_,
    bool need_only_count_)
    : ISource(std::make_shared<const Block>(info.source_header), false)
    , name(std::move(name_))
    , object_storage(object_storage_)
    , configuration(configuration_)
    , read_context(context_)
    , format_settings(format_settings_)
    , max_block_size(max_block_size_)
    , need_only_count(need_only_count_)
    , parser_shared_resources(std::move(parser_shared_resources_))
    , format_filter_info(std::move(format_filter_info_))
    , read_from_format_info(info)
    , create_reader_pool(
          std::make_shared<ThreadPool>(
              CurrentMetrics::StorageObjectStorageThreads,
              CurrentMetrics::StorageObjectStorageThreadsActive,
              CurrentMetrics::StorageObjectStorageThreadsScheduled,
              1 /* max_threads */))
    , file_iterator(file_iterator_)
    , schema_cache(StorageObjectStorage::getSchemaCache(context_, configuration->getTypeName()))
    , create_reader_scheduler(threadPoolCallbackRunnerUnsafe<ReaderHolder>(*create_reader_pool, "Reader"))
{
}

StorageObjectStorageSource::~StorageObjectStorageSource()
{
    create_reader_pool->wait();
}

std::string StorageObjectStorageSource::getUniqueStoragePathIdentifier(
    const StorageObjectStorageConfiguration & configuration,
    const ObjectInfo & object_info,
    bool include_connection_info)
{
    auto path = object_info.getPath();
    if (path.starts_with("/"))
        path = path.substr(1);

    if (include_connection_info)
        return fs::path(configuration.getDataSourceDescription()) / path;
    return fs::path(configuration.getNamespace()) / path;
}

std::shared_ptr<IObjectIterator> StorageObjectStorageSource::createFileIterator(
    StorageObjectStorageConfigurationPtr configuration,
    const StorageObjectStorageQuerySettings & query_settings,
    ObjectStoragePtr object_storage,
    bool distributed_processing,
    const ContextPtr & local_context,
    const ActionsDAG::Node * predicate,
    const ActionsDAG * filter_actions_dag,
    const NamesAndTypesList & virtual_columns,
    const NamesAndTypesList & hive_columns,
    ObjectInfos * read_keys,
    std::function<void(FileProgress)> file_progress_callback,
    bool ignore_archive_globs,
    bool skip_object_metadata)
{
    const bool is_archive = configuration->isArchive();

    if (distributed_processing)
    {
        const bool expect_whole_archive = !local_context->getSettingsRef()[Setting::cluster_function_process_archive_on_multiple_nodes];

        auto distributed_iterator = std::make_unique<ReadTaskIterator>(
            local_context->getClusterFunctionReadTaskCallback(),
            local_context->getSettingsRef()[Setting::max_threads],
            /*is_archive_=*/is_archive && !expect_whole_archive,
            object_storage,
            local_context);

        if (is_archive && expect_whole_archive)
        {
            return std::make_shared<ArchiveIterator>(
                object_storage,
                configuration,
                std::move(distributed_iterator),
                local_context,
                /* read_keys */nullptr);
        }

        return distributed_iterator;
    }

    std::unique_ptr<IObjectIterator> iterator;
    const auto & reading_path = configuration->getPathForRead();
    if (reading_path.hasGlobs())
    {
        if (hasExactlyOneBracketsExpansion(reading_path.path))
        {
            auto paths = expandSelectionGlob(reading_path.path);
            iterator = std::make_unique<KeysIterator>(
                paths, object_storage, virtual_columns, is_archive ? nullptr : read_keys,
                query_settings.ignore_non_existent_file, skip_object_metadata, file_progress_callback);
        }
        else
            /// Iterate through disclosed globs and make a source for each file
            iterator = std::make_unique<GlobIterator>(
                object_storage, configuration, predicate, virtual_columns, hive_columns,
                local_context, is_archive ? nullptr : read_keys, query_settings.list_object_keys_size,
                query_settings.throw_on_zero_files_match, file_progress_callback);
    }
    else if (configuration->supportsFileIterator())
    {
        auto iter = configuration->iterate(
            filter_actions_dag,
            file_progress_callback,
            query_settings.list_object_keys_size,
            local_context);

        if (filter_actions_dag)
        {
            return std::make_shared<ObjectIteratorWithPathAndFileFilter>(
                std::move(iter),
                *filter_actions_dag,
                virtual_columns,
                hive_columns,
                configuration->getNamespace(),
                local_context);
        }
        return iter;
    }
    else
    {
        Strings paths;

        auto filter_dag = VirtualColumnUtils::createPathAndFileFilterDAG(predicate, virtual_columns, hive_columns);
        if (filter_dag)
        {
            const auto configuration_paths = configuration->getPaths();

            std::vector<std::string> keys;
            keys.reserve(configuration_paths.size());

            for (const auto & path: configuration_paths)
            {
                keys.emplace_back(path.path);
            }

            paths.reserve(keys.size());
            for (const auto & key : keys)
                paths.push_back(fs::path(configuration->getNamespace()) / key);

            VirtualColumnUtils::buildSetsForDAG(*filter_dag, local_context);
            auto actions = std::make_shared<ExpressionActions>(std::move(*filter_dag));
            VirtualColumnUtils::filterByPathOrFile(keys, paths, actions, virtual_columns, hive_columns, local_context);
            paths = keys;
        }
        else
        {
            const auto configuration_paths = configuration->getPaths();
            paths.reserve(configuration_paths.size());
            for (const auto & path: configuration_paths)
            {
                paths.emplace_back(path.path);
            }
        }

        iterator = std::make_unique<KeysIterator>(
            paths, object_storage, virtual_columns, is_archive ? nullptr : read_keys,
            query_settings.ignore_non_existent_file, /*skip_object_metadata=*/false, file_progress_callback);
    }

    if (is_archive)
    {
        return std::make_shared<ArchiveIterator>(object_storage, configuration, std::move(iterator), local_context, read_keys, ignore_archive_globs);
    }

    return iterator;
}

void StorageObjectStorageSource::lazyInitialize()
{
    if (initialized)
        return;

    reader = createReader();
    if (reader)
        reader_future = createReaderAsync();
    initialized = true;
}

Chunk StorageObjectStorageSource::generate()
{

    lazyInitialize();

    while (true)
    {
        if (isCancelled() || !reader)
        {
            if (reader)
                reader->cancel();
            break;
        }

        Chunk chunk;
        if (reader->pull(chunk))
        {
            UInt64 num_rows = chunk.getNumRows();
            total_rows_in_file += num_rows;

            size_t chunk_size = 0;
            if (const auto * input_format = reader.getInputFormat())
                chunk_size = input_format->getApproxBytesReadForChunk();

            progress(num_rows, chunk_size ? chunk_size : chunk.bytes());

            const auto & object_info = reader.getObjectInfo();
            const auto & filename = object_info->getFileName();
            std::string full_path = object_info->getPath();

            const auto reading_path = configuration->getPathForRead().path;

            if (!full_path.starts_with(reading_path))
                full_path = fs::path(reading_path) / object_info->getPath();

            chassert(object_info->metadata);

            const auto path = getUniqueStoragePathIdentifier(*configuration, *object_info, false);

            VirtualColumnUtils::addRequestedFileLikeStorageVirtualsToChunk(
                chunk,
                read_from_format_info.requested_virtual_columns,
                {.path = path,
                 .size = object_info->isArchive() ? object_info->fileSizeInArchive() : object_info->metadata->size_bytes,
                 .filename = &filename,
                 .last_modified = object_info->metadata->last_modified,
                 .etag = &(object_info->metadata->etag)},
                read_context);

            // The order is important, it must be added after virtual columns..
            if (!read_from_format_info.hive_partition_columns_to_read_from_file_path.empty())
            {
                HivePartitioningUtils::addPartitionColumnsToChunk(
                    chunk,
                    read_from_format_info.hive_partition_columns_to_read_from_file_path,
                    path);
            }
#if USE_PARQUET && USE_AWS_S3
            if (chunk_size && chunk.hasColumns())
            {
                /// Old delta lake code which needs to be deprecated in favour of DeltaLakeMetadataDeltaKernel.
                if (dynamic_cast<const DeltaLakeMetadata *>(configuration.get()))
                {
                    /// This is an awful temporary crutch,
                    /// which will be removed once DeltaKernel is used by default for DeltaLake.
                    /// (Because it does not make sense to support it in a nice way
                    /// because the code will be removed ASAP anyway)
                    if (configuration->isDataLakeConfiguration())
                    {
                        /// A terrible crutch, but it this code will be removed next month.
                        DeltaLakePartitionColumns partition_columns;
                        if (auto * delta_conf_s3 = dynamic_cast<StorageS3DeltaLakeConfiguration *>(configuration.get()))
                        {
                            partition_columns = delta_conf_s3->getDeltaLakePartitionColumns();
                        }
                        else if (auto * delta_conf_local = dynamic_cast<StorageLocalDeltaLakeConfiguration *>(configuration.get()))
                        {
                            partition_columns = delta_conf_local->getDeltaLakePartitionColumns();
                        }
                        if (!partition_columns.empty())
                        {
                            auto partition_values = partition_columns.find(full_path);
                            if (partition_values != partition_columns.end())
                            {
                                for (const auto & [name_and_type, value] : partition_values->second)
                                {
                                    if (!read_from_format_info.source_header.has(name_and_type.name))
                                        continue;

                                    const auto column_pos = read_from_format_info.source_header.getPositionByName(name_and_type.name);
                                    auto partition_column = name_and_type.type->createColumnConst(chunk.getNumRows(), value)->convertToFullColumnIfConst();
                                    /// This column is filled with default value now, remove it.
                                    chunk.erase(column_pos);
                                    /// Add correct values.
                                    if (column_pos < chunk.getNumColumns())
                                        chunk.addColumn(column_pos, std::move(partition_column));
                                    else
                                        chunk.addColumn(std::move(partition_column));
                                }
                            }
                        }

                    }
                }
            }
#endif

            return chunk;
        }

        if (reader.getInputFormat() && read_context->getSettingsRef()[Setting::use_cache_for_count_from_files]
            && !format_filter_info->filter_actions_dag)
            addNumRowsToCache(*reader.getObjectInfo(), total_rows_in_file);

        total_rows_in_file = 0;

        assert(reader_future.valid());
        reader = reader_future.get();

        if (!reader)
            break;

        /// Even if task is finished the thread may be not freed in pool.
        /// So wait until it will be freed before scheduling a new task.
        create_reader_pool->wait();
        reader_future = createReaderAsync();
    }

    return {};
}

void StorageObjectStorageSource::addNumRowsToCache(const ObjectInfo & object_info, size_t num_rows)
{
    const auto cache_key = getKeyForSchemaCache(
        getUniqueStoragePathIdentifier(*configuration, object_info), configuration->format, format_settings, read_context);
    schema_cache.addNumRows(cache_key, num_rows);
}

StorageObjectStorageSource::ReaderHolder StorageObjectStorageSource::createReader()
{
    return createReader(
        0,
        file_iterator,
        configuration,
        object_storage,
        read_from_format_info,
        format_settings,
        read_context,
        &schema_cache,
        log,
        max_block_size,
        parser_shared_resources,
        format_filter_info,
        need_only_count);
}

StorageObjectStorageSource::ReaderHolder StorageObjectStorageSource::createReader(
    size_t processor,
    const std::shared_ptr<IObjectIterator> & file_iterator,
    const StorageObjectStorageConfigurationPtr & configuration,
    const ObjectStoragePtr & object_storage,
    ReadFromFormatInfo & read_from_format_info,
    const std::optional<FormatSettings> & format_settings,
    const ContextPtr & context_,
    SchemaCache * schema_cache,
    const LoggerPtr & log,
    size_t max_block_size,
    FormatParserSharedResourcesPtr parser_shared_resources,
    FormatFilterInfoPtr format_filter_info,
    bool need_only_count)
{
    ObjectInfoPtr object_info;
    auto query_settings = configuration->getQuerySettings(context_);

    do
    {
        object_info = file_iterator->next(processor);

        if (!object_info || object_info->getPath().empty())
            return {};

        if (!object_info->metadata)
        {
            const auto & path = object_info->isArchive() ? object_info->getPathToArchive() : object_info->getPath();

            if (query_settings.ignore_non_existent_file)
            {
                auto metadata = object_storage->tryGetObjectMetadata(path);
                if (!metadata)
                    return {};

                object_info->metadata = metadata;
            }
            else
                object_info->metadata = object_storage->getObjectMetadata(path);
        }
    }
    while (query_settings.skip_empty_files && object_info->metadata->size_bytes == 0);

    QueryPipelineBuilder builder;
    std::shared_ptr<ISource> source;
    std::unique_ptr<ReadBuffer> read_buf;

    auto try_get_num_rows_from_cache = [&]() -> std::optional<size_t>
    {
        if (!schema_cache)
            return std::nullopt;

        const auto cache_key = getKeyForSchemaCache(
            getUniqueStoragePathIdentifier(*configuration, *object_info),
            configuration->format,
            format_settings,
            context_);

        auto get_last_mod_time = [&]() -> std::optional<time_t>
        {
            return object_info->metadata
                ? std::optional<size_t>(object_info->metadata->last_modified.epochTime())
                : std::nullopt;
        };
        return schema_cache->tryGetNumRows(cache_key, get_last_mod_time);
    };

    std::optional<size_t> num_rows_from_cache
        = need_only_count && context_->getSettingsRef()[Setting::use_cache_for_count_from_files] ? try_get_num_rows_from_cache() : std::nullopt;

    if (num_rows_from_cache)
    {
        /// We should not return single chunk with all number of rows,
        /// because there is a chance that this chunk will be materialized later
        /// (it can cause memory problems even with default values in columns or when virtual columns are requested).
        /// Instead, we use special ConstChunkGenerator that will generate chunks
        /// with max_block_size rows until total number of rows is reached.
        builder.init(Pipe(std::make_shared<ConstChunkGenerator>(
                              std::make_shared<const Block>(read_from_format_info.format_header), *num_rows_from_cache, max_block_size)));
    }
    else
    {
        CompressionMethod compression_method;
        if (const auto * object_info_in_archive = dynamic_cast<const ArchiveIterator::ObjectInfoInArchive *>(object_info.get()))
        {
            compression_method = chooseCompressionMethod(configuration->getPathInArchive(), configuration->compression_method);
            const auto & archive_reader = object_info_in_archive->archive_reader;
            read_buf = archive_reader->readFile(object_info_in_archive->path_in_archive, /*throw_on_not_found=*/true);
        }
        else
        {
            compression_method = chooseCompressionMethod(object_info->getFileName(), configuration->compression_method);
            read_buf = createReadBuffer(*object_info, object_storage, context_, log);
        }

        Block initial_header = read_from_format_info.format_header;

        if (auto initial_schema = configuration->getInitialSchemaByPath(context_, object_info->getPath()))
        {
            Block sample_header;
            for (const auto & [name, type] : *initial_schema)
            {
                sample_header.insert({type->createColumn(), type, name});
            }
            initial_header = sample_header;
        }

        auto input_format = FormatFactory::instance().getInput(
            configuration->format,
            *read_buf,
            initial_header,
            context_,
            max_block_size,
            format_settings,
            parser_shared_resources,
            format_filter_info,
            true /* is_remote_fs */,
            compression_method,
            need_only_count);

        input_format->setSerializationHints(read_from_format_info.serialization_hints);

        if (need_only_count)
            input_format->needOnlyCount();

        builder.init(Pipe(input_format));

<<<<<<< HEAD
        if (configuration->hasPositionDeleteTransformer(object_info))
        {
            builder.addSimpleTransform(
                [&](const SharedHeader & header)
                { return configuration->getPositionDeleteTransformer(object_info, header, format_settings, context_); });
        }


        std::shared_ptr<const ActionsDAG> transformer;
        if (object_info->data_lake_metadata)
            transformer = object_info->data_lake_metadata->transform;
=======
        std::optional<ActionsDAG> transformer;
        if (object_info->data_lake_metadata && object_info->data_lake_metadata->transform)
        {
            transformer = object_info->data_lake_metadata->transform->clone();
            /// FIXME: This is currently not done for the below case (configuration->getSchemaTransformer())
            /// because it is an iceberg case where transformer contains columns ids (just increasing numbers)
            /// which do not match requested_columns (while here requested_columns were adjusted to match physical columns).
            transformer->removeUnusedActions(read_from_format_info.requested_columns.getNames());
        }
>>>>>>> ee52fbb9
        if (!transformer)
        {
            if (auto schema_transformer = configuration->getSchemaTransformer(context_, object_info->getPath()))
                transformer = schema_transformer->clone();
        }

        if (transformer.has_value())
        {
            auto schema_modifying_actions = std::make_shared<ExpressionActions>(std::move(transformer.value()));
            builder.addSimpleTransform([&](const SharedHeader & header)
            {
                return std::make_shared<ExpressionTransform>(header, schema_modifying_actions);
            });
        }

        if (read_from_format_info.columns_description.hasDefaults())
        {
            builder.addSimpleTransform(
                [&](const SharedHeader & header)
                {
                    return std::make_shared<AddingDefaultsTransform>(header, read_from_format_info.columns_description, *input_format, context_);
                });
        }

        source = input_format;
    }

    /// Add ExtractColumnsTransform to extract requested columns/subcolumns
    /// from chunk read by IInputFormat.
    builder.addSimpleTransform([&](const SharedHeader & header)
    {
        return std::make_shared<ExtractColumnsTransform>(header, read_from_format_info.requested_columns);
    });

    auto pipeline = std::make_unique<QueryPipeline>(QueryPipelineBuilder::getPipeline(std::move(builder)));
    auto current_reader = std::make_unique<PullingPipelineExecutor>(*pipeline);

    ProfileEvents::increment(ProfileEvents::EngineFileLikeReadFiles);

    return ReaderHolder(
        object_info, std::move(read_buf), std::move(source), std::move(pipeline), std::move(current_reader));
}

std::future<StorageObjectStorageSource::ReaderHolder> StorageObjectStorageSource::createReaderAsync()
{
    return create_reader_scheduler([=, this] { return createReader(); }, Priority{});
}

std::unique_ptr<ReadBufferFromFileBase> StorageObjectStorageSource::createReadBuffer(
    ObjectInfo & object_info, const ObjectStoragePtr & object_storage, const ContextPtr & context_, const LoggerPtr & log, const std::optional<ReadSettings> & read_settings)
{
    const auto & settings = context_->getSettingsRef();
    const auto & effective_read_settings = read_settings.has_value() ? read_settings.value() : context_->getReadSettings();

    bool use_distributed_cache = false;
#if ENABLE_DISTRIBUTED_CACHE
    ObjectStorageConnectionInfoPtr connection_info;
    if (settings[Setting::table_engine_read_through_distributed_cache]
        && DistributedCache::Registry::instance().isReady(
            effective_read_settings.distributed_cache_settings.read_only_from_current_az))
    {
        connection_info = object_storage->getConnectionInfo();
        if (connection_info)
            use_distributed_cache = true;
    }
#endif

    bool use_filesystem_cache = false;
    std::string filesystem_cache_name;
    if (!use_distributed_cache)
    {
        filesystem_cache_name = settings[Setting::filesystem_cache_name].value;
        use_filesystem_cache = effective_read_settings.enable_filesystem_cache
            && !filesystem_cache_name.empty()
            && (object_storage->getType() == ObjectStorageType::Azure
                || object_storage->getType() == ObjectStorageType::S3);
    }

    /// We need object metadata for two cases:
    /// 1. object size suggests whether we need to use prefetch
    /// 2. object etag suggests a cache key in case we use filesystem cache
    if (!object_info.metadata)
        object_info.metadata = object_storage->getObjectMetadata(object_info.getPath());

    const auto & object_size = object_info.metadata->size_bytes;

    auto modified_read_settings = effective_read_settings.adjustBufferSize(object_size);
    /// FIXME: Changing this setting to default value breaks something around parquet reading
    modified_read_settings.remote_read_min_bytes_for_seek = modified_read_settings.remote_fs_buffer_size;
    /// User's object may change, don't cache it.
    modified_read_settings.use_page_cache_for_disks_without_file_cache = false;
    modified_read_settings.filesystem_cache_boundary_alignment = settings[Setting::filesystem_cache_boundary_alignment];

    // Create a read buffer that will prefetch the first ~1 MB of the file.
    // When reading lots of tiny files, this prefetching almost doubles the throughput.
    // For bigger files, parallel reading is more useful.
    const bool object_too_small = object_size <= 2 * context_->getSettingsRef()[Setting::max_download_buffer_size];
    const bool use_prefetch = object_too_small
        && modified_read_settings.remote_fs_method == RemoteFSReadMethod::threadpool
        && modified_read_settings.remote_fs_prefetch;

    bool use_async_buffer = false;
    ReadSettings nested_buffer_read_settings = modified_read_settings;
    if (use_prefetch || use_filesystem_cache || use_distributed_cache)
    {
        nested_buffer_read_settings.remote_read_buffer_use_external_buffer = true;

        /// FIXME: Use async buffer if use_cache,
        /// because CachedOnDiskReadBufferFromFile does not work as an independent buffer currently.
        use_async_buffer = true;
    }

    std::unique_ptr<ReadBufferFromFileBase> impl;
#if ENABLE_DISTRIBUTED_CACHE
    if (use_distributed_cache)
    {
        const std::string path = object_info.getPath();
        StoredObject object(path, "", object_size);
        auto read_buffer_creator = [object, nested_buffer_read_settings, object_storage]()
        {
            return object_storage->readObject(object, nested_buffer_read_settings);
        };

        impl = std::make_unique<ReadBufferFromDistributedCache>(
            path,
            StoredObjects({object}),
            effective_read_settings,
            connection_info,
            ConnectionTimeouts::getTCPTimeoutsWithoutFailover(context_->getSettingsRef()),
            read_buffer_creator,
            /*use_external_buffer*/use_async_buffer,
            context_->getDistributedCacheLog(),
            /* include_credentials_in_cache_key */true);
    }
    else if (use_filesystem_cache)
#else
    if (use_filesystem_cache)
#endif
    {
        chassert(object_info.metadata.has_value());
        if (object_info.metadata->etag.empty())
        {
            LOG_WARNING(log, "Cannot use filesystem cache, no etag specified");
        }
        else
        {
            SipHash hash;
            hash.update(object_info.getPath());
            hash.update(object_info.metadata->etag);

            const auto cache_key = FileCacheKey::fromKey(hash.get128());
            auto cache = FileCacheFactory::instance().get(filesystem_cache_name);

            auto read_buffer_creator = [path = object_info.getPath(), object_size, nested_buffer_read_settings, object_storage]()
            {
                return object_storage->readObject(StoredObject(path, "", object_size), nested_buffer_read_settings);
            };

            impl = std::make_unique<CachedOnDiskReadBufferFromFile>(
                object_info.getPath(),
                cache_key,
                cache,
                FileCache::getCommonUser(),
                read_buffer_creator,
                use_async_buffer ? nested_buffer_read_settings : modified_read_settings,
                std::string(CurrentThread::getQueryId()),
                object_size,
                /* allow_seeks */true,
                /* use_external_buffer */use_async_buffer,
                /* read_until_position */std::nullopt,
                context_->getFilesystemCacheLog());

            LOG_TEST(
                log,
                "Using filesystem cache `{}` (path: {}, etag: {}, hash: {})",
                filesystem_cache_name,
                object_info.getPath(),
                object_info.metadata->etag,
                toString(hash.get128()));
        }
    }

    if (!impl)
        impl = object_storage->readObject(StoredObject(object_info.getPath(), "", object_size), nested_buffer_read_settings);

    if (!use_async_buffer)
        return impl;

    LOG_TRACE(log, "Downloading object of size {} with initial prefetch", object_size);

    bool prefer_bigger_buffer_size = effective_read_settings.filesystem_cache_prefer_bigger_buffer_size
        && impl->isCached();

    size_t buffer_size = prefer_bigger_buffer_size
        ? std::max<size_t>(effective_read_settings.remote_fs_buffer_size, effective_read_settings.prefetch_buffer_size)
        : effective_read_settings.remote_fs_buffer_size;

    if (object_size)
        buffer_size = std::min<size_t>(object_size, buffer_size);

    auto & reader = context_->getThreadPoolReader(FilesystemReaderType::ASYNCHRONOUS_REMOTE_FS_READER);
    impl = std::make_unique<AsynchronousBoundedReadBuffer>(
        std::move(impl),
        reader,
        modified_read_settings,
        buffer_size,
        modified_read_settings.remote_read_min_bytes_for_seek,
        context_->getAsyncReadCounters(),
        context_->getFilesystemReadPrefetchesLog());

    if (use_prefetch)
    {
        impl->setReadUntilEnd();
        impl->prefetch(DEFAULT_PREFETCH_PRIORITY);
    }

    return impl;
}

StorageObjectStorageSource::GlobIterator::GlobIterator(
    ObjectStoragePtr object_storage_,
    StorageObjectStorageConfigurationPtr configuration_,
    const ActionsDAG::Node * predicate,
    const NamesAndTypesList & virtual_columns_,
    const NamesAndTypesList & hive_columns_,
    ContextPtr context_,
    ObjectInfos * read_keys_,
    size_t list_object_keys_size,
    bool throw_on_zero_files_match_,
    std::function<void(FileProgress)> file_progress_callback_)
    : WithContext(context_)
    , object_storage(object_storage_)
    , configuration(configuration_)
    , virtual_columns(virtual_columns_)
    , hive_columns(hive_columns_)
    , throw_on_zero_files_match(throw_on_zero_files_match_)
    , log(getLogger("GlobIterator"))
    , read_keys(read_keys_)
    , local_context(context_)
    , file_progress_callback(file_progress_callback_)
{
    const auto & reading_path = configuration->getPathForRead();
    if (reading_path.hasGlobs())
    {
        const auto & key_with_globs = reading_path;
        const auto key_prefix = reading_path.cutGlobs(configuration->supportsPartialPathPrefix());

        object_storage_iterator = object_storage->iterate(key_prefix, list_object_keys_size);

        matcher = std::make_unique<re2::RE2>(makeRegexpPatternFromGlobs(key_with_globs.path));
        if (!matcher->ok())
        {
            throw Exception(ErrorCodes::CANNOT_COMPILE_REGEXP, "Cannot compile regex from glob ({}): {}", key_with_globs.path, matcher->error());
        }

        recursive = key_with_globs.path == "/**";
        if (auto filter_dag = VirtualColumnUtils::createPathAndFileFilterDAG(predicate, virtual_columns, hive_columns))
        {
            VirtualColumnUtils::buildSetsForDAG(*filter_dag, getContext());
            filter_expr = std::make_shared<ExpressionActions>(std::move(*filter_dag));
        }
    }
    else
    {
        throw Exception(
            ErrorCodes::BAD_ARGUMENTS,
            "Using glob iterator with path without globs is not allowed (used path: {})",
            reading_path.path);
    }
}

size_t StorageObjectStorageSource::GlobIterator::estimatedKeysCount()
{
    if (object_infos.empty() && !is_finished && object_storage_iterator->isValid())
    {
        /// 1000 files were listed, and we cannot make any estimation of _how many more_ there are (because we list bucket lazily);
        /// If there are more objects in the bucket, limiting the number of streams is the last thing we may want to do
        /// as it would lead to serious slow down of the execution, since objects are going
        /// to be fetched sequentially rather than in-parallel with up to <max_threads> times.
        return std::numeric_limits<size_t>::max();
    }
    return object_infos.size();
}

StorageObjectStorage::ObjectInfoPtr StorageObjectStorageSource::GlobIterator::next(size_t processor)
{
    std::lock_guard lock(next_mutex);
    auto object_info = nextUnlocked(processor);
    if (first_iteration && !object_info && throw_on_zero_files_match)
    {
        throw Exception(ErrorCodes::FILE_DOESNT_EXIST,
                        "Can not match any files with path {}",
                        configuration->getPathForRead().path);
    }
    first_iteration = false;
    return object_info;
}

StorageObjectStorage::ObjectInfoPtr StorageObjectStorageSource::GlobIterator::nextUnlocked(size_t /* processor */)
{
    bool current_batch_processed = object_infos.empty() || index >= object_infos.size();
    if (is_finished && current_batch_processed)
        return {};

    if (current_batch_processed)
    {
        ObjectInfos new_batch;
        while (new_batch.empty())
        {
            auto result = object_storage_iterator->getCurrentBatchAndScheduleNext();
            if (!result.has_value())
            {
                is_finished = true;
                return {};
            }

            new_batch = std::move(result.value());
            for (auto it = new_batch.begin(); it != new_batch.end();)
            {
                if (!recursive && !re2::RE2::FullMatch((*it)->getPath(), *matcher))
                    it = new_batch.erase(it);
                else
                    ++it;
            }

            if (filter_expr)
            {
                std::vector<String> paths;
                paths.reserve(new_batch.size());
                for (const auto & object_info : new_batch)
                    paths.push_back(getUniqueStoragePathIdentifier(*configuration, *object_info, false));

                VirtualColumnUtils::filterByPathOrFile(new_batch, paths, filter_expr, virtual_columns, hive_columns, local_context);

                LOG_TEST(log, "Filtered files: {} -> {}", paths.size(), new_batch.size());
            }
        }

        index = 0;

        if (read_keys)
            read_keys->insert(read_keys->end(), new_batch.begin(), new_batch.end());

        object_infos = std::move(new_batch);

        if (file_progress_callback)
        {
            for (const auto & object_info : object_infos)
            {
                chassert(object_info->metadata);
                file_progress_callback(FileProgress(0, object_info->metadata->size_bytes));
            }
        }
    }

    if (index >= object_infos.size())
    {
        throw Exception(
            ErrorCodes::LOGICAL_ERROR,
            "Index out of bound for blob metadata. Index: {}, size: {}",
            index, object_infos.size());
    }

    return object_infos[index++];
}

StorageObjectStorageSource::KeysIterator::KeysIterator(
    const Strings & keys_,
    ObjectStoragePtr object_storage_,
    const NamesAndTypesList & virtual_columns_,
    ObjectInfos * read_keys_,
    bool ignore_non_existent_files_,
    bool skip_object_metadata_,
    std::function<void(FileProgress)> file_progress_callback_)
    : object_storage(object_storage_)
    , virtual_columns(virtual_columns_)
    , file_progress_callback(file_progress_callback_)
    , keys(keys_)
    , ignore_non_existent_files(ignore_non_existent_files_)
    , skip_object_metadata(skip_object_metadata_)
{
    if (read_keys_)
    {
        /// TODO: should we add metadata if we anyway fetch it if file_progress_callback is passed?
        for (auto && key : keys)
        {
            auto object_info = std::make_shared<ObjectInfo>(key);
            read_keys_->emplace_back(object_info);
        }
    }
}

StorageObjectStorage::ObjectInfoPtr StorageObjectStorageSource::KeysIterator::next(size_t /* processor */)
{
    while (true)
    {
        size_t current_index = index.fetch_add(1, std::memory_order_relaxed);
        if (current_index >= keys.size())
            return nullptr;

        auto key = keys[current_index];

        ObjectMetadata object_metadata{};
        if (!skip_object_metadata)
        {
            if (ignore_non_existent_files)
            {
                auto metadata = object_storage->tryGetObjectMetadata(key);
                if (!metadata)
                    continue;
                object_metadata = *metadata;
            }
            else
                object_metadata = object_storage->getObjectMetadata(key);
        }

        if (file_progress_callback)
            file_progress_callback(FileProgress(0, object_metadata.size_bytes));

        return std::make_shared<ObjectInfo>(key, object_metadata);
    }
}

StorageObjectStorageSource::ReaderHolder::ReaderHolder(
    ObjectInfoPtr object_info_,
    std::unique_ptr<ReadBuffer> read_buf_,
    std::shared_ptr<ISource> source_,
    std::unique_ptr<QueryPipeline> pipeline_,
    std::unique_ptr<PullingPipelineExecutor> reader_)
    : object_info(std::move(object_info_))
    , read_buf(std::move(read_buf_))
    , source(std::move(source_))
    , pipeline(std::move(pipeline_))
    , reader(std::move(reader_))
{
}

StorageObjectStorageSource::ReaderHolder &
StorageObjectStorageSource::ReaderHolder::operator=(ReaderHolder && other) noexcept
{
    /// The order of destruction is important.
    /// reader uses pipeline, pipeline uses read_buf.
    reader = std::move(other.reader);
    pipeline = std::move(other.pipeline);
    source = std::move(other.source);
    read_buf = std::move(other.read_buf);
    object_info = std::move(other.object_info);
    return *this;
}

StorageObjectStorageSource::ReadTaskIterator::ReadTaskIterator(
    const ClusterFunctionReadTaskCallback & callback_,
    size_t max_threads_count,
    bool is_archive_,
    ObjectStoragePtr object_storage_,
    ContextPtr context_)
    : WithContext(context_)
    , callback(callback_)
    , is_archive(is_archive_)
    , object_storage(object_storage_)
{
    ThreadPool pool(
        CurrentMetrics::StorageObjectStorageThreads,
        CurrentMetrics::StorageObjectStorageThreadsActive,
        CurrentMetrics::StorageObjectStorageThreadsScheduled, max_threads_count);

    auto pool_scheduler = threadPoolCallbackRunnerUnsafe<ObjectInfoPtr>(pool, "ReadTaskIter");

    std::vector<std::future<ObjectInfoPtr>> objects;
    objects.reserve(max_threads_count);
    for (size_t i = 0; i < max_threads_count; ++i)
        objects.push_back(pool_scheduler([this]() -> ObjectInfoPtr
        {
            auto task = callback();
            if (!task || task->isEmpty())
                return nullptr;
            return task->getObjectInfo();
        }, Priority{}));

    pool.wait();
    buffer.reserve(max_threads_count);
    for (auto & object_future : objects)
    {
        auto object = object_future.get();
        if (object)
            buffer.push_back(object);
    }
}

StorageObjectStorage::ObjectInfoPtr StorageObjectStorageSource::ReadTaskIterator::next(size_t)
{
    size_t current_index = index.fetch_add(1, std::memory_order_relaxed);

    ObjectInfoPtr object_info;
    if (current_index >= buffer.size())
    {
        auto task = callback();
        if (!task || task->isEmpty())
            return nullptr;
        object_info = task->getObjectInfo();
    }
    else
    {
        object_info =  buffer[current_index];
    }

    if (!is_archive)
        return object_info;

    auto [path_to_archive, path_in_archive] = getURIAndArchivePattern(object_info->getPath());
    if (!path_in_archive.has_value())
        return object_info;

    return createObjectInfoInArchive(path_to_archive, path_in_archive.value());
}

ObjectInfoPtr StorageObjectStorageSource::ReadTaskIterator::createObjectInfoInArchive(
    const std::string & path_to_archive,
    const std::string & path_in_archive)
{
    auto archive_object = std::make_shared<ObjectInfo>(path_to_archive, std::nullopt);
    if (!archive_object->metadata)
        archive_object->metadata = object_storage->getObjectMetadata(archive_object->getPath());

    std::shared_ptr<IArchiveReader> archive_reader;
    {
        std::lock_guard lock(archive_readers_mutex);
        if (auto it = archive_readers.find(path_to_archive); it != archive_readers.end())
        {
            archive_reader = it->second;
        }
        else
        {
            archive_reader = DB::createArchiveReader(
                path_to_archive,
                [=, this]()
                {
                    return StorageObjectStorageSource::createReadBuffer(*archive_object, object_storage, getContext(), log);
                },
                archive_object->metadata->size_bytes);

            archive_readers.emplace(path_to_archive, archive_reader);
        }
    }

    return std::make_shared<ArchiveIterator::ObjectInfoInArchive>(
        archive_object, path_in_archive, archive_reader, archive_reader->getFileInfo(path_in_archive));
}

static IArchiveReader::NameFilter createArchivePathFilter(const std::string & archive_pattern)
{
    auto matcher = std::make_shared<re2::RE2>(makeRegexpPatternFromGlobs(archive_pattern));
    if (!matcher->ok())
    {
        throw Exception(ErrorCodes::CANNOT_COMPILE_REGEXP,
                        "Cannot compile regex from glob ({}): {}",
                        archive_pattern, matcher->error());
    }
    return [matcher](const std::string & p) mutable { return re2::RE2::FullMatch(p, *matcher); };
}

StorageObjectStorageSource::ArchiveIterator::ObjectInfoInArchive::ObjectInfoInArchive(
    ObjectInfoPtr archive_object_,
    const std::string & path_in_archive_,
    std::shared_ptr<IArchiveReader> archive_reader_,
    IArchiveReader::FileInfo && file_info_)
    : archive_object(archive_object_), path_in_archive(path_in_archive_), archive_reader(archive_reader_), file_info(file_info_)
{
}

StorageObjectStorageSource::ArchiveIterator::ArchiveIterator(
    ObjectStoragePtr object_storage_,
    StorageObjectStorageConfigurationPtr configuration_,
    std::unique_ptr<IObjectIterator> archives_iterator_,
    ContextPtr context_,
    ObjectInfos * read_keys_,
    bool ignore_archive_globs_)
    : WithContext(context_)
    , object_storage(object_storage_)
    , is_path_in_archive_with_globs(configuration_->isPathInArchiveWithGlobs())
    , archives_iterator(std::move(archives_iterator_))
    , filter(is_path_in_archive_with_globs ? createArchivePathFilter(configuration_->getPathInArchive()) : IArchiveReader::NameFilter{})
    , log(getLogger("ArchiveIterator"))
    , path_in_archive(is_path_in_archive_with_globs ? "" : configuration_->getPathInArchive())
    , read_keys(read_keys_)
    , ignore_archive_globs(ignore_archive_globs_)
{
}

std::shared_ptr<IArchiveReader>
StorageObjectStorageSource::ArchiveIterator::createArchiveReader(ObjectInfoPtr object_info) const
{
    const auto size = object_info->metadata->size_bytes;
    return DB::createArchiveReader(
        /* path_to_archive */object_info->getPath(),
        /* archive_read_function */[=, this]()
        {
            return StorageObjectStorageSource::createReadBuffer(*object_info, object_storage, getContext(), log);
        },
        /* archive_size */size);
}

ObjectInfoPtr StorageObjectStorageSource::ArchiveIterator::next(size_t processor)
{
    std::unique_lock lock{next_mutex};
    IArchiveReader::FileInfo current_file_info{};
    while (true)
    {
        if (filter)
        {
            if (!file_enumerator)
            {
                archive_object = archives_iterator->next(processor);
                if (!archive_object)
                {
                    LOG_TEST(log, "Archives are processed");
                    return {};
                }

                if (!archive_object->metadata)
                    archive_object->metadata = object_storage->getObjectMetadata(archive_object->getPath());

                archive_reader = createArchiveReader(archive_object);
                file_enumerator = archive_reader->firstFile();
                if (!file_enumerator)
                    continue;
            }
            else if (!file_enumerator->nextFile() || ignore_archive_globs)
            {
                file_enumerator.reset();
                continue;
            }

            path_in_archive = file_enumerator->getFileName();
            LOG_TEST(log, "Path in archive: {}", path_in_archive);
            if (!filter(path_in_archive))
                continue;
            current_file_info = file_enumerator->getFileInfo();
        }
        else
        {
            archive_object = archives_iterator->next(processor);
            if (!archive_object)
                return {};

            if (!archive_object->metadata)
                archive_object->metadata = object_storage->getObjectMetadata(archive_object->getPath());

            archive_reader = createArchiveReader(archive_object);
            if (!archive_reader->fileExists(path_in_archive))
                continue;
            current_file_info = archive_reader->getFileInfo(path_in_archive);
        }
        break;
    }

    auto object_in_archive
        = std::make_shared<ObjectInfoInArchive>(archive_object, path_in_archive, archive_reader, std::move(current_file_info));

    if (read_keys != nullptr)
        read_keys->push_back(object_in_archive);

    return object_in_archive;
}

size_t StorageObjectStorageSource::ArchiveIterator::estimatedKeysCount()
{
    return archives_iterator->estimatedKeysCount();
}

}<|MERGE_RESOLUTION|>--- conflicted
+++ resolved
@@ -550,7 +550,6 @@
 
         builder.init(Pipe(input_format));
 
-<<<<<<< HEAD
         if (configuration->hasPositionDeleteTransformer(object_info))
         {
             builder.addSimpleTransform(
@@ -558,11 +557,6 @@
                 { return configuration->getPositionDeleteTransformer(object_info, header, format_settings, context_); });
         }
 
-
-        std::shared_ptr<const ActionsDAG> transformer;
-        if (object_info->data_lake_metadata)
-            transformer = object_info->data_lake_metadata->transform;
-=======
         std::optional<ActionsDAG> transformer;
         if (object_info->data_lake_metadata && object_info->data_lake_metadata->transform)
         {
@@ -572,7 +566,6 @@
             /// which do not match requested_columns (while here requested_columns were adjusted to match physical columns).
             transformer->removeUnusedActions(read_from_format_info.requested_columns.getNames());
         }
->>>>>>> ee52fbb9
         if (!transformer)
         {
             if (auto schema_transformer = configuration->getSchemaTransformer(context_, object_info->getPath()))
