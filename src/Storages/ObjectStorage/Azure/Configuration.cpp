--- conflicted
+++ resolved
@@ -1,9 +1,11 @@
+#include "config.h"
+#include <Poco/URI.h>
+
+
+#if USE_AZURE_BLOB_STORAGE
+
+#include <Common/assert_cast.h>
 #include <Storages/ObjectStorage/Azure/Configuration.h>
-#include <Poco/URI.h>
-
-#if USE_AZURE_BLOB_STORAGE
-
-#include <Common/assert_cast.h>
 #include <azure/storage/common/storage_credential.hpp>
 #include <Storages/NamedCollectionsHelpers.h>
 #include <Disks/IO/ReadBufferFromAzureBlobStorage.h>
@@ -152,10 +154,7 @@
     return connection_params;
 }
 
-<<<<<<< HEAD
-void AzureStorageParsableArguments::fromNamedCollectionImpl(const NamedCollection & collection, ContextPtr context)
-=======
-void StorageAzureConfiguration::fillBlobsFromURLCommon(String & connection_url, const String & suffix, const String & full_suffix)
+void AzureStorageParsableArguments::fillBlobsFromURLCommon(String & connection_url, const String & suffix, const String & full_suffix)
 {
     String container_name;
 
@@ -200,12 +199,10 @@
         }
         connection_params.endpoint.container_name = container_name_abfss;
     }
-    blobs_paths = {blob_path};
-}
-
-
-void StorageAzureConfiguration::fromNamedCollection(const NamedCollection & collection, ContextPtr context)
->>>>>>> 52088e1a
+}
+
+
+void AzureStorageParsableArguments::fromNamedCollectionImpl(const NamedCollection & collection, ContextPtr context)
 {
     validateNamedCollection(collection, required_configuration_keys, optional_configuration_keys);
 
@@ -274,7 +271,7 @@
     return nullptr;
 }
 
-bool StorageAzureConfiguration::collectCredentials(ASTPtr maybe_credentials, std::optional<String> & client_id, std::optional<String> & tenant_id, ContextPtr local_context)
+bool AzureStorageParsableArguments::collectCredentials(ASTPtr maybe_credentials, std::optional<String> & client_id, std::optional<String> & tenant_id, ContextPtr local_context)
 {
     if (!maybe_credentials)
         return false;
@@ -341,10 +338,7 @@
         structure = *parsing_result.structure;
 }
 
-<<<<<<< HEAD
-void AzureStorageParsableArguments::fromASTImpl(ASTs & engine_args, ContextPtr context, bool with_structure)
-=======
-void StorageAzureConfiguration::initializeForOneLake(ASTs & args, ContextPtr context)
+void AzureStorageParsableArguments::initializeForOneLake(ASTs & args, ContextPtr context)
 {
     if (args.size() != 1)
         throw Exception(ErrorCodes::BAD_ARGUMENTS, "Only one argument should be provided in OneLake catalog");
@@ -352,27 +346,14 @@
     String connection_url = checkAndGetLiteralArgument<String>(args[0], "connection_string/storage_account_url");
 
     fillBlobsFromURLCommon(connection_url, ".com", ".dfs.fabric.microsoft.com");
+
     connection_params.endpoint.additional_params = "resource=REDACTED&directory=REDACTED&recursive=REDACTED";
-
-    connection_params.auth_method = std::make_shared<Azure::Identity::ClientSecretCredential>(
-        onelake_tenant_id,
-        onelake_client_id,
-        onelake_client_secret
-    );
-
     auto request_settings = AzureBlobStorage::getRequestSettings(context->getSettingsRef());
     connection_params.client_options = AzureBlobStorage::getClientOptions(context, context->getSettingsRef(), *request_settings, /*for_disk=*/ false);
 }
 
-void StorageAzureConfiguration::fromAST(ASTs & engine_args, ContextPtr context, bool with_structure)
->>>>>>> 52088e1a
-{
-    if (!onelake_client_id.empty())
-    {
-        initializeForOneLake(engine_args, context);
-        return;
-    }
-
+void AzureStorageParsableArguments::fromASTImpl(ASTs & engine_args, ContextPtr context, bool with_structure)
+{
     auto extra_credentials = extractExtraCredentials(engine_args);
 
     if (engine_args.empty() || engine_args.size() > AzureStorageParsableArguments::getMaxNumberOfArguments(with_structure))
@@ -401,7 +382,6 @@
     {
         String connection_url = checkAndGetLiteralArgument<String>(engine_args[0], "connection_string/storage_account_url");
         String sas_token = checkAndGetLiteralArgument<String>(engine_args[1], "sas_token");
-<<<<<<< HEAD
         String container_name;
 
         auto pos_container = connection_url.find(".net");
@@ -445,9 +425,7 @@
             }
             connection_params.endpoint.container_name = container_name_abfss;
         }
-=======
         fillBlobsFromURLCommon(connection_url, ".net", ".blob.core.windows.net");
->>>>>>> 52088e1a
         connection_params.endpoint.sas_auth = sas_token;
 
         return;
@@ -465,7 +443,7 @@
     std::optional<String> client_id;
     std::optional<String> tenant_id;
 
-    StorageAzureConfiguration::collectCredentials(extra_credentials, client_id, tenant_id, context);
+    collectCredentials(extra_credentials, client_id, tenant_id, context);
 
     auto is_format_arg = [] (const std::string & s) -> bool
     {
@@ -712,29 +690,13 @@
 }
 
 void addStructureAndFormatToArgsIfNeededImpl(
-    const StorageAzureConfiguration & entity_to_initialize,
     ASTs & args,
     const String & structure_,
     const String & format_,
     ContextPtr context,
     bool with_structure)
 {
-    if (entity_to_initialize.disk)
-    {
-        if (entity_to_initialize.format == "auto")
-        {
-            ASTs format_equal_func_args = {std::make_shared<ASTIdentifier>("format"), std::make_shared<ASTLiteral>(format_)};
-            auto format_equal_func = makeASTFunction("equals", std::move(format_equal_func_args));
-            args.push_back(format_equal_func);
-        }
-        if (entity_to_initialize.structure == "auto")
-        {
-            ASTs structure_equal_func_args = {std::make_shared<ASTIdentifier>("structure"), std::make_shared<ASTLiteral>(structure_)};
-            auto structure_equal_func = makeASTFunction("equals", std::move(structure_equal_func_args));
-            args.push_back(structure_equal_func);
-        }
-    }
-    else if (auto collection = tryGetNamedCollectionWithOverrides(args, context))
+    if (auto collection = tryGetNamedCollectionWithOverrides(args, context))
     {
         /// In case of named collection, just add key-value pairs "format='...', structure='...'"
         /// at the end of arguments to override existed format and structure with "auto" values.
@@ -902,7 +864,22 @@
 void StorageAzureConfiguration::addStructureAndFormatToArgsIfNeeded(
     ASTs & args, const String & structure_, const String & format_, ContextPtr context, bool with_structure)
 {
-    addStructureAndFormatToArgsIfNeededImpl(*this, args, structure_, format_, context, with_structure);
+    if (disk)
+    {
+        if (format == "auto")
+        {
+            ASTs format_equal_func_args = {std::make_shared<ASTIdentifier>("format"), std::make_shared<ASTLiteral>(format_)};
+            auto format_equal_func = makeASTFunction("equals", std::move(format_equal_func_args));
+            args.push_back(format_equal_func);
+        }
+        if (structure == "auto")
+        {
+            ASTs structure_equal_func_args = {std::make_shared<ASTIdentifier>("structure"), std::make_shared<ASTLiteral>(structure_)};
+            auto structure_equal_func = makeASTFunction("equals", std::move(structure_equal_func_args));
+            args.push_back(structure_equal_func);
+        }
+    }
+    addStructureAndFormatToArgsIfNeededImpl(args, structure_, format_, context, with_structure);
 }
 
 void StorageAzureConfiguration::fromNamedCollection(const NamedCollection & collection, ContextPtr context)
@@ -915,7 +892,18 @@
 void StorageAzureConfiguration::fromAST(ASTs & engine_args, ContextPtr context, bool with_structure)
 {
     AzureStorageParsableArguments parsable_arguments;
-    parsable_arguments.fromASTImpl(engine_args, context, with_structure);
+    if (!onelake_client_id.empty())
+    {
+        parsable_arguments.initializeForOneLake(engine_args, context);
+        parsable_arguments.connection_params.auth_method = std::make_shared<Azure::Identity::ClientSecretCredential>(
+            onelake_tenant_id,
+            onelake_client_id,
+            onelake_client_secret
+        );
+    } else {
+        parsable_arguments.fromASTImpl(engine_args, context, with_structure);
+
+    }
     initializeFromParsableArguments(parsable_arguments);
     blobs_paths = {parsable_arguments.blob_path};
 }
