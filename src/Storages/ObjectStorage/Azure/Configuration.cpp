--- conflicted
+++ resolved
@@ -149,18 +149,11 @@
 {
     if (engine_args.size() < 3 || engine_args.size() > getMaxNumberOfArguments(with_structure))
     {
-<<<<<<< HEAD
         throw Exception(
             ErrorCodes::NUMBER_OF_ARGUMENTS_DOESNT_MATCH,
-            "Storage AzureBlobStorage requires 1 to {} arguments. All supported signatures:\n{}",
+            "Storage AzureBlobStorage requires 3 to {} arguments. All supported signatures:\n{}",
             getMaxNumberOfArguments(with_structure),
             getSignatures(with_structure));
-=======
-        throw Exception(ErrorCodes::NUMBER_OF_ARGUMENTS_DOESNT_MATCH,
-                        "Storage AzureBlobStorage requires 3 to 7 arguments: "
-                        "AzureBlobStorage(connection_string|storage_account_url, container_name, blobpath, "
-                        "[account_name, account_key, format, compression, structure)])");
->>>>>>> b068d7ba
     }
 
     for (auto & engine_arg : engine_args)
@@ -220,7 +213,7 @@
             if (with_structure)
             {
                 format = fourth_arg;
-                compression_method = checkAndGetLiteralArgument<String>(engine_args[4], "compression");
+                compression_method = checkAn/dGetLiteralArgument<String>(engine_args[4], "compression");
                 structure = checkAndGetLiteralArgument<String>(engine_args[5], "structure");
             }
             else
