--- conflicted
+++ resolved
@@ -39,12 +39,9 @@
 #include <sys/stat.h>
 #include <Poco/JSON/Array.h>
 #include <Common/FailPoint.h>
-<<<<<<< HEAD
 #include <Core/Range.h>
-=======
 #include <Core/NamesAndTypes.h>
 #include <Core/TypeId.h>
->>>>>>> e5623c32
 
 #include <cstdint>
 #include <memory>
@@ -1164,13 +1161,9 @@
                     metadata,
                     partitioner ? partitioner->getColumns() : std::vector<String>{},
                     partition_key,
-<<<<<<< HEAD
+                    partitioner ? partitioner->getResultTypes() : std::vector<DataTypePtr>{},
                     {data_filename},
                     std::vector{statistics.at(partition_key)},
-=======
-                    partitioner ? partitioner->getResultTypes() : std::vector<DataTypePtr>{},
-                    {data_filename},
->>>>>>> e5623c32
                     new_snapshot,
                     configuration->format,
                     partititon_spec,
