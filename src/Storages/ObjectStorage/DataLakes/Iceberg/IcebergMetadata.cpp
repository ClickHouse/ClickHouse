#include "config.h"
#include <memory>
#include <optional>
#include <Poco/JSON/Array.h>
#include <Poco/JSON/Object.h>
#include <Poco/JSON/Stringifier.h>
#include <Common/Exception.h>
#include <Processors/Formats/Impl/ParquetBlockInputFormat.h>

#if USE_AVRO

#include <Databases/DataLake/Common.h>

#include <Core/Settings.h>
#include <Core/NamesAndTypes.h>
#include <Databases/DataLake/ICatalog.h>
#include <Formats/FormatFactory.h>
#include <IO/ReadBufferFromFileBase.h>
#include <IO/ReadBufferFromString.h>
#include <IO/ReadHelpers.h>
#include <Interpreters/Context.h>

#include <Storages/ObjectStorage/DataLakes/Common.h>
#include <Storages/ObjectStorage/StorageObjectStorageSource.h>
#include <Storages/ObjectStorage/DataLakes/DataLakeStorageSettings.h>
#include <Storages/ObjectStorage/DataLakes/Iceberg/IcebergMetadataFilesCache.h>
#include <Interpreters/ExpressionActions.h>
#include <IO/CompressedReadBufferWrapper.h>

#include <Storages/ColumnsDescription.h>
#include <Storages/ObjectStorage/DataLakes/Iceberg/IcebergMetadata.h>
#include <Storages/ObjectStorage/DataLakes/Iceberg/Utils.h>
#include <Storages/ObjectStorage/DataLakes/Iceberg/AvroForIcebergDeserializer.h>
#include <Storages/ObjectStorage/DataLakes/Iceberg/Snapshot.h>
#include <Storages/ObjectStorage/DataLakes/Iceberg/ManifestFilesPruning.h>
#include <Storages/ObjectStorage/DataLakes/Iceberg/ManifestFile.h>
#include <Storages/ObjectStorage/DataLakes/Iceberg/Constant.h>

#include <Common/logger_useful.h>
#include <Common/ProfileEvents.h>
#include <Common/SharedLockGuard.h>

namespace ProfileEvents
{
    extern const Event IcebergTrivialCountOptimizationApplied;
}

namespace DB
{

namespace DataLakeStorageSetting
{
    extern const DataLakeStorageSettingsString iceberg_metadata_file_path;
    extern const DataLakeStorageSettingsString iceberg_metadata_table_uuid;
    extern const DataLakeStorageSettingsBool iceberg_recent_metadata_file_by_last_updated_ms_field;
    extern const DataLakeStorageSettingsBool iceberg_use_version_hint;
    extern const DataLakeStorageSettingsInt64 iceberg_format_version;
}

namespace ErrorCodes
{
extern const int BAD_ARGUMENTS;
extern const int LOGICAL_ERROR;
extern const int ICEBERG_SPECIFICATION_VIOLATION;
extern const int TABLE_ALREADY_EXISTS;
}

namespace Setting
{
extern const SettingsInt64 iceberg_timestamp_ms;
extern const SettingsInt64 iceberg_snapshot_id;
extern const SettingsBool use_iceberg_metadata_files_cache;
extern const SettingsBool use_iceberg_partition_pruning;
extern const SettingsBool write_full_path_in_iceberg_metadata;
}


using namespace Iceberg;

<<<<<<< HEAD
namespace
{

std::pair<Int32, Poco::JSON::Object::Ptr>
parseTableSchemaFromManifestFile(const AvroForIcebergDeserializer & deserializer, const String & manifest_file_name)
{
    auto schema_json_string = deserializer.tryGetAvroMetadataValue(f_schema);
    if (!schema_json_string.has_value())
        throw Exception(
            ErrorCodes::BAD_ARGUMENTS,
            "Cannot read Iceberg table: manifest file '{}' doesn't have field '{}' in its metadata",
            manifest_file_name, f_schema);
    Poco::JSON::Parser parser;
    Poco::Dynamic::Var json = parser.parse(*schema_json_string);
    const Poco::JSON::Object::Ptr & schema_object = json.extract<Poco::JSON::Object::Ptr>();
    Int32 schema_object_id = schema_object->getValue<int>(f_schema_id);
    return {schema_object_id, schema_object};
}

}

=======
>>>>>>> 42fcbdc9
IcebergMetadata::IcebergMetadata(
    ObjectStoragePtr object_storage_,
    StorageObjectStorageConfigurationWeakPtr configuration_,
    const ContextPtr & context_,
    Int32 metadata_version_,
    Int32 format_version_,
    const Poco::JSON::Object::Ptr & metadata_object_,
    IcebergMetadataFilesCachePtr cache_ptr)
    : object_storage(std::move(object_storage_))
    , configuration(std::move(configuration_))
    , schema_processor(IcebergSchemaProcessor())
    , log(getLogger("IcebergMetadata"))
    , manifest_cache(cache_ptr)
    , last_metadata_version(metadata_version_)
    , format_version(format_version_)
    , relevant_snapshot_schema_id(-1)
    , table_location(metadata_object_->getValue<String>(f_location))
{
    updateState(context_, metadata_object_, true);
}

std::pair<Poco::JSON::Object::Ptr, Int32> parseTableSchemaV2Method(const Poco::JSON::Object::Ptr & metadata_object)
{
    Poco::JSON::Object::Ptr schema;
    if (!metadata_object->has(f_current_schema_id))
        throw Exception(ErrorCodes::BAD_ARGUMENTS, "Cannot parse Iceberg table schema: '{}' field is missing in metadata", f_current_schema_id);
    auto current_schema_id = metadata_object->getValue<int>(f_current_schema_id);
    if (!metadata_object->has(f_schemas))
        throw Exception(ErrorCodes::BAD_ARGUMENTS, "Cannot parse Iceberg table schema: '{}' field is missing in metadata", f_schemas);
    auto schemas = metadata_object->get(f_schemas).extract<Poco::JSON::Array::Ptr>();
    if (schemas->size() == 0)
        throw Exception(ErrorCodes::BAD_ARGUMENTS, "Cannot parse Iceberg table schema: '{}' field is empty", f_schemas);
    for (uint32_t i = 0; i != schemas->size(); ++i)
    {
        auto current_schema = schemas->getObject(i);
        if (!current_schema->has(f_schema_id))
        {
            throw Exception(ErrorCodes::BAD_ARGUMENTS, "Cannot parse Iceberg table schema: '{}' field is missing in schema", f_schema_id);
        }
        if (current_schema->getValue<int>(f_schema_id) == current_schema_id)
        {
            schema = current_schema;
        }
    }

    if (!schema)
        throw Exception(ErrorCodes::BAD_ARGUMENTS, R"(There is no schema with "{}" that matches "{}" in metadata)", f_schema_id, f_current_schema_id);
    if (schema->getValue<int>(f_schema_id) != current_schema_id)
        throw Exception(ErrorCodes::BAD_ARGUMENTS, R"(Field "{}" of the schema doesn't match "{}" in metadata)", f_schema_id, f_current_schema_id);
    return {schema, current_schema_id};
}

std::pair<Poco::JSON::Object::Ptr, Int32> parseTableSchemaV1Method(const Poco::JSON::Object::Ptr & metadata_object)
{
    if (!metadata_object->has(f_schema))
        throw Exception(ErrorCodes::BAD_ARGUMENTS, "Cannot parse Iceberg table schema: '{}' field is missing in metadata", f_schema);
    Poco::JSON::Object::Ptr schema = metadata_object->getObject(f_schema);
    if (!metadata_object->has(f_schema_id))
        throw Exception(ErrorCodes::BAD_ARGUMENTS, "Cannot parse Iceberg table schema: '{}' field is missing in schema", f_schema_id);
    auto current_schema_id = schema->getValue<int>(f_schema_id);
    return {schema, current_schema_id};
}


void IcebergMetadata::addTableSchemaById(Int32 schema_id, Poco::JSON::Object::Ptr metadata_object)
{
    if (schema_processor.hasClickhouseTableSchemaById(schema_id))
        return;
    if (!metadata_object->has(f_schemas))
    {
        throw Exception(
            ErrorCodes::BAD_ARGUMENTS, "Cannot parse Iceberg table schema with id `{}`: 'schemas' field is missing in metadata", schema_id);
    }
    auto schemas = metadata_object->get(f_schemas).extract<Poco::JSON::Array::Ptr>();
    for (uint32_t i = 0; i != schemas->size(); ++i)
    {
        auto current_schema = schemas->getObject(i);
        if (current_schema->has(f_schema_id) && current_schema->getValue<int>(f_schema_id) == schema_id)
        {
            schema_processor.addIcebergTableSchema(current_schema);
            return;
        }
    }
    throw Exception(
        ErrorCodes::ICEBERG_SPECIFICATION_VIOLATION,
        "Cannot parse Iceberg table schema with id `{}`: schema with such id is not found in metadata",
        schema_id);
}

Int32 IcebergMetadata::parseTableSchema(
    const Poco::JSON::Object::Ptr & metadata_object, IcebergSchemaProcessor & schema_processor, LoggerPtr metadata_logger)
{
    const auto format_version = metadata_object->getValue<Int32>(f_format_version);
    if (format_version == 2)
    {
        auto [schema, current_schema_id] = parseTableSchemaV2Method(metadata_object);
        schema_processor.addIcebergTableSchema(schema);
        return current_schema_id;
    }
    else
    {
        try
        {
            auto [schema, current_schema_id] = parseTableSchemaV1Method(metadata_object);
            schema_processor.addIcebergTableSchema(schema);
            return current_schema_id;
        }
        catch (const Exception & first_error)
        {
            if (first_error.code() != ErrorCodes::BAD_ARGUMENTS)
                throw;
            try
            {
                auto [schema, current_schema_id] = parseTableSchemaV2Method(metadata_object);
                schema_processor.addIcebergTableSchema(schema);
                LOG_WARNING(
                    metadata_logger,
                    "Iceberg table schema was parsed using v2 specification, but it was impossible to parse it using v1 "
                    "specification. Be "
                    "aware that you Iceberg writing engine violates Iceberg specification. Error during parsing {}",
                    first_error.displayText());
                return current_schema_id;
            }
            catch (const Exception & second_error)
            {
                if (first_error.code() != ErrorCodes::BAD_ARGUMENTS)
                    throw;
                throw Exception(
                    ErrorCodes::BAD_ARGUMENTS,
                    "Cannot parse Iceberg table schema both with v1 and v2 methods. Old method error: {}. New method error: {}",
                    first_error.displayText(),
                    second_error.displayText());
            }
        }
    }
}

bool IcebergMetadata::update(const ContextPtr & local_context)
{
    auto configuration_ptr = configuration.lock();

    std::lock_guard lock(mutex);

    const auto [metadata_version, metadata_file_path, compression_method]
        = getLatestOrExplicitMetadataFileAndVersion(object_storage, configuration_ptr, manifest_cache, local_context, log.get());

    bool metadata_file_changed = false;
    if (last_metadata_version != metadata_version)
    {
        last_metadata_version = metadata_version;
        metadata_file_changed = true;
    }

    auto metadata_object = getMetadataJSONObject(metadata_file_path, object_storage, configuration_ptr, manifest_cache, local_context, log, compression_method);
    chassert(format_version == metadata_object->getValue<int>(f_format_version));

    auto previous_snapshot_id = relevant_snapshot_id;
    auto previous_snapshot_schema_id = relevant_snapshot_schema_id;

    updateState(local_context, metadata_object, metadata_file_changed);

    if (previous_snapshot_id != relevant_snapshot_id)
    {
        schema_id_by_data_file.clear();
        schema_id_by_data_files_initialized = false;

        {
            std::lock_guard cache_lock(cached_unprunned_files_for_last_processed_snapshot_mutex);
            cached_unprunned_files_for_last_processed_snapshot = std::nullopt;
        }

        return true;
    }
    return previous_snapshot_schema_id != relevant_snapshot_schema_id;
}

void IcebergMetadata::updateSnapshot(ContextPtr local_context, Poco::JSON::Object::Ptr metadata_object)
{
    auto configuration_ptr = configuration.lock();
    if (!metadata_object->has(f_snapshots))
        throw Exception(
            ErrorCodes::ICEBERG_SPECIFICATION_VIOLATION,
            "No snapshot set found in metadata for iceberg table `{}`, it is impossible to get manifest list by snapshot id `{}`",
            configuration_ptr->getPathForRead().path,
            relevant_snapshot_id);
    auto schemas = metadata_object->get(f_schemas).extract<Poco::JSON::Array::Ptr>();
    for (UInt32 j = 0; j < schemas->size(); ++j)
    {
        auto schema = schemas->getObject(j);
        schema_processor.addIcebergTableSchema(schema);
    }
    auto snapshots = metadata_object->get(f_snapshots).extract<Poco::JSON::Array::Ptr>();
    bool successfully_found_snapshot = false;
    for (size_t i = 0; i < snapshots->size(); ++i)
    {
        const auto snapshot = snapshots->getObject(static_cast<UInt32>(i));
        auto current_snapshot_id = snapshot->getValue<Int64>(f_metadata_snapshot_id);
        auto current_schema_id = snapshot->getValue<Int32>(f_schema_id);
        schema_processor.registerSnapshotWithSchemaId(current_snapshot_id, current_schema_id);
        if (snapshot->getValue<Int64>(f_metadata_snapshot_id) == relevant_snapshot_id)
        {
            successfully_found_snapshot = true;
            if (!snapshot->has(f_manifest_list))
                throw Exception(
                    ErrorCodes::ICEBERG_SPECIFICATION_VIOLATION,
                    "No manifest list found for snapshot id `{}` for iceberg table `{}`",
                    relevant_snapshot_id,
                    configuration_ptr->getPathForRead().path);
            std::optional<size_t> total_rows;
            std::optional<size_t> total_bytes;

            if (snapshot->has(f_summary))
            {
                auto summary_object = snapshot->get(f_summary).extract<Poco::JSON::Object::Ptr>();
                if (summary_object->has(f_total_records))
                    total_rows = summary_object->getValue<Int64>(f_total_records);

                if (summary_object->has(f_total_files_size))
                    total_bytes = summary_object->getValue<Int64>(f_total_files_size);
            }

#if USE_PARQUET
            if (configuration_ptr->format == "Parquet")
                column_mapper = std::make_shared<ColumnMapper>();

            if (column_mapper)
            {
                Int32 schema_id = snapshot->getValue<Int32>(f_schema_id);
                std::unordered_map<String, Int64> column_name_to_parquet_field_id;
                for (UInt32 j = 0; j < schemas->size(); ++j)
                {
                    auto schema = schemas->getObject(j);
                    if (schema->getValue<Int32>(f_schema_id) != schema_id)
                        continue;

                    column_name_to_parquet_field_id = IcebergSchemaProcessor::traverseSchema(schema->getArray(Iceberg::f_fields));
                }
                column_mapper->setStorageColumnEncoding(std::move(column_name_to_parquet_field_id));
            }
#endif

            relevant_snapshot = IcebergSnapshot{
                getManifestList(local_context, getProperFilePathFromMetadataInfo(
                    snapshot->getValue<String>(f_manifest_list), configuration_ptr->getPathForRead().path, table_location)),
                relevant_snapshot_id, total_rows, total_bytes};

            if (!snapshot->has(f_schema_id))
                throw Exception(
                    ErrorCodes::ICEBERG_SPECIFICATION_VIOLATION,
                    "No schema id found for snapshot id `{}` for iceberg table `{}`",
                    relevant_snapshot_id,
                    configuration_ptr->getPathForRead().path);
            relevant_snapshot_schema_id = snapshot->getValue<Int32>(f_schema_id);
            addTableSchemaById(relevant_snapshot_schema_id, metadata_object);
        }
    }
    if (!successfully_found_snapshot)
        throw Exception(
            ErrorCodes::BAD_ARGUMENTS,
            "No manifest list is found for snapshot id `{}` in metadata for iceberg table `{}`",
            relevant_snapshot_id,
            configuration_ptr->getPathForRead().path);
}

void IcebergMetadata::updateState(const ContextPtr & local_context, Poco::JSON::Object::Ptr metadata_object, bool metadata_file_changed)
{
    auto configuration_ptr = configuration.lock();
    std::optional<String> manifest_list_file;

    bool timestamp_changed = local_context->getSettingsRef()[Setting::iceberg_timestamp_ms].changed;
    bool snapshot_id_changed = local_context->getSettingsRef()[Setting::iceberg_snapshot_id].changed;
    if (timestamp_changed && snapshot_id_changed)
    {
        throw Exception(
            ErrorCodes::BAD_ARGUMENTS,
            "Time travel with timestamp and snapshot id for iceberg table by path {} cannot be changed simultaneously",
            configuration_ptr->getPathForRead().path);
    }
    if (timestamp_changed)
    {
        Int64 closest_timestamp = 0;
        Int64 query_timestamp = local_context->getSettingsRef()[Setting::iceberg_timestamp_ms];
        if (!metadata_object->has(f_snapshot_log))
            throw Exception(ErrorCodes::BAD_ARGUMENTS, "No snapshot log found in metadata for iceberg table {} so it is impossible to get relevant snapshot id using timestamp", configuration_ptr->getPathForRead().path);
        auto snapshots = metadata_object->get(f_snapshot_log).extract<Poco::JSON::Array::Ptr>();
        relevant_snapshot_id = -1;
        for (size_t i = 0; i < snapshots->size(); ++i)
        {
            const auto snapshot = snapshots->getObject(static_cast<UInt32>(i));
            Int64 snapshot_timestamp = snapshot->getValue<Int64>(f_timestamp_ms);
            if (snapshot_timestamp <= query_timestamp && snapshot_timestamp > closest_timestamp)
            {
                closest_timestamp = snapshot_timestamp;
                relevant_snapshot_id = snapshot->getValue<Int64>(f_metadata_snapshot_id);
            }
        }
        if (relevant_snapshot_id < 0)
            throw Exception(ErrorCodes::BAD_ARGUMENTS, "No snapshot found in snapshot log before requested timestamp for iceberg table {}", configuration_ptr->getPathForRead().path);
        updateSnapshot(local_context, metadata_object);
    }
    else if (snapshot_id_changed)
    {
        relevant_snapshot_id = local_context->getSettingsRef()[Setting::iceberg_snapshot_id];
        updateSnapshot(local_context, metadata_object);
    }
    else if (metadata_file_changed)
    {
        if (!metadata_object->has(f_current_snapshot_id))
            relevant_snapshot_id = -1;
        else
            relevant_snapshot_id = metadata_object->getValue<Int64>(f_current_snapshot_id);
        if (relevant_snapshot_id != -1)
        {
            updateSnapshot(local_context, metadata_object);
        }
        relevant_snapshot_schema_id = parseTableSchema(metadata_object, schema_processor, log);
    }
}

std::shared_ptr<NamesAndTypesList> IcebergMetadata::getInitialSchemaByPath(ContextPtr local_context, const String & data_path) const
{
    if (!schema_id_by_data_files_initialized)
    {
        std::lock_guard lock(mutex);
        if (!schema_id_by_data_files_initialized)
            initializeSchemasFromManifestList(local_context, relevant_snapshot->manifest_list_entries);
    }

    SharedLockGuard lock(mutex);
    auto version_if_outdated = getSchemaVersionByFileIfOutdated(data_path);
    return version_if_outdated.has_value() ? schema_processor.getClickhouseTableSchemaById(version_if_outdated.value()) : nullptr;
}

std::shared_ptr<const ActionsDAG> IcebergMetadata::getSchemaTransformer(ContextPtr local_context, const String & data_path) const
{
    if (!schema_id_by_data_files_initialized)
    {
        std::lock_guard lock(mutex);
        if (!schema_id_by_data_files_initialized)
            initializeSchemasFromManifestList(local_context, relevant_snapshot->manifest_list_entries);
    }

    SharedLockGuard lock(mutex);
    auto version_if_outdated = getSchemaVersionByFileIfOutdated(data_path);
    return version_if_outdated.has_value()
        ? schema_processor.getSchemaTransformationDagByIds(version_if_outdated.value(), relevant_snapshot_schema_id)
        : nullptr;
}

std::optional<Int32> IcebergMetadata::getSchemaVersionByFileIfOutdated(String data_path) const
{
    auto schema_id_it = schema_id_by_data_file.find(data_path);
    if (schema_id_it == schema_id_by_data_file.end())
        throw Exception(ErrorCodes::BAD_ARGUMENTS, "Cannot find manifest file for data file: {}", data_path);

    auto schema_id = schema_id_it->second;
    if (schema_id == relevant_snapshot_schema_id)
        return std::nullopt;

    return std::optional{schema_id};
}

void IcebergMetadata::createInitial(
    const ObjectStoragePtr & object_storage,
    const StorageObjectStorageConfigurationWeakPtr & configuration,
    const ContextPtr & local_context,
    const std::optional<ColumnsDescription> & columns,
    ASTPtr partition_by,
    bool if_not_exists,
    std::shared_ptr<DataLake::ICatalog> catalog,
    const StorageID & table_id_)
{
    auto configuration_ptr = configuration.lock();

    std::vector<String> metadata_files;
    try
    {
        metadata_files = listFiles(*object_storage, *configuration_ptr, "metadata", ".metadata.json");
    }
    catch (const Exception & ex)
    {
        throw Exception(ErrorCodes::BAD_ARGUMENTS, "NoSuchBucket: {}", ex.what());
    }
    if (!metadata_files.empty())
    {
        if (if_not_exists)
            return;
        else
            throw Exception(ErrorCodes::TABLE_ALREADY_EXISTS, "Iceberg table with path {} already exists", configuration_ptr->getPathForRead().path);
    }

    String location_path = configuration_ptr->getRawPath().path;
    if (local_context->getSettingsRef()[Setting::write_full_path_in_iceberg_metadata].value)
        location_path = configuration_ptr->getTypeName() + "://" + configuration_ptr->getNamespace() + "/" + configuration_ptr->getRawPath().path;
    auto [metadata_content_object, metadata_content] = createEmptyMetadataFile(location_path, *columns, partition_by, configuration_ptr->getDataLakeSettings()[DataLakeStorageSetting::iceberg_format_version]);
    {
        auto filename = configuration_ptr->getRawPath().path + "metadata/v1.metadata.json";
        auto buffer_metadata = object_storage->writeObject(
            StoredObject(filename), WriteMode::Rewrite, std::nullopt, DBMS_DEFAULT_BUFFER_SIZE, local_context->getWriteSettings());
        buffer_metadata->write(metadata_content.data(), metadata_content.size());
        buffer_metadata->finalize();
    }
    if (catalog)
    {
        auto catalog_filename = configuration_ptr->getTypeName() + "://" + configuration_ptr->getNamespace() + "/" + configuration_ptr->getRawPath().path + "metadata/v1.metadata.json";
        const auto & [namespace_name, table_name] = DataLake::parseTableName(table_id_.getTableName());
        catalog->createTable(namespace_name, table_name, catalog_filename, metadata_content_object);
    }
}

DataLakeMetadataPtr IcebergMetadata::create(
    const ObjectStoragePtr & object_storage,
    const StorageObjectStorageConfigurationWeakPtr & configuration,
    const ContextPtr & local_context)
{
    auto configuration_ptr = configuration.lock();

    auto log = getLogger("IcebergMetadata");

    IcebergMetadataFilesCachePtr cache_ptr = nullptr;
    if (local_context->getSettingsRef()[Setting::use_iceberg_metadata_files_cache])
        cache_ptr = local_context->getIcebergMetadataFilesCache();
    else
        LOG_TRACE(log, "Not using in-memory cache for iceberg metadata files, because the setting use_iceberg_metadata_files_cache is false.");

    const auto [metadata_version, metadata_file_path, compression_method] = getLatestOrExplicitMetadataFileAndVersion(object_storage, configuration_ptr, cache_ptr, local_context, log.get());

    Poco::JSON::Object::Ptr object = getMetadataJSONObject(metadata_file_path, object_storage, configuration_ptr, cache_ptr, local_context, log, compression_method);

    auto format_version = object->getValue<int>(f_format_version);
    return std::make_unique<IcebergMetadata>(object_storage, configuration_ptr, local_context, metadata_version, format_version, object, cache_ptr);
}

void IcebergMetadata::initializeSchemasFromManifestList(ContextPtr local_context, ManifestFileCacheKeys manifest_list_ptr) const
{
    schema_id_by_data_file.clear();

    for (const auto & manifest_list_entry : manifest_list_ptr)
    {
        auto manifest_file_ptr = getManifestFile(
            local_context,
            manifest_list_entry.manifest_file_path,
            manifest_list_entry.added_sequence_number,
            manifest_list_entry.added_snapshot_id);
        for (const auto & manifest_file_entry : manifest_file_ptr->getFiles())
        {
            if (std::holds_alternative<DataFileEntry>(manifest_file_entry.file))
                schema_id_by_data_file.emplace(std::get<DataFileEntry>(manifest_file_entry.file).file_name, manifest_file_entry.schema_id);
        }
    }

    schema_id_by_data_files_initialized = true;
}

ManifestFileCacheKeys IcebergMetadata::getManifestList(ContextPtr local_context, const String & filename) const
{
    auto configuration_ptr = configuration.lock();
    if (configuration_ptr == nullptr)
        throw Exception(ErrorCodes::LOGICAL_ERROR, "Configuration is expired");

    auto create_fn = [&]()
    {
        StorageObjectStorage::ObjectInfo object_info(filename);

        auto read_settings = local_context->getReadSettings();
        /// Do not utilize filesystem cache if more precise cache enabled
        if (manifest_cache)
            read_settings.enable_filesystem_cache = false;

        auto manifest_list_buf = StorageObjectStorageSource::createReadBuffer(object_info, object_storage, local_context, log, read_settings);
        AvroForIcebergDeserializer manifest_list_deserializer(std::move(manifest_list_buf), filename, getFormatSettings(local_context));

        ManifestFileCacheKeys manifest_file_cache_keys;

        for (size_t i = 0; i < manifest_list_deserializer.rows(); ++i)
        {
            const std::string file_path = manifest_list_deserializer.getValueFromRowByName(i, f_manifest_path, TypeIndex::String).safeGet<std::string>();
            const auto manifest_file_name = getProperFilePathFromMetadataInfo(file_path, configuration_ptr->getPathForRead().path, table_location);
            Int64 added_sequence_number = 0;
            auto added_snapshot_id = manifest_list_deserializer.getValueFromRowByName(i, f_added_snapshot_id);
            if (added_snapshot_id.isNull())
                throw Exception(
                    ErrorCodes::ICEBERG_SPECIFICATION_VIOLATION,
                    "Manifest list entry at index {} has null value for field '{}', but it is required",
                    i,
                    f_added_snapshot_id);

            if (format_version > 1)
            {
                added_sequence_number = manifest_list_deserializer.getValueFromRowByName(i, f_sequence_number, TypeIndex::Int64).safeGet<Int64>();
            }
            manifest_file_cache_keys.emplace_back(manifest_file_name, added_sequence_number, added_snapshot_id.safeGet<Int64>());
        }
        /// We only return the list of {file name, seq number} for cache.
        /// Because ManifestList holds a list of ManifestFilePtr which consume much memory space.
        /// ManifestFilePtr is shared pointers can be held for too much time, so we cache ManifestFile separately.
        return manifest_file_cache_keys;
    };

    ManifestFileCacheKeys manifest_file_cache_keys;
    if (manifest_cache)
        manifest_file_cache_keys = manifest_cache->getOrSetManifestFileCacheKeys(IcebergMetadataFilesCache::getKey(configuration_ptr, filename), create_fn);
    else
        manifest_file_cache_keys = create_fn();
    return manifest_file_cache_keys;
}

IcebergMetadata::IcebergHistory IcebergMetadata::getHistory(ContextPtr local_context) const
{
    auto configuration_ptr = configuration.lock();

    const auto [metadata_version, metadata_file_path, compression_method] = getLatestOrExplicitMetadataFileAndVersion(object_storage, configuration_ptr, manifest_cache, local_context, log.get());

    chassert([&]()
    {
        SharedLockGuard lock(mutex);
        return metadata_version == last_metadata_version;
    }());

    auto metadata_object = getMetadataJSONObject(metadata_file_path, object_storage, configuration_ptr, manifest_cache, local_context, log, compression_method);
    chassert([&]()
    {
        SharedLockGuard lock(mutex);
        return format_version == metadata_object->getValue<int>(f_format_version);
    }());

    /// History
    std::vector<Iceberg::IcebergHistoryRecord> iceberg_history;

    auto snapshots = metadata_object->get(f_snapshots).extract<Poco::JSON::Array::Ptr>();
    auto snapshot_logs = metadata_object->get(f_snapshot_log).extract<Poco::JSON::Array::Ptr>();

    std::vector<Int64> ancestors;
    std::map<Int64, Int64> parents_list;
    for (size_t i = 0; i < snapshots->size(); ++i)
    {
        const auto snapshot = snapshots->getObject(static_cast<UInt32>(i));
        auto snapshot_id = snapshot->getValue<Int64>(f_metadata_snapshot_id);

        if (snapshot->has(f_parent_snapshot_id) && !snapshot->isNull(f_parent_snapshot_id))
            parents_list[snapshot_id] = snapshot->getValue<Int64>(f_parent_snapshot_id);
        else
            parents_list[snapshot_id] = 0;
    }

    /// For empty table we may have no snapshots
    if (metadata_object->has(f_current_snapshot_id))
    {
        auto current_snapshot_id = metadata_object->getValue<Int64>(f_current_snapshot_id);
        /// Add current snapshot-id to ancestors list
        ancestors.push_back(current_snapshot_id);
        while (parents_list[current_snapshot_id] != 0)
        {
            ancestors.push_back(parents_list[current_snapshot_id]);
            current_snapshot_id = parents_list[current_snapshot_id];
        }
    }


    for (size_t i = 0; i < snapshots->size(); ++i)
    {
        IcebergHistoryRecord history_record;

        const auto snapshot = snapshots->getObject(static_cast<UInt32>(i));
        history_record.snapshot_id = snapshot->getValue<Int64>(f_metadata_snapshot_id);

        if (snapshot->has(f_parent_snapshot_id) && !snapshot->isNull(f_parent_snapshot_id))
            history_record.parent_id = snapshot->getValue<Int64>(f_parent_snapshot_id);
        else
            history_record.parent_id = 0;

        for (size_t j = 0; j < snapshot_logs->size(); ++j)
        {
            const auto snapshot_log = snapshot_logs->getObject(static_cast<UInt32>(j));
            if (snapshot_log->getValue<Int64>(f_metadata_snapshot_id) == history_record.snapshot_id)
            {
                auto value = snapshot_log->getValue<std::string>(f_timestamp_ms);
                ReadBufferFromString in(value);
                DateTime64 time = 0;
                readDateTime64Text(time, 6, in);

                history_record.made_current_at = time;
                break;
            }
        }

        if (std::find(ancestors.begin(), ancestors.end(), history_record.snapshot_id) != ancestors.end())
            history_record.is_current_ancestor = true;
        else
            history_record.is_current_ancestor = false;

        iceberg_history.push_back(history_record);
    }

    return iceberg_history;
}

ManifestFilePtr IcebergMetadata::getManifestFile(
    ContextPtr local_context, const String & filename, Int64 inherited_sequence_number, Int64 inherited_snapshot_id) const
{
    auto configuration_ptr = configuration.lock();

    auto create_fn = [&]()
    {
        ObjectInfo manifest_object_info(filename);

        auto read_settings = local_context->getReadSettings();
        /// Do not utilize filesystem cache if more precise cache enabled
        if (manifest_cache)
            read_settings.enable_filesystem_cache = false;

        auto buffer = StorageObjectStorageSource::createReadBuffer(manifest_object_info, object_storage, local_context, log, read_settings);
        AvroForIcebergDeserializer manifest_file_deserializer(std::move(buffer), filename, getFormatSettings(local_context));

        return std::make_shared<ManifestFileContent>(
            manifest_file_deserializer,
            filename,
            format_version,
            configuration_ptr->getPathForRead().path,
            schema_processor,
            inherited_sequence_number,
            inherited_snapshot_id,
            table_location,
            local_context);
    };

    if (manifest_cache)
    {
        auto manifest_file
            = manifest_cache->getOrSetManifestFile(IcebergMetadataFilesCache::getKey(configuration_ptr, filename), create_fn);
        return manifest_file;
    }
    return create_fn();
}

Strings IcebergMetadata::getDataFiles(const ActionsDAG * filter_dag, ContextPtr local_context) const
{
    bool use_partition_pruning = filter_dag && local_context->getSettingsRef()[Setting::use_iceberg_partition_pruning];

    {
        std::lock_guard cache_lock(cached_unprunned_files_for_last_processed_snapshot_mutex);
        if (!use_partition_pruning && cached_unprunned_files_for_last_processed_snapshot.has_value())
            return cached_unprunned_files_for_last_processed_snapshot.value();
    }

    Strings data_files;
    {
        SharedLockGuard lock(mutex);

        if (!relevant_snapshot)
            return {};


        for (const auto & manifest_list_entry : relevant_snapshot->manifest_list_entries)
        {
            Int64 previous_entry_schema = -1;
            std::optional<ManifestFilesPruner> pruner;
            auto manifest_file_ptr = getManifestFile(
                local_context,
                manifest_list_entry.manifest_file_path,
                manifest_list_entry.added_sequence_number,
                manifest_list_entry.added_snapshot_id);
            const auto & data_files_in_manifest = manifest_file_ptr->getFiles();
            for (const auto & manifest_file_entry : data_files_in_manifest)
            {
                // Trying to reuse already initialized pruner
                if ((manifest_file_entry.schema_id != previous_entry_schema) && (use_partition_pruning))
                {
                    previous_entry_schema = manifest_file_entry.schema_id;
                    if (previous_entry_schema > manifest_file_entry.schema_id)
                    {
                        LOG_WARNING(log, "Manifest entries in file {} are not sorted by schema id", manifest_list_entry.manifest_file_path);
                    }
                    pruner.emplace(
                        schema_processor,
                        relevant_snapshot_schema_id,
                        manifest_file_entry.schema_id,
                        filter_dag ? filter_dag : nullptr,
                        *manifest_file_ptr,
                        local_context);
                }

                if (manifest_file_entry.status != ManifestEntryStatus::DELETED)
                {
                    if (!use_partition_pruning || !pruner->canBePruned(manifest_file_entry))
                    {
                        if (std::holds_alternative<DataFileEntry>(manifest_file_entry.file))
                            data_files.push_back(std::get<DataFileEntry>(manifest_file_entry.file).file_name);
                    }
                }
            }
        }
    }

    if (!use_partition_pruning)
    {
        std::lock_guard cache_lock(cached_unprunned_files_for_last_processed_snapshot_mutex);
        cached_unprunned_files_for_last_processed_snapshot = data_files;
        return cached_unprunned_files_for_last_processed_snapshot.value();
    }


    return data_files;
}

std::optional<size_t> IcebergMetadata::totalRows(ContextPtr local_context) const
{
    auto configuration_ptr = configuration.lock();
    if (!configuration_ptr)
        throw Exception(ErrorCodes::LOGICAL_ERROR, "Configuration is expired");

    SharedLockGuard lock(mutex);
    if (!relevant_snapshot)
    {
        ProfileEvents::increment(ProfileEvents::IcebergTrivialCountOptimizationApplied);
        return 0;
    }

    /// All these "hints" with total rows or bytes are optional both in
    /// metadata files and in manifest files, so we try all of them one by one
    if (relevant_snapshot->total_rows.has_value())
    {
        ProfileEvents::increment(ProfileEvents::IcebergTrivialCountOptimizationApplied);
        return relevant_snapshot->total_rows;
    }

    Int64 result = 0;
    for (const auto & manifest_list_entry : relevant_snapshot->manifest_list_entries)
    {
        auto manifest_file_ptr = getManifestFile(
            local_context,
            manifest_list_entry.manifest_file_path,
            manifest_list_entry.added_sequence_number,
            manifest_list_entry.added_snapshot_id);
        auto count = manifest_file_ptr->getRowsCountInAllDataFilesExcludingDeleted();
        if (!count.has_value())
            return {};

        result += count.value();
    }

    ProfileEvents::increment(ProfileEvents::IcebergTrivialCountOptimizationApplied);
    return result;
}


std::optional<size_t> IcebergMetadata::totalBytes(ContextPtr local_context) const
{
    auto configuration_ptr = configuration.lock();
    if (!configuration_ptr)
        throw Exception(ErrorCodes::LOGICAL_ERROR, "Configuration is expired");

    SharedLockGuard lock(mutex);
    if (!relevant_snapshot)
        return 0;

    /// All these "hints" with total rows or bytes are optional both in
    /// metadata files and in manifest files, so we try all of them one by one
    if (relevant_snapshot->total_bytes.has_value())
        return relevant_snapshot->total_bytes;

    Int64 result = 0;
    for (const auto & manifest_list_entry : relevant_snapshot->manifest_list_entries)
    {
        auto manifest_file_ptr = getManifestFile(
            local_context,
            manifest_list_entry.manifest_file_path,
            manifest_list_entry.added_sequence_number,
            manifest_list_entry.added_snapshot_id);
        auto count = manifest_file_ptr->getBytesCountInAllDataFiles();
        if (!count.has_value())
            return {};

        result += count.value();
    }

    return result;
}

ObjectIterator IcebergMetadata::iterate(
    const ActionsDAG * filter_dag,
    FileProgressCallback callback,
    size_t /* list_batch_size */,
    ContextPtr local_context) const
{
    SharedLockGuard lock(mutex);
    return createKeysIterator(getDataFiles(filter_dag, local_context), object_storage, callback, static_cast<UInt64>(relevant_snapshot_id));
}

NamesAndTypesList IcebergMetadata::getTableSchema() const
{
    SharedLockGuard lock(mutex);
    return *schema_processor.getClickhouseTableSchemaById(relevant_snapshot_schema_id);
}

std::tuple<Int64, Int32> IcebergMetadata::getVersion() const
{
    SharedLockGuard lock(mutex);
    return std::make_tuple(relevant_snapshot_id, relevant_snapshot_schema_id);
}

}

#endif<|MERGE_RESOLUTION|>--- conflicted
+++ resolved
@@ -77,30 +77,6 @@
 
 using namespace Iceberg;
 
-<<<<<<< HEAD
-namespace
-{
-
-std::pair<Int32, Poco::JSON::Object::Ptr>
-parseTableSchemaFromManifestFile(const AvroForIcebergDeserializer & deserializer, const String & manifest_file_name)
-{
-    auto schema_json_string = deserializer.tryGetAvroMetadataValue(f_schema);
-    if (!schema_json_string.has_value())
-        throw Exception(
-            ErrorCodes::BAD_ARGUMENTS,
-            "Cannot read Iceberg table: manifest file '{}' doesn't have field '{}' in its metadata",
-            manifest_file_name, f_schema);
-    Poco::JSON::Parser parser;
-    Poco::Dynamic::Var json = parser.parse(*schema_json_string);
-    const Poco::JSON::Object::Ptr & schema_object = json.extract<Poco::JSON::Object::Ptr>();
-    Int32 schema_object_id = schema_object->getValue<int>(f_schema_id);
-    return {schema_object_id, schema_object};
-}
-
-}
-
-=======
->>>>>>> 42fcbdc9
 IcebergMetadata::IcebergMetadata(
     ObjectStoragePtr object_storage_,
     StorageObjectStorageConfigurationWeakPtr configuration_,
