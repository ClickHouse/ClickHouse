--- conflicted
+++ resolved
@@ -589,15 +589,10 @@
     }
 }
 
-<<<<<<< HEAD
 std::shared_ptr<NamesAndTypesList> IcebergMetadata::getInitialSchemaByPath(ContextPtr local_context, const String & data_path) const
-=======
-std::optional<Int32> IcebergMetadata::getSchemaVersionByFileIfOutdated(ContextPtr local_context, String data_path) const
->>>>>>> b66404fd
 {
     if (!schema_id_by_data_files_initialized)
     {
-<<<<<<< HEAD
         std::lock_guard lock(mutex);
         if (!schema_id_by_data_files_initialized)
             initializeSchemasFromManifestList(local_context, relevant_snapshot->manifest_list_entries);
@@ -615,14 +610,6 @@
         std::lock_guard lock(mutex);
         if (!schema_id_by_data_files_initialized)
             initializeSchemasFromManifestList(local_context, relevant_snapshot->manifest_list_entries);
-=======
-        std::lock_guard lock(schema_id_by_data_file_mutex);
-        if (!schema_id_by_data_file_initialized.load())
-        {
-            initializeSchemasFromManifestList(local_context, relevant_snapshot->manifest_list_entries);
-            schema_id_by_data_file_initialized.store(true);
-        }
->>>>>>> b66404fd
     }
 
     SharedLockGuard lock(mutex);
@@ -676,15 +663,11 @@
     for (const auto & manifest_list_entry : manifest_list_ptr)
     {
         auto manifest_file_ptr = getManifestFile(local_context, manifest_list_entry.manifest_file_path, manifest_list_entry.added_sequence_number);
-<<<<<<< HEAD
         for (const auto & manifest_file_entry : manifest_file_ptr->getFiles())
         {
             if (std::holds_alternative<DataFileEntry>(manifest_file_entry.file))
                 schema_id_by_data_file.emplace(std::get<DataFileEntry>(manifest_file_entry.file).file_name, manifest_file_ptr->getSchemaId());
         }
-=======
-        initializeSchemasFromManifestFile(manifest_file_ptr);
->>>>>>> b66404fd
     }
 
     schema_id_by_data_files_initialized = true;
@@ -783,23 +766,12 @@
 
     Strings data_files;
     {
-<<<<<<< HEAD
         SharedLockGuard lock(mutex);
 
         if (!relevant_snapshot)
             return {};
 
         for (const auto & manifest_list_entry : relevant_snapshot->manifest_list_entries)
-=======
-        auto manifest_file_ptr = getManifestFile(local_context, manifest_list_entry.manifest_file_path, manifest_list_entry.added_sequence_number);
-        initializeSchemasFromManifestFile(manifest_file_ptr);
-        ManifestFilesPruner pruner(
-            schema_processor, relevant_snapshot_schema_id,
-            use_partition_pruning ? filter_dag : nullptr,
-            *manifest_file_ptr, local_context);
-        const auto & data_files_in_manifest = manifest_file_ptr->getFiles();
-        for (const auto & manifest_file_entry : data_files_in_manifest)
->>>>>>> b66404fd
         {
             auto manifest_file_ptr = getManifestFile(local_context, manifest_list_entry.manifest_file_path, manifest_list_entry.added_sequence_number);
             ManifestFilesPruner pruner(
