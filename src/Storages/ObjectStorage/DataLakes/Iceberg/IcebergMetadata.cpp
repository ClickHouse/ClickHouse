--- conflicted
+++ resolved
@@ -69,13 +69,9 @@
 
 namespace ProfileEvents
 {
-<<<<<<< HEAD
 extern const Event IcebergIteratorInitializationMicroseconds;
 extern const Event IcebergMetadataUpdateMicroseconds;
 extern const Event IcebergTrivialCountOptimizationApplied;
-=======
-    extern const Event IcebergTrivialCountOptimizationApplied;
->>>>>>> daafd1d7
 }
 
 namespace DB
@@ -257,6 +253,7 @@
         DB::IcebergMetadataLogLevel::Metadata,
         configuration_ptr->getRawPath().path,
         metadata_file_path,
+        std::nullopt,
         std::nullopt);
 
     if (previous_snapshot_id != relevant_snapshot_id)
@@ -429,42 +426,6 @@
     }
 }
 
-<<<<<<< HEAD
-std::pair<IcebergDataSnapshotPtr, TableStateSnapshot>
-IcebergMetadata::getState(const ContextPtr & local_context, const String & metadata_path, Int32 metadata_version) const
-{
-    auto configuration_ptr = getConfiguration();
-    IcebergDataSnapshotPtr data_snapshot;
-    TableStateSnapshot table_state_snapshot;
-    auto metadata_object = getMetadataJSONObject(
-        metadata_path,
-        object_storage,
-        configuration_ptr,
-        persistent_components.metadata_cache,
-        local_context,
-        log,
-        persistent_components.metadata_compression_method);
-
-    insertRowToLogTable(
-        local_context,
-        dumpMetadataObjectToString(metadata_object),
-        DB::IcebergMetadataLogLevel::Metadata,
-        configuration_ptr->getRawPath().path,
-        metadata_path,
-        std::nullopt,
-        std::nullopt);
-
-    chassert(persistent_components.format_version == metadata_object->getValue<int>(f_format_version));
-
-    std::tie(data_snapshot, table_state_snapshot.schema_id) = getStateImpl(local_context, metadata_object);
-    table_state_snapshot.snapshot_id = data_snapshot ? std::optional{data_snapshot->snapshot_id} : std::nullopt;
-    table_state_snapshot.metadata_version = metadata_version;
-    table_state_snapshot.metadata_file_path = metadata_path;
-    return {data_snapshot, table_state_snapshot};
-}
-
-=======
->>>>>>> daafd1d7
 std::shared_ptr<NamesAndTypesList> IcebergMetadata::getInitialSchemaByPath(ContextPtr, ObjectInfoPtr object_info) const
 {
     SharedLockGuard lock(mutex);
@@ -630,7 +591,9 @@
         DB::IcebergMetadataLogLevel::Metadata,
         configuration_ptr->getRawPath().path,
         metadata_file_path,
-        std::nullopt);
+        std::nullopt,
+        std::nullopt
+    );
     return std::make_unique<IcebergMetadata>(object_storage, configuration_ptr, local_context, metadata_version, format_version, object, cache_ptr, compression_method);
 }
 
@@ -825,13 +788,10 @@
 {
     SharedLockGuard lock(mutex);
 
-<<<<<<< HEAD
     ProfileEventTimeIncrement<Microseconds> watch(ProfileEvents::IcebergIteratorInitializationMicroseconds);
 
-=======
     auto table_snapshot
         = std::make_shared<IcebergTableStateSnapshot>(last_metadata_version, relevant_snapshot_schema_id, relevant_snapshot_id);
->>>>>>> daafd1d7
     return std::make_shared<IcebergIterator>(
         object_storage,
         local_context,
@@ -845,18 +805,8 @@
 
 NamesAndTypesList IcebergMetadata::getTableSchema() const
 {
-<<<<<<< HEAD
-    ProfileEventTimeIncrement<Microseconds> watch(ProfileEvents::IcebergMetadataUpdateMicroseconds);
-    auto [actual_data_snapshot, actual_table_state_snapshot] = getRelevantState(local_context);
-    StorageInMemoryMetadata result;
-    result.setColumns(
-        ColumnsDescription{*persistent_components.schema_processor->getClickhouseTableSchemaById(actual_table_state_snapshot.schema_id)});
-    result.setDataLakeTableState(actual_table_state_snapshot);
-    return result;
-=======
     SharedLockGuard lock(mutex);
     return *persistent_components.schema_processor->getClickhouseTableSchemaById(relevant_snapshot_schema_id);
->>>>>>> daafd1d7
 }
 
 std::tuple<Int64, Int32> IcebergMetadata::getVersion() const
