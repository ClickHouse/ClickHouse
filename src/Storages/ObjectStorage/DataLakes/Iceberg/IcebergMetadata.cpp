--- conflicted
+++ resolved
@@ -1106,17 +1106,10 @@
         persistent_components.metadata_compression_method);
 
     auto [schema, current_schema_id] = parseTableSchemaV2Method(metadata_object);
-<<<<<<< HEAD
-    auto key = getSortDescriptionFromMetadata(metadata_object, *persistent_components.schema_processor->getClickhouseTableSchemaById(current_schema_id), local_context);
-    auto sort_order_id = metadata_object->getValue<Int64>(f_default_sort_order_id);
-    key.sort_order_id = sort_order_id;
-    return key;
-=======
     auto result = getSortingKeyDescriptionFromMetadata(metadata_object, *persistent_components.schema_processor->getClickhouseTableSchemaById(current_schema_id), local_context);
     auto sort_order_id = metadata_object->getValue<Int64>(f_default_sort_order_id);
     result.sort_order_id = sort_order_id;
     return result;
->>>>>>> 03d53e08
 }
 
 }
