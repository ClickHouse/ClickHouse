--- conflicted
+++ resolved
@@ -953,17 +953,6 @@
     }
 }
 
-<<<<<<< HEAD
-void IcebergMetadata::drop(ContextPtr context)
-{
-    if (context->getSettingsRef()[Setting::iceberg_delete_data_on_drop].value)
-    {
-        auto configuration_ptr = configuration.lock();
-        auto files = listFiles(*object_storage, *configuration_ptr, configuration_ptr->getPathForRead().path, "");
-        for (const auto & file : files)
-            object_storage->removeObjectIfExists(StoredObject(file));
-    }
-}
 
 ColumnMapperPtr IcebergMetadata::getColumnMapperForObject(ObjectInfoPtr object_info) const
 {
@@ -983,8 +972,7 @@
     SharedLockGuard lock(mutex);
     return persistent_components.schema_processor->getColumnMapperById(relevant_snapshot_schema_id);
 }
-=======
->>>>>>> fadf2c2f
+  
 }
 
 #endif