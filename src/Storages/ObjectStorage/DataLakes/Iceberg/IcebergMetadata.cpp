#include "config.h"

#if USE_AVRO

#include <Core/Settings.h>
#include <Core/NamesAndTypes.h>
#include <Formats/FormatFactory.h>
#include <IO/ReadBufferFromFileBase.h>
#include <IO/ReadBufferFromString.h>
#include <IO/ReadHelpers.h>

#include <Storages/ObjectStorage/DataLakes/Common.h>
#include <Storages/ObjectStorage/StorageObjectStorageSource.h>
#include "Storages/ObjectStorage/DataLakes/Iceberg/IcebergMetadataFilesCache.h"
#include <Storages/ObjectStorage/StorageObjectStorageSettings.h>
#include <Interpreters/ExpressionActions.h>

#include <Storages/ObjectStorage/DataLakes/Iceberg/IcebergMetadata.h>
#include <Storages/ObjectStorage/DataLakes/Iceberg/Utils.h>
#include <Storages/ObjectStorage/DataLakes/Iceberg/AvroForIcebergDeserializer.h>
#include <Storages/ObjectStorage/DataLakes/Iceberg/Snapshot.h>
#include <Storages/ObjectStorage/DataLakes/Iceberg/ManifestFilesPruning.h>
#include <Storages/ObjectStorage/DataLakes/Iceberg/ManifestFile.h>

#include <Common/logger_useful.h>
#include <Common/ProfileEvents.h>

namespace ProfileEvents
{
    extern const Event IcebergTrivialCountOptimizationApplied;
}

namespace DB
{

namespace StorageObjectStorageSetting
{
    extern const StorageObjectStorageSettingsString iceberg_metadata_file_path;
    extern const StorageObjectStorageSettingsString iceberg_metadata_table_uuid;
    extern const StorageObjectStorageSettingsBool iceberg_recent_metadata_file_by_last_updated_ms_field;
}

namespace ErrorCodes
{
extern const int FILE_DOESNT_EXIST;
extern const int BAD_ARGUMENTS;
extern const int LOGICAL_ERROR;
extern const int ICEBERG_SPECIFICATION_VIOLATION;
}

namespace Setting
{
extern const SettingsInt64 iceberg_timestamp_ms;
extern const SettingsInt64 iceberg_snapshot_id;
extern const SettingsBool use_iceberg_metadata_files_cache;
extern const SettingsBool use_iceberg_partition_pruning;
}


using namespace Iceberg;


constexpr const char * SEQUENCE_NUMBER_COLUMN = "sequence_number";
constexpr const char * MANIFEST_FILE_PATH_COLUMN = "manifest_path";
constexpr const char * FORMAT_VERSION_FIELD = "format-version";
constexpr const char * CURRENT_SNAPSHOT_ID_FIELD_IN_METADATA_FILE = "current-snapshot-id";
constexpr const char * SNAPSHOT_ID_FIELD_IN_SNAPSHOT = "snapshot-id";
constexpr const char * MANIFEST_LIST_PATH_FIELD = "manifest-list";
constexpr const char * SNAPSHOT_LOG_FIELD = "snapshot-log";
constexpr const char * TIMESTAMP_FIELD_INSIDE_SNAPSHOT = "timestamp-ms";
constexpr const char * TABLE_LOCATION_FIELD = "location";
constexpr const char * SNAPSHOTS_FIELD = "snapshots";
constexpr const char * LAST_UPDATED_MS_FIELD = "last-updated-ms";

namespace
{

std::pair<Int32, Poco::JSON::Object::Ptr>
parseTableSchemaFromManifestFile(const AvroForIcebergDeserializer & deserializer, const String & manifest_file_name)
{
    auto schema_json_string = deserializer.tryGetAvroMetadataValue("schema");
    if (!schema_json_string.has_value())
        throw Exception(
            ErrorCodes::BAD_ARGUMENTS,
            "Cannot read Iceberg table: manifest file '{}' doesn't have table schema in its metadata",
            manifest_file_name);
    Poco::JSON::Parser parser;
    Poco::Dynamic::Var json = parser.parse(*schema_json_string);
    const Poco::JSON::Object::Ptr & schema_object = json.extract<Poco::JSON::Object::Ptr>();
    Int32 schema_object_id = schema_object->getValue<int>("schema-id");
    return {schema_object_id, schema_object};
}


std::string normalizeUuid(const std::string & uuid)
{
    std::string result;
    result.reserve(uuid.size());
    for (char c : uuid)
    {
        if (std::isalnum(c))
        {
            result.push_back(std::tolower(c));
        }
    }
    return result;
}

Poco::JSON::Object::Ptr
readJSON(const String & metadata_file_path, ObjectStoragePtr object_storage, const ContextPtr & local_context, LoggerPtr log)
{
<<<<<<< HEAD
    auto create_fn = [&]()
    {
        ObjectInfo object_info(metadata_file_path);

        auto read_settings = local_context->getReadSettings();
        /// Do not utilize filesystem cache if more precise cache enabled
        if (cache_ptr)
            read_settings.enable_filesystem_cache = false;

        auto source_buf = StorageObjectStorageSource::createReadBuffer(object_info, object_storage, local_context, log, read_settings);

        std::unique_ptr<ReadBuffer> buf;
        if (compression_method != CompressionMethod::None)
            buf = wrapReadBufferWithCompressionMethod(std::move(source_buf), compression_method);
        else
            buf = std::move(source_buf);
=======
    ObjectInfo object_info(metadata_file_path);
    auto buf = StorageObjectStorageSource::createReadBuffer(object_info, object_storage, local_context, log);
>>>>>>> 40f072e8

    String json_str;
    readJSONObjectPossiblyInvalid(json_str, *buf);

    Poco::JSON::Parser parser; /// For some reason base/base/JSON.h can not parse this json file
    Poco::Dynamic::Var json = parser.parse(json_str);
    return json.extract<Poco::JSON::Object::Ptr>();
}


}


IcebergMetadata::IcebergMetadata(
    ObjectStoragePtr object_storage_,
    ConfigurationObserverPtr configuration_,
    const DB::ContextPtr & context_,
    Int32 metadata_version_,
    Int32 format_version_,
    const Poco::JSON::Object::Ptr & metadata_object_,
    IcebergMetadataFilesCachePtr cache_ptr)
    : object_storage(std::move(object_storage_))
    , configuration(std::move(configuration_))
    , schema_processor(IcebergSchemaProcessor())
    , log(getLogger("IcebergMetadata"))
    , manifest_cache(cache_ptr)
    , last_metadata_version(metadata_version_)
    , last_metadata_object(metadata_object_)
    , format_version(format_version_)
    , relevant_snapshot_schema_id(-1)
    , table_location(last_metadata_object->getValue<String>(TABLE_LOCATION_FIELD))
{
    updateState(context_, true);
}

std::pair<Poco::JSON::Object::Ptr, Int32> parseTableSchemaV2Method(const Poco::JSON::Object::Ptr & metadata_object)
{
    Poco::JSON::Object::Ptr schema;
    if (!metadata_object->has("current-schema-id"))
        throw Exception(ErrorCodes::BAD_ARGUMENTS, "Cannot parse Iceberg table schema: 'current-schema-id' field is missing in metadata");
    auto current_schema_id = metadata_object->getValue<int>("current-schema-id");
    if (!metadata_object->has("schemas"))
        throw Exception(ErrorCodes::BAD_ARGUMENTS, "Cannot parse Iceberg table schema: 'schemas' field is missing in metadata");
    auto schemas = metadata_object->get("schemas").extract<Poco::JSON::Array::Ptr>();
    if (schemas->size() == 0)
        throw Exception(ErrorCodes::BAD_ARGUMENTS, "Cannot parse Iceberg table schema: schemas field is empty");
    for (uint32_t i = 0; i != schemas->size(); ++i)
    {
        auto current_schema = schemas->getObject(i);
        if (!current_schema->has("schema-id"))
        {
            throw Exception(ErrorCodes::BAD_ARGUMENTS, "Cannot parse Iceberg table schema: 'schema-id' field is missing in schema");
        }
        if (current_schema->getValue<int>("schema-id") == current_schema_id)
        {
            schema = current_schema;
            break;
        }
    }

    if (!schema)
        throw Exception(ErrorCodes::BAD_ARGUMENTS, R"(There is no schema with "schema-id" that matches "current-schema-id" in metadata)");
    if (schema->getValue<int>("schema-id") != current_schema_id)
        throw Exception(ErrorCodes::BAD_ARGUMENTS, R"(Field "schema-id" of the schema doesn't match "current-schema-id" in metadata)");
    return {schema, current_schema_id};
}

std::pair<Poco::JSON::Object::Ptr, Int32> parseTableSchemaV1Method(const Poco::JSON::Object::Ptr & metadata_object)
{
    if (!metadata_object->has("schema"))
        throw Exception(ErrorCodes::BAD_ARGUMENTS, "Cannot parse Iceberg table schema: 'schema' field is missing in metadata");
    Poco::JSON::Object::Ptr schema = metadata_object->getObject("schema");
    if (!metadata_object->has("schema"))
        throw Exception(ErrorCodes::BAD_ARGUMENTS, "Cannot parse Iceberg table schema: 'schema-id' field is missing in schema");
    auto current_schema_id = schema->getValue<int>("schema-id");
    return {schema, current_schema_id};
}


void IcebergMetadata::addTableSchemaById(Int32 schema_id)
{
    if (schema_processor.hasClickhouseTableSchemaById(schema_id))
        return;
    if (!last_metadata_object->has("schemas"))
    {
        throw Exception(
            ErrorCodes::BAD_ARGUMENTS, "Cannot parse Iceberg table schema with id `{}`: 'schemas' field is missing in metadata", schema_id);
    }
    auto schemas = last_metadata_object->get("schemas").extract<Poco::JSON::Array::Ptr>();
    for (uint32_t i = 0; i != schemas->size(); ++i)
    {
        auto current_schema = schemas->getObject(i);
        if (current_schema->has("schema-id") && current_schema->getValue<int>("schema-id") == schema_id)
        {
            schema_processor.addIcebergTableSchema(current_schema);
            return;
        }
    }
    throw Exception(
        ErrorCodes::ICEBERG_SPECIFICATION_VIOLATION,
        "Cannot parse Iceberg table schema with id `{}`: schema with such id is not found in metadata",
        schema_id);
}

Int32 IcebergMetadata::parseTableSchema(
    const Poco::JSON::Object::Ptr & metadata_object, IcebergSchemaProcessor & schema_processor, LoggerPtr metadata_logger)
{
    const auto format_version = metadata_object->getValue<Int32>(FORMAT_VERSION_FIELD);
    if (format_version == 2)
    {
        auto [schema, current_schema_id] = parseTableSchemaV2Method(metadata_object);
        schema_processor.addIcebergTableSchema(schema);
        return current_schema_id;
    }
    else
    {
        try
        {
            auto [schema, current_schema_id] = parseTableSchemaV1Method(metadata_object);
            schema_processor.addIcebergTableSchema(schema);
            return current_schema_id;
        }
        catch (const Exception & first_error)
        {
            if (first_error.code() != ErrorCodes::BAD_ARGUMENTS)
                throw;
            try
            {
                auto [schema, current_schema_id] = parseTableSchemaV2Method(metadata_object);
                schema_processor.addIcebergTableSchema(schema);
                LOG_WARNING(
                    metadata_logger,
                    "Iceberg table schema was parsed using v2 specification, but it was impossible to parse it using v1 "
                    "specification. Be "
                    "aware that you Iceberg writing engine violates Iceberg specification. Error during parsing {}",
                    first_error.displayText());
                return current_schema_id;
            }
            catch (const Exception & second_error)
            {
                if (first_error.code() != ErrorCodes::BAD_ARGUMENTS)
                    throw;
                throw Exception(
                    ErrorCodes::BAD_ARGUMENTS,
                    "Cannot parse Iceberg table schema both with v1 and v2 methods. Old method error: {}. New method error: {}",
                    first_error.displayText(),
                    second_error.displayText());
            }
        }
    }
}

static std::pair<Int32, String> getMetadataFileAndVersion(const std::string & path)
{
    String file_name(path.begin() + path.find_last_of('/') + 1, path.end());
    String version_str;
    /// v<V>.metadata.json
    if (file_name.starts_with('v'))
        version_str = String(file_name.begin() + 1, file_name.begin() + file_name.find_first_of('.'));
    /// <V>-<random-uuid>.metadata.json
    else
        version_str = String(file_name.begin(), file_name.begin() + file_name.find_first_of('-'));

    if (!std::all_of(version_str.begin(), version_str.end(), isdigit))
        throw Exception(
            ErrorCodes::BAD_ARGUMENTS, "Bad metadata file name: {}. Expected vN.metadata.json where N is a number", file_name);

    return std::make_pair(std::stoi(version_str), path);
}

enum class MostRecentMetadataFileSelectionWay
{
    BY_LAST_UPDATED_MS_FIELD,
    BY_METADATA_FILE_VERSION
};

struct ShortMetadataFileInfo
{
    UInt32 version;
    UInt64 last_updated_ms;
    String path;
};


/**
 * Each version of table metadata is stored in a `metadata` directory and
 * has one of 2 formats:
 *   1) v<V>.metadata.json, where V - metadata version.
 *   2) <V>-<random-uuid>.metadata.json, where V - metadata version
 */
static std::pair<Int32, String> getLatestMetadataFileAndVersion(
    const ObjectStoragePtr & object_storage,
    const StorageObjectStorage::Configuration & configuration,
    const ContextPtr & local_context,
    const std::optional<String> & table_uuid)
{
    auto log = getLogger("IcebergMetadataFileResolver");
    MostRecentMetadataFileSelectionWay selection_way
        = configuration.getSettingsRef()[StorageObjectStorageSetting::iceberg_recent_metadata_file_by_last_updated_ms_field].value
        ? MostRecentMetadataFileSelectionWay::BY_LAST_UPDATED_MS_FIELD
        : MostRecentMetadataFileSelectionWay::BY_METADATA_FILE_VERSION;
    bool need_all_metadata_files_parsing
        = (selection_way == MostRecentMetadataFileSelectionWay::BY_LAST_UPDATED_MS_FIELD) || table_uuid.has_value();
    const auto metadata_files = listFiles(*object_storage, configuration, "metadata", ".metadata.json");
    if (metadata_files.empty())
    {
        throw Exception(
            ErrorCodes::FILE_DOESNT_EXIST, "The metadata file for Iceberg table with path {} doesn't exist", configuration.getPath());
    }
    std::vector<ShortMetadataFileInfo> metadata_files_with_versions;
    metadata_files_with_versions.reserve(metadata_files.size());
    for (const auto & path : metadata_files)
    {
        auto [version, metadata_file_path] = getMetadataFileAndVersion(path);
        if (need_all_metadata_files_parsing)
        {
            auto metadata_file_object = readJSON(metadata_file_path, object_storage, local_context, log);
            if (table_uuid.has_value())
            {
                if (metadata_file_object->has("table-uuid"))
                {
                    auto current_table_uuid = metadata_file_object->getValue<String>("table-uuid");
                    if (normalizeUuid(table_uuid.value()) == normalizeUuid(current_table_uuid))
                    {
                        metadata_files_with_versions.emplace_back(
                            version, metadata_file_object->getValue<UInt64>(LAST_UPDATED_MS_FIELD), metadata_file_path);
                    }
                }
                else
                {
                    Int64 format_version = metadata_file_object->getValue<Int64>(FORMAT_VERSION_FIELD);
                    throw Exception(
                        format_version == 1 ? ErrorCodes::BAD_ARGUMENTS : ErrorCodes::ICEBERG_SPECIFICATION_VIOLATION,
                        "Table UUID is not specified in some metadata files for table by path {}",
                        metadata_file_path);
                }
            }
            else
            {
                metadata_files_with_versions.emplace_back(version, metadata_file_object->getValue<UInt64>(LAST_UPDATED_MS_FIELD), metadata_file_path);
            }
        }
        else
        {
            metadata_files_with_versions.emplace_back(version, 0, metadata_file_path);
        }
    }

    /// Get the latest version of metadata file: v<V>.metadata.json
    const ShortMetadataFileInfo & latest_metadata_file_info = [&]()
    {
        if (selection_way == MostRecentMetadataFileSelectionWay::BY_LAST_UPDATED_MS_FIELD)
        {
            return *std::max_element(
                metadata_files_with_versions.begin(),
                metadata_files_with_versions.end(),
                [](const ShortMetadataFileInfo & a, const ShortMetadataFileInfo & b) { return a.last_updated_ms < b.last_updated_ms; });
        }
        else
        {
            return *std::max_element(
                metadata_files_with_versions.begin(),
                metadata_files_with_versions.end(),
                [](const ShortMetadataFileInfo & a, const ShortMetadataFileInfo & b) { return a.version < b.version; });
        }
    }();
    return {latest_metadata_file_info.version, latest_metadata_file_info.path};
}

static std::pair<Int32, String> getLatestOrExplicitMetadataFileAndVersion(
    const ObjectStoragePtr & object_storage,
    const StorageObjectStorage::Configuration & configuration,
    const ContextPtr & local_context,
    Poco::Logger * log)
{
    if (configuration.getSettingsRef()[StorageObjectStorageSetting::iceberg_metadata_file_path].changed)
    {
        auto explicit_metadata_path = configuration.getSettingsRef()[StorageObjectStorageSetting::iceberg_metadata_file_path].value;
        try
        {
            LOG_TEST(log, "Explicit metadata file path is specified {}, will read from this metadata file", explicit_metadata_path);
            std::filesystem::path p(explicit_metadata_path);
            auto it = p.begin();
            if (it != p.end())
            {
                if (*it == "." || *it == "..")
                    throw Exception(ErrorCodes::BAD_ARGUMENTS, "Relative paths are not allowed");
            }
            auto prefix_storage_path = configuration.getPath();
            if (!explicit_metadata_path.starts_with(prefix_storage_path))
                explicit_metadata_path = std::filesystem::path(prefix_storage_path) / explicit_metadata_path;
            return getMetadataFileAndVersion(explicit_metadata_path);
        }
        catch (const std::exception & ex)
        {
            throw Exception(ErrorCodes::BAD_ARGUMENTS, "Invalid path {} specified for iceberg_metadata_file_path: '{}'", explicit_metadata_path, ex.what());
        }
    }
    else if (configuration.getSettingsRef()[StorageObjectStorageSetting::iceberg_metadata_table_uuid].changed)
    {
        std::optional<String> table_uuid = configuration.getSettingsRef()[StorageObjectStorageSetting::iceberg_metadata_table_uuid].value;
        return getLatestMetadataFileAndVersion(object_storage, configuration, local_context, table_uuid);
    }
    else
    {
        return getLatestMetadataFileAndVersion(object_storage, configuration, local_context, std::nullopt);
    }
}


bool IcebergMetadata::update(const ContextPtr & local_context)
{
    auto configuration_ptr = configuration.lock();

    const auto [metadata_version, metadata_file_path]
        = getLatestOrExplicitMetadataFileAndVersion(object_storage, *configuration_ptr, local_context, log.get());

    bool metadata_file_changed = false;
    if (last_metadata_version != metadata_version)
    {
        last_metadata_version = metadata_version;
        last_metadata_object = ::DB::readJSON(metadata_file_path, object_storage, local_context, log);
        metadata_file_changed = true;
    }

    chassert(format_version == last_metadata_object->getValue<int>(FORMAT_VERSION_FIELD));

    auto previous_snapshot_id = relevant_snapshot_id;
    auto previous_snapshot_schema_id = relevant_snapshot_schema_id;

    updateState(local_context, metadata_file_changed);

    if (previous_snapshot_id != relevant_snapshot_id)
    {
        cached_unprunned_files_for_last_processed_snapshot = std::nullopt;
        schema_id_by_data_file_initialized.store(false);
        return true;
    }
    return previous_snapshot_schema_id != relevant_snapshot_schema_id;
}

<<<<<<< HEAD
void IcebergMetadata::updateSnapshot(ContextPtr local_context, Poco::JSON::Object::Ptr metadata_object)
=======
void IcebergMetadata::updateSnapshot()
>>>>>>> 40f072e8
{
    auto configuration_ptr = configuration.lock();
    if (!last_metadata_object->has(SNAPSHOTS_FIELD))
        throw Exception(
            ErrorCodes::ICEBERG_SPECIFICATION_VIOLATION,
            "No snapshot set found in metadata for iceberg table `{}`, it is impossible to get manifest list by snapshot id `{}`",
            configuration_ptr->getPath(),
            relevant_snapshot_id);
    auto snapshots = last_metadata_object->get(SNAPSHOTS_FIELD).extract<Poco::JSON::Array::Ptr>();
    for (size_t i = 0; i < snapshots->size(); ++i)
    {
        const auto snapshot = snapshots->getObject(static_cast<UInt32>(i));
        if (snapshot->getValue<Int64>(SNAPSHOT_ID_FIELD_IN_SNAPSHOT) == relevant_snapshot_id)
        {
            if (!snapshot->has("manifest-list"))
                throw Exception(
                    ErrorCodes::ICEBERG_SPECIFICATION_VIOLATION,
                    "No manifest list found for snapshot id `{}` for iceberg table `{}`",
                    relevant_snapshot_id,
                    configuration_ptr->getPath());
            std::optional<size_t> total_rows;
            std::optional<size_t> total_bytes;

            if (snapshot->has("summary"))
            {
                auto summary_object = snapshot->get("summary").extract<Poco::JSON::Object::Ptr>();
                if (summary_object->has("total-records"))
                    total_rows = summary_object->getValue<Int64>("total-records");

                if (summary_object->has("total-files-size"))
                    total_bytes = summary_object->getValue<Int64>("total-files-size");
            }

            relevant_snapshot = IcebergSnapshot{
<<<<<<< HEAD
                getManifestList(local_context, getProperFilePathFromMetadataInfo(
                    snapshot->getValue<String>(f_manifest_list), configuration_ptr->getPath(), table_location)),
=======
                getManifestList(getProperFilePathFromMetadataInfo(
                    snapshot->getValue<String>(MANIFEST_LIST_PATH_FIELD), configuration_ptr->getPath(), table_location)),
>>>>>>> 40f072e8
                relevant_snapshot_id, total_rows, total_bytes};

            if (!snapshot->has("schema-id"))
                throw Exception(
                    ErrorCodes::ICEBERG_SPECIFICATION_VIOLATION,
                    "No schema id found for snapshot id `{}` for iceberg table `{}`",
                    relevant_snapshot_id,
                    configuration_ptr->getPath());
            relevant_snapshot_schema_id = snapshot->getValue<Int32>("schema-id");
            addTableSchemaById(relevant_snapshot_schema_id);
            return;
        }
    }
    throw Exception(
        ErrorCodes::BAD_ARGUMENTS,
        "No manifest list is found for snapshot id `{}` in metadata for iceberg table `{}`",
        relevant_snapshot_id,
        configuration_ptr->getPath());
}

void IcebergMetadata::updateState(const ContextPtr & local_context, bool metadata_file_changed)
{
    auto configuration_ptr = configuration.lock();
    std::optional<String> manifest_list_file;

    bool timestamp_changed = local_context->getSettingsRef()[Setting::iceberg_timestamp_ms].changed;
    bool snapshot_id_changed = local_context->getSettingsRef()[Setting::iceberg_snapshot_id].changed;
    if (timestamp_changed && snapshot_id_changed)
    {
        throw Exception(
            ErrorCodes::BAD_ARGUMENTS,
            "Time travel with timestamp and snapshot id for iceberg table by path {} cannot be changed simultaneously",
            configuration_ptr->getPath());
    }
    if (timestamp_changed)
    {
        Int64 closest_timestamp = 0;
        Int64 query_timestamp = local_context->getSettingsRef()[Setting::iceberg_timestamp_ms];
        if (!last_metadata_object->has(SNAPSHOT_LOG_FIELD))
            throw Exception(ErrorCodes::BAD_ARGUMENTS, "No snapshot log found in metadata for iceberg table {} so it is impossible to get relevant snapshot id using timestamp", configuration_ptr->getPath());
        auto snapshots = last_metadata_object->get(SNAPSHOT_LOG_FIELD).extract<Poco::JSON::Array::Ptr>();
        relevant_snapshot_id = -1;
        for (size_t i = 0; i < snapshots->size(); ++i)
        {
            const auto snapshot = snapshots->getObject(static_cast<UInt32>(i));
            Int64 snapshot_timestamp = snapshot->getValue<Int64>(TIMESTAMP_FIELD_INSIDE_SNAPSHOT);
            if (snapshot_timestamp <= query_timestamp && snapshot_timestamp > closest_timestamp)
            {
                closest_timestamp = snapshot_timestamp;
                relevant_snapshot_id = snapshot->getValue<Int64>(SNAPSHOT_ID_FIELD_IN_SNAPSHOT);
            }
        }
        if (relevant_snapshot_id < 0)
            throw Exception(ErrorCodes::BAD_ARGUMENTS, "No snapshot found in snapshot log before requested timestamp for iceberg table {}", configuration_ptr->getPath());
<<<<<<< HEAD
        updateSnapshot(local_context, metadata_object);
=======
        updateSnapshot();
>>>>>>> 40f072e8
    }
    else if (snapshot_id_changed)
    {
        relevant_snapshot_id = local_context->getSettingsRef()[Setting::iceberg_snapshot_id];
<<<<<<< HEAD
        updateSnapshot(local_context, metadata_object);
=======
        updateSnapshot();
>>>>>>> 40f072e8
    }
    else if (metadata_file_changed)
    {
        if (!last_metadata_object->has(CURRENT_SNAPSHOT_ID_FIELD_IN_METADATA_FILE))
            relevant_snapshot_id = -1;
        else
            relevant_snapshot_id = last_metadata_object->getValue<Int64>(CURRENT_SNAPSHOT_ID_FIELD_IN_METADATA_FILE);
        if (relevant_snapshot_id != -1)
        {
<<<<<<< HEAD
            updateSnapshot(local_context, metadata_object);
=======
            updateSnapshot();
>>>>>>> 40f072e8
        }
        relevant_snapshot_schema_id = parseTableSchema(last_metadata_object, schema_processor, log);
    }
}

std::optional<Int32> IcebergMetadata::getSchemaVersionByFileIfOutdated(ContextPtr local_context, String data_path) const
{
    if (!schema_id_by_data_file_initialized.load())
    {
        std::lock_guard lock(schema_id_by_data_file_mutex);
        if (!schema_id_by_data_file_initialized.load())
        {
            initializeSchemasFromManifestList(local_context, relevant_snapshot->manifest_list_entries);
            schema_id_by_data_file_initialized.store(true);
        }
    }
    auto schema_id_it = schema_id_by_data_file.find(data_path);
    if (schema_id_it == schema_id_by_data_file.end())
    {
        throw Exception(ErrorCodes::BAD_ARGUMENTS, "Cannot find manifest file for data file: {}", data_path);
    }
    auto schema_id = schema_id_it->second;
    if (schema_id == relevant_snapshot_schema_id)
        return std::nullopt;
    return std::optional{schema_id};
}


DataLakeMetadataPtr IcebergMetadata::create(
    const ObjectStoragePtr & object_storage,
    const ConfigurationObserverPtr & configuration,
    const ContextPtr & local_context)
{
    auto configuration_ptr = configuration.lock();

    auto log = getLogger("IcebergMetadata");

    IcebergMetadataFilesCachePtr cache_ptr = nullptr;
    if (local_context->getSettingsRef()[Setting::use_iceberg_metadata_files_cache])
        cache_ptr = local_context->getIcebergMetadataFilesCache();
    else
        LOG_TRACE(log, "Not using in-memory cache for iceberg metadata files, because the setting use_iceberg_metadata_files_cache is false.");

    const auto [metadata_version, metadata_file_path] = getLatestOrExplicitMetadataFileAndVersion(object_storage, *configuration_ptr, local_context, log.get());

    auto create_fn = [&]()
    {
        ObjectInfo object_info(metadata_file_path); // NOLINT
        auto buf = StorageObjectStorageSource::createReadBuffer(object_info, object_storage, local_context, log);

        String json_str;
        readJSONObjectPossiblyInvalid(json_str, *buf);
        return json_str;
    };

    String metadata_json_str;
    if (cache_ptr)
        metadata_json_str = cache_ptr->getOrSetTableMetadata(IcebergMetadataFilesCache::getKey(configuration_ptr, metadata_file_path), create_fn);
    else
        metadata_json_str = create_fn();

    /// For some reason base/base/JSON.h can not parse this json file
    Poco::JSON::Parser parser;
    Poco::Dynamic::Var json = parser.parse(metadata_json_str);
    Poco::JSON::Object::Ptr object = json.extract<Poco::JSON::Object::Ptr>();

    IcebergSchemaProcessor schema_processor;

    auto format_version = object->getValue<int>(FORMAT_VERSION_FIELD);

    auto ptr
        = std::make_unique<IcebergMetadata>(object_storage, configuration_ptr, local_context, metadata_version, format_version, object, cache_ptr);

    return ptr;
}

void IcebergMetadata::initializeSchemasFromManifestList(ContextPtr local_context, ManifestFileCacheKeys manifest_list_ptr) const
{
    for (const auto & manifest_list_entry : manifest_list_ptr)
    {
        auto manifest_file_ptr = getManifestFile(local_context, manifest_list_entry.manifest_file_path, manifest_list_entry.added_sequence_number);
        initializeSchemasFromManifestFile(manifest_file_ptr);
    }
}

void IcebergMetadata::initializeSchemasFromManifestFile(ManifestFilePtr manifest_file_ptr) const
{
    for (const auto & manifest_file_entry : manifest_file_ptr->getFiles())
    {
        if (std::holds_alternative<DataFileEntry>(manifest_file_entry.file))
            schema_id_by_data_file.emplace(std::get<DataFileEntry>(manifest_file_entry.file).file_name, manifest_file_ptr->getSchemaId());
    }
}

ManifestFileCacheKeys IcebergMetadata::getManifestList(ContextPtr local_context, const String & filename) const
{
    auto configuration_ptr = configuration.lock();
    if (configuration_ptr == nullptr)
        throw Exception(ErrorCodes::LOGICAL_ERROR, "Configuration is expired");

    auto create_fn = [&]()
    {
        StorageObjectStorage::ObjectInfo object_info(filename);

        auto read_settings = local_context->getReadSettings();
        /// Do not utilize filesystem cache if more precise cache enabled
        if (manifest_cache)
            read_settings.enable_filesystem_cache = false;

        auto manifest_list_buf = StorageObjectStorageSource::createReadBuffer(object_info, object_storage, local_context, log, read_settings);
        AvroForIcebergDeserializer manifest_list_deserializer(std::move(manifest_list_buf), filename, getFormatSettings(local_context));

        ManifestFileCacheKeys manifest_file_cache_keys;

        for (size_t i = 0; i < manifest_list_deserializer.rows(); ++i)
        {
            const std::string file_path = manifest_list_deserializer.getValueFromRowByName(i, MANIFEST_FILE_PATH_COLUMN, TypeIndex::String).safeGet<std::string>();
            const auto manifest_file_name = getProperFilePathFromMetadataInfo(file_path, configuration_ptr->getPath(), table_location);
            Int64 added_sequence_number = 0;
            if (format_version > 1)
                added_sequence_number = manifest_list_deserializer.getValueFromRowByName(i, SEQUENCE_NUMBER_COLUMN, TypeIndex::Int64).safeGet<Int64>();
            manifest_file_cache_keys.emplace_back(manifest_file_name, added_sequence_number);
        }
        /// We only return the list of {file name, seq number} for cache.
        /// Because ManifestList holds a list of ManifestFilePtr which consume much memory space.
        /// ManifestFilePtr is shared pointers can be held for too much time, so we cache ManifestFile separately.
        return manifest_file_cache_keys;
    };

    ManifestFileCacheKeys manifest_file_cache_keys;
    if (manifest_cache)
    {
        manifest_file_cache_keys = manifest_cache->getOrSetManifestFileCacheKeys(IcebergMetadataFilesCache::getKey(configuration_ptr, filename), create_fn);
    }
    else
    {
        manifest_file_cache_keys = create_fn();
    }
    return manifest_file_cache_keys;
}

<<<<<<< HEAD
IcebergMetadata::IcebergHistory IcebergMetadata::getHistory(ContextPtr local_context) const
{
    auto configuration_ptr = configuration.lock();

    const auto [metadata_version, metadata_file_path, compression_method] = getLatestOrExplicitMetadataFileAndVersion(object_storage, configuration_ptr, manifest_cache, local_context, log.get());

    chassert(metadata_version == last_metadata_version);

    auto metadata_object = getMetadataJSONObject(metadata_file_path, object_storage, configuration_ptr, manifest_cache, local_context, log, compression_method);

    chassert(format_version == metadata_object->getValue<int>(f_format_version));

    /// History
    std::vector<Iceberg::IcebergHistoryRecord> iceberg_history;

    auto snapshots = metadata_object->get(f_snapshots).extract<Poco::JSON::Array::Ptr>();
    auto snapshot_logs = metadata_object->get(f_snapshot_log).extract<Poco::JSON::Array::Ptr>();

    std::vector<Int64> ancestors;
    std::map<Int64, Int64> parents_list;
    for (size_t i = 0; i < snapshots->size(); ++i)
    {
        const auto snapshot = snapshots->getObject(static_cast<UInt32>(i));
        auto snapshot_id = snapshot->getValue<Int64>(f_snapshot_id);

        if (snapshot->has(f_parent_snapshot_id) && !snapshot->isNull(f_parent_snapshot_id))
            parents_list[snapshot_id] = snapshot->getValue<Int64>(f_parent_snapshot_id);
        else
            parents_list[snapshot_id] = 0;
    }

    /// For empty table we may have no snapshots
    if (metadata_object->has(f_current_snapshot_id))
    {
        auto current_snapshot_id = metadata_object->getValue<Int64>(f_current_snapshot_id);
        /// Add current snapshot-id to ancestors list
        ancestors.push_back(current_snapshot_id);
        while (parents_list[current_snapshot_id] != 0)
        {
            ancestors.push_back(parents_list[current_snapshot_id]);
            current_snapshot_id = parents_list[current_snapshot_id];
        }
    }


    for (size_t i = 0; i < snapshots->size(); ++i)
    {
        IcebergHistoryRecord history_record;

        const auto snapshot = snapshots->getObject(static_cast<UInt32>(i));
        history_record.snapshot_id = snapshot->getValue<Int64>(f_snapshot_id);

        if (snapshot->has(f_parent_snapshot_id) && !snapshot->isNull(f_parent_snapshot_id))
            history_record.parent_id = snapshot->getValue<Int64>(f_parent_snapshot_id);
        else
            history_record.parent_id = 0;

        for (size_t j = 0; j < snapshot_logs->size(); ++j)
        {
            const auto snapshot_log = snapshot_logs->getObject(static_cast<UInt32>(j));
            if (snapshot_log->getValue<Int64>(f_snapshot_id) == history_record.snapshot_id)
            {
                auto value = snapshot_log->getValue<std::string>(f_timestamp_ms);
                ReadBufferFromString in(value);
                DateTime64 time = 0;
                readDateTime64Text(time, 6, in);

                history_record.made_current_at = time;
                break;
            }
        }

        if (std::find(ancestors.begin(), ancestors.end(), history_record.snapshot_id) != ancestors.end())
            history_record.is_current_ancestor = true;
        else
            history_record.is_current_ancestor = false;

        iceberg_history.push_back(history_record);
    }

    return iceberg_history;
}

ManifestFilePtr IcebergMetadata::getManifestFile(ContextPtr local_context, const String & filename, Int64 inherited_sequence_number) const
=======
ManifestFilePtr IcebergMetadata::getManifestFile(const String & filename, Int64 inherited_sequence_number) const
>>>>>>> 40f072e8
{
    auto configuration_ptr = configuration.lock();

    auto create_fn = [&]()
    {
        ObjectInfo manifest_object_info(filename);

        auto read_settings = local_context->getReadSettings();
        /// Do not utilize filesystem cache if more precise cache enabled
        if (manifest_cache)
            read_settings.enable_filesystem_cache = false;

        auto buffer = StorageObjectStorageSource::createReadBuffer(manifest_object_info, object_storage, local_context, log, read_settings);
        AvroForIcebergDeserializer manifest_file_deserializer(std::move(buffer), filename, getFormatSettings(local_context));
        auto [schema_id, schema_object] = parseTableSchemaFromManifestFile(manifest_file_deserializer, filename);
        schema_processor.addIcebergTableSchema(schema_object);
        return std::make_shared<ManifestFileContent>(
            manifest_file_deserializer,
            format_version,
            configuration_ptr->getPath(),
            schema_id,
            schema_object,
            schema_processor,
            inherited_sequence_number,
            table_location,
            local_context);
    };

    if (manifest_cache)
    {
        auto manifest_file = manifest_cache->getOrSetManifestFile(IcebergMetadataFilesCache::getKey(configuration_ptr, filename), create_fn);
        schema_processor.addIcebergTableSchema(manifest_file->getSchemaObject());
        return manifest_file;
    }
    return create_fn();
}

Strings IcebergMetadata::getDataFiles(const ActionsDAG * filter_dag, ContextPtr local_context) const
{
    if (!relevant_snapshot)
        return {};

    bool use_partition_pruning = filter_dag && local_context->getSettingsRef()[Setting::use_iceberg_partition_pruning];

    if (!use_partition_pruning && cached_unprunned_files_for_last_processed_snapshot.has_value())
        return cached_unprunned_files_for_last_processed_snapshot.value();

    Strings data_files;
    for (const auto & manifest_list_entry : relevant_snapshot->manifest_list_entries)
    {
        auto manifest_file_ptr = getManifestFile(local_context, manifest_list_entry.manifest_file_path, manifest_list_entry.added_sequence_number);
        initializeSchemasFromManifestFile(manifest_file_ptr);
        ManifestFilesPruner pruner(
            schema_processor, relevant_snapshot_schema_id,
            use_partition_pruning ? filter_dag : nullptr,
            *manifest_file_ptr, local_context);
        const auto & data_files_in_manifest = manifest_file_ptr->getFiles();
        for (const auto & manifest_file_entry : data_files_in_manifest)
        {
            if (manifest_file_entry.status != ManifestEntryStatus::DELETED)
            {
                if (!pruner.canBePruned(manifest_file_entry))
                {
                    if (std::holds_alternative<DataFileEntry>(manifest_file_entry.file))
                        data_files.push_back(std::get<DataFileEntry>(manifest_file_entry.file).file_name);
                }
            }
        }
    }

    schema_id_by_data_file_initialized = true;
    if (!use_partition_pruning)
    {
        cached_unprunned_files_for_last_processed_snapshot = data_files;
        return cached_unprunned_files_for_last_processed_snapshot.value();
    }

    return data_files;
}

std::optional<size_t> IcebergMetadata::totalRows(ContextPtr local_context) const
{
    auto configuration_ptr = configuration.lock();
    if (!configuration_ptr)
        throw Exception(ErrorCodes::LOGICAL_ERROR, "Configuration is expired");

    if (!relevant_snapshot)
    {
        ProfileEvents::increment(ProfileEvents::IcebergTrivialCountOptimizationApplied);
        return 0;
    }

    /// All these "hints" with total rows or bytes are optional both in
    /// metadata files and in manifest files, so we try all of them one by one
    if (relevant_snapshot->total_rows.has_value())
    {
        ProfileEvents::increment(ProfileEvents::IcebergTrivialCountOptimizationApplied);
        return relevant_snapshot->total_rows;
    }

    Int64 result = 0;
    for (const auto & manifest_list_entry : relevant_snapshot->manifest_list_entries)
    {
        auto manifest_file_ptr = getManifestFile(local_context, manifest_list_entry.manifest_file_path, manifest_list_entry.added_sequence_number);
        auto count = manifest_file_ptr->getRowsCountInAllDataFilesExcludingDeleted();
        if (!count.has_value())
            return {};

        result += count.value();
    }

    ProfileEvents::increment(ProfileEvents::IcebergTrivialCountOptimizationApplied);
    return result;
}


std::optional<size_t> IcebergMetadata::totalBytes(ContextPtr local_context) const
{
    auto configuration_ptr = configuration.lock();
    if (!configuration_ptr)
        throw Exception(ErrorCodes::LOGICAL_ERROR, "Configuration is expired");

    if (!relevant_snapshot)
        return 0;

    /// All these "hints" with total rows or bytes are optional both in
    /// metadata files and in manifest files, so we try all of them one by one
    if (relevant_snapshot->total_bytes.has_value())
        return relevant_snapshot->total_bytes;

    Int64 result = 0;
    for (const auto & manifest_list_entry : relevant_snapshot->manifest_list_entries)
    {
        auto manifest_file_ptr = getManifestFile(local_context, manifest_list_entry.manifest_file_path, manifest_list_entry.added_sequence_number);
        auto count = manifest_file_ptr->getBytesCountInAllDataFiles();
        if (!count.has_value())
            return {};

        result += count.value();
    }

    return result;
}

ObjectIterator IcebergMetadata::iterate(
    const ActionsDAG * filter_dag,
    FileProgressCallback callback,
    size_t /* list_batch_size */,
    ContextPtr local_context) const
{
    return createKeysIterator(getDataFiles(filter_dag, local_context), object_storage, callback);
}

}

#endif<|MERGE_RESOLUTION|>--- conflicted
+++ resolved
@@ -109,27 +109,8 @@
 Poco::JSON::Object::Ptr
 readJSON(const String & metadata_file_path, ObjectStoragePtr object_storage, const ContextPtr & local_context, LoggerPtr log)
 {
-<<<<<<< HEAD
-    auto create_fn = [&]()
-    {
-        ObjectInfo object_info(metadata_file_path);
-
-        auto read_settings = local_context->getReadSettings();
-        /// Do not utilize filesystem cache if more precise cache enabled
-        if (cache_ptr)
-            read_settings.enable_filesystem_cache = false;
-
-        auto source_buf = StorageObjectStorageSource::createReadBuffer(object_info, object_storage, local_context, log, read_settings);
-
-        std::unique_ptr<ReadBuffer> buf;
-        if (compression_method != CompressionMethod::None)
-            buf = wrapReadBufferWithCompressionMethod(std::move(source_buf), compression_method);
-        else
-            buf = std::move(source_buf);
-=======
     ObjectInfo object_info(metadata_file_path);
     auto buf = StorageObjectStorageSource::createReadBuffer(object_info, object_storage, local_context, log);
->>>>>>> 40f072e8
 
     String json_str;
     readJSONObjectPossiblyInvalid(json_str, *buf);
@@ -471,11 +452,7 @@
     return previous_snapshot_schema_id != relevant_snapshot_schema_id;
 }
 
-<<<<<<< HEAD
-void IcebergMetadata::updateSnapshot(ContextPtr local_context, Poco::JSON::Object::Ptr metadata_object)
-=======
-void IcebergMetadata::updateSnapshot()
->>>>>>> 40f072e8
+void IcebergMetadata::updateSnapshot(ContextPtr local_context)
 {
     auto configuration_ptr = configuration.lock();
     if (!last_metadata_object->has(SNAPSHOTS_FIELD))
@@ -510,13 +487,8 @@
             }
 
             relevant_snapshot = IcebergSnapshot{
-<<<<<<< HEAD
                 getManifestList(local_context, getProperFilePathFromMetadataInfo(
-                    snapshot->getValue<String>(f_manifest_list), configuration_ptr->getPath(), table_location)),
-=======
-                getManifestList(getProperFilePathFromMetadataInfo(
                     snapshot->getValue<String>(MANIFEST_LIST_PATH_FIELD), configuration_ptr->getPath(), table_location)),
->>>>>>> 40f072e8
                 relevant_snapshot_id, total_rows, total_bytes};
 
             if (!snapshot->has("schema-id"))
@@ -571,20 +543,12 @@
         }
         if (relevant_snapshot_id < 0)
             throw Exception(ErrorCodes::BAD_ARGUMENTS, "No snapshot found in snapshot log before requested timestamp for iceberg table {}", configuration_ptr->getPath());
-<<<<<<< HEAD
-        updateSnapshot(local_context, metadata_object);
-=======
-        updateSnapshot();
->>>>>>> 40f072e8
+        updateSnapshot(local_context);
     }
     else if (snapshot_id_changed)
     {
         relevant_snapshot_id = local_context->getSettingsRef()[Setting::iceberg_snapshot_id];
-<<<<<<< HEAD
-        updateSnapshot(local_context, metadata_object);
-=======
-        updateSnapshot();
->>>>>>> 40f072e8
+        updateSnapshot(local_context);
     }
     else if (metadata_file_changed)
     {
@@ -594,11 +558,7 @@
             relevant_snapshot_id = last_metadata_object->getValue<Int64>(CURRENT_SNAPSHOT_ID_FIELD_IN_METADATA_FILE);
         if (relevant_snapshot_id != -1)
         {
-<<<<<<< HEAD
-            updateSnapshot(local_context, metadata_object);
-=======
-            updateSnapshot();
->>>>>>> 40f072e8
+            updateSnapshot(local_context);
         }
         relevant_snapshot_schema_id = parseTableSchema(last_metadata_object, schema_processor, log);
     }
@@ -740,94 +700,7 @@
     return manifest_file_cache_keys;
 }
 
-<<<<<<< HEAD
-IcebergMetadata::IcebergHistory IcebergMetadata::getHistory(ContextPtr local_context) const
-{
-    auto configuration_ptr = configuration.lock();
-
-    const auto [metadata_version, metadata_file_path, compression_method] = getLatestOrExplicitMetadataFileAndVersion(object_storage, configuration_ptr, manifest_cache, local_context, log.get());
-
-    chassert(metadata_version == last_metadata_version);
-
-    auto metadata_object = getMetadataJSONObject(metadata_file_path, object_storage, configuration_ptr, manifest_cache, local_context, log, compression_method);
-
-    chassert(format_version == metadata_object->getValue<int>(f_format_version));
-
-    /// History
-    std::vector<Iceberg::IcebergHistoryRecord> iceberg_history;
-
-    auto snapshots = metadata_object->get(f_snapshots).extract<Poco::JSON::Array::Ptr>();
-    auto snapshot_logs = metadata_object->get(f_snapshot_log).extract<Poco::JSON::Array::Ptr>();
-
-    std::vector<Int64> ancestors;
-    std::map<Int64, Int64> parents_list;
-    for (size_t i = 0; i < snapshots->size(); ++i)
-    {
-        const auto snapshot = snapshots->getObject(static_cast<UInt32>(i));
-        auto snapshot_id = snapshot->getValue<Int64>(f_snapshot_id);
-
-        if (snapshot->has(f_parent_snapshot_id) && !snapshot->isNull(f_parent_snapshot_id))
-            parents_list[snapshot_id] = snapshot->getValue<Int64>(f_parent_snapshot_id);
-        else
-            parents_list[snapshot_id] = 0;
-    }
-
-    /// For empty table we may have no snapshots
-    if (metadata_object->has(f_current_snapshot_id))
-    {
-        auto current_snapshot_id = metadata_object->getValue<Int64>(f_current_snapshot_id);
-        /// Add current snapshot-id to ancestors list
-        ancestors.push_back(current_snapshot_id);
-        while (parents_list[current_snapshot_id] != 0)
-        {
-            ancestors.push_back(parents_list[current_snapshot_id]);
-            current_snapshot_id = parents_list[current_snapshot_id];
-        }
-    }
-
-
-    for (size_t i = 0; i < snapshots->size(); ++i)
-    {
-        IcebergHistoryRecord history_record;
-
-        const auto snapshot = snapshots->getObject(static_cast<UInt32>(i));
-        history_record.snapshot_id = snapshot->getValue<Int64>(f_snapshot_id);
-
-        if (snapshot->has(f_parent_snapshot_id) && !snapshot->isNull(f_parent_snapshot_id))
-            history_record.parent_id = snapshot->getValue<Int64>(f_parent_snapshot_id);
-        else
-            history_record.parent_id = 0;
-
-        for (size_t j = 0; j < snapshot_logs->size(); ++j)
-        {
-            const auto snapshot_log = snapshot_logs->getObject(static_cast<UInt32>(j));
-            if (snapshot_log->getValue<Int64>(f_snapshot_id) == history_record.snapshot_id)
-            {
-                auto value = snapshot_log->getValue<std::string>(f_timestamp_ms);
-                ReadBufferFromString in(value);
-                DateTime64 time = 0;
-                readDateTime64Text(time, 6, in);
-
-                history_record.made_current_at = time;
-                break;
-            }
-        }
-
-        if (std::find(ancestors.begin(), ancestors.end(), history_record.snapshot_id) != ancestors.end())
-            history_record.is_current_ancestor = true;
-        else
-            history_record.is_current_ancestor = false;
-
-        iceberg_history.push_back(history_record);
-    }
-
-    return iceberg_history;
-}
-
 ManifestFilePtr IcebergMetadata::getManifestFile(ContextPtr local_context, const String & filename, Int64 inherited_sequence_number) const
-=======
-ManifestFilePtr IcebergMetadata::getManifestFile(const String & filename, Int64 inherited_sequence_number) const
->>>>>>> 40f072e8
 {
     auto configuration_ptr = configuration.lock();
 
