#include "config.h"
#if USE_AVRO

#include <cstddef>
#include <memory>
#include <optional>
#include <sstream>
#include <Columns/ColumnSet.h>
#include <DataTypes/DataTypeSet.h>
#include <Formats/FormatFilterInfo.h>
#include <Formats/FormatParserSharedResources.h>
#include <Formats/ReadSchemaUtils.h>
#include <Functions/FunctionFactory.h>
#include <Functions/IFunctionAdaptors.h>
#include <Functions/tuple.h>
#include <Processors/Formats/ISchemaReader.h>
#include <Processors/Formats/Impl/ParquetBlockInputFormat.h>
#include <Processors/Transforms/FilterTransform.h>
#include <QueryPipeline/QueryPipelineBuilder.h>
#include <Storages/ObjectStorage/StorageObjectStorageConfiguration.h>
#include <Poco/JSON/Array.h>
#include <Poco/JSON/Object.h>
#include <Poco/JSON/Stringifier.h>
#include <Common/Exception.h>

#include <Interpreters/PreparedSets.h>
#include <Storages/ObjectStorage/Utils.h>

#include <Databases/DataLake/Common.h>
#include <Disks/DiskType.h>
#include <Core/Settings.h>
#include <Core/NamesAndTypes.h>
#include <Databases/DataLake/ICatalog.h>
#include <Disks/ObjectStorages/StoredObject.h>
#include <Formats/FormatFactory.h>
#include <IO/ReadBufferFromFileBase.h>
#include <IO/ReadBufferFromString.h>
#include <IO/ReadHelpers.h>
#include <Interpreters/Context.h>
#include <Interpreters/IcebergMetadataLog.h>

#include <IO/CompressedReadBufferWrapper.h>
#include <Interpreters/ExpressionActions.h>
#include <Storages/ObjectStorage/DataLakes/Common.h>
#include <Storages/ObjectStorage/DataLakes/DataLakeStorageSettings.h>
#include <Storages/ObjectStorage/DataLakes/Iceberg/IcebergMetadataFilesCache.h>
#include <Storages/ObjectStorage/StorageObjectStorageSource.h>

#include <Disks/ObjectStorages/IObjectStorage.h>
#include <Interpreters/StorageID.h>
#include <Storages/ColumnsDescription.h>
#include <Storages/ObjectStorage/DataLakes/Iceberg/AvroForIcebergDeserializer.h>
#include <Storages/ObjectStorage/DataLakes/Iceberg/Compaction.h>
#include <Storages/ObjectStorage/DataLakes/Iceberg/Constant.h>
#include <Storages/ObjectStorage/DataLakes/Iceberg/IcebergDataObjectInfo.h>
#include <Storages/ObjectStorage/DataLakes/Iceberg/IcebergIterator.h>
#include <Storages/ObjectStorage/DataLakes/Iceberg/IcebergMetadata.h>
#include <Storages/ObjectStorage/DataLakes/Iceberg/IcebergTableStateSnapshot.h>
#include <Storages/ObjectStorage/DataLakes/Iceberg/IcebergWrites.h>
#include <Storages/ObjectStorage/DataLakes/Iceberg/ManifestFile.h>
#include <Storages/ObjectStorage/DataLakes/Iceberg/ManifestFilesPruning.h>
#include <Storages/ObjectStorage/DataLakes/Iceberg/Mutations.h>
#include <Storages/ObjectStorage/DataLakes/Iceberg/PositionDeleteTransform.h>
#include <Storages/ObjectStorage/DataLakes/Iceberg/Snapshot.h>
#include <Storages/ObjectStorage/DataLakes/Iceberg/StatelessMetadataFileGetter.h>
#include <Storages/ObjectStorage/DataLakes/Iceberg/Utils.h>

#include <Common/ProfileEvents.h>
#include <Common/SharedLockGuard.h>
#include <Common/logger_useful.h>

namespace ProfileEvents
{
extern const Event IcebergTrivialCountOptimizationApplied;
}

namespace DB
{

namespace DataLakeStorageSetting
{
extern const DataLakeStorageSettingsString iceberg_metadata_file_path;
extern const DataLakeStorageSettingsString iceberg_metadata_table_uuid;
extern const DataLakeStorageSettingsBool iceberg_recent_metadata_file_by_last_updated_ms_field;
extern const DataLakeStorageSettingsBool iceberg_use_version_hint;
extern const DataLakeStorageSettingsNonZeroUInt64 iceberg_format_version;
}

namespace ErrorCodes
{
extern const int BAD_ARGUMENTS;
extern const int LOGICAL_ERROR;
extern const int NOT_IMPLEMENTED;
extern const int ICEBERG_SPECIFICATION_VIOLATION;
extern const int TABLE_ALREADY_EXISTS;
extern const int SUPPORT_IS_DISABLED;
}

namespace Setting
{
extern const SettingsNonZeroUInt64 max_block_size;
extern const SettingsUInt64 max_bytes_in_set;
extern const SettingsUInt64 max_rows_in_set;
extern const SettingsOverflowMode set_overflow_mode;
extern const SettingsInt64 iceberg_timestamp_ms;
extern const SettingsInt64 iceberg_snapshot_id;
extern const SettingsBool use_iceberg_metadata_files_cache;
extern const SettingsBool use_iceberg_partition_pruning;
extern const SettingsBool write_full_path_in_iceberg_metadata;
extern const SettingsBool use_roaring_bitmap_iceberg_positional_deletes;
extern const SettingsString iceberg_metadata_compression_method;
extern const SettingsBool allow_experimental_insert_into_iceberg;
extern const SettingsBool allow_experimental_iceberg_compaction;
extern const SettingsBool iceberg_delete_data_on_drop;
}

namespace
{
String dumpMetadataObjectToString(const Poco::JSON::Object::Ptr & metadata_object)
{
    std::ostringstream oss; // STYLE_CHECK_ALLOW_STD_STRING_STREAM
    Poco::JSON::Stringifier::stringify(metadata_object, oss);
    return removeEscapedSlashes(oss.str());
}
}


using namespace Iceberg;

namespace
{
Iceberg::TableStateSnapshotPtr extractIcebergSnapshotIdFromMetadataObject(StorageMetadataPtr storage_metadata)
{
    if (!storage_metadata || !storage_metadata->datalake_table_state.has_value())
        return nullptr;
    chassert(std::holds_alternative<TableStateSnapshot>(storage_metadata->datalake_table_state.value()));
    return std::make_shared<TableStateSnapshot>(std::get<TableStateSnapshot>(storage_metadata->datalake_table_state.value()));
}
}

StorageObjectStorageConfigurationPtr IcebergMetadata::getConfiguration() const
{
    auto configuration_ptr = configuration.lock();
    if (!configuration_ptr)
        throw Exception(
            ErrorCodes::LOGICAL_ERROR,
            "Iceberg storage configuration is expired, table location: {}",
            persistent_components.table_location);
    return configuration_ptr;
}


Iceberg::PersistentTableComponents
IcebergMetadata::initializePersistentTableComponents(IcebergMetadataFilesCachePtr cache_ptr, ContextPtr context_)
{
    const auto [metadata_version, metadata_file_path, compression_method]
        = getLatestOrExplicitMetadataFileAndVersion(object_storage, getConfiguration(), cache_ptr, context_, log.get());
    auto metadata_object
        = getMetadataJSONObject(metadata_file_path, object_storage, getConfiguration(), cache_ptr, context_, log, compression_method);
    Int32 format_version = metadata_object->getValue<Int32>(f_format_version);
    String table_location = metadata_object->getValue<String>(f_location);
    return PersistentTableComponents{
        .schema_processor = std::make_shared<IcebergSchemaProcessor>(),
        .metadata_cache = cache_ptr,
        .format_version = format_version,
        .table_location = table_location,
        .metadata_compression_method = compression_method};
}

std::pair<IcebergDataSnapshotPtr, TableStateSnapshot> IcebergMetadata::getRelevantState(const ContextPtr & context) const
{
    const auto [metadata_version, metadata_file_path, compression_method] = getLatestOrExplicitMetadataFileAndVersion(
        object_storage, getConfiguration(), persistent_components.metadata_cache, context, log.get());
    return getState(context, metadata_file_path, metadata_version);
}

IcebergMetadata::IcebergMetadata(
    ObjectStoragePtr object_storage_,
    StorageObjectStorageConfigurationWeakPtr configuration_,
    const ContextPtr & context_,
    IcebergMetadataFilesCachePtr cache_ptr)
    : object_storage(std::move(object_storage_))
    , configuration(std::move(configuration_))
    , log(getLogger("IcebergMetadata"))
    , persistent_components(initializePersistentTableComponents(cache_ptr, context_))
{
}

Int32 IcebergMetadata::parseTableSchema(
    const Poco::JSON::Object::Ptr & metadata_object, IcebergSchemaProcessor & schema_processor, LoggerPtr metadata_logger)
{
    const auto format_version = metadata_object->getValue<Int32>(f_format_version);
    if (format_version == 2)
    {
        auto [schema, current_schema_id] = parseTableSchemaV2Method(metadata_object);
        schema_processor.addIcebergTableSchema(schema);
        return current_schema_id;
    }
    else
    {
        try
        {
            auto [schema, current_schema_id] = parseTableSchemaV1Method(metadata_object);
            schema_processor.addIcebergTableSchema(schema);
            return current_schema_id;
        }
        catch (const Exception & first_error)
        {
            if (first_error.code() != ErrorCodes::BAD_ARGUMENTS)
                throw;
            try
            {
                auto [schema, current_schema_id] = parseTableSchemaV2Method(metadata_object);
                schema_processor.addIcebergTableSchema(schema);
                LOG_WARNING(
                    metadata_logger,
                    "Iceberg table schema was parsed using v2 specification, but it was impossible to parse it using v1 "
                    "specification. Be "
                    "aware that you Iceberg writing engine violates Iceberg specification. Error during parsing {}",
                    first_error.displayText());
                return current_schema_id;
            }
            catch (const Exception & second_error)
            {
                if (first_error.code() != ErrorCodes::BAD_ARGUMENTS)
                    throw;
                throw Exception(
                    ErrorCodes::BAD_ARGUMENTS,
                    "Cannot parse Iceberg table schema both with v1 and v2 methods. Old method error: {}. New method error: {}",
                    first_error.displayText(),
                    second_error.displayText());
            }
        }
    }
}

Poco::JSON::Object::Ptr traverseMetadataAndFindNecessarySnapshotObject(
    Poco::JSON::Object::Ptr metadata_object, Int64 snapshot_id, IcebergSchemaProcessorPtr schema_processor)
{
    if (!metadata_object->has(f_snapshots))
        throw Exception(ErrorCodes::ICEBERG_SPECIFICATION_VIOLATION, "No snapshot set found in metadata for iceberg file");
    auto schemas = metadata_object->get(f_schemas).extract<Poco::JSON::Array::Ptr>();
    for (UInt32 j = 0; j < schemas->size(); ++j)
    {
        auto schema = schemas->getObject(j);
        schema_processor->addIcebergTableSchema(schema);
    }
    Poco::JSON::Object::Ptr current_snapshot = nullptr;
    auto snapshots = metadata_object->get(f_snapshots).extract<Poco::JSON::Array::Ptr>();
    for (size_t i = 0; i < snapshots->size(); ++i)
    {
        const auto snapshot = snapshots->getObject(static_cast<UInt32>(i));
        auto current_snapshot_id = snapshot->getValue<Int64>(f_metadata_snapshot_id);
        auto current_schema_id = snapshot->getValue<Int32>(f_schema_id);
        schema_processor->registerSnapshotWithSchemaId(current_snapshot_id, current_schema_id);
        if (snapshot->getValue<Int64>(f_metadata_snapshot_id) == snapshot_id)
        {
            current_snapshot = snapshot;
        }
    }
    return current_snapshot;
}

IcebergDataSnapshotPtr IcebergMetadata::createIcebergDataSnapshotFromSnapshotJSON(
    Poco::JSON::Object::Ptr snapshot_object, Int64 snapshot_id, ContextPtr local_context) const
{
    if (!snapshot_object->has(f_manifest_list))
        throw Exception(
            ErrorCodes::ICEBERG_SPECIFICATION_VIOLATION,
            "Snapshot object doesn't contain a manifest list path for snapshot with id `{}`",
            snapshot_id);
    String manifest_list_file_path = snapshot_object->getValue<String>(f_manifest_list);
    std::optional<size_t> total_rows;
    std::optional<size_t> total_bytes;
    std::optional<size_t> total_position_deletes;

    if (snapshot_object->has(f_summary))
    {
        auto summary_object = snapshot_object->get(f_summary).extract<Poco::JSON::Object::Ptr>();
        if (summary_object->has(f_total_records))
            total_rows = summary_object->getValue<Int64>(f_total_records);

        if (summary_object->has(f_total_files_size))
            total_bytes = summary_object->getValue<Int64>(f_total_files_size);

        if (summary_object->has(f_total_position_deletes))
        {
            total_position_deletes = summary_object->getValue<Int64>(f_total_position_deletes);
        }
    }

    if (!snapshot_object->has(f_schema_id))
        throw Exception(ErrorCodes::ICEBERG_SPECIFICATION_VIOLATION, "No schema id found for snapshot id `{}`", snapshot_id);
    Int32 schema_id = snapshot_object->getValue<Int32>(f_schema_id);

    auto configuration_ptr = getConfiguration();

    return std::make_shared<IcebergDataSnapshot>(
        getManifestList(
            object_storage,
            configuration_ptr,
            persistent_components,
            local_context,
            getProperFilePathFromMetadataInfo(
                manifest_list_file_path, configuration_ptr->getPathForRead().path, persistent_components.table_location),
            log),
        snapshot_id,
        schema_id,
        total_rows,
        total_bytes,
        total_position_deletes);
}

<<<<<<< HEAD
bool IcebergMetadata::optimize(
    const StorageMetadataPtr & metadata_snapshot,
    ContextPtr context,
    const std::optional<FormatSettings> & format_settings,
    std::shared_ptr<DataLake::ICatalog> & catalog,
    const StorageID & storage_id)
=======
IcebergDataSnapshotPtr
IcebergMetadata::getIcebergDataSnapshot(Poco::JSON::Object::Ptr metadata_object, Int64 snapshot_id, ContextPtr local_context) const
{
    auto object = traverseMetadataAndFindNecessarySnapshotObject(metadata_object, snapshot_id, persistent_components.schema_processor);
    if (!object)
        throw Exception(ErrorCodes::ICEBERG_SPECIFICATION_VIOLATION, "No snapshot found for id `{}`", snapshot_id);

    return createIcebergDataSnapshotFromSnapshotJSON(object, snapshot_id, local_context);
}


bool IcebergMetadata::optimize(
    const StorageMetadataPtr & metadata_snapshot, ContextPtr context, const std::optional<FormatSettings> & format_settings)
>>>>>>> ac3b44e9
{
    if (context->getSettingsRef()[Setting::allow_experimental_iceberg_compaction])
    {
        auto configuration_ptr = getConfiguration();
        const auto sample_block = std::make_shared<const Block>(metadata_snapshot->getSampleBlock());
        compactIcebergTable(
            object_storage,
            configuration_ptr,
            format_settings,
            sample_block,
            context,
<<<<<<< HEAD
            catalog,
            storage_id);
=======
            persistent_components.metadata_compression_method);
>>>>>>> ac3b44e9
        return true;
    }
    else
    {
        throw Exception(
            ErrorCodes::BAD_ARGUMENTS, "Enable 'allow_experimental_iceberg_compaction' setting to call optimize for iceberg tables.");
    }
}

std::pair<IcebergDataSnapshotPtr, Int32>
IcebergMetadata::getStateImpl(const ContextPtr & local_context, Poco::JSON::Object::Ptr metadata_object) const
{
    auto configuration_ptr = getConfiguration();

    std::optional<String> manifest_list_file;

    bool timestamp_changed = local_context->getSettingsRef()[Setting::iceberg_timestamp_ms].changed;
    bool snapshot_id_changed = local_context->getSettingsRef()[Setting::iceberg_snapshot_id].changed;
    if (timestamp_changed && snapshot_id_changed)
    {
        throw Exception(
            ErrorCodes::BAD_ARGUMENTS,
            "Time travel with timestamp and snapshot id for iceberg table by path {} cannot be changed simultaneously",
            configuration_ptr->getPathForRead().path);
    }
    if (timestamp_changed)
    {
<<<<<<< HEAD
        Int64 closest_timestamp = 0;
        Int64 query_timestamp = local_context->getSettingsRef()[Setting::iceberg_timestamp_ms];
        std::cerr << "query_timestamp " << query_timestamp << '\n';
=======
>>>>>>> ac3b44e9
        if (!metadata_object->has(f_snapshot_log))
            throw Exception(
                ErrorCodes::BAD_ARGUMENTS,
                "No snapshot log found in metadata for iceberg table {} so it is impossible to get relevant snapshot id using timestamp",
                configuration_ptr->getPathForRead().path);
        std::optional<Int64> current_snapshot_id = std::nullopt;
        {
<<<<<<< HEAD
            const auto snapshot = snapshots->getObject(static_cast<UInt32>(i));
            Int64 snapshot_timestamp = snapshot->getValue<Int64>(f_timestamp_ms);
            std::cerr << "snapshot_timestamp " << snapshot_timestamp << '\n';
            if (snapshot_timestamp <= query_timestamp && snapshot_timestamp > closest_timestamp)
=======
            Int64 closest_timestamp = 0;
            Int64 query_timestamp = local_context->getSettingsRef()[Setting::iceberg_timestamp_ms];
            auto snapshot_log = metadata_object->get(f_snapshot_log).extract<Poco::JSON::Array::Ptr>();
            for (size_t i = 0; i < snapshot_log->size(); ++i)
>>>>>>> ac3b44e9
            {
                const auto snapshot = snapshot_log->getObject(static_cast<UInt32>(i));
                Int64 snapshot_timestamp = snapshot->getValue<Int64>(f_timestamp_ms);
                if (snapshot_timestamp <= query_timestamp && snapshot_timestamp > closest_timestamp)
                {
                    closest_timestamp = snapshot_timestamp;
                    current_snapshot_id = snapshot->getValue<Int64>(f_metadata_snapshot_id);
                }
            }
        }
        if (!current_snapshot_id)
            throw Exception(
                ErrorCodes::BAD_ARGUMENTS,
                "No snapshot found in snapshot log before requested timestamp for iceberg table {}",
                configuration_ptr->getPathForRead().path);
        auto data_snapshot = getIcebergDataSnapshot(metadata_object, *current_snapshot_id, local_context);
        return {data_snapshot, data_snapshot->schema_id_on_snapshot_commit};
    }
    else if (snapshot_id_changed)
    {
        Int64 current_snapshot_id = local_context->getSettingsRef()[Setting::iceberg_snapshot_id];
        auto data_snapshot = getIcebergDataSnapshot(metadata_object, current_snapshot_id, local_context);
        return {data_snapshot, data_snapshot->schema_id_on_snapshot_commit};
    }
    else
    {
        auto schema_id = parseTableSchema(metadata_object, *persistent_components.schema_processor, log);
        if (!metadata_object->has(f_current_snapshot_id))
        {
            return {nullptr, schema_id};
        }
        auto current_snapshot_id = metadata_object->getValue<Int64>(f_current_snapshot_id);
        if (current_snapshot_id < 0)
        {
            return {nullptr, schema_id};
        }
        auto data_snapshot = getIcebergDataSnapshot(metadata_object, current_snapshot_id, local_context);
        return {data_snapshot, schema_id};
    }
}

std::pair<IcebergDataSnapshotPtr, TableStateSnapshot>
IcebergMetadata::getState(const ContextPtr & local_context, const String & metadata_path, Int32 metadata_version) const
{
    auto configuration_ptr = getConfiguration();
    IcebergDataSnapshotPtr data_snapshot;
    TableStateSnapshot table_state_snapshot;
    auto metadata_object = getMetadataJSONObject(
        metadata_path,
        object_storage,
        configuration_ptr,
        persistent_components.metadata_cache,
        local_context,
        log,
        persistent_components.metadata_compression_method);

    insertRowToLogTable(
        local_context,
        dumpMetadataObjectToString(metadata_object),
        DB::IcebergMetadataLogLevel::Metadata,
        configuration_ptr->getRawPath().path,
        metadata_path,
        std::nullopt);

    chassert(persistent_components.format_version == metadata_object->getValue<int>(f_format_version));

    std::tie(data_snapshot, table_state_snapshot.schema_id) = getStateImpl(local_context, metadata_object);
    table_state_snapshot.snapshot_id = data_snapshot ? std::optional{data_snapshot->snapshot_id} : std::nullopt;
    table_state_snapshot.metadata_version = metadata_version;
    table_state_snapshot.metadata_file_path = metadata_path;
    return {data_snapshot, table_state_snapshot};
}

std::shared_ptr<NamesAndTypesList> IcebergMetadata::getInitialSchemaByPath(ContextPtr, ObjectInfoPtr object_info) const
{
    IcebergDataObjectInfo * iceberg_object_info = dynamic_cast<IcebergDataObjectInfo *>(object_info.get());
    if (!iceberg_object_info)
        return nullptr;
    /// if we need schema evolution or have equality deletes files, we need to read all the columns.
    return (iceberg_object_info->underlying_format_read_schema_id != iceberg_object_info->schema_id_relevant_to_iterator
            || (!iceberg_object_info->equality_deletes_objects.empty()))
        ? persistent_components.schema_processor->getClickhouseTableSchemaById(iceberg_object_info->underlying_format_read_schema_id)
        : nullptr;
}

std::shared_ptr<const ActionsDAG> IcebergMetadata::getSchemaTransformer(ContextPtr, ObjectInfoPtr object_info) const
{
    IcebergDataObjectInfo * iceberg_object_info = dynamic_cast<IcebergDataObjectInfo *>(object_info.get());
    if (!iceberg_object_info)
        return nullptr;
    return (iceberg_object_info->underlying_format_read_schema_id != iceberg_object_info->schema_id_relevant_to_iterator)
        ? persistent_components.schema_processor->getSchemaTransformationDagByIds(
              iceberg_object_info->underlying_format_read_schema_id, iceberg_object_info->schema_id_relevant_to_iterator)
        : nullptr;
}


void IcebergMetadata::mutate(
    const MutationCommands & commands,
    ContextPtr context,
    const StorageID & storage_id,
    StorageMetadataPtr metadata_snapshot,
    std::shared_ptr<DataLake::ICatalog> catalog,
    const std::optional<FormatSettings> & format_settings)
{
    if (!context->getSettingsRef()[Setting::allow_experimental_insert_into_iceberg].value)
    {
        throw Exception(
            ErrorCodes::SUPPORT_IS_DISABLED,
            "Iceberg mutations is experimental. "
            "To allow its usage, enable setting allow_experimental_insert_into_iceberg");
    }

    auto configuration_ptr = getConfiguration();

    DB::Iceberg::mutate(commands, context, metadata_snapshot, storage_id, object_storage, configuration_ptr, format_settings, catalog);
}

void IcebergMetadata::checkMutationIsPossible(const MutationCommands & commands)
{
    for (const auto & command : commands)
        if (command.type != MutationCommand::DELETE && command.type != MutationCommand::UPDATE)
            throw Exception(ErrorCodes::NOT_IMPLEMENTED, "Iceberg supports only DELETE and UPDATE mutations");
}

void IcebergMetadata::checkAlterIsPossible(const AlterCommands & commands)
{
    for (const auto & command : commands)
    {
        if (command.type != AlterCommand::Type::ADD_COLUMN && command.type != AlterCommand::Type::DROP_COLUMN
            && command.type != AlterCommand::Type::MODIFY_COLUMN)
            throw Exception(ErrorCodes::NOT_IMPLEMENTED, "Alter of type '{}' is not supported by Iceberg storage", command.type);
    }
}

void IcebergMetadata::alter(const AlterCommands & params, ContextPtr context)
{
    if (!context->getSettingsRef()[Setting::allow_experimental_insert_into_iceberg].value)
    {
        throw Exception(
            ErrorCodes::SUPPORT_IS_DISABLED,
            "Alter iceberg is experimental. "
            "To allow its usage, enable setting allow_experimental_insert_into_iceberg");
    }

    auto configuration_ptr = getConfiguration();

    Iceberg::alter(params, context, object_storage, configuration_ptr);
}

void IcebergMetadata::createInitial(
    const ObjectStoragePtr & object_storage,
    const StorageObjectStorageConfigurationWeakPtr & configuration,
    const ContextPtr & local_context,
    const std::optional<ColumnsDescription> & columns,
    ASTPtr partition_by,
    bool if_not_exists,
    std::shared_ptr<DataLake::ICatalog> catalog,
    const StorageID & table_id_)
{
    auto configuration_ptr = configuration.lock();
    if (!configuration_ptr)
        throw Exception(ErrorCodes::LOGICAL_ERROR, "Trying to create Iceberg table, but storage configuration is expired");

    std::vector<String> metadata_files;
    try
    {
        metadata_files = listFiles(*object_storage, *configuration_ptr, "metadata", ".metadata.json");
    }
    catch (const Exception & ex)
    {
        throw Exception(ErrorCodes::BAD_ARGUMENTS, "NoSuchBucket: {}", ex.what());
    }
    if (!metadata_files.empty())
    {
        if (if_not_exists)
            return;
        else
            throw Exception(
                ErrorCodes::TABLE_ALREADY_EXISTS, "Iceberg table with path {} already exists", configuration_ptr->getPathForRead().path);
    }

    String location_path = configuration_ptr->getRawPath().path;
    if (local_context->getSettingsRef()[Setting::write_full_path_in_iceberg_metadata].value)
        location_path
            = configuration_ptr->getTypeName() + "://" + configuration_ptr->getNamespace() + "/" + configuration_ptr->getRawPath().path;
    auto [metadata_content_object, metadata_content] = createEmptyMetadataFile(
        location_path, *columns, partition_by, configuration_ptr->getDataLakeSettings()[DataLakeStorageSetting::iceberg_format_version]);
    auto compression_method_str = local_context->getSettingsRef()[Setting::iceberg_metadata_compression_method].value;
    auto compression_method = chooseCompressionMethod(compression_method_str, compression_method_str);

    auto compression_suffix = compression_method_str;
    if (!compression_suffix.empty())
        compression_suffix = "." + compression_suffix;

    auto filename = fmt::format("{}metadata/v1{}.metadata.json", configuration_ptr->getRawPath().path, compression_suffix);
    auto cleanup = [&]() { object_storage->removeObjectIfExists(StoredObject(filename)); };

    writeMessageToFile(metadata_content, filename, object_storage, local_context, cleanup, compression_method);

    if (configuration_ptr->getDataLakeSettings()[DataLakeStorageSetting::iceberg_use_version_hint].value)
    {
        auto filename_version_hint = configuration_ptr->getRawPath().path + "metadata/version-hint.text";
        writeMessageToFile(filename, filename_version_hint, object_storage, local_context, cleanup);
    }
    if (catalog)
    {
        auto catalog_filename = configuration_ptr->getTypeName() + "://" + configuration_ptr->getNamespace() + "/"
            + configuration_ptr->getRawPath().path + "metadata/v1.metadata.json";
        const auto & [namespace_name, table_name] = DataLake::parseTableName(table_id_.getTableName());
        catalog->createTable(namespace_name, table_name, catalog_filename, metadata_content_object);
    }
}

Iceberg::IcebergDataSnapshotPtr IcebergMetadata::getRelevantDataSnapshotFromTableStateSnapshot(
    Iceberg::TableStateSnapshot table_state_snapshot, ContextPtr local_context) const
{
    auto configuration_ptr = getConfiguration();
    IcebergDataSnapshotPtr data_snapshot;
    auto metadata_object = getMetadataJSONObject(
        table_state_snapshot.metadata_file_path,
        object_storage,
        configuration_ptr,
        persistent_components.metadata_cache,
        local_context,
        log,
        persistent_components.metadata_compression_method);
    if (!table_state_snapshot.snapshot_id.has_value())
        return nullptr;
    Poco::JSON::Object::Ptr snapshot_object = traverseMetadataAndFindNecessarySnapshotObject(
        metadata_object, *table_state_snapshot.snapshot_id, persistent_components.schema_processor);

    return createIcebergDataSnapshotFromSnapshotJSON(snapshot_object, *table_state_snapshot.snapshot_id, local_context);
}


DataLakeMetadataPtr IcebergMetadata::create(
    const ObjectStoragePtr & object_storage,
    const StorageObjectStorageConfigurationWeakPtr & configuration,
    const ContextPtr & local_context)
{
    auto configuration_ptr = configuration.lock();
    if (!configuration_ptr)
        throw Exception(ErrorCodes::LOGICAL_ERROR, "Trying to create Iceberg table, but storage configuration is expired");

    auto log = getLogger("IcebergMetadata");

    IcebergMetadataFilesCachePtr cache_ptr = nullptr;

    if (local_context->getSettingsRef()[Setting::use_iceberg_metadata_files_cache])
        cache_ptr = local_context->getIcebergMetadataFilesCache();
    else
        LOG_TRACE(
            log, "Not using in-memory cache for iceberg metadata files, because the setting use_iceberg_metadata_files_cache is false.");

    return std::make_unique<IcebergMetadata>(object_storage, configuration_ptr, local_context, cache_ptr);
}

IcebergMetadata::IcebergHistory IcebergMetadata::getHistory(ContextPtr local_context) const
{
    auto configuration_ptr = getConfiguration();

    const auto [metadata_version, metadata_file_path, compression_method] = getLatestOrExplicitMetadataFileAndVersion(
        object_storage, configuration_ptr, persistent_components.metadata_cache, local_context, log.get());

    auto metadata_object = getMetadataJSONObject(
        metadata_file_path,
        object_storage,
        configuration_ptr,
        persistent_components.metadata_cache,
        local_context,
        log,
        compression_method);
    chassert(persistent_components.format_version == metadata_object->getValue<int>(f_format_version));

    /// History
    std::vector<Iceberg::IcebergHistoryRecord> iceberg_history;

    auto snapshots = metadata_object->get(f_snapshots).extract<Poco::JSON::Array::Ptr>();
    auto snapshot_logs = metadata_object->get(f_snapshot_log).extract<Poco::JSON::Array::Ptr>();

    std::vector<Int64> ancestors;
    std::map<Int64, Int64> parents_list;
    for (size_t i = 0; i < snapshots->size(); ++i)
    {
        const auto snapshot = snapshots->getObject(static_cast<UInt32>(i));
        auto snapshot_id = snapshot->getValue<Int64>(f_metadata_snapshot_id);

        if (snapshot->has(f_parent_snapshot_id) && !snapshot->isNull(f_parent_snapshot_id))
            parents_list[snapshot_id] = snapshot->getValue<Int64>(f_parent_snapshot_id);
        else
            parents_list[snapshot_id] = 0;
    }

    /// For empty table we may have no snapshots
    if (metadata_object->has(f_current_snapshot_id))
    {
        auto current_snapshot_id = metadata_object->getValue<Int64>(f_current_snapshot_id);
        /// Add current snapshot-id to ancestors list
        ancestors.push_back(current_snapshot_id);
        while (parents_list[current_snapshot_id] != 0)
        {
            ancestors.push_back(parents_list[current_snapshot_id]);
            current_snapshot_id = parents_list[current_snapshot_id];
        }
    }


    for (size_t i = 0; i < snapshots->size(); ++i)
    {
        IcebergHistoryRecord history_record;

        const auto snapshot = snapshots->getObject(static_cast<UInt32>(i));
        history_record.snapshot_id = snapshot->getValue<Int64>(f_metadata_snapshot_id);
        history_record.manifest_list_path = snapshot->getValue<String>(f_manifest_list);
        const auto summary = snapshot->getObject(f_summary);
        if (summary->has(f_added_data_files))
            history_record.added_files = summary->getValue<Int32>(f_added_data_files);
        if (summary->has(f_added_records))
            history_record.added_records = summary->getValue<Int32>(f_added_records);
        history_record.added_files_size = summary->getValue<Int32>(f_added_files_size);
        history_record.num_partitions = summary->getValue<Int32>(f_changed_partition_count);

        if (snapshot->has(f_parent_snapshot_id) && !snapshot->isNull(f_parent_snapshot_id))
            history_record.parent_id = snapshot->getValue<Int64>(f_parent_snapshot_id);
        else
            history_record.parent_id = 0;

        for (size_t j = 0; j < snapshot_logs->size(); ++j)
        {
            const auto snapshot_log = snapshot_logs->getObject(static_cast<UInt32>(j));
            if (snapshot_log->getValue<Int64>(f_metadata_snapshot_id) == history_record.snapshot_id)
            {
                auto value = snapshot_log->getValue<std::string>(f_timestamp_ms);
                ReadBufferFromString in(value);
                DateTime64 time = 0;
                readDateTime64Text(time, 6, in);

                history_record.made_current_at = time;
                break;
            }
        }

        if (std::find(ancestors.begin(), ancestors.end(), history_record.snapshot_id) != ancestors.end())
            history_record.is_current_ancestor = true;
        else
            history_record.is_current_ancestor = false;

        iceberg_history.push_back(history_record);
    }

    return iceberg_history;
}


std::optional<size_t> IcebergMetadata::totalRows(ContextPtr local_context) const
{
    auto configuration_ptr = getConfiguration();

    auto [actual_data_snapshot, actual_table_state_snapshot] = getRelevantState(local_context);

    if (!actual_data_snapshot)
    {
        ProfileEvents::increment(ProfileEvents::IcebergTrivialCountOptimizationApplied);
        return 0;
    }


    /// All these "hints" with total rows or bytes are optional both in
    /// metadata files and in manifest files, so we try all of them one by one
    if (auto total_rows = actual_data_snapshot->getTotalRows(); total_rows.has_value())
    {
        ProfileEvents::increment(ProfileEvents::IcebergTrivialCountOptimizationApplied);
        return total_rows;
    }

    Int64 result = 0;
    for (const auto & manifest_list_entry : actual_data_snapshot->manifest_list_entries)
    {
        auto manifest_file_ptr = getManifestFile(
            object_storage,
            getConfiguration(),
            persistent_components,
            local_context,
            log,
            manifest_list_entry.manifest_file_path,
            manifest_list_entry.added_sequence_number,
            manifest_list_entry.added_snapshot_id);
        auto data_count = manifest_file_ptr->getRowsCountInAllFilesExcludingDeleted(FileContentType::DATA);
        auto position_deletes_count = manifest_file_ptr->getRowsCountInAllFilesExcludingDeleted(FileContentType::POSITION_DELETE);
        if (!data_count.has_value() || !position_deletes_count.has_value())
            return {};

        result += data_count.value() - position_deletes_count.value();
    }

    ProfileEvents::increment(ProfileEvents::IcebergTrivialCountOptimizationApplied);
    return result;
}


std::optional<size_t> IcebergMetadata::totalBytes(ContextPtr local_context) const
{
    auto configuration_ptr = getConfiguration();

    auto [actual_data_snapshot, actual_table_state_snapshot] = getRelevantState(local_context);

    if (!actual_data_snapshot)
        return 0;

    /// All these "hints" with total rows or bytes are optional both in
    /// metadata files and in manifest files, so we try all of them one by one
    if (actual_data_snapshot->total_bytes.has_value())
        return actual_data_snapshot->total_bytes;

    Int64 result = 0;
    for (const auto & manifest_list_entry : actual_data_snapshot->manifest_list_entries)
    {
        auto manifest_file_ptr = getManifestFile(
            object_storage,
            getConfiguration(),
            persistent_components,
            local_context,
            log,
            manifest_list_entry.manifest_file_path,
            manifest_list_entry.added_sequence_number,
            manifest_list_entry.added_snapshot_id);
        auto count = manifest_file_ptr->getBytesCountInAllDataFilesExcludingDeleted();
        if (!count.has_value())
            return {};

        result += count.value();
    }

    return result;
}

ObjectIterator IcebergMetadata::iterate(
    const ActionsDAG * filter_dag,
    FileProgressCallback callback,
    size_t /* list_batch_size */,
    StorageMetadataPtr storage_metadata,
    ContextPtr local_context) const
{
    auto iceberg_table_state = extractIcebergSnapshotIdFromMetadataObject(storage_metadata);
    if (iceberg_table_state == nullptr)
    {
        throw Exception(
            ErrorCodes::LOGICAL_ERROR,
            "Can't extract iceberg table state from storage snapshot for table location {}",
            persistent_components.table_location);
    }

    return std::make_shared<IcebergIterator>(
        object_storage,
        local_context,
        getConfiguration(),
        filter_dag,
        callback,
        iceberg_table_state,
        getRelevantDataSnapshotFromTableStateSnapshot(*iceberg_table_state, local_context),
        persistent_components);
}

NamesAndTypesList IcebergMetadata::getTableSchema(ContextPtr local_context) const
{
    auto [actual_data_snapshot, actual_table_state_snapshot] = getRelevantState(local_context);
    return *persistent_components.schema_processor->getClickhouseTableSchemaById(actual_table_state_snapshot.schema_id);
}

StorageInMemoryMetadata IcebergMetadata::getStorageSnapshotMetadata(ContextPtr local_context) const
{
    auto [actual_data_snapshot, actual_table_state_snapshot] = getRelevantState(local_context);
    StorageInMemoryMetadata result;
    result.setColumns(
        ColumnsDescription{*persistent_components.schema_processor->getClickhouseTableSchemaById(actual_table_state_snapshot.schema_id)});
    result.setDataLakeTableState(actual_table_state_snapshot);
    return result;
}

void IcebergMetadata::modifyFormatSettings(FormatSettings & format_settings, const Context & local_context) const
{
    if (!local_context.getSettingsRef()[Setting::use_roaring_bitmap_iceberg_positional_deletes].value)
        /// IcebergStreamingPositionDeleteTransform requires increasing row numbers from both the
        /// data reader and the deletes reader.
        format_settings.parquet.preserve_order = true;
}

void IcebergMetadata::addDeleteTransformers(
    ObjectInfoPtr object_info,
    QueryPipelineBuilder & builder,
    const std::optional<FormatSettings> & format_settings,
    ContextPtr local_context) const
{
    auto iceberg_object_info = std::dynamic_pointer_cast<IcebergDataObjectInfo>(object_info);
    if (!iceberg_object_info)
        return;

    if (!iceberg_object_info->position_deletes_objects.empty())
    {
        builder.addSimpleTransform(
            [&](const SharedHeader & header)
            { return iceberg_object_info->getPositionDeleteTransformer(object_storage, header, format_settings, local_context); });
    }
    const auto & delete_files = iceberg_object_info->equality_deletes_objects;
    LOG_DEBUG(log, "Constructing filter transform for equality delete, there are {} delete files", delete_files.size());
    for (const ManifestFileEntry & delete_file : delete_files)
    {
        auto simple_transform_adder = [&](const SharedHeader & header)
        {
            /// get header of delete file
            Block delete_file_header;
            ObjectInfo delete_file_object(delete_file.file_path);
            {
                auto schema_read_buffer = createReadBuffer(delete_file_object, object_storage, local_context, log);
                auto schema_reader = FormatFactory::instance().getSchemaReader(delete_file.file_format, *schema_read_buffer, local_context);
                auto columns_with_names = schema_reader->readSchema();
                ColumnsWithTypeAndName initial_header_data;
                for (const auto & elem : columns_with_names)
                {
                    initial_header_data.push_back(ColumnWithTypeAndName(elem.type, elem.name));
                }
                delete_file_header = Block(initial_header_data);
            }
            /// with equality ids, we can know which columns should be deleted, here we calculate the indexes.
            const std::vector<Int32> & equality_ids = *(delete_file.equality_ids);
            Block block_for_set;
            std::vector<size_t> equality_indexes_delete_file;
            for (Int32 col_id : equality_ids)
            {
                NameAndTypePair name_and_type
                    = persistent_components.schema_processor->getFieldCharacteristics(delete_file.schema_id, col_id);
                block_for_set.insert(ColumnWithTypeAndName(name_and_type.type, name_and_type.name));
                equality_indexes_delete_file.push_back(delete_file_header.getPositionByName(name_and_type.name));
            }
            /// Then we read the content of the delete file.
            auto mutable_columns_for_set = block_for_set.cloneEmptyColumns();
            std::unique_ptr<ReadBuffer> data_read_buffer = createReadBuffer(delete_file_object, object_storage, local_context, log);
            CompressionMethod compression_method = chooseCompressionMethod(delete_file.file_path, "auto");
            auto delete_format = FormatFactory::instance().getInput(
                delete_file.file_format,
                *data_read_buffer,
                delete_file_header,
                local_context,
                local_context->getSettingsRef()[DB::Setting::max_block_size],
                format_settings,
                nullptr,
                nullptr,
                true,
                compression_method);
            /// only get the delete columns and construct a set by 'block_for_set'
            while (true)
            {
                Chunk delete_chunk = delete_format->read();
                if (!delete_chunk)
                    break;
                size_t rows = delete_chunk.getNumRows();
                Columns delete_columns = delete_chunk.detachColumns();
                for (size_t i = 0; i < equality_indexes_delete_file.size(); i++)
                {
                    mutable_columns_for_set[i]->insertRangeFrom(*delete_columns[equality_indexes_delete_file[i]], 0, rows);
                }
            }
            block_for_set.setColumns(std::move(mutable_columns_for_set));
            /// we are constructing a 'not in' expression
            const auto & settings = local_context->getSettingsRef();
            SizeLimits size_limits_for_set
                = {settings[Setting::max_rows_in_set], settings[Setting::max_bytes_in_set], settings[Setting::set_overflow_mode]};
            FutureSetPtr future_set = std::make_shared<FutureSetFromTuple>(
                CityHash_v1_0_2::uint128(), nullptr, block_for_set.getColumnsWithTypeAndName(), true, size_limits_for_set);
            ColumnPtr set_col = ColumnSet::create(1, future_set);
            ActionsDAG dag(header->getColumnsWithTypeAndName());
            /// Construct right argument of 'not in' expression, it is the column set.
            const ActionsDAG::Node * in_rhs_arg = &dag.addColumn({set_col, std::make_shared<DataTypeSet>(), "set column"});
            /// Construct left argument of 'not in' expression
            ActionsDAG::NodeRawConstPtrs left_columns;
            std::unordered_map<std::string_view, const ActionsDAG::Node *> outputs;
            for (const auto & output : dag.getOutputs())
                outputs.emplace(output->result_name, output);
            /// select columns to use in 'notIn' function
            for (Int32 col_id : equality_ids)
            {
                NameAndTypePair name_and_type = persistent_components.schema_processor->getFieldCharacteristics(
                    iceberg_object_info->underlying_format_read_schema_id, col_id);
                auto it = outputs.find(name_and_type.name);
                if (it == outputs.end())
                    throw Exception(ErrorCodes::LOGICAL_ERROR, "Cannot find column {} in dag outputs", name_and_type.name);
                left_columns.push_back(it->second);
            }
            FunctionOverloadResolverPtr func_tuple_builder
                = std::make_unique<FunctionToOverloadResolverAdaptor>(std::make_shared<FunctionTuple>());
            const ActionsDAG::Node * in_lhs_arg
                = left_columns.size() == 1 ? left_columns.front() : &dag.addFunction(func_tuple_builder, std::move(left_columns), {});
            /// we got the NOT IN function
            auto func_not_in = FunctionFactory::instance().get("notIn", nullptr);
            const auto & not_in_node = dag.addFunction(func_not_in, {in_lhs_arg, in_rhs_arg}, "notInResult");
            dag.getOutputs().push_back(&not_in_node);
            LOG_DEBUG(log, "Use expression {} in equality deletes", dag.dumpDAG());
            return std::make_shared<FilterTransform>(header, std::make_shared<ExpressionActions>(std::move(dag)), "notInResult", true);
        };
        builder.addSimpleTransform(simple_transform_adder);
    }
}

SinkToStoragePtr IcebergMetadata::write(
    SharedHeader sample_block,
    const StorageID & table_id,
    ObjectStoragePtr /*object_storage*/,
    StorageObjectStorageConfigurationPtr /*configuration*/,
    const std::optional<FormatSettings> & format_settings,
    ContextPtr context,
    std::shared_ptr<DataLake::ICatalog> catalog)
{
    if (context->getSettingsRef()[Setting::allow_experimental_insert_into_iceberg])
    {
        return std::make_shared<IcebergStorageSink>(
            object_storage, getConfiguration(), format_settings, sample_block, context, catalog, table_id);
    }
    else
    {
        throw Exception(
            ErrorCodes::SUPPORT_IS_DISABLED,
            "Insert into iceberg is experimental. "
            "To allow its usage, enable setting allow_experimental_insert_into_iceberg");
    }
}

void IcebergMetadata::drop(ContextPtr context)
{
    if (context->getSettingsRef()[Setting::iceberg_delete_data_on_drop].value)
    {
        auto configuration_ptr = getConfiguration();
        auto files = listFiles(*object_storage, *configuration_ptr, configuration_ptr->getPathForRead().path, "");
        for (const auto & file : files)
            object_storage->removeObjectIfExists(StoredObject(file));
    }
}


ColumnMapperPtr IcebergMetadata::getColumnMapperForObject(ObjectInfoPtr object_info) const
{
    IcebergDataObjectInfo * iceberg_object_info = dynamic_cast<IcebergDataObjectInfo *>(object_info.get());
    if (!iceberg_object_info)
        return nullptr;
    auto configuration_ptr = getConfiguration();
    chassert(object_info->getFileFormat().has_value());
    if (Poco::toLower(*object_info->getFileFormat()) != "parquet")
        return nullptr;

    return persistent_components.schema_processor->getColumnMapperById(iceberg_object_info->underlying_format_read_schema_id);
}

ColumnMapperPtr IcebergMetadata::getColumnMapperForCurrentSchema(StorageMetadataPtr storage_metadata_snapshot, ContextPtr context) const
{
    if (Poco::toLower(getConfiguration()->format) != "parquet")
        return nullptr;
    auto iceberg_table_state = extractIcebergSnapshotIdFromMetadataObject(storage_metadata_snapshot);
    // This is a temporary cludge for cluster functions because now the state on replicas is not synchronized with the primary state on the coordinator
    if (!iceberg_table_state)
    {
        auto [actual_data_snapshot, actual_table_state_snapshot] = getRelevantState(context);
        iceberg_table_state = std::make_shared<TableStateSnapshot>(actual_table_state_snapshot);
    }
    return persistent_components.schema_processor->getColumnMapperById(iceberg_table_state->schema_id);
}
}

#endif<|MERGE_RESOLUTION|>--- conflicted
+++ resolved
@@ -311,28 +311,22 @@
         total_position_deletes);
 }
 
-<<<<<<< HEAD
+IcebergDataSnapshotPtr
+IcebergMetadata::getIcebergDataSnapshot(Poco::JSON::Object::Ptr metadata_object, Int64 snapshot_id, ContextPtr local_context) const
+{
+    auto object = traverseMetadataAndFindNecessarySnapshotObject(metadata_object, snapshot_id, persistent_components.schema_processor);
+    if (!object)
+        throw Exception(ErrorCodes::ICEBERG_SPECIFICATION_VIOLATION, "No snapshot found for id `{}`", snapshot_id);
+
+    return createIcebergDataSnapshotFromSnapshotJSON(object, snapshot_id, local_context);
+}
+
 bool IcebergMetadata::optimize(
     const StorageMetadataPtr & metadata_snapshot,
     ContextPtr context,
     const std::optional<FormatSettings> & format_settings,
     std::shared_ptr<DataLake::ICatalog> & catalog,
     const StorageID & storage_id)
-=======
-IcebergDataSnapshotPtr
-IcebergMetadata::getIcebergDataSnapshot(Poco::JSON::Object::Ptr metadata_object, Int64 snapshot_id, ContextPtr local_context) const
-{
-    auto object = traverseMetadataAndFindNecessarySnapshotObject(metadata_object, snapshot_id, persistent_components.schema_processor);
-    if (!object)
-        throw Exception(ErrorCodes::ICEBERG_SPECIFICATION_VIOLATION, "No snapshot found for id `{}`", snapshot_id);
-
-    return createIcebergDataSnapshotFromSnapshotJSON(object, snapshot_id, local_context);
-}
-
-
-bool IcebergMetadata::optimize(
-    const StorageMetadataPtr & metadata_snapshot, ContextPtr context, const std::optional<FormatSettings> & format_settings)
->>>>>>> ac3b44e9
 {
     if (context->getSettingsRef()[Setting::allow_experimental_iceberg_compaction])
     {
@@ -344,12 +338,8 @@
             format_settings,
             sample_block,
             context,
-<<<<<<< HEAD
             catalog,
             storage_id);
-=======
-            persistent_components.metadata_compression_method);
->>>>>>> ac3b44e9
         return true;
     }
     else
@@ -377,12 +367,6 @@
     }
     if (timestamp_changed)
     {
-<<<<<<< HEAD
-        Int64 closest_timestamp = 0;
-        Int64 query_timestamp = local_context->getSettingsRef()[Setting::iceberg_timestamp_ms];
-        std::cerr << "query_timestamp " << query_timestamp << '\n';
-=======
->>>>>>> ac3b44e9
         if (!metadata_object->has(f_snapshot_log))
             throw Exception(
                 ErrorCodes::BAD_ARGUMENTS,
@@ -390,17 +374,10 @@
                 configuration_ptr->getPathForRead().path);
         std::optional<Int64> current_snapshot_id = std::nullopt;
         {
-<<<<<<< HEAD
-            const auto snapshot = snapshots->getObject(static_cast<UInt32>(i));
-            Int64 snapshot_timestamp = snapshot->getValue<Int64>(f_timestamp_ms);
-            std::cerr << "snapshot_timestamp " << snapshot_timestamp << '\n';
-            if (snapshot_timestamp <= query_timestamp && snapshot_timestamp > closest_timestamp)
-=======
             Int64 closest_timestamp = 0;
             Int64 query_timestamp = local_context->getSettingsRef()[Setting::iceberg_timestamp_ms];
             auto snapshot_log = metadata_object->get(f_snapshot_log).extract<Poco::JSON::Array::Ptr>();
             for (size_t i = 0; i < snapshot_log->size(); ++i)
->>>>>>> ac3b44e9
             {
                 const auto snapshot = snapshot_log->getObject(static_cast<UInt32>(i));
                 Int64 snapshot_timestamp = snapshot->getValue<Int64>(f_timestamp_ms);
