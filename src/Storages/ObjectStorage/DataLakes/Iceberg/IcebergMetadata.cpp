--- conflicted
+++ resolved
@@ -387,16 +387,12 @@
     return {latest_metadata_file_info.version, latest_metadata_file_info.path};
 }
 
-<<<<<<< HEAD
-static std::pair<Int32, String> getLatestOrExplicitMetadataFileAndVersion(const ObjectStoragePtr & object_storage, const StorageObjectStorage::Configuration & configuration, LoggerRawPtr log)
-=======
 static std::pair<Int32, String> getLatestOrExplicitMetadataFileAndVersion(
     const ObjectStoragePtr & object_storage,
     StorageObjectStorage::ConfigurationPtr configuration_ptr,
     IcebergMetadataFilesCachePtr cache_ptr,
     const ContextPtr & local_context,
-    Poco::Logger * log)
->>>>>>> ab8a207f
+    LoggerRawPtr log)
 {
     const auto & data_lake_settings = configuration_ptr->getDataLakeSettings();
     if (data_lake_settings[DataLakeStorageSetting::iceberg_metadata_file_path].changed)
