
#include "config.h"
#if USE_AVRO

#include <cstddef>
#include <memory>
#include <optional>
#include <Formats/FormatFilterInfo.h>
#include <Formats/FormatParserSharedResources.h>
#include <Processors/Formats/Impl/ParquetBlockInputFormat.h>
#include <Storages/ObjectStorage/StorageObjectStorageConfiguration.h>
#include <Poco/JSON/Array.h>
#include <Poco/JSON/Object.h>
#include <Poco/JSON/Stringifier.h>
#include <Common/Exception.h>


#include <Databases/DataLake/Common.h>
#include <Core/Settings.h>
#include <Core/NamesAndTypes.h>
#include <Disks/ObjectStorages/StoredObject.h>
#include <Databases/DataLake/ICatalog.h>
#include <Formats/FormatFactory.h>
#include <IO/ReadBufferFromFileBase.h>
#include <IO/ReadBufferFromString.h>
#include <IO/ReadHelpers.h>
#include <Interpreters/Context.h>

#include <Storages/ObjectStorage/DataLakes/Common.h>
#include <Storages/ObjectStorage/StorageObjectStorageSource.h>
#include <Storages/ObjectStorage/DataLakes/DataLakeStorageSettings.h>
#include <Storages/ObjectStorage/DataLakes/Iceberg/IcebergMetadataFilesCache.h>
#include <Interpreters/ExpressionActions.h>
#include <IO/CompressedReadBufferWrapper.h>

#include <Storages/ColumnsDescription.h>
#include <Storages/ObjectStorage/DataLakes/Iceberg/AvroForIcebergDeserializer.h>
#include <Storages/ObjectStorage/DataLakes/Iceberg/IcebergDataObjectInfo.h>
#include <Storages/ObjectStorage/DataLakes/Iceberg/IcebergIterator.h>
#include <Storages/ObjectStorage/DataLakes/Iceberg/IcebergMetadata.h>
#include <Storages/ObjectStorage/DataLakes/Iceberg/ManifestFile.h>
#include <Storages/ObjectStorage/DataLakes/Iceberg/ManifestFilesPruning.h>
#include <Storages/ObjectStorage/DataLakes/Iceberg/PositionDeleteTransform.h>
#include <Storages/ObjectStorage/DataLakes/Iceberg/Snapshot.h>
#include <Storages/ObjectStorage/DataLakes/Iceberg/StatelessMetadataFileGetter.h>
#include <Storages/ObjectStorage/DataLakes/Iceberg/Utils.h>
#include <Storages/ObjectStorage/DataLakes/Iceberg/Constant.h>
#include <Storages/ObjectStorage/DataLakes/Iceberg/Compaction.h>
#include <Storages/ObjectStorage/DataLakes/Iceberg/Mutations.h>
#include <Disks/ObjectStorages/IObjectStorage.h>
#include <Interpreters/StorageID.h>

#include <Common/ProfileEvents.h>
#include <Common/SharedLockGuard.h>
#include <Common/logger_useful.h>

namespace ProfileEvents
{
    extern const Event IcebergTrivialCountOptimizationApplied;
}

namespace DB
{

namespace DataLakeStorageSetting
{
    extern const DataLakeStorageSettingsString iceberg_metadata_file_path;
    extern const DataLakeStorageSettingsString iceberg_metadata_table_uuid;
    extern const DataLakeStorageSettingsBool iceberg_recent_metadata_file_by_last_updated_ms_field;
    extern const DataLakeStorageSettingsBool iceberg_use_version_hint;
    extern const DataLakeStorageSettingsInt64 iceberg_format_version;
}

namespace ErrorCodes
{
extern const int BAD_ARGUMENTS;
extern const int LOGICAL_ERROR;
extern const int NOT_IMPLEMENTED;
extern const int ICEBERG_SPECIFICATION_VIOLATION;
extern const int TABLE_ALREADY_EXISTS;
}

namespace Setting
{
extern const SettingsInt64 iceberg_timestamp_ms;
extern const SettingsInt64 iceberg_snapshot_id;
extern const SettingsBool use_iceberg_metadata_files_cache;
extern const SettingsBool use_iceberg_partition_pruning;
extern const SettingsBool write_full_path_in_iceberg_metadata;
extern const SettingsBool use_roaring_bitmap_iceberg_positional_deletes;
extern const SettingsString iceberg_metadata_compression_method;
extern const SettingsBool allow_experimental_iceberg_compaction;
}

using namespace Iceberg;

IcebergMetadata::IcebergMetadata(
    ObjectStoragePtr object_storage_,
    StorageObjectStorageConfigurationWeakPtr configuration_,
    const ContextPtr & context_,
    Int32 metadata_version_,
    Int32 format_version_,
    const Poco::JSON::Object::Ptr & metadata_object_,
    IcebergMetadataFilesCachePtr cache_ptr,
    CompressionMethod metadata_compression_method_)
    : object_storage(std::move(object_storage_))
    , configuration(std::move(configuration_))
    , persistent_components(PersistentTableComponents{
          .schema_processor = std::make_shared<IcebergSchemaProcessor>(),
          .metadata_cache = cache_ptr,
          .format_version = format_version_,
          .table_location = metadata_object_->getValue<String>(f_location)
      })
    , log(getLogger("IcebergMetadata"))
    , last_metadata_version(metadata_version_)
    , relevant_snapshot_schema_id(-1)
    , metadata_compression_method(metadata_compression_method_)
{
    updateState(context_, metadata_object_);
}

void IcebergMetadata::addTableSchemaById(Int32 schema_id, Poco::JSON::Object::Ptr metadata_object) const
{
    if (persistent_components.schema_processor->hasClickhouseTableSchemaById(schema_id))
        return;
    if (!metadata_object->has(f_schemas))
    {
        throw Exception(
            ErrorCodes::BAD_ARGUMENTS, "Cannot parse Iceberg table schema with id `{}`: 'schemas' field is missing in metadata", schema_id);
    }
    auto schemas = metadata_object->get(f_schemas).extract<Poco::JSON::Array::Ptr>();
    for (uint32_t i = 0; i != schemas->size(); ++i)
    {
        auto current_schema = schemas->getObject(i);
        if (current_schema->has(f_schema_id) && current_schema->getValue<int>(f_schema_id) == schema_id)
        {
            persistent_components.schema_processor->addIcebergTableSchema(current_schema);
            return;
        }
    }
    throw Exception(
        ErrorCodes::ICEBERG_SPECIFICATION_VIOLATION,
        "Cannot parse Iceberg table schema with id `{}`: schema with such id is not found in metadata",
        schema_id);
}

Int32 IcebergMetadata::parseTableSchema(
    const Poco::JSON::Object::Ptr & metadata_object, IcebergSchemaProcessor & schema_processor, LoggerPtr metadata_logger)
{
    const auto format_version = metadata_object->getValue<Int32>(f_format_version);
    if (format_version == 2)
    {
        auto [schema, current_schema_id] = parseTableSchemaV2Method(metadata_object);
        schema_processor.addIcebergTableSchema(schema);
        return current_schema_id;
    }
    else
    {
        try
        {
            auto [schema, current_schema_id] = parseTableSchemaV1Method(metadata_object);
            schema_processor.addIcebergTableSchema(schema);
            return current_schema_id;
        }
        catch (const Exception & first_error)
        {
            if (first_error.code() != ErrorCodes::BAD_ARGUMENTS)
                throw;
            try
            {
                auto [schema, current_schema_id] = parseTableSchemaV2Method(metadata_object);
                schema_processor.addIcebergTableSchema(schema);
                LOG_WARNING(
                    metadata_logger,
                    "Iceberg table schema was parsed using v2 specification, but it was impossible to parse it using v1 "
                    "specification. Be "
                    "aware that you Iceberg writing engine violates Iceberg specification. Error during parsing {}",
                    first_error.displayText());
                return current_schema_id;
            }
            catch (const Exception & second_error)
            {
                if (first_error.code() != ErrorCodes::BAD_ARGUMENTS)
                    throw;
                throw Exception(
                    ErrorCodes::BAD_ARGUMENTS,
                    "Cannot parse Iceberg table schema both with v1 and v2 methods. Old method error: {}. New method error: {}",
                    first_error.displayText(),
                    second_error.displayText());
            }
        }
    }
}

bool IcebergMetadata::update(const ContextPtr & local_context)
{
    auto configuration_ptr = configuration.lock();

    std::lock_guard lock(mutex);

    const auto [metadata_version, metadata_file_path, compression_method]
        = getLatestOrExplicitMetadataFileAndVersion(object_storage, configuration_ptr, persistent_components.metadata_cache, local_context, log.get());

    if (last_metadata_version != metadata_version)
    {
        last_metadata_version = metadata_version;
    }

    auto metadata_object = getMetadataJSONObject(metadata_file_path, object_storage, configuration_ptr, persistent_components.metadata_cache, local_context, log, compression_method);
    chassert(persistent_components.format_version == metadata_object->getValue<int>(f_format_version));

    auto previous_snapshot_id = relevant_snapshot_id;
    auto previous_snapshot_schema_id = relevant_snapshot_schema_id;

    updateState(local_context, metadata_object);

    if (previous_snapshot_id != relevant_snapshot_id)
    {
        return true;
    }
    return previous_snapshot_schema_id != relevant_snapshot_schema_id;
}

void IcebergMetadata::updateSnapshot(ContextPtr local_context, Poco::JSON::Object::Ptr metadata_object)
{
    auto configuration_ptr = configuration.lock();
    if (!metadata_object->has(f_snapshots))
        throw Exception(
            ErrorCodes::ICEBERG_SPECIFICATION_VIOLATION,
            "No snapshot set found in metadata for iceberg table `{}`, it is impossible to get manifest list by snapshot id `{}`",
            configuration_ptr->getPathForRead().path,
            relevant_snapshot_id);
    auto schemas = metadata_object->get(f_schemas).extract<Poco::JSON::Array::Ptr>();
    for (UInt32 j = 0; j < schemas->size(); ++j)
    {
        auto schema = schemas->getObject(j);
        persistent_components.schema_processor->addIcebergTableSchema(schema);
    }
    auto snapshots = metadata_object->get(f_snapshots).extract<Poco::JSON::Array::Ptr>();
    bool successfully_found_snapshot = false;
    for (size_t i = 0; i < snapshots->size(); ++i)
    {
        const auto snapshot = snapshots->getObject(static_cast<UInt32>(i));
        auto current_snapshot_id = snapshot->getValue<Int64>(f_metadata_snapshot_id);
        auto current_schema_id = snapshot->getValue<Int32>(f_schema_id);
        persistent_components.schema_processor->registerSnapshotWithSchemaId(current_snapshot_id, current_schema_id);
        if (snapshot->getValue<Int64>(f_metadata_snapshot_id) == relevant_snapshot_id)
        {
            successfully_found_snapshot = true;
            if (!snapshot->has(f_manifest_list))
                throw Exception(
                    ErrorCodes::ICEBERG_SPECIFICATION_VIOLATION,
                    "No manifest list found for snapshot id `{}` for iceberg table `{}`",
                    relevant_snapshot_id,
                    configuration_ptr->getPathForRead().path);
            std::optional<size_t> total_rows;
            std::optional<size_t> total_bytes;
            std::optional<size_t> total_position_deletes;

            if (snapshot->has(f_summary))
            {
                auto summary_object = snapshot->get(f_summary).extract<Poco::JSON::Object::Ptr>();
                if (summary_object->has(f_total_records))
                    total_rows = summary_object->getValue<Int64>(f_total_records);

                if (summary_object->has(f_total_files_size))
                    total_bytes = summary_object->getValue<Int64>(f_total_files_size);

                if (summary_object->has(f_total_position_deletes))
                {
                    total_position_deletes = summary_object->getValue<Int64>(f_total_position_deletes);
                }
            }

#if USE_PARQUET
            if (configuration_ptr->format == "Parquet")
                column_mapper = std::make_shared<ColumnMapper>();

            if (column_mapper)
            {
                Int32 schema_id = snapshot->getValue<Int32>(f_schema_id);
                std::unordered_map<String, Int64> column_name_to_parquet_field_id;
                for (UInt32 j = 0; j < schemas->size(); ++j)
                {
                    auto schema = schemas->getObject(j);
                    if (schema->getValue<Int32>(f_schema_id) != schema_id)
                        continue;

                    column_name_to_parquet_field_id = IcebergSchemaProcessor::traverseSchema(schema->getArray(Iceberg::f_fields));
                }
                column_mapper->setStorageColumnEncoding(std::move(column_name_to_parquet_field_id));
            }
#endif

            relevant_snapshot = std::make_shared<IcebergDataSnapshot>(
                getManifestList(
                    object_storage,
                    configuration_ptr,
                    persistent_components,
                    local_context,
                    getProperFilePathFromMetadataInfo(
                        snapshot->getValue<String>(f_manifest_list), configuration_ptr->getPathForRead().path, persistent_components.table_location),
                    log),
                relevant_snapshot_id,
                total_rows,
                total_bytes,
                total_position_deletes);

            if (!snapshot->has(f_schema_id))
                throw Exception(
                    ErrorCodes::ICEBERG_SPECIFICATION_VIOLATION,
                    "No schema id found for snapshot id `{}` for iceberg table `{}`",
                    relevant_snapshot_id,
                    configuration_ptr->getPathForRead().path);
            relevant_snapshot_schema_id = snapshot->getValue<Int32>(f_schema_id);
            addTableSchemaById(relevant_snapshot_schema_id, metadata_object);
        }
    }
    if (!successfully_found_snapshot)
        throw Exception(
            ErrorCodes::BAD_ARGUMENTS,
            "No manifest list is found for snapshot id `{}` in metadata for iceberg table `{}`",
            relevant_snapshot_id,
            configuration_ptr->getPathForRead().path);
}

bool IcebergMetadata::optimize(const StorageMetadataPtr & metadata_snapshot, ContextPtr context, const std::optional<FormatSettings> & format_settings)
{
    if (context->getSettingsRef()[Setting::allow_experimental_iceberg_compaction])
    {
        auto configuration_ptr = configuration.lock();
        const auto sample_block = std::make_shared<const Block>(metadata_snapshot->getSampleBlock());
        auto snapshots_info = getHistory(context);
        compactIcebergTable(
            snapshots_info,
            persistent_components,
            object_storage,
            configuration_ptr,
            format_settings,
            sample_block,
            context,
            metadata_compression_method);
        return true;
    }
    else
    {
        throw Exception(ErrorCodes::BAD_ARGUMENTS, "Enable 'allow_experimental_iceberg_compaction' setting to call optimize for iceberg tables.");
    }
}

void IcebergMetadata::updateState(const ContextPtr & local_context, Poco::JSON::Object::Ptr metadata_object)
{
    auto configuration_ptr = configuration.lock();

    std::optional<String> manifest_list_file;

    bool timestamp_changed = local_context->getSettingsRef()[Setting::iceberg_timestamp_ms].changed;
    bool snapshot_id_changed = local_context->getSettingsRef()[Setting::iceberg_snapshot_id].changed;
    if (timestamp_changed && snapshot_id_changed)
    {
        throw Exception(
            ErrorCodes::BAD_ARGUMENTS,
            "Time travel with timestamp and snapshot id for iceberg table by path {} cannot be changed simultaneously",
            configuration_ptr->getPathForRead().path);
    }
    if (timestamp_changed)
    {
        Int64 closest_timestamp = 0;
        Int64 query_timestamp = local_context->getSettingsRef()[Setting::iceberg_timestamp_ms];
        if (!metadata_object->has(f_snapshot_log))
            throw Exception(ErrorCodes::BAD_ARGUMENTS, "No snapshot log found in metadata for iceberg table {} so it is impossible to get relevant snapshot id using timestamp", configuration_ptr->getPathForRead().path);
        auto snapshots = metadata_object->get(f_snapshot_log).extract<Poco::JSON::Array::Ptr>();
        relevant_snapshot_id = -1;
        for (size_t i = 0; i < snapshots->size(); ++i)
        {
            const auto snapshot = snapshots->getObject(static_cast<UInt32>(i));
            Int64 snapshot_timestamp = snapshot->getValue<Int64>(f_timestamp_ms);
            if (snapshot_timestamp <= query_timestamp && snapshot_timestamp > closest_timestamp)
            {
                closest_timestamp = snapshot_timestamp;
                relevant_snapshot_id = snapshot->getValue<Int64>(f_metadata_snapshot_id);
            }
        }
        if (relevant_snapshot_id < 0)
            throw Exception(ErrorCodes::BAD_ARGUMENTS, "No snapshot found in snapshot log before requested timestamp for iceberg table {}", configuration_ptr->getPathForRead().path);
        updateSnapshot(local_context, metadata_object);
    }
    else if (snapshot_id_changed)
    {
        relevant_snapshot_id = local_context->getSettingsRef()[Setting::iceberg_snapshot_id];
        updateSnapshot(local_context, metadata_object);
    }
    else
    {
        if (!metadata_object->has(f_current_snapshot_id))
            relevant_snapshot_id = -1;
        else
            relevant_snapshot_id = metadata_object->getValue<Int64>(f_current_snapshot_id);
        if (relevant_snapshot_id != -1)
        {
            updateSnapshot(local_context, metadata_object);
        }
        relevant_snapshot_schema_id = parseTableSchema(metadata_object, *persistent_components.schema_processor, log);
    }
}

std::shared_ptr<NamesAndTypesList> IcebergMetadata::getInitialSchemaByPath(ContextPtr, ObjectInfoPtr object_info) const
{
    SharedLockGuard lock(mutex);
    IcebergDataObjectInfo * iceberg_object_info = dynamic_cast<IcebergDataObjectInfo *>(object_info.get());
    if (!iceberg_object_info)
        return nullptr;
    return (iceberg_object_info->underlying_format_read_schema_id != relevant_snapshot_schema_id)
        ? persistent_components.schema_processor->getClickhouseTableSchemaById(iceberg_object_info->underlying_format_read_schema_id)
        : nullptr;
}

std::shared_ptr<const ActionsDAG> IcebergMetadata::getSchemaTransformer(ContextPtr, ObjectInfoPtr object_info) const
{
    IcebergDataObjectInfo * iceberg_object_info = dynamic_cast<IcebergDataObjectInfo *>(object_info.get());
    SharedLockGuard lock(mutex);
    if (!iceberg_object_info)
        return nullptr;
    return (iceberg_object_info->underlying_format_read_schema_id != relevant_snapshot_schema_id)
        ? persistent_components.schema_processor->getSchemaTransformationDagByIds(iceberg_object_info->underlying_format_read_schema_id, relevant_snapshot_schema_id)
        : nullptr;
}


void IcebergMetadata::mutate(
    const MutationCommands & commands,
    ContextPtr context,
    const StorageID & storage_id,
    StorageMetadataPtr metadata_snapshot,
    std::shared_ptr<DataLake::ICatalog> catalog,
    const std::optional<FormatSettings> & format_settings)
{
    auto configuration_ptr = configuration.lock();

    DB::Iceberg::mutate(commands, context, metadata_snapshot, storage_id, object_storage, configuration_ptr, format_settings, catalog);
}

void IcebergMetadata::checkMutationIsPossible(const MutationCommands & commands)
{
    for (const auto & command : commands)
        if (command.type != MutationCommand::DELETE)
            throw Exception(ErrorCodes::NOT_IMPLEMENTED, "Iceberg supports only DELETE mutations");
}

void IcebergMetadata::createInitial(
    const ObjectStoragePtr & object_storage,
    const StorageObjectStorageConfigurationWeakPtr & configuration,
    const ContextPtr & local_context,
    const std::optional<ColumnsDescription> & columns,
    ASTPtr partition_by,
    bool if_not_exists,
    std::shared_ptr<DataLake::ICatalog> catalog,
    const StorageID & table_id_)
{
    auto configuration_ptr = configuration.lock();

    std::vector<String> metadata_files;
    try
    {
        metadata_files = listFiles(*object_storage, *configuration_ptr, "metadata", ".metadata.json");
    }
    catch (const Exception & ex)
    {
        throw Exception(ErrorCodes::BAD_ARGUMENTS, "NoSuchBucket: {}", ex.what());
    }
    if (!metadata_files.empty())
    {
        if (if_not_exists)
            return;
        else
            throw Exception(ErrorCodes::TABLE_ALREADY_EXISTS, "Iceberg table with path {} already exists", configuration_ptr->getPathForRead().path);
    }

    String location_path = configuration_ptr->getRawPath().path;
    if (local_context->getSettingsRef()[Setting::write_full_path_in_iceberg_metadata].value)
        location_path = configuration_ptr->getTypeName() + "://" + configuration_ptr->getNamespace() + "/" + configuration_ptr->getRawPath().path;
    auto [metadata_content_object, metadata_content] = createEmptyMetadataFile(location_path, *columns, partition_by, configuration_ptr->getDataLakeSettings()[DataLakeStorageSetting::iceberg_format_version]);
    auto compression_method_str = local_context->getSettingsRef()[Setting::iceberg_metadata_compression_method].value;
    auto compression_method = chooseCompressionMethod(compression_method_str, compression_method_str);

    auto compression_suffix = compression_method_str;
    if (!compression_suffix.empty())
        compression_suffix = "." + compression_suffix;

    auto filename = fmt::format("{}metadata/v1{}.metadata.json", configuration_ptr->getRawPath().path, compression_suffix);
    auto cleanup = [&] ()
    {
        object_storage->removeObjectIfExists(StoredObject(filename));
    };

    writeMessageToFile(metadata_content, filename, object_storage, local_context, cleanup, compression_method);

    if (configuration_ptr->getDataLakeSettings()[DataLakeStorageSetting::iceberg_use_version_hint].value)
    {
        auto filename_version_hint = configuration_ptr->getRawPath().path + "metadata/version-hint.text";
        writeMessageToFile(filename, filename_version_hint, object_storage, local_context, cleanup);
    }
    if (catalog)
    {
        auto catalog_filename = configuration_ptr->getTypeName() + "://" + configuration_ptr->getNamespace() + "/" + configuration_ptr->getRawPath().path + "metadata/v1.metadata.json";
        const auto & [namespace_name, table_name] = DataLake::parseTableName(table_id_.getTableName());
        catalog->createTable(namespace_name, table_name, catalog_filename, metadata_content_object);
    }
}

DataLakeMetadataPtr IcebergMetadata::create(
    const ObjectStoragePtr & object_storage,
    const StorageObjectStorageConfigurationWeakPtr & configuration,
    const ContextPtr & local_context)
{
    auto configuration_ptr = configuration.lock();

    auto log = getLogger("IcebergMetadata");

    IcebergMetadataFilesCachePtr cache_ptr = nullptr;
    if (local_context->getSettingsRef()[Setting::use_iceberg_metadata_files_cache])
        cache_ptr = local_context->getIcebergMetadataFilesCache();
    else
        LOG_TRACE(log, "Not using in-memory cache for iceberg metadata files, because the setting use_iceberg_metadata_files_cache is false.");

    const auto [metadata_version, metadata_file_path, compression_method] = getLatestOrExplicitMetadataFileAndVersion(object_storage, configuration_ptr, cache_ptr, local_context, log.get());

    Poco::JSON::Object::Ptr object = getMetadataJSONObject(metadata_file_path, object_storage, configuration_ptr, cache_ptr, local_context, log, compression_method);

    auto format_version = object->getValue<int>(f_format_version);
<<<<<<< HEAD
    return std::make_unique<IcebergMetadata>(object_storage, configuration_ptr, local_context, metadata_version, format_version, object, cache_ptr);
}

ManifestFileCacheKeys IcebergMetadata::getManifestList(ContextPtr local_context, const String & filename) const
{
    auto configuration_ptr = configuration.lock();
    if (configuration_ptr == nullptr)
        throw Exception(ErrorCodes::LOGICAL_ERROR, "Configuration is expired");

    auto create_fn = [&]()
    {
        RelativePathWithMetadata manifest_list_object(filename);

        auto read_settings = local_context->getReadSettings();
        /// Do not utilize filesystem cache if more precise cache enabled
        if (manifest_cache)
            read_settings.enable_filesystem_cache = false;

        auto manifest_list_buf = createReadBuffer(manifest_list_object, object_storage, local_context, log, read_settings);
        AvroForIcebergDeserializer manifest_list_deserializer(std::move(manifest_list_buf), filename, getFormatSettings(local_context));

        ManifestFileCacheKeys manifest_file_cache_keys;

        for (size_t i = 0; i < manifest_list_deserializer.rows(); ++i)
        {
            const std::string file_path = manifest_list_deserializer.getValueFromRowByName(i, f_manifest_path, TypeIndex::String).safeGet<std::string>();
            const auto manifest_file_name = getProperFilePathFromMetadataInfo(file_path, configuration_ptr->getPathForRead().path, table_location);
            Int64 added_sequence_number = 0;
            ManifestFileContentType content_type = Iceberg::ManifestFileContentType::DATA;
            auto added_snapshot_id = manifest_list_deserializer.getValueFromRowByName(i, f_added_snapshot_id);
            if (added_snapshot_id.isNull())
                throw Exception(
                    ErrorCodes::ICEBERG_SPECIFICATION_VIOLATION,
                    "Manifest list entry at index {} has null value for field '{}', but it is required",
                    i,
                    f_added_snapshot_id);

            if (format_version > 1)
            {
                added_sequence_number = manifest_list_deserializer.getValueFromRowByName(i, f_sequence_number, TypeIndex::Int64).safeGet<Int64>();
                content_type = Iceberg::ManifestFileContentType(
                    manifest_list_deserializer.getValueFromRowByName(i, f_content, TypeIndex::Int32).safeGet<Int32>());
            }
            manifest_file_cache_keys.emplace_back(
                manifest_file_name, added_sequence_number, added_snapshot_id.safeGet<Int64>(), content_type);
        }
        /// We only return the list of {file name, seq number} for cache.
        /// Because ManifestList holds a list of ManifestFilePtr which consume much memory space.
        /// ManifestFilePtr is shared pointers can be held for too much time, so we cache ManifestFile separately.
        return manifest_file_cache_keys;
    };

    ManifestFileCacheKeys manifest_file_cache_keys;
    if (manifest_cache)
        manifest_file_cache_keys = manifest_cache->getOrSetManifestFileCacheKeys(IcebergMetadataFilesCache::getKey(configuration_ptr, filename), create_fn);
    else
        manifest_file_cache_keys = create_fn();
    return manifest_file_cache_keys;
=======
    return std::make_unique<IcebergMetadata>(object_storage, configuration_ptr, local_context, metadata_version, format_version, object, cache_ptr, compression_method);
>>>>>>> 66e78d2e
}

IcebergMetadata::IcebergHistory IcebergMetadata::getHistory(ContextPtr local_context) const
{
    auto configuration_ptr = configuration.lock();

    const auto [metadata_version, metadata_file_path, compression_method] = getLatestOrExplicitMetadataFileAndVersion(object_storage, configuration_ptr, persistent_components.metadata_cache, local_context, log.get());

    chassert([&]()
    {
        SharedLockGuard lock(mutex);
        return metadata_version == last_metadata_version;
    }());

    auto metadata_object = getMetadataJSONObject(metadata_file_path, object_storage, configuration_ptr, persistent_components.metadata_cache, local_context, log, compression_method);
    chassert([&]()
    {
        SharedLockGuard lock(mutex);
        return persistent_components.format_version == metadata_object->getValue<int>(f_format_version);
    }());

    /// History
    std::vector<Iceberg::IcebergHistoryRecord> iceberg_history;

    auto snapshots = metadata_object->get(f_snapshots).extract<Poco::JSON::Array::Ptr>();
    auto snapshot_logs = metadata_object->get(f_snapshot_log).extract<Poco::JSON::Array::Ptr>();

    std::vector<Int64> ancestors;
    std::map<Int64, Int64> parents_list;
    for (size_t i = 0; i < snapshots->size(); ++i)
    {
        const auto snapshot = snapshots->getObject(static_cast<UInt32>(i));
        auto snapshot_id = snapshot->getValue<Int64>(f_metadata_snapshot_id);

        if (snapshot->has(f_parent_snapshot_id) && !snapshot->isNull(f_parent_snapshot_id))
            parents_list[snapshot_id] = snapshot->getValue<Int64>(f_parent_snapshot_id);
        else
            parents_list[snapshot_id] = 0;
    }

    /// For empty table we may have no snapshots
    if (metadata_object->has(f_current_snapshot_id))
    {
        auto current_snapshot_id = metadata_object->getValue<Int64>(f_current_snapshot_id);
        /// Add current snapshot-id to ancestors list
        ancestors.push_back(current_snapshot_id);
        while (parents_list[current_snapshot_id] != 0)
        {
            ancestors.push_back(parents_list[current_snapshot_id]);
            current_snapshot_id = parents_list[current_snapshot_id];
        }
    }


    for (size_t i = 0; i < snapshots->size(); ++i)
    {
        IcebergHistoryRecord history_record;

        const auto snapshot = snapshots->getObject(static_cast<UInt32>(i));
        history_record.snapshot_id = snapshot->getValue<Int64>(f_metadata_snapshot_id);
        history_record.manifest_list_path = snapshot->getValue<String>(f_manifest_list);
        const auto summary = snapshot->getObject(f_summary);
        if (summary->has(f_added_data_files))
            history_record.added_files = summary->getValue<Int32>(f_added_data_files);
        if (summary->has(f_added_records))
            history_record.added_records = summary->getValue<Int32>(f_added_records);
        history_record.added_files_size = summary->getValue<Int32>(f_added_files_size);
        history_record.num_partitions = summary->getValue<Int32>(f_changed_partition_count);

        if (snapshot->has(f_parent_snapshot_id) && !snapshot->isNull(f_parent_snapshot_id))
            history_record.parent_id = snapshot->getValue<Int64>(f_parent_snapshot_id);
        else
            history_record.parent_id = 0;

        for (size_t j = 0; j < snapshot_logs->size(); ++j)
        {
            const auto snapshot_log = snapshot_logs->getObject(static_cast<UInt32>(j));
            if (snapshot_log->getValue<Int64>(f_metadata_snapshot_id) == history_record.snapshot_id)
            {
                auto value = snapshot_log->getValue<std::string>(f_timestamp_ms);
                ReadBufferFromString in(value);
                DateTime64 time = 0;
                readDateTime64Text(time, 6, in);

                history_record.made_current_at = time;
                break;
            }
        }

        if (std::find(ancestors.begin(), ancestors.end(), history_record.snapshot_id) != ancestors.end())
            history_record.is_current_ancestor = true;
        else
            history_record.is_current_ancestor = false;

        iceberg_history.push_back(history_record);
    }

    return iceberg_history;
}


std::optional<size_t> IcebergMetadata::totalRows(ContextPtr local_context) const
{
    auto configuration_ptr = configuration.lock();
    if (!configuration_ptr)
        throw Exception(ErrorCodes::LOGICAL_ERROR, "Configuration is expired");

    SharedLockGuard lock(mutex);
    if (!relevant_snapshot)
    {
        ProfileEvents::increment(ProfileEvents::IcebergTrivialCountOptimizationApplied);
        return 0;
    }


    /// All these "hints" with total rows or bytes are optional both in
    /// metadata files and in manifest files, so we try all of them one by one
    if (relevant_snapshot->getTotalRows())
    {
        ProfileEvents::increment(ProfileEvents::IcebergTrivialCountOptimizationApplied);
        return relevant_snapshot->getTotalRows();
    }

    Int64 result = 0;
    for (const auto & manifest_list_entry : relevant_snapshot->manifest_list_entries)
    {
        auto manifest_file_ptr = getManifestFile(
            object_storage,
            configuration.lock(),
            persistent_components,
            local_context,
            log,
            manifest_list_entry.manifest_file_path,
            manifest_list_entry.added_sequence_number,
            manifest_list_entry.added_snapshot_id);
        auto data_count = manifest_file_ptr->getRowsCountInAllFilesExcludingDeleted(FileContentType::DATA);
        auto position_deletes_count = manifest_file_ptr->getRowsCountInAllFilesExcludingDeleted(FileContentType::POSITION_DELETE);
        if (!data_count.has_value() || !position_deletes_count.has_value())
            return {};

        result += data_count.value() - position_deletes_count.value();
    }

    ProfileEvents::increment(ProfileEvents::IcebergTrivialCountOptimizationApplied);
    return result;
}


std::optional<size_t> IcebergMetadata::totalBytes(ContextPtr local_context) const
{
    auto configuration_ptr = configuration.lock();
    if (!configuration_ptr)
        throw Exception(ErrorCodes::LOGICAL_ERROR, "Configuration is expired");

    SharedLockGuard lock(mutex);
    if (!relevant_snapshot)
        return 0;

    /// All these "hints" with total rows or bytes are optional both in
    /// metadata files and in manifest files, so we try all of them one by one
    if (relevant_snapshot->total_bytes.has_value())
        return relevant_snapshot->total_bytes;

    Int64 result = 0;
    for (const auto & manifest_list_entry : relevant_snapshot->manifest_list_entries)
    {
        auto manifest_file_ptr = getManifestFile(
            object_storage,
            configuration.lock(),
            persistent_components,
            local_context,
            log,
            manifest_list_entry.manifest_file_path,
            manifest_list_entry.added_sequence_number,
            manifest_list_entry.added_snapshot_id);
        auto count = manifest_file_ptr->getBytesCountInAllDataFilesExcludingDeleted();
        if (!count.has_value())
            return {};

        result += count.value();
    }

    return result;
}

ObjectIterator IcebergMetadata::iterate(
    const ActionsDAG * filter_dag,
    FileProgressCallback callback,
     size_t /* list_batch_size */,
     ContextPtr local_context) const
{
    SharedLockGuard lock(mutex);

    auto table_snapshot
        = std::make_shared<IcebergTableStateSnapshot>(last_metadata_version, relevant_snapshot_schema_id, relevant_snapshot_id);
    return std::make_shared<IcebergIterator>(
        object_storage,
        local_context,
        configuration.lock(),
        filter_dag,
        callback,
        table_snapshot,
        relevant_snapshot,
        persistent_components);
}

NamesAndTypesList IcebergMetadata::getTableSchema() const
{
    SharedLockGuard lock(mutex);
    return *persistent_components.schema_processor->getClickhouseTableSchemaById(relevant_snapshot_schema_id);
}

std::tuple<Int64, Int32> IcebergMetadata::getVersion() const
{
    SharedLockGuard lock(mutex);
    return std::make_tuple(relevant_snapshot_id, relevant_snapshot_schema_id);
}
}

#endif<|MERGE_RESOLUTION|>--- conflicted
+++ resolved
@@ -528,68 +528,7 @@
     Poco::JSON::Object::Ptr object = getMetadataJSONObject(metadata_file_path, object_storage, configuration_ptr, cache_ptr, local_context, log, compression_method);
 
     auto format_version = object->getValue<int>(f_format_version);
-<<<<<<< HEAD
-    return std::make_unique<IcebergMetadata>(object_storage, configuration_ptr, local_context, metadata_version, format_version, object, cache_ptr);
-}
-
-ManifestFileCacheKeys IcebergMetadata::getManifestList(ContextPtr local_context, const String & filename) const
-{
-    auto configuration_ptr = configuration.lock();
-    if (configuration_ptr == nullptr)
-        throw Exception(ErrorCodes::LOGICAL_ERROR, "Configuration is expired");
-
-    auto create_fn = [&]()
-    {
-        RelativePathWithMetadata manifest_list_object(filename);
-
-        auto read_settings = local_context->getReadSettings();
-        /// Do not utilize filesystem cache if more precise cache enabled
-        if (manifest_cache)
-            read_settings.enable_filesystem_cache = false;
-
-        auto manifest_list_buf = createReadBuffer(manifest_list_object, object_storage, local_context, log, read_settings);
-        AvroForIcebergDeserializer manifest_list_deserializer(std::move(manifest_list_buf), filename, getFormatSettings(local_context));
-
-        ManifestFileCacheKeys manifest_file_cache_keys;
-
-        for (size_t i = 0; i < manifest_list_deserializer.rows(); ++i)
-        {
-            const std::string file_path = manifest_list_deserializer.getValueFromRowByName(i, f_manifest_path, TypeIndex::String).safeGet<std::string>();
-            const auto manifest_file_name = getProperFilePathFromMetadataInfo(file_path, configuration_ptr->getPathForRead().path, table_location);
-            Int64 added_sequence_number = 0;
-            ManifestFileContentType content_type = Iceberg::ManifestFileContentType::DATA;
-            auto added_snapshot_id = manifest_list_deserializer.getValueFromRowByName(i, f_added_snapshot_id);
-            if (added_snapshot_id.isNull())
-                throw Exception(
-                    ErrorCodes::ICEBERG_SPECIFICATION_VIOLATION,
-                    "Manifest list entry at index {} has null value for field '{}', but it is required",
-                    i,
-                    f_added_snapshot_id);
-
-            if (format_version > 1)
-            {
-                added_sequence_number = manifest_list_deserializer.getValueFromRowByName(i, f_sequence_number, TypeIndex::Int64).safeGet<Int64>();
-                content_type = Iceberg::ManifestFileContentType(
-                    manifest_list_deserializer.getValueFromRowByName(i, f_content, TypeIndex::Int32).safeGet<Int32>());
-            }
-            manifest_file_cache_keys.emplace_back(
-                manifest_file_name, added_sequence_number, added_snapshot_id.safeGet<Int64>(), content_type);
-        }
-        /// We only return the list of {file name, seq number} for cache.
-        /// Because ManifestList holds a list of ManifestFilePtr which consume much memory space.
-        /// ManifestFilePtr is shared pointers can be held for too much time, so we cache ManifestFile separately.
-        return manifest_file_cache_keys;
-    };
-
-    ManifestFileCacheKeys manifest_file_cache_keys;
-    if (manifest_cache)
-        manifest_file_cache_keys = manifest_cache->getOrSetManifestFileCacheKeys(IcebergMetadataFilesCache::getKey(configuration_ptr, filename), create_fn);
-    else
-        manifest_file_cache_keys = create_fn();
-    return manifest_file_cache_keys;
-=======
     return std::make_unique<IcebergMetadata>(object_storage, configuration_ptr, local_context, metadata_version, format_version, object, cache_ptr, compression_method);
->>>>>>> 66e78d2e
 }
 
 IcebergMetadata::IcebergHistory IcebergMetadata::getHistory(ContextPtr local_context) const
