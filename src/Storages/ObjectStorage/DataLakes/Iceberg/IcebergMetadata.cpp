--- conflicted
+++ resolved
@@ -1,10 +1,3 @@
-<<<<<<< HEAD
-=======
-#include <stdexcept>
-#include "base/types.h"
-#include "Core/NamesAndTypes.h"
-#include "Storages/ObjectStorage/DataLakes/Iceberg/ManifestFile.h"
->>>>>>> 7b66dd9d
 #include "config.h"
 
 #if USE_AVRO
@@ -483,61 +476,9 @@
         throw Exception(ErrorCodes::LOGICAL_ERROR, "Configuration is expired");
 
     StorageObjectStorage::ObjectInfo object_info(filename);
-<<<<<<< HEAD
     auto manifest_list_buf = StorageObjectStorageSource::createReadBuffer(object_info, object_storage, getContext(), log);
     AvroForIcebergDeserializer manifest_list_deserializer(std::move(manifest_list_buf), filename, getFormatSettings(getContext()));
 
-=======
-    auto manifest_list_buf = StorageObjectStorageSource::createReadBuffer(object_info, object_storage, context, log);
-
-    auto manifest_list_file_reader
-        = std::make_unique<avro::DataFileReaderBase>(std::make_unique<AvroInputStreamReadBufferAdapter>(*manifest_list_buf));
-
-    auto [name_to_index, name_to_data_type, header] = getColumnsAndTypesFromAvroByNames(
-        manifest_list_file_reader->dataSchema().root(),
-        {MANIFEST_FILE_PATH_COLUMN, SEQUENCE_NUMBER_COLUMN},
-        {avro::Type::AVRO_STRING, avro::Type::AVRO_LONG});
-
-    if (name_to_index.find(MANIFEST_FILE_PATH_COLUMN) == name_to_index.end())
-        throw Exception(
-            DB::ErrorCodes::ICEBERG_SPECIFICATION_VIOLATION,
-            "Required columns are not found in manifest file: {}",
-            MANIFEST_FILE_PATH_COLUMN);
-    if (format_version > 1 && name_to_index.find(SEQUENCE_NUMBER_COLUMN) == name_to_index.end())
-        throw Exception(
-            DB::ErrorCodes::ICEBERG_SPECIFICATION_VIOLATION,
-            "Required columns are not found in manifest file: `{}`",
-            SEQUENCE_NUMBER_COLUMN);
-
-
-    auto columns = parseAvro(*manifest_list_file_reader, header, getFormatSettings(context));
-    const auto & manifest_path_col = columns.at(name_to_index.at(MANIFEST_FILE_PATH_COLUMN));
-
-    std::optional<const ColumnInt64 *> sequence_number_column = std::nullopt;
-    if (format_version > 1)
-    {
-        if (columns.at(name_to_index.at(SEQUENCE_NUMBER_COLUMN))->getDataType() != TypeIndex::Int64)
-        {
-            throw Exception(
-                DB::ErrorCodes::ILLEGAL_COLUMN,
-                "The parsed column from Avro file of `{}` field should be Int64 type, got `{}`",
-                SEQUENCE_NUMBER_COLUMN,
-                columns.at(name_to_index.at(SEQUENCE_NUMBER_COLUMN))->getFamilyName());
-        }
-        sequence_number_column = assert_cast<const ColumnInt64 *>(columns.at(name_to_index.at(SEQUENCE_NUMBER_COLUMN)).get());
-    }
-
-    if (manifest_path_col->getDataType() != TypeIndex::String)
-    {
-        throw Exception(
-            ErrorCodes::ILLEGAL_COLUMN,
-            "The parsed column from Avro file of `{}` field should be String type, got `{}`",
-            MANIFEST_FILE_PATH_COLUMN,
-            manifest_path_col->getFamilyName());
-    }
-
-    const auto * manifest_path_col_str = typeid_cast<ColumnString *>(manifest_path_col.get());
->>>>>>> 7b66dd9d
     ManifestList manifest_list;
 
     for (size_t i = 0; i < manifest_list_deserializer.rows(); ++i)
@@ -609,14 +550,11 @@
     return ManifestListIterator{manifest_file_iterator};
 }
 
-<<<<<<< HEAD
 IcebergSnapshot IcebergMetadata::getSnapshot(const String & filename) const
 {
     return IcebergSnapshot{getManifestList(filename)};
 }
 
-=======
->>>>>>> 7b66dd9d
 Strings IcebergMetadata::getDataFilesImpl(const ActionsDAG * filter_dag) const
 {
     if (!relevant_snapshot)
