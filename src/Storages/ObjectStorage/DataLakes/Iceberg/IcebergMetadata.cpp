--- conflicted
+++ resolved
@@ -156,11 +156,7 @@
     , last_metadata_version(metadata_version_)
     , format_version(format_version_)
     , relevant_snapshot_schema_id(-1)
-<<<<<<< HEAD
-    , table_location(metadata_object_->getValue<String>(f_location))
-=======
-    , table_location(last_metadata_object->getValue<String>(TABLE_LOCATION_FIELD))
->>>>>>> e3a6a965
+    , table_location(metadata_object_->getValue<String>(TABLE_LOCATION_FIELD))
 {
     updateState(context_, metadata_object_, true);
 }
@@ -199,21 +195,12 @@
 
 std::pair<Poco::JSON::Object::Ptr, Int32> parseTableSchemaV1Method(const Poco::JSON::Object::Ptr & metadata_object)
 {
-<<<<<<< HEAD
-    if (!metadata_object->has(f_schema))
-        throw Exception(ErrorCodes::BAD_ARGUMENTS, "Cannot parse Iceberg table schema: '{}' field is missing in metadata", f_schema);
-    Poco::JSON::Object::Ptr schema = metadata_object->getObject(f_schema);
-    if (!metadata_object->has(f_schema_id))
-        throw Exception(ErrorCodes::BAD_ARGUMENTS, "Cannot parse Iceberg table schema: '{}' field is missing in schema", f_schema_id);
-    auto current_schema_id = schema->getValue<int>(f_schema_id);
-=======
     if (!metadata_object->has("schema"))
         throw Exception(ErrorCodes::BAD_ARGUMENTS, "Cannot parse Iceberg table schema: 'schema' field is missing in metadata");
     Poco::JSON::Object::Ptr schema = metadata_object->getObject("schema");
     if (!metadata_object->has("schema"))
         throw Exception(ErrorCodes::BAD_ARGUMENTS, "Cannot parse Iceberg table schema: 'schema-id' field is missing in schema");
     auto current_schema_id = schema->getValue<int>("schema-id");
->>>>>>> e3a6a965
     return {schema, current_schema_id};
 }
 
@@ -222,11 +209,7 @@
 {
     if (schema_processor.hasClickhouseTableSchemaById(schema_id))
         return;
-<<<<<<< HEAD
-    if (!metadata_object->has(f_schemas))
-=======
-    if (!last_metadata_object->has("schemas"))
->>>>>>> e3a6a965
+    if (!metadata_object->has("schemas"))
     {
         throw Exception(
             ErrorCodes::BAD_ARGUMENTS, "Cannot parse Iceberg table schema with id `{}`: 'schemas' field is missing in metadata", schema_id);
@@ -342,11 +325,7 @@
 {
     auto log = getLogger("IcebergMetadataFileResolver");
     MostRecentMetadataFileSelectionWay selection_way
-<<<<<<< HEAD
-        = configuration_ptr->getDataLakeSettings()[DataLakeStorageSetting::iceberg_recent_metadata_file_by_last_updated_ms_field].value
-=======
-        = configuration.getSettingsRef()[StorageObjectStorageSetting::iceberg_recent_metadata_file_by_last_updated_ms_field].value
->>>>>>> e3a6a965
+        = configuration_ptrgetSettingsRef()[StorageObjectStorageSetting::iceberg_recent_metadata_file_by_last_updated_ms_field].value
         ? MostRecentMetadataFileSelectionWay::BY_LAST_UPDATED_MS_FIELD
         : MostRecentMetadataFileSelectionWay::BY_METADATA_FILE_VERSION;
     bool need_all_metadata_files_parsing
@@ -424,12 +403,7 @@
     const ContextPtr & local_context,
     Poco::Logger * log)
 {
-<<<<<<< HEAD
-    const auto & data_lake_settings = configuration_ptr->getDataLakeSettings();
-    if (data_lake_settings[DataLakeStorageSetting::iceberg_metadata_file_path].changed)
-=======
-    if (configuration.getSettingsRef()[StorageObjectStorageSetting::iceberg_metadata_file_path].changed)
->>>>>>> e3a6a965
+    if (configuration_ptr->getSettingsRef()[StorageObjectStorageSetting::iceberg_metadata_file_path].changed)
     {
         auto explicit_metadata_path = configuration.getSettingsRef()[StorageObjectStorageSetting::iceberg_metadata_file_path].value;
         try
@@ -452,36 +426,11 @@
             throw Exception(ErrorCodes::BAD_ARGUMENTS, "Invalid path {} specified for iceberg_metadata_file_path: '{}'", explicit_metadata_path, ex.what());
         }
     }
-    else if (configuration.getSettingsRef()[StorageObjectStorageSetting::iceberg_metadata_table_uuid].changed)
-    {
-<<<<<<< HEAD
-        std::optional<String> table_uuid = data_lake_settings[DataLakeStorageSetting::iceberg_metadata_table_uuid].value;
+    else if (configuration_ptr->getSettingsRef()[StorageObjectStorageSetting::iceberg_metadata_table_uuid].changed)
+    {
+        std::optional<String> table_uuid = configuration_ptr->getSettingsRef()[StorageObjectStorageSetting::iceberg_metadata_table_uuid].value;
         return getLatestMetadataFileAndVersion(object_storage, configuration_ptr, cache_ptr, local_context, table_uuid);
     }
-    else if (data_lake_settings[DataLakeStorageSetting::iceberg_use_version_hint].value)
-    {
-        auto prefix_storage_path = configuration_ptr->getPath();
-        auto version_hint_path = std::filesystem::path(prefix_storage_path) / "metadata" / "version-hint.text";
-        std::string metadata_file;
-        StoredObject version_hint(version_hint_path);
-        auto buf = object_storage->readObject(version_hint, ReadSettings{});
-        readString(metadata_file, *buf);
-        if (!metadata_file.ends_with(".metadata.json"))
-        {
-            if (std::all_of(metadata_file.begin(), metadata_file.end(), isdigit))
-                metadata_file = "v" + metadata_file + ".metadata.json";
-            else
-                metadata_file = metadata_file + ".metadata.json";
-        }
-        LOG_TEST(log, "Version hint file points to {}, will read from this metadata file", metadata_file);
-        ProfileEvents::increment(ProfileEvents::IcebergVersionHintUsed);
-        return getMetadataFileAndVersion(std::filesystem::path(prefix_storage_path) / "metadata" / metadata_file);
-    }
-=======
-        std::optional<String> table_uuid = configuration.getSettingsRef()[StorageObjectStorageSetting::iceberg_metadata_table_uuid].value;
-        return getLatestMetadataFileAndVersion(object_storage, configuration, local_context, table_uuid);
-    }
->>>>>>> e3a6a965
     else
     {
         return getLatestMetadataFileAndVersion(object_storage, configuration_ptr, cache_ptr, local_context, std::nullopt);
@@ -503,12 +452,8 @@
         metadata_file_changed = true;
     }
 
-<<<<<<< HEAD
     auto metadata_object = getMetadataJSONObject(metadata_file_path, object_storage, configuration_ptr, manifest_cache, local_context, log);
-    chassert(format_version == metadata_object->getValue<int>(f_format_version));
-=======
-    chassert(format_version == last_metadata_object->getValue<int>(FORMAT_VERSION_FIELD));
->>>>>>> e3a6a965
+    chassert(format_version == metadata_object->getValue<int>(FORMAT_VERSION_FIELD));
 
     auto previous_snapshot_id = relevant_snapshot_id;
     auto previous_snapshot_schema_id = relevant_snapshot_schema_id;
@@ -526,21 +471,13 @@
 void IcebergMetadata::updateSnapshot(Poco::JSON::Object::Ptr metadata_object)
 {
     auto configuration_ptr = configuration.lock();
-<<<<<<< HEAD
-    if (!metadata_object->has(f_snapshots))
-=======
-    if (!last_metadata_object->has(SNAPSHOTS_FIELD))
->>>>>>> e3a6a965
+    if (!metadata_object->has(SNAPSHOTS_FIELD))
         throw Exception(
             ErrorCodes::ICEBERG_SPECIFICATION_VIOLATION,
             "No snapshot set found in metadata for iceberg table `{}`, it is impossible to get manifest list by snapshot id `{}`",
             configuration_ptr->getPath(),
             relevant_snapshot_id);
-<<<<<<< HEAD
-    auto snapshots = metadata_object->get(f_snapshots).extract<Poco::JSON::Array::Ptr>();
-=======
-    auto snapshots = last_metadata_object->get(SNAPSHOTS_FIELD).extract<Poco::JSON::Array::Ptr>();
->>>>>>> e3a6a965
+    auto snapshots = metadata_object->get(SNAPSHOTS_FIELD).extract<Poco::JSON::Array::Ptr>();
     for (size_t i = 0; i < snapshots->size(); ++i)
     {
         const auto snapshot = snapshots->getObject(static_cast<UInt32>(i));
@@ -576,13 +513,8 @@
                     "No schema id found for snapshot id `{}` for iceberg table `{}`",
                     relevant_snapshot_id,
                     configuration_ptr->getPath());
-<<<<<<< HEAD
-            relevant_snapshot_schema_id = snapshot->getValue<Int32>(f_schema_id);
+            relevant_snapshot_schema_id = snapshot->getValue<Int32>("schema-id");
             addTableSchemaById(relevant_snapshot_schema_id, metadata_object);
-=======
-            relevant_snapshot_schema_id = snapshot->getValue<Int32>("schema-id");
-            addTableSchemaById(relevant_snapshot_schema_id);
->>>>>>> e3a6a965
             return;
         }
     }
@@ -611,15 +543,9 @@
     {
         Int64 closest_timestamp = 0;
         Int64 query_timestamp = local_context->getSettingsRef()[Setting::iceberg_timestamp_ms];
-<<<<<<< HEAD
-        if (!metadata_object->has(f_snapshot_log))
+        if (!metadata_object->has(SNAPSHOT_LOG_FIELD))
             throw Exception(ErrorCodes::BAD_ARGUMENTS, "No snapshot log found in metadata for iceberg table {} so it is impossible to get relevant snapshot id using timestamp", configuration_ptr->getPath());
-        auto snapshots = metadata_object->get(f_snapshot_log).extract<Poco::JSON::Array::Ptr>();
-=======
-        if (!last_metadata_object->has(SNAPSHOT_LOG_FIELD))
-            throw Exception(ErrorCodes::BAD_ARGUMENTS, "No snapshot log found in metadata for iceberg table {} so it is impossible to get relevant snapshot id using timestamp", configuration_ptr->getPath());
-        auto snapshots = last_metadata_object->get(SNAPSHOT_LOG_FIELD).extract<Poco::JSON::Array::Ptr>();
->>>>>>> e3a6a965
+        auto snapshots = metadata_object->get(SNAPSHOT_LOG_FIELD).extract<Poco::JSON::Array::Ptr>();
         relevant_snapshot_id = -1;
         for (size_t i = 0; i < snapshots->size(); ++i)
         {
@@ -642,17 +568,10 @@
     }
     else if (metadata_file_changed)
     {
-<<<<<<< HEAD
-        if (!metadata_object->has(f_current_snapshot_id))
+        if (!metadata_object->has(CURRENT_SNAPSHOT_ID_FIELD_IN_METADATA_FILE))
             relevant_snapshot_id = -1;
         else
-            relevant_snapshot_id = metadata_object->getValue<Int64>(f_current_snapshot_id);
-=======
-        if (!last_metadata_object->has(CURRENT_SNAPSHOT_ID_FIELD_IN_METADATA_FILE))
-            relevant_snapshot_id = -1;
-        else
-            relevant_snapshot_id = last_metadata_object->getValue<Int64>(CURRENT_SNAPSHOT_ID_FIELD_IN_METADATA_FILE);
->>>>>>> e3a6a965
+            relevant_snapshot_id = metadata_object->getValue<Int64>(CURRENT_SNAPSHOT_ID_FIELD_IN_METADATA_FILE);
         if (relevant_snapshot_id != -1)
         {
             updateSnapshot(metadata_object);
@@ -760,92 +679,6 @@
     return manifest_file_cache_keys;
 }
 
-<<<<<<< HEAD
-IcebergMetadata::IcebergHistory IcebergMetadata::getHistory() const
-{
-    auto configuration_ptr = configuration.lock();
-
-    const auto [metadata_version, metadata_file_path] = getLatestOrExplicitMetadataFileAndVersion(object_storage, configuration_ptr, manifest_cache, getContext(), log.get());
-
-    chassert(metadata_version == last_metadata_version);
-
-    auto metadata_object = getMetadataJSONObject(metadata_file_path, object_storage, configuration_ptr, manifest_cache, getContext(), log);
-
-    chassert(format_version == metadata_object->getValue<int>(f_format_version));
-
-    /// History
-    std::vector<Iceberg::IcebergHistoryRecord> iceberg_history;
-
-    auto snapshots = metadata_object->get(f_snapshots).extract<Poco::JSON::Array::Ptr>();
-    auto snapshot_logs = metadata_object->get(f_snapshot_log).extract<Poco::JSON::Array::Ptr>();
-
-    std::vector<Int64> ancestors;
-    std::map<Int64, Int64> parents_list;
-    for (size_t i = 0; i < snapshots->size(); ++i)
-    {
-        const auto snapshot = snapshots->getObject(static_cast<UInt32>(i));
-        auto snapshot_id = snapshot->getValue<Int64>(f_snapshot_id);
-
-        if (snapshot->has(f_parent_snapshot_id) && !snapshot->isNull(f_parent_snapshot_id))
-            parents_list[snapshot_id] = snapshot->getValue<Int64>(f_parent_snapshot_id);
-        else
-            parents_list[snapshot_id] = 0;
-    }
-
-    /// For empty table we may have no snapshots
-    if (metadata_object->has(f_current_snapshot_id))
-    {
-        auto current_snapshot_id = metadata_object->getValue<Int64>(f_current_snapshot_id);
-        /// Add current snapshot-id to ancestors list
-        ancestors.push_back(current_snapshot_id);
-        while (parents_list[current_snapshot_id] != 0)
-        {
-            ancestors.push_back(parents_list[current_snapshot_id]);
-            current_snapshot_id = parents_list[current_snapshot_id];
-        }
-    }
-
-
-    for (size_t i = 0; i < snapshots->size(); ++i)
-    {
-        IcebergHistoryRecord history_record;
-
-        const auto snapshot = snapshots->getObject(static_cast<UInt32>(i));
-        history_record.snapshot_id = snapshot->getValue<Int64>(f_snapshot_id);
-
-        if (snapshot->has(f_parent_snapshot_id) && !snapshot->isNull(f_parent_snapshot_id))
-            history_record.parent_id = snapshot->getValue<Int64>(f_parent_snapshot_id);
-        else
-            history_record.parent_id = 0;
-
-        for (size_t j = 0; j < snapshot_logs->size(); ++j)
-        {
-            const auto snapshot_log = snapshot_logs->getObject(static_cast<UInt32>(j));
-            if (snapshot_log->getValue<Int64>(f_snapshot_id) == history_record.snapshot_id)
-            {
-                auto value = snapshot_log->getValue<std::string>(f_timestamp_ms);
-                ReadBufferFromString in(value);
-                DateTime64 time = 0;
-                readDateTime64Text(time, 6, in);
-
-                history_record.made_current_at = time;
-                break;
-            }
-        }
-
-        if (std::find(ancestors.begin(), ancestors.end(), history_record.snapshot_id) != ancestors.end())
-            history_record.is_current_ancestor = true;
-        else
-            history_record.is_current_ancestor = false;
-
-        iceberg_history.push_back(history_record);
-    }
-
-    return iceberg_history;
-}
-
-=======
->>>>>>> e3a6a965
 ManifestFilePtr IcebergMetadata::getManifestFile(const String & filename, Int64 inherited_sequence_number) const
 {
     auto configuration_ptr = configuration.lock();
