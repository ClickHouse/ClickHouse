#include "config.h"

#if USE_AVRO

#include <Core/Settings.h>
#include <Core/NamesAndTypes.h>
#include <Formats/FormatFactory.h>
#include <IO/ReadBufferFromFileBase.h>
#include <IO/ReadBufferFromString.h>
#include <IO/ReadHelpers.h>

#include <Storages/ObjectStorage/DataLakes/Common.h>
#include <Storages/ObjectStorage/StorageObjectStorageSource.h>
#include "Storages/ObjectStorage/DataLakes/Iceberg/IcebergMetadataFilesCache.h"
#include <Storages/ObjectStorage/StorageObjectStorageSettings.h>
#include <Interpreters/ExpressionActions.h>

#include <Storages/ObjectStorage/DataLakes/Iceberg/IcebergMetadata.h>
#include <Storages/ObjectStorage/DataLakes/Iceberg/Utils.h>
#include <Storages/ObjectStorage/DataLakes/Iceberg/AvroForIcebergDeserializer.h>
#include <Storages/ObjectStorage/DataLakes/Iceberg/Snapshot.h>
#include <Storages/ObjectStorage/DataLakes/Iceberg/ManifestFilesPruning.h>
#include <Storages/ObjectStorage/DataLakes/Iceberg/ManifestFile.h>

#include <Common/logger_useful.h>
#include <Common/ProfileEvents.h>
#include <Common/SharedLockGuard.h>

namespace ProfileEvents
{
    extern const Event IcebergTrivialCountOptimizationApplied;
}

namespace DB
{

namespace StorageObjectStorageSetting
{
    extern const StorageObjectStorageSettingsString iceberg_metadata_file_path;
    extern const StorageObjectStorageSettingsString iceberg_metadata_table_uuid;
    extern const StorageObjectStorageSettingsBool iceberg_recent_metadata_file_by_last_updated_ms_field;
}

namespace ErrorCodes
{
extern const int FILE_DOESNT_EXIST;
extern const int BAD_ARGUMENTS;
extern const int LOGICAL_ERROR;
extern const int ICEBERG_SPECIFICATION_VIOLATION;
}

namespace Setting
{
extern const SettingsInt64 iceberg_timestamp_ms;
extern const SettingsInt64 iceberg_snapshot_id;
extern const SettingsBool use_iceberg_metadata_files_cache;
extern const SettingsBool use_iceberg_partition_pruning;
}


using namespace Iceberg;


constexpr const char * SEQUENCE_NUMBER_COLUMN = "sequence_number";
constexpr const char * MANIFEST_FILE_PATH_COLUMN = "manifest_path";
constexpr const char * FORMAT_VERSION_FIELD = "format-version";
constexpr const char * CURRENT_SNAPSHOT_ID_FIELD_IN_METADATA_FILE = "current-snapshot-id";
constexpr const char * SNAPSHOT_ID_FIELD_IN_SNAPSHOT = "snapshot-id";
constexpr const char * MANIFEST_LIST_PATH_FIELD = "manifest-list";
constexpr const char * SNAPSHOT_LOG_FIELD = "snapshot-log";
constexpr const char * TIMESTAMP_FIELD_INSIDE_SNAPSHOT = "timestamp-ms";
constexpr const char * TABLE_LOCATION_FIELD = "location";
constexpr const char * SNAPSHOTS_FIELD = "snapshots";
constexpr const char * LAST_UPDATED_MS_FIELD = "last-updated-ms";

namespace
{

std::pair<Int32, Poco::JSON::Object::Ptr>
parseTableSchemaFromManifestFile(const AvroForIcebergDeserializer & deserializer, const String & manifest_file_name)
{
    auto schema_json_string = deserializer.tryGetAvroMetadataValue("schema");
    if (!schema_json_string.has_value())
        throw Exception(
            ErrorCodes::BAD_ARGUMENTS,
            "Cannot read Iceberg table: manifest file '{}' doesn't have table schema in its metadata",
            manifest_file_name);
    Poco::JSON::Parser parser;
    Poco::Dynamic::Var json = parser.parse(*schema_json_string);
    const Poco::JSON::Object::Ptr & schema_object = json.extract<Poco::JSON::Object::Ptr>();
    Int32 schema_object_id = schema_object->getValue<int>("schema-id");
    return {schema_object_id, schema_object};
}


std::string normalizeUuid(const std::string & uuid)
{
    std::string result;
    result.reserve(uuid.size());
    for (char c : uuid)
    {
        if (std::isalnum(c))
        {
            result.push_back(std::tolower(c));
        }
    }
    return result;
}

Poco::JSON::Object::Ptr
readJSON(const String & metadata_file_path, ObjectStoragePtr object_storage, const ContextPtr & local_context, LoggerPtr log)
{
    ObjectInfo object_info(metadata_file_path);
    auto buf = StorageObjectStorageSource::createReadBuffer(object_info, object_storage, local_context, log);

    String json_str;
    readJSONObjectPossiblyInvalid(json_str, *buf);

    Poco::JSON::Parser parser; /// For some reason base/base/JSON.h can not parse this json file
    Poco::Dynamic::Var json = parser.parse(json_str);
    return json.extract<Poco::JSON::Object::Ptr>();
}


}


IcebergMetadata::IcebergMetadata(
    ObjectStoragePtr object_storage_,
    ConfigurationObserverPtr configuration_,
    const DB::ContextPtr & context_,
    Int32 metadata_version_,
    Int32 format_version_,
    const Poco::JSON::Object::Ptr & metadata_object_,
    IcebergMetadataFilesCachePtr cache_ptr)
    : WithContext(context_)
    , object_storage(std::move(object_storage_))
    , configuration(std::move(configuration_))
    , schema_processor(IcebergSchemaProcessor())
    , log(getLogger("IcebergMetadata"))
    , manifest_cache(cache_ptr)
    , last_metadata_version(metadata_version_)
    , last_metadata_object(metadata_object_)
    , format_version(format_version_)
    , relevant_snapshot_schema_id(-1)
    , table_location(last_metadata_object->getValue<String>(TABLE_LOCATION_FIELD))
{
    updateState(context_, true);
}

std::pair<Poco::JSON::Object::Ptr, Int32> parseTableSchemaV2Method(const Poco::JSON::Object::Ptr & metadata_object)
{
    Poco::JSON::Object::Ptr schema;
    if (!metadata_object->has("current-schema-id"))
        throw Exception(ErrorCodes::BAD_ARGUMENTS, "Cannot parse Iceberg table schema: 'current-schema-id' field is missing in metadata");
    auto current_schema_id = metadata_object->getValue<int>("current-schema-id");
    if (!metadata_object->has("schemas"))
        throw Exception(ErrorCodes::BAD_ARGUMENTS, "Cannot parse Iceberg table schema: 'schemas' field is missing in metadata");
    auto schemas = metadata_object->get("schemas").extract<Poco::JSON::Array::Ptr>();
    if (schemas->size() == 0)
        throw Exception(ErrorCodes::BAD_ARGUMENTS, "Cannot parse Iceberg table schema: schemas field is empty");
    for (uint32_t i = 0; i != schemas->size(); ++i)
    {
        auto current_schema = schemas->getObject(i);
        if (!current_schema->has("schema-id"))
        {
            throw Exception(ErrorCodes::BAD_ARGUMENTS, "Cannot parse Iceberg table schema: 'schema-id' field is missing in schema");
        }
        if (current_schema->getValue<int>("schema-id") == current_schema_id)
        {
            schema = current_schema;
            break;
        }
    }

    if (!schema)
        throw Exception(ErrorCodes::BAD_ARGUMENTS, R"(There is no schema with "schema-id" that matches "current-schema-id" in metadata)");
    if (schema->getValue<int>("schema-id") != current_schema_id)
        throw Exception(ErrorCodes::BAD_ARGUMENTS, R"(Field "schema-id" of the schema doesn't match "current-schema-id" in metadata)");
    return {schema, current_schema_id};
}

std::pair<Poco::JSON::Object::Ptr, Int32> parseTableSchemaV1Method(const Poco::JSON::Object::Ptr & metadata_object)
{
    if (!metadata_object->has("schema"))
        throw Exception(ErrorCodes::BAD_ARGUMENTS, "Cannot parse Iceberg table schema: 'schema' field is missing in metadata");
    Poco::JSON::Object::Ptr schema = metadata_object->getObject("schema");
    if (!metadata_object->has("schema"))
        throw Exception(ErrorCodes::BAD_ARGUMENTS, "Cannot parse Iceberg table schema: 'schema-id' field is missing in schema");
    auto current_schema_id = schema->getValue<int>("schema-id");
    return {schema, current_schema_id};
}


void IcebergMetadata::addTableSchemaById(Int32 schema_id)
{
    if (schema_processor.hasClickhouseTableSchemaById(schema_id))
        return;
    if (!last_metadata_object->has("schemas"))
    {
        throw Exception(
            ErrorCodes::BAD_ARGUMENTS, "Cannot parse Iceberg table schema with id `{}`: 'schemas' field is missing in metadata", schema_id);
    }
    auto schemas = last_metadata_object->get("schemas").extract<Poco::JSON::Array::Ptr>();
    for (uint32_t i = 0; i != schemas->size(); ++i)
    {
        auto current_schema = schemas->getObject(i);
        if (current_schema->has("schema-id") && current_schema->getValue<int>("schema-id") == schema_id)
        {
            schema_processor.addIcebergTableSchema(current_schema);
            return;
        }
    }
    throw Exception(
        ErrorCodes::ICEBERG_SPECIFICATION_VIOLATION,
        "Cannot parse Iceberg table schema with id `{}`: schema with such id is not found in metadata",
        schema_id);
}

Int32 IcebergMetadata::parseTableSchema(
    const Poco::JSON::Object::Ptr & metadata_object, IcebergSchemaProcessor & schema_processor, LoggerPtr metadata_logger)
{
    const auto format_version = metadata_object->getValue<Int32>(FORMAT_VERSION_FIELD);
    if (format_version == 2)
    {
        auto [schema, current_schema_id] = parseTableSchemaV2Method(metadata_object);
        schema_processor.addIcebergTableSchema(schema);
        return current_schema_id;
    }
    else
    {
        try
        {
            auto [schema, current_schema_id] = parseTableSchemaV1Method(metadata_object);
            schema_processor.addIcebergTableSchema(schema);
            return current_schema_id;
        }
        catch (const Exception & first_error)
        {
            if (first_error.code() != ErrorCodes::BAD_ARGUMENTS)
                throw;
            try
            {
                auto [schema, current_schema_id] = parseTableSchemaV2Method(metadata_object);
                schema_processor.addIcebergTableSchema(schema);
                LOG_WARNING(
                    metadata_logger,
                    "Iceberg table schema was parsed using v2 specification, but it was impossible to parse it using v1 "
                    "specification. Be "
                    "aware that you Iceberg writing engine violates Iceberg specification. Error during parsing {}",
                    first_error.displayText());
                return current_schema_id;
            }
            catch (const Exception & second_error)
            {
                if (first_error.code() != ErrorCodes::BAD_ARGUMENTS)
                    throw;
                throw Exception(
                    ErrorCodes::BAD_ARGUMENTS,
                    "Cannot parse Iceberg table schema both with v1 and v2 methods. Old method error: {}. New method error: {}",
                    first_error.displayText(),
                    second_error.displayText());
            }
        }
    }
}

static std::pair<Int32, String> getMetadataFileAndVersion(const std::string & path)
{
    String file_name(path.begin() + path.find_last_of('/') + 1, path.end());
    String version_str;
    /// v<V>.metadata.json
    if (file_name.starts_with('v'))
        version_str = String(file_name.begin() + 1, file_name.begin() + file_name.find_first_of('.'));
    /// <V>-<random-uuid>.metadata.json
    else
        version_str = String(file_name.begin(), file_name.begin() + file_name.find_first_of('-'));

    if (!std::all_of(version_str.begin(), version_str.end(), isdigit))
        throw Exception(
            ErrorCodes::BAD_ARGUMENTS, "Bad metadata file name: {}. Expected vN.metadata.json where N is a number", file_name);

    return std::make_pair(std::stoi(version_str), path);
}

enum class MostRecentMetadataFileSelectionWay
{
    BY_LAST_UPDATED_MS_FIELD,
    BY_METADATA_FILE_VERSION
};

struct ShortMetadataFileInfo
{
    UInt32 version;
    UInt64 last_updated_ms;
    String path;
};


/**
 * Each version of table metadata is stored in a `metadata` directory and
 * has one of 2 formats:
 *   1) v<V>.metadata.json, where V - metadata version.
 *   2) <V>-<random-uuid>.metadata.json, where V - metadata version
 */
static std::pair<Int32, String> getLatestMetadataFileAndVersion(
    const ObjectStoragePtr & object_storage,
    const StorageObjectStorage::Configuration & configuration,
    const ContextPtr & local_context,
    const std::optional<String> & table_uuid)
{
    auto log = getLogger("IcebergMetadataFileResolver");
    MostRecentMetadataFileSelectionWay selection_way
        = configuration.getSettingsRef()[StorageObjectStorageSetting::iceberg_recent_metadata_file_by_last_updated_ms_field].value
        ? MostRecentMetadataFileSelectionWay::BY_LAST_UPDATED_MS_FIELD
        : MostRecentMetadataFileSelectionWay::BY_METADATA_FILE_VERSION;
    bool need_all_metadata_files_parsing
        = (selection_way == MostRecentMetadataFileSelectionWay::BY_LAST_UPDATED_MS_FIELD) || table_uuid.has_value();
    const auto metadata_files = listFiles(*object_storage, configuration, "metadata", ".metadata.json");
    if (metadata_files.empty())
    {
        throw Exception(
            ErrorCodes::FILE_DOESNT_EXIST, "The metadata file for Iceberg table with path {} doesn't exist", configuration.getPath());
    }
    std::vector<ShortMetadataFileInfo> metadata_files_with_versions;
    metadata_files_with_versions.reserve(metadata_files.size());
    for (const auto & path : metadata_files)
    {
        auto [version, metadata_file_path] = getMetadataFileAndVersion(path);
        if (need_all_metadata_files_parsing)
        {
            auto metadata_file_object = readJSON(metadata_file_path, object_storage, local_context, log);
            if (table_uuid.has_value())
            {
                if (metadata_file_object->has("table-uuid"))
                {
                    auto current_table_uuid = metadata_file_object->getValue<String>("table-uuid");
                    if (normalizeUuid(table_uuid.value()) == normalizeUuid(current_table_uuid))
                    {
                        metadata_files_with_versions.emplace_back(
                            version, metadata_file_object->getValue<UInt64>(LAST_UPDATED_MS_FIELD), metadata_file_path);
                    }
                }
                else
                {
                    Int64 format_version = metadata_file_object->getValue<Int64>(FORMAT_VERSION_FIELD);
                    throw Exception(
                        format_version == 1 ? ErrorCodes::BAD_ARGUMENTS : ErrorCodes::ICEBERG_SPECIFICATION_VIOLATION,
                        "Table UUID is not specified in some metadata files for table by path {}",
                        metadata_file_path);
                }
            }
            else
            {
                metadata_files_with_versions.emplace_back(version, metadata_file_object->getValue<UInt64>(LAST_UPDATED_MS_FIELD), metadata_file_path);
            }
        }
        else
        {
            metadata_files_with_versions.emplace_back(version, 0, metadata_file_path);
        }
    }

    /// Get the latest version of metadata file: v<V>.metadata.json
    const ShortMetadataFileInfo & latest_metadata_file_info = [&]()
    {
        if (selection_way == MostRecentMetadataFileSelectionWay::BY_LAST_UPDATED_MS_FIELD)
        {
            return *std::max_element(
                metadata_files_with_versions.begin(),
                metadata_files_with_versions.end(),
                [](const ShortMetadataFileInfo & a, const ShortMetadataFileInfo & b) { return a.last_updated_ms < b.last_updated_ms; });
        }
        else
        {
            return *std::max_element(
                metadata_files_with_versions.begin(),
                metadata_files_with_versions.end(),
                [](const ShortMetadataFileInfo & a, const ShortMetadataFileInfo & b) { return a.version < b.version; });
        }
    }();
    return {latest_metadata_file_info.version, latest_metadata_file_info.path};
}

static std::pair<Int32, String> getLatestOrExplicitMetadataFileAndVersion(
    const ObjectStoragePtr & object_storage,
    const StorageObjectStorage::Configuration & configuration,
    const ContextPtr & local_context,
    Poco::Logger * log)
{
    if (configuration.getSettingsRef()[StorageObjectStorageSetting::iceberg_metadata_file_path].changed)
    {
        auto explicit_metadata_path = configuration.getSettingsRef()[StorageObjectStorageSetting::iceberg_metadata_file_path].value;
        try
        {
            LOG_TEST(log, "Explicit metadata file path is specified {}, will read from this metadata file", explicit_metadata_path);
            std::filesystem::path p(explicit_metadata_path);
            auto it = p.begin();
            if (it != p.end())
            {
                if (*it == "." || *it == "..")
                    throw Exception(ErrorCodes::BAD_ARGUMENTS, "Relative paths are not allowed");
            }
            auto prefix_storage_path = configuration.getPath();
            if (!explicit_metadata_path.starts_with(prefix_storage_path))
                explicit_metadata_path = std::filesystem::path(prefix_storage_path) / explicit_metadata_path;
            return getMetadataFileAndVersion(explicit_metadata_path);
        }
        catch (const std::exception & ex)
        {
            throw Exception(ErrorCodes::BAD_ARGUMENTS, "Invalid path {} specified for iceberg_metadata_file_path: '{}'", explicit_metadata_path, ex.what());
        }
    }
    else if (configuration.getSettingsRef()[StorageObjectStorageSetting::iceberg_metadata_table_uuid].changed)
    {
        std::optional<String> table_uuid = configuration.getSettingsRef()[StorageObjectStorageSetting::iceberg_metadata_table_uuid].value;
        return getLatestMetadataFileAndVersion(object_storage, configuration, local_context, table_uuid);
    }
    else
    {
        return getLatestMetadataFileAndVersion(object_storage, configuration, local_context, std::nullopt);
    }
}


bool IcebergMetadata::update(const ContextPtr & local_context)
{
    auto configuration_ptr = configuration.lock();

<<<<<<< HEAD
    std::lock_guard lock(mutex);

    const auto [metadata_version, metadata_file_path, compression_method]
        = getLatestOrExplicitMetadataFileAndVersion(object_storage, configuration_ptr, manifest_cache, local_context, log.get());
=======
    const auto [metadata_version, metadata_file_path]
        = getLatestOrExplicitMetadataFileAndVersion(object_storage, *configuration_ptr, local_context, log.get());
>>>>>>> 9adb5bf6

    bool metadata_file_changed = false;
    if (last_metadata_version != metadata_version)
    {
        last_metadata_version = metadata_version;
        last_metadata_object = ::DB::readJSON(metadata_file_path, object_storage, local_context, log);
        metadata_file_changed = true;
    }

    chassert(format_version == last_metadata_object->getValue<int>(FORMAT_VERSION_FIELD));

    auto previous_snapshot_id = relevant_snapshot_id;
    auto previous_snapshot_schema_id = relevant_snapshot_schema_id;

    updateState(local_context, metadata_file_changed);

    if (previous_snapshot_id != relevant_snapshot_id)
    {
        schema_id_by_data_file.clear();
        schema_id_by_data_files_initialized = false;

        {
            std::lock_guard cache_lock(cached_unprunned_files_for_last_processed_snapshot_mutex);
            cached_unprunned_files_for_last_processed_snapshot = std::nullopt;
        }

        return true;
    }
    return previous_snapshot_schema_id != relevant_snapshot_schema_id;
}

void IcebergMetadata::updateSnapshot()
{
    auto configuration_ptr = configuration.lock();
    if (!last_metadata_object->has(SNAPSHOTS_FIELD))
        throw Exception(
            ErrorCodes::ICEBERG_SPECIFICATION_VIOLATION,
            "No snapshot set found in metadata for iceberg table `{}`, it is impossible to get manifest list by snapshot id `{}`",
            configuration_ptr->getPath(),
            relevant_snapshot_id);
    auto snapshots = last_metadata_object->get(SNAPSHOTS_FIELD).extract<Poco::JSON::Array::Ptr>();
    for (size_t i = 0; i < snapshots->size(); ++i)
    {
        const auto snapshot = snapshots->getObject(static_cast<UInt32>(i));
        if (snapshot->getValue<Int64>(SNAPSHOT_ID_FIELD_IN_SNAPSHOT) == relevant_snapshot_id)
        {
            if (!snapshot->has("manifest-list"))
                throw Exception(
                    ErrorCodes::ICEBERG_SPECIFICATION_VIOLATION,
                    "No manifest list found for snapshot id `{}` for iceberg table `{}`",
                    relevant_snapshot_id,
                    configuration_ptr->getPath());
            std::optional<size_t> total_rows;
            std::optional<size_t> total_bytes;

            if (snapshot->has("summary"))
            {
                auto summary_object = snapshot->get("summary").extract<Poco::JSON::Object::Ptr>();
                if (summary_object->has("total-records"))
                    total_rows = summary_object->getValue<Int64>("total-records");

                if (summary_object->has("total-files-size"))
                    total_bytes = summary_object->getValue<Int64>("total-files-size");
            }

            relevant_snapshot = IcebergSnapshot{
                getManifestList(getProperFilePathFromMetadataInfo(
                    snapshot->getValue<String>(MANIFEST_LIST_PATH_FIELD), configuration_ptr->getPath(), table_location)),
                relevant_snapshot_id, total_rows, total_bytes};

            if (!snapshot->has("schema-id"))
                throw Exception(
                    ErrorCodes::ICEBERG_SPECIFICATION_VIOLATION,
                    "No schema id found for snapshot id `{}` for iceberg table `{}`",
                    relevant_snapshot_id,
                    configuration_ptr->getPath());
            relevant_snapshot_schema_id = snapshot->getValue<Int32>("schema-id");
            addTableSchemaById(relevant_snapshot_schema_id);
            return;
        }
    }
    throw Exception(
        ErrorCodes::BAD_ARGUMENTS,
        "No manifest list is found for snapshot id `{}` in metadata for iceberg table `{}`",
        relevant_snapshot_id,
        configuration_ptr->getPath());
}

void IcebergMetadata::updateState(const ContextPtr & local_context, bool metadata_file_changed)
{
    auto configuration_ptr = configuration.lock();
    std::optional<String> manifest_list_file;

    bool timestamp_changed = local_context->getSettingsRef()[Setting::iceberg_timestamp_ms].changed;
    bool snapshot_id_changed = local_context->getSettingsRef()[Setting::iceberg_snapshot_id].changed;
    if (timestamp_changed && snapshot_id_changed)
    {
        throw Exception(
            ErrorCodes::BAD_ARGUMENTS,
            "Time travel with timestamp and snapshot id for iceberg table by path {} cannot be changed simultaneously",
            configuration_ptr->getPath());
    }
    if (timestamp_changed)
    {
        Int64 closest_timestamp = 0;
        Int64 query_timestamp = local_context->getSettingsRef()[Setting::iceberg_timestamp_ms];
        if (!last_metadata_object->has(SNAPSHOT_LOG_FIELD))
            throw Exception(ErrorCodes::BAD_ARGUMENTS, "No snapshot log found in metadata for iceberg table {} so it is impossible to get relevant snapshot id using timestamp", configuration_ptr->getPath());
        auto snapshots = last_metadata_object->get(SNAPSHOT_LOG_FIELD).extract<Poco::JSON::Array::Ptr>();
        relevant_snapshot_id = -1;
        for (size_t i = 0; i < snapshots->size(); ++i)
        {
            const auto snapshot = snapshots->getObject(static_cast<UInt32>(i));
            Int64 snapshot_timestamp = snapshot->getValue<Int64>(TIMESTAMP_FIELD_INSIDE_SNAPSHOT);
            if (snapshot_timestamp <= query_timestamp && snapshot_timestamp > closest_timestamp)
            {
                closest_timestamp = snapshot_timestamp;
                relevant_snapshot_id = snapshot->getValue<Int64>(SNAPSHOT_ID_FIELD_IN_SNAPSHOT);
            }
        }
        if (relevant_snapshot_id < 0)
            throw Exception(ErrorCodes::BAD_ARGUMENTS, "No snapshot found in snapshot log before requested timestamp for iceberg table {}", configuration_ptr->getPath());
        updateSnapshot();
    }
    else if (snapshot_id_changed)
    {
        relevant_snapshot_id = local_context->getSettingsRef()[Setting::iceberg_snapshot_id];
        updateSnapshot();
    }
    else if (metadata_file_changed)
    {
        if (!last_metadata_object->has(CURRENT_SNAPSHOT_ID_FIELD_IN_METADATA_FILE))
            relevant_snapshot_id = -1;
        else
            relevant_snapshot_id = last_metadata_object->getValue<Int64>(CURRENT_SNAPSHOT_ID_FIELD_IN_METADATA_FILE);
        if (relevant_snapshot_id != -1)
        {
            updateSnapshot();
        }
        relevant_snapshot_schema_id = parseTableSchema(last_metadata_object, schema_processor, log);
    }
}

<<<<<<< HEAD
std::shared_ptr<NamesAndTypesList> IcebergMetadata::getInitialSchemaByPath(ContextPtr local_context, const String & data_path) const
=======
std::optional<Int32> IcebergMetadata::getSchemaVersionByFileIfOutdated(String data_path) const
>>>>>>> 9adb5bf6
{
    if (!schema_id_by_data_files_initialized)
    {
<<<<<<< HEAD
        std::lock_guard lock(mutex);
        if (!schema_id_by_data_files_initialized)
            initializeSchemasFromManifestList(local_context, relevant_snapshot->manifest_list_entries);
=======
        std::lock_guard lock(schema_id_by_data_file_mutex);
        if (!schema_id_by_data_file_initialized.load())
        {
            initializeSchemasFromManifestList(relevant_snapshot->manifest_list_entries);
            schema_id_by_data_file_initialized.store(true);
        }
>>>>>>> 9adb5bf6
    }

    SharedLockGuard lock(mutex);
    auto version_if_outdated = getSchemaVersionByFileIfOutdated(data_path);
    return version_if_outdated.has_value() ? schema_processor.getClickhouseTableSchemaById(version_if_outdated.value()) : nullptr;
}

std::shared_ptr<const ActionsDAG> IcebergMetadata::getSchemaTransformer(ContextPtr local_context, const String & data_path) const
{
    if (!schema_id_by_data_files_initialized)
    {
        std::lock_guard lock(mutex);
        if (!schema_id_by_data_files_initialized)
            initializeSchemasFromManifestList(local_context, relevant_snapshot->manifest_list_entries);
    }

    SharedLockGuard lock(mutex);
    auto version_if_outdated = getSchemaVersionByFileIfOutdated(data_path);
    return version_if_outdated.has_value()
        ? schema_processor.getSchemaTransformationDagByIds(version_if_outdated.value(), relevant_snapshot_schema_id)
        : nullptr;
}

std::optional<Int32> IcebergMetadata::getSchemaVersionByFileIfOutdated(String data_path) const
{
    auto schema_id_it = schema_id_by_data_file.find(data_path);
    if (schema_id_it == schema_id_by_data_file.end())
        throw Exception(ErrorCodes::BAD_ARGUMENTS, "Cannot find manifest file for data file: {}", data_path);

    auto schema_id = schema_id_it->second;
    if (schema_id == relevant_snapshot_schema_id)
        return std::nullopt;

    return std::optional{schema_id};
}


DataLakeMetadataPtr IcebergMetadata::create(
    const ObjectStoragePtr & object_storage,
    const ConfigurationObserverPtr & configuration,
    const ContextPtr & local_context)
{
    auto configuration_ptr = configuration.lock();

    auto log = getLogger("IcebergMetadata");

    IcebergMetadataFilesCachePtr cache_ptr = nullptr;
    if (local_context->getSettingsRef()[Setting::use_iceberg_metadata_files_cache])
        cache_ptr = local_context->getIcebergMetadataFilesCache();
    else
        LOG_TRACE(log, "Not using in-memory cache for iceberg metadata files, because the setting use_iceberg_metadata_files_cache is false.");

    const auto [metadata_version, metadata_file_path] = getLatestOrExplicitMetadataFileAndVersion(object_storage, *configuration_ptr, local_context, log.get());

    auto create_fn = [&]()
    {
        ObjectInfo object_info(metadata_file_path); // NOLINT
        auto buf = StorageObjectStorageSource::createReadBuffer(object_info, object_storage, local_context, log);

        String json_str;
        readJSONObjectPossiblyInvalid(json_str, *buf);
        return json_str;
    };

    String metadata_json_str;
    if (cache_ptr)
        metadata_json_str = cache_ptr->getOrSetTableMetadata(IcebergMetadataFilesCache::getKey(configuration_ptr, metadata_file_path), create_fn);
    else
        metadata_json_str = create_fn();

    /// For some reason base/base/JSON.h can not parse this json file
    Poco::JSON::Parser parser;
    Poco::Dynamic::Var json = parser.parse(metadata_json_str);
    Poco::JSON::Object::Ptr object = json.extract<Poco::JSON::Object::Ptr>();

<<<<<<< HEAD
    auto format_version = object->getValue<int>(f_format_version);
    return std::make_unique<IcebergMetadata>(object_storage, configuration_ptr, local_context, metadata_version, format_version, object, cache_ptr);
=======
    IcebergSchemaProcessor schema_processor;

    auto format_version = object->getValue<int>(FORMAT_VERSION_FIELD);

    auto ptr
        = std::make_unique<IcebergMetadata>(object_storage, configuration_ptr, local_context, metadata_version, format_version, object, cache_ptr);

    return ptr;
>>>>>>> 9adb5bf6
}

void IcebergMetadata::initializeSchemasFromManifestList(ManifestFileCacheKeys manifest_list_ptr) const
{
    schema_id_by_data_file.clear();

    for (const auto & manifest_list_entry : manifest_list_ptr)
    {
<<<<<<< HEAD
        auto manifest_file_ptr = getManifestFile(local_context, manifest_list_entry.manifest_file_path, manifest_list_entry.added_sequence_number);
        for (const auto & manifest_file_entry : manifest_file_ptr->getFiles())
        {
            if (std::holds_alternative<DataFileEntry>(manifest_file_entry.file))
                schema_id_by_data_file.emplace(std::get<DataFileEntry>(manifest_file_entry.file).file_name, manifest_file_ptr->getSchemaId());
        }
=======
        auto manifest_file_ptr = getManifestFile(manifest_list_entry.manifest_file_path, manifest_list_entry.added_sequence_number);
        initializeSchemasFromManifestFile(manifest_file_ptr);
>>>>>>> 9adb5bf6
    }

    schema_id_by_data_files_initialized = true;
}

ManifestFileCacheKeys IcebergMetadata::getManifestList(const String & filename) const
{
    auto configuration_ptr = configuration.lock();
    if (configuration_ptr == nullptr)
        throw Exception(ErrorCodes::LOGICAL_ERROR, "Configuration is expired");

    auto create_fn = [&]()
    {
        StorageObjectStorage::ObjectInfo object_info(filename);
        auto manifest_list_buf = StorageObjectStorageSource::createReadBuffer(object_info, object_storage, getContext(), log);
        AvroForIcebergDeserializer manifest_list_deserializer(std::move(manifest_list_buf), filename, getFormatSettings(getContext()));

        ManifestFileCacheKeys manifest_file_cache_keys;

        for (size_t i = 0; i < manifest_list_deserializer.rows(); ++i)
        {
            const std::string file_path = manifest_list_deserializer.getValueFromRowByName(i, MANIFEST_FILE_PATH_COLUMN, TypeIndex::String).safeGet<std::string>();
            const auto manifest_file_name = getProperFilePathFromMetadataInfo(file_path, configuration_ptr->getPath(), table_location);
            Int64 added_sequence_number = 0;
            if (format_version > 1)
                added_sequence_number = manifest_list_deserializer.getValueFromRowByName(i, SEQUENCE_NUMBER_COLUMN, TypeIndex::Int64).safeGet<Int64>();
            manifest_file_cache_keys.emplace_back(manifest_file_name, added_sequence_number);
        }
        /// We only return the list of {file name, seq number} for cache.
        /// Because ManifestList holds a list of ManifestFilePtr which consume much memory space.
        /// ManifestFilePtr is shared pointers can be held for too much time, so we cache ManifestFile separately.
        return manifest_file_cache_keys;
    };

    ManifestFileCacheKeys manifest_file_cache_keys;
    if (manifest_cache)
        manifest_file_cache_keys = manifest_cache->getOrSetManifestFileCacheKeys(IcebergMetadataFilesCache::getKey(configuration_ptr, filename), create_fn);
    else
        manifest_file_cache_keys = create_fn();
    return manifest_file_cache_keys;
}

<<<<<<< HEAD
IcebergMetadata::IcebergHistory IcebergMetadata::getHistory(ContextPtr local_context) const
{
    auto configuration_ptr = configuration.lock();

    const auto [metadata_version, metadata_file_path, compression_method] = getLatestOrExplicitMetadataFileAndVersion(object_storage, configuration_ptr, manifest_cache, local_context, log.get());

    chassert([&]()
    {
        SharedLockGuard lock(mutex);
        return metadata_version == last_metadata_version;
    }());

    auto metadata_object = getMetadataJSONObject(metadata_file_path, object_storage, configuration_ptr, manifest_cache, local_context, log, compression_method);
    chassert([&]()
    {
        SharedLockGuard lock(mutex);
        return format_version == metadata_object->getValue<int>(f_format_version);
    }());

    /// History
    std::vector<Iceberg::IcebergHistoryRecord> iceberg_history;

    auto snapshots = metadata_object->get(f_snapshots).extract<Poco::JSON::Array::Ptr>();
    auto snapshot_logs = metadata_object->get(f_snapshot_log).extract<Poco::JSON::Array::Ptr>();

    std::vector<Int64> ancestors;
    std::map<Int64, Int64> parents_list;
    for (size_t i = 0; i < snapshots->size(); ++i)
    {
        const auto snapshot = snapshots->getObject(static_cast<UInt32>(i));
        auto snapshot_id = snapshot->getValue<Int64>(f_snapshot_id);

        if (snapshot->has(f_parent_snapshot_id) && !snapshot->isNull(f_parent_snapshot_id))
            parents_list[snapshot_id] = snapshot->getValue<Int64>(f_parent_snapshot_id);
        else
            parents_list[snapshot_id] = 0;
    }

    /// For empty table we may have no snapshots
    if (metadata_object->has(f_current_snapshot_id))
    {
        auto current_snapshot_id = metadata_object->getValue<Int64>(f_current_snapshot_id);
        /// Add current snapshot-id to ancestors list
        ancestors.push_back(current_snapshot_id);
        while (parents_list[current_snapshot_id] != 0)
        {
            ancestors.push_back(parents_list[current_snapshot_id]);
            current_snapshot_id = parents_list[current_snapshot_id];
        }
    }


    for (size_t i = 0; i < snapshots->size(); ++i)
    {
        IcebergHistoryRecord history_record;

        const auto snapshot = snapshots->getObject(static_cast<UInt32>(i));
        history_record.snapshot_id = snapshot->getValue<Int64>(f_snapshot_id);

        if (snapshot->has(f_parent_snapshot_id) && !snapshot->isNull(f_parent_snapshot_id))
            history_record.parent_id = snapshot->getValue<Int64>(f_parent_snapshot_id);
        else
            history_record.parent_id = 0;

        for (size_t j = 0; j < snapshot_logs->size(); ++j)
        {
            const auto snapshot_log = snapshot_logs->getObject(static_cast<UInt32>(j));
            if (snapshot_log->getValue<Int64>(f_snapshot_id) == history_record.snapshot_id)
            {
                auto value = snapshot_log->getValue<std::string>(f_timestamp_ms);
                ReadBufferFromString in(value);
                DateTime64 time = 0;
                readDateTime64Text(time, 6, in);

                history_record.made_current_at = time;
                break;
            }
        }

        if (std::find(ancestors.begin(), ancestors.end(), history_record.snapshot_id) != ancestors.end())
            history_record.is_current_ancestor = true;
        else
            history_record.is_current_ancestor = false;

        iceberg_history.push_back(history_record);
    }

    return iceberg_history;
}

ManifestFilePtr IcebergMetadata::getManifestFile(ContextPtr local_context, const String & filename, Int64 inherited_sequence_number) const
=======
ManifestFilePtr IcebergMetadata::getManifestFile(const String & filename, Int64 inherited_sequence_number) const
>>>>>>> 9adb5bf6
{
    auto configuration_ptr = configuration.lock();

    auto create_fn = [&]()
    {
        ObjectInfo manifest_object_info(filename);
        auto buffer = StorageObjectStorageSource::createReadBuffer(manifest_object_info, object_storage, getContext(), log);
        AvroForIcebergDeserializer manifest_file_deserializer(std::move(buffer), filename, getFormatSettings(getContext()));
        auto [schema_id, schema_object] = parseTableSchemaFromManifestFile(manifest_file_deserializer, filename);
        schema_processor.addIcebergTableSchema(schema_object);
        return std::make_shared<ManifestFileContent>(
            manifest_file_deserializer,
            format_version,
            configuration_ptr->getPath(),
            schema_id,
            schema_object,
            schema_processor,
            inherited_sequence_number,
            table_location,
            getContext());
    };

    if (manifest_cache)
    {
        auto manifest_file = manifest_cache->getOrSetManifestFile(IcebergMetadataFilesCache::getKey(configuration_ptr, filename), create_fn);
        schema_processor.addIcebergTableSchema(manifest_file->getSchemaObject());
        return manifest_file;
    }
    return create_fn();
}

Strings IcebergMetadata::getDataFiles(const ActionsDAG * filter_dag, ContextPtr local_context) const
{
    bool use_partition_pruning = filter_dag && local_context->getSettingsRef()[Setting::use_iceberg_partition_pruning];

    {
        std::lock_guard cache_lock(cached_unprunned_files_for_last_processed_snapshot_mutex);
        if (!use_partition_pruning && cached_unprunned_files_for_last_processed_snapshot.has_value())
            return cached_unprunned_files_for_last_processed_snapshot.value();
    }

    Strings data_files;
    {
<<<<<<< HEAD
        SharedLockGuard lock(mutex);

        if (!relevant_snapshot)
            return {};

        for (const auto & manifest_list_entry : relevant_snapshot->manifest_list_entries)
=======
        auto manifest_file_ptr = getManifestFile(manifest_list_entry.manifest_file_path, manifest_list_entry.added_sequence_number);
        initializeSchemasFromManifestFile(manifest_file_ptr);
        ManifestFilesPruner pruner(
            schema_processor, relevant_snapshot_schema_id,
            use_partition_pruning ? filter_dag : nullptr,
            *manifest_file_ptr, local_context);
        const auto & data_files_in_manifest = manifest_file_ptr->getFiles();
        for (const auto & manifest_file_entry : data_files_in_manifest)
>>>>>>> 9adb5bf6
        {
            auto manifest_file_ptr = getManifestFile(local_context, manifest_list_entry.manifest_file_path, manifest_list_entry.added_sequence_number);
            ManifestFilesPruner pruner(
                schema_processor, relevant_snapshot_schema_id,
                use_partition_pruning ? filter_dag : nullptr,
                *manifest_file_ptr, local_context);
            const auto & data_files_in_manifest = manifest_file_ptr->getFiles();
            for (const auto & manifest_file_entry : data_files_in_manifest)
            {
                if (manifest_file_entry.status != ManifestEntryStatus::DELETED)
                {
                    if (!pruner.canBePruned(manifest_file_entry))
                    {
                        if (std::holds_alternative<DataFileEntry>(manifest_file_entry.file))
                            data_files.push_back(std::get<DataFileEntry>(manifest_file_entry.file).file_name);
                    }
                }
            }
        }
    }

    if (!use_partition_pruning)
    {
        std::lock_guard cache_lock(cached_unprunned_files_for_last_processed_snapshot_mutex);
        cached_unprunned_files_for_last_processed_snapshot = data_files;
        return cached_unprunned_files_for_last_processed_snapshot.value();
    }

    return data_files;
}

std::optional<size_t> IcebergMetadata::totalRows() const
{
    auto configuration_ptr = configuration.lock();
    if (!configuration_ptr)
        throw Exception(ErrorCodes::LOGICAL_ERROR, "Configuration is expired");

    SharedLockGuard lock(mutex);
    if (!relevant_snapshot)
    {
        ProfileEvents::increment(ProfileEvents::IcebergTrivialCountOptimizationApplied);
        return 0;
    }

    /// All these "hints" with total rows or bytes are optional both in
    /// metadata files and in manifest files, so we try all of them one by one
    if (relevant_snapshot->total_rows.has_value())
    {
        ProfileEvents::increment(ProfileEvents::IcebergTrivialCountOptimizationApplied);
        return relevant_snapshot->total_rows;
    }

    Int64 result = 0;
    for (const auto & manifest_list_entry : relevant_snapshot->manifest_list_entries)
    {
        auto manifest_file_ptr = getManifestFile(manifest_list_entry.manifest_file_path, manifest_list_entry.added_sequence_number);
        auto count = manifest_file_ptr->getRowsCountInAllDataFilesExcludingDeleted();
        if (!count.has_value())
            return {};

        result += count.value();
    }

    ProfileEvents::increment(ProfileEvents::IcebergTrivialCountOptimizationApplied);
    return result;
}


std::optional<size_t> IcebergMetadata::totalBytes() const
{
    auto configuration_ptr = configuration.lock();
    if (!configuration_ptr)
        throw Exception(ErrorCodes::LOGICAL_ERROR, "Configuration is expired");

    SharedLockGuard lock(mutex);
    if (!relevant_snapshot)
        return 0;

    /// All these "hints" with total rows or bytes are optional both in
    /// metadata files and in manifest files, so we try all of them one by one
    if (relevant_snapshot->total_bytes.has_value())
        return relevant_snapshot->total_bytes;

    Int64 result = 0;
    for (const auto & manifest_list_entry : relevant_snapshot->manifest_list_entries)
    {
        auto manifest_file_ptr = getManifestFile(manifest_list_entry.manifest_file_path, manifest_list_entry.added_sequence_number);
        auto count = manifest_file_ptr->getBytesCountInAllDataFiles();
        if (!count.has_value())
            return {};

        result += count.value();
    }

    return result;
}

ObjectIterator IcebergMetadata::iterate(
    const ActionsDAG * filter_dag,
    FileProgressCallback callback,
    size_t /* list_batch_size */,
    ContextPtr local_context) const
{
    SharedLockGuard lock(mutex);
    return createKeysIterator(getDataFiles(filter_dag, local_context), object_storage, callback);
}

NamesAndTypesList IcebergMetadata::getTableSchema() const
{
    SharedLockGuard lock(mutex);
    return *schema_processor.getClickhouseTableSchemaById(relevant_snapshot_schema_id);
}

std::tuple<Int64, Int32> IcebergMetadata::getVersion() const
{
    SharedLockGuard lock(mutex);
    return std::make_tuple(relevant_snapshot_id, relevant_snapshot_schema_id);
}

}

#endif<|MERGE_RESOLUTION|>--- conflicted
+++ resolved
@@ -427,15 +427,10 @@
 {
     auto configuration_ptr = configuration.lock();
 
-<<<<<<< HEAD
     std::lock_guard lock(mutex);
 
-    const auto [metadata_version, metadata_file_path, compression_method]
+    const auto [metadata_version, metadata_file_path]
         = getLatestOrExplicitMetadataFileAndVersion(object_storage, configuration_ptr, manifest_cache, local_context, log.get());
-=======
-    const auto [metadata_version, metadata_file_path]
-        = getLatestOrExplicitMetadataFileAndVersion(object_storage, *configuration_ptr, local_context, log.get());
->>>>>>> 9adb5bf6
 
     bool metadata_file_changed = false;
     if (last_metadata_version != metadata_version)
@@ -579,26 +574,13 @@
     }
 }
 
-<<<<<<< HEAD
 std::shared_ptr<NamesAndTypesList> IcebergMetadata::getInitialSchemaByPath(ContextPtr local_context, const String & data_path) const
-=======
-std::optional<Int32> IcebergMetadata::getSchemaVersionByFileIfOutdated(String data_path) const
->>>>>>> 9adb5bf6
 {
     if (!schema_id_by_data_files_initialized)
     {
-<<<<<<< HEAD
         std::lock_guard lock(mutex);
         if (!schema_id_by_data_files_initialized)
             initializeSchemasFromManifestList(local_context, relevant_snapshot->manifest_list_entries);
-=======
-        std::lock_guard lock(schema_id_by_data_file_mutex);
-        if (!schema_id_by_data_file_initialized.load())
-        {
-            initializeSchemasFromManifestList(relevant_snapshot->manifest_list_entries);
-            schema_id_by_data_file_initialized.store(true);
-        }
->>>>>>> 9adb5bf6
     }
 
     SharedLockGuard lock(mutex);
@@ -674,19 +656,8 @@
     Poco::Dynamic::Var json = parser.parse(metadata_json_str);
     Poco::JSON::Object::Ptr object = json.extract<Poco::JSON::Object::Ptr>();
 
-<<<<<<< HEAD
-    auto format_version = object->getValue<int>(f_format_version);
+    auto format_version = object->getValue<int>(FORMAT_VERSION_FIELD);
     return std::make_unique<IcebergMetadata>(object_storage, configuration_ptr, local_context, metadata_version, format_version, object, cache_ptr);
-=======
-    IcebergSchemaProcessor schema_processor;
-
-    auto format_version = object->getValue<int>(FORMAT_VERSION_FIELD);
-
-    auto ptr
-        = std::make_unique<IcebergMetadata>(object_storage, configuration_ptr, local_context, metadata_version, format_version, object, cache_ptr);
-
-    return ptr;
->>>>>>> 9adb5bf6
 }
 
 void IcebergMetadata::initializeSchemasFromManifestList(ManifestFileCacheKeys manifest_list_ptr) const
@@ -695,17 +666,12 @@
 
     for (const auto & manifest_list_entry : manifest_list_ptr)
     {
-<<<<<<< HEAD
         auto manifest_file_ptr = getManifestFile(local_context, manifest_list_entry.manifest_file_path, manifest_list_entry.added_sequence_number);
         for (const auto & manifest_file_entry : manifest_file_ptr->getFiles())
         {
             if (std::holds_alternative<DataFileEntry>(manifest_file_entry.file))
                 schema_id_by_data_file.emplace(std::get<DataFileEntry>(manifest_file_entry.file).file_name, manifest_file_ptr->getSchemaId());
         }
-=======
-        auto manifest_file_ptr = getManifestFile(manifest_list_entry.manifest_file_path, manifest_list_entry.added_sequence_number);
-        initializeSchemasFromManifestFile(manifest_file_ptr);
->>>>>>> 9adb5bf6
     }
 
     schema_id_by_data_files_initialized = true;
@@ -748,101 +714,7 @@
     return manifest_file_cache_keys;
 }
 
-<<<<<<< HEAD
-IcebergMetadata::IcebergHistory IcebergMetadata::getHistory(ContextPtr local_context) const
-{
-    auto configuration_ptr = configuration.lock();
-
-    const auto [metadata_version, metadata_file_path, compression_method] = getLatestOrExplicitMetadataFileAndVersion(object_storage, configuration_ptr, manifest_cache, local_context, log.get());
-
-    chassert([&]()
-    {
-        SharedLockGuard lock(mutex);
-        return metadata_version == last_metadata_version;
-    }());
-
-    auto metadata_object = getMetadataJSONObject(metadata_file_path, object_storage, configuration_ptr, manifest_cache, local_context, log, compression_method);
-    chassert([&]()
-    {
-        SharedLockGuard lock(mutex);
-        return format_version == metadata_object->getValue<int>(f_format_version);
-    }());
-
-    /// History
-    std::vector<Iceberg::IcebergHistoryRecord> iceberg_history;
-
-    auto snapshots = metadata_object->get(f_snapshots).extract<Poco::JSON::Array::Ptr>();
-    auto snapshot_logs = metadata_object->get(f_snapshot_log).extract<Poco::JSON::Array::Ptr>();
-
-    std::vector<Int64> ancestors;
-    std::map<Int64, Int64> parents_list;
-    for (size_t i = 0; i < snapshots->size(); ++i)
-    {
-        const auto snapshot = snapshots->getObject(static_cast<UInt32>(i));
-        auto snapshot_id = snapshot->getValue<Int64>(f_snapshot_id);
-
-        if (snapshot->has(f_parent_snapshot_id) && !snapshot->isNull(f_parent_snapshot_id))
-            parents_list[snapshot_id] = snapshot->getValue<Int64>(f_parent_snapshot_id);
-        else
-            parents_list[snapshot_id] = 0;
-    }
-
-    /// For empty table we may have no snapshots
-    if (metadata_object->has(f_current_snapshot_id))
-    {
-        auto current_snapshot_id = metadata_object->getValue<Int64>(f_current_snapshot_id);
-        /// Add current snapshot-id to ancestors list
-        ancestors.push_back(current_snapshot_id);
-        while (parents_list[current_snapshot_id] != 0)
-        {
-            ancestors.push_back(parents_list[current_snapshot_id]);
-            current_snapshot_id = parents_list[current_snapshot_id];
-        }
-    }
-
-
-    for (size_t i = 0; i < snapshots->size(); ++i)
-    {
-        IcebergHistoryRecord history_record;
-
-        const auto snapshot = snapshots->getObject(static_cast<UInt32>(i));
-        history_record.snapshot_id = snapshot->getValue<Int64>(f_snapshot_id);
-
-        if (snapshot->has(f_parent_snapshot_id) && !snapshot->isNull(f_parent_snapshot_id))
-            history_record.parent_id = snapshot->getValue<Int64>(f_parent_snapshot_id);
-        else
-            history_record.parent_id = 0;
-
-        for (size_t j = 0; j < snapshot_logs->size(); ++j)
-        {
-            const auto snapshot_log = snapshot_logs->getObject(static_cast<UInt32>(j));
-            if (snapshot_log->getValue<Int64>(f_snapshot_id) == history_record.snapshot_id)
-            {
-                auto value = snapshot_log->getValue<std::string>(f_timestamp_ms);
-                ReadBufferFromString in(value);
-                DateTime64 time = 0;
-                readDateTime64Text(time, 6, in);
-
-                history_record.made_current_at = time;
-                break;
-            }
-        }
-
-        if (std::find(ancestors.begin(), ancestors.end(), history_record.snapshot_id) != ancestors.end())
-            history_record.is_current_ancestor = true;
-        else
-            history_record.is_current_ancestor = false;
-
-        iceberg_history.push_back(history_record);
-    }
-
-    return iceberg_history;
-}
-
 ManifestFilePtr IcebergMetadata::getManifestFile(ContextPtr local_context, const String & filename, Int64 inherited_sequence_number) const
-=======
-ManifestFilePtr IcebergMetadata::getManifestFile(const String & filename, Int64 inherited_sequence_number) const
->>>>>>> 9adb5bf6
 {
     auto configuration_ptr = configuration.lock();
 
@@ -886,23 +758,12 @@
 
     Strings data_files;
     {
-<<<<<<< HEAD
         SharedLockGuard lock(mutex);
 
         if (!relevant_snapshot)
             return {};
 
         for (const auto & manifest_list_entry : relevant_snapshot->manifest_list_entries)
-=======
-        auto manifest_file_ptr = getManifestFile(manifest_list_entry.manifest_file_path, manifest_list_entry.added_sequence_number);
-        initializeSchemasFromManifestFile(manifest_file_ptr);
-        ManifestFilesPruner pruner(
-            schema_processor, relevant_snapshot_schema_id,
-            use_partition_pruning ? filter_dag : nullptr,
-            *manifest_file_ptr, local_context);
-        const auto & data_files_in_manifest = manifest_file_ptr->getFiles();
-        for (const auto & manifest_file_entry : data_files_in_manifest)
->>>>>>> 9adb5bf6
         {
             auto manifest_file_ptr = getManifestFile(local_context, manifest_list_entry.manifest_file_path, manifest_list_entry.added_sequence_number);
             ManifestFilesPruner pruner(
