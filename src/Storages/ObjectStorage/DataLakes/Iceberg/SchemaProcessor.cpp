#include <optional>
#include <Storages/ObjectStorage/DataLakes/Iceberg/SchemaProcessor.h>

#include <Poco/JSON/Array.h>
#include <Poco/JSON/Object.h>
#include <Poco/JSON/Parser.h>

#include <IO/ReadBufferFromString.h>
#include <Common/Exception.h>
<<<<<<< HEAD
#include <Common/SharedLockGuard.h>
#include <base/scope_guard.h>
=======
#include "base/scope_guard.h"
>>>>>>> 9adb5bf6

#include <DataTypes/DataTypeArray.h>
#include <DataTypes/DataTypeDate.h>
#include <DataTypes/DataTypeDateTime64.h>
#include <DataTypes/DataTypeFactory.h>
#include <DataTypes/DataTypeFixedString.h>
#include <DataTypes/DataTypeMap.h>
#include <DataTypes/DataTypeNullable.h>
#include <DataTypes/DataTypeString.h>
#include <DataTypes/DataTypeTuple.h>
#include <DataTypes/DataTypeUUID.h>
#include <DataTypes/DataTypesDecimal.h>
#include <DataTypes/DataTypesNumber.h>
#include <Formats/FormatFactory.h>

#include <IO/ReadHelpers.h>


namespace DB
{

namespace ErrorCodes
{
extern const int LOGICAL_ERROR;
extern const int BAD_ARGUMENTS;
extern const int UNSUPPORTED_METHOD;
}

namespace
{

template <typename T>
bool equals(const T & first, const T & second)
{
    std::stringstream first_string_stream; // STYLE_CHECK_ALLOW_STD_STRING_STREAM
    std::stringstream second_string_stream; // STYLE_CHECK_ALLOW_STD_STRING_STREAM
    first.stringify(first_string_stream);
    if (!first_string_stream)
    {
        throw Exception(ErrorCodes::LOGICAL_ERROR, "JSON Parsing failed");
    }
    second.stringify(second_string_stream);
    if (!second_string_stream)
    {
        throw Exception(ErrorCodes::LOGICAL_ERROR, "JSON Parsing failed");
    }
    return first_string_stream.str() == second_string_stream.str();
}


bool operator==(const Poco::JSON::Object & first, const Poco::JSON::Object & second)
{
    return equals(first, second);
}

bool operator==(const Poco::JSON::Array & first, const Poco::JSON::Array & second)
{
    return equals(first, second);
}

bool schemasAreIdentical(const Poco::JSON::Object & first, const Poco::JSON::Object & second)
{
    static String fields_key = "fields";
    if (!first.isArray(fields_key) || !second.isArray(fields_key))
        return false;
    return *(first.getArray(fields_key)) == *(second.getArray(fields_key));
}

std::pair<size_t, size_t> parseDecimal(const String & type_name)
{
    DB::ReadBufferFromString buf(std::string_view(type_name.begin() + 8, type_name.end() - 1));
    size_t precision;
    size_t scale;
    readIntText(precision, buf);
    skipWhitespaceIfAny(buf);
    assertChar(',', buf);
    skipWhitespaceIfAny(buf);
    tryReadIntText(scale, buf);
    return {precision, scale};
}

}

std::string IcebergSchemaProcessor::default_link{};

void IcebergSchemaProcessor::addIcebergTableSchema(Poco::JSON::Object::Ptr schema_ptr)
{
<<<<<<< HEAD
    std::lock_guard lock(mutex);

    Int32 schema_id = schema_ptr->getValue<Int32>(f_schema_id);
=======
    Int32 schema_id = schema_ptr->getValue<Int32>("schema-id");
>>>>>>> 9adb5bf6
    current_schema_id = schema_id;
    if (iceberg_table_schemas_by_ids.contains(schema_id))
    {
        chassert(clickhouse_table_schemas_by_ids.contains(schema_id));
        chassert(schemasAreIdentical(*iceberg_table_schemas_by_ids.at(schema_id), *schema_ptr));
    }
    else
    {
        iceberg_table_schemas_by_ids[schema_id] = schema_ptr;
        auto fields = schema_ptr->get("fields").extract<Poco::JSON::Array::Ptr>();
        auto clickhouse_schema = std::make_shared<NamesAndTypesList>();
        String current_full_name{};
        for (size_t i = 0; i != fields->size(); ++i)
        {
            auto field = fields->getObject(static_cast<UInt32>(i));
            auto name = field->getValue<String>("name");
            bool required = field->getValue<bool>("required");
            current_full_name = name;
            auto type = getFieldType(field, "type", required, current_full_name, true);
            clickhouse_schema->push_back(NameAndTypePair{name, type});
            clickhouse_types_by_source_ids[{schema_id, field->getValue<Int32>("id")}] = NameAndTypePair{current_full_name, type};
            clickhouse_ids_by_source_names[{schema_id, current_full_name}] = field->getValue<Int32>("id");
        }
        clickhouse_table_schemas_by_ids[schema_id] = clickhouse_schema;
    }
    current_schema_id = std::nullopt;
}

NameAndTypePair IcebergSchemaProcessor::getFieldCharacteristics(Int32 schema_version, Int32 source_id) const
{
    SharedLockGuard lock(mutex);

    auto it = clickhouse_types_by_source_ids.find({schema_version, source_id});
    if (it == clickhouse_types_by_source_ids.end())
        throw Exception(ErrorCodes::BAD_ARGUMENTS, "Field with source id {} is unknown", source_id);
    return it->second;
}

std::optional<NameAndTypePair> IcebergSchemaProcessor::tryGetFieldCharacteristics(Int32 schema_version, Int32 source_id) const
{
    SharedLockGuard lock(mutex);

    auto it = clickhouse_types_by_source_ids.find({schema_version, source_id});
    if (it == clickhouse_types_by_source_ids.end())
        return {};
    return it->second;
}

std::optional<Int32> IcebergSchemaProcessor::tryGetColumnIDByName(Int32 schema_id, const std::string & name) const
{
    SharedLockGuard lock(mutex);

    auto it = clickhouse_ids_by_source_names.find({schema_id, name});
    if (it == clickhouse_ids_by_source_names.end())
        return {};
    return it->second;
}

NamesAndTypesList IcebergSchemaProcessor::tryGetFieldsCharacteristics(Int32 schema_id, const std::vector<Int32> & source_ids) const
{
    SharedLockGuard lock(mutex);

    NamesAndTypesList fields;
    for (const auto & source_id : source_ids)
    {
        auto it = clickhouse_types_by_source_ids.find({schema_id, source_id});
        if (it != clickhouse_types_by_source_ids.end())
            fields.push_back(it->second);
    }
    return fields;
}

DataTypePtr IcebergSchemaProcessor::getSimpleType(const String & type_name)
{
    if (type_name == "boolean")
        return DataTypeFactory::instance().get("Bool");
    if (type_name == "int")
        return std::make_shared<DataTypeInt32>();
    if (type_name == "long" || type_name == "bigint")
        return std::make_shared<DataTypeInt64>();
    if (type_name == "float")
        return std::make_shared<DataTypeFloat32>();
    if (type_name == "double")
        return std::make_shared<DataTypeFloat64>();
    if (type_name == "date")
        return std::make_shared<DataTypeDate>();
    if (type_name == "time")
        return std::make_shared<DataTypeInt64>();
    if (type_name == "timestamp")
        return std::make_shared<DataTypeDateTime64>(6);
    if (type_name == "timestamptz")
        return std::make_shared<DataTypeDateTime64>(6, "UTC");
    if (type_name == "string" || type_name == "binary")
        return std::make_shared<DataTypeString>();
    if (type_name == "uuid")
        return std::make_shared<DataTypeUUID>();

    if (type_name.starts_with("fixed[") && type_name.ends_with(']'))
    {
        ReadBufferFromString buf(std::string_view(type_name.begin() + 6, type_name.end() - 1));
        size_t n;
        readIntText(n, buf);
        return std::make_shared<DataTypeFixedString>(n);
    }

    if (type_name.starts_with("decimal(") && type_name.ends_with(')'))
    {
        ReadBufferFromString buf(std::string_view(type_name.begin() + 8, type_name.end() - 1));
        auto [precision, scale] = parseDecimal(type_name);
        return createDecimal<DataTypeDecimal>(precision, scale);
    }

    throw Exception(ErrorCodes::BAD_ARGUMENTS, "Unknown Iceberg type: {}", type_name);
}

DataTypePtr
IcebergSchemaProcessor::getComplexTypeFromObject(const Poco::JSON::Object::Ptr & type, String & current_full_name, bool is_subfield_of_root)
{
    String type_name = type->getValue<String>("type");
    if (type_name == "list")
    {
        bool element_required = type->getValue<bool>("element-required");
        auto element_type = getFieldType(type, "element", element_required);
        return std::make_shared<DataTypeArray>(element_type);
    }

    if (type_name == "map")
    {
        auto key_type = getFieldType(type, "key", true);
        auto value_required = type->getValue<bool>("value-required");
        auto value_type = getFieldType(type, "value", value_required);
        return std::make_shared<DataTypeMap>(key_type, value_type);
    }

    if (type_name == "struct")
    {
        DataTypes element_types;
        Names element_names;
        auto fields = type->get("fields").extract<Poco::JSON::Array::Ptr>();
        element_types.reserve(fields->size());
        element_names.reserve(fields->size());
        for (size_t i = 0; i != fields->size(); ++i)
        {
            auto field = fields->getObject(static_cast<Int32>(i));
            element_names.push_back(field->getValue<String>("name"));
            auto required = field->getValue<bool>("required");
            if (is_subfield_of_root)
            {
                /// NOTE: getComplexTypeFromObject() with is_subfield_of_root==true called only from addIcebergTableSchema(), which already holds the exclusive lock
                /// So it is OK to use TSA_SUPPRESS_WARNING_FOR_READ/TSA_SUPPRESS_WARNING_FOR_WRITE
                Int32 schema_id = TSA_SUPPRESS_WARNING_FOR_READ(current_schema_id).value();

                (current_full_name += ".").append(element_names.back());
                scope_guard guard([&] { current_full_name.resize(current_full_name.size() - element_names.back().size() - 1); });
<<<<<<< HEAD
                element_types.push_back(getFieldType(field, f_type, required, current_full_name, true));
                TSA_SUPPRESS_WARNING_FOR_WRITE(clickhouse_types_by_source_ids)[{schema_id, field->getValue<Int32>(f_id)}]
                    = NameAndTypePair{current_full_name, element_types.back()};

                TSA_SUPPRESS_WARNING_FOR_WRITE(clickhouse_ids_by_source_names)[{schema_id, current_full_name}] = field->getValue<Int32>(f_id);
=======
                element_types.push_back(getFieldType(field, "type", required, current_full_name, true));
                clickhouse_types_by_source_ids[{current_schema_id.value(), field->getValue<Int32>("id")}]
                    = NameAndTypePair{current_full_name, element_types.back()};

                clickhouse_ids_by_source_names[{current_schema_id.value(), current_full_name}] = field->getValue<Int32>("id");
>>>>>>> 9adb5bf6
            }
            else
            {
                element_types.push_back(getFieldType(field, "type", required));
            }
        }

        return std::make_shared<DataTypeTuple>(element_types, element_names);
    }

    throw Exception(ErrorCodes::BAD_ARGUMENTS, "Unknown Iceberg type: {}", type_name);
}

DataTypePtr IcebergSchemaProcessor::getFieldType(
    const Poco::JSON::Object::Ptr & field, const String & type_key, bool required, String & current_full_name, bool is_subfield_of_root)
{
    if (field->isObject(type_key))
        return getComplexTypeFromObject(field->getObject(type_key), current_full_name, is_subfield_of_root);

    auto type = field->get(type_key);
    if (type.isString())
    {
        const String & type_name = type.extract<String>();
        auto data_type = getSimpleType(type_name);
        return required ? data_type : makeNullable(data_type);
    }

    throw Exception(ErrorCodes::BAD_ARGUMENTS, "Unexpected 'type' field: {}", type.toString());
}

/**
* Iceberg allows only three types of primitive type conversion:
* int -> long
* float -> double
* decimal(P, S) -> decimal(P', S) where P' > P
* This function checks if `old_type` and `new_type` satisfy to one of these conditions.
**/
bool IcebergSchemaProcessor::allowPrimitiveTypeConversion(const String & old_type, const String & new_type)
{
    bool allowed_type_conversion = (old_type == new_type);
    allowed_type_conversion |= (old_type == "int") && (new_type == "long");
    allowed_type_conversion |= (old_type == "float") && (new_type == "double");
    if (old_type.starts_with("decimal(") && old_type.ends_with(')') && new_type.starts_with("decimal(") && new_type.ends_with(")"))
    {
        auto [old_precision, old_scale] = parseDecimal(old_type);
        auto [new_precision, new_scale] = parseDecimal(new_type);
        allowed_type_conversion |= (old_precision <= new_precision) && (old_scale == new_scale);
    }
    return allowed_type_conversion;
}

// Ids are passed only for error logging purposes
std::shared_ptr<ActionsDAG> IcebergSchemaProcessor::getSchemaTransformationDag(
    const Poco::JSON::Object::Ptr & old_schema, const Poco::JSON::Object::Ptr & new_schema, Int32 old_id, Int32 new_id)
{
    std::unordered_map<size_t, std::pair<Poco::JSON::Object::Ptr, const ActionsDAG::Node *>> old_schema_entries;
    auto old_schema_fields = old_schema->get("fields").extract<Poco::JSON::Array::Ptr>();
    std::shared_ptr<ActionsDAG> dag = std::make_shared<ActionsDAG>();
    auto & outputs = dag->getOutputs();
    for (size_t i = 0; i != old_schema_fields->size(); ++i)
    {
        auto field = old_schema_fields->getObject(static_cast<UInt32>(i));
        size_t id = field->getValue<size_t>("id");
        auto name = field->getValue<String>("name");
        bool required = field->getValue<bool>("required");
        old_schema_entries[id] = {field, &dag->addInput(name, getFieldType(field, "type", required))};
    }
    auto new_schema_fields = new_schema->get("fields").extract<Poco::JSON::Array::Ptr>();
    for (size_t i = 0; i != new_schema_fields->size(); ++i)
    {
        auto field = new_schema_fields->getObject(static_cast<UInt32>(i));
        size_t id = field->getValue<size_t>("id");
        auto name = field->getValue<String>("name");
        bool required = field->getValue<bool>("required");
        auto type = getFieldType(field, "type", required);
        auto old_node_it = old_schema_entries.find(id);
        if (old_node_it != old_schema_entries.end())
        {
            auto [old_json, old_node] = old_node_it->second;
            if (field->isObject("type"))
            {
                if (*old_json != *field)
                {
                    throw Exception(
                        ErrorCodes::UNSUPPORTED_METHOD,
                        "Schema evolution is not supported for complex types yet, field id is {}, old schema id is {}, new schema id "
                        "is {}",
                        id,
                        old_id,
                        new_id);
                }
                else
                {
                    outputs.push_back(old_node);
                }
            }
            else
            {
                if (old_json->isObject("type"))
                {
                    throw Exception(
                        ErrorCodes::LOGICAL_ERROR,
                        "Can't cast primitive type to the complex type, field id is {}, old schema id is {}, new schema id is {}",
                        id,
                        old_id,
                        new_id);
                }
                String old_type = old_json->getValue<String>("type");
                String new_type = field->getValue<String>("type");

                const ActionsDAG::Node * node = old_node;
                if (old_type == new_type)
                {
                    if (old_json->getValue<String>("name") != name)
                    {
                        node = &dag->addAlias(*old_node, name);
                    }
                }
                else if (allowPrimitiveTypeConversion(old_type, new_type))
                {
                    node = &dag->addCast(*old_node, getFieldType(field, "type", required), name);
                }
                outputs.push_back(node);
            }
        }
        else
        {
            if (field->isObject("type"))
            {
                throw Exception(
                    ErrorCodes::UNSUPPORTED_METHOD,
                    "Adding a default column with id {} and complex type is not supported yet. Old schema id is {}, new schema id is "
                    "{}",
                    id,
                    old_id,
                    new_id);
            }
            if (!type->isNullable())
            {
                throw Exception(
                    ErrorCodes::LOGICAL_ERROR,
                    "Cannot add a column with id {} with required values to the table during schema evolution. This is forbidden by "
                    "Iceberg format specification. Old schema id is {}, new "
                    "schema id is {}",
                    id,
                    old_id,
                    new_id);
            }
            ColumnPtr default_type_column = type->createColumnConstWithDefaultValue(0);
            const auto & constant = dag->addColumn({default_type_column, type, name});
            outputs.push_back(&constant);
        }
    }
    return dag;
}

std::shared_ptr<const ActionsDAG> IcebergSchemaProcessor::getSchemaTransformationDagByIds(Int32 old_id, Int32 new_id)
{
    if (old_id == new_id)
        return nullptr;

    std::lock_guard lock(mutex);
    auto required_transform_dag_it = transform_dags_by_ids.find({old_id, new_id});
    if (required_transform_dag_it != transform_dags_by_ids.end())
        return required_transform_dag_it->second;

    auto old_schema_it = iceberg_table_schemas_by_ids.find(old_id);
    if (old_schema_it == iceberg_table_schemas_by_ids.end())
        throw Exception(ErrorCodes::BAD_ARGUMENTS, "Schema with schema-id {} is unknown", old_id);

    auto new_schema_it = iceberg_table_schemas_by_ids.find(new_id);
    if (new_schema_it == iceberg_table_schemas_by_ids.end())
        throw Exception(ErrorCodes::BAD_ARGUMENTS, "Schema with schema-id {} is unknown", new_id);

    return transform_dags_by_ids[{old_id, new_id}]
        = getSchemaTransformationDag(old_schema_it->second, new_schema_it->second, old_id, new_id);
}

std::shared_ptr<NamesAndTypesList> IcebergSchemaProcessor::getClickhouseTableSchemaById(Int32 id)
{
    SharedLockGuard lock(mutex);

    auto it = clickhouse_table_schemas_by_ids.find(id);
    if (it == clickhouse_table_schemas_by_ids.end())
        throw Exception(ErrorCodes::BAD_ARGUMENTS, "Schema with id {} is unknown", id);
    return it->second;
}

bool IcebergSchemaProcessor::hasClickhouseTableSchemaById(Int32 id) const
{
    SharedLockGuard lock(mutex);

    return clickhouse_table_schemas_by_ids.contains(id);
}
}<|MERGE_RESOLUTION|>--- conflicted
+++ resolved
@@ -7,12 +7,8 @@
 
 #include <IO/ReadBufferFromString.h>
 #include <Common/Exception.h>
-<<<<<<< HEAD
 #include <Common/SharedLockGuard.h>
 #include <base/scope_guard.h>
-=======
-#include "base/scope_guard.h"
->>>>>>> 9adb5bf6
 
 #include <DataTypes/DataTypeArray.h>
 #include <DataTypes/DataTypeDate.h>
@@ -100,13 +96,9 @@
 
 void IcebergSchemaProcessor::addIcebergTableSchema(Poco::JSON::Object::Ptr schema_ptr)
 {
-<<<<<<< HEAD
     std::lock_guard lock(mutex);
 
-    Int32 schema_id = schema_ptr->getValue<Int32>(f_schema_id);
-=======
     Int32 schema_id = schema_ptr->getValue<Int32>("schema-id");
->>>>>>> 9adb5bf6
     current_schema_id = schema_id;
     if (iceberg_table_schemas_by_ids.contains(schema_id))
     {
@@ -261,19 +253,12 @@
 
                 (current_full_name += ".").append(element_names.back());
                 scope_guard guard([&] { current_full_name.resize(current_full_name.size() - element_names.back().size() - 1); });
-<<<<<<< HEAD
-                element_types.push_back(getFieldType(field, f_type, required, current_full_name, true));
+                element_types.push_back(getFieldType(field, "type", required, current_full_name, true));
                 TSA_SUPPRESS_WARNING_FOR_WRITE(clickhouse_types_by_source_ids)[{schema_id, field->getValue<Int32>(f_id)}]
                     = NameAndTypePair{current_full_name, element_types.back()};
 
                 TSA_SUPPRESS_WARNING_FOR_WRITE(clickhouse_ids_by_source_names)[{schema_id, current_full_name}] = field->getValue<Int32>(f_id);
-=======
-                element_types.push_back(getFieldType(field, "type", required, current_full_name, true));
-                clickhouse_types_by_source_ids[{current_schema_id.value(), field->getValue<Int32>("id")}]
-                    = NameAndTypePair{current_full_name, element_types.back()};
-
                 clickhouse_ids_by_source_names[{current_schema_id.value(), current_full_name}] = field->getValue<Int32>("id");
->>>>>>> 9adb5bf6
             }
             else
             {
