#include <Storages/ObjectStorage/Utils.h>
#include <Common/logger_useful.h>
#include "config.h"

#if USE_AVRO

#include <Storages/ObjectStorage/DataLakes/Iceberg/PositionDeleteTransform.h>

#include <Core/Settings.h>
#include <Formats/FormatFactory.h>
#include <Formats/ReadSchemaUtils.h>
#include <IO/CompressionMethod.h>
#include <IO/ReadBufferFromFileBase.h>
#include <Interpreters/Context.h>
#include <Interpreters/ExpressionAnalyzer.h>
#include <Parsers/ASTFunction.h>
#include <Parsers/ASTIdentifier.h>
#include <Parsers/ASTLiteral.h>
#include <Processors/Formats/ISchemaReader.h>
#include <Storages/ObjectStorage/DataLakes/Iceberg/ManifestFile.h>
#include <Storages/ObjectStorage/StorageObjectStorageSource.h>

namespace DB
{

namespace Setting
{
extern const SettingsNonZeroUInt64 max_block_size;
}

namespace ErrorCodes
{
extern const int LOGICAL_ERROR;
}


void IcebergPositionDeleteTransform::initializeDeleteSources()
{
    /// Create filter on the data object to get interested rows
    auto iceberg_data_path = iceberg_object_info->data_object_file_path_key;
    ASTPtr where_ast = makeASTFunction(
        "equals",
        std::make_shared<ASTIdentifier>(IcebergPositionDeleteTransform::data_file_path_column_name),
        std::make_shared<ASTLiteral>(Field(iceberg_data_path)));

    for (const auto & position_deletes_object : relevant_position_deletes_objects)
    {
        /// Skip position deletes that do not match the data file path.
        if (position_deletes_object.reference_data_file_path.has_value()
            && position_deletes_object.reference_data_file_path != iceberg_data_path)
            continue;

        auto object_path = position_deletes_object.file_path;
        auto object_metadata = object_storage->getObjectMetadata(object_path);

        auto delete_source_object = RelativePathWithMetadata(object_path, object_metadata);

        String format = position_deletes_object.file_format;
        Block initial_header;
        {
<<<<<<< HEAD
            std::unique_ptr<ReadBuffer> read_buf_schema = createReadBuffer(delete_source_object, object_storage, context, log);
            auto schema_reader = FormatFactory::instance().getSchemaReader(delete_object_format, *read_buf_schema, context);
=======
            std::unique_ptr<ReadBuffer> read_buf_schema = createReadBuffer(*object_info, object_storage, context, log);
            auto schema_reader = FormatFactory::instance().getSchemaReader(format, *read_buf_schema, context);
>>>>>>> 66e78d2e
            auto columns_with_names = schema_reader->readSchema();
            ColumnsWithTypeAndName initial_header_data;
            for (const auto & elem : columns_with_names)
            {
                initial_header_data.push_back(ColumnWithTypeAndName(elem.type, elem.name));
            }
            initial_header = Block(initial_header_data);
        }

        CompressionMethod compression_method = chooseCompressionMethod(object_path, "auto");

        delete_read_buffers.push_back(createReadBuffer(delete_source_object, object_storage, context, log));

        auto syntax_result = TreeRewriter(context).analyze(where_ast, initial_header.getNamesAndTypesList());
        ExpressionAnalyzer analyzer(where_ast, syntax_result, context);
        std::optional<ActionsDAG> actions = analyzer.getActionsDAG(true);
        std::shared_ptr<const ActionsDAG> actions_dag_ptr = [&actions]()
        {
            if (actions.has_value())
                return std::make_shared<const ActionsDAG>(std::move(actions.value()));
            return std::shared_ptr<const ActionsDAG>();
        }();

        auto delete_format = FormatFactory::instance().getInput(
            format,
            *delete_read_buffers.back(),
            initial_header,
            context,
            context->getSettingsRef()[DB::Setting::max_block_size],
            format_settings,
            std::make_shared<FormatParserSharedResources>(context->getSettingsRef(), 1),
            std::make_shared<FormatFilterInfo>(actions_dag_ptr, context, nullptr),
            true /* is_remote_fs */,
            compression_method);

        delete_sources.push_back(std::move(delete_format));
    }
}

size_t IcebergPositionDeleteTransform::getColumnIndex(const std::shared_ptr<IInputFormat> & delete_source, const String & column_name)
{
    const auto & delete_header = delete_source->getOutputs().back().getHeader();
    for (size_t i = 0; i < delete_header.getNames().size(); ++i)
    {
        if (delete_header.getNames()[i] == column_name)
        {
            return i;
        }
    }
    throw Exception(ErrorCodes::LOGICAL_ERROR, "Could not find column {} in chunk", column_name);
}

void IcebergBitmapPositionDeleteTransform::transform(Chunk & chunk)
{
    size_t num_rows = chunk.getNumRows();
    IColumn::Filter delete_vector(num_rows, true);
    size_t num_rows_after_filtration = num_rows;

    auto chunk_info = chunk.getChunkInfos().get<ChunkInfoRowNumOffset>();
    if (!chunk_info)
        throw Exception(ErrorCodes::LOGICAL_ERROR, "ChunkInfoRowNumOffset does not exist");

    size_t row_num_offset = chunk_info->row_num_offset;
    for (size_t i = 0; i < num_rows; i++)
    {
        size_t row_idx = row_num_offset + i;
        if (bitmap.rb_contains(row_idx))
        {
            delete_vector[i] = false;
            num_rows_after_filtration--;
        }
    }

    auto columns = chunk.detachColumns();
    for (auto & column : columns)
        column = column->filter(delete_vector, -1);

    chunk.setColumns(std::move(columns), num_rows_after_filtration);
}

void IcebergBitmapPositionDeleteTransform::initialize()
{
    for (auto & delete_source : delete_sources)
    {
        while (auto delete_chunk = delete_source->read())
        {
            int position_index = getColumnIndex(delete_source, IcebergPositionDeleteTransform::positions_column_name);
            int filename_index = getColumnIndex(delete_source, IcebergPositionDeleteTransform::data_file_path_column_name);

            auto position_column = delete_chunk.getColumns()[position_index];
            auto filename_column = delete_chunk.getColumns()[filename_index];

            for (size_t i = 0; i < delete_chunk.getNumRows(); ++i)
            {
                auto position_to_delete = position_column->get64(i);
                bitmap.add(position_to_delete);
            }
        }
    }
}


void IcebergStreamingPositionDeleteTransform::initialize()
{
    for (size_t i = 0; i < delete_sources.size(); ++i)
    {
        auto & delete_source = delete_sources[i];
        size_t position_index = getColumnIndex(delete_source, IcebergPositionDeleteTransform::positions_column_name);
        size_t filename_index = getColumnIndex(delete_source, IcebergPositionDeleteTransform::data_file_path_column_name);

        delete_source_column_indices.push_back(
            PositionDeleteFileIndexes{.filename_index = filename_index, .position_index = position_index});
        auto latest_chunk = delete_source->read();
        iterator_at_latest_chunks.push_back(0);
        if (latest_chunk.hasRows())
            latest_positions.insert(
                std::pair<size_t, size_t>{latest_chunk.getColumns()[delete_source_column_indices.back().position_index]->get64(0), i});
        latest_chunks.push_back(std::move(latest_chunk));
    }
}

void IcebergStreamingPositionDeleteTransform::fetchNewChunkFromSource(size_t delete_source_index)
{
    auto latest_chunk = delete_sources[delete_source_index]->read();
    if (latest_chunk.hasRows())
        latest_positions.insert(
            std::pair<size_t, size_t>{
                latest_chunk.getColumns()[delete_source_column_indices.back().position_index]->get64(0), delete_source_index});

    iterator_at_latest_chunks[delete_source_index] = 0;
    latest_chunks[delete_source_index] = std::move(latest_chunk);
}

void IcebergStreamingPositionDeleteTransform::transform(Chunk & chunk)
{
    size_t num_rows = chunk.getNumRows();
    IColumn::Filter filter(num_rows, true);
    size_t num_rows_after_filtration = chunk.getNumRows();
    auto chunk_info = chunk.getChunkInfos().get<ChunkInfoRowNumOffset>();
    if (!chunk_info)
        throw Exception(ErrorCodes::LOGICAL_ERROR, "ChunkInfoRowNumOffset does not exist");

    size_t total_previous_chunks_size = chunk_info->row_num_offset;

    for (size_t i = 0; i < chunk.getNumRows(); ++i)
    {
        while (!latest_positions.empty())
        {
            auto it = latest_positions.begin();
            if (it->first < i + total_previous_chunks_size)
            {
                size_t delete_source_index = it->second;
                latest_positions.erase(it);
                if (iterator_at_latest_chunks[delete_source_index] + 1 >= latest_chunks[delete_source_index].getNumRows()
                    && latest_chunks[delete_source_index].getNumRows() > 0)
                {
                    fetchNewChunkFromSource(delete_source_index);
                }
                else
                {
                    ++iterator_at_latest_chunks[delete_source_index];
                    auto position_index = delete_source_column_indices[delete_source_index].position_index;
                    latest_positions.insert(
                        std::pair<size_t, size_t>{
                            latest_chunks[delete_source_index].getColumns()[position_index]->get64(
                                iterator_at_latest_chunks[delete_source_index]),
                            delete_source_index});
                }
            }
            else if (it->first == i + total_previous_chunks_size)
            {
                filter[i] = false;
                --num_rows_after_filtration;
                break;
            }
            else
                break;
        }
    }

    auto columns = chunk.detachColumns();
    for (auto & column : columns)
        column = column->filter(filter, -1);

    chunk.setColumns(std::move(columns), num_rows_after_filtration);
}
}

#endif<|MERGE_RESOLUTION|>--- conflicted
+++ resolved
@@ -58,13 +58,8 @@
         String format = position_deletes_object.file_format;
         Block initial_header;
         {
-<<<<<<< HEAD
             std::unique_ptr<ReadBuffer> read_buf_schema = createReadBuffer(delete_source_object, object_storage, context, log);
-            auto schema_reader = FormatFactory::instance().getSchemaReader(delete_object_format, *read_buf_schema, context);
-=======
-            std::unique_ptr<ReadBuffer> read_buf_schema = createReadBuffer(*object_info, object_storage, context, log);
             auto schema_reader = FormatFactory::instance().getSchemaReader(format, *read_buf_schema, context);
->>>>>>> 66e78d2e
             auto columns_with_names = schema_reader->readSchema();
             ColumnsWithTypeAndName initial_header_data;
             for (const auto & elem : columns_with_names)
