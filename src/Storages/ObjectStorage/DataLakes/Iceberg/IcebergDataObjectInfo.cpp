#include "config.h"

#include <Core/Settings.h>
#include <Interpreters/Context.h>
#include <Poco/JSON/Array.h>
#include <Poco/JSON/Object.h>
#include <Poco/JSON/Parser.h>

#include <Core/Types.h>
#include <Disks/ObjectStorages/IObjectStorage.h>
#include <Interpreters/Context_fwd.h>
#include <Storages/ObjectStorage/DataLakes/Iceberg/ManifestFile.h>

#include <Storages/ObjectStorage/DataLakes/Iceberg/PositionDeleteTransform.h>
#include <base/defines.h>
#include <Common/SharedMutex.h>

#include <Storages/ObjectStorage/DataLakes/Iceberg/IcebergDataObjectInfo.h>
#include <Storages/ObjectStorage/ObjectInfo.h>
#include <Common/Exception.h>
#include <Common/logger_useful.h>

namespace DB::ErrorCodes
{
extern const int LOGICAL_ERROR;
extern const int NOT_IMPLEMENTED;
}

#if USE_AVRO
namespace
{

using namespace DB::Iceberg;


std::vector<ManifestFileEntry>
definePositionDeletesSpan(ManifestFileEntry data_object_, const std::vector<ManifestFileEntry> & position_deletes_objects_)
{
    ///Object in position_deletes_objects_ are sorted by common_partition_specification, partition_key_value and added_sequence_number.
    /// It is done to have an invariant that position deletes objects which corresponds
    /// to the data object form a subsegment in a position_deletes_objects_ vector.
    /// We need to take all position deletes objects which has the same partition schema and value and has added_sequence_number
    /// greater than or equal to the data object added_sequence_number (https://iceberg.apache.org/spec/#scan-planning)
    /// ManifestFileEntry has comparator by default which helps to do that.
    auto beg_it = std::lower_bound(position_deletes_objects_.begin(), position_deletes_objects_.end(), data_object_);
    auto end_it = std::upper_bound(
        position_deletes_objects_.begin(),
        position_deletes_objects_.end(),
        data_object_,
        [](const ManifestFileEntry & lhs, const ManifestFileEntry & rhs)
        {
            return std::tie(lhs.common_partition_specification, lhs.partition_key_value)
                < std::tie(rhs.common_partition_specification, rhs.partition_key_value);
        });
    if (beg_it - position_deletes_objects_.begin() > end_it - position_deletes_objects_.begin())
    {
        throw DB::Exception(
            DB::ErrorCodes::LOGICAL_ERROR,
            "Position deletes objects are not sorted by common_partition_specification and partition_key_value, "
            "beginning: {}, end: {}, position_deletes_objects size: {}",
            beg_it - position_deletes_objects_.begin(),
            end_it - position_deletes_objects_.begin(),
            position_deletes_objects_.size());
    }
    return {beg_it, end_it};
}

}

#endif

namespace DB
{

namespace Setting
{
extern const SettingsBool use_roaring_bitmap_iceberg_positional_deletes;
};

#if USE_AVRO

IcebergDataObjectInfo::IcebergDataObjectInfo(
    Iceberg::ManifestFileEntry data_manifest_file_entry_,
<<<<<<< HEAD
    const std::vector<Iceberg::ManifestFileEntry> & position_deletes_,
    const String & format)
    : ObjectInfoOneFile(data_manifest_file_entry_.file_path)
=======
    const std::vector<Iceberg::ManifestFileEntry> & all_position_delete_entries_,
    String format_)
    : RelativePathWithMetadata(data_manifest_file_entry_.file_path)
    , data_object_file_path_key(data_manifest_file_entry_.file_path_key)
    , underlying_format_read_schema_id(data_manifest_file_entry_.schema_id)
    , position_deletes_objects(definePositionDeletesSpan(data_manifest_file_entry_, all_position_delete_entries_))
{
    auto toupper = [](String & str)
    {
        std::transform(str.begin(), str.end(), str.begin(), ::toupper);
        return str;
    };
    if (!position_deletes_objects.empty() && toupper(format_) != "PARQUET")
    {
        throw Exception(
            ErrorCodes::NOT_IMPLEMENTED,
            "Position deletes are only supported for data files of Parquet format in Iceberg, but got {}",
            format_);
    }
}

IcebergDataObjectInfo::IcebergDataObjectInfo(Iceberg::ManifestFileEntry data_manifest_file_entry_)
    : RelativePathWithMetadata(data_manifest_file_entry_.file_path)
>>>>>>> 66e78d2e
    , data_object_file_path_key(data_manifest_file_entry_.file_path_key)
    , underlying_format_read_schema_id(data_manifest_file_entry_.schema_id)
    , position_deletes_objects({})
{}

<<<<<<< HEAD
IcebergDataObjectInfo::IcebergDataObjectInfo(
    String data_object_file_path_,
    String data_object_file_path_key_,
    Int32 read_schema_id_,
    std::pair<size_t, size_t> position_deletes_objects_)
    : ObjectInfoOneFile(std::move(data_object_file_path_))
    , data_object_file_path_key(std::move(data_object_file_path_key_))
    , read_schema_id(read_schema_id_)
    , position_deletes_objects_range(position_deletes_objects_)
=======
std::shared_ptr<ISimpleTransform> IcebergDataObjectInfo::getPositionDeleteTransformer(
    ObjectStoragePtr object_storage,
    const SharedHeader & header,
    const std::optional<FormatSettings> & format_settings,
    ContextPtr context_)
>>>>>>> 66e78d2e
{
    IcebergDataObjectInfoPtr self = shared_from_this();
    if (!context_->getSettingsRef()[Setting::use_roaring_bitmap_iceberg_positional_deletes].value)
        return std::make_shared<IcebergStreamingPositionDeleteTransform>(header, self, object_storage, format_settings, context_);
    else
        return std::make_shared<IcebergBitmapPositionDeleteTransform>(header, self, object_storage, format_settings, context_);
}

#endif
}<|MERGE_RESOLUTION|>--- conflicted
+++ resolved
@@ -67,8 +67,6 @@
 
 }
 
-#endif
-
 namespace DB
 {
 
@@ -77,61 +75,40 @@
 extern const SettingsBool use_roaring_bitmap_iceberg_positional_deletes;
 };
 
-#if USE_AVRO
-
 IcebergDataObjectInfo::IcebergDataObjectInfo(
     Iceberg::ManifestFileEntry data_manifest_file_entry_,
-<<<<<<< HEAD
-    const std::vector<Iceberg::ManifestFileEntry> & position_deletes_,
-    const String & format)
+    const std::vector<Iceberg::ManifestFileEntry> & all_position_delete_entries_,
+    String format)
     : ObjectInfoOneFile(data_manifest_file_entry_.file_path)
-=======
-    const std::vector<Iceberg::ManifestFileEntry> & all_position_delete_entries_,
-    String format_)
-    : RelativePathWithMetadata(data_manifest_file_entry_.file_path)
     , data_object_file_path_key(data_manifest_file_entry_.file_path_key)
-    , underlying_format_read_schema_id(data_manifest_file_entry_.schema_id)
     , position_deletes_objects(definePositionDeletesSpan(data_manifest_file_entry_, all_position_delete_entries_))
 {
-    auto toupper = [](String & str)
+    auto toupper = [](String str)
     {
         std::transform(str.begin(), str.end(), str.begin(), ::toupper);
         return str;
     };
-    if (!position_deletes_objects.empty() && toupper(format_) != "PARQUET")
+    if (!position_deletes_objects.empty() && toupper(format) != "PARQUET")
     {
         throw Exception(
             ErrorCodes::NOT_IMPLEMENTED,
             "Position deletes are only supported for data files of Parquet format in Iceberg, but got {}",
-            format_);
+            format);
     }
 }
 
 IcebergDataObjectInfo::IcebergDataObjectInfo(Iceberg::ManifestFileEntry data_manifest_file_entry_)
-    : RelativePathWithMetadata(data_manifest_file_entry_.file_path)
->>>>>>> 66e78d2e
+    : ObjectInfoOneFile(data_manifest_file_entry_.file_path)
     , data_object_file_path_key(data_manifest_file_entry_.file_path_key)
     , underlying_format_read_schema_id(data_manifest_file_entry_.schema_id)
     , position_deletes_objects({})
 {}
 
-<<<<<<< HEAD
-IcebergDataObjectInfo::IcebergDataObjectInfo(
-    String data_object_file_path_,
-    String data_object_file_path_key_,
-    Int32 read_schema_id_,
-    std::pair<size_t, size_t> position_deletes_objects_)
-    : ObjectInfoOneFile(std::move(data_object_file_path_))
-    , data_object_file_path_key(std::move(data_object_file_path_key_))
-    , read_schema_id(read_schema_id_)
-    , position_deletes_objects_range(position_deletes_objects_)
-=======
 std::shared_ptr<ISimpleTransform> IcebergDataObjectInfo::getPositionDeleteTransformer(
     ObjectStoragePtr object_storage,
     const SharedHeader & header,
     const std::optional<FormatSettings> & format_settings,
     ContextPtr context_)
->>>>>>> 66e78d2e
 {
     IcebergDataObjectInfoPtr self = shared_from_this();
     if (!context_->getSettingsRef()[Setting::use_roaring_bitmap_iceberg_positional_deletes].value)
@@ -140,5 +117,6 @@
         return std::make_shared<IcebergBitmapPositionDeleteTransform>(header, self, object_storage, format_settings, context_);
 }
 
-#endif
-}+}
+
+#endif