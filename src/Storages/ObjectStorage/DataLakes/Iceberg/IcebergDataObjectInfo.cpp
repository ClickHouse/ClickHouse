#include "config.h"

#if USE_AVRO
#include <Core/Settings.h>
#include <Interpreters/Context.h>
#include <Poco/JSON/Array.h>
#include <Poco/JSON/Object.h>
#include <Poco/JSON/Parser.h>

#include <Core/Types.h>
#include <Disks/ObjectStorages/IObjectStorage.h>
#include <Interpreters/Context_fwd.h>
#include <Storages/ObjectStorage/DataLakes/Iceberg/ManifestFile.h>

#include <Storages/ObjectStorage/DataLakes/Iceberg/PositionDeleteTransform.h>
#include <base/defines.h>
#include <Common/SharedMutex.h>

#include <Storages/ObjectStorage/DataLakes/Iceberg/IcebergDataObjectInfo.h>
#include <Storages/ObjectStorage/ObjectInfo.h>
#include <Common/Exception.h>
#include <Common/logger_useful.h>

namespace DB::ErrorCodes
{
extern const int NOT_IMPLEMENTED;
}


using namespace DB::Iceberg;

<<<<<<< HEAD

std::vector<ManifestFileEntry>
definePositionDeletesSpan(ManifestFileEntry data_object_, const std::vector<ManifestFileEntry> & position_deletes_objects_)
{
    ///Object in position_deletes_objects_ are sorted by common_partition_specification, partition_key_value and added_sequence_number.
    /// It is done to have an invariant that position deletes objects which corresponds
    /// to the data object form a subsegment in a position_deletes_objects_ vector.
    /// We need to take all position deletes objects which has the same partition schema and value and has added_sequence_number
    /// greater than or equal to the data object added_sequence_number (https://iceberg.apache.org/spec/#scan-planning)
    /// ManifestFileEntry has comparator by default which helps to do that.
    auto beg_it = std::lower_bound(position_deletes_objects_.begin(), position_deletes_objects_.end(), data_object_);
    auto end_it = std::upper_bound(
        position_deletes_objects_.begin(),
        position_deletes_objects_.end(),
        data_object_,
        [](const ManifestFileEntry & lhs, const ManifestFileEntry & rhs)
        {
            return std::tie(lhs.common_partition_specification, lhs.partition_key_value)
                < std::tie(rhs.common_partition_specification, rhs.partition_key_value);
        });
    if (beg_it - position_deletes_objects_.begin() > end_it - position_deletes_objects_.begin())
    {
        throw DB::Exception(
            DB::ErrorCodes::LOGICAL_ERROR,
            "Position deletes objects are not sorted by common_partition_specification and partition_key_value, "
            "beginning: {}, end: {}, position_deletes_objects size: {}",
            beg_it - position_deletes_objects_.begin(),
            end_it - position_deletes_objects_.begin(),
            position_deletes_objects_.size());
    }
    return {beg_it, end_it};
}

}

=======
>>>>>>> 4d4c6c10
namespace DB
{

namespace Setting
{
extern const SettingsBool use_roaring_bitmap_iceberg_positional_deletes;
};

<<<<<<< HEAD
IcebergDataObjectInfo::IcebergDataObjectInfo(
    Iceberg::ManifestFileEntry data_manifest_file_entry_,
    const std::vector<Iceberg::ManifestFileEntry> & all_position_delete_entries_,
    String format)
    : ObjectInfoOneFile(data_manifest_file_entry_.file_path)
    , data_object_file_path_key(data_manifest_file_entry_.file_path_key)
    , position_deletes_objects(definePositionDeletesSpan(data_manifest_file_entry_, all_position_delete_entries_))
=======
IcebergDataObjectInfo::IcebergDataObjectInfo(Iceberg::ManifestFileEntry data_manifest_file_entry_)
    : RelativePathWithMetadata(data_manifest_file_entry_.file_path)
    , data_object_file_path_key(data_manifest_file_entry_.file_path_key)
    , underlying_format_read_schema_id(data_manifest_file_entry_.schema_id)
    , sequence_number(data_manifest_file_entry_.added_sequence_number)
>>>>>>> 4d4c6c10
{
    auto toupper = [](String str)
    {
        std::transform(str.begin(), str.end(), str.begin(), ::toupper);
        return str;
    };
<<<<<<< HEAD
    if (!position_deletes_objects.empty() && toupper(format) != "PARQUET")
=======
    if (!position_deletes_objects.empty() && toupper(data_manifest_file_entry_.file_format) != "PARQUET")
>>>>>>> 4d4c6c10
    {
        throw Exception(
            ErrorCodes::NOT_IMPLEMENTED,
            "Position deletes are only supported for data files of Parquet format in Iceberg, but got {}",
<<<<<<< HEAD
            format);
    }
}

IcebergDataObjectInfo::IcebergDataObjectInfo(Iceberg::ManifestFileEntry data_manifest_file_entry_)
    : ObjectInfoOneFile(data_manifest_file_entry_.file_path)
    , data_object_file_path_key(data_manifest_file_entry_.file_path_key)
    , underlying_format_read_schema_id(data_manifest_file_entry_.schema_id)
    , position_deletes_objects({})
{}

=======
            data_manifest_file_entry_.file_format);
    }
}

>>>>>>> 4d4c6c10
std::shared_ptr<ISimpleTransform> IcebergDataObjectInfo::getPositionDeleteTransformer(
    ObjectStoragePtr object_storage,
    const SharedHeader & header,
    const std::optional<FormatSettings> & format_settings,
    ContextPtr context_)
{
    IcebergDataObjectInfoPtr self = shared_from_this();
    if (!context_->getSettingsRef()[Setting::use_roaring_bitmap_iceberg_positional_deletes].value)
        return std::make_shared<IcebergStreamingPositionDeleteTransform>(header, self, object_storage, format_settings, context_);
    else
        return std::make_shared<IcebergBitmapPositionDeleteTransform>(header, self, object_storage, format_settings, context_);
}
}

<<<<<<< HEAD
}

=======
>>>>>>> 4d4c6c10
#endif<|MERGE_RESOLUTION|>--- conflicted
+++ resolved
@@ -29,44 +29,6 @@
 
 using namespace DB::Iceberg;
 
-<<<<<<< HEAD
-
-std::vector<ManifestFileEntry>
-definePositionDeletesSpan(ManifestFileEntry data_object_, const std::vector<ManifestFileEntry> & position_deletes_objects_)
-{
-    ///Object in position_deletes_objects_ are sorted by common_partition_specification, partition_key_value and added_sequence_number.
-    /// It is done to have an invariant that position deletes objects which corresponds
-    /// to the data object form a subsegment in a position_deletes_objects_ vector.
-    /// We need to take all position deletes objects which has the same partition schema and value and has added_sequence_number
-    /// greater than or equal to the data object added_sequence_number (https://iceberg.apache.org/spec/#scan-planning)
-    /// ManifestFileEntry has comparator by default which helps to do that.
-    auto beg_it = std::lower_bound(position_deletes_objects_.begin(), position_deletes_objects_.end(), data_object_);
-    auto end_it = std::upper_bound(
-        position_deletes_objects_.begin(),
-        position_deletes_objects_.end(),
-        data_object_,
-        [](const ManifestFileEntry & lhs, const ManifestFileEntry & rhs)
-        {
-            return std::tie(lhs.common_partition_specification, lhs.partition_key_value)
-                < std::tie(rhs.common_partition_specification, rhs.partition_key_value);
-        });
-    if (beg_it - position_deletes_objects_.begin() > end_it - position_deletes_objects_.begin())
-    {
-        throw DB::Exception(
-            DB::ErrorCodes::LOGICAL_ERROR,
-            "Position deletes objects are not sorted by common_partition_specification and partition_key_value, "
-            "beginning: {}, end: {}, position_deletes_objects size: {}",
-            beg_it - position_deletes_objects_.begin(),
-            end_it - position_deletes_objects_.begin(),
-            position_deletes_objects_.size());
-    }
-    return {beg_it, end_it};
-}
-
-}
-
-=======
->>>>>>> 4d4c6c10
 namespace DB
 {
 
@@ -75,71 +37,26 @@
 extern const SettingsBool use_roaring_bitmap_iceberg_positional_deletes;
 };
 
-<<<<<<< HEAD
-IcebergDataObjectInfo::IcebergDataObjectInfo(
-    Iceberg::ManifestFileEntry data_manifest_file_entry_,
-    const std::vector<Iceberg::ManifestFileEntry> & all_position_delete_entries_,
-    String format)
+IcebergDataObjectInfo::IcebergDataObjectInfo(Iceberg::ManifestFileEntry data_manifest_file_entry_)
     : ObjectInfoOneFile(data_manifest_file_entry_.file_path)
-    , data_object_file_path_key(data_manifest_file_entry_.file_path_key)
-    , position_deletes_objects(definePositionDeletesSpan(data_manifest_file_entry_, all_position_delete_entries_))
-=======
-IcebergDataObjectInfo::IcebergDataObjectInfo(Iceberg::ManifestFileEntry data_manifest_file_entry_)
-    : RelativePathWithMetadata(data_manifest_file_entry_.file_path)
     , data_object_file_path_key(data_manifest_file_entry_.file_path_key)
     , underlying_format_read_schema_id(data_manifest_file_entry_.schema_id)
     , sequence_number(data_manifest_file_entry_.added_sequence_number)
->>>>>>> 4d4c6c10
 {
     auto toupper = [](String str)
     {
         std::transform(str.begin(), str.end(), str.begin(), ::toupper);
         return str;
     };
-<<<<<<< HEAD
-    if (!position_deletes_objects.empty() && toupper(format) != "PARQUET")
-=======
     if (!position_deletes_objects.empty() && toupper(data_manifest_file_entry_.file_format) != "PARQUET")
->>>>>>> 4d4c6c10
     {
         throw Exception(
             ErrorCodes::NOT_IMPLEMENTED,
             "Position deletes are only supported for data files of Parquet format in Iceberg, but got {}",
-<<<<<<< HEAD
-            format);
-    }
-}
-
-IcebergDataObjectInfo::IcebergDataObjectInfo(Iceberg::ManifestFileEntry data_manifest_file_entry_)
-    : ObjectInfoOneFile(data_manifest_file_entry_.file_path)
-    , data_object_file_path_key(data_manifest_file_entry_.file_path_key)
-    , underlying_format_read_schema_id(data_manifest_file_entry_.schema_id)
-    , position_deletes_objects({})
-{}
-
-=======
             data_manifest_file_entry_.file_format);
     }
 }
 
->>>>>>> 4d4c6c10
-std::shared_ptr<ISimpleTransform> IcebergDataObjectInfo::getPositionDeleteTransformer(
-    ObjectStoragePtr object_storage,
-    const SharedHeader & header,
-    const std::optional<FormatSettings> & format_settings,
-    ContextPtr context_)
-{
-    IcebergDataObjectInfoPtr self = shared_from_this();
-    if (!context_->getSettingsRef()[Setting::use_roaring_bitmap_iceberg_positional_deletes].value)
-        return std::make_shared<IcebergStreamingPositionDeleteTransform>(header, self, object_storage, format_settings, context_);
-    else
-        return std::make_shared<IcebergBitmapPositionDeleteTransform>(header, self, object_storage, format_settings, context_);
-}
 }
 
-<<<<<<< HEAD
-}
-
-=======
->>>>>>> 4d4c6c10
 #endif