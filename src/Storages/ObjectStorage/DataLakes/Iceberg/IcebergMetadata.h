--- conflicted
+++ resolved
@@ -115,12 +115,9 @@
 
     void checkMutationIsPossible(const MutationCommands & commands) override;
 
-<<<<<<< HEAD
     void addDeleteTransformers(ObjectInfoPtr object_info, QueryPipelineBuilder & builder, const std::optional<FormatSettings> & format_settings, ContextPtr local_context) const override;
-=======
     void checkAlterIsPossible(const AlterCommands & commands) override;
     void alter(const AlterCommands & params, ContextPtr context) override;
->>>>>>> be2f9617
 
 protected:
     ObjectIterator
