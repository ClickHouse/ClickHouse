#pragma once
#include "config.h"

#if USE_AVRO

#include <Core/Types.h>
#include <Disks/ObjectStorages/IObjectStorage.h>
#include <Interpreters/Context_fwd.h>
#include <Storages/ObjectStorage/DataLakes/IDataLakeMetadata.h>
#include <Storages/ObjectStorage/DataLakes/Iceberg/IcebergMetadataFilesCache.h>
#include <Storages/ObjectStorage/StorageObjectStorage.h>

#include <Poco/JSON/Array.h>
#include <Poco/JSON/Object.h>
#include <Poco/JSON/Parser.h>

#include <Storages/ObjectStorage/DataLakes/Iceberg/ManifestFile.h>
#include <Storages/ObjectStorage/DataLakes/Iceberg/SchemaProcessor.h>
#include <Storages/ObjectStorage/DataLakes/Iceberg/Snapshot.h>

#include <tuple>


namespace DB
{

class IcebergMetadata : public IDataLakeMetadata
{
public:
    using ConfigurationObserverPtr = StorageObjectStorage::ConfigurationObserverPtr;
    using ConfigurationPtr = StorageObjectStorage::ConfigurationPtr;
    using IcebergHistory = std::vector<Iceberg::IcebergHistoryRecord>;

    static constexpr auto name = "Iceberg";

    IcebergMetadata(
        ObjectStoragePtr object_storage_,
        ConfigurationObserverPtr configuration_,
        const DB::ContextPtr & context_,
        Int32 metadata_version_,
        Int32 format_version_,
        const Poco::JSON::Object::Ptr & metadata_object,
        IcebergMetadataFilesCachePtr cache_ptr);

    /// Get table schema parsed from metadata.
    NamesAndTypesList getTableSchema() const override
    {
        return *schema_processor.getClickhouseTableSchemaById(relevant_snapshot_schema_id);
    }

    bool operator==(const IDataLakeMetadata & other) const override
    {
        const auto * iceberg_metadata = dynamic_cast<const IcebergMetadata *>(&other);
        return iceberg_metadata && getVersion() == iceberg_metadata->getVersion();
    }

    static DataLakeMetadataPtr create(
        const ObjectStoragePtr & object_storage,
        const ConfigurationObserverPtr & configuration,
        const ContextPtr & local_context);

    std::shared_ptr<NamesAndTypesList> getInitialSchemaByPath(ContextPtr local_context, const String & data_path) const override
    {
        auto version_if_outdated = getSchemaVersionByFileIfOutdated(local_context, data_path);
        return version_if_outdated.has_value() ? schema_processor.getClickhouseTableSchemaById(version_if_outdated.value()) : nullptr;
    }

    std::shared_ptr<const ActionsDAG> getSchemaTransformer(ContextPtr local_context, const String & data_path) const override
    {
        auto version_if_outdated = getSchemaVersionByFileIfOutdated(local_context, data_path);
        return version_if_outdated.has_value()
            ? schema_processor.getSchemaTransformationDagByIds(version_if_outdated.value(), relevant_snapshot_schema_id)
            : nullptr;
    }

    bool supportsSchemaEvolution() const override { return true; }

    static Int32
    parseTableSchema(const Poco::JSON::Object::Ptr & metadata_object, IcebergSchemaProcessor & schema_processor, LoggerPtr metadata_logger);

    bool supportsUpdate() const override { return true; }

    bool update(const ContextPtr & local_context) override;

    IcebergHistory getHistory(ContextPtr local_context) const;

    std::optional<size_t> totalRows(ContextPtr Local_context) const override;
    std::optional<size_t> totalBytes(ContextPtr Local_context) const override;

protected:
    ObjectIterator iterate(
        const ActionsDAG * filter_dag,
        FileProgressCallback callback,
        size_t list_batch_size) const override;

private:
    const ObjectStoragePtr object_storage;
    const ConfigurationObserverPtr configuration;
    mutable IcebergSchemaProcessor schema_processor;
    LoggerPtr log;

    IcebergMetadataFilesCachePtr manifest_cache;

    std::tuple<Int64, Int32> getVersion() const { return std::make_tuple(relevant_snapshot_id, relevant_snapshot_schema_id); }

    Int32 last_metadata_version;
    Poco::JSON::Object::Ptr last_metadata_object;
    Int32 format_version;

    mutable std::atomic<bool> schema_id_by_data_file_initialized{false};
    mutable std::unordered_map<String, Int32> schema_id_by_data_file;
    mutable std::mutex schema_id_by_data_file_mutex;


    Int32 relevant_snapshot_schema_id;
    std::optional<Iceberg::IcebergSnapshot> relevant_snapshot;
    Int64 relevant_snapshot_id{-1};
    String table_location;

    mutable std::optional<Strings> cached_unprunned_files_for_last_processed_snapshot;

    void updateState(const ContextPtr & local_context, bool metadata_file_changed);

    Strings getDataFiles(const ActionsDAG * filter_dag) const;

<<<<<<< HEAD
    void updateSnapshot(ContextPtr local_context, Poco::JSON::Object::Ptr metadata_object);
=======
    void updateSnapshot();
>>>>>>> d1e0c9e4

    ManifestFileCacheKeys getManifestList(ContextPtr local_context, const String & filename) const;
    mutable std::vector<Iceberg::ManifestFileEntry> positional_delete_files_for_current_query;

    void addTableSchemaById(Int32 schema_id);

    std::optional<Int32> getSchemaVersionByFileIfOutdated(ContextPtr local_context, String data_path) const;

    void initializeSchemasFromManifestList(ContextPtr local_context, ManifestFileCacheKeys manifest_list_ptr) const;

    void initializeSchemasFromManifestFile(Iceberg::ManifestFilePtr manifest_file_ptr) const;

    Iceberg::ManifestFilePtr getManifestFile(ContextPtr local_context, const String & filename, Int64 inherited_sequence_number) const;

    std::optional<String> getRelevantManifestList(const Poco::JSON::Object::Ptr & metadata);

    Strings getDataFilesImpl(const ActionsDAG * filter_dag) const;

    Iceberg::ManifestFilePtr tryGetManifestFile(const String & filename) const;
};
}

#endif<|MERGE_RESOLUTION|>--- conflicted
+++ resolved
@@ -123,11 +123,7 @@
 
     Strings getDataFiles(const ActionsDAG * filter_dag) const;
 
-<<<<<<< HEAD
-    void updateSnapshot(ContextPtr local_context, Poco::JSON::Object::Ptr metadata_object);
-=======
-    void updateSnapshot();
->>>>>>> d1e0c9e4
+    void updateSnapshot(ContextPtr local_context);
 
     ManifestFileCacheKeys getManifestList(ContextPtr local_context, const String & filename) const;
     mutable std::vector<Iceberg::ManifestFileEntry> positional_delete_files_for_current_query;
