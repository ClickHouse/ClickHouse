--- conflicted
+++ resolved
@@ -148,17 +148,7 @@
 
     ColumnMapperPtr column_mapper;
 
-<<<<<<< HEAD
-    void updateState(const ContextPtr & local_context, Poco::JSON::Object::Ptr metadata_object, bool metadata_file_changed)
-        TSA_REQUIRES(mutex);
-=======
     void updateState(const ContextPtr & local_context, Poco::JSON::Object::Ptr metadata_object) TSA_REQUIRES(mutex);
-    std::vector<ParsedDataFileInfo> getDataFiles(
-        const ActionsDAG * filter_dag,
-        ContextPtr local_context,
-        const std::vector<Iceberg::ManifestFileEntry> & position_delete_files) const;
-    std::vector<Iceberg::ManifestFileEntry> getPositionDeleteFiles(const ActionsDAG * filter_dag, ContextPtr local_context) const;
->>>>>>> 1848b35d
     void updateSnapshot(ContextPtr local_context, Poco::JSON::Object::Ptr metadata_object) TSA_REQUIRES(mutex);
     ManifestFileCacheKeys getManifestList(ContextPtr local_context, const String & filename) const;
     void addTableSchemaById(Int32 schema_id, Poco::JSON::Object::Ptr metadata_object) TSA_REQUIRES(mutex);
