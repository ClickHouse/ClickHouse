--- conflicted
+++ resolved
@@ -121,11 +121,7 @@
 
     Strings getDataFiles(const ActionsDAG * filter_dag, ContextPtr local_context) const;
 
-<<<<<<< HEAD
-    void updateSnapshot(ContextPtr local_context);
-=======
-    void updateSnapshot(Poco::JSON::Object::Ptr metadata_object);
->>>>>>> ef141477
+    void updateSnapshot(ContextPtr local_context, Poco::JSON::Object::Ptr metadata_object);
 
     ManifestFileCacheKeys getManifestList(ContextPtr local_context, const String & filename) const;
     mutable std::vector<Iceberg::ManifestFileEntry> positional_delete_files_for_current_query;
