#include "config.h"

#if USE_DELTA_KERNEL_RS
#include <Storages/ObjectStorage/S3/Configuration.h>
#include "KernelHelper.h"
#include "KernelUtils.h"
#include <Common/logger_useful.h>

namespace DB::ErrorCodes
{
    extern const int NOT_IMPLEMENTED;
}

namespace DeltaLake
{

/// A helper class to manage S3-compatible storage types.
class S3KernelHelper final : public IKernelHelper
{
public:
    S3KernelHelper(
        const DB::S3::URI & url_,
        const std::string & access_key_id_,
        const std::string & secret_access_key_,
        const std::string & region_,
        const std::string & token_)
        : url(url_)
        , access_key_id(access_key_id_)
        , secret_access_key(secret_access_key_)
        , region(region_)
        , token(token_)
        , table_location(getTableLocation(url_))
    {
    }

    const std::string & getTableLocation() const override { return table_location; }

    const std::string & getDataPath() const override { return url.key; }

    ffi::EngineBuilder * createBuilder() const override
    {
        ffi::EngineBuilder * builder = KernelUtils::unwrapResult(
            ffi::get_engine_builder(
                KernelUtils::toDeltaString(table_location),
                &KernelUtils::allocateError),
            "get_engine_builder");

        auto set_option = [&](const std::string & name, const std::string & value)
        {
            ffi::set_builder_option(builder, KernelUtils::toDeltaString(name), KernelUtils::toDeltaString(value));
        };

        /// The delta-kernel-rs integration is currently under experimental flag,
        /// because we wait for delta-kernel maintainers to provide ffi api
        /// which will allow us to provide our own s3 client to delta-kernel.
        /// For now it uses its own client, which would lake all the auth options
        /// which our own client supports.

        /// Supported options
        /// https://github.com/apache/arrow-rs/blob/main/object_store/src/aws/builder.rs#L191
        set_option("aws_access_key_id", access_key_id);
        set_option("aws_secret_access_key", secret_access_key);
        set_option("aws_token", token);
<<<<<<< HEAD

        if (no_sign || (access_key_id.empty() && secret_access_key.empty()))
            set_option("aws_skip_signature", "true");

        if (!region.empty())
            set_option("aws_region", region);

        set_option("aws_bucket", url.bucket);
=======
        set_option("aws_region", region);
>>>>>>> 03180e84

        if (url.uri_str.starts_with("http"))
        {
            set_option("allow_http", "true");
            set_option("aws_endpoint", url.endpoint);
        }

        LOG_TRACE(getLogger("KernelHelper"), "Using region: {}, endpoint: {}, uri: {}", region, url.endpoint, url.uri_str);
        return builder;
    }

private:
    const DB::S3::URI url;
    const std::string access_key_id;
    const std::string secret_access_key;
    const std::string region;
    const std::string token;

    const std::string table_location;

    static std::string getTableLocation(const DB::S3::URI & url)
    {
        return "s3://" + url.bucket + "/" + url.key;
    }
};

}

namespace DB
{

namespace S3AuthSetting
{
    extern const S3AuthSettingsString access_key_id;
    extern const S3AuthSettingsString secret_access_key;
    extern const S3AuthSettingsString region;
}

DeltaLake::KernelHelperPtr getKernelHelper(
    const StorageObjectStorage::ConfigurationPtr & configuration,
    const ObjectStoragePtr & object_storage)
{
    switch (configuration->getType())
    {
        case DB::ObjectStorageType::S3:
        {
            const auto * s3_conf = dynamic_cast<const DB::StorageS3Configuration *>(configuration.get());
            const auto & s3_client = object_storage->getS3StorageClient();
            const auto & s3_credentials = s3_client->getCredentials();
            const auto & url = s3_conf->getURL();

            auto region = s3_client->getRegion();
            if (region.empty() || region == Aws::Region::AWS_GLOBAL)
                region = s3_client->getRegionForBucket(url.bucket, /* force_detect */true);

            return std::make_shared<DeltaLake::S3KernelHelper>(
                url,
                s3_credentials.GetAWSAccessKeyId(),
                s3_credentials.GetAWSSecretKey(),
<<<<<<< HEAD
                std::move(region),
                s3_credentials.GetSessionToken(),
                auth_settings[S3AuthSetting::no_sign_request]);
        }
        case DB::ObjectStorageType::Local:
        {
            const auto * local_conf = dynamic_cast<const DB::StorageLocalConfiguration *>(configuration.get());
            return std::make_shared<DeltaLake::LocalKernelHelper>(local_conf->getPath());
=======
                s3_client->getRegionForBucket(url.bucket),
                s3_credentials.GetSessionToken());
>>>>>>> 03180e84
        }
        default:
        {
            throw DB::Exception(DB::ErrorCodes::NOT_IMPLEMENTED,
                                "Unsupported storage type: {}", configuration->getType());
        }
    }
}

}

#endif<|MERGE_RESOLUTION|>--- conflicted
+++ resolved
@@ -61,18 +61,9 @@
         set_option("aws_access_key_id", access_key_id);
         set_option("aws_secret_access_key", secret_access_key);
         set_option("aws_token", token);
-<<<<<<< HEAD
-
-        if (no_sign || (access_key_id.empty() && secret_access_key.empty()))
-            set_option("aws_skip_signature", "true");
 
         if (!region.empty())
             set_option("aws_region", region);
-
-        set_option("aws_bucket", url.bucket);
-=======
-        set_option("aws_region", region);
->>>>>>> 03180e84
 
         if (url.uri_str.starts_with("http"))
         {
@@ -132,19 +123,8 @@
                 url,
                 s3_credentials.GetAWSAccessKeyId(),
                 s3_credentials.GetAWSSecretKey(),
-<<<<<<< HEAD
                 std::move(region),
-                s3_credentials.GetSessionToken(),
-                auth_settings[S3AuthSetting::no_sign_request]);
-        }
-        case DB::ObjectStorageType::Local:
-        {
-            const auto * local_conf = dynamic_cast<const DB::StorageLocalConfiguration *>(configuration.get());
-            return std::make_shared<DeltaLake::LocalKernelHelper>(local_conf->getPath());
-=======
-                s3_client->getRegionForBucket(url.bucket),
                 s3_credentials.GetSessionToken());
->>>>>>> 03180e84
         }
         default:
         {
