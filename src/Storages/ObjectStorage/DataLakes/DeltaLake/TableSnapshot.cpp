--- conflicted
+++ resolved
@@ -93,16 +93,6 @@
         , callback(callback_)
         , list_batch_size(list_batch_size_)
         , log(log_)
-<<<<<<< HEAD
-        , enable_expression_visitor_logging(enable_expression_visitor_logging_)
-=======
-        , thread([&, thread_group = DB::CurrentThread::getGroup()] {
-            /// Attach to current query thread group, to be able to
-            /// have query id in logs and metrics from scanDataFunc.
-            DB::ThreadGroupSwitcher switcher(thread_group, "TableSnapshot");
-            scanDataFunc();
-        })
->>>>>>> f83a8719
     {
         if (filter_dag_)
         {
@@ -292,15 +282,7 @@
 
         if (transform && !context->partition_columns.empty())
         {
-<<<<<<< HEAD
-            auto parsed_transform = visitScanCallbackExpression(
-                transform,
-                context->expression_schema,
-                context->enable_expression_visitor_logging);
-
-=======
             auto parsed_transform = visitScanCallbackExpression(transform, context->expression_schema);
->>>>>>> f83a8719
             object->data_lake_metadata = DB::DataLakeObjectMetadata{ .transform = parsed_transform };
 
             LOG_TEST(
@@ -413,15 +395,8 @@
 
     LOG_TRACE(log, "Initialized scan state");
 
-<<<<<<< HEAD
-    std::tie(table_schema, physical_names_map) = getTableSchemaFromSnapshot(kernel_snapshot_state->snapshot.get());
-    LOG_TRACE(
-        log, "Table logical schema: {}, physical names map size: {}",
-        fmt::join(table_schema.getNames(), ", "), physical_names_map.size());
-=======
     std::tie(table_schema, physical_names_map) = getTableSchemaFromSnapshot(snapshot.get());
     LOG_TRACE(log, "Table logical schema: {}", fmt::join(table_schema.getNames(), ", "));
->>>>>>> f83a8719
 
     read_schema = getReadSchemaFromSnapshot(scan.get());
     LOG_TRACE(log, "Table read schema: {}", fmt::join(read_schema.getNames(), ", "));
