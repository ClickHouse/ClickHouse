--- conflicted
+++ resolved
@@ -87,34 +87,7 @@
         , callback(callback_)
         , list_batch_size(list_batch_size_)
         , log(log_)
-<<<<<<< HEAD
-        , enable_expression_visitor_logging(enable_expression_visitor_logging_)
-    {
-        if (filter_dag_)
-        {
-            pruner.emplace(
-                *filter_dag_,
-                table_schema_,
-                partition_columns_,
-                physical_names_map_,
-                DB::Context::getGlobalContextInstance());
-
-            LOG_TEST(log, "Using filter expression");
-        }
-        else
-        {
-            LOG_TEST(log, "No filter expression passed");
-        }
-
-        if (!physical_names_map_.empty())
-        {
-            for (auto & [name, value] : expression_schema)
-                name = getPhysicalName(name, physical_names_map_);
-
-            for (auto & name : partition_columns)
-                name = getPhysicalName(name, physical_names_map_);
-        }
-
+    {
         thread = std::make_unique<ThreadFromGlobalPool>(
             [&, thread_group = DB::CurrentThread::getGroup()]
             {
@@ -123,17 +96,9 @@
                 DB::ThreadGroupSwitcher switcher(thread_group, "TableSnapshot");
                 scanDataFunc();
             });
-=======
-        , thread([&, thread_group = DB::CurrentThread::getGroup()] {
-            /// Attach to current query thread group, to be able to
-            /// have query id in logs and metrics from scanDataFunc.
-            DB::ThreadGroupSwitcher switcher(thread_group, "TableSnapshot");
-            scanDataFunc();
-        })
-    {
+
         if (filter_dag_)
             pruner.emplace(*filter_dag_, schema_, partition_columns_, DB::Context::getGlobalContextInstance());
->>>>>>> d094dd0e
     }
 
     ~Iterator() override
@@ -325,27 +290,9 @@
             "Scanned file: {}, size: {}, num records: {}, partition columns: {}",
             full_path, size, stats ? DB::toString(stats->num_records) : "Unknown", partitions_info.size());
 
-<<<<<<< HEAD
-        if (transform && !context->partition_columns.empty())
-        {
-            auto parsed_transform = visitScanCallbackExpression(
-                transform,
-                context->expression_schema,
-                context->enable_expression_visitor_logging);
-
-            object->data_lake_metadata = DB::DataLakeObjectMetadata{ .transform = parsed_transform };
-
-            LOG_TEST(
-                context->log,
-                "Scanned file: {}, size: {}, num records: {}, transform: {}",
-                object->getPath(), size, stats ? DB::toString(stats->num_records) : "Unknown",
-                parsed_transform->dumpNames());
-        }
-=======
         DB::ObjectInfoPtr object;
         if (partitions_info.empty())
             object = std::make_shared<DB::ObjectInfo>(std::move(full_path));
->>>>>>> d094dd0e
         else
             object = std::make_shared<DB::ObjectInfoWithPartitionColumns>(std::move(partitions_info), std::move(full_path));
 
@@ -446,15 +393,8 @@
 
     LOG_TRACE(log, "Initialized scan state");
 
-<<<<<<< HEAD
-    std::tie(table_schema, physical_names_map) = getTableSchemaFromSnapshot(kernel_snapshot_state->snapshot.get());
-    LOG_TRACE(
-        log, "Table logical schema: {}, physical names map size: {}",
-        fmt::join(table_schema.getNames(), ", "), physical_names_map.size());
-=======
     std::tie(table_schema, physical_names_map) = getTableSchemaFromSnapshot(snapshot.get());
     LOG_TRACE(log, "Table logical schema: {}", fmt::join(table_schema.getNames(), ", "));
->>>>>>> d094dd0e
 
     read_schema = getReadSchemaFromSnapshot(scan.get());
     LOG_TRACE(log, "Table read schema: {}", fmt::join(read_schema.getNames(), ", "));
