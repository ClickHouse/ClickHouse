--- conflicted
+++ resolved
@@ -100,15 +100,11 @@
     }
 
     virtual bool optimize(
-<<<<<<< HEAD
         const StorageMetadataPtr & /*metadata_snapshot*/,
         ContextPtr /*context*/,
         const std::optional<FormatSettings> & /*format_settings*/,
         std::shared_ptr<DataLake::ICatalog> & /*catalog*/,
         const StorageID & /*storage_id*/)
-=======
-        const StorageMetadataPtr & /*metadata_snapshot*/, ContextPtr /*context*/, const std::optional<FormatSettings> & /*format_settings*/)
->>>>>>> ac3b44e9
     {
         return false;
     }
