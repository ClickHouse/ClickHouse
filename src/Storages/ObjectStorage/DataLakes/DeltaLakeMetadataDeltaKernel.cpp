#include "config.h"

#if USE_PARQUET && USE_DELTA_KERNEL_RS
#include <Storages/ObjectStorage/DataLakes/DeltaLakeMetadataDeltaKernel.h>
#include <Storages/ObjectStorage/DataLakes/DeltaLake/TableSnapshot.h>
#include <fmt/ranges.h>

namespace DB
{
namespace ErrorCodes
{
    extern const int LOGICAL_ERROR;
}

DeltaLakeMetadataDeltaKernel::DeltaLakeMetadataDeltaKernel(
    ObjectStoragePtr object_storage,
    ConfigurationObserverPtr configuration_)
    : log(getLogger("DeltaLakeMetadata"))
    , table_snapshot(std::make_shared<DeltaLake::TableSnapshot>(
            getKernelHelper(configuration_.lock(), object_storage),
            object_storage,
            log))
{
}

bool DeltaLakeMetadataDeltaKernel::operator ==(const IDataLakeMetadata & metadata) const
{
    const auto & delta_lake_metadata = dynamic_cast<const DeltaLakeMetadataDeltaKernel &>(metadata);
    std::lock_guard lock(table_snapshot_mutex);
    return table_snapshot->getVersion() == delta_lake_metadata.table_snapshot->getVersion();
}

bool DeltaLakeMetadataDeltaKernel::update(const ContextPtr &)
{
    std::lock_guard lock(table_snapshot_mutex);
    return table_snapshot->update();
}

ObjectIterator DeltaLakeMetadataDeltaKernel::iterate(
    const ActionsDAG * filter_dag,
    FileProgressCallback callback,
    size_t list_batch_size,
    ContextPtr /* context  */) const
{
    std::lock_guard lock(table_snapshot_mutex);
    return table_snapshot->iterate(filter_dag, callback, list_batch_size);
}

NamesAndTypesList DeltaLakeMetadataDeltaKernel::getTableSchema() const
{
    std::lock_guard lock(table_snapshot_mutex);
    return table_snapshot->getTableSchema();
}

void DeltaLakeMetadataDeltaKernel::modifyFormatSettings(FormatSettings & format_settings) const
{
    /// There can be missing columns because of ALTER ADD/DROP COLUMN.
    /// So to support reading from such tables it is enough to turn on this setting.
    format_settings.parquet.allow_missing_columns = true;
}

DB::ReadFromFormatInfo DeltaLakeMetadataDeltaKernel::prepareReadingFromFormat(
    const Strings & requested_columns,
    const DB::StorageSnapshotPtr & storage_snapshot,
    const ContextPtr & context,
    bool supports_subset_of_columns)
{
    auto info = DB::prepareReadingFromFormat(requested_columns, storage_snapshot, context, supports_subset_of_columns);
    info.format_header.clear();

    /// Read schema is different from table schema in case:
    /// 1. we have partition columns (they are not stored in the actual data)
    /// 2. columnMapping.mode = 'name' or 'id'.
    /// So we add partition columns to read schema and put it together into format_header.
    /// Partition values will be added to result data right after data is read.
<<<<<<< HEAD
    DB::NameToNameMap physical_names_map;
    DB::NameSet read_columns;
    {
        std::lock_guard lock(table_snapshot_mutex);
        physical_names_map = table_snapshot->getPhysicalNamesMap();
        read_columns = table_snapshot->getReadSchema().getNameSet();
    }
=======
>>>>>>> 2f64e08d

    for (const auto & [column_name, column_type] : table_snapshot->getReadSchema())
        info.format_header.insert({column_type->createColumn(), column_type, column_name});

    const auto & physical_names_map = table_snapshot->getPhysicalNamesMap();
    auto get_physical_name = [&](const std::string & column_name)
    {
        if (physical_names_map.empty())
            return column_name;
        auto it = physical_names_map.find(column_name);
        if (it == physical_names_map.end())
        {
            Names keys;
            keys.reserve(physical_names_map.size());
            for (const auto & [key, _] : physical_names_map)
                keys.push_back(key);

            throw Exception(
                ErrorCodes::LOGICAL_ERROR,
                "Not found column {} in physical names map. There are only columns: {}",
                column_name, fmt::join(keys, ", "));
        }
        return it->second;
    };

    const auto & table_schema = table_snapshot->getTableSchema();
    for (const auto & column_name : table_snapshot->getPartitionColumns())
    {
        auto name_and_type = table_schema.tryGetByName(column_name);
        if (!name_and_type)
            throw Exception(
                ErrorCodes::LOGICAL_ERROR,
                "Not found partition column {} in table schema", column_name);

        info.format_header.insert({name_and_type->type->createColumn(), name_and_type->type, get_physical_name(column_name)});
    }

    /// Update requested columns to reference actual physical column names.
    if (!physical_names_map.empty())
    {
        for (auto & [column_name, _] : info.requested_columns)
            column_name = get_physical_name(column_name);
    }

    return info;
}

}

#endif<|MERGE_RESOLUTION|>--- conflicted
+++ resolved
@@ -73,21 +73,19 @@
     /// 2. columnMapping.mode = 'name' or 'id'.
     /// So we add partition columns to read schema and put it together into format_header.
     /// Partition values will be added to result data right after data is read.
-<<<<<<< HEAD
     DB::NameToNameMap physical_names_map;
-    DB::NameSet read_columns;
+    DB::NamesAndTypesList read_schema;
+    DB::Names partition_columns;
     {
         std::lock_guard lock(table_snapshot_mutex);
         physical_names_map = table_snapshot->getPhysicalNamesMap();
         read_columns = table_snapshot->getReadSchema().getNameSet();
+        partition_columns = table_snapshot->getPartitionColumns();
     }
-=======
->>>>>>> 2f64e08d
 
-    for (const auto & [column_name, column_type] : table_snapshot->getReadSchema())
+    for (const auto & [column_name, column_type] : )
         info.format_header.insert({column_type->createColumn(), column_type, column_name});
 
-    const auto & physical_names_map = table_snapshot->getPhysicalNamesMap();
     auto get_physical_name = [&](const std::string & column_name)
     {
         if (physical_names_map.empty())
