#pragma once

#include <Storages/IStorage.h>
#include <Storages/ObjectStorage/Azure/Configuration.h>
#include <Storages/ObjectStorage/DataLakes/DeltaLakeMetadata.h>
#include <Storages/ObjectStorage/DataLakes/HudiMetadata.h>
#include <Storages/ObjectStorage/DataLakes/IDataLakeMetadata.h>
#include <Storages/ObjectStorage/DataLakes/Iceberg/IcebergMetadata.h>
#include <Storages/ObjectStorage/HDFS/Configuration.h>
#include <Storages/ObjectStorage/Local/Configuration.h>
#include <Storages/ObjectStorage/S3/Configuration.h>
#include <Storages/ObjectStorage/StorageObjectStorage.h>
#include <Storages/ObjectStorage/StorageObjectStorageSettings.h>
#include <Storages/StorageFactory.h>
#include <Common/logger_useful.h>
#include "Storages/ColumnsDescription.h"

#include <memory>
#include <string>

#include <Common/ErrorCodes.h>

#include <fmt/ranges.h>


namespace DB
{

namespace ErrorCodes
{
extern const int FORMAT_VERSION_TOO_OLD;
}

namespace StorageObjectStorageSetting
{
extern const StorageObjectStorageSettingsBool allow_dynamic_metadata_for_data_lakes;
}


template <typename T>
concept StorageConfiguration = std::derived_from<T, StorageObjectStorage::Configuration>;

template <StorageConfiguration BaseStorageConfiguration, typename DataLakeMetadata>
class DataLakeConfiguration : public BaseStorageConfiguration, public std::enable_shared_from_this<StorageObjectStorage::Configuration>
{
public:
    using Configuration = StorageObjectStorage::Configuration;

    bool isDataLakeConfiguration() const override { return true; }

    std::string getEngineName() const override { return DataLakeMetadata::name + BaseStorageConfiguration::getEngineName(); }

    void update(ObjectStoragePtr object_storage, ContextPtr local_context) override
    {
        BaseStorageConfiguration::update(object_storage, local_context);

        bool existed = current_metadata != nullptr;

        if (updateMetadataObjectIfNeeded(object_storage, local_context))
        {
            if (hasExternalDynamicMetadata() && existed)
            {
                throw Exception(
                    ErrorCodes::FORMAT_VERSION_TOO_OLD,
                    "Metadata is not consinsent with the one which was used to infer table schema. Please, retry the query.");
            }
        }
    }

    std::optional<ColumnsDescription> tryGetTableStructureFromMetadata() const override
    {
        if (!current_metadata)
            return std::nullopt;
        auto schema_from_metadata = current_metadata->getTableSchema();
        if (!schema_from_metadata.empty())
        {
            return ColumnsDescription(std::move(schema_from_metadata));
        }
        return std::nullopt;
    }

    std::optional<size_t> totalRows() override
    {
        if (!current_metadata)
            return {};

        return current_metadata->totalRows();
    }

    std::shared_ptr<NamesAndTypesList> getInitialSchemaByPath(const String & data_path) const override
    {
        if (!current_metadata)
            return {};
        return current_metadata->getInitialSchemaByPath(data_path);
    }

    std::shared_ptr<const ActionsDAG> getSchemaTransformer(const String & data_path) const override
    {
        if (!current_metadata)
            return {};
        return current_metadata->getSchemaTransformer(data_path);
    }

    bool hasExternalDynamicMetadata() override
    {
        return BaseStorageConfiguration::getSettingsRef()[StorageObjectStorageSetting::allow_dynamic_metadata_for_data_lakes]
            && current_metadata
            && current_metadata->supportsSchemaEvolution();
    }

    ColumnsDescription updateAndGetCurrentSchema(
        ObjectStoragePtr object_storage,
        ContextPtr context) override
    {
        BaseStorageConfiguration::update(object_storage, context);
        updateMetadataObjectIfNeeded(object_storage, context);
        return ColumnsDescription{current_metadata->getTableSchema()};
    }

    bool supportsFileIterator() const override { return true; }

    ObjectIterator iterate(
        const ActionsDAG * filter_dag,
        IDataLakeMetadata::FileProgressCallback callback,
        size_t list_batch_size,
        ContextPtr context) override
    {
<<<<<<< HEAD
        assertInitialized();
        return current_metadata->iterate(filter_dag, callback, list_batch_size, context);
=======
        chassert(current_metadata);
        return current_metadata->iterate(filter_dag, callback, list_batch_size);
>>>>>>> c631e571
    }

    /// This is an awful temporary crutch,
    /// which will be removed once DeltaKernel is used by default for DeltaLake.
    /// By release 25.3.
    /// (Because it does not make sense to support it in a nice way
    /// because the code will be removed ASAP anyway)
#if USE_PARQUET && USE_AWS_S3
    DeltaLakePartitionColumns getDeltaLakePartitionColumns() const
    {
        const auto * delta_lake_metadata = dynamic_cast<const DeltaLakeMetadata *>(current_metadata.get());
        if (delta_lake_metadata)
            return delta_lake_metadata->getPartitionColumns();
        return {};
    }
#endif

private:
    DataLakeMetadataPtr current_metadata;
    LoggerPtr log = getLogger("DataLakeConfiguration");

    ReadFromFormatInfo prepareReadingFromFormat(
        ObjectStoragePtr object_storage,
        const Strings & requested_columns,
        const StorageSnapshotPtr & storage_snapshot,
        bool supports_subset_of_columns,
        ContextPtr local_context) override
    {
        if (!current_metadata)
        {
            current_metadata = DataLakeMetadata::create(
                object_storage,
                weak_from_this(),
                local_context);
        }
        return current_metadata->prepareReadingFromFormat(requested_columns, storage_snapshot, local_context, supports_subset_of_columns);
    }

    bool updateMetadataObjectIfNeeded(
        ObjectStoragePtr object_storage,
        ContextPtr context)
    {
        if (!current_metadata)
        {
            current_metadata = DataLakeMetadata::create(
                object_storage,
                weak_from_this(),
                context);
            return true;
        }

        if (current_metadata->supportsUpdate())
        {
            return current_metadata->update(context);
        }

        auto new_metadata = DataLakeMetadata::create(
            object_storage,
            weak_from_this(),
            context);

        if (*current_metadata != *new_metadata)
        {
            current_metadata = std::move(new_metadata);
            return true;
        }
        else
        {
            return false;
        }
    }
};


#if USE_AVRO
#    if USE_AWS_S3
using StorageS3IcebergConfiguration = DataLakeConfiguration<StorageS3Configuration, IcebergMetadata>;
#endif

#if USE_AZURE_BLOB_STORAGE
using StorageAzureIcebergConfiguration = DataLakeConfiguration<StorageAzureConfiguration, IcebergMetadata>;
#endif

#if USE_HDFS
using StorageHDFSIcebergConfiguration = DataLakeConfiguration<StorageHDFSConfiguration, IcebergMetadata>;
#endif

using StorageLocalIcebergConfiguration = DataLakeConfiguration<StorageLocalConfiguration, IcebergMetadata>;
#endif

#if USE_PARQUET
#if USE_AWS_S3
using StorageS3DeltaLakeConfiguration = DataLakeConfiguration<StorageS3Configuration, DeltaLakeMetadata>;
#endif

#if USE_AZURE_BLOB_STORAGE
using StorageAzureDeltaLakeConfiguration = DataLakeConfiguration<StorageAzureConfiguration, DeltaLakeMetadata>;
#endif

using StorageLocalDeltaLakeConfiguration = DataLakeConfiguration<StorageLocalConfiguration, DeltaLakeMetadata>;

#endif

#if USE_AWS_S3
using StorageS3HudiConfiguration = DataLakeConfiguration<StorageS3Configuration, HudiMetadata>;
#endif
}<|MERGE_RESOLUTION|>--- conflicted
+++ resolved
@@ -125,13 +125,8 @@
         size_t list_batch_size,
         ContextPtr context) override
     {
-<<<<<<< HEAD
-        assertInitialized();
+        chassert(current_metadata);
         return current_metadata->iterate(filter_dag, callback, list_batch_size, context);
-=======
-        chassert(current_metadata);
-        return current_metadata->iterate(filter_dag, callback, list_batch_size);
->>>>>>> c631e571
     }
 
     /// This is an awful temporary crutch,
