--- conflicted
+++ resolved
@@ -133,13 +133,8 @@
         size_t list_batch_size,
         ContextPtr context) override
     {
-<<<<<<< HEAD
-        assertInitialized();
+        chassert(current_metadata);
         return current_metadata->iterate(filter_dag, callback, list_batch_size, context);
-=======
-        chassert(current_metadata);
-        return current_metadata->iterate(filter_dag, callback, list_batch_size);
->>>>>>> 35f98fcc
     }
 
     /// This is an awful temporary crutch,
