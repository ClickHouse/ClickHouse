--- conflicted
+++ resolved
@@ -53,12 +53,8 @@
     String getDataSourceDescription() const override { return url; }
     StorageObjectStorage::QuerySettings getQuerySettings(const ContextPtr &) const override;
 
-<<<<<<< HEAD
     void check(ContextPtr context) override;
-=======
-    void check(ContextPtr context) const override;
     ConfigurationPtr clone() override { return std::make_shared<StorageHDFSConfiguration>(*this); }
->>>>>>> db063072
 
     ObjectStoragePtr createObjectStorage(ContextPtr context, bool is_readonly) override;
 
