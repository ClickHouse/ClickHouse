--- conflicted
+++ resolved
@@ -77,13 +77,10 @@
 
     hdfsBuilder * get() const { return hdfs_builder; }
 
-<<<<<<< HEAD
     #if USE_KRB5
     void runKinit() const;
     #endif // USE_KRB5
 
-=======
->>>>>>> 05d788b3
 private:
     void loadFromConfig(const Poco::Util::AbstractConfiguration & config, const String & prefix, bool isUser = false);
 
