#include <Storages/ObjectStorage/HDFS/Configuration.h>

#if USE_HDFS
#include <Common/logger_useful.h>
#include <Common/RemoteHostFilter.h>
#include <Core/Settings.h>
#include <Parsers/IAST.h>
#include <Formats/FormatFactory.h>
#include <Disks/ObjectStorages/HDFS/HDFSObjectStorage.h>

#include <Interpreters/Context.h>
#include <Interpreters/evaluateConstantExpression.h>

#include <Storages/NamedCollectionsHelpers.h>
#include <Storages/checkAndGetLiteralArgument.h>
#include <Storages/ObjectStorage/HDFS/HDFSCommon.h>

#include <Parsers/ASTFunction.h>
#include <Parsers/ASTIdentifier.h>
#include <Parsers/ASTLiteral.h>

namespace DB
{
namespace Setting
{
    extern const SettingsBool hdfs_create_new_file_on_insert;
    extern const SettingsBool hdfs_ignore_file_doesnt_exist;
    extern const SettingsUInt64 hdfs_replication;
    extern const SettingsBool hdfs_skip_empty_files;
    extern const SettingsBool hdfs_throw_on_zero_files_match;
    extern const SettingsBool hdfs_truncate_on_insert;
    extern const SettingsUInt64 remote_read_min_bytes_for_seek;
    extern const SettingsSchemaInferenceMode schema_inference_mode;
    extern const SettingsBool schema_inference_use_cache_for_hdfs;
}

namespace ErrorCodes
{
    extern const int BAD_ARGUMENTS;
    extern const int NUMBER_OF_ARGUMENTS_DOESNT_MATCH;
    extern const int LOGICAL_ERROR;
}

<<<<<<< HEAD
void StorageHDFSConfiguration::check(ContextPtr context)
=======
StorageHDFSConfiguration::StorageHDFSConfiguration(const StorageHDFSConfiguration & other)
    : Configuration(other)
{
    url = other.url;
    path = other.path;
    paths = other.paths;
}

void StorageHDFSConfiguration::check(ContextPtr context) const
>>>>>>> db063072
{
    context->getRemoteHostFilter().checkURL(Poco::URI(url));
    checkHDFSURL(fs::path(url) / path.substr(1));
    Configuration::check(context);
}

ObjectStoragePtr StorageHDFSConfiguration::createObjectStorage( /// NOLINT
    ContextPtr context,
    bool /* is_readonly */)
{
    assertInitialized();
    const auto & settings = context->getSettingsRef();
    auto hdfs_settings = std::make_unique<HDFSObjectStorageSettings>(settings[Setting::remote_read_min_bytes_for_seek], settings[Setting::hdfs_replication]);
    return std::make_shared<HDFSObjectStorage>(
        url, std::move(hdfs_settings), context->getConfigRef(), /* lazy_initialize */true);
}

std::string StorageHDFSConfiguration::getPathWithoutGlobs() const
{
    /// Unlike s3 and azure, which are object storages,
    /// hdfs is a filesystem, so it cannot list files by partual prefix,
    /// only by directory.
    auto first_glob_pos = path.find_first_of("*?{");
    auto end_of_path_without_globs = path.substr(0, first_glob_pos).rfind('/');
    if (end_of_path_without_globs == std::string::npos || end_of_path_without_globs == 0)
        return "/";
    return path.substr(0, end_of_path_without_globs);
}
StorageObjectStorage::QuerySettings StorageHDFSConfiguration::getQuerySettings(const ContextPtr & context) const
{
    const auto & settings = context->getSettingsRef();
    return StorageObjectStorage::QuerySettings{
        .truncate_on_insert = settings[Setting::hdfs_truncate_on_insert],
        .create_new_file_on_insert = settings[Setting::hdfs_create_new_file_on_insert],
        .schema_inference_use_cache = settings[Setting::schema_inference_use_cache_for_hdfs],
        .schema_inference_mode = settings[Setting::schema_inference_mode],
        .skip_empty_files = settings[Setting::hdfs_skip_empty_files],
        .list_object_keys_size = 0, /// HDFS does not support listing in batches.
        .throw_on_zero_files_match = settings[Setting::hdfs_throw_on_zero_files_match],
        .ignore_non_existent_file = settings[Setting::hdfs_ignore_file_doesnt_exist],
    };
}

void StorageHDFSConfiguration::fromAST(ASTs & args, ContextPtr context, bool with_structure)
{
    if (args.empty() || args.size() > getMaxNumberOfArguments(with_structure))
        throw Exception(
            ErrorCodes::NUMBER_OF_ARGUMENTS_DOESNT_MATCH,
            "Storage HDFS requires 1 to {} arguments. All supported signatures:\n{}",
            getMaxNumberOfArguments(with_structure),
            getSignatures(with_structure));


    std::string url_str;
    url_str = checkAndGetLiteralArgument<String>(args[0], "url");

    for (auto & arg : args)
        arg = evaluateConstantExpressionOrIdentifierAsLiteral(arg, context);

    if (args.size() > 1)
    {
        format = checkAndGetLiteralArgument<String>(args[1], "format_name");
    }

    if (with_structure)
    {
        if (args.size() > 2)
        {
            structure = checkAndGetLiteralArgument<String>(args[2], "structure");
        }
        if (args.size() > 3)
        {
            compression_method = checkAndGetLiteralArgument<String>(args[3], "compression_method");
        }
    }
    else if (args.size() > 2)
    {
        compression_method = checkAndGetLiteralArgument<String>(args[2], "compression_method");
    }

    setURL(url_str);
}

void StorageHDFSConfiguration::fromNamedCollection(const NamedCollection & collection, ContextPtr)
{
    std::string url_str;

    auto filename = collection.getOrDefault<String>("filename", "");
    if (!filename.empty())
        url_str = std::filesystem::path(collection.get<String>("url")) / filename;
    else
        url_str = collection.get<String>("url");

    format = collection.getOrDefault<String>("format", "auto");
    compression_method = collection.getOrDefault<String>("compression_method",
                                                         collection.getOrDefault<String>("compression", "auto"));
    structure = collection.getOrDefault<String>("structure", "auto");

    setURL(url_str);
}

void StorageHDFSConfiguration::setURL(const std::string & url_)
{
    auto pos = url_.find("//");
    if (pos == std::string::npos)
        throw Exception(ErrorCodes::BAD_ARGUMENTS, "Bad HDFS URL: {}. It should have the following structure 'hdfs://<host_name>:<port>/path'", url_);

    pos = url_.find('/', pos + 2);
    if (pos == std::string::npos)
        throw Exception(ErrorCodes::BAD_ARGUMENTS, "Bad HDFS URL: {}. It should have the following structure 'hdfs://<host_name>:<port>/path'", url_);

    path = url_.substr(pos + 1);
    if (!path.starts_with('/'))
        path = '/' + path;

    url = url_.substr(0, pos);
    paths = {path};

    LOG_TRACE(getLogger("StorageHDFSConfiguration"), "Using URL: {}, path: {}", url, path);
}

void StorageHDFSConfiguration::addStructureAndFormatToArgsIfNeeded(
    ASTs & args,
    const String & structure_,
    const String & format_,
    ContextPtr context,
    bool with_structure)
{
    if (auto collection = tryGetNamedCollectionWithOverrides(args, context))
    {
        /// In case of named collection, just add key-value pairs "format='...', structure='...'"
        /// at the end of arguments to override existed format and structure with "auto" values.
        if (collection->getOrDefault<String>("format", "auto") == "auto")
        {
            ASTs format_equal_func_args = {std::make_shared<ASTIdentifier>("format"), std::make_shared<ASTLiteral>(format_)};
            auto format_equal_func = makeASTFunction("equals", std::move(format_equal_func_args));
            args.push_back(format_equal_func);
        }
        if (with_structure && collection->getOrDefault<String>("structure", "auto") == "auto")
        {
            ASTs structure_equal_func_args = {std::make_shared<ASTIdentifier>("structure"), std::make_shared<ASTLiteral>(structure_)};
            auto structure_equal_func = makeASTFunction("equals", std::move(structure_equal_func_args));
            args.push_back(structure_equal_func);
        }
    }
    else
    {
        size_t count = args.size();
        if (count == 0 || count > getMaxNumberOfArguments())
            throw Exception(ErrorCodes::LOGICAL_ERROR, "Expected 1 to {} arguments in table function hdfs, got {}", getMaxNumberOfArguments(), count);

        auto format_literal = std::make_shared<ASTLiteral>(format_);
        auto structure_literal = std::make_shared<ASTLiteral>(structure_);

        for (auto & arg : args)
            arg = evaluateConstantExpressionOrIdentifierAsLiteral(arg, context);

        /// hdfs(url)
        if (count == 1)
        {
            /// Add format=auto before structure argument.
            args.push_back(format_literal);
            if (with_structure)
                args.push_back(structure_literal);
        }
        /// hdfs(url, format)
        else if (count == 2)
        {
            if (checkAndGetLiteralArgument<String>(args[1], "format") == "auto")
                args.back() = format_literal;
            if (with_structure)
                args.push_back(structure_literal);
        }
        /// hdfs(url, format, structure)
        /// hdfs(url, format, structure, compression_method)
        /// hdfs(url, format, compression_method)
        else if (count >= 3)
        {
            if (checkAndGetLiteralArgument<String>(args[1], "format") == "auto")
                args[1] = format_literal;
            if (with_structure && checkAndGetLiteralArgument<String>(args[2], "structure") == "auto")
                args[2] = structure_literal;
        }
    }
}

}

#endif<|MERGE_RESOLUTION|>--- conflicted
+++ resolved
@@ -41,9 +41,6 @@
     extern const int LOGICAL_ERROR;
 }
 
-<<<<<<< HEAD
-void StorageHDFSConfiguration::check(ContextPtr context)
-=======
 StorageHDFSConfiguration::StorageHDFSConfiguration(const StorageHDFSConfiguration & other)
     : Configuration(other)
 {
@@ -52,8 +49,7 @@
     paths = other.paths;
 }
 
-void StorageHDFSConfiguration::check(ContextPtr context) const
->>>>>>> db063072
+void StorageHDFSConfiguration::check(ContextPtr context)
 {
     context->getRemoteHostFilter().checkURL(Poco::URI(url));
     checkHDFSURL(fs::path(url) / path.substr(1));
