--- conflicted
+++ resolved
@@ -45,16 +45,14 @@
     std::optional<ObjectMetadata> getObjectMetadata() const { return relative_path_with_metadata.metadata; }
     void setObjectMetadata(const ObjectMetadata & metadata) { relative_path_with_metadata.metadata = metadata; }
 
-<<<<<<< HEAD
     void setFileMetaInfo(std::optional<DataFileMetaInfoPtr> file_meta_info)
         { relative_path_with_metadata.setFileMetaInfo(file_meta_info); }
     std::optional<DataFileMetaInfoPtr> getFileMetaInfo() const
         { return relative_path_with_metadata.getFileMetaInfo(); }
-=======
-    FileBucketInfoPtr file_bucket_info;
+
+        FileBucketInfoPtr file_bucket_info;
 
     String getIdentifier() const;
->>>>>>> 32d94c04
 };
 
 using ObjectInfoPtr = std::shared_ptr<ObjectInfo>;
