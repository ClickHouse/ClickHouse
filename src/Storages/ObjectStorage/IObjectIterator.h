#pragma once
#include <Disks/ObjectStorages/IObjectStorage.h>
#include <Interpreters/ActionsDAG.h>
#include <Processors/ISimpleTransform.h>
#include <Storages/ObjectStorage/ObjectInfo.h>

namespace DB
{

<<<<<<< HEAD
namespace ErrorCodes
{
extern const int NOT_IMPLEMENTED;
};

=======
using ObjectInfo = RelativePathWithMetadata;
using ObjectInfoPtr = std::shared_ptr<RelativePathWithMetadata>;
>>>>>>> 66e78d2e
class ExpressionActions;

struct IObjectIterator
{
    virtual ~IObjectIterator() = default;
    virtual ObjectInfoPtr next(size_t) = 0;
    virtual size_t estimatedKeysCount() = 0;
    virtual std::optional<UInt64> getSnapshotVersion() const { return std::nullopt; }
};

using ObjectIterator = std::shared_ptr<IObjectIterator>;

class ObjectIteratorWithPathAndFileFilter : public IObjectIterator, private WithContext
{
public:
    ObjectIteratorWithPathAndFileFilter(
        ObjectIterator iterator_,
        const DB::ActionsDAG & filter_,
        const NamesAndTypesList & virtual_columns_,
        const NamesAndTypesList & hive_partition_columns_,
        const std::string & object_namespace_,
        const ContextPtr & context_);

    ObjectInfoPtr next(size_t) override;
    size_t estimatedKeysCount() override { return iterator->estimatedKeysCount(); }
    std::optional<UInt64> getSnapshotVersion() const override { return iterator->getSnapshotVersion(); }

private:
    const ObjectIterator iterator;
    const std::string object_namespace;
    const NamesAndTypesList virtual_columns;
    const NamesAndTypesList hive_partition_columns;
    const std::shared_ptr<ExpressionActions> filter_actions;
};
}<|MERGE_RESOLUTION|>--- conflicted
+++ resolved
@@ -7,16 +7,11 @@
 namespace DB
 {
 
-<<<<<<< HEAD
 namespace ErrorCodes
 {
 extern const int NOT_IMPLEMENTED;
 };
 
-=======
-using ObjectInfo = RelativePathWithMetadata;
-using ObjectInfoPtr = std::shared_ptr<RelativePathWithMetadata>;
->>>>>>> 66e78d2e
 class ExpressionActions;
 
 struct IObjectIterator
