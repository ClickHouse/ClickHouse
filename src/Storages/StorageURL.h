--- conflicted
+++ resolved
@@ -126,92 +126,6 @@
         const ContextPtr & context);
 };
 
-<<<<<<< HEAD
-
-class StorageURLSource : public ISource
-{
-    using URIParams = std::vector<std::pair<String, String>>;
-
-public:
-    class DisclosedGlobIterator
-    {
-    public:
-        DisclosedGlobIterator(const String & uri_, size_t max_addresses);
-        String next();
-        size_t size();
-    private:
-        class Impl;
-        /// shared_ptr to have copy constructor
-        std::shared_ptr<Impl> pimpl;
-    };
-
-    using FailoverOptions = std::vector<String>;
-    using IteratorWrapper = std::function<FailoverOptions()>;
-
-    StorageURLSource(
-        const std::vector<NameAndTypePair> & requested_virtual_columns_,
-        std::shared_ptr<IteratorWrapper> uri_iterator_,
-        const std::string & http_method,
-        std::function<void(std::ostream &)> callback,
-        const String & format,
-        const std::optional<FormatSettings> & format_settings,
-        String name_,
-        const Block & sample_block,
-        ContextPtr context,
-        const ColumnsDescription & columns,
-        UInt64 max_block_size,
-        const ConnectionTimeouts & timeouts,
-        CompressionMethod compression_method,
-        size_t download_threads,
-        const HTTPHeaderEntries & headers_ = {},
-        const URIParams & params = {},
-        bool glob_url = false);
-
-    String getName() const override { return name; }
-
-    Chunk generate() override;
-
-    static void setCredentials(Poco::Net::HTTPBasicCredentials & credentials, const Poco::URI & request_uri);
-
-    static Block getHeader(Block sample_block, const std::vector<NameAndTypePair> & requested_virtual_columns);
-
-    static std::pair<Poco::URI, std::unique_ptr<ReadWriteBufferFromHTTP>> getFirstAvailableURIAndReadBuffer(
-        std::vector<String>::const_iterator & option,
-        const std::vector<String>::const_iterator & end,
-        ContextPtr context,
-        const URIParams & params,
-        const String & http_method,
-        std::function<void(std::ostream &)> callback,
-        const ConnectionTimeouts & timeouts,
-        Poco::Net::HTTPBasicCredentials & credentials,
-        const HTTPHeaderEntries & headers,
-        bool glob_url,
-        bool delay_initialization);
-
-private:
-    using InitializeFunc = std::function<bool()>;
-    InitializeFunc initialize;
-
-    String name;
-    std::vector<NameAndTypePair> requested_virtual_columns;
-    std::shared_ptr<IteratorWrapper> uri_iterator;
-    Poco::URI curr_uri;
-
-    std::unique_ptr<ReadBuffer> read_buf;
-    std::shared_ptr<IInputFormat> input_format;
-    std::unique_ptr<QueryPipeline> pipeline;
-    std::unique_ptr<PullingPipelineExecutor> reader;
-
-    Poco::Net::HTTPBasicCredentials credentials;
-
-    size_t total_size = 0;
-    UInt64 total_rows_approx_max = 0;
-    size_t total_rows_count_times = 0;
-    UInt64 total_rows_approx_accumulated = 0;
-};
-
-=======
->>>>>>> ebb663e2
 class StorageURLSink : public SinkToStorage
 {
 public:
