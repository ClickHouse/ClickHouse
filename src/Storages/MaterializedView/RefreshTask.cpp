#include <Storages/MaterializedView/RefreshTask.h>

#include <Common/CurrentMetrics.h>
#include <Core/BackgroundSchedulePool.h>
#include <Core/Settings.h>
#include <Common/Macros.h>
#include <Common/thread_local_rng.h>
#include <Core/ServerSettings.h>
#include <Databases/DatabaseReplicated.h>
#include <Interpreters/DatabaseCatalog.h>
#include <Interpreters/InterpreterInsertQuery.h>
#include <Interpreters/InterpreterSystemQuery.h>
#include <Interpreters/ProcessList.h>
#include <IO/Operators.h>
#include <IO/ReadBufferFromString.h>
#include <Parsers/ASTCreateQuery.h>
#include <Parsers/queryNormalization.h>
#include <Processors/Executors/PipelineExecutor.h>
#include <QueryPipeline/ReadProgressCallback.h>
#include <Storages/StorageMaterializedView.h>


namespace CurrentMetrics
{
    extern const Metric RefreshingViews;
}

namespace DB
{
namespace Setting
{
    extern const SettingsUInt64 log_queries_cut_to_length;
    extern const SettingsBool stop_refreshable_materialized_views_on_startup;
    extern const SettingsSeconds lock_acquire_timeout;
}

namespace ServerSetting
{
    extern const ServerSettingsString default_replica_name;
    extern const ServerSettingsString default_replica_path;
    extern const ServerSettingsBool disable_insertion_and_mutation;
}

namespace RefreshSetting
{
    extern const RefreshSettingsBool all_replicas;
    extern const RefreshSettingsInt64 refresh_retries;
    extern const RefreshSettingsUInt64 refresh_retry_initial_backoff_ms;
    extern const RefreshSettingsUInt64 refresh_retry_max_backoff_ms;
}

namespace ErrorCodes
{
    extern const int LOGICAL_ERROR;
    extern const int QUERY_WAS_CANCELLED;
    extern const int REFRESH_FAILED;
    extern const int TABLE_IS_DROPPED;
    extern const int NOT_IMPLEMENTED;
    extern const int INCORRECT_QUERY;
}

RefreshTask::RefreshTask(
    StorageMaterializedView * view_, ContextPtr context, const DB::ASTRefreshStrategy & strategy, bool attach, bool coordinated, bool empty, bool is_restore_from_backup)
    : log(getLogger("RefreshTask"))
    , view(view_)
    , refresh_schedule(strategy)
    , refresh_append(strategy.append)
{
    if (strategy.settings != nullptr)
        refresh_settings.applyChanges(strategy.settings->changes);

    coordination.root_znode.randomize();
    if (empty)
        coordination.root_znode.last_completed_timeslot = std::chrono::floor<std::chrono::seconds>(currentTime());
    if (coordinated)
    {
        coordination.coordinated = true;

        const auto & server_settings = context->getServerSettings();
        const auto macros = context->getMacros();
        Macros::MacroExpansionInfo info;
        info.table_id = view->getStorageID();
        coordination.path = macros->expand(server_settings[ServerSetting::default_replica_path], info);
        coordination.replica_name = context->getMacros()->expand(server_settings[ServerSetting::default_replica_name], info);

        auto zookeeper = context->getZooKeeper();
        String replica_path = coordination.path + "/replicas/" + coordination.replica_name;
        bool replica_path_existed = zookeeper->exists(replica_path);

        /// Create znodes even if it's ATTACH query. This seems weird, possibly incorrect, but
        /// currently both DatabaseReplicated and DatabaseShared seem to require this behavior.
        if (!replica_path_existed)
        {
            if (!attach && !is_restore_from_backup &&
                !zookeeper->isFeatureEnabled(KeeperFeatureFlag::MULTI_READ))
                throw Exception(ErrorCodes::NOT_IMPLEMENTED, "Keeper server doesn't support multi-reads.");

            zookeeper->createAncestors(coordination.path);
            Coordination::Requests ops;
            ops.emplace_back(zkutil::makeCreateRequest(coordination.path, coordination.root_znode.toString(), zkutil::CreateMode::Persistent, /*ignore_if_exists*/ true));
            ops.emplace_back(zkutil::makeCreateRequest(coordination.path + "/replicas", "", zkutil::CreateMode::Persistent, true));
            ops.emplace_back(zkutil::makeCreateRequest(replica_path, "", zkutil::CreateMode::Persistent));

            /// When restoring multiple tables from backup (e.g. a RESTORE DATABASE), the restored
            /// refreshable materialized views shouldn't start refreshing on any replica until all
            /// tables and their data is restored on all replicas. Otherwise things break:
            ///  * Refresh may EXCHANGE+DROP a table before its data is restored. The restore will
            ///    then fail when trying to write to a dropped table.
            ///  * Refresh may see empty source table before they're restored, producing empty
            ///    refresh result.
            ///
            /// Note that with replicated catalog a replicated database may be restored
            /// by a RESTORE running on just one replica, so one replica needs to be able to unpause
            /// refreshes on all replicas. This is the only reason why "paused" znode is a thing,
            /// otherwise we could just use stop_requested.
            if (is_restore_from_backup)
                ops.emplace_back(zkutil::makeCreateRequest(coordination.path + "/paused", "restored from backup", zkutil::CreateMode::Persistent, /*ignore_if_exists*/ true));

            zookeeper->multi(ops);
        }

        if (server_settings[ServerSetting::disable_insertion_and_mutation])
            coordination.read_only = true;
    }
    else
    {
        if (is_restore_from_backup)
            scheduling.stop_requested = true;
    }
}

OwnedRefreshTask RefreshTask::create(
    StorageMaterializedView * view,
    ContextMutablePtr context,
    const DB::ASTRefreshStrategy & strategy,
    bool attach,
    bool coordinated,
    bool empty,
    bool is_restore_from_backup)
{
    auto task = std::make_shared<RefreshTask>(view, context, strategy, attach, coordinated, empty, is_restore_from_backup);

    task->refresh_task = context->getSchedulePool().createTask("RefreshTask",
        [self = task.get()] { self->refreshTask(); });

    if (strategy.dependencies)
        for (auto && dependency : strategy.dependencies->children)
            task->initial_dependencies.emplace_back(dependency->as<const ASTTableIdentifier &>());

    return OwnedRefreshTask(task);
}

void RefreshTask::startup()
{
    if (view->getContext()->getSettingsRef()[Setting::stop_refreshable_materialized_views_on_startup])
        scheduling.stop_requested = true;
    auto inner_table_id = refresh_append ? std::nullopt : std::make_optional(view->getTargetTableId());
    view->getContext()->getRefreshSet().emplace(view->getStorageID(), inner_table_id, initial_dependencies, shared_from_this());

    std::lock_guard guard(mutex);
    scheduleRefresh(guard);
}

void RefreshTask::finalizeRestoreFromBackup()
{
    if (coordination.coordinated)
        startReplicated();
    else
        start();
}

void RefreshTask::shutdown()
{
    {
        std::lock_guard guard(mutex);

        if (view == nullptr)
            return; // already shut down

        scheduling.stop_requested = true;
        interruptExecution();
    }

    /// If we're in DatabaseReplicated, interrupt replicated CREATE/EXCHANGE/DROP queries in refresh task.
    /// Without this we can deadlock waiting for refresh_task because this shutdown happens from the same DDL thread for which CREATE/EXCHANGE/DROP wait.
    execution.cancel_ddl_queries.request_stop();

    /// Wait for the task to return and prevent it from being scheduled in future.
    refresh_task->deactivate();

    /// Remove from RefreshSet on DROP, without waiting for the IStorage to be destroyed.
    /// This matters because a table may get dropped and immediately created again with the same name,
    /// while the old table's IStorage still exists (pinned by ongoing queries).
    /// (Also, RefreshSet holds a shared_ptr to us.)
    std::lock_guard guard(mutex);
    set_handle.reset();

    view = nullptr;
}

void RefreshTask::drop(ContextPtr context)
{
    if (coordination.coordinated)
    {
        auto zookeeper = context->getZooKeeper();

        zookeeper->tryRemove(coordination.path + "/replicas/" + coordination.replica_name);

        /// Redundant, refreshTask() is supposed to clean up after itself, but let's be paranoid.
        removeRunningZnodeIfMine(zookeeper);

        /// If no replicas left, remove the coordination znode.
        Coordination::Requests ops;
        ops.emplace_back(zkutil::makeRemoveRequest(coordination.path + "/replicas", -1));
        String paused_path = coordination.path + "/paused";
        if (zookeeper->exists(paused_path))
            ops.emplace_back(zkutil::makeRemoveRequest(paused_path, -1));
        ops.emplace_back(zkutil::makeRemoveRequest(coordination.path, -1));
        Coordination::Responses responses;
        auto code = zookeeper->tryMulti(ops, responses);
        if (responses[0]->error != Coordination::Error::ZNOTEMPTY && responses[0]->error != Coordination::Error::ZNONODE)
            zkutil::KeeperMultiException::check(code, ops, responses);
    }
}

void RefreshTask::rename(StorageID new_id, StorageID new_inner_table_id)
{
    std::lock_guard guard(mutex);
    if (set_handle)
        set_handle.rename(new_id, refresh_append ? std::nullopt : std::make_optional(new_inner_table_id));
}

void RefreshTask::checkAlterIsPossible(const DB::ASTRefreshStrategy & new_strategy)
{
    RefreshSettings s;
    if (new_strategy.settings)
        s.applyChanges(new_strategy.settings->changes);
    if (s[RefreshSetting::all_replicas] != refresh_settings[RefreshSetting::all_replicas])
        throw Exception(ErrorCodes::NOT_IMPLEMENTED, "Altering setting 'all_replicas' is not supported.");
    if (new_strategy.append != refresh_append)
        throw Exception(ErrorCodes::NOT_IMPLEMENTED, "Adding or removing APPEND is not supported.");
}

void RefreshTask::alterRefreshParams(const DB::ASTRefreshStrategy & new_strategy)
{
    StorageID view_storage_id = StorageID::createEmpty();

    {
        std::lock_guard guard(mutex);

        refresh_schedule = RefreshSchedule(new_strategy);
        std::vector<StorageID> deps;
        if (new_strategy.dependencies)
            for (auto && dependency : new_strategy.dependencies->children)
                deps.emplace_back(dependency->as<const ASTTableIdentifier &>());

        /// Update dependency graph.
        set_handle.changeDependencies(deps);

        scheduleRefresh(guard);
        scheduling.dependencies_satisfied_until = std::chrono::sys_seconds(std::chrono::seconds(-1));

        refresh_settings = {};
        if (new_strategy.settings != nullptr)
            refresh_settings.applyChanges(new_strategy.settings->changes);

        if (view)
            view_storage_id = view->getStorageID();
    }

    /// In case refresh period changed.
    if (view_storage_id)
    {
        const auto & refresh_set = Context::getGlobalContextInstance()->getRefreshSet();
        refresh_set.notifyDependents(view_storage_id);
    }
}

RefreshTask::Info RefreshTask::getInfo() const
{
    std::lock_guard guard(mutex);
    return Info {.view_id = set_handle.getID(), .state = state, .next_refresh_time = next_refresh_time, .znode = coordination.root_znode, .refresh_running = coordination.running_znode_exists, .progress = execution.progress.getValues()};
}

void RefreshTask::start()
{
    std::lock_guard guard(mutex);
    if (!std::exchange(scheduling.stop_requested, false))
        return;
    scheduleRefresh(guard);
}

void RefreshTask::stop()
{
    std::lock_guard guard(mutex);
    if (std::exchange(scheduling.stop_requested, true))
        return;
    interruptExecution();
    refresh_task->schedule();
}

void RefreshTask::startReplicated()
{
    if (!coordination.coordinated)
        throw Exception(ErrorCodes::INCORRECT_QUERY, "Refreshable materialized view is not coordinated.");
    const auto zookeeper = view->getContext()->getZooKeeper();
    String path = coordination.path + "/paused";
    auto code = zookeeper->tryRemove(path);
    if (code != Coordination::Error::ZOK && code != Coordination::Error::ZNONODE)
        throw Coordination::Exception::fromPath(code, path);
}

void RefreshTask::stopReplicated(const String & reason)
{
    if (!coordination.coordinated)
        throw Exception(ErrorCodes::INCORRECT_QUERY, "Refreshable materialized view is not coordinated.");
    const auto zookeeper = view->getContext()->getZooKeeper();
    String path = coordination.path + "/paused";
    auto code = zookeeper->tryCreate(path, reason, zkutil::CreateMode::Persistent);
    if (code != Coordination::Error::ZOK && code != Coordination::Error::ZNODEEXISTS)
        throw Coordination::Exception::fromPath(code, path);
}

void RefreshTask::run()
{
    std::lock_guard guard(mutex);
    if (std::exchange(scheduling.out_of_schedule_refresh_requested, true))
        return;
    scheduleRefresh(guard);
}

void RefreshTask::cancel()
{
    std::lock_guard guard(mutex);
    interruptExecution();
    refresh_task->schedule();
}

void RefreshTask::wait()
{
    auto throw_if_error = [&]
    {
        if (!view)
            throw Exception(ErrorCodes::TABLE_IS_DROPPED, "The table was dropped or detached");
        if (!coordination.running_znode_exists && !coordination.root_znode.last_attempt_succeeded && coordination.root_znode.last_attempt_time.time_since_epoch().count() != 0)
            throw Exception(ErrorCodes::REFRESH_FAILED,
                "Refresh failed{}: {}", coordination.coordinated ? " (on replica " + coordination.root_znode.last_attempt_replica + ")" : "",
                coordination.root_znode.last_attempt_error.empty() ? "Replica went away" : coordination.root_znode.last_attempt_error);
    };

    std::unique_lock lock(mutex);
    refresh_cv.wait(lock, [&] {
        return state != RefreshState::Running && state != RefreshState::Scheduling &&
            state != RefreshState::RunningOnAnotherReplica && !scheduling.out_of_schedule_refresh_requested;
    });
    throw_if_error();

    if (coordination.coordinated && !refresh_append)
    {
        /// Wait until we see the table produced by the latest refresh.
        while (true)
        {
            UUID expected_table_uuid = coordination.root_znode.last_success_table_uuid;
            StorageID storage_id = view->getTargetTableId();
            ContextPtr context = view->getContext();
            lock.unlock();

            /// (Can't use `view` here because shutdown() may unset it in parallel with us.)
            StoragePtr storage = DatabaseCatalog::instance().tryGetTable(storage_id, context);
            if (storage && storage->getStorageID().uuid == expected_table_uuid)
                return;

            std::this_thread::sleep_for(std::chrono::milliseconds(10));

            lock.lock();
            /// Re-check last_attempt_succeeded in case another refresh EXCHANGEd the table but failed to write its uuid to keeper.
            throw_if_error();
        }
    }
}

bool RefreshTask::tryJoinBackgroundTask(std::chrono::steady_clock::time_point deadline)
{
    std::unique_lock lock(mutex);

    execution.cancel_ddl_queries.request_stop();

    auto duration = deadline - std::chrono::steady_clock::now();
    /// (Manually clamping to 0 because the standard library used to have (and possibly still has?)
    ///  a bug that wait_until would wait forever if the timestamp is in the past.)
    duration = std::max(duration, std::chrono::steady_clock::duration(0));
    return refresh_cv.wait_for(lock, duration, [&]
        {
            return state != RefreshState::Running && state != RefreshState::Scheduling;
        });
}

std::chrono::sys_seconds RefreshTask::getNextRefreshTimeslot() const
{
    std::lock_guard guard(mutex);
    return refresh_schedule.advance(coordination.root_znode.last_completed_timeslot);
}

void RefreshTask::notify()
{
    std::lock_guard guard(mutex);
    if (view && view->getContext()->getRefreshSet().refreshesStopped())
        interruptExecution();
    scheduling.dependencies_satisfied_until = std::chrono::sys_seconds(std::chrono::seconds(-1));
    refresh_task->schedule();
}

void RefreshTask::setFakeTime(std::optional<Int64> t)
{
    std::unique_lock lock(mutex);
    scheduling.fake_clock.store(t.value_or(INT64_MIN), std::memory_order_relaxed);
    /// Reschedule task with shorter delay if currently scheduled.
    refresh_task->scheduleAfter(100, /*overwrite*/ true, /*only_if_scheduled*/ true);
}

void RefreshTask::refreshTask()
{
    std::unique_lock lock(mutex);

    auto schedule_keeper_retry = [&] {
        chassert(lock.owns_lock());
        chassert(state == RefreshState::Scheduling);
        coordination.watches->should_reread_znodes.store(true);
        refresh_task->scheduleAfter(5000);
    };

    try
    {
        bool refreshed_just_now = false;
        /// Whoever breaks out of this loop should assign state.
        while (true)
        {
            setState(RefreshState::Scheduling, lock);
            execution.interrupt_execution.store(false);

            updateDependenciesIfNeeded(lock);

            std::shared_ptr<zkutil::ZooKeeper> zookeeper;
            if (coordination.coordinated)
                zookeeper = view->getContext()->getZooKeeper();
            readZnodesIfNeeded(zookeeper, lock);
            chassert(lock.owns_lock());

            /// Check if another replica is already running a refresh.
            if (coordination.running_znode_exists)
            {
                if (coordination.root_znode.last_attempt_replica == coordination.replica_name)
                {
                    LOG_ERROR(log, "Znode {} indicates that this replica is running a refresh, but it isn't. Likely a bug.", coordination.path + "/running");
#ifdef DEBUG_OR_SANITIZER_BUILD
                    abortOnFailedAssertion("Unexpected refresh lock in keeper");
#else
                    coordination.running_znode_exists = false;
                    if (coordination.coordinated)
                        removeRunningZnodeIfMine(zookeeper);
                    schedule_keeper_retry();
                    break;
#endif
                }
                else
                {
                    setState(RefreshState::RunningOnAnotherReplica, lock);
                    break;
                }
            }

            chassert(lock.owns_lock());

            if (scheduling.stop_requested || coordination.paused_znode_exists || view->getContext()->getRefreshSet().refreshesStopped() || coordination.read_only)
            {
                /// Exit the task and wait for the user to start or resume, which will schedule the task again.
                setState(RefreshState::Disabled, lock);
                break;
            }

            /// Check if it's time to refresh.
            auto now = currentTime();
            auto start_time = std::chrono::floor<std::chrono::seconds>(now);
            auto start_time_steady = std::chrono::steady_clock::now();
            auto [when, timeslot, start_znode] = determineNextRefreshTime(start_time);
            next_refresh_time = when;
            bool out_of_schedule = scheduling.out_of_schedule_refresh_requested;
            if (out_of_schedule)
            {
                chassert(start_znode.attempt_number > 0);
                start_znode.attempt_number -= 1;
            }
            else if (now < when)
            {
                size_t delay_ms = std::chrono::duration_cast<std::chrono::milliseconds>(when - now).count();
                /// If we're in a test that fakes the clock, poll every 100ms.
                if (scheduling.fake_clock.load(std::memory_order_relaxed) != INT64_MIN)
                    delay_ms = 100;
                refresh_task->scheduleAfter(delay_ms);
                setState(RefreshState::Scheduled, lock);
                break;
            }
            else if (timeslot >= scheduling.dependencies_satisfied_until)
            {
                setState(RefreshState::WaitingForDependencies, lock);
                break;
            }

            if (refreshed_just_now)
            {
                /// If doing two refreshes in a row, go through Scheduled state first,
                /// to give wait() a chance to complete.
                setState(RefreshState::Scheduled, lock);
                refresh_task->schedule();
                break;
            }

            /// Write to keeper.
            if (!updateCoordinationState(start_znode, true, zookeeper, lock))
            {
                schedule_keeper_retry();
                return;
            }
            chassert(lock.owns_lock());

            /// Perform a refresh.

            setState(RefreshState::Running, lock);
            scheduling.out_of_schedule_refresh_requested = false;
            bool append = refresh_append;
            int32_t root_znode_version = coordination.coordinated ? coordination.root_znode.version : -1;
            CurrentMetrics::Increment metric_inc(CurrentMetrics::RefreshingViews);

            lock.unlock();

            bool refreshed = false;
            String error_message;
            UUID new_table_uuid;

            try
            {
                new_table_uuid = executeRefreshUnlocked(append, root_znode_version);
                refreshed = true;
            }
            catch (...)
            {
                if (execution.interrupt_execution.load())
                {
                    error_message = "cancelled";
                    LOG_INFO(log, "{}: Refresh cancelled", view->getStorageID().getFullTableName());
                }
                else
                {
                    error_message = getCurrentExceptionMessage(true);
                    LOG_ERROR(log, "{}: Refresh failed (attempt {}/{}): {}", view->getStorageID().getFullTableName(), start_znode.attempt_number, refresh_settings[RefreshSetting::refresh_retries] + 1, error_message);
                }
            }

            lock.lock();

            setState(RefreshState::Scheduling, lock);

            auto end_time = std::chrono::floor<std::chrono::seconds>(currentTime());
            auto znode = coordination.root_znode;
            znode.last_attempt_time = end_time;
            if (refreshed)
            {
                znode.last_attempt_succeeded = true;
                znode.last_completed_timeslot = refresh_schedule.timeslotForCompletedRefresh(znode.last_completed_timeslot, start_time, end_time, out_of_schedule);
                znode.last_success_time = start_time;
                znode.last_success_duration = std::chrono::duration_cast<std::chrono::milliseconds>(std::chrono::steady_clock::now() - start_time_steady);
                znode.last_success_table_uuid = new_table_uuid;
                znode.previous_attempt_error = "";
                znode.attempt_number = 0;
                znode.randomize();
            }
            else
            {
                znode.last_attempt_error = error_message;
            }

            bool ok = updateCoordinationState(znode, false, zookeeper, lock);
            chassert(lock.owns_lock());
            if (!ok)
                throw Exception(ErrorCodes::LOGICAL_ERROR, "Refresh coordination znode was changed while refresh was in progress.");

            if (refreshed)
            {
                lock.unlock();
                view->getContext()->getRefreshSet().notifyDependents(view->getStorageID());
                lock.lock();
            }

            refreshed_just_now = true;
        }
    }
    catch (Coordination::Exception &)
    {
        tryLogCurrentException(log, "Keeper error");
        if (!lock.owns_lock())
            lock.lock();
        schedule_keeper_retry();
    }
    catch (...)
    {
        if (!lock.owns_lock())
            lock.lock();
        scheduling.stop_requested = true;
        coordination.watches->should_reread_znodes.store(true);
        coordination.running_znode_exists = false;
        lock.unlock();

        tryLogCurrentException(log,
            "Unexpected exception in refresh scheduling, please investigate. The view will be stopped.");
#ifdef DEBUG_OR_SANITIZER_BUILD
<<<<<<< HEAD
        /// There's at least one legitimate case where this may happen: if the user (DEFINER) was dropped.
        /// But it's unexpected in tests.
        /// Note that Coordination::Exception is caught separately above, so transient keeper errors
        /// don't go here and are just retried.
=======
>>>>>>> 3e752c32
        abortOnFailedAssertion("Unexpected exception in refresh scheduling");
#else
        if (coordination.coordinated)
            removeRunningZnodeIfMine(view->getContext()->getZooKeeper());
#endif
    }
}

UUID RefreshTask::executeRefreshUnlocked(bool append, int32_t root_znode_version)
{
    LOG_DEBUG(log, "Refreshing view {}", view->getStorageID().getFullTableName());
    execution.progress.reset();

    ContextMutablePtr refresh_context = view->createRefreshContext();

    if (!append)
    {
        refresh_context->setParentTable(view->getStorageID().uuid);
        refresh_context->setDDLQueryCancellation(execution.cancel_ddl_queries.get_token());
        if (root_znode_version != -1)
            refresh_context->setDDLAdditionalChecksOnEnqueue({zkutil::makeCheckRequest(coordination.path, root_znode_version)});
    }

    std::optional<StorageID> table_to_drop;
    auto new_table_id = StorageID::createEmpty();
    try
    {
        {
            /// Create a table.
            auto [refresh_query, query_scope] = view->prepareRefresh(append, refresh_context, table_to_drop);
            new_table_id = refresh_query->table_id;

            /// Add the query to system.processes and allow it to be killed with KILL QUERY.
            String query_for_logging = refresh_query->formatForLogging(
                refresh_context->getSettingsRef()[Setting::log_queries_cut_to_length]);
            UInt64 normalized_query_hash = normalizedQueryHash(query_for_logging, false);

            auto process_list_entry = refresh_context->getProcessList().insert(
                query_for_logging, normalized_query_hash, refresh_query.get(), refresh_context, Stopwatch{CLOCK_MONOTONIC}.getStart());

            refresh_context->setProcessListElement(process_list_entry->getQueryStatus());
            refresh_context->setProgressCallback([this](const Progress & prog)
            {
                execution.progress.incrementPiecewiseAtomically(prog);
            });

            /// Run the query.

            BlockIO block_io = InterpreterInsertQuery(
                refresh_query,
                refresh_context,
                /* allow_materialized */ false,
                /* no_squash */ false,
                /* no_destination */ false,
                /* async_isnert */ false).execute();
            QueryPipeline & pipeline = block_io.pipeline;

            if (!pipeline.completed())
                throw Exception(ErrorCodes::LOGICAL_ERROR, "Pipeline for view refresh must be completed");

            PipelineExecutor executor(pipeline.processors, pipeline.process_list_element);
            executor.setReadProgressCallback(pipeline.getReadProgressCallback());

            {
                std::unique_lock exec_lock(execution.executor_mutex);
                if (execution.interrupt_execution.load())
                    throw Exception(ErrorCodes::QUERY_WAS_CANCELLED, "Refresh cancelled");
                execution.executor = &executor;
            }
            SCOPE_EXIT({
                std::unique_lock exec_lock(execution.executor_mutex);
                execution.executor = nullptr;
            });

            executor.execute(pipeline.getNumThreads(), pipeline.getConcurrencyControl());

            /// A cancelled PipelineExecutor may return without exception but with incomplete results.
            /// In this case make sure to:
            ///  * report exception rather than success,
            ///  * do it before destroying the QueryPipeline; otherwise it may fail assertions about
            ///    being unexpectedly destroyed before completion and without uncaught exception
            ///    (specifically, the assert in ~WriteBuffer()).
            if (execution.interrupt_execution.load())
                throw Exception(ErrorCodes::QUERY_WAS_CANCELLED, "Refresh cancelled");
        }

        /// Exchange tables.
        if (!append)
            table_to_drop = view->exchangeTargetTable(new_table_id, refresh_context);
    }
    catch (...)
    {
        if (table_to_drop.has_value())
            view->dropTempTable(table_to_drop.value(), refresh_context);
        throw;
    }

    if (table_to_drop.has_value())
        view->dropTempTable(table_to_drop.value(), refresh_context);

    return new_table_id.uuid;
}

void RefreshTask::updateDependenciesIfNeeded(std::unique_lock<std::mutex> & lock)
{
    while (true)
    {
        chassert(lock.owns_lock());
        if (scheduling.dependencies_satisfied_until.time_since_epoch().count() >= 0)
            return;
        auto deps = set_handle.getDependencies();
        if (deps.empty())
        {
            scheduling.dependencies_satisfied_until = std::chrono::sys_seconds::max();
            return;
        }
        scheduling.dependencies_satisfied_until = std::chrono::sys_seconds(std::chrono::seconds(-2));
        lock.unlock();

        /// Consider a dependency satisfied if its next scheduled refresh time is greater than ours.
        /// This seems to produce reasonable behavior in practical cases, e.g.:
        ///  * REFRESH EVERY 1 DAY depends on REFRESH EVERY 1 DAY
        ///    The second refresh starts after the first refresh completes *for the same day*.
        ///  * REFRESH EVERY 1 DAY OFFSET 2 HOUR depends on REFRESH EVERY 1 DAY OFFSET 1 HOUR
        ///    The second refresh starts after the first refresh completes for the same day as well (scheduled 1 hour earlier).
        ///  * REFRESH EVERY 1 DAY OFFSET 1 HOUR depends on REFRESH EVERY 1 DAY OFFSET 23 HOUR
        ///    The dependency's refresh on day X triggers dependent's refresh on day X+1.
        ///  * REFRESH EVERY 2 HOUR depends on REFRESH EVERY 1 HOUR
        ///    The 2 HOUR refresh happens after the 1 HOUR refresh for every other hour, e.g.
        ///    after the 2pm refresh, then after the 4pm refresh, etc.
        ///
        /// We currently don't allow dependencies in REFRESH AFTER case, because its unclear what their meaning should be.

        const RefreshSet & set = view->getContext()->getRefreshSet();
        auto min_ts = std::chrono::sys_seconds::max();
        for (const StorageID & id : deps)
        {
            auto tasks = set.findTasks(id);
            if (tasks.empty())
                min_ts = {}; // missing table, dependency unsatisfied
            else
                min_ts = std::min(min_ts, (*tasks.begin())->getNextRefreshTimeslot());
        }

        lock.lock();

        if (scheduling.dependencies_satisfied_until.time_since_epoch().count() != -2)
        {
            /// Dependencies changed again after we started looking at them. Have to re-check.
            chassert(scheduling.dependencies_satisfied_until.time_since_epoch().count() == -1);
            continue;
        }

        scheduling.dependencies_satisfied_until = min_ts;
        return;
    }
}

static std::chrono::milliseconds backoff(Int64 retry_idx, const RefreshSettings & refresh_settings)
{
    UInt64 delay_ms;
    UInt64 multiplier = UInt64(1) << std::min(retry_idx, Int64(62));
    /// Overflow check: a*b <= c iff a <= c/b iff a <= floor(c/b).
    if (refresh_settings[RefreshSetting::refresh_retry_initial_backoff_ms] <= refresh_settings[RefreshSetting::refresh_retry_max_backoff_ms] / multiplier)
        delay_ms = refresh_settings[RefreshSetting::refresh_retry_initial_backoff_ms] * multiplier;
    else
        delay_ms = refresh_settings[RefreshSetting::refresh_retry_max_backoff_ms];
    return std::chrono::milliseconds(delay_ms);
}

std::tuple<std::chrono::system_clock::time_point, std::chrono::sys_seconds, RefreshTask::CoordinationZnode>
RefreshTask::determineNextRefreshTime(std::chrono::sys_seconds now)
{
    auto znode = coordination.root_znode;
    if (refresh_settings[RefreshSetting::refresh_retries] >= 0 && znode.attempt_number > refresh_settings[RefreshSetting::refresh_retries])
    {
        /// Skip to the next scheduled refresh, as if a refresh succeeded.
        znode.last_completed_timeslot = refresh_schedule.timeslotForCompletedRefresh(znode.last_completed_timeslot, znode.last_attempt_time, znode.last_attempt_time, false);
        znode.attempt_number = 0;
    }
    auto timeslot = refresh_schedule.advance(znode.last_completed_timeslot);

    std::chrono::system_clock::time_point when;
    if (znode.attempt_number == 0)
        when = refresh_schedule.addRandomSpread(timeslot, znode.randomness);
    else
        when = znode.last_attempt_time + backoff(znode.attempt_number - 1, refresh_settings);

    znode.previous_attempt_error = "";
    if (!znode.last_attempt_succeeded && znode.last_attempt_time.time_since_epoch().count() != 0)
    {
        if (znode.last_attempt_error.empty())
            znode.previous_attempt_error = fmt::format("Replica '{}' went away", znode.last_attempt_replica);
        else
            znode.previous_attempt_error = znode.last_attempt_error;
    }

    znode.attempt_number += 1;
    znode.last_attempt_time = now;
    znode.last_attempt_replica = coordination.replica_name;
    znode.last_attempt_error = "";
    znode.last_attempt_succeeded = false;

    return {when, timeslot, znode};
}

void RefreshTask::scheduleRefresh(std::lock_guard<std::mutex> &)
{
    state = RefreshState::Scheduling;
    refresh_task->schedule();
}

void RefreshTask::setState(RefreshState s, std::unique_lock<std::mutex> & lock)
{
    chassert(lock.owns_lock());
    state = s;
    if (s != RefreshState::Running && s != RefreshState::Scheduling)
        refresh_cv.notify_all();
}

void RefreshTask::readZnodesIfNeeded(std::shared_ptr<zkutil::ZooKeeper> zookeeper, std::unique_lock<std::mutex> & lock)
{
    chassert(lock.owns_lock());
    if (!coordination.coordinated || !coordination.watches->should_reread_znodes.load())
        return;

    coordination.watches->should_reread_znodes.store(false);
    auto prev_last_completed_timeslot = coordination.root_znode.last_completed_timeslot;

    lock.unlock();

    if (!zookeeper->isFeatureEnabled(KeeperFeatureFlag::MULTI_READ))
        throw Exception(ErrorCodes::NOT_IMPLEMENTED, "Keeper server doesn't support multi-reads. Refreshable materialized views won't work.");

    /// Set watches. (This is a lot of code, is there a better way?)
    if (!coordination.watches->root_watch_active.load())
    {
        coordination.watches->root_watch_active.store(true);
        zookeeper->existsWatch(coordination.path, nullptr,
            [w = coordination.watches, task_waker = refresh_task->getWatchCallback()](const Coordination::WatchResponse & response)
            {
                w->root_watch_active.store(false);
                w->should_reread_znodes.store(true);
                task_waker(response);
            });
    }
    if (!coordination.watches->children_watch_active.load())
    {
        coordination.watches->children_watch_active.store(true);
        zookeeper->getChildrenWatch(coordination.path, nullptr,
            [w = coordination.watches, task_waker = refresh_task->getWatchCallback()](const Coordination::WatchResponse & response)
            {
                w->children_watch_active.store(false);
                w->should_reread_znodes.store(true);
                task_waker(response);
            });
    }

    Strings paths {coordination.path, coordination.path + "/running", coordination.path + "/paused"};
    auto responses = zookeeper->tryGet(paths.begin(), paths.end());

    lock.lock();

    if (responses[0].error != Coordination::Error::ZOK)
        throw Coordination::Exception::fromPath(responses[0].error, paths[0]);
    for (size_t i = 1; i < 3; ++i)
        if (responses[i].error != Coordination::Error::ZOK && responses[i].error != Coordination::Error::ZNONODE)
            throw Coordination::Exception::fromPath(responses[i].error, paths[i]);

    coordination.root_znode.parse(responses[0].data);
    coordination.root_znode.version = responses[0].stat.version;
    coordination.running_znode_exists = responses[1].error == Coordination::Error::ZOK;
    coordination.paused_znode_exists = responses[2].error == Coordination::Error::ZOK;

    if (coordination.root_znode.last_completed_timeslot != prev_last_completed_timeslot)
    {
        lock.unlock();
        view->getContext()->getRefreshSet().notifyDependents(view->getStorageID());
        lock.lock();
    }
}

bool RefreshTask::updateCoordinationState(CoordinationZnode root, bool running, std::shared_ptr<zkutil::ZooKeeper> zookeeper, std::unique_lock<std::mutex> & lock)
{
    chassert(lock.owns_lock());
    int32_t version = -1;
    if (coordination.coordinated)
    {
        Coordination::Requests ops;
        ops.emplace_back(zkutil::makeSetRequest(coordination.path, root.toString(), root.version));
        if (running)
            ops.emplace_back(zkutil::makeCreateRequest(coordination.path + "/running", coordination.replica_name, zkutil::CreateMode::Ephemeral));
        else
            ops.emplace_back(zkutil::makeRemoveRequest(coordination.path + "/running", -1));

        Coordination::Responses responses;

        lock.unlock();
        auto code = zookeeper->tryMulti(ops, responses);
        lock.lock();

        if (running && responses[0]->error == Coordination::Error::ZBADVERSION)
            /// Lost the race, this is normal, don't log a stack trace.
            return false;
        zkutil::KeeperMultiException::check(code, ops, responses);
        version = dynamic_cast<Coordination::SetResponse &>(*responses[0]).stat.version;

    }
    coordination.root_znode = root;
    coordination.root_znode.version = version;
    coordination.running_znode_exists = running;
    return true;
}

void RefreshTask::removeRunningZnodeIfMine(std::shared_ptr<zkutil::ZooKeeper> zookeeper)
{
    Coordination::Stat stat;
    String data;
    if (zookeeper->tryGet(coordination.path + "/running", data, &stat) && data == coordination.replica_name)
    {
        LOG_WARNING(log, "Removing unexpectedly lingering znode {}", coordination.path + "/running");
        zookeeper->tryRemove(coordination.path + "/running", stat.version);
    }
}

void RefreshTask::interruptExecution()
{
    chassert(!mutex.try_lock());
    std::unique_lock lock(execution.executor_mutex);
    if (execution.interrupt_execution.exchange(true))
        return;
    if (execution.executor)
    {
        execution.executor->cancel();
        LOG_DEBUG(log, "Cancelling refresh");
    }
}

std::tuple<StoragePtr, TableLockHolder> RefreshTask::getAndLockTargetTable(const StorageID & storage_id, const ContextPtr & context)
{
    StoragePtr storage;
    TableLockHolder storage_lock;
    for (int attempt = 0; attempt < 10; ++attempt)
    {
        StoragePtr prev_storage = std::move(storage);
        storage = DatabaseCatalog::instance().getTable(storage_id, context);
        if (storage == prev_storage)
        {
            // Table was dropped but is still accessible in DatabaseCatalog.
            // Either ABA problem or something's broken. Don't retry, just in case.
            break;
        }
        storage_lock = storage->tryLockForShare(context->getCurrentQueryId(), context->getSettingsRef()[Setting::lock_acquire_timeout]);
        if (storage_lock)
            break;
    }
    if (!storage_lock)
        throw Exception(ErrorCodes::TABLE_IS_DROPPED, "Table {} is dropped or detached", storage_id.getFullNameNotQuoted());

    if (coordination.coordinated)
    {
        UUID uuid = storage->getStorageID().uuid;

        std::lock_guard lock(replica_sync_mutex);
        if (uuid != last_synced_inner_uuid)
        {
            InterpreterSystemQuery::trySyncReplica(storage, SyncReplicaMode::DEFAULT, {}, context);

            /// (Race condition: this may revert from a newer uuid to an older one. This doesn't break
            ///  anything, just causes an unnecessary sync. Should be rare.)
            last_synced_inner_uuid = uuid;
        }
    }

    return {storage, storage_lock};
}

std::chrono::system_clock::time_point RefreshTask::currentTime() const
{
    Int64 fake = scheduling.fake_clock.load(std::memory_order::relaxed);
    if (fake == INT64_MIN)
        return std::chrono::system_clock::now();
    return std::chrono::system_clock::time_point(std::chrono::seconds(fake));
}

void RefreshTask::setRefreshSetHandleUnlock(RefreshSet::Handle && set_handle_)
{
    set_handle = std::move(set_handle_);
}

void RefreshTask::CoordinationZnode::randomize()
{
    randomness = std::uniform_int_distribution(Int64(-1e-9), Int64(1e9))(thread_local_rng);
}

String RefreshTask::CoordinationZnode::toString() const
{
    WriteBufferFromOwnString out;
    /// "format version" should be incremented when making incompatible change, to make older servers
    /// refuse to parse it. For backwards compatible changes, just add new fields at the end and old
    /// servers will ignore them.
    out << "format version: 1\n"
        << "last_completed_timeslot: " << Int64(last_completed_timeslot.time_since_epoch().count()) << "\n"
        << "last_success_time: " << Int64(last_success_time.time_since_epoch().count()) << "\n"
        << "last_success_duration_ms: " << Int64(last_success_duration.count()) << "\n"
        << "last_success_table_uuid: " << last_success_table_uuid << "\n"
        << "last_attempt_time: " << Int64(last_attempt_time.time_since_epoch().count()) << "\n"
        << "last_attempt_replica: " << escape << last_attempt_replica << "\n"
        << "last_attempt_error: " << escape << last_attempt_error << "\n"
        << "last_attempt_succeeded: " << last_attempt_succeeded << "\n"
        << "previous_attempt_error: " << escape << previous_attempt_error << "\n"
        << "attempt_number: " << attempt_number << "\n"
        << "randomness: " << randomness << "\n";
    return out.str();
}

void RefreshTask::CoordinationZnode::parse(const String & data)
{
    ReadBufferFromString in(data);
    Int64 last_completed_timeslot_int;
    Int64 last_success_time_int;
    Int64 last_success_duration_int;
    Int64 last_attempt_time_int;
    in >> "format version: 1\n"
       >> "last_completed_timeslot: " >> last_completed_timeslot_int >> "\n"
       >> "last_success_time: " >> last_success_time_int >> "\n"
       >> "last_success_duration_ms: " >> last_success_duration_int >> "\n"
       >> "last_success_table_uuid: " >> last_success_table_uuid >> "\n"
       >> "last_attempt_time: " >> last_attempt_time_int >> "\n"
       >> "last_attempt_replica: " >> escape >> last_attempt_replica >> "\n"
       >> "last_attempt_error: " >> escape >> last_attempt_error >> "\n"
       >> "last_attempt_succeeded: " >> last_attempt_succeeded >> "\n"
       >> "previous_attempt_error: " >> escape >> previous_attempt_error >> "\n"
       >> "attempt_number: " >> attempt_number >> "\n"
       >> "randomness: " >> randomness >> "\n";
    last_completed_timeslot = std::chrono::sys_seconds(std::chrono::seconds(last_completed_timeslot_int));
    last_success_time = std::chrono::sys_seconds(std::chrono::seconds(last_success_time_int));
    last_success_duration = std::chrono::milliseconds(last_success_duration_int);
    last_attempt_time = std::chrono::sys_seconds(std::chrono::seconds(last_attempt_time_int));
}

}<|MERGE_RESOLUTION|>--- conflicted
+++ resolved
@@ -613,13 +613,10 @@
         tryLogCurrentException(log,
             "Unexpected exception in refresh scheduling, please investigate. The view will be stopped.");
 #ifdef DEBUG_OR_SANITIZER_BUILD
-<<<<<<< HEAD
         /// There's at least one legitimate case where this may happen: if the user (DEFINER) was dropped.
         /// But it's unexpected in tests.
         /// Note that Coordination::Exception is caught separately above, so transient keeper errors
         /// don't go here and are just retried.
-=======
->>>>>>> 3e752c32
         abortOnFailedAssertion("Unexpected exception in refresh scheduling");
 #else
         if (coordination.coordinated)
