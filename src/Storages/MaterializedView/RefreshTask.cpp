#include <Storages/MaterializedView/RefreshTask.h>

#include <Common/CurrentMetrics.h>
#include <Core/BackgroundSchedulePool.h>
#include <Core/Settings.h>
#include <Common/Macros.h>
#include <Common/thread_local_rng.h>
#include <Common/ZooKeeper/ZooKeeper.h>
#include <Core/ServerSettings.h>
#include <Databases/DatabaseReplicated.h>
#include <Interpreters/DatabaseCatalog.h>
#include <Interpreters/InterpreterInsertQuery.h>
#include <Interpreters/InterpreterSystemQuery.h>
#include <Interpreters/OpenTelemetrySpanLog.h>
#include <Interpreters/ProcessList.h>
#include <Interpreters/Cache/QueryResultCache.h>
#include <Interpreters/executeQuery.h>
#include <Interpreters/Context.h>
#include <IO/Operators.h>
#include <IO/ReadBufferFromString.h>
#include <Parsers/ASTCreateQuery.h>
#include <Parsers/ASTIdentifier.h>
#include <Parsers/queryNormalization.h>
#include <Processors/Executors/PipelineExecutor.h>
#include <QueryPipeline/ReadProgressCallback.h>
#include <Storages/StorageMaterializedView.h>


namespace CurrentMetrics
{
    extern const Metric RefreshingViews;
}

namespace DB
{
namespace Setting
{
    extern const SettingsUInt64 log_queries_cut_to_length;
    extern const SettingsBool stop_refreshable_materialized_views_on_startup;
    extern const SettingsSeconds lock_acquire_timeout;
}

namespace ServerSetting
{
    extern const ServerSettingsString default_replica_name;
    extern const ServerSettingsString default_replica_path;
    extern const ServerSettingsBool disable_insertion_and_mutation;
}

namespace RefreshSetting
{
    extern const RefreshSettingsBool all_replicas;
    extern const RefreshSettingsInt64 refresh_retries;
    extern const RefreshSettingsUInt64 refresh_retry_initial_backoff_ms;
    extern const RefreshSettingsUInt64 refresh_retry_max_backoff_ms;
}

namespace ErrorCodes
{
    extern const int LOGICAL_ERROR;
    extern const int QUERY_WAS_CANCELLED;
    extern const int REFRESH_FAILED;
    extern const int TABLE_IS_DROPPED;
    extern const int NOT_IMPLEMENTED;
    extern const int INCORRECT_QUERY;
}

RefreshTask::RefreshTask(
    StorageMaterializedView * view_, ContextPtr context, const DB::ASTRefreshStrategy & strategy, bool attach, bool coordinated, bool empty, bool is_restore_from_backup)
    : log(getLogger("RefreshTask"))
    , view(view_)
    , refresh_schedule(strategy)
    , refresh_append(strategy.append)
{
    if (strategy.settings != nullptr)
        refresh_settings.applyChanges(strategy.settings->changes);

    coordination.root_znode.randomize();
    if (empty)
        coordination.root_znode.last_completed_timeslot = std::chrono::floor<std::chrono::seconds>(currentTime());
    if (coordinated)
    {
        coordination.coordinated = true;

        const auto & server_settings = context->getServerSettings();
        const auto macros = context->getMacros();
        Macros::MacroExpansionInfo info;
        info.table_id = view->getStorageID();
        coordination.path = macros->expand(server_settings[ServerSetting::default_replica_path], info);
        coordination.replica_name = context->getMacros()->expand(server_settings[ServerSetting::default_replica_name], info);

        auto zookeeper = context->getZooKeeper();
        String replica_path = coordination.path + "/replicas/" + coordination.replica_name;
        bool replica_path_existed = zookeeper->exists(replica_path);

        /// Create znodes even if it's ATTACH query. This seems weird, possibly incorrect, but
        /// currently both DatabaseReplicated and DatabaseShared seem to require this behavior.
        if (!replica_path_existed)
        {
            if (!attach && !is_restore_from_backup &&
                !zookeeper->isFeatureEnabled(KeeperFeatureFlag::MULTI_READ))
                throw Exception(ErrorCodes::NOT_IMPLEMENTED, "Keeper server doesn't support multi-reads.");

            zookeeper->createAncestors(coordination.path);
            Coordination::Requests ops;
            ops.emplace_back(zkutil::makeCreateRequest(coordination.path, coordination.root_znode.toString(), zkutil::CreateMode::Persistent, /*ignore_if_exists*/ true));
            ops.emplace_back(zkutil::makeCreateRequest(coordination.path + "/replicas", "", zkutil::CreateMode::Persistent, true));
            ops.emplace_back(zkutil::makeCreateRequest(replica_path, "", zkutil::CreateMode::Persistent));

            /// When restoring multiple tables from backup (e.g. a RESTORE DATABASE), the restored
            /// refreshable materialized views shouldn't start refreshing on any replica until all
            /// tables and their data is restored on all replicas. Otherwise things break:
            ///  * Refresh may EXCHANGE+DROP a table before its data is restored. The restore will
            ///    then fail when trying to write to a dropped table.
            ///  * Refresh may see empty source table before they're restored, producing empty
            ///    refresh result.
            ///
            /// Note that with replicated catalog a replicated database may be restored
            /// by a RESTORE running on just one replica, so one replica needs to be able to unpause
            /// refreshes on all replicas. This is the only reason why "paused" znode is a thing,
            /// otherwise we could just use stop_requested.
            if (is_restore_from_backup)
                ops.emplace_back(zkutil::makeCreateRequest(coordination.path + "/paused", "restored from backup", zkutil::CreateMode::Persistent, /*ignore_if_exists*/ true));

            zookeeper->multi(ops);
        }

        if (server_settings[ServerSetting::disable_insertion_and_mutation])
            coordination.read_only = true;
    }
    else
    {
        if (is_restore_from_backup)
            scheduling.stop_requested = true;
    }
}

OwnedRefreshTask RefreshTask::create(
    StorageMaterializedView * view,
    ContextMutablePtr context,
    const DB::ASTRefreshStrategy & strategy,
    bool attach,
    bool coordinated,
    bool empty,
    bool is_restore_from_backup)
{
    auto task = std::make_shared<RefreshTask>(view, context, strategy, attach, coordinated, empty, is_restore_from_backup);

    task->refresh_task = context->getSchedulePool().createTask("RefreshTask",
        [self = task.get()] { self->refreshTask(); });

    if (strategy.dependencies)
        for (auto && dependency : strategy.dependencies->children)
            task->initial_dependencies.emplace_back(dependency->as<const ASTTableIdentifier &>());

    return OwnedRefreshTask(task);
}

bool RefreshTask::canCreateOrDropOtherTables() const
{
    return !refresh_append;
}

void RefreshTask::startup()
{
    if (view->getContext()->getSettingsRef()[Setting::stop_refreshable_materialized_views_on_startup])
        scheduling.stop_requested = true;
    auto inner_table_id = refresh_append ? std::nullopt : std::make_optional(view->getTargetTableId());
    view->getContext()->getRefreshSet().emplace(view->getStorageID(), inner_table_id, initial_dependencies, shared_from_this());

    std::lock_guard guard(mutex);
    scheduleRefresh(guard);
}

void RefreshTask::finalizeRestoreFromBackup()
{
    if (coordination.coordinated)
        startReplicated();
    else
        start();
}

void RefreshTask::shutdown()
{
    {
        std::lock_guard guard(mutex);

        if (view == nullptr)
            return; // already shut down

        scheduling.stop_requested = true;
        interruptExecution();
    }

    /// If we're in DatabaseReplicated, interrupt replicated CREATE/EXCHANGE/DROP queries in refresh task.
    /// Without this we can deadlock waiting for refresh_task because this shutdown happens from the same DDL thread for which CREATE/EXCHANGE/DROP wait.
    execution.cancel_ddl_queries.request_stop();

    /// Wait for the task to return and prevent it from being scheduled in future.
    refresh_task->deactivate();

    /// Remove from RefreshSet on DROP, without waiting for the IStorage to be destroyed.
    /// This matters because a table may get dropped and immediately created again with the same name,
    /// while the old table's IStorage still exists (pinned by ongoing queries).
    /// (Also, RefreshSet holds a shared_ptr to us.)
    std::lock_guard guard(mutex);
    set_handle.reset();

    view = nullptr;
}

void RefreshTask::drop(ContextPtr context)
{
    if (coordination.coordinated)
    {
        auto zookeeper = context->getZooKeeper();

        zookeeper->tryRemove(coordination.path + "/replicas/" + coordination.replica_name);

        /// Redundant, refreshTask() is supposed to clean up after itself, but let's be paranoid.
        removeRunningZnodeIfMine(zookeeper);

        /// If no replicas left, remove the coordination znode.
        Coordination::Requests ops;
        ops.emplace_back(zkutil::makeRemoveRequest(coordination.path + "/replicas", -1));
        String paused_path = coordination.path + "/paused";
        if (zookeeper->exists(paused_path))
            ops.emplace_back(zkutil::makeRemoveRequest(paused_path, -1));
        ops.emplace_back(zkutil::makeRemoveRequest(coordination.path, -1));
        Coordination::Responses responses;
        auto code = zookeeper->tryMulti(ops, responses);
        if (responses[0]->error != Coordination::Error::ZNOTEMPTY && responses[0]->error != Coordination::Error::ZNONODE)
            zkutil::KeeperMultiException::check(code, ops, responses);
    }
}

void RefreshTask::rename(StorageID new_id, StorageID new_inner_table_id)
{
    std::lock_guard guard(mutex);
    if (set_handle)
        set_handle.rename(new_id, refresh_append ? std::nullopt : std::make_optional(new_inner_table_id));
}

void RefreshTask::checkAlterIsPossible(const DB::ASTRefreshStrategy & new_strategy)
{
    RefreshSettings s;
    if (new_strategy.settings)
        s.applyChanges(new_strategy.settings->changes);
    if (s[RefreshSetting::all_replicas] != refresh_settings[RefreshSetting::all_replicas])
        throw Exception(ErrorCodes::NOT_IMPLEMENTED, "Altering setting 'all_replicas' is not supported.");
    if (new_strategy.append != refresh_append)
        throw Exception(ErrorCodes::NOT_IMPLEMENTED, "Adding or removing APPEND is not supported.");
}

void RefreshTask::alterRefreshParams(const DB::ASTRefreshStrategy & new_strategy)
{
    StorageID view_storage_id = StorageID::createEmpty();

    {
        std::lock_guard guard(mutex);

        refresh_schedule = RefreshSchedule(new_strategy);
        std::vector<StorageID> deps;
        if (new_strategy.dependencies)
            for (auto && dependency : new_strategy.dependencies->children)
                deps.emplace_back(dependency->as<const ASTTableIdentifier &>());

        /// Update dependency graph.
        if (set_handle)
            set_handle.changeDependencies(deps);

        scheduleRefresh(guard);
        scheduling.dependencies_satisfied_until = std::chrono::sys_seconds(std::chrono::seconds(-1));

        refresh_settings = {};
        if (new_strategy.settings != nullptr)
            refresh_settings.applyChanges(new_strategy.settings->changes);

        if (view)
            view_storage_id = view->getStorageID();
    }

    /// In case refresh period changed.
    if (view_storage_id)
    {
        const auto & refresh_set = Context::getGlobalContextInstance()->getRefreshSet();
        refresh_set.notifyDependents(view_storage_id);
    }
}

RefreshTask::Info RefreshTask::getInfo() const
{
    std::lock_guard guard(mutex);
    return Info {.view_id = set_handle.getID(), .state = state, .next_refresh_time = next_refresh_time, .znode = coordination.root_znode, .refresh_running = coordination.running_znode_exists, .progress = execution.progress.getValues(), .unexpected_error = scheduling.unexpected_error};
}

void RefreshTask::start()
{
    std::lock_guard guard(mutex);
    if (!std::exchange(scheduling.stop_requested, false))
        return;
    scheduling.unexpected_error = std::nullopt;
    scheduleRefresh(guard);
}

void RefreshTask::stop()
{
    std::lock_guard guard(mutex);
    if (std::exchange(scheduling.stop_requested, true))
        return;
    interruptExecution();
    scheduleRefresh(guard);
}

void RefreshTask::startReplicated()
{
    if (!coordination.coordinated)
        throw Exception(ErrorCodes::INCORRECT_QUERY, "Refreshable materialized view is not coordinated.");
    const auto zookeeper = view->getContext()->getZooKeeper();
    String path = coordination.path + "/paused";
    auto code = zookeeper->tryRemove(path);
    if (code != Coordination::Error::ZOK && code != Coordination::Error::ZNONODE)
        throw Coordination::Exception::fromPath(code, path);
}

void RefreshTask::stopReplicated(const String & reason)
{
    if (!coordination.coordinated)
        throw Exception(ErrorCodes::INCORRECT_QUERY, "Refreshable materialized view is not coordinated.");
    const auto zookeeper = view->getContext()->getZooKeeper();
    String path = coordination.path + "/paused";
    auto code = zookeeper->tryCreate(path, reason, zkutil::CreateMode::Persistent);
    if (code != Coordination::Error::ZOK && code != Coordination::Error::ZNODEEXISTS)
        throw Coordination::Exception::fromPath(code, path);
}

void RefreshTask::run()
{
    std::lock_guard guard(mutex);
    if (std::exchange(scheduling.out_of_schedule_refresh_requested, true))
        return;
    scheduleRefresh(guard);
}

void RefreshTask::cancel()
{
    std::lock_guard guard(mutex);
    interruptExecution();
    scheduleRefresh(guard);
}

void RefreshTask::wait()
{
    auto throw_if_error = [&]
    {
        if (!view)
            throw Exception(ErrorCodes::TABLE_IS_DROPPED, "The table was dropped or detached");
        if (!coordination.running_znode_exists && !coordination.root_znode.last_attempt_succeeded && coordination.root_znode.last_attempt_time.time_since_epoch().count() != 0)
            throw Exception(ErrorCodes::REFRESH_FAILED,
                "Refresh failed{}: {}", coordination.coordinated ? " (on replica " + coordination.root_znode.last_attempt_replica + ")" : "",
                coordination.root_znode.last_attempt_error.empty() ? "Replica went away" : coordination.root_znode.last_attempt_error);
    };

    std::unique_lock lock(mutex);
    refresh_cv.wait(lock, [&] {
        return state != RefreshState::Running && state != RefreshState::Scheduling &&
            state != RefreshState::RunningOnAnotherReplica && !scheduling.out_of_schedule_refresh_requested;
    });
    throw_if_error();

    if (coordination.coordinated && !refresh_append)
    {
        /// Wait until we see the table produced by the latest refresh.
        while (true)
        {
            UUID expected_table_uuid = coordination.root_znode.last_success_table_uuid;
            StorageID storage_id = view->getTargetTableId();
            ContextPtr context = view->getContext();
            lock.unlock();

            /// (Can't use `view` here because shutdown() may unset it in parallel with us.)
            StoragePtr storage = DatabaseCatalog::instance().tryGetTable(storage_id, context);
            if (storage && storage->getStorageID().uuid == expected_table_uuid)
                return;

            std::this_thread::sleep_for(std::chrono::milliseconds(10));

            lock.lock();
            /// Re-check last_attempt_succeeded in case another refresh EXCHANGEd the table but failed to write its uuid to keeper.
            throw_if_error();
        }
    }
}

bool RefreshTask::tryJoinBackgroundTask(std::chrono::steady_clock::time_point deadline)
{
    std::unique_lock lock(mutex);

    execution.cancel_ddl_queries.request_stop();

    auto duration = deadline - std::chrono::steady_clock::now();
    /// (Manually clamping to 0 because the standard library used to have (and possibly still has?)
    ///  a bug that wait_until would wait forever if the timestamp is in the past.)
    duration = std::max(duration, std::chrono::steady_clock::duration(0));
    return refresh_cv.wait_for(lock, duration, [&]
        {
            return state != RefreshState::Running && state != RefreshState::Scheduling;
        });
}

std::chrono::sys_seconds RefreshTask::getNextRefreshTimeslot() const
{
    std::lock_guard guard(mutex);
    return refresh_schedule.advance(coordination.root_znode.last_completed_timeslot);
}

void RefreshTask::notify()
{
    std::lock_guard guard(mutex);
    if (view && view->getContext()->getRefreshSet().refreshesStopped())
        interruptExecution();
    scheduling.dependencies_satisfied_until = std::chrono::sys_seconds(std::chrono::seconds(-1));
    scheduleRefresh(guard);
}

void RefreshTask::setFakeTime(std::optional<Int64> t)
{
    std::unique_lock lock(mutex);
    scheduling.fake_clock.store(t.value_or(INT64_MIN), std::memory_order_relaxed);
    /// Reschedule task with shorter delay if currently scheduled.
    refresh_task->scheduleAfter(100, /*overwrite*/ true, /*only_if_scheduled*/ true);
}

void RefreshTask::refreshTask()
{
    std::unique_lock lock(mutex);

    auto schedule_keeper_retry = [&] {
        chassert(lock.owns_lock());
        chassert(state == RefreshState::Scheduling);
        coordination.watches->should_reread_znodes.store(true);
        refresh_task->scheduleAfter(5000);
    };

    try
    {
        bool refreshed_just_now = false;
        /// Whoever breaks out of this loop should assign state.
        while (true)
        {
            setState(RefreshState::Scheduling, lock);
            execution.interrupt_execution.store(false);

            updateDependenciesIfNeeded(lock);

            std::shared_ptr<zkutil::ZooKeeper> zookeeper;
            if (coordination.coordinated)
                zookeeper = view->getContext()->getZooKeeper();
            readZnodesIfNeeded(zookeeper, lock);
            chassert(lock.owns_lock());

            /// Check if another replica is already running a refresh.
            if (coordination.running_znode_exists)
            {
                if (coordination.root_znode.last_attempt_replica == coordination.replica_name)
                {
                    LOG_ERROR(log, "Znode {} indicates that this replica is running a refresh, but it isn't. Likely a bug.", coordination.path + "/running");
#ifdef DEBUG_OR_SANITIZER_BUILD
                    abortOnFailedAssertion("Unexpected refresh lock in keeper");
#else
                    coordination.running_znode_exists = false;
                    if (coordination.coordinated)
                        removeRunningZnodeIfMine(zookeeper);
                    schedule_keeper_retry();
                    break;
#endif
                }
                else
                {
                    setState(RefreshState::RunningOnAnotherReplica, lock);
                    break;
                }
            }

            chassert(lock.owns_lock());

            if (scheduling.stop_requested || coordination.paused_znode_exists || view->getContext()->getRefreshSet().refreshesStopped() || coordination.read_only)
            {
                /// Exit the task and wait for the user to start or resume, which will schedule the task again.
                setState(RefreshState::Disabled, lock);
                break;
            }

            /// Check if it's time to refresh.
            auto start_time = currentTime();
            auto start_time_seconds = std::chrono::floor<std::chrono::seconds>(start_time);
            Stopwatch stopwatch;
            auto [when, timeslot, start_znode] = determineNextRefreshTime(start_time_seconds);
            next_refresh_time = when;
            bool out_of_schedule = scheduling.out_of_schedule_refresh_requested;
            if (out_of_schedule)
            {
                chassert(start_znode.attempt_number > 0);
                start_znode.attempt_number -= 1;
            }
            else if (start_time < when)
            {
                size_t delay_ms = std::chrono::duration_cast<std::chrono::milliseconds>(when - start_time).count();
                /// If we're in a test that fakes the clock, poll every 100ms.
                if (scheduling.fake_clock.load(std::memory_order_relaxed) != INT64_MIN)
                    delay_ms = 100;
                refresh_task->scheduleAfter(delay_ms);
                setState(RefreshState::Scheduled, lock);
                break;
            }
            else if (timeslot >= scheduling.dependencies_satisfied_until)
            {
                setState(RefreshState::WaitingForDependencies, lock);
                break;
            }

            if (refreshed_just_now)
            {
                /// If doing two refreshes in a row, go through Scheduled state first,
                /// to give wait() a chance to complete.
                setState(RefreshState::Scheduled, lock);
                refresh_task->schedule();
                break;
            }

            /// Write to keeper.
            if (!updateCoordinationState(start_znode, true, zookeeper, lock))
            {
                schedule_keeper_retry();
                return;
            }
            chassert(lock.owns_lock());

            /// Perform a refresh.

            setState(RefreshState::Running, lock);
            scheduling.out_of_schedule_refresh_requested = false;
            bool append = refresh_append;
            int32_t root_znode_version = coordination.coordinated ? coordination.root_znode.version : -1;
            CurrentMetrics::Increment metric_inc(CurrentMetrics::RefreshingViews);

            String log_comment = fmt::format("refresh of {}", view->getStorageID().getFullTableName());
            if (start_znode.attempt_number > 1)
                log_comment += fmt::format(" (attempt {}/{})", start_znode.attempt_number, refresh_settings[RefreshSetting::refresh_retries] + 1);

            lock.unlock();

            String error_message;
            auto new_table_uuid = executeRefreshUnlocked(append, root_znode_version, start_time, stopwatch, log_comment, error_message);
            bool refreshed = new_table_uuid.has_value();

            lock.lock();

            setState(RefreshState::Scheduling, lock);

            auto end_time_seconds = std::chrono::floor<std::chrono::seconds>(currentTime());
            auto znode = coordination.root_znode;
            znode.last_attempt_time = end_time_seconds;
            znode.last_attempt_error = error_message;
            if (refreshed)
            {
                znode.last_attempt_succeeded = true;
                znode.last_completed_timeslot = refresh_schedule.timeslotForCompletedRefresh(znode.last_completed_timeslot, start_time_seconds, end_time_seconds, out_of_schedule);
                znode.last_success_time = start_time_seconds;
                znode.last_success_duration = std::chrono::milliseconds(stopwatch.elapsedMilliseconds());
                znode.last_success_table_uuid = *new_table_uuid;
                znode.previous_attempt_error = "";
                znode.attempt_number = 0;
                znode.randomize();
            }

            bool ok = updateCoordinationState(znode, false, zookeeper, lock);
            chassert(lock.owns_lock());
            if (!ok)
                throw Exception(ErrorCodes::LOGICAL_ERROR, "Refresh coordination znode was changed while refresh was in progress.");

            if (refreshed)
            {
                lock.unlock();
                view->getContext()->getRefreshSet().notifyDependents(view->getStorageID());
                lock.lock();
            }

            refreshed_just_now = true;
        }
    }
    catch (Coordination::Exception &)
    {
        tryLogCurrentException(log, "Keeper error");
        if (!lock.owns_lock())
            lock.lock();
        schedule_keeper_retry();
    }
    catch (...)
    {
        if (!lock.owns_lock())
            lock.lock();
        scheduling.stop_requested = true;
        scheduling.unexpected_error = getCurrentExceptionMessage(true);
        coordination.watches->should_reread_znodes.store(true);
        coordination.running_znode_exists = false;
        setState(RefreshState::Scheduling, lock);
        refresh_task->schedule();
        lock.unlock();

        tryLogCurrentException(log,
            "Exception in refresh scheduling. The view will be stopped.");
#ifdef DEBUG_OR_SANITIZER_BUILD
        /// There's at least one legitimate case where this may happen: if the user (DEFINER) was dropped.
        /// But it's unexpected in tests.
        /// Note that Coordination::Exception is caught separately above, so transient keeper errors
        /// don't go here and are just retried.
        abortOnFailedAssertion("Unexpected exception in refresh scheduling");
#else
        if (coordination.coordinated)
            removeRunningZnodeIfMine(view->getContext()->getZooKeeper());
#endif
    }
}

std::optional<UUID> RefreshTask::executeRefreshUnlocked(bool append, int32_t root_znode_version, std::chrono::system_clock::time_point start_time, const Stopwatch & stopwatch, const String & log_comment, String & out_error_message)
{
    StorageID view_storage_id = view->getStorageID();
    LOG_DEBUG(log, "Refreshing view {}", view_storage_id.getFullTableName());
    execution.progress.reset();

<<<<<<< HEAD
    ContextMutablePtr refresh_context = view->getContext();
    ProcessList::EntryPtr process_list_entry;
    std::optional<StorageID> table_to_drop;
    auto new_table_id = StorageID::createEmpty();
=======
    ContextMutablePtr refresh_context = view->createRefreshContext(log_comment);

    if (!append)
    {
        refresh_context->setParentTable(view_storage_id.uuid);
        refresh_context->setDDLQueryCancellation(execution.cancel_ddl_queries.get_token());
        if (root_znode_version != -1)
            refresh_context->setDDLAdditionalChecksOnEnqueue({zkutil::makeCheckRequest(coordination.path, root_znode_version)});
    }
>>>>>>> afc32846

    std::optional<QueryLogElement> query_log_elem;
    std::shared_ptr<ASTInsertQuery> refresh_query;
    String query_for_logging;
    UInt64 normalized_query_hash = 0;
    std::shared_ptr<OpenTelemetry::SpanHolder> query_span = std::make_shared<OpenTelemetry::SpanHolder>("query");
    ProcessList::EntryPtr process_list_entry;

    std::optional<StorageID> table_to_drop;
    auto new_table_id = StorageID::createEmpty();
    try
    {
        {
            /// Create a table.
            query_for_logging = "(create target table)";
            normalized_query_hash = normalizedQueryHash(query_for_logging, false);
            std::unique_ptr<CurrentThread::QueryScope> query_scope;
            std::tie(refresh_query, query_scope) = view->prepareRefresh(append, refresh_context, table_to_drop);
            new_table_id = refresh_query->table_id;

            /// Add the query to system.processes and allow it to be killed with KILL QUERY.
            query_for_logging = refresh_query->formatForLogging(
                refresh_context->getSettingsRef()[Setting::log_queries_cut_to_length]);
            normalized_query_hash = normalizedQueryHash(query_for_logging, false);

            process_list_entry = refresh_context->getProcessList().insert(
                query_for_logging, normalized_query_hash, refresh_query.get(), refresh_context, Stopwatch{CLOCK_MONOTONIC}.getStart());

            refresh_context->setProcessListElement(process_list_entry->getQueryStatus());
            refresh_context->setProgressCallback([this](const Progress & prog)
            {
                execution.progress.incrementPiecewiseAtomically(prog);
            });

            /// Run the query.

            InterpreterInsertQuery interpreter(
                refresh_query,
                refresh_context,
                /* allow_materialized */ false,
                /* no_squash */ false,
                /* no_destination */ false,
                /* async_isnert */ false);
            BlockIO block_io = interpreter.execute();
            QueryPipeline & pipeline = block_io.pipeline;

            /// We log the refresh as one INSERT SELECT query, but the timespan and exceptions also
            /// cover the surrounding CREATE, EXCHANGE, and DROP queries.
            query_log_elem = logQueryStart(
                start_time, refresh_context, query_for_logging, normalized_query_hash, refresh_query, pipeline,
                &interpreter, /*internal*/ false, view_storage_id.database_name,
                view_storage_id.table_name, /*async_insert*/ false);

            if (!pipeline.completed())
                throw Exception(
                    ErrorCodes::LOGICAL_ERROR, "Pipeline for view {} refresh must be completed", view_storage_id.getFullTableName());

            PipelineExecutor executor(pipeline.processors, pipeline.process_list_element);
            executor.setReadProgressCallback(pipeline.getReadProgressCallback());

            {
                std::unique_lock exec_lock(execution.executor_mutex);
                if (execution.interrupt_execution.load())
                    throw Exception(ErrorCodes::QUERY_WAS_CANCELLED, "Refresh for view {} cancelled", view_storage_id.getFullTableName());
                execution.executor = &executor;
            }
            SCOPE_EXIT({
                std::unique_lock exec_lock(execution.executor_mutex);
                execution.executor = nullptr;
            });

            executor.execute(pipeline.getNumThreads(), pipeline.getConcurrencyControl());

            /// A cancelled PipelineExecutor may return without exception but with incomplete results.
            /// In this case make sure to:
            ///  * report exception rather than success,
            ///  * do it before destroying the QueryPipeline; otherwise it may fail assertions about
            ///    being unexpectedly destroyed before completion and without uncaught exception
            ///    (specifically, the assert in ~WriteBuffer()).
            if (execution.interrupt_execution.load())
                throw Exception(ErrorCodes::QUERY_WAS_CANCELLED, "Refresh for view {} cancelled", view_storage_id.getFullTableName());

            logQueryFinish(*query_log_elem, refresh_context, refresh_query, std::move(pipeline), /*pulling_pipeline=*/false, query_span, QueryResultCacheUsage::None, /*internal=*/false);
            query_log_elem = std::nullopt;
            query_span = nullptr;
            process_list_entry.reset(); // otherwise it needs to be alive for logQueryException
        }

        /// Exchange tables.
        if (!append)
        {
            query_for_logging = "(exchange tables)";
            normalized_query_hash = normalizedQueryHash(query_for_logging, false);
            table_to_drop = view->exchangeTargetTable(new_table_id, refresh_context);
        }
    }
    catch (...)
    {
        bool cancelled = execution.interrupt_execution.load();

        if (table_to_drop.has_value())
        {
            String discard_error_message;
            view->dropTempTable(table_to_drop.value(), refresh_context, discard_error_message);
        }

        if (query_log_elem.has_value())
        {
            logQueryException(*query_log_elem, refresh_context, stopwatch, refresh_query, query_span, /*internal*/ false, /*log_error*/ !cancelled);
        }
        else
        {
            /// Failed when creating new table or when swapping tables.
            logExceptionBeforeStart(query_for_logging, normalized_query_hash, refresh_context,
                                    /*ast*/ nullptr, query_span, stopwatch.elapsedMilliseconds());
        }

        if (cancelled)
            out_error_message = "cancelled";
        else
            out_error_message = getCurrentExceptionMessage(true);

        return std::nullopt;
    }

    if (table_to_drop.has_value())
        view->dropTempTable(table_to_drop.value(), refresh_context, out_error_message);

    return new_table_id.uuid;
}

void RefreshTask::updateDependenciesIfNeeded(std::unique_lock<std::mutex> & lock)
{
    while (true)
    {
        chassert(lock.owns_lock());
        if (scheduling.dependencies_satisfied_until.time_since_epoch().count() >= 0)
            return;
        auto deps = set_handle.getDependencies();
        if (deps.empty())
        {
            scheduling.dependencies_satisfied_until = std::chrono::sys_seconds::max();
            return;
        }
        scheduling.dependencies_satisfied_until = std::chrono::sys_seconds(std::chrono::seconds(-2));
        lock.unlock();

        /// Consider a dependency satisfied if its next scheduled refresh time is greater than ours.
        /// This seems to produce reasonable behavior in practical cases, e.g.:
        ///  * REFRESH EVERY 1 DAY depends on REFRESH EVERY 1 DAY
        ///    The second refresh starts after the first refresh completes *for the same day*.
        ///  * REFRESH EVERY 1 DAY OFFSET 2 HOUR depends on REFRESH EVERY 1 DAY OFFSET 1 HOUR
        ///    The second refresh starts after the first refresh completes for the same day as well (scheduled 1 hour earlier).
        ///  * REFRESH EVERY 1 DAY OFFSET 1 HOUR depends on REFRESH EVERY 1 DAY OFFSET 23 HOUR
        ///    The dependency's refresh on day X triggers dependent's refresh on day X+1.
        ///  * REFRESH EVERY 2 HOUR depends on REFRESH EVERY 1 HOUR
        ///    The 2 HOUR refresh happens after the 1 HOUR refresh for every other hour, e.g.
        ///    after the 2pm refresh, then after the 4pm refresh, etc.
        ///
        /// We currently don't allow dependencies in REFRESH AFTER case, because its unclear what their meaning should be.

        const RefreshSet & set = view->getContext()->getRefreshSet();
        auto min_ts = std::chrono::sys_seconds::max();
        for (const StorageID & id : deps)
        {
            auto tasks = set.findTasks(id);
            if (tasks.empty())
                min_ts = {}; // missing table, dependency unsatisfied
            else
                min_ts = std::min(min_ts, (*tasks.begin())->getNextRefreshTimeslot());
        }

        lock.lock();

        if (scheduling.dependencies_satisfied_until.time_since_epoch().count() != -2)
        {
            /// Dependencies changed again after we started looking at them. Have to re-check.
            chassert(scheduling.dependencies_satisfied_until.time_since_epoch().count() == -1);
            continue;
        }

        scheduling.dependencies_satisfied_until = min_ts;
        return;
    }
}

static std::chrono::milliseconds backoff(Int64 retry_idx, const RefreshSettings & refresh_settings)
{
    UInt64 delay_ms;
    UInt64 multiplier = UInt64(1) << std::min(retry_idx, Int64(62));
    /// Overflow check: a*b <= c iff a <= c/b iff a <= floor(c/b).
    if (refresh_settings[RefreshSetting::refresh_retry_initial_backoff_ms] <= refresh_settings[RefreshSetting::refresh_retry_max_backoff_ms] / multiplier)
        delay_ms = refresh_settings[RefreshSetting::refresh_retry_initial_backoff_ms] * multiplier;
    else
        delay_ms = refresh_settings[RefreshSetting::refresh_retry_max_backoff_ms];
    return std::chrono::milliseconds(delay_ms);
}

std::tuple<std::chrono::system_clock::time_point, std::chrono::sys_seconds, RefreshTask::CoordinationZnode>
RefreshTask::determineNextRefreshTime(std::chrono::sys_seconds now)
{
    auto znode = coordination.root_znode;
    if (refresh_settings[RefreshSetting::refresh_retries] >= 0 && znode.attempt_number > refresh_settings[RefreshSetting::refresh_retries])
    {
        /// Skip to the next scheduled refresh, as if a refresh succeeded.
        znode.last_completed_timeslot = refresh_schedule.timeslotForCompletedRefresh(znode.last_completed_timeslot, znode.last_attempt_time, znode.last_attempt_time, false);
        znode.attempt_number = 0;
    }
    auto timeslot = refresh_schedule.advance(znode.last_completed_timeslot);

    std::chrono::system_clock::time_point when;
    if (znode.attempt_number == 0)
        when = refresh_schedule.addRandomSpread(timeslot, znode.randomness);
    else
        when = znode.last_attempt_time + backoff(znode.attempt_number - 1, refresh_settings);

    znode.previous_attempt_error = "";
    if (!znode.last_attempt_succeeded && znode.last_attempt_time.time_since_epoch().count() != 0)
    {
        if (znode.last_attempt_error.empty())
            znode.previous_attempt_error = fmt::format("Replica '{}' went away", znode.last_attempt_replica);
        else
            znode.previous_attempt_error = znode.last_attempt_error;
    }

    znode.attempt_number += 1;
    znode.last_attempt_time = now;
    znode.last_attempt_replica = coordination.replica_name;
    znode.last_attempt_error = "";
    znode.last_attempt_succeeded = false;

    return {when, timeslot, znode};
}

void RefreshTask::scheduleRefresh(std::lock_guard<std::mutex> &)
{
    if (state != RefreshState::Running)
        state = RefreshState::Scheduling;
    refresh_task->schedule();
}

void RefreshTask::setState(RefreshState s, std::unique_lock<std::mutex> & lock)
{
    chassert(lock.owns_lock());
    state = s;
    if (s != RefreshState::Running && s != RefreshState::Scheduling)
        refresh_cv.notify_all();
}

void RefreshTask::readZnodesIfNeeded(std::shared_ptr<zkutil::ZooKeeper> zookeeper, std::unique_lock<std::mutex> & lock)
{
    chassert(lock.owns_lock());
    if (!coordination.coordinated || !coordination.watches->should_reread_znodes.load())
        return;

    coordination.watches->should_reread_znodes.store(false);
    auto prev_last_completed_timeslot = coordination.root_znode.last_completed_timeslot;

    lock.unlock();

    if (!zookeeper->isFeatureEnabled(KeeperFeatureFlag::MULTI_READ))
        throw Exception(ErrorCodes::NOT_IMPLEMENTED, "Keeper server doesn't support multi-reads. Refreshable materialized views won't work.");

    /// Set watches. (This is a lot of code, is there a better way?)
    if (!coordination.watches->root_watch_active.load())
    {
        coordination.watches->root_watch_active.store(true);
        zookeeper->existsWatch(coordination.path, nullptr,
            [w = coordination.watches, task_waker = refresh_task->getWatchCallback()](const Coordination::WatchResponse & response)
            {
                w->root_watch_active.store(false);
                w->should_reread_znodes.store(true);
                task_waker(response);
            });
    }
    if (!coordination.watches->children_watch_active.load())
    {
        coordination.watches->children_watch_active.store(true);
        zookeeper->getChildrenWatch(coordination.path, nullptr,
            [w = coordination.watches, task_waker = refresh_task->getWatchCallback()](const Coordination::WatchResponse & response)
            {
                w->children_watch_active.store(false);
                w->should_reread_znodes.store(true);
                task_waker(response);
            });
    }

    Strings paths {coordination.path, coordination.path + "/running", coordination.path + "/paused"};
    auto responses = zookeeper->tryGet(paths.begin(), paths.end());

    lock.lock();

    if (responses[0].error != Coordination::Error::ZOK)
        throw Coordination::Exception::fromPath(responses[0].error, paths[0]);
    for (size_t i = 1; i < 3; ++i)
        if (responses[i].error != Coordination::Error::ZOK && responses[i].error != Coordination::Error::ZNONODE)
            throw Coordination::Exception::fromPath(responses[i].error, paths[i]);

    coordination.root_znode.parse(responses[0].data);
    coordination.root_znode.version = responses[0].stat.version;
    coordination.running_znode_exists = responses[1].error == Coordination::Error::ZOK;
    coordination.paused_znode_exists = responses[2].error == Coordination::Error::ZOK;

    if (coordination.root_znode.last_completed_timeslot != prev_last_completed_timeslot)
    {
        lock.unlock();
        view->getContext()->getRefreshSet().notifyDependents(view->getStorageID());
        lock.lock();
    }
}

bool RefreshTask::updateCoordinationState(CoordinationZnode root, bool running, std::shared_ptr<zkutil::ZooKeeper> zookeeper, std::unique_lock<std::mutex> & lock)
{
    chassert(lock.owns_lock());
    int32_t version = -1;
    if (coordination.coordinated)
    {
        Coordination::Requests ops;
        ops.emplace_back(zkutil::makeSetRequest(coordination.path, root.toString(), root.version));
        if (running)
            ops.emplace_back(zkutil::makeCreateRequest(coordination.path + "/running", coordination.replica_name, zkutil::CreateMode::Ephemeral));
        else
            ops.emplace_back(zkutil::makeRemoveRequest(coordination.path + "/running", -1));

        Coordination::Responses responses;

        lock.unlock();
        auto code = zookeeper->tryMulti(ops, responses);
        lock.lock();

        if (running && responses[0]->error == Coordination::Error::ZBADVERSION)
            /// Lost the race, this is normal, don't log a stack trace.
            return false;
        zkutil::KeeperMultiException::check(code, ops, responses);
        version = dynamic_cast<Coordination::SetResponse &>(*responses[0]).stat.version;

    }
    coordination.root_znode = root;
    coordination.root_znode.version = version;
    coordination.running_znode_exists = running;
    return true;
}

void RefreshTask::removeRunningZnodeIfMine(std::shared_ptr<zkutil::ZooKeeper> zookeeper)
{
    Coordination::Stat stat;
    String data;
    if (zookeeper->tryGet(coordination.path + "/running", data, &stat) && data == coordination.replica_name)
    {
        LOG_WARNING(log, "Removing unexpectedly lingering znode {}", coordination.path + "/running");
        zookeeper->tryRemove(coordination.path + "/running", stat.version);
    }
}

void RefreshTask::interruptExecution()
{
    chassert(!mutex.try_lock());
    std::unique_lock lock(execution.executor_mutex);
    if (execution.interrupt_execution.exchange(true))
        return;
    if (execution.executor)
    {
        execution.executor->cancel();
        LOG_DEBUG(log, "Cancelling refresh");
    }
}

std::tuple<StoragePtr, TableLockHolder> RefreshTask::getAndLockTargetTable(const StorageID & storage_id, const ContextPtr & context)
{
    StoragePtr storage;
    TableLockHolder storage_lock;
    for (int attempt = 0; attempt < 10; ++attempt)
    {
        StoragePtr prev_storage = std::move(storage);
        storage = DatabaseCatalog::instance().getTable(storage_id, context);
        if (storage == prev_storage)
        {
            // Table was dropped but is still accessible in DatabaseCatalog.
            // Either ABA problem or something's broken. Don't retry, just in case.
            break;
        }
        storage_lock = storage->tryLockForShare(context->getCurrentQueryId(), context->getSettingsRef()[Setting::lock_acquire_timeout]);
        if (storage_lock)
            break;
    }
    if (!storage_lock)
        throw Exception(ErrorCodes::TABLE_IS_DROPPED, "Table {} is dropped or detached", storage_id.getFullNameNotQuoted());

    if (coordination.coordinated)
    {
        UUID uuid = storage->getStorageID().uuid;

        std::lock_guard lock(replica_sync_mutex);
        if (uuid != last_synced_inner_uuid)
        {
            InterpreterSystemQuery::trySyncReplica(storage, SyncReplicaMode::DEFAULT, {}, context);

            /// (Race condition: this may revert from a newer uuid to an older one. This doesn't break
            ///  anything, just causes an unnecessary sync. Should be rare.)
            last_synced_inner_uuid = uuid;
        }
    }

    return {storage, storage_lock};
}

std::chrono::system_clock::time_point RefreshTask::currentTime() const
{
    Int64 fake = scheduling.fake_clock.load(std::memory_order::relaxed);
    if (fake == INT64_MIN)
        return std::chrono::system_clock::now();
    return std::chrono::system_clock::time_point(std::chrono::seconds(fake));
}

void RefreshTask::setRefreshSetHandleUnlock(RefreshSet::Handle && set_handle_)
{
    set_handle = std::move(set_handle_);
}

void RefreshTask::CoordinationZnode::randomize()
{
    randomness = std::uniform_int_distribution(Int64(-1e-9), Int64(1e9))(thread_local_rng);
}

String RefreshTask::CoordinationZnode::toString() const
{
    WriteBufferFromOwnString out;
    /// "format version" should be incremented when making incompatible change, to make older servers
    /// refuse to parse it. For backwards compatible changes, just add new fields at the end and old
    /// servers will ignore them.
    out << "format version: 1\n"
        << "last_completed_timeslot: " << Int64(last_completed_timeslot.time_since_epoch().count()) << "\n"
        << "last_success_time: " << Int64(last_success_time.time_since_epoch().count()) << "\n"
        << "last_success_duration_ms: " << Int64(last_success_duration.count()) << "\n"
        << "last_success_table_uuid: " << last_success_table_uuid << "\n"
        << "last_attempt_time: " << Int64(last_attempt_time.time_since_epoch().count()) << "\n"
        << "last_attempt_replica: " << escape << last_attempt_replica << "\n"
        << "last_attempt_error: " << escape << last_attempt_error << "\n"
        << "last_attempt_succeeded: " << last_attempt_succeeded << "\n"
        << "previous_attempt_error: " << escape << previous_attempt_error << "\n"
        << "attempt_number: " << attempt_number << "\n"
        << "randomness: " << randomness << "\n";
    return out.str();
}

void RefreshTask::CoordinationZnode::parse(const String & data)
{
    ReadBufferFromString in(data);
    Int64 last_completed_timeslot_int;
    Int64 last_success_time_int;
    Int64 last_success_duration_int;
    Int64 last_attempt_time_int;
    in >> "format version: 1\n"
       >> "last_completed_timeslot: " >> last_completed_timeslot_int >> "\n"
       >> "last_success_time: " >> last_success_time_int >> "\n"
       >> "last_success_duration_ms: " >> last_success_duration_int >> "\n"
       >> "last_success_table_uuid: " >> last_success_table_uuid >> "\n"
       >> "last_attempt_time: " >> last_attempt_time_int >> "\n"
       >> "last_attempt_replica: " >> escape >> last_attempt_replica >> "\n"
       >> "last_attempt_error: " >> escape >> last_attempt_error >> "\n"
       >> "last_attempt_succeeded: " >> last_attempt_succeeded >> "\n"
       >> "previous_attempt_error: " >> escape >> previous_attempt_error >> "\n"
       >> "attempt_number: " >> attempt_number >> "\n"
       >> "randomness: " >> randomness >> "\n";
    last_completed_timeslot = std::chrono::sys_seconds(std::chrono::seconds(last_completed_timeslot_int));
    last_success_time = std::chrono::sys_seconds(std::chrono::seconds(last_success_time_int));
    last_success_duration = std::chrono::milliseconds(last_success_duration_int);
    last_attempt_time = std::chrono::sys_seconds(std::chrono::seconds(last_attempt_time_int));
}

}<|MERGE_RESOLUTION|>--- conflicted
+++ resolved
@@ -629,22 +629,7 @@
     LOG_DEBUG(log, "Refreshing view {}", view_storage_id.getFullTableName());
     execution.progress.reset();
 
-<<<<<<< HEAD
     ContextMutablePtr refresh_context = view->getContext();
-    ProcessList::EntryPtr process_list_entry;
-    std::optional<StorageID> table_to_drop;
-    auto new_table_id = StorageID::createEmpty();
-=======
-    ContextMutablePtr refresh_context = view->createRefreshContext(log_comment);
-
-    if (!append)
-    {
-        refresh_context->setParentTable(view_storage_id.uuid);
-        refresh_context->setDDLQueryCancellation(execution.cancel_ddl_queries.get_token());
-        if (root_znode_version != -1)
-            refresh_context->setDDLAdditionalChecksOnEnqueue({zkutil::makeCheckRequest(coordination.path, root_znode_version)});
-    }
->>>>>>> afc32846
 
     std::optional<QueryLogElement> query_log_elem;
     std::shared_ptr<ASTInsertQuery> refresh_query;
@@ -657,6 +642,16 @@
     auto new_table_id = StorageID::createEmpty();
     try
     {
+        refresh_context = view->createRefreshContext(log_comment);
+
+        if (!append)
+        {
+            refresh_context->setParentTable(view_storage_id.uuid);
+            refresh_context->setDDLQueryCancellation(execution.cancel_ddl_queries.get_token());
+            if (root_znode_version != -1)
+                refresh_context->setDDLAdditionalChecksOnEnqueue({zkutil::makeCheckRequest(coordination.path, root_znode_version)});
+        }
+
         {
             /// Create a table.
             query_for_logging = "(create target table)";
