#pragma once

#include <IO/Progress.h>
#include <Parsers/ASTIdentifier.h>
#include <Storages/IStorage.h>
#include <Storages/MaterializedView/RefreshTask_fwd.h>
#include <Common/CurrentMetrics.h>
#include <list>

namespace DB
{

<<<<<<< HEAD
using DatabaseAndTableNameSet = std::unordered_set<StorageID, StorageID::DatabaseAndTableNameHash, StorageID::DatabaseAndTableNameEqual>;

enum class RefreshState
=======
enum class RefreshState : RefreshTaskStateUnderlying
>>>>>>> 4ee6fad7
{
    Disabled = 0,
    Scheduled,
    WaitingForDependencies,
    Running,
};

enum class LastRefreshResult
{
    Unknown = 0,
    Cancelled,
    Error,
    Finished
};

struct RefreshInfo
{
    StorageID view_id = StorageID::createEmpty();
    RefreshState state = RefreshState::Scheduled;
    LastRefreshResult last_refresh_result = LastRefreshResult::Unknown;
    std::optional<UInt32> last_attempt_time;
    std::optional<UInt32> last_success_time;
    UInt64 last_attempt_duration_ms = 0;
    UInt32 next_refresh_time = 0;
    UInt64 refresh_count = 0;
    UInt64 retry = 0;
    String exception_message; // if last_refresh_result is Error
    std::vector<StorageID> remaining_dependencies;
    ProgressValues progress;
};

/// Set of refreshable views
class RefreshSet
{
public:
    /// RAII thing that unregisters a task and its dependencies in destructor. Not thread safe.
    class Handle
    {
        friend class RefreshSet;
    public:
        Handle() = default;

        Handle(Handle &&) noexcept;
        Handle & operator=(Handle &&) noexcept;

        ~Handle();

        void rename(StorageID new_id);
        void changeDependencies(std::vector<StorageID> deps);

        void reset();

        explicit operator bool() const { return parent_set != nullptr; }

        const StorageID & getID() const { return id; }
        const std::vector<StorageID> & getDependencies() const { return dependencies; }

    private:
        RefreshSet * parent_set = nullptr;
        StorageID id = StorageID::createEmpty();
        std::vector<StorageID> dependencies;
        RefreshTaskList::iterator iter; // in parent_set->tasks[id]
        std::optional<CurrentMetrics::Increment> metric_increment;

        Handle(RefreshSet * parent_set_, StorageID id_, RefreshTaskList::iterator iter_, std::vector<StorageID> dependencies_);
    };

    using InfoContainer = std::vector<RefreshInfo>;

    RefreshSet();

    void emplace(StorageID id, const std::vector<StorageID> & dependencies, RefreshTaskHolder task);

    /// Finds active refreshable view(s) by database and table name.
    /// Normally there's at most one, but we allow name collisions here, just in case.
    RefreshTaskList findTasks(const StorageID & id) const;

    InfoContainer getInfo() const;

    /// Get tasks that depend on the given one.
    std::vector<RefreshTaskHolder> getDependents(const StorageID & id) const;

private:
    using TaskMap = std::unordered_map<StorageID, RefreshTaskList, StorageID::DatabaseAndTableNameHash, StorageID::DatabaseAndTableNameEqual>;
    using DependentsMap = std::unordered_map<StorageID, std::unordered_set<RefreshTaskHolder>, StorageID::DatabaseAndTableNameHash, StorageID::DatabaseAndTableNameEqual>;

    /// Protects the two maps below, not locked for any nontrivial operations (e.g. operations that
    /// block or lock other mutexes).
    mutable std::mutex mutex;

    TaskMap tasks;
    DependentsMap dependents;

    RefreshTaskList::iterator addTaskLocked(StorageID id, RefreshTaskHolder task);
    void removeTaskLocked(StorageID id, RefreshTaskList::iterator iter);
    void addDependenciesLocked(RefreshTaskHolder task, const std::vector<StorageID> & dependencies);
    void removeDependenciesLocked(RefreshTaskHolder task, const std::vector<StorageID> & dependencies);
};

}<|MERGE_RESOLUTION|>--- conflicted
+++ resolved
@@ -10,13 +10,7 @@
 namespace DB
 {
 
-<<<<<<< HEAD
-using DatabaseAndTableNameSet = std::unordered_set<StorageID, StorageID::DatabaseAndTableNameHash, StorageID::DatabaseAndTableNameEqual>;
-
 enum class RefreshState
-=======
-enum class RefreshState : RefreshTaskStateUnderlying
->>>>>>> 4ee6fad7
 {
     Disabled = 0,
     Scheduled,
