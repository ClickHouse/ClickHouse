--- conflicted
+++ resolved
@@ -418,15 +418,10 @@
         && config().getBool("send_crash_reports.send_logical_errors", false)
         && CrashWriter::initialized())
     {
-        LOG_DEBUG(&logger(), "Sending logical errors is enabled");
+        LOG_DEBUG(getRootLogger(), "Sending logical errors is enabled");
         Exception::callback = [](const std::string & msg, int code, bool remote, const Exception::FramePointers & trace)
         {
-<<<<<<< HEAD
-            LOG_DEBUG(getRootLogger(), "Enable sending LOGICAL_ERRORs to sentry");
-            Exception::callback = [sentry](const std::string & msg, int code, bool remote, const Exception::FramePointers & trace)
-=======
             if (!remote && code == ErrorCodes::LOGICAL_ERROR)
->>>>>>> ab8a207f
             {
                 CrashWriter::FramePointers frame_pointers;
                 for (size_t i = 0; i < trace.size(); ++i)
