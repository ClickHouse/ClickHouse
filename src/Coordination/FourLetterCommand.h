#pragma once

#include <sstream>
#include <string>
#include <unordered_map>

#include <Coordination/KeeperDispatcher.h>
#include <IO/WriteBufferFromString.h>

#include "config_version.h"


namespace DB
{

struct IFourLetterCommand;
using FourLetterCommandPtr = std::shared_ptr<DB::IFourLetterCommand>;

/// Just like zookeeper Four Letter Words commands, CH Keeper responds to a small set of commands.
/// Each command is composed of four letters, these commands are useful to monitor and issue system problems.
/// The feature is based on Zookeeper 3.5.9, details is in https://zookeeper.apache.org/doc/r3.5.9/zookeeperAdmin.html#sc_zkCommands.
/// Also we add some additional commands such as csnp, lgif etc.
struct IFourLetterCommand
{
public:
    using StringBuffer = DB::WriteBufferFromOwnString;
    explicit IFourLetterCommand(KeeperDispatcher & keeper_dispatcher_);

    virtual String name() = 0;
    virtual String run() = 0;

    virtual ~IFourLetterCommand();
    int32_t code();

    static String toName(int32_t code);
    static inline int32_t toCode(const String & name);

protected:
    KeeperDispatcher & keeper_dispatcher;
};

struct FourLetterCommandFactory : private boost::noncopyable
{
public:
    using Commands = std::unordered_map<int32_t, FourLetterCommandPtr>;
    using AllowList = std::vector<int32_t>;

    /// Represents '*' which is used in allow list.
    static constexpr int32_t ALLOW_LIST_ALL = 0;

    bool isKnown(int32_t code);
    bool isEnabled(int32_t code);

    FourLetterCommandPtr get(int32_t code);

    /// There is no need to make it thread safe, because registration is no initialization and get is after startup.
    void registerCommand(FourLetterCommandPtr & command);
    void initializeAllowList(KeeperDispatcher & keeper_dispatcher);

    void checkInitialization() const;
    bool isInitialized() const { return initialized; }
    void setInitialize(bool flag) { initialized = flag; }

    static FourLetterCommandFactory & instance();
    static void registerCommands(KeeperDispatcher & keeper_dispatcher);

private:
    std::atomic<bool> initialized = false;
    Commands commands;
    AllowList allow_list;
};

/**Tests if server is running in a non-error state. The server will respond with imok if it is running.
 * Otherwise it will not respond at all.
 *
 * A response of "imok" does not necessarily indicate that the server has joined the quorum,
 * just that the server process is active and bound to the specified client port.
 * Use "stat" for details on state wrt quorum and client connection information.
 */
struct RuokCommand : public IFourLetterCommand
{
    explicit RuokCommand(KeeperDispatcher & keeper_dispatcher_) : IFourLetterCommand(keeper_dispatcher_) { }

    String name() override { return "ruok"; }
    String run() override;
    ~RuokCommand() override = default;
};

/**
 * Outputs a list of variables that could be used for monitoring the health of the cluster.
 *
 * echo mntr | nc localhost 2181
 * zk_version  3.5.9
 * zk_avg_latency  0
 * zk_max_latency  0
 * zk_min_latency  0
 * zk_packets_received 70
 * zk_packets_sent 69
 * zk_outstanding_requests 0
 * zk_server_state leader
 * zk_znode_count   4
 * zk_watch_count  0
 * zk_ephemerals_count 0
 * zk_approximate_data_size    27
 * zk_open_file_descriptor_count 23    - only available on Unix platforms
 * zk_max_file_descriptor_count 1024   - only available on Unix platforms
 * zk_followers 2                      - only exposed by the Leader
 * zk_synced_followers  2              - only exposed by the Leader
 * zk_pending_syncs 0                  - only exposed by the Leader
 */
struct MonitorCommand : public IFourLetterCommand
{
    explicit MonitorCommand(KeeperDispatcher & keeper_dispatcher_)
        : IFourLetterCommand(keeper_dispatcher_)
    {
    }

    String name() override { return "mntr"; }
    String run() override;
    ~MonitorCommand() override = default;
};

struct StatResetCommand : public IFourLetterCommand
{
    explicit StatResetCommand(KeeperDispatcher & keeper_dispatcher_) :
        IFourLetterCommand(keeper_dispatcher_)
    {
    }

    String name() override { return "srst"; }
    String run() override;
    ~StatResetCommand() override = default;
};

/// A command that does not do anything except reply to client with predefined message.
///It is used to inform clients who execute none allow listed four letter word commands.
struct NopCommand : public IFourLetterCommand
{
    explicit NopCommand(KeeperDispatcher & keeper_dispatcher_)
        : IFourLetterCommand(keeper_dispatcher_)
    {
    }

    String name() override { return "nopc"; }
    String run() override;
    ~NopCommand() override = default;
};

struct ConfCommand : public IFourLetterCommand
{
    explicit ConfCommand(KeeperDispatcher & keeper_dispatcher_)
        : IFourLetterCommand(keeper_dispatcher_)
    {
    }

    String name() override { return "conf"; }
    String run() override;
    ~ConfCommand() override = default;
};

/// List full connection/session details for all clients connected to this server.
/// Includes information on numbers of packets received/sent, session id, operation latencies, last operation performed, etc...
struct ConsCommand : public IFourLetterCommand
{
    explicit ConsCommand(KeeperDispatcher & keeper_dispatcher_)
        : IFourLetterCommand(keeper_dispatcher_)
    {
    }

    String name() override { return "cons"; }
    String run() override;
    ~ConsCommand() override = default;
};

/// Reset connection/session statistics for all connections.
struct RestConnStatsCommand : public IFourLetterCommand
{
    explicit RestConnStatsCommand(KeeperDispatcher & keeper_dispatcher_)
        : IFourLetterCommand(keeper_dispatcher_)
    {
    }

    String name() override { return "crst"; }
    String run() override;
    ~RestConnStatsCommand() override = default;
};

/// Lists full details for the server.
struct ServerStatCommand : public IFourLetterCommand
{
    explicit ServerStatCommand(KeeperDispatcher & keeper_dispatcher_)
        : IFourLetterCommand(keeper_dispatcher_)
    {
    }

    String name() override { return "srvr"; }
    String run() override;
    ~ServerStatCommand() override = default;
};

/// Lists brief details for the server and connected clients.
struct StatCommand : public IFourLetterCommand
{
    explicit StatCommand(KeeperDispatcher & keeper_dispatcher_)
        : IFourLetterCommand(keeper_dispatcher_)
    {
    }

    String name() override { return "stat"; }
    String run() override;
    ~StatCommand() override = default;
};

/// Lists brief information on watches for the server.
struct BriefWatchCommand : public IFourLetterCommand
{
    explicit BriefWatchCommand(KeeperDispatcher & keeper_dispatcher_)
        : IFourLetterCommand(keeper_dispatcher_)
    {
    }

    String name() override { return "wchs"; }
    String run() override;
    ~BriefWatchCommand() override = default;
};

/// Lists detailed information on watches for the server, by session.
/// This outputs a list of sessions(connections) with associated watches (paths).
/// Note, depending on the number of watches this operation may be expensive (ie impact server performance), use it carefully.
struct WatchCommand : public IFourLetterCommand
{
    explicit WatchCommand(KeeperDispatcher & keeper_dispatcher_)
        : IFourLetterCommand(keeper_dispatcher_)
    {
    }

    String name() override { return "wchc"; }
    String run() override;
    ~WatchCommand() override = default;
};

/// Lists detailed information on watches for the server, by path.
/// This outputs a list of paths (znodes) with associated sessions.
/// Note, depending on the number of watches this operation may be expensive (ie impact server performance), use it carefully.
struct WatchByPathCommand : public IFourLetterCommand
{
    explicit WatchByPathCommand(KeeperDispatcher & keeper_dispatcher_)
        : IFourLetterCommand(keeper_dispatcher_)
    {
    }

    String name() override { return "wchp"; }
    String run() override;
    ~WatchByPathCommand() override = default;
};

/// Lists the outstanding sessions and ephemeral nodes. This only works on the leader.
struct DumpCommand : public IFourLetterCommand
{
    explicit DumpCommand(KeeperDispatcher & keeper_dispatcher_):
        IFourLetterCommand(keeper_dispatcher_)
    {
    }

    String name() override { return "dump"; }
    String run() override;
    ~DumpCommand() override = default;
};

/// Print details about serving environment
struct EnviCommand : public IFourLetterCommand
{
    explicit EnviCommand(KeeperDispatcher & keeper_dispatcher_)
        : IFourLetterCommand(keeper_dispatcher_)
    {
    }

    String name() override { return "envi"; }
    String run() override;
    ~EnviCommand() override = default;
};

/// Shows the total size of snapshot and log files in bytes
struct DataSizeCommand : public IFourLetterCommand
{
    explicit DataSizeCommand(KeeperDispatcher & keeper_dispatcher_):
        IFourLetterCommand(keeper_dispatcher_)
    {
    }

    String name() override { return "dirs"; }
    String run() override;
    ~DataSizeCommand() override = default;
};

/// Tests if server is running in read-only mode.
/// The server will respond with "ro" if in read-only mode or "rw" if not in read-only mode.
struct IsReadOnlyCommand : public IFourLetterCommand
{
    explicit IsReadOnlyCommand(KeeperDispatcher & keeper_dispatcher_)
        : IFourLetterCommand(keeper_dispatcher_)
    {
    }

    String name() override { return "isro"; }
    String run() override;
    ~IsReadOnlyCommand() override = default;
};

struct RecoveryCommand : public IFourLetterCommand
{
    explicit RecoveryCommand(KeeperDispatcher & keeper_dispatcher_)
        : IFourLetterCommand(keeper_dispatcher_)
    {
    }

    String name() override { return "rcvr"; }
    String run() override;
    ~RecoveryCommand() override = default;
};

struct ApiVersionCommand : public IFourLetterCommand
{
    explicit ApiVersionCommand(KeeperDispatcher & keeper_dispatcher_)
        : IFourLetterCommand(keeper_dispatcher_)
    {
    }

    String name() override { return "apiv"; }
    String run() override;
    ~ApiVersionCommand() override = default;
};

/// Create snapshot manually
struct CreateSnapshotCommand : public IFourLetterCommand
{
    explicit CreateSnapshotCommand(KeeperDispatcher & keeper_dispatcher_)
        : IFourLetterCommand(keeper_dispatcher_)
    {
    }

    String name() override { return "csnp"; }
    String run() override;
    ~CreateSnapshotCommand() override = default;
};

/** Raft log information:
 *     first_log_idx 1
 *     first_log_term   1
 *     last_log_idx 101
 *     last_log_term    1
 *     last_committed_idx   100
 *     leader_committed_log_idx 101
 *     target_committed_log_idx 101
 *     last_snapshot_idx    50
 */
struct LogInfoCommand : public IFourLetterCommand
{
    explicit LogInfoCommand(KeeperDispatcher & keeper_dispatcher_)
        : IFourLetterCommand(keeper_dispatcher_)
    {
    }

    String name() override { return "lgif"; }
    String run() override;
    ~LogInfoCommand() override = default;
};

/// Request to be leader.
struct RequestLeaderCommand : public IFourLetterCommand
{
    explicit RequestLeaderCommand(KeeperDispatcher & keeper_dispatcher_)
        : IFourLetterCommand(keeper_dispatcher_)
    {
    }

    String name() override { return "rqld"; }
    String run() override;
    ~RequestLeaderCommand() override = default;
};

struct RecalculateCommand : public IFourLetterCommand
{
    explicit RecalculateCommand(KeeperDispatcher & keeper_dispatcher_)
        : IFourLetterCommand(keeper_dispatcher_)
    {
    }

    String name() override { return "rclc"; }
    String run() override;
    ~RecalculateCommand() override = default;
};

struct CleanResourcesCommand : public IFourLetterCommand
{
    explicit CleanResourcesCommand(KeeperDispatcher & keeper_dispatcher_)
        : IFourLetterCommand(keeper_dispatcher_)
    {
    }

    String name() override { return "clrs"; }
    String run() override;
    ~CleanResourcesCommand() override = default;
};

struct FeatureFlagsCommand : public IFourLetterCommand
{
    explicit FeatureFlagsCommand(KeeperDispatcher & keeper_dispatcher_)
        : IFourLetterCommand(keeper_dispatcher_)
    {
    }

    String name() override { return "ftfl"; }
    String run() override;
    ~FeatureFlagsCommand() override = default;
};

<<<<<<< HEAD
/// Yield leadership and become follower.
struct YieldLeadershipCommand : public IFourLetterCommand
{
    explicit YieldLeadershipCommand(KeeperDispatcher & keeper_dispatcher_)
        : IFourLetterCommand(keeper_dispatcher_)
    {
    }

    String name() override { return "ydld"; }
    String run() override;
    ~YieldLeadershipCommand() override = default;
};

#if USE_JEMALLOC
struct JemallocDumpStats : public IFourLetterCommand
{
    explicit JemallocDumpStats(KeeperDispatcher & keeper_dispatcher_)
        : IFourLetterCommand(keeper_dispatcher_)
    {
    }

    String name() override { return "jmst"; }
    String run() override;
    ~JemallocDumpStats() override = default;

};

struct JemallocFlushProfile : public IFourLetterCommand
{
    explicit JemallocFlushProfile(KeeperDispatcher & keeper_dispatcher_)
        : IFourLetterCommand(keeper_dispatcher_)
    {
    }

    String name() override { return "jmfp"; }
    String run() override;
    ~JemallocFlushProfile() override = default;
};

struct JemallocEnableProfile : public IFourLetterCommand
{
    explicit JemallocEnableProfile(KeeperDispatcher & keeper_dispatcher_)
        : IFourLetterCommand(keeper_dispatcher_)
    {
    }

    String name() override { return "jmep"; }
    String run() override;
    ~JemallocEnableProfile() override = default;
};

struct JemallocDisableProfile : public IFourLetterCommand
{
    explicit JemallocDisableProfile(KeeperDispatcher & keeper_dispatcher_)
        : IFourLetterCommand(keeper_dispatcher_)
    {
    }

    String name() override { return "jmdp"; }
    String run() override;
    ~JemallocDisableProfile() override = default;
};
#endif

=======
>>>>>>> dab6d9f1
}<|MERGE_RESOLUTION|>--- conflicted
+++ resolved
@@ -415,20 +415,6 @@
     ~FeatureFlagsCommand() override = default;
 };
 
-<<<<<<< HEAD
-/// Yield leadership and become follower.
-struct YieldLeadershipCommand : public IFourLetterCommand
-{
-    explicit YieldLeadershipCommand(KeeperDispatcher & keeper_dispatcher_)
-        : IFourLetterCommand(keeper_dispatcher_)
-    {
-    }
-
-    String name() override { return "ydld"; }
-    String run() override;
-    ~YieldLeadershipCommand() override = default;
-};
-
 #if USE_JEMALLOC
 struct JemallocDumpStats : public IFourLetterCommand
 {
@@ -480,6 +466,4 @@
 };
 #endif
 
-=======
->>>>>>> dab6d9f1
 }