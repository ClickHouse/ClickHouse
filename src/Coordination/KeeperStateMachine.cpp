#include <Coordination/KeeperStateMachine.h>
#include <Coordination/ReadBufferFromNuraftBuffer.h>
#include <Coordination/WriteBufferFromNuraftBuffer.h>
#include <IO/ReadHelpers.h>
#include <Common/ZooKeeper/ZooKeeperIO.h>
#include <Coordination/KeeperSnapshotManager.h>
#include <future>

namespace DB
{

namespace ErrorCodes
{
    extern const int LOGICAL_ERROR;
}

KeeperStorage::RequestForSession parseRequest(nuraft::buffer & data)
{
    ReadBufferFromNuraftBuffer buffer(data);
    KeeperStorage::RequestForSession request_for_session;
    readIntBinary(request_for_session.session_id, buffer);

    int32_t length;
    Coordination::read(length, buffer);

    int32_t xid;
    Coordination::read(xid, buffer);

    Coordination::OpNum opnum;

    Coordination::read(opnum, buffer);

    request_for_session.request = Coordination::ZooKeeperRequestFactory::instance().get(opnum);
    request_for_session.request->xid = xid;
    request_for_session.request->readImpl(buffer);
    return request_for_session;
}

    KeeperStateMachine::KeeperStateMachine(
        ResponsesQueue & responses_queue_,
        SnapshotsQueue & snapshots_queue_,
        const std::string & snapshots_path_,
        const CoordinationSettingsPtr & coordination_settings_,
        const std::string & superdigest_)
    : coordination_settings(coordination_settings_)
    , snapshot_manager(snapshots_path_, coordination_settings->snapshots_to_keep, superdigest_, coordination_settings->dead_session_check_period_ms.totalMicroseconds())
    , responses_queue(responses_queue_)
    , snapshots_queue(snapshots_queue_)
    , last_committed_idx(0)
    , log(&Poco::Logger::get("KeeperStateMachine"))
    , superdigest(superdigest_)
{
}

void KeeperStateMachine::init()
{
    /// Do everything without mutexes, no other threads exist.
    LOG_DEBUG(log, "Totally have {} snapshots", snapshot_manager.totalSnapshots());
    bool loaded = false;
    bool has_snapshots = snapshot_manager.totalSnapshots() != 0;
    while (snapshot_manager.totalSnapshots() != 0)
    {
        uint64_t latest_log_index = snapshot_manager.getLatestSnapshotIndex();
        LOG_DEBUG(log, "Trying to load state machine from snapshot up to log index {}", latest_log_index);

        try
        {
            latest_snapshot_buf = snapshot_manager.deserializeSnapshotBufferFromDisk(latest_log_index);
            std::tie(latest_snapshot_meta, storage) = snapshot_manager.deserializeSnapshotFromBuffer(latest_snapshot_buf);
            last_committed_idx = latest_snapshot_meta->get_last_log_idx();
            loaded = true;
            break;
        }
        catch (const DB::Exception & ex)
        {
            LOG_WARNING(log, "Failed to load from snapshot with index {}, with error {}, will remove it from disk", latest_log_index, ex.displayText());
            snapshot_manager.removeSnapshot(latest_log_index);
        }
    }

    if (has_snapshots)
    {
        if (loaded)
            LOG_DEBUG(log, "Loaded snapshot with last committed log index {}", last_committed_idx);
        else
            LOG_WARNING(log, "All snapshots broken, last committed log index {}", last_committed_idx);
    }
    else
    {
        LOG_DEBUG(log, "No existing snapshots, last committed log index {}", last_committed_idx);
    }

    if (!storage)
        storage = std::make_unique<KeeperStorage>(coordination_settings->dead_session_check_period_ms.totalMilliseconds(), superdigest);
}

nuraft::ptr<nuraft::buffer> KeeperStateMachine::commit(const uint64_t log_idx, nuraft::buffer & data)
{
    auto request_for_session = parseRequest(data);
    if (request_for_session.request->getOpNum() == Coordination::OpNum::SessionID)
    {
        const Coordination::ZooKeeperSessionIDRequest & session_id_request = dynamic_cast<const Coordination::ZooKeeperSessionIDRequest &>(*request_for_session.request);
        int64_t session_id;
        std::shared_ptr<Coordination::ZooKeeperSessionIDResponse> response = std::make_shared<Coordination::ZooKeeperSessionIDResponse>();
        response->internal_id = session_id_request.internal_id;
        response->server_id = session_id_request.server_id;
        KeeperStorage::ResponseForSession response_for_session;
        response_for_session.session_id = -1;
        response_for_session.response = response;
        {
            std::lock_guard lock(storage_and_responses_lock);
            session_id = storage->getSessionID(session_id_request.session_timeout_ms);
            LOG_DEBUG(log, "Session ID response {} with timeout {}", session_id, session_id_request.session_timeout_ms);
            response->session_id = session_id;
            responses_queue.push(response_for_session);
        }
    }
    else
    {
        std::lock_guard lock(storage_and_responses_lock);
        KeeperStorage::ResponsesForSessions responses_for_sessions = storage->processRequest(request_for_session.request, request_for_session.session_id, log_idx);
        for (auto & response_for_session : responses_for_sessions)
            responses_queue.push(response_for_session);
    }

    last_committed_idx = log_idx;
    return nullptr;
}

bool KeeperStateMachine::apply_snapshot(nuraft::snapshot & s)
{
    LOG_DEBUG(log, "Applying snapshot {}", s.get_last_log_idx());
    nuraft::ptr<nuraft::buffer> latest_snapshot_ptr;
    {
        std::lock_guard lock(snapshots_lock);
        if (s.get_last_log_idx() != latest_snapshot_meta->get_last_log_idx())
            throw Exception(ErrorCodes::LOGICAL_ERROR, "Required to apply snapshot with last log index {}, but our last log index is {}",
                            s.get_last_log_idx(), latest_snapshot_meta->get_last_log_idx());
        latest_snapshot_ptr = latest_snapshot_buf;
    }

<<<<<<< HEAD
    { /// deserialize and apply snapshot to storage
        std::lock_guard lock(storage_and_responses_lock);
=======
    {
        std::lock_guard lock(storage_lock);
>>>>>>> e9648567
        std::tie(latest_snapshot_meta, storage) = snapshot_manager.deserializeSnapshotFromBuffer(latest_snapshot_ptr);
    }
    last_committed_idx = s.get_last_log_idx();
    return true;
}

nuraft::ptr<nuraft::snapshot> KeeperStateMachine::last_snapshot()
{
    /// Just return the latest snapshot.
    std::lock_guard<std::mutex> lock(snapshots_lock);
    return latest_snapshot_meta;
}

void KeeperStateMachine::create_snapshot(
    nuraft::snapshot & s,
    nuraft::async_result<bool>::handler_type & when_done)
{
    LOG_DEBUG(log, "Creating snapshot {}", s.get_last_log_idx());

    nuraft::ptr<nuraft::buffer> snp_buf = s.serialize();
    auto snapshot_meta_copy = nuraft::snapshot::deserialize(*snp_buf);
    CreateSnapshotTask snapshot_task;
<<<<<<< HEAD
    { /// lock storage for a short period time to turn on "snapshot mode". After that we can read consistent storage state without locking.
        std::lock_guard lock(storage_and_responses_lock);
=======
    {
        std::lock_guard lock(storage_lock);
>>>>>>> e9648567
        snapshot_task.snapshot = std::make_shared<KeeperStorageSnapshot>(storage.get(), snapshot_meta_copy);
    }

    snapshot_task.create_snapshot = [this, when_done] (KeeperStorageSnapshotPtr && snapshot)
    {
        nuraft::ptr<std::exception> exception(nullptr);
        bool ret = true;
        try
        {
            {
                std::lock_guard lock(snapshots_lock);
                auto snapshot_buf = snapshot_manager.serializeSnapshotToBuffer(*snapshot);
                auto result_path = snapshot_manager.serializeSnapshotBufferToDisk(*snapshot_buf, snapshot->snapshot_meta->get_last_log_idx());
                latest_snapshot_buf = snapshot_buf;
                latest_snapshot_meta = snapshot->snapshot_meta;

                LOG_DEBUG(log, "Created persistent snapshot {} with path {}", latest_snapshot_meta->get_last_log_idx(), result_path);
            }

            {
                /// Must do it with lock (clearing elements from list)
<<<<<<< HEAD
                std::lock_guard lock(storage_and_responses_lock);
                /// Turn off "snapshot mode" and clear outdate part of storage state
=======
                std::lock_guard lock(storage_lock);
>>>>>>> e9648567
                storage->clearGarbageAfterSnapshot();
                /// Destroy snapshot with lock
                snapshot.reset();
                LOG_TRACE(log, "Cleared garbage after snapshot");

            }
        }
        catch (...)
        {
            LOG_TRACE(log, "Exception happened during snapshot");
            tryLogCurrentException(log);
            ret = false;
        }

        when_done(ret, exception);
    };

    LOG_DEBUG(log, "In memory snapshot {} created, queueing task to flash to disk", s.get_last_log_idx());
    snapshots_queue.push(std::move(snapshot_task));
}

void KeeperStateMachine::save_logical_snp_obj(
    nuraft::snapshot & s,
    uint64_t & obj_id,
    nuraft::buffer & data,
    bool /*is_first_obj*/,
    bool /*is_last_obj*/)
{
    LOG_DEBUG(log, "Saving snapshot {} obj_id {}", s.get_last_log_idx(), obj_id);

    nuraft::ptr<nuraft::buffer> cloned_buffer;
    nuraft::ptr<nuraft::snapshot> cloned_meta;
    if (obj_id == 0)
    {
        std::lock_guard lock(storage_and_responses_lock);
        KeeperStorageSnapshot snapshot(storage.get(), s.get_last_log_idx());
        cloned_buffer = snapshot_manager.serializeSnapshotToBuffer(snapshot);
    }
    else
    {
        cloned_buffer = nuraft::buffer::clone(data);
    }

    nuraft::ptr<nuraft::buffer> snp_buf = s.serialize();
    cloned_meta = nuraft::snapshot::deserialize(*snp_buf);

    try
    {
        std::lock_guard lock(snapshots_lock);
        auto result_path = snapshot_manager.serializeSnapshotBufferToDisk(*cloned_buffer, s.get_last_log_idx());
        latest_snapshot_buf = cloned_buffer;
        latest_snapshot_meta = cloned_meta;
        LOG_DEBUG(log, "Saved snapshot {} to path {}", s.get_last_log_idx(), result_path);
        obj_id++;
    }
    catch (...)
    {
        tryLogCurrentException(log);
    }
}

int KeeperStateMachine::read_logical_snp_obj(
    nuraft::snapshot & s,
    void* & /*user_snp_ctx*/,
    uint64_t obj_id,
    nuraft::ptr<nuraft::buffer> & data_out,
    bool & is_last_obj)
{

    LOG_DEBUG(log, "Reading snapshot {} obj_id {}", s.get_last_log_idx(), obj_id);
    if (obj_id == 0)
    {
        data_out = nuraft::buffer::alloc(sizeof(int32_t));
        nuraft::buffer_serializer bs(data_out);
        bs.put_i32(0);
        is_last_obj = false;
    }
    else
    {
        std::lock_guard lock(snapshots_lock);
        if (s.get_last_log_idx() != latest_snapshot_meta->get_last_log_idx())
        {
            LOG_WARNING(log, "Required to apply snapshot with last log index {}, but our last log index is {}. Will ignore this one and retry",
                            s.get_last_log_idx(), latest_snapshot_meta->get_last_log_idx());
            return -1;
        }
        data_out = nuraft::buffer::clone(*latest_snapshot_buf);
        is_last_obj = true;
    }
    return 1;
}

void KeeperStateMachine::processReadRequest(const KeeperStorage::RequestForSession & request_for_session)
{
<<<<<<< HEAD
    /// Pure local request, just process it with storage
    std::lock_guard lock(storage_and_responses_lock);
    auto responses = storage->processRequest(request_for_session.request, request_for_session.session_id, std::nullopt);
=======
    KeeperStorage::ResponsesForSessions responses;
    {
        std::lock_guard lock(storage_lock);
        responses = storage->processRequest(request_for_session.request, request_for_session.session_id, std::nullopt);
    }
>>>>>>> e9648567
    for (const auto & response : responses)
        responses_queue.push(response);
}

std::unordered_set<int64_t> KeeperStateMachine::getDeadSessions()
{
    std::lock_guard lock(storage_and_responses_lock);
    return storage->getDeadSessions();
}

void KeeperStateMachine::shutdownStorage()
{
    std::lock_guard lock(storage_and_responses_lock);
    storage->finalize();
}

}<|MERGE_RESOLUTION|>--- conflicted
+++ resolved
@@ -139,13 +139,8 @@
         latest_snapshot_ptr = latest_snapshot_buf;
     }
 
-<<<<<<< HEAD
     { /// deserialize and apply snapshot to storage
         std::lock_guard lock(storage_and_responses_lock);
-=======
-    {
-        std::lock_guard lock(storage_lock);
->>>>>>> e9648567
         std::tie(latest_snapshot_meta, storage) = snapshot_manager.deserializeSnapshotFromBuffer(latest_snapshot_ptr);
     }
     last_committed_idx = s.get_last_log_idx();
@@ -168,13 +163,8 @@
     nuraft::ptr<nuraft::buffer> snp_buf = s.serialize();
     auto snapshot_meta_copy = nuraft::snapshot::deserialize(*snp_buf);
     CreateSnapshotTask snapshot_task;
-<<<<<<< HEAD
     { /// lock storage for a short period time to turn on "snapshot mode". After that we can read consistent storage state without locking.
         std::lock_guard lock(storage_and_responses_lock);
-=======
-    {
-        std::lock_guard lock(storage_lock);
->>>>>>> e9648567
         snapshot_task.snapshot = std::make_shared<KeeperStorageSnapshot>(storage.get(), snapshot_meta_copy);
     }
 
@@ -196,12 +186,8 @@
 
             {
                 /// Must do it with lock (clearing elements from list)
-<<<<<<< HEAD
                 std::lock_guard lock(storage_and_responses_lock);
                 /// Turn off "snapshot mode" and clear outdate part of storage state
-=======
-                std::lock_guard lock(storage_lock);
->>>>>>> e9648567
                 storage->clearGarbageAfterSnapshot();
                 /// Destroy snapshot with lock
                 snapshot.reset();
@@ -296,17 +282,9 @@
 
 void KeeperStateMachine::processReadRequest(const KeeperStorage::RequestForSession & request_for_session)
 {
-<<<<<<< HEAD
     /// Pure local request, just process it with storage
     std::lock_guard lock(storage_and_responses_lock);
     auto responses = storage->processRequest(request_for_session.request, request_for_session.session_id, std::nullopt);
-=======
-    KeeperStorage::ResponsesForSessions responses;
-    {
-        std::lock_guard lock(storage_lock);
-        responses = storage->processRequest(request_for_session.request, request_for_session.session_id, std::nullopt);
-    }
->>>>>>> e9648567
     for (const auto & response : responses)
         responses_queue.push(response);
 }
