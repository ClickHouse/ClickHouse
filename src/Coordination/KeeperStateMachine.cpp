--- conflicted
+++ resolved
@@ -965,11 +965,7 @@
 template<typename Storage>
 std::vector<int64_t> KeeperStateMachine<Storage>::getDeadSessions()
 {
-<<<<<<< HEAD
     LockGuardWithStats<true> lock(storage_mutex);
-=======
-    LockGuardWithStats lock(storage_mutex);
->>>>>>> 3a9d4b1b
     return storage->getDeadSessions();
 }
 
