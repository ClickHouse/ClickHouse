#include <chrono>
#include <gtest/gtest.h>

#include "config.h"

#if USE_NURAFT
#include <filesystem>
#include <thread>
#include <Coordination/Changelog.h>
#include <Coordination/InMemoryLogStore.h>
#include <Coordination/KeeperContext.h>
#include <Coordination/KeeperConstants.h>
#include <Coordination/KeeperFeatureFlags.h>
#include <Coordination/KeeperLogStore.h>
#include <Coordination/KeeperSnapshotManager.h>
#include <Coordination/KeeperStateMachine.h>
#include <Coordination/KeeperStateManager.h>
#include <Coordination/KeeperStorage.h>
#include <Coordination/LoggerWrapper.h>
#include <Coordination/ReadBufferFromNuraftBuffer.h>
#include <Coordination/SummingStateMachine.h>
#include <Coordination/WriteBufferFromNuraftBuffer.h>
#include <Coordination/KeeperCommon.h>
#include <IO/ReadBufferFromString.h>
#include <IO/WriteHelpers.h>
#include <libnuraft/nuraft.hxx>
#include <Poco/ConsoleChannel.h>
#include <Poco/Logger.h>
#include <Common/Exception.h>
#include <Common/SipHash.h>
#include <Common/ZooKeeper/ZooKeeperCommon.h>
#include <Common/ZooKeeper/ZooKeeperIO.h>
#include <Common/logger_useful.h>

#include <Disks/DiskLocal.h>

#include <Coordination/SnapshotableHashTable.h>

namespace fs = std::filesystem;
struct ChangelogDirTest
{
    std::string path;
    bool drop;
    explicit ChangelogDirTest(std::string path_, bool drop_ = true) : path(path_), drop(drop_)
    {
        EXPECT_FALSE(fs::exists(path)) << "Path " << path << " already exists, remove it to run test";
        fs::create_directory(path);
    }

    ~ChangelogDirTest()
    {
        if (fs::exists(path) && drop)
            fs::remove_all(path);
    }
};

struct CompressionParam
{
    bool enable_compression;
    std::string extension;
};

class CoordinationTest : public ::testing::TestWithParam<CompressionParam>
{
protected:
    DB::KeeperContextPtr keeper_context = std::make_shared<DB::KeeperContext>(true, std::make_shared<DB::CoordinationSettings>());
    LoggerPtr log{getLogger("CoordinationTest")};

    void SetUp() override
    {
        Poco::AutoPtr<Poco::ConsoleChannel> channel(new Poco::ConsoleChannel(std::cerr));
        Poco::Logger::root().setChannel(channel);
        Poco::Logger::root().setLevel("trace");

        keeper_context->setLocalLogsPreprocessed();
    }

    void setLogDirectory(const std::string & path) { keeper_context->setLogDisk(std::make_shared<DB::DiskLocal>("LogDisk", path)); }

    void setSnapshotDirectory(const std::string & path)
    {
        keeper_context->setSnapshotDisk(std::make_shared<DB::DiskLocal>("SnapshotDisk", path));
    }

    void setStateFileDirectory(const std::string & path)
    {
        keeper_context->setStateFileDisk(std::make_shared<DB::DiskLocal>("StateFile", path));
    }
};

TEST_P(CoordinationTest, RaftServerConfigParse)
{
    auto parse = Coordination::RaftServerConfig::parse;
    using Cfg = std::optional<DB::RaftServerConfig>;

    EXPECT_EQ(parse(""), std::nullopt);
    EXPECT_EQ(parse("="), std::nullopt);
    EXPECT_EQ(parse("=;"), std::nullopt);
    EXPECT_EQ(parse("=;;"), std::nullopt);
    EXPECT_EQ(parse("=:80"), std::nullopt);
    EXPECT_EQ(parse("server."), std::nullopt);
    EXPECT_EQ(parse("server.=:80"), std::nullopt);
    EXPECT_EQ(parse("server.-5=1:2"), std::nullopt);
    EXPECT_EQ(parse("server.1=host;-123"), std::nullopt);
    EXPECT_EQ(parse("server.1=host:999"), (Cfg{{1, "host:999"}}));
    EXPECT_EQ(parse("server.1=host:999;learner"), (Cfg{{1, "host:999", true}}));
    EXPECT_EQ(parse("server.1=host:999;participant"), (Cfg{{1, "host:999", false}}));
    EXPECT_EQ(parse("server.1=host:999;learner;25"), (Cfg{{1, "host:999", true, 25}}));

    EXPECT_EQ(parse("server.1=127.0.0.1:80"), (Cfg{{1, "127.0.0.1:80"}}));
    EXPECT_EQ(
        parse("server.1=2001:0db8:85a3:0000:0000:8a2e:0370:7334:80"),
        (Cfg{{1, "2001:0db8:85a3:0000:0000:8a2e:0370:7334:80"}}));
}

TEST_P(CoordinationTest, RaftServerClusterConfigParse)
{
    auto parse = Coordination::parseRaftServers;
    using Cfg = DB::RaftServerConfig;
    using Servers = DB::RaftServers;

    EXPECT_EQ(parse(""), Servers{});
    EXPECT_EQ(parse(","), Servers{});
    EXPECT_EQ(parse("1,2"), Servers{});
    EXPECT_EQ(parse("server.1=host:80,server.1=host2:80"), Servers{});
    EXPECT_EQ(parse("server.1=host:80,server.2=host:80"), Servers{});
    EXPECT_EQ(
        parse("server.1=host:80,server.2=host:81"),
        (Servers{Cfg{1, "host:80"}, Cfg{2, "host:81"}}));
}

TEST_P(CoordinationTest, BuildTest)
{
    DB::InMemoryLogStore store;
    DB::SummingStateMachine machine;
    EXPECT_EQ(1, 1);
}

TEST_P(CoordinationTest, BufferSerde)
{
    Coordination::ZooKeeperRequestPtr request = Coordination::ZooKeeperRequestFactory::instance().get(Coordination::OpNum::Get);
    request->xid = 3;
    dynamic_cast<Coordination::ZooKeeperGetRequest &>(*request).path = "/path/value";

    DB::WriteBufferFromNuraftBuffer wbuf;
    request->write(wbuf);
    auto nuraft_buffer = wbuf.getBuffer();
    EXPECT_EQ(nuraft_buffer->size(), 28);

    DB::ReadBufferFromNuraftBuffer rbuf(nuraft_buffer);

    int32_t length;
    Coordination::read(length, rbuf);
    EXPECT_EQ(length + sizeof(length), nuraft_buffer->size());

    int32_t xid;
    Coordination::read(xid, rbuf);
    EXPECT_EQ(xid, request->xid);

    Coordination::OpNum opnum;
    Coordination::read(opnum, rbuf);

    Coordination::ZooKeeperRequestPtr request_read = Coordination::ZooKeeperRequestFactory::instance().get(opnum);
    request_read->xid = xid;
    request_read->readImpl(rbuf);

    EXPECT_EQ(request_read->getOpNum(), Coordination::OpNum::Get);
    EXPECT_EQ(request_read->xid, 3);
    EXPECT_EQ(dynamic_cast<Coordination::ZooKeeperGetRequest &>(*request_read).path, "/path/value");
}

template <typename StateMachine>
struct SimpliestRaftServer
{
    SimpliestRaftServer(
        int server_id_, const std::string & hostname_, int port_, DB::KeeperContextPtr keeper_context)
        : server_id(server_id_)
        , hostname(hostname_)
        , port(port_)
        , endpoint(hostname + ":" + std::to_string(port))
        , state_machine(nuraft::cs_new<StateMachine>())
        , state_manager(nuraft::cs_new<DB::KeeperStateManager>(server_id, hostname, port, keeper_context))
    {
        state_manager->loadLogStore(1, 0);
        nuraft::raft_params params;
        params.heart_beat_interval_ = 100;
        params.election_timeout_lower_bound_ = 200;
        params.election_timeout_upper_bound_ = 400;
        params.reserved_log_items_ = 5;
        params.snapshot_distance_ = 1; /// forcefully send snapshots
        params.client_req_timeout_ = 3000;
        params.return_method_ = nuraft::raft_params::blocking;
        params.parallel_log_appending_ = true;

        nuraft::raft_server::init_options opts;
        opts.start_server_in_constructor_ = false;
        raft_instance = launcher.init(
            state_machine,
            state_manager,
            nuraft::cs_new<DB::LoggerWrapper>("ToyRaftLogger", DB::LogsLevel::trace),
            port,
            nuraft::asio_service::options{},
            params,
            opts);

        if (!raft_instance)
        {
            std::cerr << "Failed to initialize launcher" << std::endl;
            _exit(1);
        }

        state_manager->getLogStore()->setRaftServer(raft_instance);

        raft_instance->start_server(false);

        std::cout << "init Raft instance " << server_id;
        for (size_t ii = 0; ii < 20; ++ii)
        {
            if (raft_instance->is_initialized())
            {
                std::cout << " done" << std::endl;
                break;
            }
            std::cout << "." << std::flush;
            std::this_thread::sleep_for(std::chrono::milliseconds(100));
        }
    }

    // Server ID.
    int server_id;

    // Server address.
    std::string hostname;

    // Server port.
    int port;

    std::string endpoint;

    // State machine.
    nuraft::ptr<StateMachine> state_machine;

    // State manager.
    nuraft::ptr<DB::KeeperStateManager> state_manager;

    // Raft launcher.
    nuraft::raft_launcher launcher;

    // Raft server instance.
    nuraft::ptr<nuraft::raft_server> raft_instance;
};

using SummingRaftServer = SimpliestRaftServer<DB::SummingStateMachine>;

nuraft::ptr<nuraft::buffer> getBuffer(int64_t number)
{
    nuraft::ptr<nuraft::buffer> ret = nuraft::buffer::alloc(sizeof(number));
    nuraft::buffer_serializer bs(ret);
    bs.put_raw(&number, sizeof(number));
    return ret;
}

TEST_P(CoordinationTest, TestSummingRaft1)
{
    ChangelogDirTest test("./logs");
    setLogDirectory("./logs");
    setStateFileDirectory(".");

    SummingRaftServer s1(1, "localhost", 44444, keeper_context);
    SCOPE_EXIT(if (std::filesystem::exists("./state")) std::filesystem::remove("./state"););

    /// Single node is leader
    EXPECT_EQ(s1.raft_instance->get_leader(), 1);

    auto entry1 = getBuffer(143);
    auto ret = s1.raft_instance->append_entries({entry1});
    EXPECT_TRUE(ret->get_accepted()) << "failed to replicate: entry 1" << ret->get_result_code();
    EXPECT_EQ(ret->get_result_code(), nuraft::cmd_result_code::OK) << "failed to replicate: entry 1" << ret->get_result_code();

    while (s1.state_machine->getValue() != 143)
    {
        LOG_INFO(log, "Waiting s1 to apply entry");
        std::this_thread::sleep_for(std::chrono::milliseconds(100));
    }

    EXPECT_EQ(s1.state_machine->getValue(), 143);

    s1.launcher.shutdown(5);
}

DB::LogEntryPtr getLogEntry(const std::string & s, size_t term)
{
    DB::WriteBufferFromNuraftBuffer bufwriter;
    writeText(s, bufwriter);
    return nuraft::cs_new<nuraft::log_entry>(term, bufwriter.getBuffer());
}

TEST_P(CoordinationTest, ChangelogTestSimple)
{
    auto params = GetParam();
    ChangelogDirTest test("./logs");
    setLogDirectory("./logs");

    DB::KeeperLogStore changelog(
        DB::LogFileSettings{.force_sync = true, .compress_logs = params.enable_compression, .rotate_interval = 5},
        DB::FlushSettings(),
        keeper_context);
    changelog.init(1, 0);
    auto entry = getLogEntry("hello world", 77);
    changelog.append(entry);
    changelog.end_of_append_batch(0, 0);

    EXPECT_EQ(changelog.next_slot(), 2);
    EXPECT_EQ(changelog.start_index(), 1);
    EXPECT_EQ(changelog.last_entry()->get_term(), 77);
    EXPECT_EQ(changelog.entry_at(1)->get_term(), 77);
    EXPECT_EQ(changelog.log_entries(1, 2)->size(), 1);
}

namespace
{
void waitDurableLogs(nuraft::log_store & log_store)
{
    while (log_store.last_durable_index() != log_store.next_slot() - 1)
        std::this_thread::sleep_for(std::chrono::milliseconds(200));
}

}

TEST_P(CoordinationTest, ChangelogTestFile)
{
    auto params = GetParam();
    ChangelogDirTest test("./logs");
    setLogDirectory("./logs");

    DB::KeeperLogStore changelog(
        DB::LogFileSettings{.force_sync = true, .compress_logs = params.enable_compression, .rotate_interval = 5},
        DB::FlushSettings(),
        keeper_context);
    changelog.init(1, 0);
    auto entry = getLogEntry("hello world", 77);
    changelog.append(entry);
    changelog.end_of_append_batch(0, 0);

    waitDurableLogs(changelog);

    EXPECT_TRUE(fs::exists("./logs/changelog_1_5.bin" + params.extension));
    for (const auto & p : fs::directory_iterator("./logs"))
        EXPECT_EQ(p.path(), "./logs/changelog_1_5.bin" + params.extension);

    changelog.append(entry);
    changelog.append(entry);
    changelog.append(entry);
    changelog.append(entry);
    changelog.append(entry);
    changelog.end_of_append_batch(0, 0);

    waitDurableLogs(changelog);

    EXPECT_TRUE(fs::exists("./logs/changelog_1_5.bin" + params.extension));
    EXPECT_TRUE(fs::exists("./logs/changelog_6_10.bin" + params.extension));
}

TEST_P(CoordinationTest, ChangelogReadWrite)
{
    auto params = GetParam();
    ChangelogDirTest test("./logs");
    setLogDirectory("./logs");

    DB::KeeperLogStore changelog(
        DB::LogFileSettings{.force_sync = true, .compress_logs = params.enable_compression, .rotate_interval = 1000},
        DB::FlushSettings(),
        keeper_context);
    changelog.init(1, 0);

    for (size_t i = 0; i < 10; ++i)
    {
        auto entry = getLogEntry("hello world", i * 10);
        changelog.append(entry);
    }
    changelog.end_of_append_batch(0, 0);

    EXPECT_EQ(changelog.size(), 10);

    waitDurableLogs(changelog);

    DB::KeeperLogStore changelog_reader(
        DB::LogFileSettings{.force_sync = true, .compress_logs = params.enable_compression, .rotate_interval = 1000},
        DB::FlushSettings(),
        keeper_context);
    changelog_reader.init(1, 0);
    EXPECT_EQ(changelog_reader.size(), 10);
    EXPECT_EQ(changelog_reader.last_entry()->get_term(), changelog.last_entry()->get_term());
    EXPECT_EQ(changelog_reader.start_index(), changelog.start_index());
    EXPECT_EQ(changelog_reader.next_slot(), changelog.next_slot());

    for (size_t i = 0; i < 10; ++i)
        EXPECT_EQ(changelog_reader.entry_at(i + 1)->get_term(), changelog.entry_at(i + 1)->get_term());

    auto entries_from_range_read = changelog_reader.log_entries(1, 11);
    auto entries_from_range = changelog.log_entries(1, 11);
    EXPECT_EQ(entries_from_range_read->size(), entries_from_range->size());
    EXPECT_EQ(10, entries_from_range->size());
}

TEST_P(CoordinationTest, ChangelogWriteAt)
{
    auto params = GetParam();
    ChangelogDirTest test("./logs");
    setLogDirectory("./logs");

    DB::KeeperLogStore changelog(
        DB::LogFileSettings{.force_sync = true, .compress_logs = params.enable_compression, .rotate_interval = 1000},
        DB::FlushSettings(),
        keeper_context);
    changelog.init(1, 0);
    for (size_t i = 0; i < 10; ++i)
    {
        auto entry = getLogEntry("hello world", i * 10);
        changelog.append(entry);
    }

    changelog.end_of_append_batch(0, 0);
    EXPECT_EQ(changelog.size(), 10);

    auto entry = getLogEntry("writer", 77);
    changelog.write_at(7, entry);
    changelog.end_of_append_batch(0, 0);

    waitDurableLogs(changelog);

    EXPECT_EQ(changelog.size(), 7);
    EXPECT_EQ(changelog.last_entry()->get_term(), 77);
    EXPECT_EQ(changelog.entry_at(7)->get_term(), 77);
    EXPECT_EQ(changelog.next_slot(), 8);

    DB::KeeperLogStore changelog_reader(
        DB::LogFileSettings{.force_sync = true, .compress_logs = params.enable_compression, .rotate_interval = 1000},
        DB::FlushSettings(),
        keeper_context);
    changelog_reader.init(1, 0);

    EXPECT_EQ(changelog_reader.size(), changelog.size());
    EXPECT_EQ(changelog_reader.last_entry()->get_term(), changelog.last_entry()->get_term());
    EXPECT_EQ(changelog_reader.start_index(), changelog.start_index());
    EXPECT_EQ(changelog_reader.next_slot(), changelog.next_slot());
}


TEST_P(CoordinationTest, ChangelogTestAppendAfterRead)
{
    auto params = GetParam();
    ChangelogDirTest test("./logs");
    setLogDirectory("./logs");

    DB::KeeperLogStore changelog(
        DB::LogFileSettings{.force_sync = true, .compress_logs = params.enable_compression, .rotate_interval = 5},
        DB::FlushSettings(),
        keeper_context);
    changelog.init(1, 0);
    for (size_t i = 0; i < 7; ++i)
    {
        auto entry = getLogEntry("hello world", i * 10);
        changelog.append(entry);
    }
    changelog.end_of_append_batch(0, 0);

    EXPECT_EQ(changelog.size(), 7);

    waitDurableLogs(changelog);

    EXPECT_TRUE(fs::exists("./logs/changelog_1_5.bin" + params.extension));
    EXPECT_TRUE(fs::exists("./logs/changelog_6_10.bin" + params.extension));

    DB::KeeperLogStore changelog_reader(
        DB::LogFileSettings{.force_sync = true, .compress_logs = params.enable_compression, .rotate_interval = 5},
        DB::FlushSettings(),
        keeper_context);
    changelog_reader.init(1, 0);

    EXPECT_EQ(changelog_reader.size(), 7);
    for (size_t i = 7; i < 10; ++i)
    {
        auto entry = getLogEntry("hello world", i * 10);
        changelog_reader.append(entry);
    }
    changelog_reader.end_of_append_batch(0, 0);
    EXPECT_EQ(changelog_reader.size(), 10);

    waitDurableLogs(changelog_reader);
    EXPECT_TRUE(fs::exists("./logs/changelog_1_5.bin" + params.extension));
    EXPECT_TRUE(fs::exists("./logs/changelog_6_10.bin" + params.extension));

    size_t logs_count = 0;
    for (const auto & _ [[maybe_unused]] : fs::directory_iterator("./logs"))
        logs_count++;

    EXPECT_EQ(logs_count, 2);

    auto entry = getLogEntry("someentry", 77);
    changelog_reader.append(entry);
    changelog_reader.end_of_append_batch(0, 0);
    EXPECT_EQ(changelog_reader.size(), 11);

    waitDurableLogs(changelog_reader);

    EXPECT_TRUE(fs::exists("./logs/changelog_1_5.bin" + params.extension));
    EXPECT_TRUE(fs::exists("./logs/changelog_6_10.bin" + params.extension));
    EXPECT_TRUE(fs::exists("./logs/changelog_11_15.bin" + params.extension));

    logs_count = 0;
    for (const auto & _ [[maybe_unused]] : fs::directory_iterator("./logs"))
        logs_count++;

    EXPECT_EQ(logs_count, 3);
}

namespace
{

void assertFileDeleted(std::string path)
{
    for (size_t i = 0; i < 100; ++i)
    {
        if (!fs::exists(path))
            return;

        std::this_thread::sleep_for(std::chrono::milliseconds(200));
    }

    FAIL() << "File " << path << " was not removed";
}

}

TEST_P(CoordinationTest, ChangelogTestCompaction)
{
    auto params = GetParam();
    ChangelogDirTest test("./logs");
    setLogDirectory("./logs");

    DB::KeeperLogStore changelog(
        DB::LogFileSettings{.force_sync = true, .compress_logs = params.enable_compression, .rotate_interval = 5},
        DB::FlushSettings(),
        keeper_context);
    changelog.init(1, 0);

    for (size_t i = 0; i < 3; ++i)
    {
        auto entry = getLogEntry("hello world", i * 10);
        changelog.append(entry);
    }
    changelog.end_of_append_batch(0, 0);

    waitDurableLogs(changelog);

    EXPECT_EQ(changelog.size(), 3);

    keeper_context->setLastCommitIndex(2);
    changelog.compact(2);

    EXPECT_EQ(changelog.size(), 1);
    EXPECT_EQ(changelog.start_index(), 3);
    EXPECT_EQ(changelog.next_slot(), 4);
    EXPECT_EQ(changelog.last_entry()->get_term(), 20);
    // nothing should be deleted
    EXPECT_TRUE(fs::exists("./logs/changelog_1_5.bin" + params.extension));

    auto e1 = getLogEntry("hello world", 30);
    changelog.append(e1);
    auto e2 = getLogEntry("hello world", 40);
    changelog.append(e2);
    auto e3 = getLogEntry("hello world", 50);
    changelog.append(e3);
    auto e4 = getLogEntry("hello world", 60);
    changelog.append(e4);
    changelog.end_of_append_batch(0, 0);

    waitDurableLogs(changelog);

    EXPECT_TRUE(fs::exists("./logs/changelog_1_5.bin" + params.extension));
    EXPECT_TRUE(fs::exists("./logs/changelog_6_10.bin" + params.extension));

    keeper_context->setLastCommitIndex(6);
    changelog.compact(6);
    std::this_thread::sleep_for(std::chrono::microseconds(1000));

    assertFileDeleted("./logs/changelog_1_5.bin" + params.extension);
    EXPECT_TRUE(fs::exists("./logs/changelog_6_10.bin" + params.extension));

    EXPECT_EQ(changelog.size(), 1);
    EXPECT_EQ(changelog.start_index(), 7);
    EXPECT_EQ(changelog.next_slot(), 8);
    EXPECT_EQ(changelog.last_entry()->get_term(), 60);
    /// And we able to read it
    DB::KeeperLogStore changelog_reader(
        DB::LogFileSettings{.force_sync = true, .compress_logs = params.enable_compression, .rotate_interval = 5},
        DB::FlushSettings(),
        keeper_context);
    changelog_reader.init(7, 0);

    EXPECT_EQ(changelog_reader.size(), 1);
    EXPECT_EQ(changelog_reader.start_index(), 7);
    EXPECT_EQ(changelog_reader.next_slot(), 8);
    EXPECT_EQ(changelog_reader.last_entry()->get_term(), 60);
}

TEST_P(CoordinationTest, ChangelogTestBatchOperations)
{
    auto params = GetParam();
    ChangelogDirTest test("./logs");
    setLogDirectory("./logs");

    DB::KeeperLogStore changelog(
        DB::LogFileSettings{.force_sync = true, .compress_logs = params.enable_compression, .rotate_interval = 100},
        DB::FlushSettings(),
        keeper_context);
    changelog.init(1, 0);
    for (size_t i = 0; i < 10; ++i)
    {
        auto entry = getLogEntry(std::to_string(i) + "_hello_world", i * 10);
        changelog.append(entry);
    }
    changelog.end_of_append_batch(0, 0);

    EXPECT_EQ(changelog.size(), 10);

    waitDurableLogs(changelog);

    auto entries = changelog.pack(1, 5);

    DB::KeeperLogStore apply_changelog(
        DB::LogFileSettings{.force_sync = true, .compress_logs = params.enable_compression, .rotate_interval = 100},
        DB::FlushSettings(),
        keeper_context);
    apply_changelog.init(1, 0);

    for (size_t i = 0; i < 10; ++i)
    {
        EXPECT_EQ(apply_changelog.entry_at(i + 1)->get_term(), i * 10);
    }
    EXPECT_EQ(apply_changelog.size(), 10);

    apply_changelog.apply_pack(8, *entries);
    apply_changelog.end_of_append_batch(0, 0);

    EXPECT_EQ(apply_changelog.size(), 12);
    EXPECT_EQ(apply_changelog.start_index(), 1);
    EXPECT_EQ(apply_changelog.next_slot(), 13);

    for (size_t i = 0; i < 7; ++i)
    {
        EXPECT_EQ(apply_changelog.entry_at(i + 1)->get_term(), i * 10);
    }

    EXPECT_EQ(apply_changelog.entry_at(8)->get_term(), 0);
    EXPECT_EQ(apply_changelog.entry_at(9)->get_term(), 10);
    EXPECT_EQ(apply_changelog.entry_at(10)->get_term(), 20);
    EXPECT_EQ(apply_changelog.entry_at(11)->get_term(), 30);
    EXPECT_EQ(apply_changelog.entry_at(12)->get_term(), 40);
}

TEST_P(CoordinationTest, ChangelogTestBatchOperationsEmpty)
{
    auto params = GetParam();
    ChangelogDirTest test("./logs");
    setLogDirectory("./logs");

    nuraft::ptr<nuraft::buffer> entries;
    {
        DB::KeeperLogStore changelog(
            DB::LogFileSettings{.force_sync = true, .compress_logs = params.enable_compression, .rotate_interval = 100},
            DB::FlushSettings(),
            keeper_context);
        changelog.init(1, 0);
        for (size_t i = 0; i < 10; ++i)
        {
            auto entry = getLogEntry(std::to_string(i) + "_hello_world", i * 10);
            changelog.append(entry);
        }
        changelog.end_of_append_batch(0, 0);

        EXPECT_EQ(changelog.size(), 10);

        waitDurableLogs(changelog);

        entries = changelog.pack(5, 5);
    }

    ChangelogDirTest test1("./logs1");
    setLogDirectory("./logs1");
    DB::KeeperLogStore changelog_new(
        DB::LogFileSettings{.force_sync = true, .compress_logs = params.enable_compression, .rotate_interval = 100},
        DB::FlushSettings(),
        keeper_context);
    changelog_new.init(1, 0);
    EXPECT_EQ(changelog_new.size(), 0);

    changelog_new.apply_pack(5, *entries);
    changelog_new.end_of_append_batch(0, 0);

    EXPECT_EQ(changelog_new.size(), 5);
    EXPECT_EQ(changelog_new.start_index(), 5);
    EXPECT_EQ(changelog_new.next_slot(), 10);

    for (size_t i = 4; i < 9; ++i)
        EXPECT_EQ(changelog_new.entry_at(i + 1)->get_term(), i * 10);

    auto e = getLogEntry("hello_world", 110);
    changelog_new.append(e);
    changelog_new.end_of_append_batch(0, 0);

    EXPECT_EQ(changelog_new.size(), 6);
    EXPECT_EQ(changelog_new.start_index(), 5);
    EXPECT_EQ(changelog_new.next_slot(), 11);

    DB::KeeperLogStore changelog_reader(
        DB::LogFileSettings{.force_sync = true, .compress_logs = params.enable_compression, .rotate_interval = 100},
        DB::FlushSettings(),
        keeper_context);
    changelog_reader.init(5, 0);
}


TEST_P(CoordinationTest, ChangelogTestWriteAtPreviousFile)
{
    auto params = GetParam();
    ChangelogDirTest test("./logs");
    setLogDirectory("./logs");

    DB::KeeperLogStore changelog(
        DB::LogFileSettings{.force_sync = true, .compress_logs = params.enable_compression, .rotate_interval = 5},
        DB::FlushSettings(),
        keeper_context);
    changelog.init(1, 0);

    for (size_t i = 0; i < 33; ++i)
    {
        auto entry = getLogEntry(std::to_string(i) + "_hello_world", i * 10);
        changelog.append(entry);
    }
    changelog.end_of_append_batch(0, 0);

    waitDurableLogs(changelog);

    EXPECT_TRUE(fs::exists("./logs/changelog_1_5.bin" + params.extension));
    EXPECT_TRUE(fs::exists("./logs/changelog_6_10.bin" + params.extension));
    EXPECT_TRUE(fs::exists("./logs/changelog_11_15.bin" + params.extension));
    EXPECT_TRUE(fs::exists("./logs/changelog_16_20.bin" + params.extension));
    EXPECT_TRUE(fs::exists("./logs/changelog_21_25.bin" + params.extension));
    EXPECT_TRUE(fs::exists("./logs/changelog_26_30.bin" + params.extension));
    EXPECT_TRUE(fs::exists("./logs/changelog_31_35.bin" + params.extension));

    EXPECT_EQ(changelog.size(), 33);

    auto e1 = getLogEntry("helloworld", 5555);
    changelog.write_at(7, e1);
    changelog.end_of_append_batch(0, 0);
    EXPECT_EQ(changelog.size(), 7);
    EXPECT_EQ(changelog.start_index(), 1);
    EXPECT_EQ(changelog.next_slot(), 8);
    EXPECT_EQ(changelog.last_entry()->get_term(), 5555);

    waitDurableLogs(changelog);

    EXPECT_TRUE(fs::exists("./logs/changelog_1_5.bin" + params.extension));
    EXPECT_TRUE(fs::exists("./logs/changelog_6_10.bin" + params.extension));

    EXPECT_FALSE(fs::exists("./logs/changelog_11_15.bin" + params.extension));
    EXPECT_FALSE(fs::exists("./logs/changelog_16_20.bin" + params.extension));
    EXPECT_FALSE(fs::exists("./logs/changelog_21_25.bin" + params.extension));
    EXPECT_FALSE(fs::exists("./logs/changelog_26_30.bin" + params.extension));
    EXPECT_FALSE(fs::exists("./logs/changelog_31_35.bin" + params.extension));

    DB::KeeperLogStore changelog_read(
        DB::LogFileSettings{.force_sync = true, .compress_logs = params.enable_compression, .rotate_interval = 5},
        DB::FlushSettings(),
        keeper_context);
    changelog_read.init(1, 0);
    EXPECT_EQ(changelog_read.size(), 7);
    EXPECT_EQ(changelog_read.start_index(), 1);
    EXPECT_EQ(changelog_read.next_slot(), 8);
    EXPECT_EQ(changelog_read.last_entry()->get_term(), 5555);
}

TEST_P(CoordinationTest, ChangelogTestWriteAtFileBorder)
{
    auto params = GetParam();
    ChangelogDirTest test("./logs");
    setLogDirectory("./logs");

    DB::KeeperLogStore changelog(
        DB::LogFileSettings{.force_sync = true, .compress_logs = params.enable_compression, .rotate_interval = 5},
        DB::FlushSettings(),
        keeper_context);
    changelog.init(1, 0);

    for (size_t i = 0; i < 33; ++i)
    {
        auto entry = getLogEntry(std::to_string(i) + "_hello_world", i * 10);
        changelog.append(entry);
    }
    changelog.end_of_append_batch(0, 0);

    waitDurableLogs(changelog);

    EXPECT_TRUE(fs::exists("./logs/changelog_1_5.bin" + params.extension));
    EXPECT_TRUE(fs::exists("./logs/changelog_6_10.bin" + params.extension));
    EXPECT_TRUE(fs::exists("./logs/changelog_11_15.bin" + params.extension));
    EXPECT_TRUE(fs::exists("./logs/changelog_16_20.bin" + params.extension));
    EXPECT_TRUE(fs::exists("./logs/changelog_21_25.bin" + params.extension));
    EXPECT_TRUE(fs::exists("./logs/changelog_26_30.bin" + params.extension));
    EXPECT_TRUE(fs::exists("./logs/changelog_31_35.bin" + params.extension));

    EXPECT_EQ(changelog.size(), 33);

    auto e1 = getLogEntry("helloworld", 5555);
    changelog.write_at(11, e1);
    changelog.end_of_append_batch(0, 0);
    EXPECT_EQ(changelog.size(), 11);
    EXPECT_EQ(changelog.start_index(), 1);
    EXPECT_EQ(changelog.next_slot(), 12);
    EXPECT_EQ(changelog.last_entry()->get_term(), 5555);

    waitDurableLogs(changelog);

    EXPECT_TRUE(fs::exists("./logs/changelog_1_5.bin" + params.extension));
    EXPECT_TRUE(fs::exists("./logs/changelog_6_10.bin" + params.extension));
    EXPECT_TRUE(fs::exists("./logs/changelog_11_15.bin" + params.extension));

    EXPECT_FALSE(fs::exists("./logs/changelog_16_20.bin" + params.extension));
    EXPECT_FALSE(fs::exists("./logs/changelog_21_25.bin" + params.extension));
    EXPECT_FALSE(fs::exists("./logs/changelog_26_30.bin" + params.extension));
    EXPECT_FALSE(fs::exists("./logs/changelog_31_35.bin" + params.extension));

    DB::KeeperLogStore changelog_read(
        DB::LogFileSettings{.force_sync = true, .compress_logs = params.enable_compression, .rotate_interval = 5},
        DB::FlushSettings(),
        keeper_context);
    changelog_read.init(1, 0);
    EXPECT_EQ(changelog_read.size(), 11);
    EXPECT_EQ(changelog_read.start_index(), 1);
    EXPECT_EQ(changelog_read.next_slot(), 12);
    EXPECT_EQ(changelog_read.last_entry()->get_term(), 5555);
}

TEST_P(CoordinationTest, ChangelogTestWriteAtAllFiles)
{
    auto params = GetParam();
    ChangelogDirTest test("./logs");
    setLogDirectory("./logs");

    DB::KeeperLogStore changelog(
        DB::LogFileSettings{.force_sync = true, .compress_logs = params.enable_compression, .rotate_interval = 5},
        DB::FlushSettings(),
        keeper_context);
    changelog.init(1, 0);
    for (size_t i = 0; i < 33; ++i)
    {
        auto entry = getLogEntry(std::to_string(i) + "_hello_world", i * 10);
        changelog.append(entry);
    }
    changelog.end_of_append_batch(0, 0);

    waitDurableLogs(changelog);

    EXPECT_TRUE(fs::exists("./logs/changelog_1_5.bin" + params.extension));
    EXPECT_TRUE(fs::exists("./logs/changelog_6_10.bin" + params.extension));
    EXPECT_TRUE(fs::exists("./logs/changelog_11_15.bin" + params.extension));
    EXPECT_TRUE(fs::exists("./logs/changelog_16_20.bin" + params.extension));
    EXPECT_TRUE(fs::exists("./logs/changelog_21_25.bin" + params.extension));
    EXPECT_TRUE(fs::exists("./logs/changelog_26_30.bin" + params.extension));
    EXPECT_TRUE(fs::exists("./logs/changelog_31_35.bin" + params.extension));

    EXPECT_EQ(changelog.size(), 33);

    auto e1 = getLogEntry("helloworld", 5555);
    changelog.write_at(1, e1);
    changelog.end_of_append_batch(0, 0);
    EXPECT_EQ(changelog.size(), 1);
    EXPECT_EQ(changelog.start_index(), 1);
    EXPECT_EQ(changelog.next_slot(), 2);
    EXPECT_EQ(changelog.last_entry()->get_term(), 5555);

    waitDurableLogs(changelog);

    EXPECT_TRUE(fs::exists("./logs/changelog_1_5.bin" + params.extension));

    EXPECT_FALSE(fs::exists("./logs/changelog_6_10.bin" + params.extension));
    EXPECT_FALSE(fs::exists("./logs/changelog_11_15.bin" + params.extension));
    EXPECT_FALSE(fs::exists("./logs/changelog_16_20.bin" + params.extension));
    EXPECT_FALSE(fs::exists("./logs/changelog_21_25.bin" + params.extension));
    EXPECT_FALSE(fs::exists("./logs/changelog_26_30.bin" + params.extension));
    EXPECT_FALSE(fs::exists("./logs/changelog_31_35.bin" + params.extension));
}

TEST_P(CoordinationTest, ChangelogTestStartNewLogAfterRead)
{
    auto params = GetParam();
    ChangelogDirTest test("./logs");
    setLogDirectory("./logs");

    DB::KeeperLogStore changelog(
        DB::LogFileSettings{.force_sync = true, .compress_logs = params.enable_compression, .rotate_interval = 5},
        DB::FlushSettings(),
        keeper_context);
    changelog.init(1, 0);

    for (size_t i = 0; i < 35; ++i)
    {
        auto entry = getLogEntry(std::to_string(i) + "_hello_world", i * 10);
        changelog.append(entry);
    }
    changelog.end_of_append_batch(0, 0);
    EXPECT_EQ(changelog.size(), 35);

    waitDurableLogs(changelog);
    EXPECT_TRUE(fs::exists("./logs/changelog_1_5.bin" + params.extension));
    EXPECT_TRUE(fs::exists("./logs/changelog_6_10.bin" + params.extension));
    EXPECT_TRUE(fs::exists("./logs/changelog_11_15.bin" + params.extension));
    EXPECT_TRUE(fs::exists("./logs/changelog_16_20.bin" + params.extension));
    EXPECT_TRUE(fs::exists("./logs/changelog_21_25.bin" + params.extension));
    EXPECT_TRUE(fs::exists("./logs/changelog_26_30.bin" + params.extension));
    EXPECT_TRUE(fs::exists("./logs/changelog_31_35.bin" + params.extension));
    EXPECT_FALSE(fs::exists("./logs/changelog_36_40.bin" + params.extension));

    DB::KeeperLogStore changelog_reader(
        DB::LogFileSettings{.force_sync = true, .compress_logs = params.enable_compression, .rotate_interval = 5},
        DB::FlushSettings(),
        keeper_context);
    changelog_reader.init(1, 0);

    auto entry = getLogEntry("36_hello_world", 360);
    changelog_reader.append(entry);
    changelog_reader.end_of_append_batch(0, 0);

    EXPECT_EQ(changelog_reader.size(), 36);

    waitDurableLogs(changelog_reader);
    EXPECT_TRUE(fs::exists("./logs/changelog_1_5.bin" + params.extension));
    EXPECT_TRUE(fs::exists("./logs/changelog_6_10.bin" + params.extension));
    EXPECT_TRUE(fs::exists("./logs/changelog_11_15.bin" + params.extension));
    EXPECT_TRUE(fs::exists("./logs/changelog_16_20.bin" + params.extension));
    EXPECT_TRUE(fs::exists("./logs/changelog_21_25.bin" + params.extension));
    EXPECT_TRUE(fs::exists("./logs/changelog_26_30.bin" + params.extension));
    EXPECT_TRUE(fs::exists("./logs/changelog_31_35.bin" + params.extension));
    EXPECT_TRUE(fs::exists("./logs/changelog_36_40.bin" + params.extension));
}

namespace
{
void assertBrokenFileRemoved(const fs::path & directory, const fs::path & filename)
{
    EXPECT_FALSE(fs::exists(directory / filename));
    // broken files are sent to the detached/{timestamp} folder
    // we don't know timestamp so we iterate all of them
    for (const auto & dir_entry : fs::recursive_directory_iterator(directory / "detached"))
    {
        if (dir_entry.path().filename() == filename)
            return;
    }

    FAIL() << "Broken log " << filename << " was not moved to the detached folder";
}

}

TEST_P(CoordinationTest, ChangelogTestReadAfterBrokenTruncate)
{
    static const fs::path log_folder{"./logs"};

    auto params = GetParam();
    ChangelogDirTest test(log_folder);
    setLogDirectory(log_folder);

    DB::KeeperLogStore changelog(
        DB::LogFileSettings{.force_sync = true, .compress_logs = params.enable_compression, .rotate_interval = 5},
        DB::FlushSettings(),
        keeper_context);
    changelog.init(1, 0);

    for (size_t i = 0; i < 35; ++i)
    {
        auto entry = getLogEntry(std::to_string(i) + "_hello_world", i * 10);
        changelog.append(entry);
    }
    changelog.end_of_append_batch(0, 0);
    EXPECT_EQ(changelog.size(), 35);

    waitDurableLogs(changelog);
    EXPECT_TRUE(fs::exists("./logs/changelog_1_5.bin" + params.extension));
    EXPECT_TRUE(fs::exists("./logs/changelog_6_10.bin" + params.extension));
    EXPECT_TRUE(fs::exists("./logs/changelog_11_15.bin" + params.extension));
    EXPECT_TRUE(fs::exists("./logs/changelog_16_20.bin" + params.extension));
    EXPECT_TRUE(fs::exists("./logs/changelog_21_25.bin" + params.extension));
    EXPECT_TRUE(fs::exists("./logs/changelog_26_30.bin" + params.extension));
    EXPECT_TRUE(fs::exists("./logs/changelog_31_35.bin" + params.extension));

    DB::WriteBufferFromFile plain_buf(
        "./logs/changelog_11_15.bin" + params.extension, DB::DBMS_DEFAULT_BUFFER_SIZE, O_APPEND | O_CREAT | O_WRONLY);
    plain_buf.truncate(0);

    DB::KeeperLogStore changelog_reader(
        DB::LogFileSettings{.force_sync = true, .compress_logs = params.enable_compression, .rotate_interval = 5},
        DB::FlushSettings(),
        keeper_context);
    changelog_reader.init(1, 0);
    changelog_reader.end_of_append_batch(0, 0);

    EXPECT_EQ(changelog_reader.size(), 10);
    EXPECT_EQ(changelog_reader.last_entry()->get_term(), 90);

    EXPECT_TRUE(fs::exists("./logs/changelog_1_5.bin" + params.extension));
    EXPECT_TRUE(fs::exists("./logs/changelog_6_10.bin" + params.extension));
    EXPECT_TRUE(fs::exists("./logs/changelog_11_15.bin" + params.extension));

    assertBrokenFileRemoved(log_folder, "changelog_16_20.bin" + params.extension);
    assertBrokenFileRemoved(log_folder, "changelog_21_25.bin" + params.extension);
    assertBrokenFileRemoved(log_folder, "changelog_26_30.bin" + params.extension);
    assertBrokenFileRemoved(log_folder, "changelog_31_35.bin" + params.extension);

    auto entry = getLogEntry("h", 7777);
    changelog_reader.append(entry);
    changelog_reader.end_of_append_batch(0, 0);
    EXPECT_EQ(changelog_reader.size(), 11);
    EXPECT_EQ(changelog_reader.last_entry()->get_term(), 7777);

    waitDurableLogs(changelog_reader);

    EXPECT_TRUE(fs::exists("./logs/changelog_1_5.bin" + params.extension));
    EXPECT_TRUE(fs::exists("./logs/changelog_6_10.bin" + params.extension));
    EXPECT_TRUE(fs::exists("./logs/changelog_11_15.bin" + params.extension));

    assertBrokenFileRemoved(log_folder, "changelog_16_20.bin" + params.extension);
    assertBrokenFileRemoved(log_folder, "changelog_21_25.bin" + params.extension);
    assertBrokenFileRemoved(log_folder, "changelog_26_30.bin" + params.extension);
    assertBrokenFileRemoved(log_folder, "changelog_31_35.bin" + params.extension);

    DB::KeeperLogStore changelog_reader2(
        DB::LogFileSettings{.force_sync = true, .compress_logs = params.enable_compression, .rotate_interval = 5},
        DB::FlushSettings(),
        keeper_context);
    changelog_reader2.init(1, 0);
    EXPECT_EQ(changelog_reader2.size(), 11);
    EXPECT_EQ(changelog_reader2.last_entry()->get_term(), 7777);
}

/// Truncating all entries
TEST_P(CoordinationTest, ChangelogTestReadAfterBrokenTruncate2)
{
    auto params = GetParam();
    ChangelogDirTest test("./logs");
    setLogDirectory("./logs");

    DB::KeeperLogStore changelog(
        DB::LogFileSettings{.force_sync = true, .compress_logs = params.enable_compression, .rotate_interval = 20},
        DB::FlushSettings(),
        keeper_context);
    changelog.init(1, 0);

    for (size_t i = 0; i < 35; ++i)
    {
        auto entry = getLogEntry(std::to_string(i) + "_hello_world", (i + 44) * 10);
        changelog.append(entry);
    }
    changelog.end_of_append_batch(0, 0);

    waitDurableLogs(changelog);
    EXPECT_TRUE(fs::exists("./logs/changelog_1_20.bin" + params.extension));
    EXPECT_TRUE(fs::exists("./logs/changelog_21_40.bin" + params.extension));

    DB::WriteBufferFromFile plain_buf(
        "./logs/changelog_1_20.bin" + params.extension, DB::DBMS_DEFAULT_BUFFER_SIZE, O_APPEND | O_CREAT | O_WRONLY);
    plain_buf.truncate(30);

    DB::KeeperLogStore changelog_reader(
        DB::LogFileSettings{.force_sync = true, .compress_logs = params.enable_compression, .rotate_interval = 20},
        DB::FlushSettings(),
        keeper_context);
    changelog_reader.init(1, 0);

    EXPECT_EQ(changelog_reader.size(), 0);
    EXPECT_TRUE(fs::exists("./logs/changelog_1_20.bin" + params.extension));
    assertBrokenFileRemoved("./logs", "changelog_21_40.bin" + params.extension);
    auto entry = getLogEntry("hello_world", 7777);
    changelog_reader.append(entry);
    changelog_reader.end_of_append_batch(0, 0);

    waitDurableLogs(changelog_reader);

    EXPECT_EQ(changelog_reader.size(), 1);
    EXPECT_EQ(changelog_reader.last_entry()->get_term(), 7777);

    DB::KeeperLogStore changelog_reader2(
        DB::LogFileSettings{.force_sync = true, .compress_logs = params.enable_compression, .rotate_interval = 1},
        DB::FlushSettings(),
        keeper_context);
    changelog_reader2.init(1, 0);
    EXPECT_EQ(changelog_reader2.size(), 1);
    EXPECT_EQ(changelog_reader2.last_entry()->get_term(), 7777);
}

/// Truncating only some entries from the end
/// For compressed logs we have no reliable way of knowing how many log entries were lost
/// after we truncate some bytes from the end
TEST_F(CoordinationTest, ChangelogTestReadAfterBrokenTruncate3)
{
    ChangelogDirTest test("./logs");
    setLogDirectory("./logs");

    DB::KeeperLogStore changelog(
        DB::LogFileSettings{.force_sync = true, .compress_logs = false, .rotate_interval = 20},
        DB::FlushSettings(),
        keeper_context);
    changelog.init(1, 0);

    for (size_t i = 0; i < 35; ++i)
    {
        auto entry = getLogEntry(std::to_string(i) + "_hello_world", (i + 44) * 10);
        changelog.append(entry);
    }

    changelog.end_of_append_batch(0, 0);

    waitDurableLogs(changelog);
    EXPECT_TRUE(fs::exists("./logs/changelog_1_20.bin"));
    EXPECT_TRUE(fs::exists("./logs/changelog_21_40.bin"));

    DB::WriteBufferFromFile plain_buf(
        "./logs/changelog_1_20.bin", DB::DBMS_DEFAULT_BUFFER_SIZE, O_APPEND | O_CREAT | O_WRONLY);
    plain_buf.truncate(plain_buf.size() - 30);

    DB::KeeperLogStore changelog_reader(
        DB::LogFileSettings{.force_sync = true, .compress_logs = false, .rotate_interval = 20},
        DB::FlushSettings(),
        keeper_context);
    changelog_reader.init(1, 0);

    EXPECT_EQ(changelog_reader.size(), 19);
    EXPECT_TRUE(fs::exists("./logs/changelog_1_20.bin"));
    assertBrokenFileRemoved("./logs", "changelog_21_40.bin");
    EXPECT_TRUE(fs::exists("./logs/changelog_20_39.bin"));
    auto entry = getLogEntry("hello_world", 7777);
    changelog_reader.append(entry);
    changelog_reader.end_of_append_batch(0, 0);

    waitDurableLogs(changelog_reader);

    EXPECT_EQ(changelog_reader.size(), 20);
    EXPECT_EQ(changelog_reader.last_entry()->get_term(), 7777);
}

TEST_F(CoordinationTest, ChangelogTestMixedLogTypes)
{
    ChangelogDirTest test("./logs");
    setLogDirectory("./logs");

    std::vector<std::string> changelog_files;

    const auto verify_changelog_files = [&]
    {
        for (const auto & log_file : changelog_files)
            EXPECT_TRUE(fs::exists(log_file)) << "File " << log_file << " not found";
    };

    size_t last_term = 0;
    size_t log_size = 0;

    const auto append_log = [&](auto & changelog, const std::string & data, uint64_t term)
    {
        last_term = term;
        ++log_size;
        auto entry = getLogEntry(data, last_term);
        changelog.append(entry);
    };

    const auto verify_log_content = [&](const auto & changelog)
    {
        EXPECT_EQ(changelog.size(), log_size);
        EXPECT_EQ(changelog.last_entry()->get_term(), last_term);
    };

    {
        SCOPED_TRACE("Initial uncompressed log");
        DB::KeeperLogStore changelog(
            DB::LogFileSettings{.force_sync = true, .compress_logs = false, .rotate_interval = 20},
            DB::FlushSettings(),
            keeper_context);
        changelog.init(1, 0);

        for (size_t i = 0; i < 35; ++i)
            append_log(changelog, std::to_string(i) + "_hello_world", (i+ 44) * 10);

        changelog.end_of_append_batch(0, 0);

        waitDurableLogs(changelog);
        changelog_files.push_back("./logs/changelog_1_20.bin");
        changelog_files.push_back("./logs/changelog_21_40.bin");
        verify_changelog_files();

        verify_log_content(changelog);
    }

    {
        SCOPED_TRACE("Compressed log");
        DB::KeeperLogStore changelog_compressed(
            DB::LogFileSettings{.force_sync = true, .compress_logs = true, .rotate_interval = 20},
            DB::FlushSettings(),
            keeper_context);
        changelog_compressed.init(1, 0);

        verify_changelog_files();
        verify_log_content(changelog_compressed);

        append_log(changelog_compressed, "hello_world", 7777);
        changelog_compressed.end_of_append_batch(0, 0);

        waitDurableLogs(changelog_compressed);

        verify_log_content(changelog_compressed);

        changelog_files.push_back("./logs/changelog_36_55.bin.zstd");
        verify_changelog_files();
    }

    {
        SCOPED_TRACE("Final uncompressed log");
        DB::KeeperLogStore changelog(
            DB::LogFileSettings{.force_sync = true, .compress_logs = false, .rotate_interval = 20},
            DB::FlushSettings(),
            keeper_context);
        changelog.init(1, 0);

        verify_changelog_files();
        verify_log_content(changelog);

        append_log(changelog, "hello_world", 7778);
        changelog.end_of_append_batch(0, 0);

        waitDurableLogs(changelog);

        verify_log_content(changelog);

        changelog_files.push_back("./logs/changelog_37_56.bin");
        verify_changelog_files();
    }
}

TEST_P(CoordinationTest, ChangelogTestLostFiles)
{
    auto params = GetParam();
    ChangelogDirTest test("./logs");
    setLogDirectory("./logs");

    DB::KeeperLogStore changelog(
        DB::LogFileSettings{.force_sync = true, .compress_logs = params.enable_compression, .rotate_interval = 20},
        DB::FlushSettings(),
        keeper_context);
    changelog.init(1, 0);

    for (size_t i = 0; i < 35; ++i)
    {
        auto entry = getLogEntry(std::to_string(i) + "_hello_world", (i + 44) * 10);
        changelog.append(entry);
    }
    changelog.end_of_append_batch(0, 0);

    waitDurableLogs(changelog);
    EXPECT_TRUE(fs::exists("./logs/changelog_1_20.bin" + params.extension));
    EXPECT_TRUE(fs::exists("./logs/changelog_21_40.bin" + params.extension));

    fs::remove("./logs/changelog_1_20.bin" + params.extension);

    DB::KeeperLogStore changelog_reader(
        DB::LogFileSettings{.force_sync = true, .compress_logs = params.enable_compression, .rotate_interval = 20},
        DB::FlushSettings(),
        keeper_context);
    /// It should print error message, but still able to start
    changelog_reader.init(5, 0);
    assertBrokenFileRemoved("./logs", "changelog_21_40.bin" + params.extension);
}

TEST_P(CoordinationTest, ChangelogTestLostFiles2)
{
    auto params = GetParam();
    ChangelogDirTest test("./logs");
    setLogDirectory("./logs");

    DB::KeeperLogStore changelog(
        DB::LogFileSettings{.force_sync = true, .compress_logs = params.enable_compression, .rotate_interval = 10},
        DB::FlushSettings(),
        keeper_context);
    changelog.init(1, 0);

    for (size_t i = 0; i < 35; ++i)
    {
        auto entry = getLogEntry(std::to_string(i) + "_hello_world", (i + 44) * 10);
        changelog.append(entry);
    }
    changelog.end_of_append_batch(0, 0);

    waitDurableLogs(changelog);

    EXPECT_TRUE(fs::exists("./logs/changelog_1_10.bin" + params.extension));
    EXPECT_TRUE(fs::exists("./logs/changelog_11_20.bin" + params.extension));
    EXPECT_TRUE(fs::exists("./logs/changelog_21_30.bin" + params.extension));
    EXPECT_TRUE(fs::exists("./logs/changelog_31_40.bin" + params.extension));

    // we have a gap in our logs, we need to remove all the logs after the gap
    fs::remove("./logs/changelog_21_30.bin" + params.extension);

    DB::KeeperLogStore changelog_reader(
        DB::LogFileSettings{.force_sync = true, .compress_logs = params.enable_compression, .rotate_interval = 10},
        DB::FlushSettings(),
        keeper_context);
    /// It should print error message, but still able to start
    changelog_reader.init(5, 0);
    EXPECT_TRUE(fs::exists("./logs/changelog_1_10.bin" + params.extension));
    EXPECT_TRUE(fs::exists("./logs/changelog_11_20.bin" + params.extension));

    assertBrokenFileRemoved("./logs", "changelog_31_40.bin" + params.extension);
}
struct IntNode
{
    int value;
    IntNode(int value_) : value(value_) { } // NOLINT(google-explicit-constructor)
    UInt64 sizeInBytes() const { return sizeof value; }
    IntNode & operator=(int rhs)
    {
        this->value = rhs;
        return *this;
    }
    bool operator==(const int & rhs) const { return value == rhs; }
    bool operator!=(const int & rhs) const { return rhs != this->value; }
};

TEST_P(CoordinationTest, SnapshotableHashMapSimple)
{
    DB::SnapshotableHashTable<IntNode> hello;
    EXPECT_TRUE(hello.insert("hello", 5).second);
    EXPECT_TRUE(hello.contains("hello"));
    EXPECT_EQ(hello.getValue("hello"), 5);
    EXPECT_FALSE(hello.insert("hello", 145).second);
    EXPECT_EQ(hello.getValue("hello"), 5);
    hello.updateValue("hello", [](IntNode & value) { value = 7; });
    EXPECT_EQ(hello.getValue("hello"), 7);
    EXPECT_EQ(hello.size(), 1);
    EXPECT_TRUE(hello.erase("hello"));
    EXPECT_EQ(hello.size(), 0);
}

TEST_P(CoordinationTest, SnapshotableHashMapTrySnapshot)
{
    DB::SnapshotableHashTable<IntNode> map_snp;
    EXPECT_TRUE(map_snp.insert("/hello", 7).second);
    EXPECT_FALSE(map_snp.insert("/hello", 145).second);
    map_snp.enableSnapshotMode(100000);
    EXPECT_FALSE(map_snp.insert("/hello", 145).second);
    map_snp.updateValue("/hello", [](IntNode & value) { value = 554; });
    EXPECT_EQ(map_snp.getValue("/hello"), 554);
    EXPECT_EQ(map_snp.snapshotSizeWithVersion().first, 2);
    EXPECT_EQ(map_snp.size(), 1);

    auto itr = map_snp.begin();
    EXPECT_EQ(itr->key, "/hello");
    EXPECT_EQ(itr->value, 7);
    EXPECT_EQ(itr->isActiveInMap(), false);
    itr = std::next(itr);
    EXPECT_EQ(itr->key, "/hello");
    EXPECT_EQ(itr->value, 554);
    EXPECT_EQ(itr->isActiveInMap(), true);
    itr = std::next(itr);
    EXPECT_EQ(itr, map_snp.end());
    for (int i = 0; i < 5; ++i)
    {
        EXPECT_TRUE(map_snp.insert("/hello" + std::to_string(i), i).second);
    }
    EXPECT_EQ(map_snp.getValue("/hello3"), 3);

    EXPECT_EQ(map_snp.snapshotSizeWithVersion().first, 7);
    EXPECT_EQ(map_snp.size(), 6);
    itr = std::next(map_snp.begin(), 2);
    for (size_t i = 0; i < 5; ++i)
    {
        EXPECT_EQ(itr->key, "/hello" + std::to_string(i));
        EXPECT_EQ(itr->value, i);
        EXPECT_EQ(itr->isActiveInMap(), true);
        itr = std::next(itr);
    }

    EXPECT_TRUE(map_snp.erase("/hello3"));
    EXPECT_TRUE(map_snp.erase("/hello2"));

    EXPECT_EQ(map_snp.snapshotSizeWithVersion().first, 7);
    EXPECT_EQ(map_snp.size(), 4);
    itr = std::next(map_snp.begin(), 2);
    for (size_t i = 0; i < 5; ++i)
    {
        EXPECT_EQ(itr->key, "/hello" + std::to_string(i));
        EXPECT_EQ(itr->value, i);
        EXPECT_EQ(itr->isActiveInMap(), i != 3 && i != 2);
        itr = std::next(itr);
    }
    map_snp.clearOutdatedNodes();

    EXPECT_EQ(map_snp.snapshotSizeWithVersion().first, 4);
    EXPECT_EQ(map_snp.size(), 4);
    itr = map_snp.begin();
    EXPECT_EQ(itr->key, "/hello");
    EXPECT_EQ(itr->value, 554);
    EXPECT_EQ(itr->isActiveInMap(), true);
    itr = std::next(itr);
    EXPECT_EQ(itr->key, "/hello0");
    EXPECT_EQ(itr->value, 0);
    EXPECT_EQ(itr->isActiveInMap(), true);
    itr = std::next(itr);
    EXPECT_EQ(itr->key, "/hello1");
    EXPECT_EQ(itr->value, 1);
    EXPECT_EQ(itr->isActiveInMap(), true);
    itr = std::next(itr);
    EXPECT_EQ(itr->key, "/hello4");
    EXPECT_EQ(itr->value, 4);
    EXPECT_EQ(itr->isActiveInMap(), true);
    itr = std::next(itr);
    EXPECT_EQ(itr, map_snp.end());
    map_snp.disableSnapshotMode();
}

TEST_P(CoordinationTest, SnapshotableHashMapDataSize)
{
    /// int
    DB::SnapshotableHashTable<IntNode> hello;
    hello.disableSnapshotMode();
    EXPECT_EQ(hello.getApproximateDataSize(), 0);

    hello.insert("hello", 1);
    EXPECT_EQ(hello.getApproximateDataSize(), 9);
    hello.updateValue("hello", [](IntNode & value) { value = 2; });
    EXPECT_EQ(hello.getApproximateDataSize(), 9);
    hello.insertOrReplace("hello", 3);
    EXPECT_EQ(hello.getApproximateDataSize(), 9);

    hello.erase("hello");
    EXPECT_EQ(hello.getApproximateDataSize(), 0);

    hello.clear();
    EXPECT_EQ(hello.getApproximateDataSize(), 0);

    hello.enableSnapshotMode(10000);
    hello.insert("hello", 1);
    EXPECT_EQ(hello.getApproximateDataSize(), 9);
    hello.updateValue("hello", [](IntNode & value) { value = 2; });
    EXPECT_EQ(hello.getApproximateDataSize(), 18);
    hello.insertOrReplace("hello", 1);
    EXPECT_EQ(hello.getApproximateDataSize(), 27);

    hello.clearOutdatedNodes();
    EXPECT_EQ(hello.getApproximateDataSize(), 9);

    hello.erase("hello");
    EXPECT_EQ(hello.getApproximateDataSize(), 9);

    hello.clearOutdatedNodes();
    EXPECT_EQ(hello.getApproximateDataSize(), 0);

    /// Node
    using Node = DB::KeeperStorage::Node;
    DB::SnapshotableHashTable<Node> world;
    Node n1;
    n1.setData("1234");
    Node n2;
    n2.setData("123456");
    n2.addChild("");

    /// Note: Below, we check in many cases only that getApproximateDataSize() > 0. This is because
    ///       the SnapshotableHashTable's approximate data size includes Node's sizeInBytes(). The
    ///       latter includes sizeof(absl::flat_hash_set) which is surprisingly not constant across
    ///       different runs. The approximate size is only used for statistics accounting, so this
    ///       should be okay.

    world.disableSnapshotMode();
    world.insert("world", n1);
    EXPECT_GT(world.getApproximateDataSize(), 0);
    world.updateValue("world", [&](Node & value) { value = n2; });
    EXPECT_GT(world.getApproximateDataSize(), 0);

    world.erase("world");
    EXPECT_EQ(world.getApproximateDataSize(), 0);

    world.enableSnapshotMode(100000);
    world.insert("world", n1);
    EXPECT_GT(world.getApproximateDataSize(), 0);
    world.updateValue("world", [&](Node & value) { value = n2; });
    EXPECT_GT(world.getApproximateDataSize(), 0);

    world.clearOutdatedNodes();
    EXPECT_GT(world.getApproximateDataSize(), 0);

    world.erase("world");
    EXPECT_GT(world.getApproximateDataSize(), 0);

    world.clear();
    EXPECT_EQ(world.getApproximateDataSize(), 0);
}

void addNode(DB::KeeperStorage & storage, const std::string & path, const std::string & data, int64_t ephemeral_owner = 0)
{
    using Node = DB::KeeperStorage::Node;
    Node node{};
    node.setData(data);
    node.setEphemeralOwner(ephemeral_owner);
    storage.container.insertOrReplace(path, node);
    auto child_it = storage.container.find(path);
    auto child_path = DB::getBaseNodeName(child_it->key);
    storage.container.updateValue(
        DB::parentNodePath(StringRef{path}),
        [&](auto & parent)
        {
            parent.addChild(child_path);
            parent.increaseNumChildren();
        });
}

TEST_P(CoordinationTest, TestStorageSnapshotSimple)
{
    auto params = GetParam();
    ChangelogDirTest test("./snapshots");
    setSnapshotDirectory("./snapshots");

    DB::KeeperSnapshotManager manager(3, keeper_context, params.enable_compression);

    DB::KeeperStorage storage(500, "", keeper_context);
    addNode(storage, "/hello1", "world", 1);
    addNode(storage, "/hello2", "somedata", 3);
    storage.session_id_counter = 5;
    storage.zxid = 2;
    storage.ephemerals[3] = {"/hello2"};
    storage.ephemerals[1] = {"/hello1"};
    storage.getSessionID(130);
    storage.getSessionID(130);

    DB::KeeperStorageSnapshot snapshot(&storage, 2);

    EXPECT_EQ(snapshot.snapshot_meta->get_last_log_idx(), 2);
    EXPECT_EQ(snapshot.session_id, 7);
    EXPECT_EQ(snapshot.snapshot_container_size, 6);
    EXPECT_EQ(snapshot.session_and_timeout.size(), 2);

    auto buf = manager.serializeSnapshotToBuffer(snapshot);
    manager.serializeSnapshotBufferToDisk(*buf, 2);
    EXPECT_TRUE(fs::exists("./snapshots/snapshot_2.bin" + params.extension));


    auto debuf = manager.deserializeSnapshotBufferFromDisk(2);

    auto [restored_storage, snapshot_meta, _] = manager.deserializeSnapshotFromBuffer(debuf);

    EXPECT_EQ(restored_storage->container.size(), 6);
    EXPECT_EQ(restored_storage->container.getValue("/").getChildren().size(), 3);
    EXPECT_EQ(restored_storage->container.getValue("/hello1").getChildren().size(), 0);
    EXPECT_EQ(restored_storage->container.getValue("/hello2").getChildren().size(), 0);

    EXPECT_EQ(restored_storage->container.getValue("/").getData(), "");
    EXPECT_EQ(restored_storage->container.getValue("/hello1").getData(), "world");
    EXPECT_EQ(restored_storage->container.getValue("/hello2").getData(), "somedata");
    EXPECT_EQ(restored_storage->session_id_counter, 7);
    EXPECT_EQ(restored_storage->zxid, 2);
    EXPECT_EQ(restored_storage->ephemerals.size(), 2);
    EXPECT_EQ(restored_storage->ephemerals[3].size(), 1);
    EXPECT_EQ(restored_storage->ephemerals[1].size(), 1);
    EXPECT_EQ(restored_storage->session_and_timeout.size(), 2);
}

TEST_P(CoordinationTest, TestStorageSnapshotMoreWrites)
{
    auto params = GetParam();
    ChangelogDirTest test("./snapshots");
    setSnapshotDirectory("./snapshots");

    DB::KeeperSnapshotManager manager(3, keeper_context, params.enable_compression);

    DB::KeeperStorage storage(500, "", keeper_context);
    storage.getSessionID(130);

    for (size_t i = 0; i < 50; ++i)
    {
        addNode(storage, "/hello_" + std::to_string(i), "world_" + std::to_string(i));
    }

    DB::KeeperStorageSnapshot snapshot(&storage, 50);
    EXPECT_EQ(snapshot.snapshot_meta->get_last_log_idx(), 50);
    EXPECT_EQ(snapshot.snapshot_container_size, 54);

    for (size_t i = 50; i < 100; ++i)
    {
        addNode(storage, "/hello_" + std::to_string(i), "world_" + std::to_string(i));
    }

    EXPECT_EQ(storage.container.size(), 104);

    auto buf = manager.serializeSnapshotToBuffer(snapshot);
    manager.serializeSnapshotBufferToDisk(*buf, 50);
    EXPECT_TRUE(fs::exists("./snapshots/snapshot_50.bin" + params.extension));


    auto debuf = manager.deserializeSnapshotBufferFromDisk(50);
    auto [restored_storage, meta, _] = manager.deserializeSnapshotFromBuffer(debuf);

    EXPECT_EQ(restored_storage->container.size(), 54);
    for (size_t i = 0; i < 50; ++i)
    {
        EXPECT_EQ(restored_storage->container.getValue("/hello_" + std::to_string(i)).getData(), "world_" + std::to_string(i));
    }
}


TEST_P(CoordinationTest, TestStorageSnapshotManySnapshots)
{
    auto params = GetParam();
    ChangelogDirTest test("./snapshots");
    setSnapshotDirectory("./snapshots");

    DB::KeeperSnapshotManager manager(3, keeper_context, params.enable_compression);

    DB::KeeperStorage storage(500, "", keeper_context);
    storage.getSessionID(130);

    for (size_t j = 1; j <= 5; ++j)
    {
        for (size_t i = (j - 1) * 50; i < j * 50; ++i)
        {
            addNode(storage, "/hello_" + std::to_string(i), "world_" + std::to_string(i));
        }

        DB::KeeperStorageSnapshot snapshot(&storage, j * 50);
        auto buf = manager.serializeSnapshotToBuffer(snapshot);
        manager.serializeSnapshotBufferToDisk(*buf, j * 50);
        EXPECT_TRUE(fs::exists(std::string{"./snapshots/snapshot_"} + std::to_string(j * 50) + ".bin" + params.extension));
    }

    EXPECT_FALSE(fs::exists("./snapshots/snapshot_50.bin" + params.extension));
    EXPECT_FALSE(fs::exists("./snapshots/snapshot_100.bin" + params.extension));
    EXPECT_TRUE(fs::exists("./snapshots/snapshot_150.bin" + params.extension));
    EXPECT_TRUE(fs::exists("./snapshots/snapshot_200.bin" + params.extension));
    EXPECT_TRUE(fs::exists("./snapshots/snapshot_250.bin" + params.extension));


    auto [restored_storage, meta, _] = manager.restoreFromLatestSnapshot();

    EXPECT_EQ(restored_storage->container.size(), 254);

    for (size_t i = 0; i < 250; ++i)
    {
        EXPECT_EQ(restored_storage->container.getValue("/hello_" + std::to_string(i)).getData(), "world_" + std::to_string(i));
    }
}

TEST_P(CoordinationTest, TestStorageSnapshotMode)
{
    auto params = GetParam();
    ChangelogDirTest test("./snapshots");
    setSnapshotDirectory("./snapshots");

    DB::KeeperSnapshotManager manager(3, keeper_context, params.enable_compression);
    DB::KeeperStorage storage(500, "", keeper_context);
    for (size_t i = 0; i < 50; ++i)
    {
        addNode(storage, "/hello_" + std::to_string(i), "world_" + std::to_string(i));
    }

    {
        DB::KeeperStorageSnapshot snapshot(&storage, 50);
        for (size_t i = 0; i < 50; ++i)
        {
            addNode(storage, "/hello_" + std::to_string(i), "wlrd_" + std::to_string(i));
        }
        for (size_t i = 0; i < 50; ++i)
        {
            EXPECT_EQ(storage.container.getValue("/hello_" + std::to_string(i)).getData(), "wlrd_" + std::to_string(i));
        }
        for (size_t i = 0; i < 50; ++i)
        {
            if (i % 2 == 0)
                storage.container.erase("/hello_" + std::to_string(i));
        }
        EXPECT_EQ(storage.container.size(), 29);
        EXPECT_EQ(storage.container.snapshotSizeWithVersion().first, 105);
        EXPECT_EQ(storage.container.snapshotSizeWithVersion().second, 1);
        auto buf = manager.serializeSnapshotToBuffer(snapshot);
        manager.serializeSnapshotBufferToDisk(*buf, 50);
    }
    EXPECT_TRUE(fs::exists("./snapshots/snapshot_50.bin" + params.extension));
    EXPECT_EQ(storage.container.size(), 29);
    storage.clearGarbageAfterSnapshot();
    EXPECT_EQ(storage.container.snapshotSizeWithVersion().first, 29);
    for (size_t i = 0; i < 50; ++i)
    {
        if (i % 2 != 0)
            EXPECT_EQ(storage.container.getValue("/hello_" + std::to_string(i)).getData(), "wlrd_" + std::to_string(i));
        else
            EXPECT_FALSE(storage.container.contains("/hello_" + std::to_string(i)));
    }

    auto [restored_storage, meta, _] = manager.restoreFromLatestSnapshot();

    for (size_t i = 0; i < 50; ++i)
    {
        EXPECT_EQ(restored_storage->container.getValue("/hello_" + std::to_string(i)).getData(), "world_" + std::to_string(i));
    }
}

TEST_P(CoordinationTest, TestStorageSnapshotBroken)
{
    auto params = GetParam();
    ChangelogDirTest test("./snapshots");
    setSnapshotDirectory("./snapshots");

    DB::KeeperSnapshotManager manager(3, keeper_context, params.enable_compression);
    DB::KeeperStorage storage(500, "", keeper_context);
    for (size_t i = 0; i < 50; ++i)
    {
        addNode(storage, "/hello_" + std::to_string(i), "world_" + std::to_string(i));
    }
    {
        DB::KeeperStorageSnapshot snapshot(&storage, 50);
        auto buf = manager.serializeSnapshotToBuffer(snapshot);
        manager.serializeSnapshotBufferToDisk(*buf, 50);
    }
    EXPECT_TRUE(fs::exists("./snapshots/snapshot_50.bin" + params.extension));

    /// Let's corrupt file
    DB::WriteBufferFromFile plain_buf(
        "./snapshots/snapshot_50.bin" + params.extension, DB::DBMS_DEFAULT_BUFFER_SIZE, O_APPEND | O_CREAT | O_WRONLY);
    plain_buf.truncate(34);
    plain_buf.sync();

    EXPECT_THROW(manager.restoreFromLatestSnapshot(), DB::Exception);
}

nuraft::ptr<nuraft::buffer> getBufferFromZKRequest(int64_t session_id, int64_t zxid, const Coordination::ZooKeeperRequestPtr & request)
{
    DB::WriteBufferFromNuraftBuffer buf;
    DB::writeIntBinary(session_id, buf);
    request->write(buf);
    using namespace std::chrono;
    auto time = duration_cast<milliseconds>(system_clock::now().time_since_epoch()).count();
    DB::writeIntBinary(time, buf);
    DB::writeIntBinary(zxid, buf);
    DB::writeIntBinary(DB::KeeperStorage::DigestVersion::NO_DIGEST, buf);
    return buf.getBuffer();
}

nuraft::ptr<nuraft::log_entry>
getLogEntryFromZKRequest(size_t term, int64_t session_id, int64_t zxid, const Coordination::ZooKeeperRequestPtr & request)
{
    auto buffer = getBufferFromZKRequest(session_id, zxid, request);
    return nuraft::cs_new<nuraft::log_entry>(term, buffer);
}

void testLogAndStateMachine(
    DB::CoordinationSettingsPtr settings,
    uint64_t total_logs,
    bool enable_compression)
{
    using namespace Coordination;
    using namespace DB;

    ChangelogDirTest snapshots("./snapshots");
    ChangelogDirTest logs("./logs");

    auto get_keeper_context = [&]
    {
        auto local_keeper_context = std::make_shared<DB::KeeperContext>(true, settings);
        local_keeper_context->setSnapshotDisk(std::make_shared<DiskLocal>("SnapshotDisk", "./snapshots"));
        local_keeper_context->setLogDisk(std::make_shared<DiskLocal>("LogDisk", "./logs"));
        return local_keeper_context;
    };

    ResponsesQueue queue(std::numeric_limits<size_t>::max());
    SnapshotsQueue snapshots_queue{1};

    auto keeper_context = get_keeper_context();
    auto state_machine = std::make_shared<KeeperStateMachine>(queue, snapshots_queue, keeper_context, nullptr);

    state_machine->init();
    DB::KeeperLogStore changelog(
        DB::LogFileSettings{
            .force_sync = true, .compress_logs = enable_compression, .rotate_interval = settings->rotate_log_storage_interval},
        DB::FlushSettings(),
        keeper_context);
    changelog.init(state_machine->last_commit_index() + 1, settings->reserved_log_items);

    for (size_t i = 1; i < total_logs + 1; ++i)
    {
        std::shared_ptr<ZooKeeperCreateRequest> request = std::make_shared<ZooKeeperCreateRequest>();
        request->path = "/hello_" + std::to_string(i);
        auto entry = getLogEntryFromZKRequest(0, 1, i, request);
        changelog.append(entry);
        changelog.end_of_append_batch(0, 0);

        waitDurableLogs(changelog);

        state_machine->pre_commit(i, changelog.entry_at(i)->get_buf());
        state_machine->commit(i, changelog.entry_at(i)->get_buf());
        bool snapshot_created = false;
        if (i % settings->snapshot_distance == 0)
        {
            nuraft::snapshot s(i, 0, std::make_shared<nuraft::cluster_config>());
            nuraft::async_result<bool>::handler_type when_done
                = [&snapshot_created](bool & ret, nuraft::ptr<std::exception> & /*exception*/)
            {
                snapshot_created = ret;
                LOG_INFO(getLogger("CoordinationTest"), "Snapshot finished");
            };

            state_machine->create_snapshot(s, when_done);
            CreateSnapshotTask snapshot_task;
            bool pop_result = snapshots_queue.pop(snapshot_task);
            EXPECT_TRUE(pop_result);

            snapshot_task.create_snapshot(std::move(snapshot_task.snapshot), /*execute_only_cleanup=*/false);
        }

        if (snapshot_created && changelog.size() > settings->reserved_log_items)
            changelog.compact(i - settings->reserved_log_items);
    }

    SnapshotsQueue snapshots_queue1{1};
    keeper_context = get_keeper_context();
    auto restore_machine = std::make_shared<KeeperStateMachine>(queue, snapshots_queue1, keeper_context, nullptr);
    restore_machine->init();
    EXPECT_EQ(restore_machine->last_commit_index(), total_logs - total_logs % settings->snapshot_distance);

    DB::KeeperLogStore restore_changelog(
        DB::LogFileSettings{
            .force_sync = true, .compress_logs = enable_compression, .rotate_interval = settings->rotate_log_storage_interval},
        DB::FlushSettings(),
        keeper_context);
    restore_changelog.init(restore_machine->last_commit_index() + 1, settings->reserved_log_items);

    EXPECT_EQ(restore_changelog.size(), std::min(settings->reserved_log_items + total_logs % settings->snapshot_distance, total_logs));
    EXPECT_EQ(restore_changelog.next_slot(), total_logs + 1);
    if (total_logs > settings->reserved_log_items + 1)
        EXPECT_EQ(
            restore_changelog.start_index(), total_logs - total_logs % settings->snapshot_distance - settings->reserved_log_items + 1);
    else
        EXPECT_EQ(restore_changelog.start_index(), 1);

    for (size_t i = restore_machine->last_commit_index() + 1; i < restore_changelog.next_slot(); ++i)
    {
        restore_machine->pre_commit(i, changelog.entry_at(i)->get_buf());
        restore_machine->commit(i, changelog.entry_at(i)->get_buf());
    }

    auto & source_storage = state_machine->getStorageUnsafe();
    auto & restored_storage = restore_machine->getStorageUnsafe();

    EXPECT_EQ(source_storage.container.size(), restored_storage.container.size());
    for (size_t i = 1; i < total_logs + 1; ++i)
    {
        auto path = "/hello_" + std::to_string(i);
        EXPECT_EQ(source_storage.container.getValue(path).getData(), restored_storage.container.getValue(path).getData());
    }
}

TEST_P(CoordinationTest, TestStateMachineAndLogStore)
{
    using namespace Coordination;
    using namespace DB;
    auto params = GetParam();

    {
        CoordinationSettingsPtr settings = std::make_shared<CoordinationSettings>();
        settings->snapshot_distance = 10;
        settings->reserved_log_items = 10;
        settings->rotate_log_storage_interval = 10;

        testLogAndStateMachine(settings, 37, params.enable_compression);
    }
    {
        CoordinationSettingsPtr settings = std::make_shared<CoordinationSettings>();
        settings->snapshot_distance = 10;
        settings->reserved_log_items = 10;
        settings->rotate_log_storage_interval = 10;
        testLogAndStateMachine(settings, 11, params.enable_compression);
    }
    {
        CoordinationSettingsPtr settings = std::make_shared<CoordinationSettings>();
        settings->snapshot_distance = 10;
        settings->reserved_log_items = 10;
        settings->rotate_log_storage_interval = 10;
        testLogAndStateMachine(settings, 40, params.enable_compression);
    }
    {
        CoordinationSettingsPtr settings = std::make_shared<CoordinationSettings>();
        settings->snapshot_distance = 10;
        settings->reserved_log_items = 20;
        settings->rotate_log_storage_interval = 30;
        testLogAndStateMachine(settings, 40, params.enable_compression);
    }
    {
        CoordinationSettingsPtr settings = std::make_shared<CoordinationSettings>();
        settings->snapshot_distance = 10;
        settings->reserved_log_items = 0;
        settings->rotate_log_storage_interval = 10;
        testLogAndStateMachine(settings, 40, params.enable_compression);
    }
    {
        CoordinationSettingsPtr settings = std::make_shared<CoordinationSettings>();
        settings->snapshot_distance = 1;
        settings->reserved_log_items = 1;
        settings->rotate_log_storage_interval = 32;
        testLogAndStateMachine(settings, 32, params.enable_compression);
    }
    {
        CoordinationSettingsPtr settings = std::make_shared<CoordinationSettings>();
        settings->snapshot_distance = 10;
        settings->reserved_log_items = 7;
        settings->rotate_log_storage_interval = 1;
        testLogAndStateMachine(settings, 33, params.enable_compression);
    }
    {
        CoordinationSettingsPtr settings = std::make_shared<CoordinationSettings>();
        settings->snapshot_distance = 37;
        settings->reserved_log_items = 1000;
        settings->rotate_log_storage_interval = 5000;
        testLogAndStateMachine(settings, 33, params.enable_compression);
    }
    {
        CoordinationSettingsPtr settings = std::make_shared<CoordinationSettings>();
        settings->snapshot_distance = 37;
        settings->reserved_log_items = 1000;
        settings->rotate_log_storage_interval = 5000;
        testLogAndStateMachine(settings, 45, params.enable_compression);
    }
}

TEST_P(CoordinationTest, TestEphemeralNodeRemove)
{
    using namespace Coordination;
    using namespace DB;

    ChangelogDirTest snapshots("./snapshots");
    setSnapshotDirectory("./snapshots");

    ResponsesQueue queue(std::numeric_limits<size_t>::max());
    SnapshotsQueue snapshots_queue{1};

    auto state_machine = std::make_shared<KeeperStateMachine>(queue, snapshots_queue, keeper_context, nullptr);
    state_machine->init();

    std::shared_ptr<ZooKeeperCreateRequest> request_c = std::make_shared<ZooKeeperCreateRequest>();
    request_c->path = "/hello";
    request_c->is_ephemeral = true;
    auto entry_c = getLogEntryFromZKRequest(0, 1, state_machine->getNextZxid(), request_c);
    state_machine->pre_commit(1, entry_c->get_buf());
    state_machine->commit(1, entry_c->get_buf());
    const auto & storage = state_machine->getStorageUnsafe();

    EXPECT_EQ(storage.ephemerals.size(), 1);
    std::shared_ptr<ZooKeeperRemoveRequest> request_d = std::make_shared<ZooKeeperRemoveRequest>();
    request_d->path = "/hello";
    /// Delete from other session
    auto entry_d = getLogEntryFromZKRequest(0, 2, state_machine->getNextZxid(), request_d);
    state_machine->pre_commit(2, entry_d->get_buf());
    state_machine->commit(2, entry_d->get_buf());

    EXPECT_EQ(storage.ephemerals.size(), 0);
}


TEST_P(CoordinationTest, TestCreateNodeWithAuthSchemeForAclWhenAuthIsPrecommitted)
{
    using namespace Coordination;
    using namespace DB;

    ChangelogDirTest snapshots("./snapshots");
    setSnapshotDirectory("./snapshots");
    ResponsesQueue queue(std::numeric_limits<size_t>::max());
    SnapshotsQueue snapshots_queue{1};

    auto state_machine = std::make_shared<KeeperStateMachine>(queue, snapshots_queue, keeper_context, nullptr);
    state_machine->init();

    String user_auth_data = "test_user:test_password";
    String digest = KeeperStorage::generateDigest(user_auth_data);

    std::shared_ptr<ZooKeeperAuthRequest> auth_req = std::make_shared<ZooKeeperAuthRequest>();
    auth_req->scheme = "digest";
    auth_req->data = user_auth_data;

    // Add auth data to the session
    auto auth_entry = getLogEntryFromZKRequest(0, 1, state_machine->getNextZxid(), auth_req);
    state_machine->pre_commit(1, auth_entry->get_buf());

    // Create a node with 'auth' scheme for ACL
    String node_path = "/hello";
    std::shared_ptr<ZooKeeperCreateRequest> create_req = std::make_shared<ZooKeeperCreateRequest>();
    create_req->path = node_path;
    // When 'auth' scheme is used the creator must have been authenticated by the server (for example, using 'digest' scheme) before it can
    // create nodes with this ACL.
    create_req->acls = {{.permissions = 31, .scheme = "auth", .id = ""}};
    auto create_entry = getLogEntryFromZKRequest(0, 1, state_machine->getNextZxid(), create_req);
    state_machine->pre_commit(2, create_entry->get_buf());

    const auto & uncommitted_state = state_machine->getStorageUnsafe().uncommitted_state;
    ASSERT_TRUE(uncommitted_state.nodes.contains(node_path));

    // commit log entries
    state_machine->commit(1, auth_entry->get_buf());
    state_machine->commit(2, create_entry->get_buf());

    auto node = uncommitted_state.getNode(node_path);
    ASSERT_NE(node, nullptr);
    auto acls = uncommitted_state.getACLs(node_path);
    ASSERT_EQ(acls.size(), 1);
    EXPECT_EQ(acls[0].scheme, "digest");
    EXPECT_EQ(acls[0].id, digest);
    EXPECT_EQ(acls[0].permissions, 31);
}

TEST_P(CoordinationTest, TestPreprocessWhenCloseSessionIsPrecommitted)
{
    using namespace Coordination;
    using namespace DB;

    ChangelogDirTest snapshots("./snapshots");
    setSnapshotDirectory("./snapshots");
    ResponsesQueue queue(std::numeric_limits<size_t>::max());
    SnapshotsQueue snapshots_queue{1};
    int64_t session_without_auth = 1;
    int64_t session_with_auth = 2;
    size_t term = 0;

    auto state_machine = std::make_shared<KeeperStateMachine>(queue, snapshots_queue, keeper_context, nullptr);
    state_machine->init();

    auto & storage = state_machine->getStorageUnsafe();
    const auto & uncommitted_state = storage.uncommitted_state;

    auto auth_req = std::make_shared<ZooKeeperAuthRequest>();
    auth_req->scheme = "digest";
    auth_req->data = "test_user:test_password";

    // Add auth data to the session
    auto auth_entry = getLogEntryFromZKRequest(term, session_with_auth, state_machine->getNextZxid(), auth_req);
    state_machine->pre_commit(1, auth_entry->get_buf());
    state_machine->commit(1, auth_entry->get_buf());

    std::string node_without_acl = "/node_without_acl";
    {
        auto create_req = std::make_shared<ZooKeeperCreateRequest>();
        create_req->path = node_without_acl;
        create_req->data = "notmodified";
        auto create_entry = getLogEntryFromZKRequest(term, session_with_auth, state_machine->getNextZxid(), create_req);
        state_machine->pre_commit(2, create_entry->get_buf());
        state_machine->commit(2, create_entry->get_buf());
        ASSERT_TRUE(storage.container.contains(node_without_acl));
    }

    std::string node_with_acl = "/node_with_acl";
    {
        auto create_req = std::make_shared<ZooKeeperCreateRequest>();
        create_req->path = node_with_acl;
        create_req->data = "notmodified";
        create_req->acls = {{.permissions = ACL::All, .scheme = "auth", .id = ""}};
        auto create_entry = getLogEntryFromZKRequest(term, session_with_auth, state_machine->getNextZxid(), create_req);
        state_machine->pre_commit(3, create_entry->get_buf());
        state_machine->commit(3, create_entry->get_buf());
        ASSERT_TRUE(storage.container.contains(node_with_acl));
    }

    auto set_req_with_acl = std::make_shared<ZooKeeperSetRequest>();
    set_req_with_acl->path = node_with_acl;
    set_req_with_acl->data = "modified";

    auto set_req_without_acl = std::make_shared<ZooKeeperSetRequest>();
    set_req_without_acl->path = node_without_acl;
    set_req_without_acl->data = "modified";

    const auto reset_node_value
        = [&](const auto & path) { storage.container.updateValue(path, [](auto & node) { node.setData("notmodified"); }); };

    auto close_req = std::make_shared<ZooKeeperCloseRequest>();

    {
        SCOPED_TRACE("Session with Auth");

        // test we can modify both nodes
        auto set_entry = getLogEntryFromZKRequest(term, session_with_auth, state_machine->getNextZxid(), set_req_with_acl);
        state_machine->pre_commit(5, set_entry->get_buf());
        state_machine->commit(5, set_entry->get_buf());
        ASSERT_TRUE(storage.container.find(node_with_acl)->value.getData() == "modified");
        reset_node_value(node_with_acl);

        set_entry = getLogEntryFromZKRequest(term, session_with_auth, state_machine->getNextZxid(), set_req_without_acl);
        state_machine->pre_commit(6, set_entry->get_buf());
        state_machine->commit(6, set_entry->get_buf());
        ASSERT_TRUE(storage.container.find(node_without_acl)->value.getData() == "modified");
        reset_node_value(node_without_acl);

        auto close_entry = getLogEntryFromZKRequest(term, session_with_auth, state_machine->getNextZxid(), close_req);

        // Pre-commit close session
        state_machine->pre_commit(7, close_entry->get_buf());

        /// will be rejected because we don't have required auth
        auto set_entry_with_acl = getLogEntryFromZKRequest(term, session_with_auth, state_machine->getNextZxid(), set_req_with_acl);
        state_machine->pre_commit(8, set_entry_with_acl->get_buf());

        /// will be accepted because no ACL
        auto set_entry_without_acl = getLogEntryFromZKRequest(term, session_with_auth, state_machine->getNextZxid(), set_req_without_acl);
        state_machine->pre_commit(9, set_entry_without_acl->get_buf());

        ASSERT_TRUE(uncommitted_state.getNode(node_with_acl)->getData() == "notmodified");
        ASSERT_TRUE(uncommitted_state.getNode(node_without_acl)->getData() == "modified");

        state_machine->rollback(9, set_entry_without_acl->get_buf());
        state_machine->rollback(8, set_entry_with_acl->get_buf());

        // let's commit close and verify we get same outcome
        state_machine->commit(7, close_entry->get_buf());

        /// will be rejected because we don't have required auth
        set_entry_with_acl = getLogEntryFromZKRequest(term, session_with_auth, state_machine->getNextZxid(), set_req_with_acl);
        state_machine->pre_commit(8, set_entry_with_acl->get_buf());

        /// will be accepted because no ACL
        set_entry_without_acl = getLogEntryFromZKRequest(term, session_with_auth, state_machine->getNextZxid(), set_req_without_acl);
        state_machine->pre_commit(9, set_entry_without_acl->get_buf());

        ASSERT_TRUE(uncommitted_state.getNode(node_with_acl)->getData() == "notmodified");
        ASSERT_TRUE(uncommitted_state.getNode(node_without_acl)->getData() == "modified");

        state_machine->commit(8, set_entry_with_acl->get_buf());
        state_machine->commit(9, set_entry_without_acl->get_buf());

        ASSERT_TRUE(storage.container.find(node_with_acl)->value.getData() == "notmodified");
        ASSERT_TRUE(storage.container.find(node_without_acl)->value.getData() == "modified");

        reset_node_value(node_without_acl);
    }

    {
        SCOPED_TRACE("Session without Auth");

        // test we can modify only node without acl
        auto set_entry = getLogEntryFromZKRequest(term, session_without_auth, state_machine->getNextZxid(), set_req_with_acl);
        state_machine->pre_commit(10, set_entry->get_buf());
        state_machine->commit(10, set_entry->get_buf());
        ASSERT_TRUE(storage.container.find(node_with_acl)->value.getData() == "notmodified");

        set_entry = getLogEntryFromZKRequest(term, session_without_auth, state_machine->getNextZxid(), set_req_without_acl);
        state_machine->pre_commit(11, set_entry->get_buf());
        state_machine->commit(11, set_entry->get_buf());
        ASSERT_TRUE(storage.container.find(node_without_acl)->value.getData() == "modified");
        reset_node_value(node_without_acl);

        auto close_entry = getLogEntryFromZKRequest(term, session_without_auth, state_machine->getNextZxid(), close_req);

        // Pre-commit close session
        state_machine->pre_commit(12, close_entry->get_buf());

        /// will be rejected because we don't have required auth
        auto set_entry_with_acl = getLogEntryFromZKRequest(term, session_without_auth, state_machine->getNextZxid(), set_req_with_acl);
        state_machine->pre_commit(13, set_entry_with_acl->get_buf());

        /// will be accepted because no ACL
        auto set_entry_without_acl = getLogEntryFromZKRequest(term, session_without_auth, state_machine->getNextZxid(), set_req_without_acl);
        state_machine->pre_commit(14, set_entry_without_acl->get_buf());

        ASSERT_TRUE(uncommitted_state.getNode(node_with_acl)->getData() == "notmodified");
        ASSERT_TRUE(uncommitted_state.getNode(node_without_acl)->getData() == "modified");

        state_machine->rollback(14, set_entry_without_acl->get_buf());
        state_machine->rollback(13, set_entry_with_acl->get_buf());

        // let's commit close and verify we get same outcome
        state_machine->commit(12, close_entry->get_buf());

        /// will be rejected because we don't have required auth
        set_entry_with_acl = getLogEntryFromZKRequest(term, session_without_auth, state_machine->getNextZxid(), set_req_with_acl);
        state_machine->pre_commit(13, set_entry_with_acl->get_buf());

        /// will be accepted because no ACL
        set_entry_without_acl = getLogEntryFromZKRequest(term, session_without_auth, state_machine->getNextZxid(), set_req_without_acl);
        state_machine->pre_commit(14, set_entry_without_acl->get_buf());

        ASSERT_TRUE(uncommitted_state.getNode(node_with_acl)->getData() == "notmodified");
        ASSERT_TRUE(uncommitted_state.getNode(node_without_acl)->getData() == "modified");

        state_machine->commit(13, set_entry_with_acl->get_buf());
        state_machine->commit(14, set_entry_without_acl->get_buf());

        ASSERT_TRUE(storage.container.find(node_with_acl)->value.getData() == "notmodified");
        ASSERT_TRUE(storage.container.find(node_without_acl)->value.getData() == "modified");

        reset_node_value(node_without_acl);
    }
}

<<<<<<< HEAD
TYPED_TEST(CoordinationTest, TestMultiRequestWithNoAuth)
{
    using namespace Coordination;
    using namespace DB;

    ChangelogDirTest snapshots("./snapshots");
    this->setSnapshotDirectory("./snapshots");

    using Storage = typename TestFixture::Storage;

    ChangelogDirTest rocks("./rocksdb");
    this->setRocksDBDirectory("./rocksdb");
    ResponsesQueue queue(std::numeric_limits<size_t>::max());
    SnapshotsQueue snapshots_queue{1};
    int64_t session_without_auth = 1;
    int64_t session_with_auth = 2;
    size_t term = 0;

    auto state_machine = std::make_shared<KeeperStateMachine<Storage>>(queue, snapshots_queue, this->keeper_context, nullptr);
    state_machine->init();

    auto & storage = state_machine->getStorageUnsafe();

    auto auth_req = std::make_shared<ZooKeeperAuthRequest>();
    auth_req->scheme = "digest";
    auth_req->data = "test_user:test_password";

    // Add auth data to the session
    auto auth_entry = getLogEntryFromZKRequest(term, session_with_auth, state_machine->getNextZxid(), auth_req);
    state_machine->pre_commit(1, auth_entry->get_buf());
    state_machine->commit(1, auth_entry->get_buf());

    std::string node_with_acl = "/node_with_acl";
    {
        auto create_req = std::make_shared<ZooKeeperCreateRequest>();
        create_req->path = node_with_acl;
        create_req->data = "notmodified";
        create_req->acls = {{.permissions = ACL::Read, .scheme = "auth", .id = ""}};
        auto create_entry = getLogEntryFromZKRequest(term, session_with_auth, state_machine->getNextZxid(), create_req);
        state_machine->pre_commit(3, create_entry->get_buf());
        state_machine->commit(3, create_entry->get_buf());
        ASSERT_TRUE(storage.container.contains(node_with_acl));
    }
    Requests ops;
    ops.push_back(zkutil::makeSetRequest(node_with_acl, "modified", -1));
    ops.push_back(zkutil::makeCheckRequest("/nonexistentnode", -1));
    auto multi_req = std::make_shared<ZooKeeperMultiRequest>(ops, ACLs{});
    auto multi_entry = getLogEntryFromZKRequest(term, session_without_auth, state_machine->getNextZxid(), multi_req);
    state_machine->pre_commit(4, multi_entry->get_buf());
    state_machine->commit(4, multi_entry->get_buf());

    auto node_it = storage.container.find(node_with_acl);
    ASSERT_FALSE(node_it == storage.container.end());
    ASSERT_TRUE(node_it->value.getData() == "notmodified");
}

TYPED_TEST(CoordinationTest, TestSetACLWithAuthSchemeForAclWhenAuthIsPrecommitted)
=======
TEST_P(CoordinationTest, TestSetACLWithAuthSchemeForAclWhenAuthIsPrecommitted)
>>>>>>> 4df292d7
{
    using namespace Coordination;
    using namespace DB;

    ChangelogDirTest snapshots("./snapshots");
    setSnapshotDirectory("./snapshots");

    ResponsesQueue queue(std::numeric_limits<size_t>::max());
    SnapshotsQueue snapshots_queue{1};

    auto state_machine = std::make_shared<KeeperStateMachine>(queue, snapshots_queue, keeper_context, nullptr);
    state_machine->init();

    String user_auth_data = "test_user:test_password";
    String digest = KeeperStorage::generateDigest(user_auth_data);

    std::shared_ptr<ZooKeeperAuthRequest> auth_req = std::make_shared<ZooKeeperAuthRequest>();
    auth_req->scheme = "digest";
    auth_req->data = user_auth_data;

    // Add auth data to the session
    auto auth_entry = getLogEntryFromZKRequest(0, 1, state_machine->getNextZxid(), auth_req);
    state_machine->pre_commit(1, auth_entry->get_buf());

    // Create a node
    String node_path = "/hello";
    std::shared_ptr<ZooKeeperCreateRequest> create_req = std::make_shared<ZooKeeperCreateRequest>();
    create_req->path = node_path;
    auto create_entry = getLogEntryFromZKRequest(0, 1, state_machine->getNextZxid(), create_req);
    state_machine->pre_commit(2, create_entry->get_buf());

    // Set ACL with 'auth' scheme for ACL
    std::shared_ptr<ZooKeeperSetACLRequest> set_acl_req = std::make_shared<ZooKeeperSetACLRequest>();
    set_acl_req->path = node_path;
    // When 'auth' scheme is used the creator must have been authenticated by the server (for example, using 'digest' scheme) before it can
    // set this ACL.
    set_acl_req->acls = {{.permissions = 31, .scheme = "auth", .id = ""}};
    auto set_acl_entry = getLogEntryFromZKRequest(0, 1, state_machine->getNextZxid(), set_acl_req);
    state_machine->pre_commit(3, set_acl_entry->get_buf());

    // commit all entries
    state_machine->commit(1, auth_entry->get_buf());
    state_machine->commit(2, create_entry->get_buf());
    state_machine->commit(3, set_acl_entry->get_buf());

    const auto & uncommitted_state = state_machine->getStorageUnsafe().uncommitted_state;
    auto node = uncommitted_state.getNode(node_path);

    ASSERT_NE(node, nullptr);
    auto acls = uncommitted_state.getACLs(node_path);
    ASSERT_EQ(acls.size(), 1);
    EXPECT_EQ(acls[0].scheme, "digest");
    EXPECT_EQ(acls[0].id, digest);
    EXPECT_EQ(acls[0].permissions, 31);
}


TEST_P(CoordinationTest, TestRotateIntervalChanges)
{
    using namespace Coordination;
    auto params = GetParam();
    ChangelogDirTest snapshots("./logs");
    setLogDirectory("./logs");
    {
        DB::KeeperLogStore changelog(
            DB::LogFileSettings{.force_sync = true, .compress_logs = params.enable_compression, .rotate_interval = 100},
            DB::FlushSettings(),
            keeper_context);

        changelog.init(0, 3);
        for (size_t i = 1; i < 55; ++i)
        {
            std::shared_ptr<ZooKeeperCreateRequest> request = std::make_shared<ZooKeeperCreateRequest>();
            request->path = "/hello_" + std::to_string(i);
            auto entry = getLogEntryFromZKRequest(0, 1, i, request);
            changelog.append(entry);
            changelog.end_of_append_batch(0, 0);
        }

        waitDurableLogs(changelog);
    }


    EXPECT_TRUE(fs::exists("./logs/changelog_1_100.bin" + params.extension));

    DB::KeeperLogStore changelog_1(
        DB::LogFileSettings{.force_sync = true, .compress_logs = params.enable_compression, .rotate_interval = 10},
        DB::FlushSettings(),
        keeper_context);
    changelog_1.init(0, 50);
    for (size_t i = 0; i < 55; ++i)
    {
        std::shared_ptr<ZooKeeperCreateRequest> request = std::make_shared<ZooKeeperCreateRequest>();
        request->path = "/hello_" + std::to_string(100 + i);
        auto entry = getLogEntryFromZKRequest(0, 1, i, request);
        changelog_1.append(entry);
        changelog_1.end_of_append_batch(0, 0);
    }

    waitDurableLogs(changelog_1);

    EXPECT_TRUE(fs::exists("./logs/changelog_1_100.bin" + params.extension));
    EXPECT_TRUE(fs::exists("./logs/changelog_101_110.bin" + params.extension));

    DB::KeeperLogStore changelog_2(
        DB::LogFileSettings{.force_sync = true, .compress_logs = params.enable_compression, .rotate_interval = 7},
        DB::FlushSettings(),
        keeper_context);
    changelog_2.init(98, 55);

    for (size_t i = 0; i < 17; ++i)
    {
        std::shared_ptr<ZooKeeperCreateRequest> request = std::make_shared<ZooKeeperCreateRequest>();
        request->path = "/hello_" + std::to_string(200 + i);
        auto entry = getLogEntryFromZKRequest(0, 1, i, request);
        changelog_2.append(entry);
        changelog_2.end_of_append_batch(0, 0);
    }

    waitDurableLogs(changelog_2);

    keeper_context->setLastCommitIndex(105);
    changelog_2.compact(105);
    std::this_thread::sleep_for(std::chrono::microseconds(1000));

    assertFileDeleted("./logs/changelog_1_100.bin" + params.extension);
    EXPECT_TRUE(fs::exists("./logs/changelog_101_110.bin" + params.extension));
    EXPECT_TRUE(fs::exists("./logs/changelog_111_117.bin" + params.extension));
    EXPECT_TRUE(fs::exists("./logs/changelog_118_124.bin" + params.extension));
    EXPECT_TRUE(fs::exists("./logs/changelog_125_131.bin" + params.extension));

    DB::KeeperLogStore changelog_3(
        DB::LogFileSettings{.force_sync = true, .compress_logs = params.enable_compression, .rotate_interval = 5},
        DB::FlushSettings(),
        keeper_context);
    changelog_3.init(116, 3);
    for (size_t i = 0; i < 17; ++i)
    {
        std::shared_ptr<ZooKeeperCreateRequest> request = std::make_shared<ZooKeeperCreateRequest>();
        request->path = "/hello_" + std::to_string(300 + i);
        auto entry = getLogEntryFromZKRequest(0, 1, i, request);
        changelog_3.append(entry);
        changelog_3.end_of_append_batch(0, 0);
    }

    waitDurableLogs(changelog_3);

    keeper_context->setLastCommitIndex(125);
    changelog_3.compact(125);
    std::this_thread::sleep_for(std::chrono::microseconds(1000));
    assertFileDeleted("./logs/changelog_101_110.bin" + params.extension);
    assertFileDeleted("./logs/changelog_111_117.bin" + params.extension);
    assertFileDeleted("./logs/changelog_118_124.bin" + params.extension);

    EXPECT_TRUE(fs::exists("./logs/changelog_125_131.bin" + params.extension));
    EXPECT_TRUE(fs::exists("./logs/changelog_132_136.bin" + params.extension));
    EXPECT_TRUE(fs::exists("./logs/changelog_137_141.bin" + params.extension));
    EXPECT_TRUE(fs::exists("./logs/changelog_142_146.bin" + params.extension));
}

TEST_P(CoordinationTest, TestSessionExpiryQueue)
{
    using namespace Coordination;
    SessionExpiryQueue queue(500);

    queue.addNewSessionOrUpdate(1, 1000);

    for (size_t i = 0; i < 2; ++i)
    {
        EXPECT_EQ(queue.getExpiredSessions(), std::vector<int64_t>({}));
        std::this_thread::sleep_for(std::chrono::milliseconds(400));
    }

    std::this_thread::sleep_for(std::chrono::milliseconds(700));
    EXPECT_EQ(queue.getExpiredSessions(), std::vector<int64_t>({1}));
}


TEST_P(CoordinationTest, TestCompressedLogsMultipleRewrite)
{
    using namespace Coordination;
    auto test_params = GetParam();
    ChangelogDirTest logs("./logs");
    setLogDirectory("./logs");
    DB::KeeperLogStore changelog(
        DB::LogFileSettings{.force_sync = true, .compress_logs = test_params.enable_compression, .rotate_interval = 100},
        DB::FlushSettings(),
        keeper_context);

    changelog.init(0, 3);
    for (size_t i = 1; i < 55; ++i)
    {
        std::shared_ptr<ZooKeeperCreateRequest> request = std::make_shared<ZooKeeperCreateRequest>();
        request->path = "/hello_" + std::to_string(i);
        auto entry = getLogEntryFromZKRequest(0, 1, i, request);
        changelog.append(entry);
        changelog.end_of_append_batch(0, 0);
    }

    waitDurableLogs(changelog);

    DB::KeeperLogStore changelog1(
        DB::LogFileSettings{.force_sync = true, .compress_logs = test_params.enable_compression, .rotate_interval = 100},
        DB::FlushSettings(),
        keeper_context);
    changelog1.init(0, 3);
    for (size_t i = 55; i < 70; ++i)
    {
        std::shared_ptr<ZooKeeperCreateRequest> request = std::make_shared<ZooKeeperCreateRequest>();
        request->path = "/hello_" + std::to_string(i);
        auto entry = getLogEntryFromZKRequest(0, 1, i, request);
        changelog1.append(entry);
        changelog1.end_of_append_batch(0, 0);
    }

    waitDurableLogs(changelog1);

    DB::KeeperLogStore changelog2(
        DB::LogFileSettings{.force_sync = true, .compress_logs = test_params.enable_compression, .rotate_interval = 100},
        DB::FlushSettings(),
        keeper_context);
    changelog2.init(0, 3);
    for (size_t i = 70; i < 80; ++i)
    {
        std::shared_ptr<ZooKeeperCreateRequest> request = std::make_shared<ZooKeeperCreateRequest>();
        request->path = "/hello_" + std::to_string(i);
        auto entry = getLogEntryFromZKRequest(0, 1, i, request);
        changelog2.append(entry);
        changelog2.end_of_append_batch(0, 0);
    }
}

TEST_P(CoordinationTest, TestStorageSnapshotDifferentCompressions)
{
    auto params = GetParam();

    ChangelogDirTest test("./snapshots");
    setSnapshotDirectory("./snapshots");

    DB::KeeperSnapshotManager manager(3, keeper_context, params.enable_compression);

    DB::KeeperStorage storage(500, "", keeper_context);
    addNode(storage, "/hello1", "world", 1);
    addNode(storage, "/hello2", "somedata", 3);
    storage.session_id_counter = 5;
    storage.zxid = 2;
    storage.ephemerals[3] = {"/hello2"};
    storage.ephemerals[1] = {"/hello1"};
    storage.getSessionID(130);
    storage.getSessionID(130);

    DB::KeeperStorageSnapshot snapshot(&storage, 2);

    auto buf = manager.serializeSnapshotToBuffer(snapshot);
    manager.serializeSnapshotBufferToDisk(*buf, 2);
    EXPECT_TRUE(fs::exists("./snapshots/snapshot_2.bin" + params.extension));

    DB::KeeperSnapshotManager new_manager(3, keeper_context, !params.enable_compression);

    auto debuf = new_manager.deserializeSnapshotBufferFromDisk(2);

    auto [restored_storage, snapshot_meta, _] = new_manager.deserializeSnapshotFromBuffer(debuf);

    EXPECT_EQ(restored_storage->container.size(), 6);
    EXPECT_EQ(restored_storage->container.getValue("/").getChildren().size(), 3);
    EXPECT_EQ(restored_storage->container.getValue("/hello1").getChildren().size(), 0);
    EXPECT_EQ(restored_storage->container.getValue("/hello2").getChildren().size(), 0);

    EXPECT_EQ(restored_storage->container.getValue("/").getData(), "");
    EXPECT_EQ(restored_storage->container.getValue("/hello1").getData(), "world");
    EXPECT_EQ(restored_storage->container.getValue("/hello2").getData(), "somedata");
    EXPECT_EQ(restored_storage->session_id_counter, 7);
    EXPECT_EQ(restored_storage->zxid, 2);
    EXPECT_EQ(restored_storage->ephemerals.size(), 2);
    EXPECT_EQ(restored_storage->ephemerals[3].size(), 1);
    EXPECT_EQ(restored_storage->ephemerals[1].size(), 1);
    EXPECT_EQ(restored_storage->session_and_timeout.size(), 2);
}

TEST_P(CoordinationTest, ChangelogInsertThreeTimesSmooth)
{
    auto params = GetParam();
    ChangelogDirTest test("./logs");
    setLogDirectory("./logs");
    {
        LOG_INFO(log, "================First time=====================");
        DB::KeeperLogStore changelog(
            DB::LogFileSettings{.force_sync = true, .compress_logs = params.enable_compression, .rotate_interval = 100},
            DB::FlushSettings(),
            keeper_context);
        changelog.init(1, 0);
        auto entry = getLogEntry("hello_world", 1000);
        changelog.append(entry);
        changelog.end_of_append_batch(0, 0);
        EXPECT_EQ(changelog.next_slot(), 2);
        waitDurableLogs(changelog);
    }

    {
        LOG_INFO(log, "================Second time=====================");
        DB::KeeperLogStore changelog(
            DB::LogFileSettings{.force_sync = true, .compress_logs = params.enable_compression, .rotate_interval = 100},
            DB::FlushSettings(),
            keeper_context);
        changelog.init(1, 0);
        auto entry = getLogEntry("hello_world", 1000);
        changelog.append(entry);
        changelog.end_of_append_batch(0, 0);
        EXPECT_EQ(changelog.next_slot(), 3);
        waitDurableLogs(changelog);
    }

    {
        LOG_INFO(log, "================Third time=====================");
        DB::KeeperLogStore changelog(
            DB::LogFileSettings{.force_sync = true, .compress_logs = params.enable_compression, .rotate_interval = 100},
            DB::FlushSettings(),
            keeper_context);
        changelog.init(1, 0);
        auto entry = getLogEntry("hello_world", 1000);
        changelog.append(entry);
        changelog.end_of_append_batch(0, 0);
        EXPECT_EQ(changelog.next_slot(), 4);
        waitDurableLogs(changelog);
    }

    {
        LOG_INFO(log, "================Fourth time=====================");
        DB::KeeperLogStore changelog(
            DB::LogFileSettings{.force_sync = true, .compress_logs = params.enable_compression, .rotate_interval = 100},
            DB::FlushSettings(),
            keeper_context);
        changelog.init(1, 0);
        auto entry = getLogEntry("hello_world", 1000);
        changelog.append(entry);
        changelog.end_of_append_batch(0, 0);
        EXPECT_EQ(changelog.next_slot(), 5);
        waitDurableLogs(changelog);
    }
}


TEST_P(CoordinationTest, ChangelogInsertMultipleTimesSmooth)
{
    auto params = GetParam();
    ChangelogDirTest test("./logs");
    setLogDirectory("./logs");
    for (size_t i = 0; i < 36; ++i)
    {
        LOG_INFO(log, "================First time=====================");
        DB::KeeperLogStore changelog(
            DB::LogFileSettings{.force_sync = true, .compress_logs = params.enable_compression, .rotate_interval = 100},
            DB::FlushSettings(),
            keeper_context);
        changelog.init(1, 0);
        for (size_t j = 0; j < 7; ++j)
        {
            auto entry = getLogEntry("hello_world", 7);
            changelog.append(entry);
        }
        changelog.end_of_append_batch(0, 0);
        waitDurableLogs(changelog);
    }

    DB::KeeperLogStore changelog(
        DB::LogFileSettings{.force_sync = true, .compress_logs = params.enable_compression, .rotate_interval = 100},
        DB::FlushSettings(),
        keeper_context);
    changelog.init(1, 0);
    EXPECT_EQ(changelog.next_slot(), 36 * 7 + 1);
}

TEST_P(CoordinationTest, ChangelogInsertThreeTimesHard)
{
    auto params = GetParam();
    ChangelogDirTest test("./logs");
    setLogDirectory("./logs");
    {
        LOG_INFO(log, "================First time=====================");
        DB::KeeperLogStore changelog1(
            DB::LogFileSettings{.force_sync = true, .compress_logs = params.enable_compression, .rotate_interval = 100},
            DB::FlushSettings(),
            keeper_context);
        changelog1.init(1, 0);
        auto entry = getLogEntry("hello_world", 1000);
        changelog1.append(entry);
        changelog1.end_of_append_batch(0, 0);
        EXPECT_EQ(changelog1.next_slot(), 2);
        waitDurableLogs(changelog1);
    }

    {
        LOG_INFO(log, "================Second time=====================");
        DB::KeeperLogStore changelog2(
            DB::LogFileSettings{.force_sync = true, .compress_logs = params.enable_compression, .rotate_interval = 100},
            DB::FlushSettings(),
            keeper_context);
        changelog2.init(1, 0);
        auto entry = getLogEntry("hello_world", 1000);
        changelog2.append(entry);
        changelog2.end_of_append_batch(0, 0);
        EXPECT_EQ(changelog2.next_slot(), 3);
        waitDurableLogs(changelog2);
    }

    {
        LOG_INFO(log, "================Third time=====================");
        DB::KeeperLogStore changelog3(
            DB::LogFileSettings{.force_sync = true, .compress_logs = params.enable_compression, .rotate_interval = 100},
            DB::FlushSettings(),
            keeper_context);
        changelog3.init(1, 0);
        auto entry = getLogEntry("hello_world", 1000);
        changelog3.append(entry);
        changelog3.end_of_append_batch(0, 0);
        EXPECT_EQ(changelog3.next_slot(), 4);
        waitDurableLogs(changelog3);
    }

    {
        LOG_INFO(log, "================Fourth time=====================");
        DB::KeeperLogStore changelog4(
            DB::LogFileSettings{.force_sync = true, .compress_logs = params.enable_compression, .rotate_interval = 100},
            DB::FlushSettings(),
            keeper_context);
        changelog4.init(1, 0);
        auto entry = getLogEntry("hello_world", 1000);
        changelog4.append(entry);
        changelog4.end_of_append_batch(0, 0);
        EXPECT_EQ(changelog4.next_slot(), 5);
        waitDurableLogs(changelog4);
    }
}

TEST_P(CoordinationTest, TestStorageSnapshotEqual)
{
    auto params = GetParam();
    ChangelogDirTest test("./snapshots");
    setSnapshotDirectory("./snapshots");

    std::optional<UInt128> snapshot_hash;
    for (size_t i = 0; i < 15; ++i)
    {
        DB::KeeperSnapshotManager manager(3, keeper_context, params.enable_compression);

        DB::KeeperStorage storage(500, "", keeper_context);
        addNode(storage, "/hello", "");
        for (size_t j = 0; j < 5000; ++j)
        {
            addNode(storage, "/hello_" + std::to_string(j), "world", 1);
            addNode(storage, "/hello/somepath_" + std::to_string(j), "somedata", 3);
        }

        storage.session_id_counter = 5;

        storage.ephemerals[3] = {"/hello"};
        storage.ephemerals[1] = {"/hello/somepath"};

        for (size_t j = 0; j < 3333; ++j)
            storage.getSessionID(130 * j);

        DB::KeeperStorageSnapshot snapshot(&storage, storage.zxid);

        auto buf = manager.serializeSnapshotToBuffer(snapshot);

        auto new_hash = sipHash128(reinterpret_cast<char *>(buf->data()), buf->size());
        if (!snapshot_hash.has_value())
        {
            snapshot_hash = new_hash;
        }
        else
        {
            EXPECT_EQ(*snapshot_hash, new_hash);
        }
    }
}


TEST_P(CoordinationTest, TestLogGap)
{
    using namespace Coordination;
    auto test_params = GetParam();
    ChangelogDirTest logs("./logs");
    setLogDirectory("./logs");

    DB::KeeperLogStore changelog(
        DB::LogFileSettings{.force_sync = true, .compress_logs = test_params.enable_compression, .rotate_interval = 100},
        DB::FlushSettings(),
        keeper_context);

    changelog.init(0, 3);
    for (size_t i = 1; i < 55; ++i)
    {
        std::shared_ptr<ZooKeeperCreateRequest> request = std::make_shared<ZooKeeperCreateRequest>();
        request->path = "/hello_" + std::to_string(i);
        auto entry = getLogEntryFromZKRequest(0, 1, i, request);
        changelog.append(entry);
        changelog.end_of_append_batch(0, 0);
    }

    DB::KeeperLogStore changelog1(
        DB::LogFileSettings{.force_sync = true, .compress_logs = test_params.enable_compression, .rotate_interval = 100},
        DB::FlushSettings(),
        keeper_context);
    changelog1.init(61, 3);

    /// Logs discarded
    EXPECT_FALSE(fs::exists("./logs/changelog_1_100.bin" + test_params.extension));
    EXPECT_EQ(changelog1.start_index(), 61);
    EXPECT_EQ(changelog1.next_slot(), 61);
}

template <typename ResponseType>
ResponseType getSingleResponse(const auto & responses)
{
    EXPECT_FALSE(responses.empty());
    return dynamic_cast<ResponseType &>(*responses[0].response);
}

TEST_P(CoordinationTest, TestUncommittedStateBasicCrud)
{
    using namespace DB;
    using namespace Coordination;

    DB::KeeperStorage storage{500, "", keeper_context};

    constexpr std::string_view path = "/test";

    const auto get_committed_data = [&]() -> std::optional<String>
    {
        auto request = std::make_shared<ZooKeeperGetRequest>();
        request->path = path;
        auto responses = storage.processRequest(request, 0, std::nullopt, true, true);
        const auto & get_response = getSingleResponse<ZooKeeperGetResponse>(responses);

        if (get_response.error != Error::ZOK)
            return std::nullopt;

        return get_response.data;
    };

    const auto preprocess_get = [&](int64_t zxid)
    {
        auto get_request = std::make_shared<ZooKeeperGetRequest>();
        get_request->path = path;
        storage.preprocessRequest(get_request, 0, 0, zxid);
        return get_request;
    };

    const auto create_request = std::make_shared<ZooKeeperCreateRequest>();
    create_request->path = path;
    create_request->data = "initial_data";
    storage.preprocessRequest(create_request, 0, 0, 1);
    storage.preprocessRequest(create_request, 0, 0, 2);

    ASSERT_FALSE(get_committed_data());

    const auto after_create_get = preprocess_get(3);

    ASSERT_FALSE(get_committed_data());

    const auto set_request = std::make_shared<ZooKeeperSetRequest>();
    set_request->path = path;
    set_request->data = "new_data";
    storage.preprocessRequest(set_request, 0, 0, 4);

    const auto after_set_get = preprocess_get(5);

    ASSERT_FALSE(get_committed_data());

    const auto remove_request = std::make_shared<ZooKeeperRemoveRequest>();
    remove_request->path = path;
    storage.preprocessRequest(remove_request, 0, 0, 6);
    storage.preprocessRequest(remove_request, 0, 0, 7);

    const auto after_remove_get = preprocess_get(8);

    ASSERT_FALSE(get_committed_data());

    {
        const auto responses = storage.processRequest(create_request, 0, 1);
        const auto & create_response = getSingleResponse<ZooKeeperCreateResponse>(responses);
        ASSERT_EQ(create_response.error, Error::ZOK);
    }

    {
        const auto responses = storage.processRequest(create_request, 0, 2);
        const auto & create_response = getSingleResponse<ZooKeeperCreateResponse>(responses);
        ASSERT_EQ(create_response.error, Error::ZNODEEXISTS);
    }

    {
        const auto responses = storage.processRequest(after_create_get, 0, 3);
        const auto & get_response = getSingleResponse<ZooKeeperGetResponse>(responses);
        ASSERT_EQ(get_response.error, Error::ZOK);
        ASSERT_EQ(get_response.data, "initial_data");
    }

    ASSERT_EQ(get_committed_data(), "initial_data");

    {
        const auto responses = storage.processRequest(set_request, 0, 4);
        const auto & create_response = getSingleResponse<ZooKeeperSetResponse>(responses);
        ASSERT_EQ(create_response.error, Error::ZOK);
    }

    {
        const auto responses = storage.processRequest(after_set_get, 0, 5);
        const auto & get_response = getSingleResponse<ZooKeeperGetResponse>(responses);
        ASSERT_EQ(get_response.error, Error::ZOK);
        ASSERT_EQ(get_response.data, "new_data");
    }

    ASSERT_EQ(get_committed_data(), "new_data");

    {
        const auto responses = storage.processRequest(remove_request, 0, 6);
        const auto & create_response = getSingleResponse<ZooKeeperRemoveResponse>(responses);
        ASSERT_EQ(create_response.error, Error::ZOK);
    }

    {
        const auto responses = storage.processRequest(remove_request, 0, 7);
        const auto & create_response = getSingleResponse<ZooKeeperRemoveResponse>(responses);
        ASSERT_EQ(create_response.error, Error::ZNONODE);
    }

    {
        const auto responses = storage.processRequest(after_remove_get, 0, 8);
        const auto & get_response = getSingleResponse<ZooKeeperGetResponse>(responses);
        ASSERT_EQ(get_response.error, Error::ZNONODE);
    }

    ASSERT_FALSE(get_committed_data());
}

TEST_P(CoordinationTest, TestListRequestTypes)
{
    using namespace DB;
    using namespace Coordination;

    KeeperStorage storage{500, "", keeper_context};

    int32_t zxid = 0;

    static constexpr std::string_view test_path = "/list_request_type/node";

    const auto create_path = [&](const auto & path, bool is_ephemeral, bool is_sequential = true)
    {
        const auto create_request = std::make_shared<ZooKeeperCreateRequest>();
        int new_zxid = ++zxid;
        create_request->path = path;
        create_request->is_sequential = is_sequential;
        create_request->is_ephemeral = is_ephemeral;
        storage.preprocessRequest(create_request, 1, 0, new_zxid);
        auto responses = storage.processRequest(create_request, 1, new_zxid);

        EXPECT_GE(responses.size(), 1);
        EXPECT_EQ(responses[0].response->error, Coordination::Error::ZOK) << "Failed to create " << path;
        const auto & create_response = dynamic_cast<ZooKeeperCreateResponse &>(*responses[0].response);
        return create_response.path_created;
    };

    create_path(parentNodePath(StringRef{test_path}).toString(), false, false);

    static constexpr size_t persistent_num = 5;
    std::unordered_set<std::string> expected_persistent_children;
    for (size_t i = 0; i < persistent_num; ++i)
    {
        expected_persistent_children.insert(getBaseNodeName(create_path(test_path, false)).toString());
    }
    ASSERT_EQ(expected_persistent_children.size(), persistent_num);

    static constexpr size_t ephemeral_num = 5;
    std::unordered_set<std::string> expected_ephemeral_children;
    for (size_t i = 0; i < ephemeral_num; ++i)
    {
        expected_ephemeral_children.insert(getBaseNodeName(create_path(test_path, true)).toString());
    }
    ASSERT_EQ(expected_ephemeral_children.size(), ephemeral_num);

    const auto get_children = [&](const auto list_request_type)
    {
        const auto list_request = std::make_shared<ZooKeeperFilteredListRequest>();
        int new_zxid = ++zxid;
        list_request->path = parentNodePath(StringRef{test_path}).toString();
        list_request->list_request_type = list_request_type;
        storage.preprocessRequest(list_request, 1, 0, new_zxid);
        auto responses = storage.processRequest(list_request, 1, new_zxid);

        EXPECT_GE(responses.size(), 1);
        const auto & list_response = dynamic_cast<ZooKeeperListResponse &>(*responses[0].response);
        return list_response.names;
    };

    const auto persistent_children = get_children(ListRequestType::PERSISTENT_ONLY);
    EXPECT_EQ(persistent_children.size(), persistent_num);
    for (const auto & child : persistent_children)
    {
        EXPECT_TRUE(expected_persistent_children.contains(child)) << "Missing persistent child " << child;
    }

    const auto ephemeral_children = get_children(ListRequestType::EPHEMERAL_ONLY);
    EXPECT_EQ(ephemeral_children.size(), ephemeral_num);
    for (const auto & child : ephemeral_children)
    {
        EXPECT_TRUE(expected_ephemeral_children.contains(child)) << "Missing ephemeral child " << child;
    }

    const auto all_children = get_children(ListRequestType::ALL);
    EXPECT_EQ(all_children.size(), ephemeral_num + persistent_num);
    for (const auto & child : all_children)
    {
        EXPECT_TRUE(expected_ephemeral_children.contains(child) || expected_persistent_children.contains(child))
            << "Missing child " << child;
    }
}

TEST_P(CoordinationTest, TestDurableState)
{
    ChangelogDirTest logs("./logs");
    setLogDirectory("./logs");
    setStateFileDirectory(".");

    auto state = nuraft::cs_new<nuraft::srv_state>();
    std::optional<DB::KeeperStateManager> state_manager;

    const auto reload_state_manager = [&]
    {
        state_manager.emplace(1, "localhost", 9181, keeper_context);
        state_manager->loadLogStore(1, 0);
    };

    reload_state_manager();
    ASSERT_EQ(state_manager->read_state(), nullptr);

    state->set_term(1);
    state->set_voted_for(2);
    state->allow_election_timer(true);
    state_manager->save_state(*state);

    const auto assert_read_state = [&]
    {
        auto read_state = state_manager->read_state();
        ASSERT_NE(read_state, nullptr);
        ASSERT_EQ(read_state->get_term(), state->get_term());
        ASSERT_EQ(read_state->get_voted_for(), state->get_voted_for());
        ASSERT_EQ(read_state->is_election_timer_allowed(), state->is_election_timer_allowed());
    };

    assert_read_state();

    reload_state_manager();
    assert_read_state();

    {
        SCOPED_TRACE("Read from corrupted file");
        state_manager.reset();
        DB::WriteBufferFromFile write_buf("./state", DB::DBMS_DEFAULT_BUFFER_SIZE, O_WRONLY);
        write_buf.seek(20, SEEK_SET);
        DB::writeIntBinary(31, write_buf);
        write_buf.sync();
        write_buf.close();
        reload_state_manager();
#    ifdef NDEBUG
        ASSERT_EQ(state_manager->read_state(), nullptr);
#    else
        ASSERT_THROW(state_manager->read_state(), DB::Exception);
#    endif
    }

    {
        SCOPED_TRACE("Read from file with invalid size");
        state_manager.reset();

        DB::WriteBufferFromFile write_buf("./state", DB::DBMS_DEFAULT_BUFFER_SIZE, O_TRUNC | O_CREAT | O_WRONLY);
        DB::writeIntBinary(20, write_buf);
        write_buf.sync();
        write_buf.close();
        reload_state_manager();
        ASSERT_EQ(state_manager->read_state(), nullptr);
    }

    {
        SCOPED_TRACE("State file is missing");
        state_manager.reset();
        std::filesystem::remove("./state");
        reload_state_manager();
        ASSERT_EQ(state_manager->read_state(), nullptr);
    }
}

TEST_P(CoordinationTest, TestFeatureFlags)
{
    using namespace Coordination;
    KeeperStorage storage{500, "", keeper_context};
    auto request = std::make_shared<ZooKeeperGetRequest>();
    request->path = DB::keeper_api_feature_flags_path;
    auto responses = storage.processRequest(request, 0, std::nullopt, true, true);
    const auto & get_response = getSingleResponse<ZooKeeperGetResponse>(responses);
    DB::KeeperFeatureFlags feature_flags;
    feature_flags.setFeatureFlags(get_response.data);
    ASSERT_TRUE(feature_flags.isEnabled(KeeperFeatureFlag::FILTERED_LIST));
    ASSERT_TRUE(feature_flags.isEnabled(KeeperFeatureFlag::MULTI_READ));
    ASSERT_FALSE(feature_flags.isEnabled(KeeperFeatureFlag::CHECK_NOT_EXISTS));
}

TEST_P(CoordinationTest, TestSystemNodeModify)
{
    using namespace Coordination;
    int64_t zxid{0};

    // On INIT we abort when a system path is modified
    keeper_context->setServerState(KeeperContext::Phase::RUNNING);
    KeeperStorage storage{500, "", keeper_context};
    const auto assert_create = [&](const std::string_view path, const auto expected_code)
    {
        auto request = std::make_shared<ZooKeeperCreateRequest>();
        request->path = path;
        storage.preprocessRequest(request, 0, 0, zxid);
        auto responses = storage.processRequest(request, 0, zxid);
        ASSERT_FALSE(responses.empty());

        const auto & response = responses[0];
        ASSERT_EQ(response.response->error, expected_code) << "Unexpected error for path " << path;

        ++zxid;
    };

    assert_create("/keeper", Error::ZBADARGUMENTS);
    assert_create("/keeper/with_child", Error::ZBADARGUMENTS);
    assert_create(DB::keeper_api_version_path, Error::ZBADARGUMENTS);

    assert_create("/keeper_map", Error::ZOK);
    assert_create("/keeper1", Error::ZOK);
    assert_create("/keepe", Error::ZOK);
    assert_create("/keeper1/test", Error::ZOK);
}

TEST_P(CoordinationTest, ChangelogTestMaxLogSize)
{
    auto params = GetParam();
    ChangelogDirTest test("./logs");
    setLogDirectory("./logs");

    uint64_t last_entry_index{0};
    size_t i{0};
    {
        SCOPED_TRACE("Small rotation interval, big size limit");
        DB::KeeperLogStore changelog(
            DB::LogFileSettings{
                .force_sync = true, .compress_logs = params.enable_compression, .rotate_interval = 20, .max_size = 50 * 1024 * 1024},
            DB::FlushSettings(),
            keeper_context);
        changelog.init(1, 0);

        for (; i < 100; ++i)
        {
            auto entry = getLogEntry(std::to_string(i) + "_hello_world", (i + 44) * 10);
            last_entry_index = changelog.append(entry);
        }
        changelog.end_of_append_batch(0, 0);

        waitDurableLogs(changelog);

        ASSERT_EQ(changelog.entry_at(last_entry_index)->get_term(), (i - 1 + 44) * 10);
    }
    {
        SCOPED_TRACE("Large rotation interval, small size limit");
        DB::KeeperLogStore changelog(
            DB::LogFileSettings{
                .force_sync = true, .compress_logs = params.enable_compression, .rotate_interval = 100'000, .max_size = 4000},
            DB::FlushSettings(),
            keeper_context);
        changelog.init(1, 0);

        ASSERT_EQ(changelog.entry_at(last_entry_index)->get_term(), (i - 1 + 44) * 10);

        for (; i < 500; ++i)
        {
            auto entry = getLogEntry(std::to_string(i) + "_hello_world", (i + 44) * 10);
            last_entry_index = changelog.append(entry);
        }
        changelog.end_of_append_batch(0, 0);

        waitDurableLogs(changelog);

        ASSERT_EQ(changelog.entry_at(last_entry_index)->get_term(), (i - 1 + 44) * 10);
    }
    {
        SCOPED_TRACE("Final verify all logs");
        DB::KeeperLogStore changelog(
            DB::LogFileSettings{
                .force_sync = true, .compress_logs = params.enable_compression, .rotate_interval = 100'000, .max_size = 4000},
            DB::FlushSettings(),
            keeper_context);
        changelog.init(1, 0);
        ASSERT_EQ(changelog.entry_at(last_entry_index)->get_term(), (i - 1 + 44) * 10);
    }
}

TEST_P(CoordinationTest, TestCheckNotExistsRequest)
{
    using namespace DB;
    using namespace Coordination;

    KeeperStorage storage{500, "", keeper_context};

    int32_t zxid = 0;

    const auto create_path = [&](const auto & path)
    {
        const auto create_request = std::make_shared<ZooKeeperCreateRequest>();
        int new_zxid = ++zxid;
        create_request->path = path;
        storage.preprocessRequest(create_request, 1, 0, new_zxid);
        auto responses = storage.processRequest(create_request, 1, new_zxid);

        EXPECT_GE(responses.size(), 1);
        EXPECT_EQ(responses[0].response->error, Coordination::Error::ZOK) << "Failed to create " << path;
    };

    const auto check_request = std::make_shared<ZooKeeperCheckRequest>();
    check_request->path = "/test_node";
    check_request->not_exists = true;

    {
        SCOPED_TRACE("CheckNotExists returns ZOK");
        int new_zxid = ++zxid;
        storage.preprocessRequest(check_request, 1, 0, new_zxid);
        auto responses = storage.processRequest(check_request, 1, new_zxid);
        EXPECT_GE(responses.size(), 1);
        auto error = responses[0].response->error;
        EXPECT_EQ(error, Coordination::Error::ZOK) << "CheckNotExists returned invalid result: " << errorMessage(error);
    }

    create_path("/test_node");
    auto node_it = storage.container.find("/test_node");
    ASSERT_NE(node_it, storage.container.end());
    auto node_version = node_it->value.version;

    {
        SCOPED_TRACE("CheckNotExists returns ZNODEEXISTS");
        int new_zxid = ++zxid;
        storage.preprocessRequest(check_request, 1, 0, new_zxid);
        auto responses = storage.processRequest(check_request, 1, new_zxid);
        EXPECT_GE(responses.size(), 1);
        auto error = responses[0].response->error;
        EXPECT_EQ(error, Coordination::Error::ZNODEEXISTS) << "CheckNotExists returned invalid result: " << errorMessage(error);
    }

    {
        SCOPED_TRACE("CheckNotExists returns ZNODEEXISTS for same version");
        int new_zxid = ++zxid;
        check_request->version = node_version;
        storage.preprocessRequest(check_request, 1, 0, new_zxid);
        auto responses = storage.processRequest(check_request, 1, new_zxid);
        EXPECT_GE(responses.size(), 1);
        auto error = responses[0].response->error;
        EXPECT_EQ(error, Coordination::Error::ZNODEEXISTS) << "CheckNotExists returned invalid result: " << errorMessage(error);
    }

    {
        SCOPED_TRACE("CheckNotExists returns ZOK for different version");
        int new_zxid = ++zxid;
        check_request->version = node_version + 1;
        storage.preprocessRequest(check_request, 1, 0, new_zxid);
        auto responses = storage.processRequest(check_request, 1, new_zxid);
        EXPECT_GE(responses.size(), 1);
        auto error = responses[0].response->error;
        EXPECT_EQ(error, Coordination::Error::ZOK) << "CheckNotExists returned invalid result: " << errorMessage(error);
    }
}

TEST_P(CoordinationTest, TestReapplyingDeltas)
{
    using namespace DB;
    using namespace Coordination;

    static constexpr int64_t initial_zxid = 100;

    const auto create_request = std::make_shared<ZooKeeperCreateRequest>();
    create_request->path = "/test/data";
    create_request->is_sequential = true;

    const auto process_create = [](KeeperStorage & storage, const auto & request, int64_t zxid)
    {
        storage.preprocessRequest(request, 1, 0, zxid);
        auto responses = storage.processRequest(request, 1, zxid);
        EXPECT_GE(responses.size(), 1);
        EXPECT_EQ(responses[0].response->error, Error::ZOK);
    };

    const auto commit_initial_data = [&](auto & storage)
    {
        int64_t zxid = 1;

        const auto root_create = std::make_shared<ZooKeeperCreateRequest>();
        root_create->path = "/test";
        process_create(storage, root_create, zxid);
        ++zxid;

        for (; zxid <= initial_zxid; ++zxid)
            process_create(storage, create_request, zxid);
    };

    KeeperStorage storage1{500, "", keeper_context};
    commit_initial_data(storage1);

    for (int64_t zxid = initial_zxid + 1; zxid < initial_zxid + 50; ++zxid)
        storage1.preprocessRequest(create_request, 1, 0, zxid, /*check_acl=*/true, /*digest=*/std::nullopt, /*log_idx=*/zxid);

    /// create identical new storage
    KeeperStorage storage2{500, "", keeper_context};
    commit_initial_data(storage2);

    storage1.applyUncommittedState(storage2, initial_zxid);

    const auto commit_unprocessed = [&](KeeperStorage & storage)
    {
        for (int64_t zxid = initial_zxid + 1; zxid < initial_zxid + 50; ++zxid)
        {
            auto responses = storage.processRequest(create_request, 1, zxid);
            EXPECT_GE(responses.size(), 1);
            EXPECT_EQ(responses[0].response->error, Error::ZOK);
        }
    };

    commit_unprocessed(storage1);
    commit_unprocessed(storage2);

    const auto get_children = [&](KeeperStorage & storage)
    {
        const auto list_request = std::make_shared<ZooKeeperListRequest>();
        list_request->path = "/test";
        auto responses = storage.processRequest(list_request, 1, std::nullopt, /*check_acl=*/true, /*is_local=*/true);
        EXPECT_EQ(responses.size(), 1);
        const auto * list_response = dynamic_cast<const ListResponse *>(responses[0].response.get());
        EXPECT_TRUE(list_response);
        return list_response->names;
    };

    auto children1 = get_children(storage1);
    std::unordered_set<std::string> children1_set(children1.begin(), children1.end());

    auto children2 = get_children(storage2);
    std::unordered_set<std::string> children2_set(children2.begin(), children2.end());

    ASSERT_TRUE(children1_set == children2_set);
}

INSTANTIATE_TEST_SUITE_P(CoordinationTestSuite,
    CoordinationTest,
    ::testing::ValuesIn(std::initializer_list<CompressionParam>{CompressionParam{true, ".zstd"}, CompressionParam{false, ""}}));

#endif<|MERGE_RESOLUTION|>--- conflicted
+++ resolved
@@ -2199,8 +2199,7 @@
     }
 }
 
-<<<<<<< HEAD
-TYPED_TEST(CoordinationTest, TestMultiRequestWithNoAuth)
+TEST_P(CoordinationTest, TestMultiRequestWithNoAuth)
 {
     using namespace Coordination;
     using namespace DB;
@@ -2256,10 +2255,7 @@
     ASSERT_TRUE(node_it->value.getData() == "notmodified");
 }
 
-TYPED_TEST(CoordinationTest, TestSetACLWithAuthSchemeForAclWhenAuthIsPrecommitted)
-=======
 TEST_P(CoordinationTest, TestSetACLWithAuthSchemeForAclWhenAuthIsPrecommitted)
->>>>>>> 4df292d7
 {
     using namespace Coordination;
     using namespace DB;
