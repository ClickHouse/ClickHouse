#include <Coordination/FourLetterCommand.h>

#include <Coordination/KeeperDispatcher.h>
#include <Server/KeeperTCPHandler.h>
#include <Common/ZooKeeper/IKeeper.h>
#include <Common/logger_useful.h>
#include <Poco/Environment.h>
#include <Poco/Path.h>
#include <Common/getCurrentProcessFDCount.h>
#include <Common/getMaxFileDescriptorCount.h>
#include <Common/StringUtils/StringUtils.h>
#include "Coordination/KeeperFeatureFlags.h"
#include <Coordination/Keeper4LWInfo.h>
#include <IO/WriteHelpers.h>
#include <IO/Operators.h>
#include <boost/algorithm/string.hpp>

#include <unistd.h>
#include <bit>

#if USE_JEMALLOC
#include <Common/Jemalloc.h>
#include <jemalloc/jemalloc.h>
#endif

namespace
{

String formatZxid(int64_t zxid)
{
    /// ZooKeeper print zxid in hex and
    String hex = getHexUIntLowercase(zxid);
    /// without leading zeros
    trimLeft(hex, '0');
    return "0x" + hex;
}

}


namespace DB
{
namespace ErrorCodes
{
    extern const int LOGICAL_ERROR;
}

IFourLetterCommand::IFourLetterCommand(KeeperDispatcher & keeper_dispatcher_)
    : keeper_dispatcher(keeper_dispatcher_)
{
}

int32_t IFourLetterCommand::code()
{
    return toCode(name());
}

String IFourLetterCommand::toName(int32_t code)
{
    int reverted_code = std::byteswap(code);
    return String(reinterpret_cast<char *>(&reverted_code), 4);
}

int32_t IFourLetterCommand::toCode(const String & name)
{
    int32_t res = *reinterpret_cast<const int32_t *>(name.data());
    /// keep consistent with Coordination::read method by changing big endian to little endian.
    return std::byteswap(res);
}

IFourLetterCommand::~IFourLetterCommand() = default;

FourLetterCommandFactory & FourLetterCommandFactory::instance()
{
    static FourLetterCommandFactory factory;
    return factory;
}

void FourLetterCommandFactory::checkInitialization() const
{
    if (!initialized)
        throw Exception(ErrorCodes::LOGICAL_ERROR, "Four letter command not initialized");
}

bool FourLetterCommandFactory::isKnown(int32_t code)
{
    checkInitialization();
    return commands.contains(code);
}

FourLetterCommandPtr FourLetterCommandFactory::get(int32_t code)
{
    checkInitialization();
    return commands.at(code);
}

void FourLetterCommandFactory::registerCommand(FourLetterCommandPtr & command)
{
    if (commands.contains(command->code()))
        throw Exception(ErrorCodes::LOGICAL_ERROR, "Four letter command {} already registered", command->name());

    commands.emplace(command->code(), std::move(command));
}

void FourLetterCommandFactory::registerCommands(KeeperDispatcher & keeper_dispatcher)
{
    FourLetterCommandFactory & factory = FourLetterCommandFactory::instance();

    if (!factory.isInitialized())
    {
        FourLetterCommandPtr ruok_command = std::make_shared<RuokCommand>(keeper_dispatcher);
        factory.registerCommand(ruok_command);

        FourLetterCommandPtr mntr_command = std::make_shared<MonitorCommand>(keeper_dispatcher);
        factory.registerCommand(mntr_command);

        FourLetterCommandPtr conf_command = std::make_shared<ConfCommand>(keeper_dispatcher);
        factory.registerCommand(conf_command);

        FourLetterCommandPtr cons_command = std::make_shared<ConsCommand>(keeper_dispatcher);
        factory.registerCommand(cons_command);

        FourLetterCommandPtr brief_watch_command = std::make_shared<BriefWatchCommand>(keeper_dispatcher);
        factory.registerCommand(brief_watch_command);

        FourLetterCommandPtr data_size_command = std::make_shared<DataSizeCommand>(keeper_dispatcher);
        factory.registerCommand(data_size_command);

        FourLetterCommandPtr dump_command = std::make_shared<DumpCommand>(keeper_dispatcher);
        factory.registerCommand(dump_command);

        FourLetterCommandPtr envi_command = std::make_shared<EnviCommand>(keeper_dispatcher);
        factory.registerCommand(envi_command);

        FourLetterCommandPtr is_rad_only_command = std::make_shared<IsReadOnlyCommand>(keeper_dispatcher);
        factory.registerCommand(is_rad_only_command);

        FourLetterCommandPtr rest_conn_stats_command = std::make_shared<RestConnStatsCommand>(keeper_dispatcher);
        factory.registerCommand(rest_conn_stats_command);

        FourLetterCommandPtr server_stat_command = std::make_shared<ServerStatCommand>(keeper_dispatcher);
        factory.registerCommand(server_stat_command);

        FourLetterCommandPtr stat_command = std::make_shared<StatCommand>(keeper_dispatcher);
        factory.registerCommand(stat_command);

        FourLetterCommandPtr stat_reset_command = std::make_shared<StatResetCommand>(keeper_dispatcher);
        factory.registerCommand(stat_reset_command);

        FourLetterCommandPtr watch_by_path_command = std::make_shared<WatchByPathCommand>(keeper_dispatcher);
        factory.registerCommand(watch_by_path_command);

        FourLetterCommandPtr watch_command = std::make_shared<WatchCommand>(keeper_dispatcher);
        factory.registerCommand(watch_command);

        FourLetterCommandPtr recovery_command = std::make_shared<RecoveryCommand>(keeper_dispatcher);
        factory.registerCommand(recovery_command);

        FourLetterCommandPtr api_version_command = std::make_shared<ApiVersionCommand>(keeper_dispatcher);
        factory.registerCommand(api_version_command);

        FourLetterCommandPtr create_snapshot_command = std::make_shared<CreateSnapshotCommand>(keeper_dispatcher);
        factory.registerCommand(create_snapshot_command);

        FourLetterCommandPtr log_info_command = std::make_shared<LogInfoCommand>(keeper_dispatcher);
        factory.registerCommand(log_info_command);

        FourLetterCommandPtr request_leader_command = std::make_shared<RequestLeaderCommand>(keeper_dispatcher);
        factory.registerCommand(request_leader_command);

        FourLetterCommandPtr recalculate_command = std::make_shared<RecalculateCommand>(keeper_dispatcher);
        factory.registerCommand(recalculate_command);

        FourLetterCommandPtr clean_resources_command = std::make_shared<CleanResourcesCommand>(keeper_dispatcher);
        factory.registerCommand(clean_resources_command);

        FourLetterCommandPtr feature_flags_command = std::make_shared<FeatureFlagsCommand>(keeper_dispatcher);
        factory.registerCommand(feature_flags_command);

<<<<<<< HEAD
        FourLetterCommandPtr yield_leadership_command = std::make_shared<YieldLeadershipCommand>(keeper_dispatcher);
        factory.registerCommand(yield_leadership_command);

#if USE_JEMALLOC
        FourLetterCommandPtr jemalloc_dump_stats = std::make_shared<JemallocDumpStats>(keeper_dispatcher);
        factory.registerCommand(jemalloc_dump_stats);

        FourLetterCommandPtr jemalloc_flush_profile = std::make_shared<JemallocFlushProfile>(keeper_dispatcher);
        factory.registerCommand(jemalloc_flush_profile);

        FourLetterCommandPtr jemalloc_enable_profile = std::make_shared<JemallocEnableProfile>(keeper_dispatcher);
        factory.registerCommand(jemalloc_enable_profile);

        FourLetterCommandPtr jemalloc_disable_profile = std::make_shared<JemallocDisableProfile>(keeper_dispatcher);
        factory.registerCommand(jemalloc_disable_profile);
#endif

=======
>>>>>>> 42970a40
        factory.initializeAllowList(keeper_dispatcher);
        factory.setInitialize(true);
    }
}

bool FourLetterCommandFactory::isEnabled(int32_t code)
{
    checkInitialization();
    if (!allow_list.empty() && *allow_list.cbegin() == ALLOW_LIST_ALL)
        return true;

    return std::find(allow_list.begin(), allow_list.end(), code) != allow_list.end();
}

void FourLetterCommandFactory::initializeAllowList(KeeperDispatcher & keeper_dispatcher)
{
    const auto & keeper_settings = keeper_dispatcher.getKeeperConfigurationAndSettings();

    String list_str = keeper_settings->four_letter_word_allow_list;
    Strings tokens;
    splitInto<','>(tokens, list_str);

    for (String token: tokens)
    {
        trim(token);

        if (token == "*")
        {
            allow_list.clear();
            allow_list.push_back(ALLOW_LIST_ALL);
            return;
        }
        else
        {
            if (commands.contains(IFourLetterCommand::toCode(token)))
            {
                allow_list.push_back(IFourLetterCommand::toCode(token));
            }
            else
            {
                auto * log = &Poco::Logger::get("FourLetterCommandFactory");
                LOG_WARNING(log, "Find invalid keeper 4lw command {} when initializing, ignore it.", token);
            }
        }
    }
}

String RuokCommand::run()
{
    return "imok";
}

namespace
{

void print(IFourLetterCommand::StringBuffer & buf, const String & key, const String & value)
{
    writeText("zk_", buf);
    writeText(key, buf);
    writeText('\t', buf);
    writeText(value, buf);
    writeText('\n', buf);
}

void print(IFourLetterCommand::StringBuffer & buf, const String & key, uint64_t value)
{
    print(buf, key, toString(value));
}

constexpr auto * SERVER_NOT_ACTIVE_MSG = "This instance is not currently serving requests";

}

String MonitorCommand::run()
{
    if (!keeper_dispatcher.isServerActive())
        return SERVER_NOT_ACTIVE_MSG;

    auto & stats = keeper_dispatcher.getKeeperConnectionStats();
    Keeper4LWInfo keeper_info = keeper_dispatcher.getKeeper4LWInfo();

    const auto & state_machine = keeper_dispatcher.getStateMachine();

    StringBuffer ret;
    print(ret, "version", String(VERSION_DESCRIBE) + "-" + VERSION_GITHASH);

    print(ret, "avg_latency", stats.getAvgLatency());
    print(ret, "max_latency", stats.getMaxLatency());
    print(ret, "min_latency", stats.getMinLatency());
    print(ret, "packets_received", stats.getPacketsReceived());
    print(ret, "packets_sent", stats.getPacketsSent());

    print(ret, "num_alive_connections", keeper_info.alive_connections_count);
    print(ret, "outstanding_requests", keeper_info.outstanding_requests_count);

    print(ret, "server_state", keeper_info.getRole());

    print(ret, "znode_count", state_machine.getNodesCount());
    print(ret, "watch_count", state_machine.getTotalWatchesCount());
    print(ret, "ephemerals_count", state_machine.getTotalEphemeralNodesCount());
    print(ret, "approximate_data_size", state_machine.getApproximateDataSize());
    print(ret, "key_arena_size", state_machine.getKeyArenaSize());
    print(ret, "latest_snapshot_size", state_machine.getLatestSnapshotBufSize());

#if defined(OS_LINUX) || defined(OS_DARWIN)
    print(ret, "open_file_descriptor_count", getCurrentProcessFDCount());
    print(ret, "max_file_descriptor_count", getMaxFileDescriptorCount());
#endif

    if (keeper_info.is_leader)
    {
        print(ret, "followers", keeper_info.follower_count);
        print(ret, "synced_followers", keeper_info.synced_follower_count);
    }

    return ret.str();
}

String StatResetCommand::run()
{
    if (!keeper_dispatcher.isServerActive())
        return SERVER_NOT_ACTIVE_MSG;

    keeper_dispatcher.resetConnectionStats();
    return "Server stats reset.\n";
}

String NopCommand::run()
{
    return "";
}

String ConfCommand::run()
{
    if (!keeper_dispatcher.isServerActive())
        return SERVER_NOT_ACTIVE_MSG;

    StringBuffer buf;
    keeper_dispatcher.getKeeperConfigurationAndSettings()->dump(buf);
    keeper_dispatcher.getKeeperContext()->dumpConfiguration(buf);
    return buf.str();
}

String ConsCommand::run()
{
    if (!keeper_dispatcher.isServerActive())
        return SERVER_NOT_ACTIVE_MSG;

    StringBuffer buf;
    KeeperTCPHandler::dumpConnections(buf, false);
    return buf.str();
}

String RestConnStatsCommand::run()
{
    if (!keeper_dispatcher.isServerActive())
        return SERVER_NOT_ACTIVE_MSG;

    KeeperTCPHandler::resetConnsStats();
    return "Connection stats reset.\n";
}

String ServerStatCommand::run()
{
    if (!keeper_dispatcher.isServerActive())
        return SERVER_NOT_ACTIVE_MSG;

    StringBuffer buf;

    auto write = [&buf](const String & key, const String & value)
    {
        writeText(key, buf);
        writeText(": ", buf);
        writeText(value, buf);
        writeText('\n', buf);
    };

    auto & stats = keeper_dispatcher.getKeeperConnectionStats();
    Keeper4LWInfo keeper_info = keeper_dispatcher.getKeeper4LWInfo();

    write("ClickHouse Keeper version", String(VERSION_DESCRIBE) + "-" + VERSION_GITHASH);

    StringBuffer latency;
    latency << stats.getMinLatency() << "/" << stats.getAvgLatency() << "/" << stats.getMaxLatency();
    write("Latency min/avg/max", latency.str());

    write("Received", toString(stats.getPacketsReceived()));
    write("Sent", toString(stats.getPacketsSent()));
    write("Connections", toString(keeper_info.alive_connections_count));
    write("Outstanding", toString(keeper_info.outstanding_requests_count));
    write("Zxid", formatZxid(keeper_info.last_zxid));
    write("Mode", keeper_info.getRole());
    write("Node count", toString(keeper_info.total_nodes_count));

    return buf.str();
}

String StatCommand::run()
{
    if (!keeper_dispatcher.isServerActive())
        return SERVER_NOT_ACTIVE_MSG;

    StringBuffer buf;

    auto write = [&buf] (const String & key, const String & value) { buf << key << ": " << value << '\n'; };

    auto & stats = keeper_dispatcher.getKeeperConnectionStats();
    Keeper4LWInfo keeper_info = keeper_dispatcher.getKeeper4LWInfo();

    write("ClickHouse Keeper version", String(VERSION_DESCRIBE) + "-" + VERSION_GITHASH);

    buf << "Clients:\n";
    KeeperTCPHandler::dumpConnections(buf, true);
    buf << '\n';

    StringBuffer latency;
    latency << stats.getMinLatency() << "/" << stats.getAvgLatency() << "/" << stats.getMaxLatency();
    write("Latency min/avg/max", latency.str());

    write("Received", toString(stats.getPacketsReceived()));
    write("Sent", toString(stats.getPacketsSent()));
    write("Connections", toString(keeper_info.alive_connections_count));
    write("Outstanding", toString(keeper_info.outstanding_requests_count));
    write("Zxid", formatZxid(keeper_info.last_zxid));
    write("Mode", keeper_info.getRole());
    write("Node count", toString(keeper_info.total_nodes_count));

    return buf.str();
}

String BriefWatchCommand::run()
{
    if (!keeper_dispatcher.isServerActive())
        return SERVER_NOT_ACTIVE_MSG;

    StringBuffer buf;
    const auto & state_machine = keeper_dispatcher.getStateMachine();
    buf << state_machine.getSessionsWithWatchesCount() << " connections watching "
        << state_machine.getWatchedPathsCount() << " paths\n";
    buf << "Total watches:" << state_machine.getTotalWatchesCount() << "\n";
    return buf.str();
}

String WatchCommand::run()
{
    if (!keeper_dispatcher.isServerActive())
        return SERVER_NOT_ACTIVE_MSG;

    StringBuffer buf;
    const auto & state_machine = keeper_dispatcher.getStateMachine();
    state_machine.dumpWatches(buf);
    return buf.str();
}

String WatchByPathCommand::run()
{
    if (!keeper_dispatcher.isServerActive())
        return SERVER_NOT_ACTIVE_MSG;

    StringBuffer buf;
    const auto & state_machine = keeper_dispatcher.getStateMachine();
    state_machine.dumpWatchesByPath(buf);
    return buf.str();
}

String DataSizeCommand::run()
{
    if (!keeper_dispatcher.isServerActive())
        return SERVER_NOT_ACTIVE_MSG;

    StringBuffer buf;
    buf << "snapshot_dir_size: " << keeper_dispatcher.getSnapDirSize() << '\n';
    buf << "log_dir_size: " << keeper_dispatcher.getLogDirSize() << '\n';
    return buf.str();
}

String DumpCommand::run()
{
    if (!keeper_dispatcher.isServerActive())
        return SERVER_NOT_ACTIVE_MSG;

    StringBuffer buf;
    const auto & state_machine = keeper_dispatcher.getStateMachine();
    state_machine.dumpSessionsAndEphemerals(buf);
    return buf.str();
}

String EnviCommand::run()
{
    using Poco::Environment;
    using Poco::Path;

    StringBuffer buf;
    buf << "Environment:\n";
    buf << "clickhouse.keeper.version=" << VERSION_DESCRIBE << '-' << VERSION_GITHASH << '\n';

    buf << "host.name=" << Environment::nodeName() << '\n';
    buf << "os.name=" << Environment::osDisplayName() << '\n';
    buf << "os.arch=" << Environment::osArchitecture() << '\n';
    buf << "os.version=" << Environment::osVersion() << '\n';
    buf << "cpu.count=" << Environment::processorCount() << '\n';

    String os_user;
    os_user.resize(256, '\0');
    if (0 == getlogin_r(os_user.data(), os_user.size() - 1))
        os_user.resize(strlen(os_user.c_str()));
    else
        os_user.clear();    /// Don't mind if we cannot determine user login.

    buf << "user.name=" << os_user << '\n';

    buf << "user.home=" << Path::home() << '\n';
    buf << "user.dir=" << Path::current() << '\n';
    buf << "user.tmp=" << Path::temp() << '\n';

    return buf.str();
}

String IsReadOnlyCommand::run()
{
    if (keeper_dispatcher.isObserver())
        return "ro";
    else
        return "rw";
}

String RecoveryCommand::run()
{
    keeper_dispatcher.forceRecovery();
    return "ok";
}

String ApiVersionCommand::run()
{
    return toString(static_cast<uint8_t>(KeeperApiVersion::WITH_MULTI_READ));
}

String CreateSnapshotCommand::run()
{
    auto log_index = keeper_dispatcher.createSnapshot();
    return log_index > 0 ? std::to_string(log_index) : "Failed to schedule snapshot creation task.";
}

String LogInfoCommand::run()
{
    KeeperLogInfo log_info = keeper_dispatcher.getKeeperLogInfo();
    StringBuffer ret;

    auto append = [&ret] (String key, uint64_t value) -> void
    {
        writeText(key, ret);
        writeText('\t', ret);
        writeText(std::to_string(value), ret);
        writeText('\n', ret);
    };
    append("first_log_idx", log_info.first_log_idx);
    append("first_log_term", log_info.first_log_idx);
    append("last_log_idx", log_info.last_log_idx);
    append("last_log_term", log_info.last_log_term);
    append("last_committed_log_idx", log_info.last_committed_log_idx);
    append("leader_committed_log_idx", log_info.leader_committed_log_idx);
    append("target_committed_log_idx", log_info.target_committed_log_idx);
    append("last_snapshot_idx", log_info.last_snapshot_idx);
    return ret.str();
}

String RequestLeaderCommand::run()
{
    return keeper_dispatcher.requestLeader() ? "Sent leadership request to leader." : "Failed to send leadership request to leader.";
}

String RecalculateCommand::run()
{
    keeper_dispatcher.recalculateStorageStats();
    return "ok";
}

String CleanResourcesCommand::run()
{
    keeper_dispatcher.cleanResources();
    return "ok";
}

String FeatureFlagsCommand::run()
{
    const auto & feature_flags = keeper_dispatcher.getKeeperContext()->getFeatureFlags();

    StringBuffer ret;

    auto append = [&ret] (const String & key, uint8_t value) -> void
    {
        writeText(key, ret);
        writeText('\t', ret);
        writeText(std::to_string(value), ret);
        writeText('\n', ret);
    };

    for (const auto & [feature_flag, name] : magic_enum::enum_entries<KeeperFeatureFlag>())
    {
        std::string feature_flag_string(name);
        boost::to_lower(feature_flag_string);
        append(feature_flag_string, feature_flags.isEnabled(feature_flag));
    }

    return ret.str();
}

<<<<<<< HEAD
String YieldLeadershipCommand::run()
{
    keeper_dispatcher.yieldLeadership();
    return "Sent yield leadership request to leader.";
}

#if USE_JEMALLOC

void printToString(void * output, const char * data)
{
    std::string * output_data = reinterpret_cast<std::string *>(output);
    *output_data += std::string(data);
}

String JemallocDumpStats::run()
{
    std::string output;
    malloc_stats_print(printToString, &output, nullptr);
    return output;
}

String JemallocFlushProfile::run()
{
    return flushJemallocProfile("/tmp/jemalloc_keeper");
}

String JemallocEnableProfile::run()
{
    setJemallocProfileActive(true);
    return "ok";
}

String JemallocDisableProfile::run()
{
    setJemallocProfileActive(false);
    return "ok";
}
#endif

=======
>>>>>>> 42970a40
}<|MERGE_RESOLUTION|>--- conflicted
+++ resolved
@@ -177,10 +177,6 @@
         FourLetterCommandPtr feature_flags_command = std::make_shared<FeatureFlagsCommand>(keeper_dispatcher);
         factory.registerCommand(feature_flags_command);
 
-<<<<<<< HEAD
-        FourLetterCommandPtr yield_leadership_command = std::make_shared<YieldLeadershipCommand>(keeper_dispatcher);
-        factory.registerCommand(yield_leadership_command);
-
 #if USE_JEMALLOC
         FourLetterCommandPtr jemalloc_dump_stats = std::make_shared<JemallocDumpStats>(keeper_dispatcher);
         factory.registerCommand(jemalloc_dump_stats);
@@ -195,8 +191,6 @@
         factory.registerCommand(jemalloc_disable_profile);
 #endif
 
-=======
->>>>>>> 42970a40
         factory.initializeAllowList(keeper_dispatcher);
         factory.setInitialize(true);
     }
@@ -604,13 +598,6 @@
     return ret.str();
 }
 
-<<<<<<< HEAD
-String YieldLeadershipCommand::run()
-{
-    keeper_dispatcher.yieldLeadership();
-    return "Sent yield leadership request to leader.";
-}
-
 #if USE_JEMALLOC
 
 void printToString(void * output, const char * data)
@@ -644,6 +631,4 @@
 }
 #endif
 
-=======
->>>>>>> 42970a40
 }