#pragma once

#include <unordered_map>
#include <vector>
#include <Coordination/ACLMap.h>
#include <Coordination/SessionExpiryQueue.h>
#include <Coordination/SnapshotableHashTable.h>
#include <Common/SharedMutex.h>

#include <base/defines.h>

#include <absl/container/flat_hash_set.h>

#include "config.h"
#if USE_ROCKSDB
#include <Coordination/RocksDBContainer.h>
#endif

namespace DB
{

class KeeperContext;
using KeeperContextPtr = std::shared_ptr<KeeperContext>;

using ResponseCallback = std::function<void(const Coordination::ZooKeeperResponsePtr &)>;
using ChildrenSet = absl::flat_hash_set<StringRef, StringRefHash>;
using SessionAndTimeout = std::unordered_map<int64_t, int64_t>;

/// KeeperRocksNodeInfo is used in RocksDB keeper.
/// It is serialized directly as POD to RocksDB.
struct KeeperRocksNodeInfo
{
<<<<<<< HEAD
public:
    struct NodeStats
    {
        int64_t czxid{0};
        int64_t mzxid{0};
        int64_t pzxid{0};
=======
    int64_t czxid{0};
    int64_t mzxid{0};
    int64_t pzxid{0};
    uint64_t acl_id = 0; /// 0 -- no ACL by default

    int64_t mtime{0};

    int32_t version{0};
    int32_t cversion{0};
    int32_t aversion{0};

    int32_t seq_num = 0;
    mutable UInt64 digest = 0; /// we cached digest for this node.

    /// as ctime can't be negative because it stores the timestamp when the
    /// node was created, we can use the MSB for a bool
    struct
    {
        bool is_ephemeral : 1;
        int64_t ctime : 63;
    } is_ephemeral_and_ctime{false, 0};
>>>>>>> 5547ce1a

    /// ephemeral notes cannot have children so a node can set either
    /// ephemeral_owner OR seq_num + num_children
    union
    {
        int64_t ephemeral_owner;
        struct
        {
            int32_t seq_num;
            int32_t num_children;
        } children_info;
    } ephemeral_or_children_data{0};

    bool isEphemeral() const
    {
        return is_ephemeral_and_ctime.is_ephemeral;
    }

<<<<<<< HEAD
        int32_t version{0};
        int32_t cversion{0};
        int32_t aversion{0};

        uint32_t data_size{0};

        uint64_t acl_id = 0; /// 0 -- no ACL by default
=======
    int64_t ephemeralOwner() const
    {
        if (isEphemeral())
            return ephemeral_or_children_data.ephemeral_owner;

        return 0;
    }

    void setEphemeralOwner(int64_t ephemeral_owner)
    {
        is_ephemeral_and_ctime.is_ephemeral = ephemeral_owner != 0;
        ephemeral_or_children_data.ephemeral_owner = ephemeral_owner;
    }

    int32_t numChildren() const
    {
        if (isEphemeral())
            return 0;

        return ephemeral_or_children_data.children_info.num_children;
    }

    void setNumChildren(int32_t num_children)
    {
        ephemeral_or_children_data.children_info.num_children = num_children;
    }

    /// dummy interface for test
    void addChild(StringRef) {}
    auto getChildren() const
    {
        return std::vector<int>(numChildren());
    }
>>>>>>> 5547ce1a

    void increaseNumChildren()
    {
        chassert(!isEphemeral());
        ++ephemeral_or_children_data.children_info.num_children;
    }

    void decreaseNumChildren()
    {
        chassert(!isEphemeral());
        --ephemeral_or_children_data.children_info.num_children;
    }

    int32_t seqNum() const
    {
        if (isEphemeral())
            return 0;

        return ephemeral_or_children_data.children_info.seq_num;
    }

    void setSeqNum(int32_t seq_num_)
    {
        ephemeral_or_children_data.children_info.seq_num = seq_num_;
    }

    void increaseSeqNum()
    {
        chassert(!isEphemeral());
        ++ephemeral_or_children_data.children_info.seq_num;
    }

<<<<<<< HEAD
        void setNumChildren(int32_t num_children)
        {
            is_ephemeral_and_ctime.is_ephemeral = false;
            ephemeral_or_children_data.children_info.num_children = num_children;
        }
=======
    int64_t ctime() const
    {
        return is_ephemeral_and_ctime.ctime;
    }
>>>>>>> 5547ce1a

    void setCtime(uint64_t ctime)
    {
        is_ephemeral_and_ctime.ctime = ctime;
    }

    void copyStats(const Coordination::Stat & stat);
};

/// KeeperRocksNode is the memory structure used by RocksDB
struct KeeperRocksNode : public KeeperRocksNodeInfo
{
#if USE_ROCKSDB
    friend struct RocksDBContainer<KeeperRocksNode>;
#endif
    using Meta = KeeperRocksNodeInfo;

    uint64_t size_bytes = 0; // only for compatible, should be deprecated

    uint64_t sizeInBytes() const { return data_size + sizeof(KeeperRocksNodeInfo); }
    void setData(String new_data)
    {
        data_size = static_cast<uint32_t>(new_data.size());
        if (data_size != 0)
        {
            data = std::unique_ptr<char[]>(new char[new_data.size()]);
            memcpy(data.get(), new_data.data(), data_size);
        }
    }

    void shallowCopy(const KeeperRocksNode & other)
    {
        czxid = other.czxid;
        mzxid = other.mzxid;
        pzxid = other.pzxid;
        acl_id = other.acl_id; /// 0 -- no ACL by default

        mtime = other.mtime;

        is_ephemeral_and_ctime = other.is_ephemeral_and_ctime;

        ephemeral_or_children_data = other.ephemeral_or_children_data;

        data_size = other.data_size;
        if (data_size != 0)
        {
            data = std::unique_ptr<char[]>(new char[data_size]);
            memcpy(data.get(), other.data.get(), data_size);
        }

<<<<<<< HEAD
    private:
        /// as ctime can't be negative because it stores the timestamp when the
        /// node was created, we can use the MSB for a bool
        struct
        {
            bool is_ephemeral : 1;
            int64_t ctime : 63;
        } is_ephemeral_and_ctime{false, 0};

        /// ephemeral notes cannot have children so a node can set either
        /// ephemeral_owner OR seq_num + num_children
        union
        {
            int64_t ephemeral_owner;
            struct
            {
                int32_t seq_num;
                int32_t num_children;
            } children_info;
        } ephemeral_or_children_data{0};
    };

    /// Node should have as minimal size as possible to reduce memory footprint
    /// of stored nodes
    /// New fields should be added to the struct only if it's really necessary
    struct Node
    {
        NodeStats stats;
        std::unique_ptr<char[]> data{nullptr};
        mutable uint64_t cached_digest = 0;

        Node() = default;

        Node & operator=(const Node & other);
        Node(const Node & other);

        Node & operator=(Node && other) noexcept;
        Node(Node && other) noexcept;

        bool empty() const;

        void copyStats(const Coordination::Stat & stat);
=======
        version = other.version;
        cversion = other.cversion;
        aversion = other.aversion;
>>>>>>> 5547ce1a

        /// cached_digest = other.cached_digest;
    }
    void invalidateDigestCache() const;
    UInt64 getDigest(std::string_view path) const;
    String getEncodedString();
    void decodeFromString(const String & buffer_str);
    void recalculateSize() {}
    std::string_view getData() const noexcept { return {data.get(), data_size}; }

    void setResponseStat(Coordination::Stat & response_stat) const
    {
        response_stat.czxid = czxid;
        response_stat.mzxid = mzxid;
        response_stat.ctime = ctime();
        response_stat.mtime = mtime;
        response_stat.version = version;
        response_stat.cversion = cversion;
        response_stat.aversion = aversion;
        response_stat.ephemeralOwner = ephemeralOwner();
        response_stat.dataLength = static_cast<int32_t>(data_size);
        response_stat.numChildren = numChildren();
        response_stat.pzxid = pzxid;
    }

    void reset()
    {
        serialized = false;
    }
    bool empty() const
    {
        return data_size == 0 && mzxid == 0;
    }
    std::unique_ptr<char[]> data{nullptr};
    uint32_t data_size{0};
private:
    bool serialized = false;
};

/// KeeperMemNode should have as minimal size as possible to reduce memory footprint
/// of stored nodes
/// New fields should be added to the struct only if it's really necessary
struct KeeperMemNode
{
    int64_t czxid{0};
    int64_t mzxid{0};
    int64_t pzxid{0};
    uint64_t acl_id = 0; /// 0 -- no ACL by default

<<<<<<< HEAD
        std::string_view getData() const noexcept { return {data.get(), stats.data_size}; }
=======
    int64_t mtime{0};
>>>>>>> 5547ce1a

    std::unique_ptr<char[]> data{nullptr};
    uint32_t data_size{0};

    int32_t version{0};
    int32_t cversion{0};
    int32_t aversion{0};

    mutable uint64_t cached_digest = 0;

    KeeperMemNode() = default;

    KeeperMemNode & operator=(const KeeperMemNode & other);
    KeeperMemNode(const KeeperMemNode & other);

<<<<<<< HEAD
        // copy only necessary information for preprocessing and digest calculation
        // (e.g. we don't need to copy list of children)
        void shallowCopy(const Node & other);
    private:
        ChildrenSet children{};
    };
=======
    KeeperMemNode & operator=(KeeperMemNode && other) noexcept;
    KeeperMemNode(KeeperMemNode && other) noexcept;

    bool empty() const;

    bool isEphemeral() const
    {
        return is_ephemeral_and_ctime.is_ephemeral;
    }

    int64_t ephemeralOwner() const
    {
        if (isEphemeral())
            return ephemeral_or_children_data.ephemeral_owner;

        return 0;
    }

    void setEphemeralOwner(int64_t ephemeral_owner)
    {
        is_ephemeral_and_ctime.is_ephemeral = ephemeral_owner != 0;
        ephemeral_or_children_data.ephemeral_owner = ephemeral_owner;
    }

    int32_t numChildren() const
    {
        if (isEphemeral())
            return 0;

        return ephemeral_or_children_data.children_info.num_children;
    }

    void setNumChildren(int32_t num_children)
    {
        ephemeral_or_children_data.children_info.num_children = num_children;
    }

    void increaseNumChildren()
    {
        chassert(!isEphemeral());
        ++ephemeral_or_children_data.children_info.num_children;
    }

    void decreaseNumChildren()
    {
        chassert(!isEphemeral());
        --ephemeral_or_children_data.children_info.num_children;
    }

    int32_t seqNum() const
    {
        if (isEphemeral())
            return 0;

        return ephemeral_or_children_data.children_info.seq_num;
    }

    void setSeqNum(int32_t seq_num)
    {
        ephemeral_or_children_data.children_info.seq_num = seq_num;
    }

    void increaseSeqNum()
    {
        chassert(!isEphemeral());
        ++ephemeral_or_children_data.children_info.seq_num;
    }

    int64_t ctime() const
    {
        return is_ephemeral_and_ctime.ctime;
    }

    void setCtime(uint64_t ctime)
    {
        is_ephemeral_and_ctime.ctime = ctime;
    }

    void copyStats(const Coordination::Stat & stat);

    void setResponseStat(Coordination::Stat & response_stat) const;

    /// Object memory size
    uint64_t sizeInBytes() const;

    void setData(const String & new_data);

    std::string_view getData() const noexcept { return {data.get(), data_size}; }

    void addChild(StringRef child_path);

    void removeChild(StringRef child_path);

    const auto & getChildren() const noexcept { return children; }
    auto & getChildren() { return children; }

    // Invalidate the calculated digest so it's recalculated again on the next
    // getDigest call
    void invalidateDigestCache() const;

    // get the calculated digest of the node
    UInt64 getDigest(std::string_view path) const;

    // copy only necessary information for preprocessing and digest calculation
    // (e.g. we don't need to copy list of children)
    void shallowCopy(const KeeperMemNode & other);
private:
    /// as ctime can't be negative because it stores the timestamp when the
    /// node was created, we can use the MSB for a bool
    struct
    {
        bool is_ephemeral : 1;
        int64_t ctime : 63;
    } is_ephemeral_and_ctime{false, 0};

    /// ephemeral notes cannot have children so a node can set either
    /// ephemeral_owner OR seq_num + num_children
    union
    {
        int64_t ephemeral_owner;
        struct
        {
            int32_t seq_num;
            int32_t num_children;
        } children_info;
    } ephemeral_or_children_data{0};

    ChildrenSet children{};
};
>>>>>>> 5547ce1a

class KeeperStorageBase
{
public:

    enum DigestVersion : uint8_t
    {
        NO_DIGEST = 0,
        V1 = 1,
        V2 = 2, // added system nodes that modify the digest on startup so digest from V0 is invalid
        V3 = 3, // fixed bug with casting, removed duplicate czxid usage
        V4 = 4  // 0 is not a valid digest value
    };

    struct Digest
    {
        DigestVersion version{DigestVersion::NO_DIGEST};
        uint64_t value{0};
    };

    struct ResponseForSession
    {
        int64_t session_id;
        Coordination::ZooKeeperResponsePtr response;
        Coordination::ZooKeeperRequestPtr request = nullptr;
    };
    using ResponsesForSessions = std::vector<ResponseForSession>;

    struct RequestForSession
    {
        int64_t session_id;
        int64_t time{0};
        Coordination::ZooKeeperRequestPtr request;
        int64_t zxid{0};
        std::optional<Digest> digest;
        int64_t log_idx{0};
    };
    using RequestsForSessions = std::vector<RequestForSession>;

    struct AuthID
    {
        std::string scheme;
        std::string id;

        bool operator==(const AuthID & other) const { return scheme == other.scheme && id == other.id; }
    };

    using Ephemerals = std::unordered_map<int64_t, std::unordered_set<std::string>>;
    using SessionAndWatcher = std::unordered_map<int64_t, std::unordered_set<std::string>>;
    using SessionIDs = std::unordered_set<int64_t>;

    /// Just vector of SHA1 from user:password
    using AuthIDs = std::vector<AuthID>;
    using SessionAndAuth = std::unordered_map<int64_t, AuthIDs>;
    using Watches = std::unordered_map<String /* path, relative of root_path */, SessionIDs>;

<<<<<<< HEAD
    mutable std::shared_mutex storage_mutex;
=======
    static bool checkDigest(const Digest & first, const Digest & second);

};

/// Keeper state machine almost equal to the ZooKeeper's state machine.
/// Implements all logic of operations, data changes, sessions allocation.
/// In-memory and not thread safe.
template<typename Container_>
class KeeperStorage : public KeeperStorageBase
{
public:
    using Container = Container_;
    using Node = Container::Node;

#if !defined(ADDRESS_SANITIZER) && !defined(MEMORY_SANITIZER)
    static_assert(
        sizeof(ListNode<Node>) <= 144,
        "std::list node containing ListNode<Node> is > 160 bytes (sizeof(ListNode<Node>) + 16 bytes for pointers) which will increase "
        "memory consumption");
#endif


#if USE_ROCKSDB
    static constexpr bool use_rocksdb = std::is_same_v<Container_, RocksDBContainer<KeeperRocksNode>>;
#else
    static constexpr bool use_rocksdb = false;
#endif

    static constexpr auto CURRENT_DIGEST_VERSION = DigestVersion::V4;

    static String generateDigest(const String & userdata);

    int64_t session_id_counter{1};
>>>>>>> 5547ce1a

    SessionAndAuth session_and_auth;

    /// Main hashtable with nodes. Contain all information about data.
    /// All other structures expect session_and_timeout can be restored from
    /// container.
    Container container;

    // Applying ZooKeeper request to storage consists of two steps:
    //  - preprocessing which, instead of applying the changes directly to storage,
    //    generates deltas with those changes, denoted with the request ZXID
    //  - processing which applies deltas with the correct ZXID to the storage
    //
    // Delta objects allow us two things:
    //  - fetch the latest, uncommitted state of an object by getting the committed
    //    state of that same object from the storage and applying the deltas
    //    in the same order as they are defined
    //  - quickly commit the changes to the storage
    struct CreateNodeDelta
    {
        Coordination::Stat stat;
        Coordination::ACLs acls;
        String data;
    };

    struct RemoveNodeDelta
    {
        int32_t version{-1};
        NodeStats stat;
        Coordination::ACLs acls;
        String data;
    };

    struct UpdateNodeStatDelta
    {
        explicit UpdateNodeStatDelta(const KeeperStorage::Node & node);

        NodeStats old_stats;
        NodeStats new_stats;
        int32_t old_seq_num;
        int32_t new_seq_num;
        int32_t version{-1};
    };

    struct UpdateNodeDataDelta
    {
        std::string old_data;
        std::string new_data;
        int32_t version{-1};
    };

    struct SetACLDelta
    {
        Coordination::ACLs old_acls;
        Coordination::ACLs new_acls;
        int32_t version{-1};
    };

    struct ErrorDelta
    {
        Coordination::Error error;
    };

    struct FailedMultiDelta
    {
        std::vector<Coordination::Error> error_codes;
    };

    // Denotes end of a subrequest in multi request
    struct SubDeltaEnd
    {
    };

    struct AddAuthDelta
    {
        int64_t session_id;
        std::shared_ptr<AuthID> auth_id;
    };

    struct CloseSessionDelta
    {
        int64_t session_id;
    };

    using Operation = std::variant<
        CreateNodeDelta,
        RemoveNodeDelta,
        UpdateNodeStatDelta,
        UpdateNodeDataDelta,
        SetACLDelta,
        AddAuthDelta,
        ErrorDelta,
        SubDeltaEnd,
        FailedMultiDelta,
        CloseSessionDelta>;

    struct Delta
    {
        Delta(String path_, int64_t zxid_, Operation operation_) : path(std::move(path_)), zxid(zxid_), operation(std::move(operation_)) { }

        Delta(int64_t zxid_, Coordination::Error error) : Delta("", zxid_, ErrorDelta{error}) { }

        Delta(int64_t zxid_, Operation subdelta) : Delta("", zxid_, subdelta) { }

        String path;
        int64_t zxid;
        Operation operation;
    };

    struct UncommittedState
    {
        explicit UncommittedState(KeeperStorage & storage_) : storage(storage_) { }

        void addDeltas(std::list<Delta> new_deltas);
        void cleanup(int64_t commit_zxid);
        void rollback(int64_t rollback_zxid);
        void rollback(std::list<Delta> rollback_deltas);

        std::shared_ptr<Node> getNode(StringRef path) const;
        Coordination::ACLs getACLs(StringRef path) const;

        void applyDeltas(const std::list<Delta> & new_deltas);
        void applyDelta(const Delta & delta);
        void rollbackDelta(const Delta & delta);

        bool hasACL(int64_t session_id, bool is_local, std::function<bool(const AuthID &)> predicate) const;

        void forEachAuthInSession(int64_t session_id, std::function<void(const AuthID &)> func) const;

        std::shared_ptr<Node> tryGetNodeFromStorage(StringRef path) const;

        std::unordered_map<int64_t, std::list<std::pair<int64_t, std::shared_ptr<AuthID>>>> session_and_auth;
        std::unordered_set<int64_t> closed_sessions;

        struct UncommittedNode
        {
            std::shared_ptr<Node> node{nullptr};
            std::optional<Coordination::ACLs> acls{};
            std::vector<int64_t> applied_zxids{};
        };

        struct Hash
        {
            auto operator()(const std::string_view view) const
            {
                SipHash hash;
                hash.update(view);
                return hash.get64();
            }

            using is_transparent = void; // required to make find() work with different type than key_type
        };

        struct Equal
        {
            auto operator()(const std::string_view a,
                            const std::string_view b) const
            {
                return a == b;
            }

            using is_transparent = void; // required to make find() work with different type than key_type
        };

        mutable std::unordered_map<std::string, UncommittedNode, Hash, Equal> nodes;

<<<<<<< HEAD
        mutable std::mutex deltas_mutex;
        std::list<Delta> deltas TSA_GUARDED_BY(deltas_mutex);
        KeeperStorage & storage;
=======
        std::list<Delta> deltas;
        KeeperStorage<Container> & storage;
>>>>>>> 5547ce1a
    };

    UncommittedState uncommitted_state{*this};

    // Apply uncommitted state to another storage using only transactions
    // with zxid > last_zxid
    void applyUncommittedState(KeeperStorage & other, int64_t last_log_idx);

    Coordination::Error commit(std::list<Delta> deltas);

    // Create node in the storage
    // Returns false if it failed to create the node, true otherwise
    // We don't care about the exact failure because we should've caught it during preprocessing
    bool createNode(
        const std::string & path,
        String data,
        const Coordination::Stat & stat,
        Coordination::ACLs node_acls);

    // Remove node in the storage
    // Returns false if it failed to remove the node, true otherwise
    // We don't care about the exact failure because we should've caught it during preprocessing
    bool removeNode(const std::string & path, int32_t version);

    bool checkACL(StringRef path, int32_t permissions, int64_t session_id, bool is_local);

    void unregisterEphemeralPath(int64_t session_id, const std::string & path);

    mutable std::mutex ephemerals_mutex;
    /// Mapping session_id -> set of ephemeral nodes paths
    Ephemerals ephemerals;

    int64_t session_id_counter = 1;
    /// Expiration queue for session, allows to get dead sessions at some point of time
    SessionExpiryQueue session_expiry_queue;
    /// All active sessions with timeout
    SessionAndTimeout session_and_timeout;

    /// ACLMap for more compact ACLs storage inside nodes.
    ACLMap acl_map;

    mutable std::mutex transaction_mutex;

    /// Global id of all requests applied to storage
    int64_t zxid TSA_GUARDED_BY(transaction_mutex) = 0;

    // older Keeper node (pre V5 snapshots) can create snapshots and receive logs from newer Keeper nodes
    // this can lead to some inconsistencies, e.g. from snapshot it will use log_idx as zxid
    // while the log will have a smaller zxid because it's generated by the newer nodes
    // we save the value loaded from snapshot to know when is it okay to have
    // smaller zxid in newer requests
    int64_t old_snapshot_zxid{0};

    struct TransactionInfo
    {
        int64_t zxid;
        Digest nodes_digest;
        /// index in storage of the log containing the transaction
        int64_t log_idx = 0;
    };

    std::list<TransactionInfo> uncommitted_transactions TSA_GUARDED_BY(transaction_mutex);

    uint64_t nodes_digest = 0;

    std::atomic<bool> finalized{false};


    /// Mapping session_id -> set of watched nodes paths
    SessionAndWatcher sessions_and_watchers;

    /// Currently active watches (node_path -> subscribed sessions)
    Watches watches;
    Watches list_watches; /// Watches for 'list' request (watches on children).

    void clearDeadWatches(int64_t session_id);

    /// Get current committed zxid
    int64_t getZXID() const;

    int64_t getNextZXID() const;
    int64_t getNextZXIDLocked() const TSA_REQUIRES(transaction_mutex);

    Digest getNodesDigest(bool committed, bool lock_transaction_mutex) const;

    KeeperContextPtr keeper_context;

    const String superdigest;

    std::atomic<bool> initialized{false};

    KeeperStorage(int64_t tick_time_ms, const String & superdigest_, const KeeperContextPtr & keeper_context_, bool initialize_system_nodes = true);

    void initializeSystemNodes() TSA_NO_THREAD_SAFETY_ANALYSIS;

    /// Allocate new session id with the specified timeouts
    int64_t getSessionID(int64_t session_timeout_ms);

    /// Add session id. Used when restoring KeeperStorage from snapshot.
    void addSessionID(int64_t session_id, int64_t session_timeout_ms) TSA_NO_THREAD_SAFETY_ANALYSIS;

    UInt64 calculateNodesDigest(UInt64 current_digest, const std::list<Delta> & new_deltas) const;

    /// Process user request and return response.
    /// check_acl = false only when converting data from ZooKeeper.
    ResponsesForSessions processRequest(
        const Coordination::ZooKeeperRequestPtr & request,
        int64_t session_id,
        std::optional<int64_t> new_last_zxid,
        bool check_acl = true,
        bool is_local = false);
    void preprocessRequest(
        const Coordination::ZooKeeperRequestPtr & request,
        int64_t session_id,
        int64_t time,
        int64_t new_last_zxid,
        bool check_acl = true,
        std::optional<Digest> digest = std::nullopt,
        int64_t log_idx = 0);
    void rollbackRequest(int64_t rollback_zxid, bool allow_missing);

    void finalize();

    bool isFinalized() const;

    /// Set of methods for creating snapshots

    /// Turn on snapshot mode, so data inside Container is not deleted, but replaced with new version.
<<<<<<< HEAD
    void enableSnapshotMode(size_t up_to_version);

    /// Turn off snapshot mode.
    void disableSnapshotMode();
=======
    void enableSnapshotMode(size_t up_to_version)
    {
        container.enableSnapshotMode(up_to_version);
    }

    /// Turn off snapshot mode.
    void disableSnapshotMode()
    {
        container.disableSnapshotMode();
    }
>>>>>>> 5547ce1a

    Container::const_iterator getSnapshotIteratorBegin() const;

    /// Clear outdated data from internal container.
    void clearGarbageAfterSnapshot();

    /// Get all active sessions
    SessionAndTimeout getActiveSessions() const;

    /// Get all dead sessions
    std::vector<int64_t> getDeadSessions() const;

    struct Stats
    {
        std::atomic<uint64_t> nodes_count = 0;
        std::atomic<uint64_t> approximate_data_size = 0;
        std::atomic<uint64_t> total_watches_count = 0;
        std::atomic<uint64_t> watched_paths_count = 0;
        std::atomic<uint64_t> sessions_with_watches_count = 0;
        std::atomic<uint64_t> session_with_ephemeral_nodes_count = 0;
        std::atomic<uint64_t> total_emphemeral_nodes_count = 0;
        std::atomic<int64_t> last_zxid = 0;
    };

    Stats stats;

    void updateStats();
    const Stats & getStorageStats() const;

    /// Introspection functions mostly used in 4-letter commands
    uint64_t getNodesCount() const;

    uint64_t getApproximateDataSize() const;

    uint64_t getArenaDataSize() const;

    uint64_t getTotalWatchesCount() const;

    uint64_t getWatchedPathsCount() const;

    uint64_t getSessionsWithWatchesCount() const;

    uint64_t getSessionWithEphemeralNodesCount() const;
    uint64_t getTotalEphemeralNodesCount() const;

    void dumpWatches(WriteBufferFromOwnString & buf) const;
    void dumpWatchesByPath(WriteBufferFromOwnString & buf) const;
    void dumpSessionsAndEphemerals(WriteBufferFromOwnString & buf) const;

    void recalculateStats();
private:
    uint64_t getSessionWithEphemeralNodesCountLocked() const;

    void removeDigest(const Node & node, std::string_view path);
    void addDigest(const Node & node, std::string_view path);
};

using KeeperMemoryStorage = KeeperStorage<SnapshotableHashTable<KeeperMemNode>>;
#if USE_ROCKSDB
using KeeperRocksStorage = KeeperStorage<RocksDBContainer<KeeperRocksNode>>;
#endif

}<|MERGE_RESOLUTION|>--- conflicted
+++ resolved
@@ -6,6 +6,7 @@
 #include <Coordination/SessionExpiryQueue.h>
 #include <Coordination/SnapshotableHashTable.h>
 #include <Common/SharedMutex.h>
+#include <Common/Concepts.h>
 
 #include <base/defines.h>
 
@@ -26,22 +27,11 @@
 using ChildrenSet = absl::flat_hash_set<StringRef, StringRefHash>;
 using SessionAndTimeout = std::unordered_map<int64_t, int64_t>;
 
-/// KeeperRocksNodeInfo is used in RocksDB keeper.
-/// It is serialized directly as POD to RocksDB.
-struct KeeperRocksNodeInfo
+struct NodeStats
 {
-<<<<<<< HEAD
-public:
-    struct NodeStats
-    {
-        int64_t czxid{0};
-        int64_t mzxid{0};
-        int64_t pzxid{0};
-=======
     int64_t czxid{0};
     int64_t mzxid{0};
     int64_t pzxid{0};
-    uint64_t acl_id = 0; /// 0 -- no ACL by default
 
     int64_t mtime{0};
 
@@ -49,9 +39,87 @@
     int32_t cversion{0};
     int32_t aversion{0};
 
-    int32_t seq_num = 0;
-    mutable UInt64 digest = 0; /// we cached digest for this node.
-
+    uint32_t data_size{0};
+
+    uint64_t acl_id = 0; /// 0 -- no ACL by default
+                         ///
+    void copyStats(const Coordination::Stat & stat);
+
+    bool isEphemeral() const
+    {
+        return is_ephemeral_and_ctime.is_ephemeral;
+    }
+
+    int64_t ephemeralOwner() const
+    {
+        if (isEphemeral())
+            return ephemeral_or_children_data.ephemeral_owner;
+
+        return 0;
+    }
+
+    void setEphemeralOwner(int64_t ephemeral_owner)
+    {
+        is_ephemeral_and_ctime.is_ephemeral = ephemeral_owner != 0;
+        ephemeral_or_children_data.ephemeral_owner = ephemeral_owner;
+    }
+
+    int32_t numChildren() const
+    {
+        if (isEphemeral())
+            return 0;
+
+        return ephemeral_or_children_data.children_info.num_children;
+    }
+
+    void setNumChildren(int32_t num_children)
+    {
+        is_ephemeral_and_ctime.is_ephemeral = false;
+        ephemeral_or_children_data.children_info.num_children = num_children;
+    }
+
+    void increaseNumChildren()
+    {
+        chassert(!isEphemeral());
+        ++ephemeral_or_children_data.children_info.num_children;
+    }
+
+    void decreaseNumChildren()
+    {
+        chassert(!isEphemeral());
+        --ephemeral_or_children_data.children_info.num_children;
+    }
+
+    int32_t seqNum() const
+    {
+        if (isEphemeral())
+            return 0;
+
+        return ephemeral_or_children_data.children_info.seq_num;
+    }
+
+    void setSeqNum(int32_t seq_num)
+    {
+        ephemeral_or_children_data.children_info.seq_num = seq_num;
+    }
+
+    void increaseSeqNum()
+    {
+        chassert(!isEphemeral());
+        ++ephemeral_or_children_data.children_info.seq_num;
+    }
+
+    int64_t ctime() const
+    {
+        return is_ephemeral_and_ctime.ctime;
+    }
+
+    void setCtime(uint64_t ctime)
+    {
+        is_ephemeral_and_ctime.ctime = ctime;
+    }
+
+private:
     /// as ctime can't be negative because it stores the timestamp when the
     /// node was created, we can use the MSB for a bool
     struct
@@ -59,7 +127,6 @@
         bool is_ephemeral : 1;
         int64_t ctime : 63;
     } is_ephemeral_and_ctime{false, 0};
->>>>>>> 5547ce1a
 
     /// ephemeral notes cannot have children so a node can set either
     /// ephemeral_owner OR seq_num + num_children
@@ -72,103 +139,18 @@
             int32_t num_children;
         } children_info;
     } ephemeral_or_children_data{0};
-
-    bool isEphemeral() const
-    {
-        return is_ephemeral_and_ctime.is_ephemeral;
-    }
-
-<<<<<<< HEAD
-        int32_t version{0};
-        int32_t cversion{0};
-        int32_t aversion{0};
-
-        uint32_t data_size{0};
-
-        uint64_t acl_id = 0; /// 0 -- no ACL by default
-=======
-    int64_t ephemeralOwner() const
-    {
-        if (isEphemeral())
-            return ephemeral_or_children_data.ephemeral_owner;
-
-        return 0;
-    }
-
-    void setEphemeralOwner(int64_t ephemeral_owner)
-    {
-        is_ephemeral_and_ctime.is_ephemeral = ephemeral_owner != 0;
-        ephemeral_or_children_data.ephemeral_owner = ephemeral_owner;
-    }
-
-    int32_t numChildren() const
-    {
-        if (isEphemeral())
-            return 0;
-
-        return ephemeral_or_children_data.children_info.num_children;
-    }
-
-    void setNumChildren(int32_t num_children)
-    {
-        ephemeral_or_children_data.children_info.num_children = num_children;
-    }
-
+};
+
+/// KeeperRocksNodeInfo is used in RocksDB keeper.
+/// It is serialized directly as POD to RocksDB.
+struct KeeperRocksNodeInfo
+{
+    NodeStats stats;
     /// dummy interface for test
     void addChild(StringRef) {}
     auto getChildren() const
     {
-        return std::vector<int>(numChildren());
-    }
->>>>>>> 5547ce1a
-
-    void increaseNumChildren()
-    {
-        chassert(!isEphemeral());
-        ++ephemeral_or_children_data.children_info.num_children;
-    }
-
-    void decreaseNumChildren()
-    {
-        chassert(!isEphemeral());
-        --ephemeral_or_children_data.children_info.num_children;
-    }
-
-    int32_t seqNum() const
-    {
-        if (isEphemeral())
-            return 0;
-
-        return ephemeral_or_children_data.children_info.seq_num;
-    }
-
-    void setSeqNum(int32_t seq_num_)
-    {
-        ephemeral_or_children_data.children_info.seq_num = seq_num_;
-    }
-
-    void increaseSeqNum()
-    {
-        chassert(!isEphemeral());
-        ++ephemeral_or_children_data.children_info.seq_num;
-    }
-
-<<<<<<< HEAD
-        void setNumChildren(int32_t num_children)
-        {
-            is_ephemeral_and_ctime.is_ephemeral = false;
-            ephemeral_or_children_data.children_info.num_children = num_children;
-        }
-=======
-    int64_t ctime() const
-    {
-        return is_ephemeral_and_ctime.ctime;
-    }
->>>>>>> 5547ce1a
-
-    void setCtime(uint64_t ctime)
-    {
-        is_ephemeral_and_ctime.ctime = ctime;
+        return std::vector<int>(stats.numChildren());
     }
 
     void copyStats(const Coordination::Stat & stat);
@@ -184,85 +166,26 @@
 
     uint64_t size_bytes = 0; // only for compatible, should be deprecated
 
-    uint64_t sizeInBytes() const { return data_size + sizeof(KeeperRocksNodeInfo); }
+    uint64_t sizeInBytes() const { return stats.data_size + sizeof(KeeperRocksNodeInfo); }
+
     void setData(String new_data)
     {
-        data_size = static_cast<uint32_t>(new_data.size());
-        if (data_size != 0)
+        stats.data_size = static_cast<uint32_t>(new_data.size());
+        if (stats.data_size != 0)
         {
             data = std::unique_ptr<char[]>(new char[new_data.size()]);
-            memcpy(data.get(), new_data.data(), data_size);
+            memcpy(data.get(), new_data.data(), stats.data_size);
         }
     }
 
     void shallowCopy(const KeeperRocksNode & other)
     {
-        czxid = other.czxid;
-        mzxid = other.mzxid;
-        pzxid = other.pzxid;
-        acl_id = other.acl_id; /// 0 -- no ACL by default
-
-        mtime = other.mtime;
-
-        is_ephemeral_and_ctime = other.is_ephemeral_and_ctime;
-
-        ephemeral_or_children_data = other.ephemeral_or_children_data;
-
-        data_size = other.data_size;
-        if (data_size != 0)
+        stats = other.stats;
+        if (stats.data_size != 0)
         {
-            data = std::unique_ptr<char[]>(new char[data_size]);
-            memcpy(data.get(), other.data.get(), data_size);
+            data = std::unique_ptr<char[]>(new char[stats.data_size]);
+            memcpy(data.get(), other.data.get(), stats.data_size);
         }
-
-<<<<<<< HEAD
-    private:
-        /// as ctime can't be negative because it stores the timestamp when the
-        /// node was created, we can use the MSB for a bool
-        struct
-        {
-            bool is_ephemeral : 1;
-            int64_t ctime : 63;
-        } is_ephemeral_and_ctime{false, 0};
-
-        /// ephemeral notes cannot have children so a node can set either
-        /// ephemeral_owner OR seq_num + num_children
-        union
-        {
-            int64_t ephemeral_owner;
-            struct
-            {
-                int32_t seq_num;
-                int32_t num_children;
-            } children_info;
-        } ephemeral_or_children_data{0};
-    };
-
-    /// Node should have as minimal size as possible to reduce memory footprint
-    /// of stored nodes
-    /// New fields should be added to the struct only if it's really necessary
-    struct Node
-    {
-        NodeStats stats;
-        std::unique_ptr<char[]> data{nullptr};
-        mutable uint64_t cached_digest = 0;
-
-        Node() = default;
-
-        Node & operator=(const Node & other);
-        Node(const Node & other);
-
-        Node & operator=(Node && other) noexcept;
-        Node(Node && other) noexcept;
-
-        bool empty() const;
-
-        void copyStats(const Coordination::Stat & stat);
-=======
-        version = other.version;
-        cversion = other.cversion;
-        aversion = other.aversion;
->>>>>>> 5547ce1a
 
         /// cached_digest = other.cached_digest;
     }
@@ -271,22 +194,9 @@
     String getEncodedString();
     void decodeFromString(const String & buffer_str);
     void recalculateSize() {}
-    std::string_view getData() const noexcept { return {data.get(), data_size}; }
-
-    void setResponseStat(Coordination::Stat & response_stat) const
-    {
-        response_stat.czxid = czxid;
-        response_stat.mzxid = mzxid;
-        response_stat.ctime = ctime();
-        response_stat.mtime = mtime;
-        response_stat.version = version;
-        response_stat.cversion = cversion;
-        response_stat.aversion = aversion;
-        response_stat.ephemeralOwner = ephemeralOwner();
-        response_stat.dataLength = static_cast<int32_t>(data_size);
-        response_stat.numChildren = numChildren();
-        response_stat.pzxid = pzxid;
-    }
+    std::string_view getData() const noexcept { return {data.get(), stats.data_size}; }
+
+    void setResponseStat(Coordination::Stat & response_stat) const;
 
     void reset()
     {
@@ -294,10 +204,10 @@
     }
     bool empty() const
     {
-        return data_size == 0 && mzxid == 0;
+        return stats.data_size == 0 && stats.mzxid == 0;
     }
     std::unique_ptr<char[]> data{nullptr};
-    uint32_t data_size{0};
+    mutable UInt64 cached_digest = 0; /// we cached digest for this node.
 private:
     bool serialized = false;
 };
@@ -307,24 +217,8 @@
 /// New fields should be added to the struct only if it's really necessary
 struct KeeperMemNode
 {
-    int64_t czxid{0};
-    int64_t mzxid{0};
-    int64_t pzxid{0};
-    uint64_t acl_id = 0; /// 0 -- no ACL by default
-
-<<<<<<< HEAD
-        std::string_view getData() const noexcept { return {data.get(), stats.data_size}; }
-=======
-    int64_t mtime{0};
->>>>>>> 5547ce1a
-
+    NodeStats stats;
     std::unique_ptr<char[]> data{nullptr};
-    uint32_t data_size{0};
-
-    int32_t version{0};
-    int32_t cversion{0};
-    int32_t aversion{0};
-
     mutable uint64_t cached_digest = 0;
 
     KeeperMemNode() = default;
@@ -332,92 +226,11 @@
     KeeperMemNode & operator=(const KeeperMemNode & other);
     KeeperMemNode(const KeeperMemNode & other);
 
-<<<<<<< HEAD
-        // copy only necessary information for preprocessing and digest calculation
-        // (e.g. we don't need to copy list of children)
-        void shallowCopy(const Node & other);
-    private:
-        ChildrenSet children{};
-    };
-=======
     KeeperMemNode & operator=(KeeperMemNode && other) noexcept;
     KeeperMemNode(KeeperMemNode && other) noexcept;
 
     bool empty() const;
 
-    bool isEphemeral() const
-    {
-        return is_ephemeral_and_ctime.is_ephemeral;
-    }
-
-    int64_t ephemeralOwner() const
-    {
-        if (isEphemeral())
-            return ephemeral_or_children_data.ephemeral_owner;
-
-        return 0;
-    }
-
-    void setEphemeralOwner(int64_t ephemeral_owner)
-    {
-        is_ephemeral_and_ctime.is_ephemeral = ephemeral_owner != 0;
-        ephemeral_or_children_data.ephemeral_owner = ephemeral_owner;
-    }
-
-    int32_t numChildren() const
-    {
-        if (isEphemeral())
-            return 0;
-
-        return ephemeral_or_children_data.children_info.num_children;
-    }
-
-    void setNumChildren(int32_t num_children)
-    {
-        ephemeral_or_children_data.children_info.num_children = num_children;
-    }
-
-    void increaseNumChildren()
-    {
-        chassert(!isEphemeral());
-        ++ephemeral_or_children_data.children_info.num_children;
-    }
-
-    void decreaseNumChildren()
-    {
-        chassert(!isEphemeral());
-        --ephemeral_or_children_data.children_info.num_children;
-    }
-
-    int32_t seqNum() const
-    {
-        if (isEphemeral())
-            return 0;
-
-        return ephemeral_or_children_data.children_info.seq_num;
-    }
-
-    void setSeqNum(int32_t seq_num)
-    {
-        ephemeral_or_children_data.children_info.seq_num = seq_num;
-    }
-
-    void increaseSeqNum()
-    {
-        chassert(!isEphemeral());
-        ++ephemeral_or_children_data.children_info.seq_num;
-    }
-
-    int64_t ctime() const
-    {
-        return is_ephemeral_and_ctime.ctime;
-    }
-
-    void setCtime(uint64_t ctime)
-    {
-        is_ephemeral_and_ctime.ctime = ctime;
-    }
-
     void copyStats(const Coordination::Stat & stat);
 
     void setResponseStat(Coordination::Stat & response_stat) const;
@@ -427,7 +240,7 @@
 
     void setData(const String & new_data);
 
-    std::string_view getData() const noexcept { return {data.get(), data_size}; }
+    std::string_view getData() const noexcept { return {data.get(), stats.data_size}; }
 
     void addChild(StringRef child_path);
 
@@ -447,29 +260,8 @@
     // (e.g. we don't need to copy list of children)
     void shallowCopy(const KeeperMemNode & other);
 private:
-    /// as ctime can't be negative because it stores the timestamp when the
-    /// node was created, we can use the MSB for a bool
-    struct
-    {
-        bool is_ephemeral : 1;
-        int64_t ctime : 63;
-    } is_ephemeral_and_ctime{false, 0};
-
-    /// ephemeral notes cannot have children so a node can set either
-    /// ephemeral_owner OR seq_num + num_children
-    union
-    {
-        int64_t ephemeral_owner;
-        struct
-        {
-            int32_t seq_num;
-            int32_t num_children;
-        } children_info;
-    } ephemeral_or_children_data{0};
-
     ChildrenSet children{};
 };
->>>>>>> 5547ce1a
 
 class KeeperStorageBase
 {
@@ -525,51 +317,6 @@
     using AuthIDs = std::vector<AuthID>;
     using SessionAndAuth = std::unordered_map<int64_t, AuthIDs>;
     using Watches = std::unordered_map<String /* path, relative of root_path */, SessionIDs>;
-
-<<<<<<< HEAD
-    mutable std::shared_mutex storage_mutex;
-=======
-    static bool checkDigest(const Digest & first, const Digest & second);
-
-};
-
-/// Keeper state machine almost equal to the ZooKeeper's state machine.
-/// Implements all logic of operations, data changes, sessions allocation.
-/// In-memory and not thread safe.
-template<typename Container_>
-class KeeperStorage : public KeeperStorageBase
-{
-public:
-    using Container = Container_;
-    using Node = Container::Node;
-
-#if !defined(ADDRESS_SANITIZER) && !defined(MEMORY_SANITIZER)
-    static_assert(
-        sizeof(ListNode<Node>) <= 144,
-        "std::list node containing ListNode<Node> is > 160 bytes (sizeof(ListNode<Node>) + 16 bytes for pointers) which will increase "
-        "memory consumption");
-#endif
-
-
-#if USE_ROCKSDB
-    static constexpr bool use_rocksdb = std::is_same_v<Container_, RocksDBContainer<KeeperRocksNode>>;
-#else
-    static constexpr bool use_rocksdb = false;
-#endif
-
-    static constexpr auto CURRENT_DIGEST_VERSION = DigestVersion::V4;
-
-    static String generateDigest(const String & userdata);
-
-    int64_t session_id_counter{1};
->>>>>>> 5547ce1a
-
-    SessionAndAuth session_and_auth;
-
-    /// Main hashtable with nodes. Contain all information about data.
-    /// All other structures expect session_and_timeout can be restored from
-    /// container.
-    Container container;
 
     // Applying ZooKeeper request to storage consists of two steps:
     //  - preprocessing which, instead of applying the changes directly to storage,
@@ -598,7 +345,11 @@
 
     struct UpdateNodeStatDelta
     {
-        explicit UpdateNodeStatDelta(const KeeperStorage::Node & node);
+        template <is_any_of<KeeperMemNode, KeeperRocksNode> Node>
+        explicit UpdateNodeStatDelta(const Node & node)
+            : old_stats(node.stats)
+            , new_stats(node.stats)
+        {}
 
         NodeStats old_stats;
         NodeStats new_stats;
@@ -609,6 +360,7 @@
 
     struct UpdateNodeDataDelta
     {
+        
         std::string old_data;
         std::string new_data;
         int32_t version{-1};
@@ -672,6 +424,62 @@
         Operation operation;
     };
 
+    struct Stats
+    {
+        std::atomic<uint64_t> nodes_count = 0;
+        std::atomic<uint64_t> approximate_data_size = 0;
+        std::atomic<uint64_t> total_watches_count = 0;
+        std::atomic<uint64_t> watched_paths_count = 0;
+        std::atomic<uint64_t> sessions_with_watches_count = 0;
+        std::atomic<uint64_t> session_with_ephemeral_nodes_count = 0;
+        std::atomic<uint64_t> total_emphemeral_nodes_count = 0;
+        std::atomic<int64_t> last_zxid = 0;
+    };
+
+    Stats stats;
+
+    static bool checkDigest(const Digest & first, const Digest & second);
+};
+
+
+/// Keeper state machine almost equal to the ZooKeeper's state machine.
+/// Implements all logic of operations, data changes, sessions allocation.
+/// In-memory and not thread safe.
+template<typename Container_>
+class KeeperStorage : public KeeperStorageBase
+{
+public:
+    using Container = Container_;
+    using Node = Container::Node;
+
+#if !defined(ADDRESS_SANITIZER) && !defined(MEMORY_SANITIZER)
+    static_assert(
+        sizeof(ListNode<Node>) <= 144,
+        "std::list node containing ListNode<Node> is > 160 bytes (sizeof(ListNode<Node>) + 16 bytes for pointers) which will increase "
+        "memory consumption");
+#endif
+
+
+#if USE_ROCKSDB
+    static constexpr bool use_rocksdb = std::is_same_v<Container_, RocksDBContainer<KeeperRocksNode>>;
+#else
+    static constexpr bool use_rocksdb = false;
+#endif
+
+    static constexpr auto CURRENT_DIGEST_VERSION = DigestVersion::V4;
+
+    static String generateDigest(const String & userdata);
+
+    int64_t session_id_counter{1};
+
+    SessionAndAuth session_and_auth;
+    mutable std::shared_mutex storage_mutex;
+
+    /// Main hashtable with nodes. Contain all information about data.
+    /// All other structures expect session_and_timeout can be restored from
+    /// container.
+    Container container;
+
     struct UncommittedState
     {
         explicit UncommittedState(KeeperStorage & storage_) : storage(storage_) { }
@@ -729,14 +537,9 @@
 
         mutable std::unordered_map<std::string, UncommittedNode, Hash, Equal> nodes;
 
-<<<<<<< HEAD
         mutable std::mutex deltas_mutex;
         std::list<Delta> deltas TSA_GUARDED_BY(deltas_mutex);
-        KeeperStorage & storage;
-=======
-        std::list<Delta> deltas;
         KeeperStorage<Container> & storage;
->>>>>>> 5547ce1a
     };
 
     UncommittedState uncommitted_state{*this};
@@ -769,7 +572,6 @@
     /// Mapping session_id -> set of ephemeral nodes paths
     Ephemerals ephemerals;
 
-    int64_t session_id_counter = 1;
     /// Expiration queue for session, allows to get dead sessions at some point of time
     SessionExpiryQueue session_expiry_queue;
     /// All active sessions with timeout
@@ -865,23 +667,10 @@
     /// Set of methods for creating snapshots
 
     /// Turn on snapshot mode, so data inside Container is not deleted, but replaced with new version.
-<<<<<<< HEAD
     void enableSnapshotMode(size_t up_to_version);
 
     /// Turn off snapshot mode.
     void disableSnapshotMode();
-=======
-    void enableSnapshotMode(size_t up_to_version)
-    {
-        container.enableSnapshotMode(up_to_version);
-    }
-
-    /// Turn off snapshot mode.
-    void disableSnapshotMode()
-    {
-        container.disableSnapshotMode();
-    }
->>>>>>> 5547ce1a
 
     Container::const_iterator getSnapshotIteratorBegin() const;
 
@@ -894,19 +683,6 @@
     /// Get all dead sessions
     std::vector<int64_t> getDeadSessions() const;
 
-    struct Stats
-    {
-        std::atomic<uint64_t> nodes_count = 0;
-        std::atomic<uint64_t> approximate_data_size = 0;
-        std::atomic<uint64_t> total_watches_count = 0;
-        std::atomic<uint64_t> watched_paths_count = 0;
-        std::atomic<uint64_t> sessions_with_watches_count = 0;
-        std::atomic<uint64_t> session_with_ephemeral_nodes_count = 0;
-        std::atomic<uint64_t> total_emphemeral_nodes_count = 0;
-        std::atomic<int64_t> last_zxid = 0;
-    };
-
-    Stats stats;
 
     void updateStats();
     const Stats & getStorageStats() const;
