#pragma once

#include <Common/ConcurrentBoundedQueue.h>
#include <Coordination/KeeperStorage.h>
#include <libnuraft/nuraft.hxx>
#include <base/logger_useful.h>
#include <Coordination/CoordinationSettings.h>
#include <Coordination/KeeperSnapshotManager.h>


namespace DB
{

using ResponsesQueue = ConcurrentBoundedQueue<KeeperStorage::ResponseForSession>;
using SnapshotsQueue = ConcurrentBoundedQueue<CreateSnapshotTask>;

/// ClickHouse Keeper state machine. Wrapper for KeeperStorage.
/// Responsible for entries commit, snapshots creation and so on.
class KeeperStateMachine : public nuraft::state_machine
{
public:
    KeeperStateMachine(
        ResponsesQueue & responses_queue_, SnapshotsQueue & snapshots_queue_,
        const std::string & snapshots_path_, const CoordinationSettingsPtr & coordination_settings_,
        const std::string & superdigest_ = "");

    /// Read state from the latest snapshot
    void init();

    /// Currently not supported
    nuraft::ptr<nuraft::buffer> pre_commit(const uint64_t /*log_idx*/, nuraft::buffer & /*data*/) override { return nullptr; }

    nuraft::ptr<nuraft::buffer> commit(const uint64_t log_idx, nuraft::buffer & data) override; /// NOLINT

    /// Save new cluster config to our snapshot (copy of the config stored in StateManager)
    void commit_config(const uint64_t log_idx, nuraft::ptr<nuraft::cluster_config> & new_conf) override; /// NOLINT

    /// Currently not supported
    void rollback(const uint64_t /*log_idx*/, nuraft::buffer & /*data*/) override {}

    uint64_t last_commit_index() override { return last_committed_idx; }

    /// Apply preliminarily saved (save_logical_snp_obj) snapshot to our state.
    bool apply_snapshot(nuraft::snapshot & s) override;

    nuraft::ptr<nuraft::snapshot> last_snapshot() override;

    /// Create new snapshot from current state.
    void create_snapshot(
        nuraft::snapshot & s,
        nuraft::async_result<bool>::handler_type & when_done) override;

    /// Save snapshot which was send by leader to us. After that we will apply it in apply_snapshot.
    void save_logical_snp_obj(
        nuraft::snapshot & s,
        uint64_t & obj_id,
        nuraft::buffer & data,
        bool is_first_obj,
        bool is_last_obj) override;

    /// Better name is `serialize snapshot` -- save existing snapshot (created by create_snapshot) into
    /// in-memory buffer data_out.
    int read_logical_snp_obj(
        nuraft::snapshot & s,
        void* & user_snp_ctx,
        uint64_t obj_id,
        nuraft::ptr<nuraft::buffer> & data_out,
        bool & is_last_obj) override;

    /// just for test
    KeeperStorage & getStorage()
    {
        return *storage;
    }

    void shutdownStorage();

    ClusterConfigPtr getClusterConfig() const;

    /// Process local read request
    void processReadRequest(const KeeperStorage::RequestForSession & request_for_session);

    std::vector<int64_t> getDeadSessions();

    /// Introspection functions for 4lw commands
    uint64_t getLastProcessedZxid() const;

    uint64_t getNodesCount() const;
    uint64_t getTotalWatchesCount() const;
    uint64_t getWatchedPathsCount() const;
    uint64_t getSessionsWithWatchesCount() const;

    void dumpWatches(WriteBufferFromOwnString & buf) const;
    void dumpWatchesByPath(WriteBufferFromOwnString & buf) const;
    void dumpSessionsAndEphemerals(WriteBufferFromOwnString & buf) const;

    uint64_t getSessionWithEphemeralNodesCount() const;
    uint64_t getTotalEphemeralNodesCount() const;
    uint64_t getApproximateDataSize() const;
    uint64_t getKeyArenaSize() const;
    uint64_t getLatestSnapshotBufSize() const;

private:

    /// In our state machine we always have a single snapshot which is stored
    /// in memory in compressed (serialized) format.
    SnapshotMetadataPtr latest_snapshot_meta = nullptr;
    std::string latest_snapshot_path;
    nuraft::ptr<nuraft::buffer> latest_snapshot_buf = nullptr;

    CoordinationSettingsPtr coordination_settings;

    /// Main state machine logic
    KeeperStoragePtr storage;

    /// Save/Load and Serialize/Deserialize logic for snapshots.
    KeeperSnapshotManager snapshot_manager;

    /// Put processed responses into this queue
    ResponsesQueue & responses_queue;

    /// Snapshots to create by snapshot thread
    SnapshotsQueue & snapshots_queue;

    /// Mutex for snapshots
    mutable std::mutex snapshots_lock;

    /// Lock for storage and responses_queue. It's important to process requests
    /// and push them to the responses queue while holding this lock. Otherwise
    /// we can get strange cases when, for example client send read request with
    /// watch and after that receive watch response and only receive response
    /// for request.
<<<<<<< HEAD
    std::mutex storage_and_responses_lock;
=======
    mutable std::mutex storage_and_responses_lock;
>>>>>>> df57f8e3

    /// Last committed Raft log number.
    std::atomic<uint64_t> last_committed_idx;

    Poco::Logger * log;

    /// Cluster config for our quorum.
    /// It's a copy of config stored in StateManager, but here
    /// we also write it to disk during snapshot. Must be used with lock.
    mutable std::mutex cluster_config_lock;
    ClusterConfigPtr cluster_config;

    /// Special part of ACL system -- superdigest specified in server config.
    const std::string superdigest;
};

}<|MERGE_RESOLUTION|>--- conflicted
+++ resolved
@@ -130,11 +130,7 @@
     /// we can get strange cases when, for example client send read request with
     /// watch and after that receive watch response and only receive response
     /// for request.
-<<<<<<< HEAD
-    std::mutex storage_and_responses_lock;
-=======
     mutable std::mutex storage_and_responses_lock;
->>>>>>> df57f8e3
 
     /// Last committed Raft log number.
     std::atomic<uint64_t> last_committed_idx;
