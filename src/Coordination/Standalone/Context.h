--- conflicted
+++ resolved
@@ -20,16 +20,13 @@
 
 #include <memory>
 
-<<<<<<< HEAD
+#include "config.h"
 namespace zkutil
 {
     class ZooKeeper;
     using ZooKeeperPtr = std::shared_ptr<ZooKeeper>;
 }
-=======
-#include "config.h"
 
->>>>>>> b764aa9f
 namespace DB
 {
 
