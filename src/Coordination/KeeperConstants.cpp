--- conflicted
+++ resolved
@@ -300,14 +300,8 @@
     M(KeeperLogsEntryReadFromCommitCache) \
     M(KeeperLogsEntryReadFromFile) \
     M(KeeperLogsPrefetchedEntries) \
-<<<<<<< HEAD
-\
-    M(JemallocFailedAllocationSampleTracking) \
-    M(JemallocFailedDeallocationSampleTracking) \
 \
     M(KeeperRequestRejectedDueToSoftMemoryLimitCount) \
-=======
->>>>>>> d2ed13c7
 
 namespace ProfileEvents
 {
