#include <exception>
#include <filesystem>
#include <mutex>
#include <ranges>
#include <variant>
#include <Coordination/Changelog.h>
#include <Coordination/Keeper4LWInfo.h>
#include <Coordination/KeeperContext.h>
#include <Coordination/CoordinationSettings.h>
#include <Coordination/KeeperCommon.h>
#include <Disks/DiskLocal.h>
#include <IO/ReadBufferFromFile.h>
#include <IO/ReadHelpers.h>
#include <IO/WriteBufferFromFile.h>
#include <IO/WriteHelpers.h>
#include <IO/ZstdDeflatingAppendableWriteBuffer.h>
#include <base/errnoToString.h>
#include <boost/algorithm/string/join.hpp>
#include <boost/algorithm/string/split.hpp>
#include <boost/algorithm/string/trim.hpp>
#include <Common/Exception.h>
#include <Common/SipHash.h>
#include <Common/filesystemHelpers.h>
#include <Common/logger_useful.h>
#include <Common/ThreadPool.h>
#include <Common/ProfileEvents.h>
#include <Common/SharedLockGuard.h>
#include <libnuraft/log_val_type.hxx>
#include <libnuraft/log_entry.hxx>
#include <libnuraft/raft_server.hxx>

namespace ProfileEvents
{
    extern const Event KeeperLogsEntryReadFromLatestCache;
    extern const Event KeeperLogsEntryReadFromCommitCache;
    extern const Event KeeperLogsEntryReadFromFile;
    extern const Event KeeperLogsPrefetchedEntries;
}

namespace DB
{

namespace ErrorCodes
{
    extern const int CHECKSUM_DOESNT_MATCH;
    extern const int CORRUPTED_DATA;
    extern const int UNKNOWN_FORMAT_VERSION;
    extern const int NOT_IMPLEMENTED;
    extern const int BAD_ARGUMENTS;
    extern const int LOGICAL_ERROR;
    extern const int SYSTEM_ERROR;
}

namespace
{

void moveChangelogBetweenDisks(
    DiskPtr disk_from,
    ChangelogFileDescriptionPtr description,
    DiskPtr disk_to,
    const std::string & path_to,
    const KeeperContextPtr & keeper_context)
{
    auto path_from = description->path;
    moveFileBetweenDisks(
        disk_from,
        path_from,
        disk_to,
        path_to,
        [&]
        {
            /// a different thread could be trying to read from the file
            /// we should make sure the source disk contains the file while read is in progress
            description->withLock(
                [&]
                {
                    description->disk = disk_to;
                    description->path = path_to;
                });
        },
        getLogger("Changelog"),
        keeper_context);
}

constexpr auto DEFAULT_PREFIX = "changelog";

inline std::string
formatChangelogPath(const std::string & name_prefix, uint64_t from_index, uint64_t to_index, const std::string & extension)
{
    return fmt::format("{}_{}_{}.{}", name_prefix, from_index, to_index, extension);
}

ChangelogFileDescriptionPtr getChangelogFileDescription(const std::filesystem::path & path)
{
    // we can have .bin.zstd so we cannot use std::filesystem stem and extension
    std::string filename_with_extension = path.filename();
    std::string_view filename_with_extension_view = filename_with_extension;

    auto first_dot = filename_with_extension.find('.');
    if (first_dot == std::string::npos)
        throw Exception(ErrorCodes::LOGICAL_ERROR, "Invalid changelog file {}", path.generic_string());

    Strings filename_parts;
    boost::split(filename_parts, filename_with_extension_view.substr(0, first_dot), boost::is_any_of("_"));
    if (filename_parts.size() < 3)
        throw Exception(ErrorCodes::CORRUPTED_DATA, "Invalid changelog {}", path.generic_string());

    auto result = std::make_shared<ChangelogFileDescription>();
    result->prefix = filename_parts[0];
    result->from_log_index = parse<uint64_t>(filename_parts[1]);
    result->to_log_index = parse<uint64_t>(filename_parts[2]);
    result->extension = std::string(filename_with_extension.substr(first_dot + 1));
    result->path = path.generic_string();
    return result;
}

Checksum computeRecordChecksum(const ChangelogRecord & record)
{
    SipHash hash;
    hash.update(record.header.version);
    hash.update(record.header.index);
    hash.update(record.header.term);
    hash.update(record.header.value_type);
    hash.update(record.header.blob_size);
    if (record.header.blob_size != 0)
        hash.update(reinterpret_cast<char *>(record.blob->data_begin()), record.blob->size());
    return hash.get64();
}

struct RemoveChangelog
{
};

struct MoveChangelog
{
    std::string new_path;
    DiskPtr new_disk;
};

}

using ChangelogFileOperationVariant = std::variant<RemoveChangelog, MoveChangelog>;

struct ChangelogFileOperation
{
    explicit ChangelogFileOperation(ChangelogFileDescriptionPtr changelog_, ChangelogFileOperationVariant operation_)
        : changelog(std::move(changelog_))
        , operation(std::move(operation_))
    {}

    ChangelogFileDescriptionPtr changelog;
    ChangelogFileOperationVariant operation;
    std::atomic<bool> done = false;
};

void ChangelogFileDescription::waitAllAsyncOperations()
{
    for (const auto & op : file_operations)
    {
        if (auto op_locked = op.lock())
            op_locked->done.wait(false);
    }

    file_operations.clear();
}

/// Appendable log writer
/// New file on disk will be created when:
/// - we have already "rotation_interval" amount of logs in a single file
/// - maximum log file size is reached
/// At least 1 log record should be contained in each log
class ChangelogWriter
{
    using MoveChangelogCallback = std::function<void(ChangelogFileDescriptionPtr, std::string, DiskPtr)>;
public:
    ChangelogWriter(
        std::map<uint64_t, ChangelogFileDescriptionPtr> & existing_changelogs_,
        LogEntryStorage & entry_storage_,
        KeeperContextPtr keeper_context_,
        LogFileSettings log_file_settings_,
        MoveChangelogCallback move_changelog_cb_)
        : existing_changelogs(existing_changelogs_)
        , entry_storage(entry_storage_)
        , log_file_settings(log_file_settings_)
        , keeper_context(std::move(keeper_context_))
        , log(getLogger("Changelog"))
        , move_changelog_cb(std::move(move_changelog_cb_))
    {
    }

    void setFile(ChangelogFileDescriptionPtr file_description, WriteMode mode)
    {
        auto disk = getDisk();

        try
        {
            if (mode == WriteMode::Append && file_description->expectedEntriesCountInLog() != log_file_settings.rotate_interval)
                LOG_TRACE(
                    log,
                    "Looks like rotate_logs_interval was changed, current {}, expected entries in last log {}",
                    log_file_settings.rotate_interval,
                    file_description->expectedEntriesCountInLog());

            // we have a file we need to finalize first
            if (tryGetFileBaseBuffer() && prealloc_done)
            {
                assert(current_file_description);
                // if we wrote at least 1 log in the log file we can rename the file to reflect correctly the
                // contained logs
                // file can be deleted from disk earlier by compaction
                if (current_file_description->deleted)
                {
                    LOG_WARNING(log, "Log {} is already deleted", current_file_description->path);
                    prealloc_done = false;
                    cancelCurrentFile();
                }
                else
                {
                    finalizeCurrentFile();

                    auto log_disk = current_file_description->disk;
                    const auto & path = current_file_description->path;
                    std::string new_path = path;
                    if (last_index_written && *last_index_written != current_file_description->to_log_index)
                    {
                        new_path = formatChangelogPath(
                            current_file_description->prefix,
                            current_file_description->from_log_index,
                            *last_index_written,
                            current_file_description->extension);
                    }

                    if (move_changelog_cb)
                        move_changelog_cb(current_file_description, std::move(new_path), disk);
                }
            }
            else
            {
                cancelCurrentFile();
            }

            auto latest_log_disk = getLatestLogDisk();
            chassert(file_description->disk == latest_log_disk);
            file_buf = latest_log_disk->writeFile(file_description->path, DBMS_DEFAULT_BUFFER_SIZE, mode);
            chassert(file_buf);
            last_index_written.reset();
            current_file_description = std::move(file_description);

            if (log_file_settings.compress_logs)
                compressed_buffer = std::make_unique<ZstdDeflatingAppendableWriteBuffer>(
                    std::move(file_buf),
                    /* compressi)on level = */ 3,
                    /* append_to_existing_file_ = */ mode == WriteMode::Append,
                    [latest_log_disk, path = current_file_description->path, read_settings = getReadSettings()] { return latest_log_disk->readFile(path, read_settings); });

            prealloc_done = false;
        }
        catch (...)
        {
            tryLogCurrentException(log, "While setting new changelog file");
            throw;
        }
    }

    /// There is bug when compressed_buffer has value, file_buf's ownership transfer to compressed_buffer
    bool isFileSet() const { return compressed_buffer != nullptr || file_buf != nullptr; }

    bool appendRecord(ChangelogRecord && record)
    {
        const auto * file_buffer = tryGetFileBaseBuffer();
        chassert(file_buffer && current_file_description);

        chassert(record.header.index - getStartIndex() <= current_file_description->expectedEntriesCountInLog());
        // check if log file reached the limit for amount of records it can contain
        if (record.header.index - getStartIndex() == current_file_description->expectedEntriesCountInLog())
        {
            rotate(record.header.index);
        }
        else
        {
            // writing at least 1 log is requirement - we don't want empty log files
            // we use count() that can be unreliable for more complex WriteBuffers, so we should be careful if we change the type of it in the future
            const bool log_too_big = record.header.index != getStartIndex() && log_file_settings.max_size != 0
                && initial_file_size + file_buffer->count() > log_file_settings.max_size;

            if (log_too_big)
            {
                LOG_TRACE(log, "Log file reached maximum allowed size ({} bytes), creating new log file", log_file_settings.max_size);
                rotate(record.header.index);
            }
        }

        if (!prealloc_done) [[unlikely]]
        {
            tryPreallocateForFile();

            if (!prealloc_done)
                return false;
        }

        auto & write_buffer = getBuffer();
        auto current_position = initial_file_size + write_buffer.count();
        writeIntBinary(computeRecordChecksum(record), write_buffer);

        writeIntBinary(record.header.version, write_buffer);

        writeIntBinary(record.header.index, write_buffer);
        writeIntBinary(record.header.term, write_buffer);
        writeIntBinary(record.header.value_type, write_buffer);
        writeIntBinary(record.header.blob_size, write_buffer);

        if (record.header.blob_size != 0)
            write_buffer.write(reinterpret_cast<char *>(record.blob->data_begin()), record.blob->size());

        if (compressed_buffer)
        {
            /// Flush compressed data to file buffer
            compressed_buffer->next();
        }
        else
        {
            unflushed_indices_with_log_location.emplace_back(
                record.header.index,
                LogLocation{
                    .file_description = current_file_description,
                    .position = current_position,
                    .entry_size = record.header.blob_size,
                    .size_in_file = initial_file_size + write_buffer.count() - current_position});
        }

        chassert(!last_index_written || *last_index_written >= record.header.index || *last_index_written == record.header.index - 1);
        last_index_written = record.header.index;

        return true;
    }

    void flush()
    {
        auto * file_buffer = tryGetFileBaseBuffer();
        if (file_buffer)
        {
            /// Fsync file system if needed
            if (log_file_settings.force_sync)
                file_buffer->sync();
            else
                file_buffer->next();
        }
        entry_storage.addLogLocations(std::move(unflushed_indices_with_log_location));
        unflushed_indices_with_log_location.clear();
    }

    uint64_t getStartIndex() const
    {
        chassert(current_file_description);
        return current_file_description->from_log_index;
    }

    void rotate(uint64_t new_start_log_index)
    {
        /// Start new one
        auto new_description = std::make_shared<ChangelogFileDescription>();
        new_description->prefix = DEFAULT_PREFIX;
        new_description->from_log_index = new_start_log_index;
        new_description->to_log_index = new_start_log_index + log_file_settings.rotate_interval - 1;
        new_description->extension = "bin";
        new_description->disk = getLatestLogDisk();

        if (log_file_settings.compress_logs)
            new_description->extension += "." + toContentEncodingName(CompressionMethod::Zstd);

        new_description->path = formatChangelogPath(
            new_description->prefix,
            new_start_log_index,
            new_start_log_index + log_file_settings.rotate_interval - 1,
            new_description->extension);

        LOG_TRACE(log, "Starting new changelog {}", new_description->path);
        auto [it, inserted] = existing_changelogs.insert(std::make_pair(new_start_log_index, std::move(new_description)));

        setFile(it->second, WriteMode::Rewrite);
    }

    void finalize()
    {
        if (isFileSet() && prealloc_done)
            finalizeCurrentFile();
        else
            cancelCurrentFile();
    }

private:
    void finalizeCurrentFile()
    {
        chassert(prealloc_done);

        chassert(current_file_description);
        // compact can delete the file and we don't need to do anything
        chassert(!current_file_description->deleted);

        if (compressed_buffer)
            compressed_buffer->finalize();

        flush();

        if (file_buf)
            file_buf->finalize();

        const auto * file_buffer = tryGetFileBuffer();

        if (log_file_settings.max_size != 0 && file_buffer)
        {
            int res = -1;
            do
            {
                res = ftruncate(file_buffer->getFD(), initial_file_size + file_buffer->count());
            } while (res < 0 && errno == EINTR);

            if (res != 0)
                LOG_WARNING(log, "Could not ftruncate file. Error: {}, errno: {}", errnoToString(), errno);
        }

        compressed_buffer.reset();
        file_buf.reset();
    }

    void cancelCurrentFile()
    {
        if (compressed_buffer)
            compressed_buffer->cancel();

        if (file_buf)
            file_buf->cancel();

        compressed_buffer.reset();
        file_buf.reset();
    }

    WriteBuffer & getBuffer()
    {
        /// TODO: unify compressed_buffer and file_buf,
        /// compressed_buffer can use its NestedBuffer directly if compress_logs=false
        if (compressed_buffer)
            return *compressed_buffer;

        if (file_buf)
            return *file_buf;

        throw Exception(ErrorCodes::LOGICAL_ERROR, "Log writer wasn't initialized for any file");
    }

    WriteBufferFromFile & getFileBuffer()
    {
        auto * file_buffer = tryGetFileBuffer();

        if (!file_buffer)
            throw Exception(ErrorCodes::LOGICAL_ERROR, "Log writer wasn't initialized for any file");

        return *file_buffer;
    }

    const WriteBufferFromFile * tryGetFileBuffer() const { return const_cast<ChangelogWriter *>(this)->tryGetFileBuffer(); }

    WriteBufferFromFile * tryGetFileBuffer()
    {
        if (compressed_buffer)
            return dynamic_cast<WriteBufferFromFile *>(compressed_buffer->getNestedBuffer());

        return dynamic_cast<WriteBufferFromFile *>(file_buf.get());
    }

    WriteBufferFromFileBase * tryGetFileBaseBuffer()
    {
        if (compressed_buffer)
            return dynamic_cast<WriteBufferFromFileBase *>(compressed_buffer->getNestedBuffer());

        return file_buf.get();
    }

    void tryPreallocateForFile()
    {
        const auto * file_buffer = tryGetFileBuffer();

        if (file_buffer)
            initial_file_size = getSizeFromFileDescriptor(file_buffer->getFD());

        if (log_file_settings.max_size == 0 || !file_buffer)
        {
            prealloc_done = true;
            return;
        }

#ifdef OS_LINUX
        {
            int res = -1;
            do
            {
                res = fallocate(
                    file_buffer->getFD(), FALLOC_FL_KEEP_SIZE, 0, log_file_settings.max_size + log_file_settings.overallocate_size);
            } while (res < 0 && errno == EINTR);

            if (res != 0)
            {
                if (errno == ENOSPC)
                {
                    LOG_FATAL(log, "Failed to allocate enough space on disk for logs");
                    return;
                }

                LOG_WARNING(log, "Could not preallocate space on disk using fallocate. Error: {}, errno: {}", errnoToString(), errno);
            }
        }
#endif

        prealloc_done = true;
    }

    DiskPtr getLatestLogDisk() const { return keeper_context->getLatestLogDisk(); }

    DiskPtr getDisk() const { return keeper_context->getLogDisk(); }

    bool isLocalDisk() const { return dynamic_cast<DiskLocal *>(getDisk().get()) != nullptr; }

    std::map<uint64_t, ChangelogFileDescriptionPtr> & existing_changelogs;

    LogEntryStorage & entry_storage;

    std::vector<std::pair<uint64_t, LogLocation>> unflushed_indices_with_log_location;

    ChangelogFileDescriptionPtr current_file_description{nullptr};
    std::unique_ptr<WriteBufferFromFileBase> file_buf;
    std::optional<uint64_t> last_index_written;
    size_t initial_file_size{0};

    std::unique_ptr<ZstdDeflatingAppendableWriteBuffer> compressed_buffer;

    bool prealloc_done{false};

    LogFileSettings log_file_settings;

    KeeperContextPtr keeper_context;

    LoggerPtr const log;

    MoveChangelogCallback move_changelog_cb;
};

namespace
{

struct ChangelogReadResult
{
    /// Total entries read from log including skipped.
    /// Useful when we decide to continue to write in the same log and want to know
    /// how many entries was already written in it.
    uint64_t total_entries_read_from_log{0};

    /// First index in log
    uint64_t log_start_index{0};

    /// First entry actually read log (not including skipped)
    uint64_t first_read_index{0};
    /// Last entry read from log (last entry in log)
    /// When we don't skip anything last_read_index - first_read_index = total_entries_read_from_log.
    /// But when some entries from the start of log can be skipped because they are not required.
    uint64_t last_read_index{0};

    /// last offset we were able to read from log
    off_t last_position;

    /// Whether the changelog file was written using compression
    bool compressed_log;
    bool error;
};

ChangelogRecord readChangelogRecord(ReadBuffer & read_buf, const std::string & filepath)
{
    /// Read checksum
    Checksum record_checksum;
    readIntBinary(record_checksum, read_buf);

    /// Read header
    ChangelogRecord record;
    readIntBinary(record.header.version, read_buf);
    readIntBinary(record.header.index, read_buf);
    readIntBinary(record.header.term, read_buf);
    readIntBinary(record.header.value_type, read_buf);
    readIntBinary(record.header.blob_size, read_buf);

    if (record.header.version > CURRENT_CHANGELOG_VERSION)
        throw Exception(
            ErrorCodes::UNKNOWN_FORMAT_VERSION, "Unsupported changelog version {} on path {}", static_cast<uint8_t>(record.header.version), filepath);

    /// Read data
    if (record.header.blob_size != 0)
    {
        auto buffer = nuraft::buffer::alloc(record.header.blob_size);
        auto * buffer_begin = reinterpret_cast<char *>(buffer->data_begin());
        read_buf.readStrict(buffer_begin, record.header.blob_size);
        record.blob = buffer;
    }
    else
        record.blob = nullptr;

    /// Compare checksums
    Checksum checksum = computeRecordChecksum(record);
    if (checksum != record_checksum)
    {
        throw Exception(
            ErrorCodes::CHECKSUM_DOESNT_MATCH,
            "Checksums doesn't match for log {} (version {}), index {}, blob_size {}",
            filepath,
            record.header.version,
            record.header.index,
            record.header.blob_size);
    }

    return record;
}

LogEntryPtr logEntryFromRecord(const ChangelogRecord & record)
{
    return nuraft::cs_new<nuraft::log_entry>(record.header.term, record.blob, static_cast<nuraft::log_val_type>(record.header.value_type));
}

size_t logEntrySize(const LogEntryPtr & log_entry)
{
    return log_entry->get_buf().size();
}

LogEntryPtr getLogEntry(const CacheEntry & cache_entry)
{
    if (const auto * log_entry = std::get_if<LogEntryPtr>(&cache_entry))
        return *log_entry;

    const auto & prefetched_log_entry = std::get<PrefetchedCacheEntryPtr>(cache_entry);
    chassert(prefetched_log_entry);
    return prefetched_log_entry->getLogEntry();
}

}

class ChangelogReader
{
public:
    explicit ChangelogReader(ChangelogFileDescriptionPtr changelog_description_) : changelog_description(changelog_description_)
    {
        compression_method = chooseCompressionMethod(changelog_description->path, "");
        auto read_buffer_from_file = changelog_description->disk->readFile(changelog_description->path, getReadSettings());
        read_buf = wrapReadBufferWithCompressionMethod(std::move(read_buffer_from_file), compression_method);
    }

    /// start_log_index -- all entries with index < start_log_index will be skipped, but accounted into total_entries_read_from_log
    ChangelogReadResult readChangelog(LogEntryStorage & entry_storage, uint64_t start_log_index, LoggerPtr log)
    {
        ChangelogReadResult result{};
        result.compressed_log = compression_method != CompressionMethod::None;
        const auto & filepath = changelog_description->path;
        try
        {
            while (!read_buf->eof())
            {
                result.last_position = read_buf->count();

                auto record = readChangelogRecord(*read_buf, filepath);

                /// Check for duplicated changelog ids
                if (entry_storage.contains(record.header.index))
                    entry_storage.cleanAfter(record.header.index - 1);

                result.total_entries_read_from_log += 1;

                /// Read but skip this entry because our state is already more fresh
                if (record.header.index < start_log_index)
                    continue;

                /// Create log entry for read data
                auto log_entry = logEntryFromRecord(record);
                if (result.first_read_index == 0)
                    result.first_read_index = record.header.index;

                /// Put it into in memory structure
                entry_storage.addEntryWithLocation(
                    record.header.index,
                    log_entry,
                    LogLocation{
                        .file_description = changelog_description,
                        .position = static_cast<size_t>(result.last_position),
                        .entry_size = record.header.blob_size,
                        .size_in_file = read_buf->count() - result.last_position});
                result.last_read_index = record.header.index;

                if (result.total_entries_read_from_log % 50000 == 0)
                    LOG_TRACE(log, "Reading changelog from path {}, entries {}", filepath, result.total_entries_read_from_log);
            }
        }
        catch (const Exception & ex)
        {
            if (ex.code() == ErrorCodes::UNKNOWN_FORMAT_VERSION)
                throw;

            result.error = true;
            LOG_WARNING(log, "Cannot completely read changelog on path {}, error: {}", filepath, ex.message());
        }
        catch (...)
        {
            result.error = true;
            tryLogCurrentException(log);
        }

        LOG_TRACE(log, "Totally read from changelog {} {} entries", filepath, result.total_entries_read_from_log);

        return result;
    }

private:
    ChangelogFileDescriptionPtr changelog_description;
    CompressionMethod compression_method;
    std::unique_ptr<ReadBuffer> read_buf;
};

PrefetchedCacheEntry::PrefetchedCacheEntry()
    : log_entry(log_entry_resolver.get_future())
{}

const LogEntryPtr & PrefetchedCacheEntry::getLogEntry() const
{
    return log_entry.get();
}

void PrefetchedCacheEntry::resolve(std::exception_ptr exception)
{
    log_entry_resolver.set_exception(exception);
}

void PrefetchedCacheEntry::resolve(LogEntryPtr log_entry_)
{
    log_entry_resolver.set_value(std::move(log_entry_));
}

LogEntryStorage::LogEntryStorage(const LogFileSettings & log_settings, KeeperContextPtr keeper_context_)
    : latest_logs_cache(log_settings.latest_logs_cache_size_threshold, log_settings.latest_logs_cache_entry_count_threshold)
    , commit_logs_cache(log_settings.commit_logs_cache_size_threshold, log_settings.commit_logs_cache_entry_count_threshold)
    , prefetch_queue(std::numeric_limits<uint64_t>::max())
    , keeper_context(std::move(keeper_context_))
    , log(getLogger("Changelog"))
{
    commit_logs_prefetcher = std::make_unique<ThreadFromGlobalPool>([this] { prefetchCommitLogs(); });
}

LogEntryStorage::~LogEntryStorage()
{
    shutdown();
}

void LogEntryStorage::prefetchCommitLogs()
{
    std::shared_ptr<PrefetchInfo> prefetch_info;
    while (prefetch_queue.pop(prefetch_info))
    {
        if (prefetch_info->cancel)
        {
            prefetch_info->done = true;
            prefetch_info->done.notify_all();
            continue;
        }

        auto current_index = prefetch_info->commit_prefetch_index_range.first;
        try
        {
            for (const auto & prefetch_file_info : prefetch_info->file_infos)
            {
                prefetch_file_info.file_description->withLock(
                    [&]
                    {
                        const auto & [changelog_description, position, count] = prefetch_file_info;
                        auto file = changelog_description->disk->readFile(changelog_description->path, getReadSettings());
                        file->seek(position, SEEK_SET);
                        LOG_TRACE(
                            log, "Prefetching {} log entries from path {}, from position {}", count, changelog_description->path, position);
                        ProfileEvents::increment(ProfileEvents::KeeperLogsPrefetchedEntries, count);

                        for (size_t i = 0; i < count; ++i)
                        {
                            if (prefetch_info->cancel)
                                break;

                            auto record = readChangelogRecord(*file, changelog_description->path);
                            auto entry = logEntryFromRecord(record);
                            if (current_index != record.header.index)
                                throw Exception(
                                    ErrorCodes::LOGICAL_ERROR,
                                    "Invalid index prefetched, expected {}, actual {}",
                                    current_index,
                                    record.header.index);

                            PrefetchedCacheEntryPtr prefetched_cache_entry;
                            {
                                SharedLockGuard lock(commit_logs_cache_mutex);
                                prefetched_cache_entry = commit_logs_cache.getPrefetchedCacheEntry(record.header.index);
                            }
                            prefetched_cache_entry->resolve(std::move(entry));
                            ++current_index;
                        }
                    });

                if (prefetch_info->cancel)
                    break;
            }
        }
        catch (...)
        {
            tryLogCurrentException(log, "While prefetching log entries");
            auto exception = std::current_exception();

            for (; current_index <= prefetch_info->commit_prefetch_index_range.second; ++current_index)
            {
                PrefetchedCacheEntryPtr prefetched_cache_entry;
                {
                    SharedLockGuard lock(commit_logs_cache_mutex);
                    prefetched_cache_entry = commit_logs_cache.getPrefetchedCacheEntry(current_index);
                }
                prefetched_cache_entry->resolve(exception);
            }
        }

        prefetch_info->done = true;
        prefetch_info->done.notify_all();
    }
}

void LogEntryStorage::startCommitLogsPrefetch(uint64_t last_committed_index) const
{
    if (keeper_context->isShutdownCalled())
        return;

<<<<<<< HEAD
    /// we don't start prefetch if there is no limit on latest logs cache
    if (latest_logs_cache.hasUnlimitedSpace())
        return;

=======
>>>>>>> f1cad1ed
    /// commit logs is not empty and it's not next log
    if (!commit_logs_cache.empty() && commit_logs_cache.max_index_in_cache != last_committed_index)
        return;

    if (logs_location.empty())
        return;

    /// we are already prefetching some logs for commit
    if (current_prefetch_info && !current_prefetch_info->done)
        return;

    auto new_prefetch_info = std::make_shared<PrefetchInfo>();
    auto & [prefetch_from, prefetch_to] = new_prefetch_info->commit_prefetch_index_range;

    /// if there are no entries in commit cache we will start from the next log that will be committed
    /// otherwise we continue appending the commit cache from the latest entry stored in it
    size_t current_index = commit_logs_cache.empty() ? last_committed_index + 1 : commit_logs_cache.max_index_in_cache + 1;

    prefetch_from = current_index;

    size_t total_size = 0;
    size_t total_entries = 0;
    std::vector<FileReadInfo> file_infos;
    FileReadInfo * current_file_info = nullptr;
    size_t next_position = 0;

    size_t max_index_for_prefetch = 0;
    if (!latest_logs_cache.empty())
        max_index_for_prefetch = latest_logs_cache.min_index_in_cache - 1;
    else
        max_index_for_prefetch = max_index_with_location;

    for (; current_index <= max_index_for_prefetch; ++current_index)
    {
        auto location_it = logs_location.find(current_index);
        if (location_it == logs_location.end())
            throw Exception(ErrorCodes::LOGICAL_ERROR, "Location of log entry with index {} is missing", current_index);

        const auto & [changelog_description, position, entry_size, size_in_file] = location_it->second;
        if (total_size == 0)
        {
            current_file_info = &file_infos.emplace_back(changelog_description, position, /* count */ 1);
            next_position = position + size_in_file;
        }
        else if (total_size + entry_size > commit_logs_cache.size_threshold || total_entries + 1 > commit_logs_cache.count_threshold)
            break;
        else if (changelog_description == current_file_info->file_description && position == next_position)
        {
            ++current_file_info->count;
            next_position += size_in_file;
        }
        else
        {
            current_file_info = &file_infos.emplace_back(changelog_description, position, /* count */ 1);
            next_position = position + size_in_file;
        }

        total_size += entry_size;
        ++total_entries;
        commit_logs_cache.addEntry(current_index, entry_size, std::make_shared<PrefetchedCacheEntry>());
    }

    if (!file_infos.empty())
    {
        current_prefetch_info = std::move(new_prefetch_info);
        prefetch_to = current_index - 1;
        LOG_TRACE(log, "Will prefetch {} commit log entries [{} - {}]", prefetch_to - prefetch_from + 1, prefetch_from, prefetch_to);

        current_prefetch_info->file_infos = std::move(file_infos);
        auto inserted = prefetch_queue.push(current_prefetch_info);  /// NOLINT(clang-analyzer-deadcode.DeadStores)
        chassert(inserted);
    }
}

LogEntryStorage::InMemoryCache::InMemoryCache(size_t size_threshold_, size_t count_threshold_)
    : size_threshold(size_threshold_)
    , count_threshold(count_threshold_)
{}

void LogEntryStorage::InMemoryCache::updateStatsWithNewEntry(uint64_t index, size_t size)
{
    cache_size += size;

    if (cache.size() == 1)
    {
        min_index_in_cache = index;
        max_index_in_cache = index;
    }
    else
    {
        chassert(index > max_index_in_cache);
        max_index_in_cache = index;
    }
}

void LogEntryStorage::InMemoryCache::addEntry(uint64_t index, size_t size, CacheEntry log_entry)
{
    auto [_, inserted] = cache.emplace(index, std::move(log_entry));
    if (!inserted)
        throw Exception(ErrorCodes::LOGICAL_ERROR, "Trying to insert log with index {} which is already present in cache", index);

    updateStatsWithNewEntry(index, size);
}

void LogEntryStorage::InMemoryCache::addEntry(IndexToCacheEntryNode && node)
{
    auto index = node.key();
    auto entry_size = logEntrySize(getLogEntry(node.mapped()));

    auto result = cache.insert(std::move(node));
    if (!result.inserted)
        throw Exception(ErrorCodes::LOGICAL_ERROR, "Trying to insert log with index {} which is already present in cache", index);

    updateStatsWithNewEntry(index, entry_size);
}

IndexToCacheEntryNode LogEntryStorage::InMemoryCache::popOldestEntry()
{
    auto node = cache.extract(min_index_in_cache);
    if (node.empty())
        throw Exception(ErrorCodes::LOGICAL_ERROR, "Couldn't find the oldest entry of index {} in logs cache", min_index_in_cache);
    ++min_index_in_cache;
    cache_size -= logEntrySize(getLogEntry(node.mapped()));
    return node;
}

bool LogEntryStorage::InMemoryCache::containsEntry(uint64_t index) const
{
    return !cache.empty() && index >= min_index_in_cache && index <= max_index_in_cache;
}

CacheEntry * LogEntryStorage::InMemoryCache::getCacheEntry(uint64_t index)
{
    if (!containsEntry(index))
        return nullptr;

    auto it = cache.find(index);
    if (it == cache.end())
        throw Exception(ErrorCodes::LOGICAL_ERROR, "Index {} missing from cache while it should be present", index);

    return &it->second;
}

const CacheEntry * LogEntryStorage::InMemoryCache::getCacheEntry(uint64_t index) const
{
    return const_cast<InMemoryCache &>(*this).getCacheEntry(index);
}

PrefetchedCacheEntryPtr LogEntryStorage::InMemoryCache::getPrefetchedCacheEntry(uint64_t index)
{
    auto * cache_entry = getCacheEntry(index);
    if (cache_entry == nullptr)
        throw Exception(ErrorCodes::LOGICAL_ERROR, "Missing expected index {} in cache", index);

    return std::get<PrefetchedCacheEntryPtr>(*cache_entry);
}


LogEntryPtr LogEntryStorage::InMemoryCache::getEntry(uint64_t index) const
{
    const auto * cache_entry = getCacheEntry(index);
    if (cache_entry == nullptr)
        return nullptr;

    return getLogEntry(*cache_entry);
}

void LogEntryStorage::InMemoryCache::cleanUpTo(uint64_t index)
{
    if (empty() || index <= min_index_in_cache)
        return;

    if (index > max_index_in_cache)
    {
        cache.clear();
        cache_size = 0;
        return;
    }

    for (size_t i = min_index_in_cache; i < index; ++i)
    {
        auto it = cache.find(i);
        if (it == cache.end())
            throw Exception(ErrorCodes::LOGICAL_ERROR, "Log entry with index {} unexpectedly missing from cache", i);

        cache_size -= logEntrySize(getLogEntry(it->second));
        cache.erase(it);
    }
    min_index_in_cache = index;
}

void LogEntryStorage::InMemoryCache::cleanAfter(uint64_t index)
{
    if (empty() || index >= max_index_in_cache)
        return;

    if (index < min_index_in_cache)
    {
        cache.clear();
        cache_size = 0;
        return;
    }

    for (size_t i = index + 1; i <= max_index_in_cache; ++i)
    {
        auto it = cache.find(i);
        if (it == cache.end())
            throw Exception(ErrorCodes::LOGICAL_ERROR, "Log entry with index {} unexpectedly missing from cache", i);

        cache_size -= logEntrySize(getLogEntry(it->second));
        cache.erase(it);
    }

    max_index_in_cache = index;
}

void LogEntryStorage::InMemoryCache::clear()
{
    cache.clear();
    cache_size = 0;
}

bool LogEntryStorage::InMemoryCache::hasUnlimitedSpace() const
{
    return size_threshold == 0 && count_threshold == 0;
}

bool LogEntryStorage::InMemoryCache::empty() const
{
    return cache.empty();
}

size_t LogEntryStorage::InMemoryCache::numberOfEntries() const
{
    return cache.size();
}

bool LogEntryStorage::InMemoryCache::hasSpaceAvailable(size_t log_entry_size) const
{
    if (hasUnlimitedSpace() || empty())
        return true;

    if (size_threshold != 0 && cache_size + log_entry_size > size_threshold)
        return false;

    if (count_threshold != 0 && numberOfEntries() + 1 > count_threshold)
        return false;

    return true;
}

void LogEntryStorage::addEntry(uint64_t index, const LogEntryPtr & log_entry)
{
    /// we update the cache for added entries on refreshCache call
    latest_logs_cache.addEntry(index, logEntrySize(log_entry), log_entry);

    if (log_entry->get_val_type() == nuraft::conf)
    {
        latest_config = log_entry;
        latest_config_index = index;
        logs_with_config_changes.insert(index);
    }

    updateTermInfoWithNewEntry(index, log_entry->get_term());
}

bool LogEntryStorage::shouldMoveLogToCommitCache(uint64_t index, size_t log_entry_size)
{
    /// if commit logs cache is empty, we need it only if it's the next log to commit
    if (commit_logs_cache.empty())
        return keeper_context->lastCommittedIndex() + 1 == index;

    return commit_logs_cache.max_index_in_cache == index - 1 && commit_logs_cache.hasSpaceAvailable(log_entry_size);
}

void LogEntryStorage::updateTermInfoWithNewEntry(uint64_t index, uint64_t term)
{
    if (!log_term_infos.empty() && log_term_infos.back().term == term)
        return;

    log_term_infos.push_back(LogTermInfo{.term = term, .first_index = index});
}

void LogEntryStorage::addEntryWithLocation(uint64_t index, const LogEntryPtr & log_entry, LogLocation log_location)
{
    auto entry_size = logEntrySize(log_entry);
    while (!latest_logs_cache.hasSpaceAvailable(entry_size))
    {
        auto entry_handle = latest_logs_cache.popOldestEntry();
        size_t removed_entry_size = logEntrySize(getLogEntry(entry_handle.mapped()));
        {
            std::lock_guard lock(commit_logs_cache_mutex);
            if (shouldMoveLogToCommitCache(entry_handle.key(), removed_entry_size))
                commit_logs_cache.addEntry(std::move(entry_handle));
        }
    }
    latest_logs_cache.addEntry(index, entry_size, CacheEntry(log_entry));

    logs_location.emplace(index, std::move(log_location));

    if (logs_location.size() == 1)
        min_index_with_location = index;

    max_index_with_location = index;

    if (log_entry->get_val_type() == nuraft::conf)
    {
        latest_config = log_entry;
        latest_config_index = index;
        logs_with_config_changes.insert(index);
    }

    updateTermInfoWithNewEntry(index, log_entry->get_term());
}

void LogEntryStorage::cleanUpTo(uint64_t index)
{
    latest_logs_cache.cleanUpTo(index);

    if (!logs_location.empty() && index > min_index_with_location)
    {
        if (index > max_index_with_location)
        {
            logs_location.clear();
        }
        else
        {
            for (size_t i = min_index_with_location; i < index; ++i)
            {
                auto it = logs_location.find(i);
                if (it == logs_location.end())
                    throw Exception(ErrorCodes::LOGICAL_ERROR, "Log entry with index {} unexpectedly missing from logs location", i);

                logs_location.erase(it);
            }

            min_index_with_location = index;

        }
    }

    {
        std::lock_guard lock(logs_location_mutex);
        if (!unapplied_indices_with_log_locations.empty())
        {
            auto last = std::ranges::lower_bound(
                unapplied_indices_with_log_locations,
                index,
                std::ranges::less{},
                [](const auto & index_with_location) { return index_with_location.first; });

            unapplied_indices_with_log_locations.erase(unapplied_indices_with_log_locations.begin(), last);
        }
    }

    /// uncommitted logs should be compacted only if we received snapshot from leader
    if (current_prefetch_info && !current_prefetch_info->done)
    {
        auto [prefetch_from, prefetch_to] = current_prefetch_info->commit_prefetch_index_range;
        /// if we will clean some logs that are currently prefetched, stop prefetching
        /// and clean all logs from it
        if (index > prefetch_from)
        {
            current_prefetch_info->cancel = true;
            current_prefetch_info->done.wait(false);
        }

        std::lock_guard lock(commit_logs_cache_mutex);
        if (index > prefetch_from)
            commit_logs_cache.clear();

        /// start prefetching logs for committing at the current index
        /// the last log index in the snapshot should be the
        /// last log we cleaned up
        startCommitLogsPrefetch(index - 1);
    }
    else
    {
        std::lock_guard lock(commit_logs_cache_mutex);
        commit_logs_cache.cleanUpTo(index);
    }

    std::erase_if(logs_with_config_changes, [&](const auto conf_index) { return conf_index < index; });
    if (auto it = std::max_element(logs_with_config_changes.begin(), logs_with_config_changes.end()); it != logs_with_config_changes.end())
    {
        latest_config_index = *it;
        latest_config = getEntry(latest_config_index);
    }
    else
        latest_config = nullptr;

    if (first_log_index < index)
        first_log_entry = nullptr;

    /// remove all the term infos we don't need (all terms that start before index)
    uint64_t last_removed_term = 0;
    while (!log_term_infos.empty() && log_term_infos.front().first_index < index)
    {
        last_removed_term = log_term_infos.front().term;
        log_term_infos.pop_front();
    }

    /// the last removed term info could contain terms for some indices we didn't cleanup
    /// so we add the last removed term info back but with new first index
    if (last_removed_term != 0 && (log_term_infos.empty() || log_term_infos.front().first_index > index))
        log_term_infos.push_front(LogTermInfo{.term = last_removed_term, .first_index = index});
}

void LogEntryStorage::cleanAfter(uint64_t index)
{
    latest_logs_cache.cleanAfter(index);

    if (!logs_location.empty() && index < max_index_with_location)
    {
        if (index < min_index_with_location)
        {
            logs_location.clear();
        }
        else
        {
            for (size_t i = index + 1; i <= max_index_with_location; ++i)
            {
                auto it = logs_location.find(i);
                if (it == logs_location.end())
                    throw Exception(ErrorCodes::LOGICAL_ERROR, "Log entry with index {} unexpectedly missing from logs location", i);

                logs_location.erase(it);
            }

            max_index_with_location = index;
        }
    }

    {
        std::lock_guard lock(logs_location_mutex);
        if (!unapplied_indices_with_log_locations.empty())
        {
            auto first = std::ranges::upper_bound(
                unapplied_indices_with_log_locations,
                index,
                std::ranges::less{},
                [](const auto & index_with_location) { return index_with_location.first; });

            unapplied_indices_with_log_locations.erase(first, unapplied_indices_with_log_locations.end());
        }
    }

    /// if we cleared all latest logs, there is a possibility we would need to clear commit logs
    if (latest_logs_cache.empty())
    {
        std::lock_guard lock(commit_logs_cache_mutex);
        /// we will clean everything after the index, if there is a prefetch in progress
        /// wait until we fetch everything until index
        /// afterwards we can stop prefetching of newer logs because they will be cleaned up
        commit_logs_cache.getEntry(index);
        if (current_prefetch_info && !current_prefetch_info->done)
        {
            auto [prefetch_from, prefetch_to] = current_prefetch_info->commit_prefetch_index_range;
            /// if we will clean some logs that are currently prefetched, stop prefetching
            if (index < prefetch_to)
            {
                current_prefetch_info->cancel = true;
                current_prefetch_info->done.wait(false);
            }
        }

        commit_logs_cache.cleanAfter(index);
        startCommitLogsPrefetch(keeper_context->lastCommittedIndex());
    }

    if (empty() || first_log_index > index)
    {
        /// if we don't store any logs or if the first log index changed, reset first log cache
        first_log_entry = nullptr;
    }

    std::erase_if(logs_with_config_changes, [&](const auto conf_index) { return conf_index > index; });
    if (auto it = std::max_element(logs_with_config_changes.begin(), logs_with_config_changes.end()); it != logs_with_config_changes.end())
    {
        latest_config_index = *it;
        latest_config = getEntry(latest_config_index);
    }
    else
        latest_config = nullptr;

    /// remove all the term infos we don't need (all terms that start after index)
    while (!log_term_infos.empty() && log_term_infos.back().first_index > index)
        log_term_infos.pop_back();
}

bool LogEntryStorage::contains(uint64_t index) const
{
    return logs_location.contains(index) || latest_logs_cache.containsEntry(index);
}

LogEntryPtr LogEntryStorage::getEntry(uint64_t index) const
{
    auto last_committed_index = keeper_context->lastCommittedIndex();
    {
        std::lock_guard lock(commit_logs_cache_mutex);
        commit_logs_cache.cleanUpTo(last_committed_index);
        startCommitLogsPrefetch(last_committed_index);
    }

    LogEntryPtr entry = nullptr;

    if (latest_config != nullptr && index == latest_config_index)
        return latest_config;

    if (first_log_entry != nullptr && index == first_log_index)
        return first_log_entry;

    if (auto entry_from_latest_cache = latest_logs_cache.getEntry(index))
    {
        ProfileEvents::increment(ProfileEvents::KeeperLogsEntryReadFromLatestCache);
        return entry_from_latest_cache;
    }

    {
        SharedLockGuard lock(commit_logs_cache_mutex);
        if (auto entry_from_commit_cache = commit_logs_cache.getEntry(index))
        {
            ProfileEvents::increment(ProfileEvents::KeeperLogsEntryReadFromCommitCache);
            return entry_from_commit_cache;
        }
    }

    if (auto it = logs_location.find(index); it != logs_location.end())
    {
        it->second.file_description->withLock(
            [&]
            {
                const auto & [changelog_description, position, entry_size, size_in_file] = it->second;
                auto file = changelog_description->disk->readFile(changelog_description->path, getReadSettings());
                file->seek(position, SEEK_SET);
                LOG_TRACE(
                    log,
                    "Reading log entry at index {} from path {}, position {}, size {}",
                    index,
                    changelog_description->path,
                    position,
                    entry_size);

                auto record = readChangelogRecord(*file, changelog_description->path);
                entry = logEntryFromRecord(record);
            });

        /// if we fetched the first log entry, we will cache it because it's often accessed
        if (first_log_entry == nullptr && index == getFirstIndex())
        {
            first_log_index = index;
            first_log_entry = entry;
        }

        ProfileEvents::increment(ProfileEvents::KeeperLogsEntryReadFromFile);
    }

    return entry;
}

void LogEntryStorage::clear()
{
    latest_logs_cache.clear();

    {
        std::lock_guard lock(commit_logs_cache_mutex);
        commit_logs_cache.clear();
    }

    logs_location.clear();
}

LogEntryPtr LogEntryStorage::getLatestConfigChange() const
{
    return latest_config;
}

uint64_t LogEntryStorage::termAt(uint64_t index) const
{
    uint64_t term_for_index = 0;
    for (const auto [term, first_index] : log_term_infos)
    {
        if (index < first_index)
            return term_for_index;

        term_for_index = term;
    }

    return term_for_index;
}

void LogEntryStorage::addLogLocations(std::vector<std::pair<uint64_t, LogLocation>> && indices_with_log_locations)
{
    /// if we have unlimited space in latest logs cache we don't need log location
    if (latest_logs_cache.hasUnlimitedSpace())
        return;

    if (indices_with_log_locations.empty())
        return;

    std::lock_guard lock(logs_location_mutex);
    unapplied_indices_with_log_locations.insert(
        unapplied_indices_with_log_locations.end(),
        std::make_move_iterator(indices_with_log_locations.begin()),
        std::make_move_iterator(indices_with_log_locations.end()));
}

void LogEntryStorage::refreshCache()
{
    /// if we have unlimited space in latest logs cache we don't need log location
    if (latest_logs_cache.hasUnlimitedSpace())
        return;

    std::vector<IndexWithLogLocation> new_unapplied_indices_with_log_locations;
    {
        std::lock_guard lock(logs_location_mutex);
        new_unapplied_indices_with_log_locations.swap(unapplied_indices_with_log_locations);
    }

    for (auto & [index, log_location] : new_unapplied_indices_with_log_locations)
    {
        if (logs_location.empty())
            min_index_with_location = index;

        logs_location.emplace(index, std::move(log_location));
        max_index_with_location = index;
    }

    if (logs_location.empty())
        return;

    std::lock_guard lock(commit_logs_cache_mutex);
    const auto latest_log_cache_over_size_threshold = [&]
    {
        return latest_logs_cache.size_threshold != 0 && latest_logs_cache.cache_size > latest_logs_cache.size_threshold;
    };

    const auto latest_log_cache_over_count_threshold = [&]
    {
        return latest_logs_cache.count_threshold != 0 && latest_logs_cache.numberOfEntries() > latest_logs_cache.count_threshold;
    };
    while (latest_logs_cache.numberOfEntries() > 1 && latest_logs_cache.min_index_in_cache <= max_index_with_location
           && (latest_log_cache_over_size_threshold() || latest_log_cache_over_count_threshold()))
    {
        auto node = latest_logs_cache.popOldestEntry();
        auto log_entry_size = logEntrySize(getLogEntry(node.mapped()));
        if (shouldMoveLogToCommitCache(node.key(), log_entry_size))
            commit_logs_cache.addEntry(std::move(node));
    }
}

LogEntriesPtr LogEntryStorage::getLogEntriesBetween(uint64_t start, uint64_t end) const
{
    LogEntriesPtr ret = nuraft::cs_new<std::vector<nuraft::ptr<nuraft::log_entry>>>();
    ret->reserve(end - start);

    /// we rely on fact that changelogs need to be written sequentially with
    /// no other writes between
    std::optional<FileReadInfo> read_info;
    size_t next_position = 0;
    const auto set_new_file = [&](const auto & log_location)
    {
        read_info.emplace();
        read_info->file_description = log_location.file_description;
        read_info->position = log_location.position;
        read_info->count = 1;
        next_position = log_location.position + log_location.size_in_file;
    };

    const auto flush_file = [&]
    {
        if (!read_info)
            return;

        read_info->file_description->withLock(
            [&]
            {
                const auto & [file_description, start_position, count] = *read_info;
                LOG_TRACE(log, "Reading from path {} {} entries", file_description->path, read_info->count);
                auto file = file_description->disk->readFile(file_description->path, getReadSettings());
                file->seek(start_position, SEEK_SET);

                for (size_t i = 0; i < count; ++i)
                {
                    auto record = readChangelogRecord(*file, file_description->path);
                    ret->push_back(logEntryFromRecord(record));
                    ProfileEvents::increment(ProfileEvents::KeeperLogsEntryReadFromFile);
                }
            });

        read_info.reset();
    };

    SharedLockGuard commit_logs_lock(commit_logs_cache_mutex);
    for (size_t i = start; i < end; ++i)
    {
        if (auto commit_cache_entry = commit_logs_cache.getEntry(i))
        {
            flush_file();
            ret->push_back(std::move(commit_cache_entry));
        }
        else if (auto latest_cache_entry = latest_logs_cache.getEntry(i))
        {
            flush_file();
            ret->push_back(std::move(latest_cache_entry));
        }
        else
        {
            auto location_it = logs_location.find(i);
            if (location_it == logs_location.end())
                throw Exception(ErrorCodes::LOGICAL_ERROR, "Location of log entry with index {} is missing", i);

            const auto & log_location = location_it->second;

            if (!read_info)
                set_new_file(log_location);
            else if (read_info->file_description == log_location.file_description && next_position == log_location.position)
            {
                ++read_info->count;
                next_position += log_location.size_in_file;
            }
            else
            {
                flush_file();
                set_new_file(log_location);
            }
        }
    }

    flush_file();
    return ret;
}

void LogEntryStorage::getKeeperLogInfo(KeeperLogInfo & log_info) const
{
    log_info.latest_logs_cache_entries = latest_logs_cache.numberOfEntries();
    log_info.latest_logs_cache_size = latest_logs_cache.cache_size;

    SharedLockGuard lock(commit_logs_cache_mutex);
    log_info.commit_logs_cache_entries = commit_logs_cache.numberOfEntries();
    log_info.commit_logs_cache_size = commit_logs_cache.cache_size;
}

bool LogEntryStorage::isConfigLog(uint64_t index) const
{
    return logs_with_config_changes.contains(index);
}

size_t LogEntryStorage::empty() const
{
    return logs_location.empty() && latest_logs_cache.empty();
}

size_t LogEntryStorage::size() const
{
    if (empty())
        return 0;

    size_t min_index = 0;
    size_t max_index = 0;

    if (!logs_location.empty())
    {
        min_index = min_index_with_location;
        max_index = max_index_with_location;
    }
    else
        min_index = latest_logs_cache.min_index_in_cache;

    if (!latest_logs_cache.empty())
        max_index = latest_logs_cache.max_index_in_cache;

    return max_index - min_index + 1;
}

size_t LogEntryStorage::getFirstIndex() const
{
    if (!logs_location.empty())
        return min_index_with_location;

    if (!latest_logs_cache.empty())
        return latest_logs_cache.min_index_in_cache;

    return 0;
}

void LogEntryStorage::shutdown()
{
    if (std::exchange(is_shutdown, true))
        return;

    if (!prefetch_queue.isFinished())
        prefetch_queue.finish();

    if (current_prefetch_info)
    {
        current_prefetch_info->cancel = true;
        current_prefetch_info->done.wait(false);
    }

    if (commit_logs_prefetcher->joinable())
        commit_logs_prefetcher->join();
}

Changelog::Changelog(
    LoggerPtr log_, LogFileSettings log_file_settings, FlushSettings flush_settings_, KeeperContextPtr keeper_context_)
    : changelogs_detached_dir("detached")
    , rotate_interval(log_file_settings.rotate_interval)
    , compress_logs(log_file_settings.compress_logs)
    , log(log_)
    , entry_storage(log_file_settings, keeper_context_)
    , write_operations(std::numeric_limits<size_t>::max())
    , append_completion_queue(std::numeric_limits<size_t>::max())
    , keeper_context(std::move(keeper_context_))
    , flush_settings(flush_settings_)
{
    try
    {
        if (auto latest_log_disk = getLatestLogDisk();
            log_file_settings.force_sync && dynamic_cast<const DiskLocal *>(latest_log_disk.get()) == nullptr)
        {
            throw DB::Exception(
                DB::ErrorCodes::BAD_ARGUMENTS,
                "force_sync is set to true for logs but disk '{}' cannot satisfy such guarantee because it's not of type DiskLocal.\n"
                "If you want to use force_sync and same disk for all logs, please set keeper_server.log_storage_disk to a local disk.\n"
                "If you want to use force_sync and different disk only for old logs, please set 'keeper_server.log_storage_disk' to any "
                "supported disk and 'keeper_server.latest_log_storage_disk' to a local disk.\n"
                "Otherwise, disable force_sync",
                latest_log_disk->getName());
        }

        /// Load all files on changelog disks

        std::unordered_set<DiskPtr> read_disks;

        const auto load_from_disk = [&](const auto & disk)
        {
            if (read_disks.contains(disk))
                return;

            LOG_TRACE(log, "Reading from disk {}", disk->getName());
            std::unordered_map<std::string, std::string> incomplete_files;

            const auto clean_incomplete_file = [&](const auto & file_path)
            {
                if (auto incomplete_it = incomplete_files.find(fs::path(file_path).filename()); incomplete_it != incomplete_files.end())
                {
                    LOG_TRACE(log, "Removing {} from {}", file_path, disk->getName());
                    disk->removeFile(file_path);
                    disk->removeFile(incomplete_it->second);
                    incomplete_files.erase(incomplete_it);
                    return true;
                }

                return false;
            };

            std::vector<std::string> changelog_files;
            for (auto it = disk->iterateDirectory(""); it->isValid(); it->next())
            {
                const auto & file_name = it->name();
                if (file_name == changelogs_detached_dir)
                    continue;

                if (file_name.starts_with(tmp_keeper_file_prefix))
                {
                    incomplete_files.emplace(file_name.substr(tmp_keeper_file_prefix.size()), it->path());
                    continue;
                }

                if (file_name.starts_with(DEFAULT_PREFIX))
                {
                    if (!clean_incomplete_file(it->path()))
                        changelog_files.push_back(it->path());
                }
                else
                {
                    LOG_WARNING(log, "Unknown file found in log directory: {}", file_name);
                }
            }

            for (const auto & changelog_file : changelog_files)
            {
                if (clean_incomplete_file(fs::path(changelog_file).filename()))
                    continue;

                auto file_description = getChangelogFileDescription(changelog_file);
                file_description->disk = disk;

                LOG_TRACE(log, "Found {} on {}", changelog_file, disk->getName());
                auto [changelog_it, inserted] = existing_changelogs.insert_or_assign(file_description->from_log_index, std::move(file_description));

                if (!inserted)
                    LOG_WARNING(log, "Found duplicate entries for {}, will use the entry from {}", changelog_it->second->path, disk->getName());
            }

            for (const auto & [name, path] : incomplete_files)
                disk->removeFile(path);

            read_disks.insert(disk);
        };

        /// Load all files from old disks
        for (const auto & disk : keeper_context->getOldLogDisks())
            load_from_disk(disk);

        auto disk = getDisk();
        load_from_disk(disk);

        auto latest_log_disk = getLatestLogDisk();
        if (disk != latest_log_disk)
            load_from_disk(latest_log_disk);

        if (existing_changelogs.empty())
            LOG_WARNING(log, "No logs exists in {}. It's Ok if it's the first run of clickhouse-keeper.", disk->getPath());

        background_changelog_operations_thread = std::make_unique<ThreadFromGlobalPool>([this] { backgroundChangelogOperationsThread(); });

        write_thread = std::make_unique<ThreadFromGlobalPool>([this] { writeThread(); });

        append_completion_thread = std::make_unique<ThreadFromGlobalPool>([this] { appendCompletionThread(); });

        current_writer = std::make_unique<ChangelogWriter>(
            existing_changelogs,
            entry_storage,
            keeper_context,
            log_file_settings,
            /*move_changelog_cb=*/[&](ChangelogFileDescriptionPtr changelog, std::string new_path, DiskPtr new_disk)
            { moveChangelogAsync(std::move(changelog), std::move(new_path), std::move(new_disk)); });
    }
    catch (...)
    {
        tryLogCurrentException(log);
        throw;
    }
}

void Changelog::readChangelogAndInitWriter(uint64_t last_commited_log_index, uint64_t logs_to_keep)
try
{
    std::lock_guard writer_lock(writer_mutex);
    std::optional<ChangelogReadResult> last_log_read_result;

    /// Last log has some free space to write
    bool last_log_is_not_complete = false;

    /// We must start to read from this log index
    uint64_t start_to_read_from = last_commited_log_index;

    /// If we need to have some reserved log read additional `logs_to_keep` logs
    if (start_to_read_from > logs_to_keep)
        start_to_read_from -= logs_to_keep;
    else
        start_to_read_from = 1;

    uint64_t last_read_index = 0;

    /// Got through changelog files in order of start_index
    for (const auto & [changelog_start_index, changelog_description_ptr] : existing_changelogs)
    {
        const auto & changelog_description = *changelog_description_ptr;
        /// [from_log_index.>=.......start_to_read_from.....<=.to_log_index]
        if (changelog_description.to_log_index >= start_to_read_from)
        {
            if (!last_log_read_result) /// still nothing was read
            {
                /// Our first log starts from the more fresh log_id than we required to read and this changelog is not empty log.
                /// So we are missing something in our logs, but it's not dataloss, we will receive snapshot and required
                /// entries from leader.
                if (changelog_description.from_log_index > last_commited_log_index
                    && (changelog_description.from_log_index - last_commited_log_index) > 1)
                {
                    LOG_ERROR(
                        log,
                        "Some records were lost, last committed log index {}, smallest available log index on disk {}. Hopefully will "
                        "receive missing records from leader.",
                        last_commited_log_index,
                        changelog_description.from_log_index);
                    /// Nothing to do with our more fresh log, leader will overwrite them, so remove everything and just start from last_commited_index
                    removeAllLogs();
                    max_log_id = last_commited_log_index == 0 ? 0 : last_commited_log_index - 1;
                    current_writer->rotate(max_log_id + 1);
                    initialized = true;
                    return;
                }
                if (changelog_description.from_log_index > start_to_read_from)
                {
                    /// We don't have required amount of reserved logs, but nothing was lost.
                    LOG_WARNING(
                        log,
                        "Don't have required amount of reserved log records. Need to read from {}, smallest available log index on disk "
                        "{}.",
                        start_to_read_from,
                        changelog_description.from_log_index);
                }
            }
            else if (changelog_description.from_log_index > last_read_index && (changelog_description.from_log_index - last_read_index) > 1)
            {
                if (!last_log_read_result->error)
                {
                    LOG_ERROR(
                        log,
                        "Some records were lost, last found log index {}, while the next log index on disk is {}. Hopefully will receive "
                        "missing records from leader.",
                        last_read_index,
                        changelog_description.from_log_index);
                    removeAllLogsAfter(last_log_read_result->log_start_index);
                }
                break;
            }

            ChangelogReader reader(changelog_description_ptr);
            last_log_read_result = reader.readChangelog(entry_storage, start_to_read_from, log);

            if (last_log_read_result->last_read_index != 0)
                last_read_index = last_log_read_result->last_read_index;

            last_log_read_result->log_start_index = changelog_description.from_log_index;

            if (last_log_read_result->last_read_index != 0)
                max_log_id = last_log_read_result->last_read_index;

            /// How many entries we have in the last changelog
            uint64_t log_count = changelog_description.expectedEntriesCountInLog();

            /// Unfinished log
            last_log_is_not_complete = last_log_read_result->error || last_log_read_result->total_entries_read_from_log < log_count;
        }
    }

    const auto move_from_latest_logs_disks = [&](auto & description)
    {
        /// check if we need to move completed log to another disk
        auto latest_log_disk = getLatestLogDisk();
        auto disk = getDisk();

        if (latest_log_disk != disk && latest_log_disk == description->disk)
            moveChangelogBetweenDisks(latest_log_disk, description, disk, description->path, keeper_context);
    };

    /// we can have empty log (with zero entries) and last_log_read_result will be initialized
    if (!last_log_read_result || entry_storage.empty()) /// We just may have no logs (only snapshot or nothing)
    {
        /// Just to be sure they don't exist
        removeAllLogs();
        max_log_id = last_commited_log_index == 0 ? 0 : last_commited_log_index - 1;
    }
    else if (last_commited_log_index != 0 && max_log_id < last_commited_log_index - 1) /// If we have more fresh snapshot than our logs
    {
        LOG_WARNING(
            log,
            "Our most fresh log_id {} is smaller than stored data in snapshot {}. It can indicate data loss. Removing outdated logs.",
            max_log_id,
            last_commited_log_index - 1);

        removeAllLogs();
        max_log_id = last_commited_log_index - 1;
    }
    else if (last_log_is_not_complete) /// if it's complete just start new one
    {
        assert(last_log_read_result != std::nullopt);
        assert(!existing_changelogs.empty());

        /// Continue to write into incomplete existing log if it didn't finish with error
        auto & description = existing_changelogs[last_log_read_result->log_start_index];

        const auto remove_invalid_logs = [&]
        {
            /// Actually they shouldn't exist, but to be sure we remove them
            removeAllLogsAfter(last_log_read_result->log_start_index);

            /// This log, even if it finished with error shouldn't be removed
            chassert(existing_changelogs.contains(last_log_read_result->log_start_index));
            chassert(existing_changelogs.find(last_log_read_result->log_start_index)->first == existing_changelogs.rbegin()->first);
        };

        if (last_log_read_result->last_read_index == 0) /// If it's broken or empty log then remove it
        {
            LOG_INFO(log, "Removing chagelog {} because it's empty", description->path);
            remove_invalid_logs();
            description->disk->removeFile(description->path);
            existing_changelogs.erase(last_log_read_result->log_start_index);
            entry_storage.cleanAfter(last_log_read_result->log_start_index - 1);
        }
        else if (last_log_read_result->error)
        {
            LOG_INFO(log, "Changelog {} read finished with error but some logs were read from it, file will not be removed", description->path);
            remove_invalid_logs();
            entry_storage.cleanAfter(last_log_read_result->last_read_index);
            description->broken_at_end = true;
            move_from_latest_logs_disks(description);
        }
        /// don't mix compressed and uncompressed writes
        else if (compress_logs == last_log_read_result->compressed_log)
        {
            initWriter(description);
        }
    }
    else if (last_log_read_result.has_value())
    {
        move_from_latest_logs_disks(existing_changelogs.at(last_log_read_result->log_start_index));
    }

    /// Start new log if we don't initialize writer from previous log. All logs can be "complete".
    if (!current_writer->isFileSet())
        current_writer->rotate(max_log_id + 1);

    /// Move files to correct disks
    auto latest_start_index = current_writer->getStartIndex();
    auto latest_log_disk = getLatestLogDisk();
    auto disk = getDisk();
    for (const auto & [start_index, description] : existing_changelogs)
    {
        /// latest log should already be on latest_log_disk
        if (start_index == latest_start_index)
        {
            chassert(description->disk == latest_log_disk);
            continue;
        }

        if (description->disk != disk)
            moveChangelogBetweenDisks(description->disk, description, disk, description->path, keeper_context);
    }

    initialized = true;
}
catch (...)
{
    tryLogCurrentException(__PRETTY_FUNCTION__);
}


void Changelog::initWriter(ChangelogFileDescriptionPtr description)
{
    if (description->expectedEntriesCountInLog() != rotate_interval)
        LOG_TRACE(
            log,
            "Looks like rotate_logs_interval was changed, current {}, expected entries in last log {}",
            rotate_interval,
            description->expectedEntriesCountInLog());

    LOG_TRACE(log, "Continue to write into {}", description->path);

    auto log_disk = description->disk;
    auto latest_log_disk = getLatestLogDisk();
    if (log_disk != latest_log_disk)
        moveChangelogBetweenDisks(log_disk, description, latest_log_disk, description->path, keeper_context);

    current_writer->setFile(std::move(description), WriteMode::Append);
}

namespace
{

    std::string getCurrentTimestampFolder()
    {
        const auto timestamp = LocalDateTime{std::time(nullptr)};
        return fmt::format(
            "{:02}{:02}{:02}T{:02}{:02}{:02}",
            timestamp.year(),
            timestamp.month(),
            timestamp.day(),
            timestamp.hour(),
            timestamp.minute(),
            timestamp.second());
    }

}

DiskPtr Changelog::getDisk() const
{
    return keeper_context->getLogDisk();
}

DiskPtr Changelog::getLatestLogDisk() const
{
    return keeper_context->getLatestLogDisk();
}

void Changelog::removeExistingLogs(ChangelogIter begin, ChangelogIter end)
{
    auto disk = getDisk();

    const auto timestamp_folder = (fs::path(changelogs_detached_dir) / getCurrentTimestampFolder()).generic_string();

    for (auto itr = begin; itr != end;)
    {
        auto & changelog_description = itr->second;

        if (!disk->existsDirectory(timestamp_folder))
        {
            LOG_WARNING(log, "Moving broken logs to {}", timestamp_folder);
            disk->createDirectories(timestamp_folder);
        }

        LOG_WARNING(log, "Removing changelog {}", changelog_description->path);
        const std::filesystem::path & path = changelog_description->path;
        const auto new_path = timestamp_folder / path.filename();

        auto changelog_disk = changelog_description->disk;
        if (changelog_disk == disk)
        {
            try
            {
                disk->moveFile(path.generic_string(), new_path.generic_string());
            }
            catch (const DB::Exception & e)
            {
                if (e.code() == DB::ErrorCodes::NOT_IMPLEMENTED)
                    moveChangelogBetweenDisks(changelog_disk, changelog_description, disk, new_path, keeper_context);
            }
        }
        else
            moveChangelogBetweenDisks(changelog_disk, changelog_description, disk, new_path, keeper_context);

        itr = existing_changelogs.erase(itr);
    }
}

void Changelog::removeAllLogsAfter(uint64_t remove_after_log_start_index)
{
    auto start_to_remove_from_itr = existing_changelogs.upper_bound(remove_after_log_start_index);
    if (start_to_remove_from_itr == existing_changelogs.end())
        return;

    size_t start_to_remove_from_log_id = start_to_remove_from_itr->first;

    /// All subsequent logs shouldn't exist. But they may exist if we crashed after writeAt started. Remove them.
    LOG_WARNING(log, "Removing changelogs that go after broken changelog entry");
    removeExistingLogs(start_to_remove_from_itr, existing_changelogs.end());

    entry_storage.cleanAfter(start_to_remove_from_log_id - 1);
}

void Changelog::removeAllLogs()
{
    LOG_WARNING(log, "Removing all changelogs");
    removeExistingLogs(existing_changelogs.begin(), existing_changelogs.end());
    entry_storage.clear();
}

ChangelogRecord Changelog::buildRecord(uint64_t index, const LogEntryPtr & log_entry)
{
    ChangelogRecord record;
    record.header.version = ChangelogVersion::V1;
    record.header.index = index;
    record.header.term = log_entry->get_term();
    record.header.value_type = log_entry->get_val_type();
    auto buffer = log_entry->get_buf_ptr();
    if (buffer)
        record.header.blob_size = buffer->size();
    else
        record.header.blob_size = 0;

    record.blob = buffer;

    return record;
}
void Changelog::appendCompletionThread()
{
    bool append_ok = false;
    while (append_completion_queue.pop(append_ok))
    {
        if (!append_ok)
            current_writer->finalize();

        // we shouldn't start the raft_server before sending it here
        if (auto raft_server_locked = raft_server.lock())
            raft_server_locked->notify_log_append_completion(append_ok);
        else
            LOG_INFO(log, "Raft server is not set in LogStore.");
    }
}

void Changelog::writeThread()
{
    WriteOperation write_operation;
    bool batch_append_ok = true;
    size_t pending_appends = 0;
    bool try_batch_flush = false;

    const auto flush_logs = [&](const auto & flush)
    {
        LOG_TEST(log, "Flushing {} logs", pending_appends);

        {
            std::lock_guard writer_lock(writer_mutex);
            current_writer->flush();
        }

        {
            std::lock_guard lock{durable_idx_mutex};
            last_durable_idx = flush.index;
        }

        pending_appends = 0;
    };

    const auto notify_append_completion = [&]
    {
        durable_idx_cv.notify_all();

        // we need to call completion callback in another thread because it takes a global lock for the NuRaft server
        // NuRaft will in some places wait for flush to be done while having the same global lock leading to deadlock
        // -> future write operations are blocked by flush that cannot be completed because it cannot take NuRaft lock
        // -> NuRaft won't leave lock until its flush is done
        if (!append_completion_queue.push(batch_append_ok))
            LOG_WARNING(log, "Changelog is shut down");
    };

    try
    {
        /// NuRaft writes a batch of request by first calling multiple store requests, i.e. AppendLog
        /// finished by a flush request
        /// We assume that after some number of appends, we always get flush request
        while (true)
        {
            if (try_batch_flush)
            {
                try_batch_flush = false;
                /// we have Flush request stored in write operation
                /// but we try to get new append operations
                /// if there are none, we apply the currently set Flush
                chassert(std::holds_alternative<Flush>(write_operation));
                if (!write_operations.tryPop(write_operation))
                {
                    chassert(batch_append_ok);
                    const auto & flush = std::get<Flush>(write_operation);
                    flush_logs(flush);
                    notify_append_completion();
                    if (!write_operations.pop(write_operation))
                        break;
                }
            }
            else if (!write_operations.pop(write_operation))
            {
                break;
            }

            assert(initialized);

            if (auto * append_log = std::get_if<AppendLog>(&write_operation))
            {
                if (!batch_append_ok)
                    continue;

                std::lock_guard writer_lock(writer_mutex);
                assert(current_writer);

                batch_append_ok = current_writer->appendRecord(buildRecord(append_log->index, append_log->log_entry));
                ++pending_appends;
            }
            else
            {
                const auto & flush = std::get<Flush>(write_operation);

                if (batch_append_ok)
                {
                    /// we can try batching more logs for flush
                    if (pending_appends < flush_settings.max_flush_batch_size)
                    {
                        try_batch_flush = true;
                        continue;
                    }
                    /// we need to flush because we have maximum allowed pending records
                    flush_logs(flush);
                }
                else
                {
                    std::lock_guard lock{durable_idx_mutex};
                    *flush.failed = true;
                }
                notify_append_completion();
                batch_append_ok = true;
            }
        }
    }
    catch (...)
    {
        tryLogCurrentException(log, "Write thread failed, aborting");
        std::abort();
    }
}


void Changelog::appendEntry(uint64_t index, const LogEntryPtr & log_entry)
{
    if (!initialized)
        throw Exception(ErrorCodes::LOGICAL_ERROR, "Changelog must be initialized before appending records");

    entry_storage.addEntry(index, log_entry);
    max_log_id = index;

    if (!write_operations.push(AppendLog{index, log_entry}))
        LOG_WARNING(log, "Changelog is shut down");
}

void Changelog::writeAt(uint64_t index, const LogEntryPtr & log_entry)
{
    if (!initialized)
        throw Exception(ErrorCodes::LOGICAL_ERROR, "Changelog must be initialized before writing records");

    /// wait for all appends to finish before changing active changelog file
    flush();

    {
        std::lock_guard lock(writer_mutex);
        /// This write_at require to overwrite everything in this file and also in previous file(s)
        const bool go_to_previous_file = index < current_writer->getStartIndex();

        if (go_to_previous_file)
        {
            auto index_changelog = existing_changelogs.lower_bound(index);

            ChangelogFileDescriptionPtr description{nullptr};

            if (index_changelog->first == index) /// exactly this file starts from index
                description = index_changelog->second;
            else
                description = std::prev(index_changelog)->second;

            description->waitAllAsyncOperations();
            /// if the changelog is broken at end, we cannot append it with new logs
            /// we create a new file starting with the required index
            if (description->broken_at_end)
            {
                LOG_INFO(log, "Cannot write into {} because it has broken changelog at end, rotating", description->path);
                current_writer->rotate(index);
            }
            else
            {
                auto log_disk = description->disk;
                auto latest_log_disk = getLatestLogDisk();
                if (log_disk != latest_log_disk)
                    moveChangelogBetweenDisks(log_disk, description, latest_log_disk, description->path, keeper_context);

                LOG_INFO(log, "Writing into {}", description->path);
                current_writer->setFile(std::move(description), WriteMode::Append);
            }

            /// Remove all subsequent files if overwritten something in previous one
            auto to_remove_itr = existing_changelogs.upper_bound(index);
            for (auto itr = to_remove_itr; itr != existing_changelogs.end();)
            {
                removeChangelogAsync(itr->second);
                itr = existing_changelogs.erase(itr);
            }
        }
    }

    /// Remove redundant logs from memory
    /// Everything >= index must be removed
    entry_storage.cleanAfter(index - 1);

    /// Now we can actually override entry at index
    appendEntry(index, log_entry);
}

void Changelog::compact(uint64_t up_to_log_index)
{
    if (!initialized)
        throw Exception(ErrorCodes::LOGICAL_ERROR, "Changelog must be initialized before compacting records");

    std::lock_guard lock(writer_mutex);
    LOG_INFO(log, "Compact logs up to log index {}, our max log id is {}", up_to_log_index, max_log_id);

    bool remove_all_logs = false;
    if (up_to_log_index > max_log_id)
    {
        LOG_INFO(log, "Seems like this node recovers from leaders snapshot, removing all logs");
        /// If we received snapshot from leader we may compact up to more fresh log
        max_log_id = up_to_log_index;
        remove_all_logs = true;
    }

    bool need_rotate = false;
    for (auto itr = existing_changelogs.begin(); itr != existing_changelogs.end();)
    {
        auto & changelog_description = *itr->second;
        auto path = changelog_description.getPathSafe();
        /// Remove all completely outdated changelog files
        if (remove_all_logs || changelog_description.to_log_index <= up_to_log_index)
        {
            if (current_writer && changelog_description.from_log_index == current_writer->getStartIndex())
            {
                LOG_INFO(
                    log,
                    "Trying to remove log {} which is current active log for write. Possibly this node recovers from snapshot",
                    path);
                need_rotate = true;
            }

            LOG_INFO(log, "Removing changelog {} because of compaction", path);
            removeChangelogAsync(itr->second);
            changelog_description.deleted = true;

            itr = existing_changelogs.erase(itr);
        }
        else /// Files are ordered, so all subsequent should exist
            break;
    }

    entry_storage.cleanUpTo(up_to_log_index + 1);

    if (need_rotate)
        current_writer->rotate(up_to_log_index + 1);

    LOG_INFO(log, "Compaction up to {} finished new min index {}, new max index {}", up_to_log_index, getStartIndex(), max_log_id);
}

uint64_t Changelog::getNextEntryIndex() const
{
    return max_log_id + 1;
}

uint64_t Changelog::getStartIndex() const
{
    return entry_storage.empty() ? max_log_id + 1 : entry_storage.getFirstIndex();
}

LogEntryPtr Changelog::getLastEntry() const
{
    /// This entry treaded in special way by NuRaft
    static LogEntryPtr fake_entry = nuraft::cs_new<nuraft::log_entry>(0, nuraft::buffer::alloc(0));

    auto entry = entry_storage.getEntry(max_log_id);
    if (entry == nullptr)
        return fake_entry;

    return entry;
}

LogEntriesPtr Changelog::getLogEntriesBetween(uint64_t start, uint64_t end)
{
    return entry_storage.getLogEntriesBetween(start, end);
}

LogEntryPtr Changelog::entryAt(uint64_t index) const
{
    return entry_storage.getEntry(index);
}

LogEntryPtr Changelog::getLatestConfigChange() const
{
    return entry_storage.getLatestConfigChange();
}

nuraft::ptr<nuraft::buffer> Changelog::serializeEntriesToBuffer(uint64_t index, int32_t count)
{
    std::vector<nuraft::ptr<nuraft::buffer>> returned_logs;
    returned_logs.reserve(count);

    uint64_t size_total = 0;
    for (uint64_t i = index; i < index + count; ++i)
    {
        auto entry = entry_storage.getEntry(i);
        if (entry == nullptr)
            throw Exception(ErrorCodes::LOGICAL_ERROR, "Don't have log entry {}", i);

        nuraft::ptr<nuraft::buffer> buf = entry->serialize();
        size_total += buf->size();
        returned_logs.push_back(std::move(buf));
    }

    nuraft::ptr<nuraft::buffer> buf_out = nuraft::buffer::alloc(sizeof(int32_t) + count * sizeof(int32_t) + size_total);
    buf_out->pos(0);
    buf_out->put(count);

    for (auto & entry : returned_logs)
    {
        buf_out->put(static_cast<int32_t>(entry->size()));
        buf_out->put(*entry);
    }
    return buf_out;
}

void Changelog::applyEntriesFromBuffer(uint64_t index, nuraft::buffer & buffer)
{
    buffer.pos(0);
    int num_logs = buffer.get_int();

    for (int i = 0; i < num_logs; ++i)
    {
        uint64_t cur_index = index + i;
        int buf_size = buffer.get_int();

        nuraft::ptr<nuraft::buffer> buf_local = nuraft::buffer::alloc(buf_size);
        buffer.get(buf_local);

        LogEntryPtr log_entry = nuraft::log_entry::deserialize(*buf_local);
        if (i == 0 && cur_index >= entry_storage.getFirstIndex() && cur_index <= max_log_id)
            writeAt(cur_index, log_entry);
        else
            appendEntry(cur_index, log_entry);
    }
}

bool Changelog::isConfigLog(uint64_t index) const
{
    return entry_storage.isConfigLog(index);
}

uint64_t Changelog::termAt(uint64_t index) const
{
    return entry_storage.termAt(index);
}

bool Changelog::flush()
{
    if (auto failed_ptr = flushAsync())
    {
        std::unique_lock lock{durable_idx_mutex};
        durable_idx_cv.wait(lock, [&] { return *failed_ptr || last_durable_idx == max_log_id; });

        return !*failed_ptr;
    }

    // if we are shutting down let's return true to avoid abort inside NuRaft
    // this can only happen when the config change is appended so no data loss should happen
    return true;
}

std::shared_ptr<bool> Changelog::flushAsync()
{
    if (!initialized)
        throw Exception(ErrorCodes::LOGICAL_ERROR, "Changelog must be initialized before flushing records");

    auto failed = std::make_shared<bool>(false);
    bool pushed = write_operations.push(Flush{max_log_id, failed});

    if (!pushed)
    {
        LOG_INFO(log, "Changelog is shut down");
        return nullptr;
    }

    entry_storage.refreshCache();
    return failed;
}

uint64_t Changelog::size() const
{
    return entry_storage.size();
}

void Changelog::shutdown()
{
    LOG_DEBUG(log, "Shutting down Changelog");
    if (!changelog_operation_queue.isFinished())
        changelog_operation_queue.finish();

    if (background_changelog_operations_thread->joinable())
        background_changelog_operations_thread->join();

    if (!write_operations.isFinished())
        write_operations.finish();

    if (write_thread->joinable())
        write_thread->join();

    if (!append_completion_queue.isFinished())
        append_completion_queue.finish();

    if (append_completion_thread->joinable())
        append_completion_thread->join();

    if (current_writer)
    {
        current_writer->finalize();
        current_writer.reset();
    }

    entry_storage.shutdown();
}

Changelog::~Changelog()
{
    try
    {
        flush();
    }
    catch (...)
    {
        tryLogCurrentException(__PRETTY_FUNCTION__);
    }

    try
    {
        shutdown();
    }
    catch (...)
    {
        tryLogCurrentException(__PRETTY_FUNCTION__);
    }
}

void Changelog::backgroundChangelogOperationsThread()
{
    ChangelogFileOperationPtr changelog_operation;
    while (changelog_operation_queue.pop(changelog_operation))
    {
        if (std::holds_alternative<RemoveChangelog>(changelog_operation->operation))
        {
            chassert(changelog_operation->changelog);
            const auto & changelog = *changelog_operation->changelog;
            try
            {
                changelog.disk->removeFile(changelog.path);
                LOG_INFO(log, "Removed changelog {} because of compaction.", changelog.path);
            }
            catch (Exception & e)
            {
                LOG_WARNING(log, "Failed to remove changelog {} in compaction, error message: {}", changelog.path, e.message());
            }
            catch (...)
            {
                tryLogCurrentException(log);
            }
        }
        else if (auto * move_operation = std::get_if<MoveChangelog>(&changelog_operation->operation))
        {
            const auto & changelog = changelog_operation->changelog;

            if (move_operation->new_disk == changelog->disk)
            {
                if (move_operation->new_path != changelog->path)
                {
                    try
                    {
                        changelog->disk->moveFile(changelog->path, move_operation->new_path);
                    }
                    catch (...)
                    {
                        tryLogCurrentException(log, fmt::format("File rename failed on disk {}", changelog->disk->getName()));
                    }
                    changelog->path = std::move(move_operation->new_path);
                }
            }
            else
            {
                moveChangelogBetweenDisks(changelog->disk, changelog, move_operation->new_disk, move_operation->new_path, keeper_context);
            }
        }
        else
        {
            LOG_ERROR(log, "Unsupported operation detected for changelog {}", changelog_operation->changelog->path);
            chassert(false);
        }
        changelog_operation->done = true;
    }
}

void Changelog::modifyChangelogAsync(ChangelogFileOperationPtr changelog_operation)
{
    if (!changelog_operation_queue.tryPush(changelog_operation, 60 * 1000))
    {
        throw DB::Exception(
            ErrorCodes::SYSTEM_ERROR, "Background thread for changelog operations is stuck or not keeping up with operations");
    }

    changelog_operation->changelog->file_operations.push_back(changelog_operation);
}

void Changelog::removeChangelogAsync(ChangelogFileDescriptionPtr changelog)
{
    modifyChangelogAsync(std::make_shared<ChangelogFileOperation>(std::move(changelog), RemoveChangelog{}));
}

void Changelog::moveChangelogAsync(ChangelogFileDescriptionPtr changelog, std::string new_path, DiskPtr new_disk)
{
    modifyChangelogAsync(
        std::make_shared<ChangelogFileOperation>(
            std::move(changelog), MoveChangelog{.new_path = std::move(new_path), .new_disk = std::move(new_disk)}));
}

void Changelog::setRaftServer(const nuraft::ptr<nuraft::raft_server> & raft_server_)
{
    assert(raft_server_);
    raft_server = raft_server_;
}

bool Changelog::isInitialized() const
{
    return initialized;
}

void Changelog::getKeeperLogInfo(KeeperLogInfo & log_info) const
{
    if (!entry_storage.empty())
    {
        log_info.first_log_idx = getStartIndex();
        log_info.first_log_term = termAt(log_info.first_log_idx);

        log_info.last_log_idx = max_log_id;
        log_info.last_log_term = termAt(log_info.last_log_idx);
    }

    entry_storage.getKeeperLogInfo(log_info);
}

}<|MERGE_RESOLUTION|>--- conflicted
+++ resolved
@@ -833,13 +833,10 @@
     if (keeper_context->isShutdownCalled())
         return;
 
-<<<<<<< HEAD
     /// we don't start prefetch if there is no limit on latest logs cache
     if (latest_logs_cache.hasUnlimitedSpace())
         return;
 
-=======
->>>>>>> f1cad1ed
     /// commit logs is not empty and it's not next log
     if (!commit_logs_cache.empty() && commit_logs_cache.max_index_in_cache != last_committed_index)
         return;
