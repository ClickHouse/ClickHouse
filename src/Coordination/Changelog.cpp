--- conflicted
+++ resolved
@@ -849,13 +849,8 @@
             next_position = position + size_in_file;
         }
 
-<<<<<<< HEAD
         total_size += entry_size;
-        commit_logs_cache.addEntry(current_index, entry_size, std::make_shared<PrefetchedCacheEntry>());
-=======
-        total_size += size;
         commit_logs_cache.addEntry(current_index, size, PrefetchedCacheEntry());
->>>>>>> 2bd7c883
     }
 
     if (!file_infos.empty())
