#include <Coordination/Changelog.h>
#include <IO/WriteHelpers.h>
#include <IO/ReadHelpers.h>
#include <IO/ReadBufferFromFile.h>
#include <IO/ZstdDeflatingAppendableWriteBuffer.h>
#include <filesystem>
#include <boost/algorithm/string/split.hpp>
#include <boost/algorithm/string/join.hpp>
#include <boost/algorithm/string/trim.hpp>
#include <Common/Exception.h>
#include <Common/SipHash.h>
#include <Common/logger_useful.h>


namespace DB
{

namespace ErrorCodes
{
    extern const int CHECKSUM_DOESNT_MATCH;
    extern const int CORRUPTED_DATA;
    extern const int UNSUPPORTED_METHOD;
    extern const int UNKNOWN_FORMAT_VERSION;
    extern const int LOGICAL_ERROR;
}

namespace
{

constexpr auto DEFAULT_PREFIX = "changelog";

std::string formatChangelogPath(const std::string & prefix, const ChangelogFileDescription & name)
{
    std::filesystem::path path(prefix);
    path /= std::filesystem::path(name.prefix + "_" + std::to_string(name.from_log_index) + "_" + std::to_string(name.to_log_index) + "." + name.extension);
    return path;
}

ChangelogFileDescription getChangelogFileDescription(const std::filesystem::path & path)
{
    std::string filename = path.stem();
    Strings filename_parts;
    boost::split(filename_parts, filename, boost::is_any_of("_"));
    if (filename_parts.size() < 3)
        throw Exception(ErrorCodes::CORRUPTED_DATA, "Invalid changelog {}", path.generic_string());

    ChangelogFileDescription result;
    result.prefix = filename_parts[0];
    result.from_log_index = parse<uint64_t>(filename_parts[1]);
    result.to_log_index = parse<uint64_t>(filename_parts[2]);
    result.extension = path.extension();
    result.path = path.generic_string();
    return result;
}

Checksum computeRecordChecksum(const ChangelogRecord & record)
{
    SipHash hash;
    hash.update(record.header.version);
    hash.update(record.header.index);
    hash.update(record.header.term);
    hash.update(record.header.value_type);
    hash.update(record.header.blob_size);
    if (record.header.blob_size != 0)
        hash.update(reinterpret_cast<char *>(record.blob->data_begin()), record.blob->size());
    return hash.get64();
}

}

class ChangelogWriter
{
public:
    ChangelogWriter(const std::string & filepath_, WriteMode mode, uint64_t start_index_)
        : filepath(filepath_)
        , file_buf(std::make_unique<WriteBufferFromFile>(filepath, DBMS_DEFAULT_BUFFER_SIZE, mode == WriteMode::Rewrite ? -1 : (O_APPEND | O_CREAT | O_WRONLY)))
        , start_index(start_index_)
    {
        auto compression_method = chooseCompressionMethod(filepath_, "");
        if (compression_method != CompressionMethod::Zstd && compression_method != CompressionMethod::None)
        {
            throw Exception(ErrorCodes::UNSUPPORTED_METHOD, "Unsupported coordination log serialization format {}", toContentEncodingName(compression_method));
        }
        else if (compression_method == CompressionMethod::Zstd)
        {
            compressed_buffer = std::make_unique<ZstdDeflatingAppendableWriteBuffer>(
                std::move(file_buf), /* compression level = */ 3, /* append_to_existing_file_ = */ mode == WriteMode::Append);
        }
        else
        {
            /// no compression, only file buffer
        }
    }


    void appendRecord(ChangelogRecord && record)
    {
        writeIntBinary(computeRecordChecksum(record), getBuffer());

        writeIntBinary(record.header.version, getBuffer());
        writeIntBinary(record.header.index, getBuffer());
        writeIntBinary(record.header.term, getBuffer());
        writeIntBinary(record.header.value_type, getBuffer());
        writeIntBinary(record.header.blob_size, getBuffer());

        if (record.header.blob_size != 0)
            getBuffer().write(reinterpret_cast<char *>(record.blob->data_begin()), record.blob->size());
    }

    void flush(bool force_fsync)
    {
        if (compressed_buffer)
        {
            /// Flush compressed data to WriteBufferFromFile working_buffer
            compressed_buffer->next();
        }

        WriteBuffer * working_buf = compressed_buffer ? compressed_buffer->getNestedBuffer() : file_buf.get();

        /// Flush working buffer to file system
        working_buf->next();

        /// Fsync file system if needed
        if (force_fsync)
            working_buf->sync();
    }

    uint64_t getStartIndex() const
    {
        return start_index;
    }

    void finalize()
    {
        if (compressed_buffer)
            compressed_buffer->finalize();
        else
            file_buf->finalize();
    }

private:
    WriteBuffer & getBuffer()
    {
        if (compressed_buffer)
            return *compressed_buffer;
        return *file_buf;
    }

    std::string filepath;
    std::unique_ptr<WriteBufferFromFile> file_buf;
    std::unique_ptr<ZstdDeflatingAppendableWriteBuffer> compressed_buffer;
    uint64_t start_index;
};

struct ChangelogReadResult
{
    /// Total entries read from log including skipped.
    /// Useful when we decide to continue to write in the same log and want to know
    /// how many entries was already written in it.
    uint64_t total_entries_read_from_log;

    /// First index in log
    uint64_t log_start_index;

    /// First entry actually read log (not including skipped)
    uint64_t first_read_index;
    /// Last entry read from log (last entry in log)
    /// When we don't skip anything last_read_index - first_read_index = total_entries_read_from_log.
    /// But when some entries from the start of log can be skipped because they are not required.
    uint64_t last_read_index;

    /// last offset we were able to read from log
    off_t last_position;
    bool error;
};

class ChangelogReader
{
public:
    explicit ChangelogReader(const std::string & filepath_)
        : filepath(filepath_)
    {
        auto compression_method = chooseCompressionMethod(filepath, "");
        auto read_buffer_from_file = std::make_unique<ReadBufferFromFile>(filepath);
        read_buf = wrapReadBufferWithCompressionMethod(std::move(read_buffer_from_file), compression_method);
    }

    /// start_log_index -- all entries with index < start_log_index will be skipped, but accounted into total_entries_read_from_log
    ChangelogReadResult readChangelog(IndexToLogEntry & logs, uint64_t start_log_index, Poco::Logger * log)
    {
        ChangelogReadResult result{};
        try
        {
            while (!read_buf->eof())
            {
                result.last_position = read_buf->count();
                /// Read checksum
                Checksum record_checksum;
                readIntBinary(record_checksum, *read_buf);

                /// Read header
                ChangelogRecord record;
                readIntBinary(record.header.version, *read_buf);
                readIntBinary(record.header.index, *read_buf);
                readIntBinary(record.header.term, *read_buf);
                readIntBinary(record.header.value_type, *read_buf);
                readIntBinary(record.header.blob_size, *read_buf);

                if (record.header.version > CURRENT_CHANGELOG_VERSION)
                    throw Exception(ErrorCodes::UNKNOWN_FORMAT_VERSION, "Unsupported changelog version {} on path {}", record.header.version, filepath);

                /// Read data
                if (record.header.blob_size != 0)
                {
                    auto buffer = nuraft::buffer::alloc(record.header.blob_size);
                    auto * buffer_begin = reinterpret_cast<char *>(buffer->data_begin());
                    read_buf->readStrict(buffer_begin, record.header.blob_size);
                    record.blob = buffer;
                }
                else
                    record.blob = nullptr;

                /// Compare checksums
                Checksum checksum = computeRecordChecksum(record);
                if (checksum != record_checksum)
                {
                    throw Exception(ErrorCodes::CHECKSUM_DOESNT_MATCH,
                                    "Checksums doesn't match for log {} (version {}), index {}, blob_size {}",
                                    filepath, record.header.version, record.header.index, record.header.blob_size);
                }

                /// Check for duplicated changelog ids
                if (logs.contains(record.header.index))
                    std::erase_if(logs, [&record] (const auto & item) { return item.first >= record.header.index; });

                result.total_entries_read_from_log += 1;

                /// Read but skip this entry because our state is already more fresh
                if (record.header.index < start_log_index)
                    continue;

                /// Create log entry for read data
                auto log_entry = nuraft::cs_new<nuraft::log_entry>(record.header.term, record.blob, record.header.value_type);
                if (result.first_read_index == 0)
                    result.first_read_index = record.header.index;

                /// Put it into in memory structure
                logs.emplace(record.header.index, log_entry);
                result.last_read_index = record.header.index;

                if (result.total_entries_read_from_log % 50000 == 0)
                    LOG_TRACE(log, "Reading changelog from path {}, entries {}", filepath, result.total_entries_read_from_log);
            }
        }
        catch (const Exception & ex)
        {
            if (ex.code() == ErrorCodes::UNKNOWN_FORMAT_VERSION)
                throw;

            result.error = true;
            LOG_WARNING(log, "Cannot completely read changelog on path {}, error: {}", filepath, ex.message());
        }
        catch (...)
        {
            result.error = true;
            tryLogCurrentException(log);
        }

        LOG_TRACE(log, "Totally read from changelog {} {} entries", filepath, result.total_entries_read_from_log);

        return result;
    }

private:
    std::string filepath;
    std::unique_ptr<ReadBuffer> read_buf;
};

Changelog::Changelog(
    const std::string & changelogs_dir_,
    uint64_t rotate_interval_,
    bool force_sync_,
    Poco::Logger * log_,
    bool compress_logs_)
    : changelogs_dir(changelogs_dir_)
    , changelogs_detached_dir(changelogs_dir / "detached")
    , rotate_interval(rotate_interval_)
    , force_sync(force_sync_)
    , log(log_)
    , compress_logs(compress_logs_)
    , write_operations(std::numeric_limits<size_t>::max())
{
    /// Load all files in changelog directory
    namespace fs = std::filesystem;
    if (!fs::exists(changelogs_dir))
        fs::create_directories(changelogs_dir);

    for (const auto & p : fs::directory_iterator(changelogs_dir))
    {
        if (p == changelogs_detached_dir)
            continue;

        auto file_description = getChangelogFileDescription(p.path());
        existing_changelogs[file_description.from_log_index] = file_description;
    }

    if (existing_changelogs.empty())
        LOG_WARNING(log, "No logs exists in {}. It's Ok if it's the first run of clickhouse-keeper.", changelogs_dir.generic_string());

    clean_log_thread = ThreadFromGlobalPool([this] { cleanLogThread(); });

    write_thread = ThreadFromGlobalPool([this] { writeThread(); });
}

void Changelog::readChangelogAndInitWriter(uint64_t last_commited_log_index, uint64_t logs_to_keep)
{
    std::lock_guard writer_lock(writer_mutex);
    std::optional<ChangelogReadResult> last_log_read_result;

    /// Last log has some free space to write
    bool last_log_is_not_complete = false;

    /// We must start to read from this log index
    uint64_t start_to_read_from = last_commited_log_index;

    /// If we need to have some reserved log read additional `logs_to_keep` logs
    if (start_to_read_from > logs_to_keep)
        start_to_read_from -= logs_to_keep;
    else
        start_to_read_from = 1;

    /// Got through changelog files in order of start_index
    for (const auto & [changelog_start_index, changelog_description] : existing_changelogs)
    {

        /// [from_log_index.>=.......start_to_read_from.....<=.to_log_index]
        if (changelog_description.to_log_index >= start_to_read_from)
        {
            if (!last_log_read_result) /// still nothing was read
            {
                /// Our first log starts from the more fresh log_id than we required to read and this changelog is not empty log.
                /// So we are missing something in our logs, but it's not dataloss, we will receive snapshot and required
                /// entries from leader.
                if (changelog_description.from_log_index > last_commited_log_index && (changelog_description.from_log_index - last_commited_log_index) > 1)
                {
                    LOG_ERROR(log, "Some records were lost, last committed log index {}, smallest available log index on disk {}. Hopefully will receive missing records from leader.", last_commited_log_index, changelog_description.from_log_index);
                    /// Nothing to do with our more fresh log, leader will overwrite them, so remove everything and just start from last_commited_index
                    removeAllLogs();
                    min_log_id = last_commited_log_index;
                    max_log_id = last_commited_log_index == 0 ? 0 : last_commited_log_index - 1;
                    rotate(max_log_id + 1, writer_lock);
                    return;
                }
                else if (changelog_description.from_log_index > start_to_read_from)
                {
                    /// We don't have required amount of reserved logs, but nothing was lost.
                    LOG_WARNING(log, "Don't have required amount of reserved log records. Need to read from {}, smallest available log index on disk {}.", start_to_read_from, changelog_description.from_log_index);
                }
            }
            else if ((changelog_description.from_log_index - last_log_read_result->last_read_index) > 1)
            {
                LOG_ERROR(log, "Some records were lost, last found log index {}, while the next log index on disk is {}. Hopefully will receive missing records from leader.", last_log_read_result->last_read_index, changelog_description.from_log_index);
                removeAllLogsAfter(last_log_read_result->log_start_index);
                break;
            }

            ChangelogReader reader(changelog_description.path);
            last_log_read_result = reader.readChangelog(logs, start_to_read_from, log);
            last_log_read_result->log_start_index = changelog_description.from_log_index;

            if (last_log_read_result->error)
            {
                last_log_is_not_complete = true;
                break;
            }
            /// Otherwise we have already initialized it
            if (min_log_id == 0)
                min_log_id = last_log_read_result->first_read_index;

            if (last_log_read_result->last_read_index != 0)
                max_log_id = last_log_read_result->last_read_index;

            /// How many entries we have in the last changelog
            uint64_t expected_entries_in_log = changelog_description.expectedEntriesCountInLog();

            /// Unfinished log
            if (last_log_read_result->error || last_log_read_result->total_entries_read_from_log < expected_entries_in_log)
            {
                last_log_is_not_complete = true;
                break;
            }
        }
    }

    /// we can have empty log (with zero entries) and last_log_read_result will be initialized
    if (!last_log_read_result || min_log_id == 0) /// We just may have no logs (only snapshot or nothing)
    {
        /// Just to be sure they don't exist
        removeAllLogs();

        min_log_id = last_commited_log_index;
        max_log_id = last_commited_log_index == 0 ? 0 : last_commited_log_index - 1;
    }
    else if (last_commited_log_index != 0 && max_log_id < last_commited_log_index - 1) /// If we have more fresh snapshot than our logs
    {
        LOG_WARNING(log, "Our most fresh log_id {} is smaller than stored data in snapshot {}. It can indicate data loss. Removing outdated logs.", max_log_id, last_commited_log_index - 1);

        removeAllLogs();
        min_log_id = last_commited_log_index;
        max_log_id = last_commited_log_index - 1;
    }
    else if (last_log_is_not_complete) /// if it's complete just start new one
    {
        assert(last_log_read_result != std::nullopt);
        assert(!existing_changelogs.empty());

        /// Actually they shouldn't exist, but to be sure we remove them
        removeAllLogsAfter(last_log_read_result->log_start_index);

        /// This log, even if it finished with error shouldn't be removed
        assert(existing_changelogs.find(last_log_read_result->log_start_index) != existing_changelogs.end());
        assert(existing_changelogs.find(last_log_read_result->log_start_index)->first == existing_changelogs.rbegin()->first);

        /// Continue to write into incomplete existing log if it doesn't finished with error
        auto description = existing_changelogs[last_log_read_result->log_start_index];

        if (last_log_read_result->last_read_index == 0 || last_log_read_result->error) /// If it's broken log then remove it
        {
            LOG_INFO(log, "Removing chagelog {} because it's empty or read finished with error", description.path);
            std::filesystem::remove(description.path);
            existing_changelogs.erase(last_log_read_result->log_start_index);
            std::erase_if(logs, [last_log_read_result] (const auto & item) { return item.first >= last_log_read_result->log_start_index; });
        }
        else
        {
            initWriter(description);
        }
    }

    /// Start new log if we don't initialize writer from previous log. All logs can be "complete".
    if (!current_writer)
        rotate(max_log_id + 1, writer_lock);

    initialized = true;
}


void Changelog::initWriter(const ChangelogFileDescription & description)
{
    if (description.expectedEntriesCountInLog() != rotate_interval)
        LOG_TRACE(log, "Looks like rotate_logs_interval was changed, current {}, expected entries in last log {}", rotate_interval, description.expectedEntriesCountInLog());

    LOG_TRACE(log, "Continue to write into {}", description.path);
    current_writer = std::make_unique<ChangelogWriter>(description.path, WriteMode::Append, description.from_log_index);
}

namespace
{

std::string getCurrentTimestampFolder()
{
    const auto timestamp = LocalDateTime{std::time(nullptr)};
    return fmt::format(
        "{:02}{:02}{:02}T{:02}{:02}{:02}",
        timestamp.year(),
        timestamp.month(),
        timestamp.day(),
        timestamp.hour(),
        timestamp.minute(),
        timestamp.second());
}

}

void Changelog::removeExistingLogs(ChangelogIter begin, ChangelogIter end)
{
    const auto timestamp_folder = changelogs_detached_dir / getCurrentTimestampFolder();

    for (auto itr = begin; itr != end;)
    {
        if (!std::filesystem::exists(timestamp_folder))
        {
            LOG_WARNING(log, "Moving broken logs to {}", timestamp_folder.generic_string());
            std::filesystem::create_directories(timestamp_folder);
        }

        LOG_WARNING(log, "Removing changelog {}", itr->second.path);
        const std::filesystem::path path = itr->second.path;
        const auto new_path = timestamp_folder / path.filename();
        std::filesystem::rename(path, new_path);
        itr = existing_changelogs.erase(itr);
    }
}

void Changelog::removeAllLogsAfter(uint64_t remove_after_log_start_index)
{
    auto start_to_remove_from_itr = existing_changelogs.upper_bound(remove_after_log_start_index);
    if (start_to_remove_from_itr == existing_changelogs.end())
        return;

    size_t start_to_remove_from_log_id = start_to_remove_from_itr->first;

    /// All subsequent logs shouldn't exist. But they may exist if we crashed after writeAt started. Remove them.
    LOG_WARNING(log, "Removing changelogs that go after broken changelog entry");
    removeExistingLogs(start_to_remove_from_itr, existing_changelogs.end());

    std::erase_if(logs, [start_to_remove_from_log_id] (const auto & item) { return item.first >= start_to_remove_from_log_id; });
}

void Changelog::removeAllLogs()
{
    LOG_WARNING(log, "Removing all changelogs");
    removeExistingLogs(existing_changelogs.begin(), existing_changelogs.end());
    logs.clear();
}

void Changelog::rotate(uint64_t new_start_log_index, std::lock_guard<std::mutex> &)
{
    /// Flush previous log
<<<<<<< HEAD
    flush();
    if (current_writer)
        current_writer->finalize();
=======
    if (current_writer)
        current_writer->flush(force_sync);
>>>>>>> d4cd53cc

    /// Start new one
    ChangelogFileDescription new_description;
    new_description.prefix = DEFAULT_PREFIX;
    new_description.from_log_index = new_start_log_index;
    new_description.to_log_index = new_start_log_index + rotate_interval - 1;
    new_description.extension = "bin";

    if (compress_logs)
        new_description.extension += "." + toContentEncodingName(CompressionMethod::Zstd);

    new_description.path = formatChangelogPath(changelogs_dir, new_description);

    LOG_TRACE(log, "Starting new changelog {}", new_description.path);
    existing_changelogs[new_start_log_index] = new_description;
    current_writer = std::make_unique<ChangelogWriter>(new_description.path, WriteMode::Rewrite, new_start_log_index);
}

ChangelogRecord Changelog::buildRecord(uint64_t index, const LogEntryPtr & log_entry)
{
    ChangelogRecord record;
    record.header.version = ChangelogVersion::V1;
    record.header.index = index;
    record.header.term = log_entry->get_term();
    record.header.value_type = log_entry->get_val_type();
    auto buffer = log_entry->get_buf_ptr();
    if (buffer)
        record.header.blob_size = buffer->size();
    else
        record.header.blob_size = 0;

    record.blob = buffer;

    return record;
}

void Changelog::writeThread()
{
    WriteOperation write_operation;
    while (write_operations.pop(write_operation))
    {
        assert(initialized);

        if (auto * append_log = std::get_if<AppendLog>(&write_operation))
        {
            std::lock_guard writer_lock(writer_mutex);
            assert(current_writer);

            const auto & current_changelog_description = existing_changelogs[current_writer->getStartIndex()];
            const bool log_is_complete = append_log->index - current_writer->getStartIndex() == current_changelog_description.expectedEntriesCountInLog();

            if (log_is_complete)
                rotate(append_log->index, writer_lock);

            current_writer->appendRecord(buildRecord(append_log->index, append_log->log_entry));
        }
        else
        {
            const auto & flush = std::get<Flush>(write_operation);

            {
                std::lock_guard writer_lock(writer_mutex);
                if (current_writer)
                    current_writer->flush(force_sync);
            }

            {
                std::lock_guard lock{durable_idx_mutex};
                last_durable_idx = flush.index;
            }

            durable_idx_cv.notify_all();

            // we shouldn't start the raft_server before sending it here
            if (auto raft_server_locked = raft_server.lock())
                raft_server_locked->notify_log_append_completion(true);
            else
                LOG_WARNING(log, "Raft server is not set in LogStore.");
        }
    }
}


void Changelog::appendEntry(uint64_t index, const LogEntryPtr & log_entry)
{
    if (!initialized)
        throw Exception(ErrorCodes::LOGICAL_ERROR, "Changelog must be initialized before appending records");

    if (logs.empty())
        min_log_id = index;

    logs[index] = log_entry;
    max_log_id = index;

    if (!write_operations.tryPush(AppendLog{index, log_entry}))
        LOG_WARNING(log, "Changelog is shut down");
}

void Changelog::writeAt(uint64_t index, const LogEntryPtr & log_entry)
{
    {
        std::lock_guard lock(writer_mutex);
        /// This write_at require to overwrite everything in this file and also in previous file(s)
        const bool go_to_previous_file = index < current_writer->getStartIndex();

        if (go_to_previous_file)
        {
            auto index_changelog = existing_changelogs.lower_bound(index);

            ChangelogFileDescription description;

<<<<<<< HEAD
        /// Initialize writer from this log file
        if (current_writer)
            current_writer->finalize();
        current_writer = std::make_unique<ChangelogWriter>(description.path, WriteMode::Append, index_changelog->first);
=======
            if (index_changelog->first == index) /// exactly this file starts from index
                description = index_changelog->second;
            else
                description = std::prev(index_changelog)->second;
>>>>>>> d4cd53cc

            /// Initialize writer from this log file
            current_writer = std::make_unique<ChangelogWriter>(description.path, WriteMode::Append, index_changelog->first);

            /// Remove all subsequent files if overwritten something in previous one
            auto to_remove_itr = existing_changelogs.upper_bound(index);
            for (auto itr = to_remove_itr; itr != existing_changelogs.end();)
            {
                std::filesystem::remove(itr->second.path);
                itr = existing_changelogs.erase(itr);
            }
        }
    }

    /// Remove redundant logs from memory
    /// Everything >= index must be removed
    std::erase_if(logs, [index] (const auto & item) { return item.first >= index; });

    /// Now we can actually override entry at index
    appendEntry(index, log_entry);
}

void Changelog::compact(uint64_t up_to_log_index)
{
    std::lock_guard lock(writer_mutex);
    LOG_INFO(log, "Compact logs up to log index {}, our max log id is {}", up_to_log_index, max_log_id);

    bool remove_all_logs = false;
    if (up_to_log_index > max_log_id)
    {
        LOG_INFO(log, "Seems like this node recovers from leaders snapshot, removing all logs");
        /// If we received snapshot from leader we may compact up to more fresh log
        max_log_id = up_to_log_index;
        remove_all_logs = true;
    }

    bool need_rotate = false;
    for (auto itr = existing_changelogs.begin(); itr != existing_changelogs.end();)
    {
        /// Remove all completely outdated changelog files
        if (remove_all_logs || itr->second.to_log_index <= up_to_log_index)
        {
            if (current_writer && itr->second.from_log_index == current_writer->getStartIndex())
            {
                LOG_INFO(log, "Trying to remove log {} which is current active log for write. Possibly this node recovers from snapshot", itr->second.path);
                need_rotate = true;
                current_writer->finalize();
                current_writer.reset();
            }

            LOG_INFO(log, "Removing changelog {} because of compaction", itr->second.path);
            /// If failed to push to queue for background removing, then we will remove it now
            if (!log_files_to_delete_queue.tryPush(itr->second.path, 1))
            {
                std::error_code ec;
                std::filesystem::remove(itr->second.path, ec);
                if (ec)
                    LOG_WARNING(log, "Failed to remove changelog {} in compaction, error message: {}", itr->second.path, ec.message());
                else
                    LOG_INFO(log, "Removed changelog {} because of compaction", itr->second.path);
            }

            itr = existing_changelogs.erase(itr);
        }
        else /// Files are ordered, so all subsequent should exist
            break;
    }
    /// Compaction from the past is possible, so don't make our min_log_id smaller.
    min_log_id = std::max(min_log_id, up_to_log_index + 1);
    std::erase_if(logs, [up_to_log_index] (const auto & item) { return item.first <= up_to_log_index; });

    if (need_rotate)
        rotate(up_to_log_index + 1, lock);

    LOG_INFO(log, "Compaction up to {} finished new min index {}, new max index {}", up_to_log_index, min_log_id, max_log_id);
}

LogEntryPtr Changelog::getLastEntry() const
{
    /// This entry treaded in special way by NuRaft
    static LogEntryPtr fake_entry = nuraft::cs_new<nuraft::log_entry>(0, nuraft::buffer::alloc(sizeof(uint64_t)));

    auto entry = logs.find(max_log_id);
    if (entry == logs.end())
    {
        return fake_entry;
    }

    return entry->second;
}

LogEntriesPtr Changelog::getLogEntriesBetween(uint64_t start, uint64_t end)
{
    LogEntriesPtr ret = nuraft::cs_new<std::vector<nuraft::ptr<nuraft::log_entry>>>();

    ret->resize(end - start);
    uint64_t result_pos = 0;
    for (uint64_t i = start; i < end; ++i)
    {
        (*ret)[result_pos] = entryAt(i);
        result_pos++;
    }
    return ret;
}

LogEntryPtr Changelog::entryAt(uint64_t index)
{
    nuraft::ptr<nuraft::log_entry> src = nullptr;
    auto entry = logs.find(index);
    if (entry == logs.end())
        return nullptr;

    src = entry->second;
    return src;
}

LogEntryPtr Changelog::getLatestConfigChange() const
{
    for (const auto & [_, entry] : logs)
        if (entry->get_val_type() == nuraft::conf)
            return entry;
    return nullptr;
}

nuraft::ptr<nuraft::buffer> Changelog::serializeEntriesToBuffer(uint64_t index, int32_t count)
{
    std::vector<nuraft::ptr<nuraft::buffer>> returned_logs;
    returned_logs.reserve(count);

    uint64_t size_total = 0;
    for (uint64_t i = index; i < index + count; ++i)
    {
        auto entry = logs.find(i);
        if (entry == logs.end())
            throw Exception(ErrorCodes::LOGICAL_ERROR, "Don't have log entry {}", i);

        nuraft::ptr<nuraft::buffer> buf = entry->second->serialize();
        size_total += buf->size();
        returned_logs.push_back(std::move(buf));
    }

    nuraft::ptr<nuraft::buffer> buf_out = nuraft::buffer::alloc(sizeof(int32_t) + count * sizeof(int32_t) + size_total);
    buf_out->pos(0);
    buf_out->put(static_cast<int32_t>(count));

    for (auto & entry : returned_logs)
    {
        buf_out->put(static_cast<int32_t>(entry->size()));
        buf_out->put(*entry);
    }
    return buf_out;
}

void Changelog::applyEntriesFromBuffer(uint64_t index, nuraft::buffer & buffer)
{
    buffer.pos(0);
    int num_logs = buffer.get_int();

    for (int i = 0; i < num_logs; ++i)
    {
        uint64_t cur_index = index + i;
        int buf_size = buffer.get_int();

        nuraft::ptr<nuraft::buffer> buf_local = nuraft::buffer::alloc(buf_size);
        buffer.get(buf_local);

        LogEntryPtr log_entry = nuraft::log_entry::deserialize(*buf_local);
        if (i == 0 && logs.contains(cur_index))
            writeAt(cur_index, log_entry);
        else
            appendEntry(cur_index, log_entry);
    }
}

void Changelog::flush()
{
    if (flushAsync())
    {
        std::unique_lock lock{durable_idx_mutex};
        durable_idx_cv.wait(lock, [&] { return last_durable_idx == max_log_id; });
    }
}

bool Changelog::flushAsync()
{
    bool pushed = write_operations.push(Flush{max_log_id});
    if (!pushed)
        LOG_WARNING(log, "Changelog is shut down");
    return pushed;
}

void Changelog::shutdown()
{
    if (current_writer)
        current_writer->finalize();

    if (!log_files_to_delete_queue.isFinished())
        log_files_to_delete_queue.finish();

    if (clean_log_thread.joinable())
        clean_log_thread.join();

    if (!write_operations.isFinished())
        write_operations.finish();

    if (write_thread.joinable())
        write_thread.join();
}

Changelog::~Changelog()
{
    try
    {
        flush();
        shutdown();
    }
    catch (...)
    {
        tryLogCurrentException(__PRETTY_FUNCTION__);
    }
}

void Changelog::cleanLogThread()
{
    while (!log_files_to_delete_queue.isFinishedAndEmpty())
    {
        std::string path;
        if (log_files_to_delete_queue.pop(path))
        {
            std::error_code ec;
            if (std::filesystem::remove(path, ec))
                LOG_INFO(log, "Removed changelog {} because of compaction.", path);
            else
                LOG_WARNING(log, "Failed to remove changelog {} in compaction, error message: {}", path, ec.message());
        }
    }
}

void Changelog::setRaftServer(const nuraft::ptr<nuraft::raft_server> & raft_server_)
{
    assert(raft_server_);
    raft_server = raft_server_;
}

}<|MERGE_RESOLUTION|>--- conflicted
+++ resolved
@@ -517,14 +517,11 @@
 void Changelog::rotate(uint64_t new_start_log_index, std::lock_guard<std::mutex> &)
 {
     /// Flush previous log
-<<<<<<< HEAD
-    flush();
     if (current_writer)
+    {
+        current_writer->flush(force_sync);
         current_writer->finalize();
-=======
-    if (current_writer)
-        current_writer->flush(force_sync);
->>>>>>> d4cd53cc
+    }
 
     /// Start new one
     ChangelogFileDescription new_description;
@@ -636,19 +633,14 @@
 
             ChangelogFileDescription description;
 
-<<<<<<< HEAD
-        /// Initialize writer from this log file
-        if (current_writer)
-            current_writer->finalize();
-        current_writer = std::make_unique<ChangelogWriter>(description.path, WriteMode::Append, index_changelog->first);
-=======
             if (index_changelog->first == index) /// exactly this file starts from index
                 description = index_changelog->second;
             else
                 description = std::prev(index_changelog)->second;
->>>>>>> d4cd53cc
 
             /// Initialize writer from this log file
+            if (current_writer)
+                current_writer->finalize();
             current_writer = std::make_unique<ChangelogWriter>(description.path, WriteMode::Append, index_changelog->first);
 
             /// Remove all subsequent files if overwritten something in previous one
