#include <Coordination/Changelog.h>
#include <IO/WriteHelpers.h>
#include <IO/ReadHelpers.h>
#include <IO/ReadBufferFromFile.h>
#include <filesystem>
#include <boost/algorithm/string/split.hpp>
#include <boost/algorithm/string/join.hpp>
#include <boost/algorithm/string/trim.hpp>
#include <Common/Exception.h>
#include <Common/SipHash.h>
#include <common/logger_useful.h>

namespace DB
{

namespace ErrorCodes
{
    extern const int CHECKSUM_DOESNT_MATCH;
    extern const int CORRUPTED_DATA;
    extern const int UNKNOWN_FORMAT_VERSION;
    extern const int LOGICAL_ERROR;
}

namespace
{

constexpr auto DEFAULT_PREFIX = "changelog";

std::string formatChangelogPath(const std::string & prefix, const ChangelogFileDescription & name)
{
    std::filesystem::path path(prefix);
    path /= std::filesystem::path(name.prefix + "_" + std::to_string(name.from_log_index) + "_" + std::to_string(name.to_log_index) + ".bin");
    return path;
}

ChangelogFileDescription getChangelogFileDescription(const std::string & path_str)
{
    std::filesystem::path path(path_str);
    std::string filename = path.stem();
    Strings filename_parts;
    boost::split(filename_parts, filename, boost::is_any_of("_"));
    if (filename_parts.size() < 3)
        throw Exception(ErrorCodes::CORRUPTED_DATA, "Invalid changelog {}", path_str);

    ChangelogFileDescription result;
    result.prefix = filename_parts[0];
    result.from_log_index = parse<uint64_t>(filename_parts[1]);
    result.to_log_index = parse<uint64_t>(filename_parts[2]);
    result.path = path_str;
    return result;
}

LogEntryPtr makeClone(const LogEntryPtr & entry)
{
    return cs_new<nuraft::log_entry>(entry->get_term(), nuraft::buffer::clone(entry->get_buf()), entry->get_val_type());
}

Checksum computeRecordChecksum(const ChangelogRecord & record)
{
    SipHash hash;
    hash.update(record.header.version);
    hash.update(record.header.index);
    hash.update(record.header.term);
    hash.update(record.header.value_type);
    hash.update(record.header.blob_size);
    if (record.header.blob_size != 0)
        hash.update(reinterpret_cast<char *>(record.blob->data_begin()), record.blob->size());
    return hash.get64();
}

}

class ChangelogWriter
{
public:
    ChangelogWriter(const std::string & filepath_, WriteMode mode, uint64_t start_index_)
        : filepath(filepath_)
        , plain_buf(filepath, DBMS_DEFAULT_BUFFER_SIZE, mode == WriteMode::Rewrite ? -1 : (O_APPEND | O_CREAT | O_WRONLY))
        , start_index(start_index_)
    {}


    off_t appendRecord(ChangelogRecord && record)
    {
        off_t result = plain_buf.count();
        writeIntBinary(computeRecordChecksum(record), plain_buf);

        writeIntBinary(record.header.version, plain_buf);
        writeIntBinary(record.header.index, plain_buf);
        writeIntBinary(record.header.term, plain_buf);
        writeIntBinary(record.header.value_type, plain_buf);
        writeIntBinary(record.header.blob_size, plain_buf);

        if (record.header.blob_size != 0)
            plain_buf.write(reinterpret_cast<char *>(record.blob->data_begin()), record.blob->size());

        entries_written++;

        return result;
    }

    void truncateToLength(off_t new_length)
    {
        plain_buf.next();
        plain_buf.truncate(new_length);
        plain_buf.seek(new_length, SEEK_SET);
    }

    void flush(bool force_fsync)
    {
        plain_buf.next();
        if (force_fsync)
            plain_buf.sync();
    }

    uint64_t getEntriesWritten() const
    {
        return entries_written;
    }

    void setEntriesWritten(uint64_t entries_written_)
    {
        entries_written = entries_written_;
    }

    uint64_t getStartIndex() const
    {
        return start_index;
    }

    void setStartIndex(uint64_t start_index_)
    {
        start_index = start_index_;
    }

private:
    std::string filepath;
    WriteBufferFromFile plain_buf;
    uint64_t entries_written = 0;
    uint64_t start_index;
};

struct ChangelogReadResult
{
    uint64_t entries_read;
    uint64_t first_read_index;
    off_t last_position;
    bool error;
};

class ChangelogReader
{
public:
    explicit ChangelogReader(const std::string & filepath_)
        : filepath(filepath_)
        , read_buf(filepath)
    {}

    ChangelogReadResult readChangelog(IndexToLogEntry & logs, uint64_t start_log_index, IndexToOffset & index_to_offset, Poco::Logger * log)
    {
        uint64_t previous_index = 0;
        ChangelogReadResult result{};
        try
        {
            while (!read_buf.eof())
            {
                result.last_position = read_buf.count();
                Checksum record_checksum;
                readIntBinary(record_checksum, read_buf);

                /// Initialization is required, otherwise checksums may fail
                ChangelogRecord record;
                readIntBinary(record.header.version, read_buf);
                readIntBinary(record.header.index, read_buf);
                readIntBinary(record.header.term, read_buf);
                readIntBinary(record.header.value_type, read_buf);
                readIntBinary(record.header.blob_size, read_buf);

                if (record.header.version > CURRENT_CHANGELOG_VERSION)
                    throw Exception(ErrorCodes::UNKNOWN_FORMAT_VERSION, "Unsupported changelog version {} on path {}", record.header.version, filepath);

                if (record.header.blob_size != 0)
                {
                    auto buffer = nuraft::buffer::alloc(record.header.blob_size);
                    auto * buffer_begin = reinterpret_cast<char *>(buffer->data_begin());
                    read_buf.readStrict(buffer_begin, record.header.blob_size);
                    record.blob = buffer;
                }
                else
                    record.blob = nullptr;

                if (previous_index != 0 && previous_index + 1 != record.header.index)
                    throw Exception(ErrorCodes::CORRUPTED_DATA, "Previous log entry {}, next log entry {}, seems like some entries skipped", previous_index, record.header.index);

                previous_index = record.header.index;

                Checksum checksum = computeRecordChecksum(record);
                if (checksum != record_checksum)
                {
                    throw Exception(ErrorCodes::CHECKSUM_DOESNT_MATCH,
                                    "Checksums doesn't match for log {} (version {}), index {}, blob_size {}",
                                    filepath, record.header.version, record.header.index, record.header.blob_size);
                }

                if (logs.count(record.header.index) != 0)
                    throw Exception(ErrorCodes::CORRUPTED_DATA, "Duplicated index id {} in log {}", record.header.index, filepath);

                result.entries_read += 1;

                if (record.header.index < start_log_index)
                {
                    continue;
                }

                auto log_entry = nuraft::cs_new<nuraft::log_entry>(record.header.term, record.blob, record.header.value_type);
                if (result.first_read_index == 0)
                    result.first_read_index = record.header.index;

                logs.emplace(record.header.index, log_entry);
                index_to_offset[record.header.index] = result.last_position;
                if (result.entries_read % 50000 == 0)
                    LOG_TRACE(log, "Reading changelog from path {}, entries {}", filepath, result.entries_read);
            }
        }
        catch (const Exception & ex)
        {
            if (ex.code() == ErrorCodes::UNKNOWN_FORMAT_VERSION)
                throw ex;

            result.error = true;
            LOG_WARNING(log, "Cannot completely read changelog on path {}, error: {}", filepath, ex.message());
        }
        catch (...)
        {
            result.error = true;
            tryLogCurrentException(log);
        }
        LOG_TRACE(log, "Totally read from changelog {} {} entries", filepath, result.entries_read);

        return result;
    }

private:
    std::string filepath;
    ReadBufferFromFile read_buf;
};

Changelog::Changelog(
    const std::string & changelogs_dir_,
    uint64_t rotate_interval_,
    bool force_sync_,
    Poco::Logger * log_)
    : changelogs_dir(changelogs_dir_)
    , rotate_interval(rotate_interval_)
    , force_sync(force_sync_)
    , log(log_)
{
    namespace fs = std::filesystem;
    if (!fs::exists(changelogs_dir))
        fs::create_directories(changelogs_dir);

    for (const auto & p : fs::directory_iterator(changelogs_dir))
    {
        auto file_description = getChangelogFileDescription(p.path());
        existing_changelogs[file_description.from_log_index] = file_description;
    }
}

void Changelog::readChangelogAndInitWriter(uint64_t last_commited_log_index, uint64_t logs_to_keep)
{
    uint64_t total_read = 0;
    uint64_t entries_in_last = 0;
<<<<<<< HEAD
    /// Log idx of the first incomplete log (key in existing_changelogs)
    int64_t first_incomplete_log_start_index = -1; /// if -1 then no incomplete log exists

=======
    uint64_t incomplete_log_index = 0;
>>>>>>> 47f9b462
    ChangelogReadResult result{};
    uint64_t first_read_index = 0;

    /// We must start to read from this log index
    uint64_t start_to_read_from = last_commited_log_index;
<<<<<<< HEAD

    /// If we need to have some reserved log read additional `logs_to_keep` logs
=======
>>>>>>> 47f9b462
    if (start_to_read_from > logs_to_keep)
        start_to_read_from -= logs_to_keep;
    else
        start_to_read_from = 1;

    bool started = false;
<<<<<<< HEAD

    /// Got through changelog files in order of start_index
=======
>>>>>>> 47f9b462
    for (const auto & [changelog_start_index, changelog_description] : existing_changelogs)
    {
        /// How many entries we have in the last changelog
        entries_in_last = changelog_description.expectedEntriesCountInLog();

        /// [from_log_index.>=.......start_to_read_from.....<=.to_log_index]
        if (changelog_description.to_log_index >= start_to_read_from)
        {
            if (!started) /// still nothing was read
            {
                /// Our first log starts from the more fresh log_id than we required to read and this changelog is not empty log.
                /// So we are missing something in our logs, but it's not dataloss, we will receive snapshot and required
                /// entries from leader.
                if (changelog_description.from_log_index > last_commited_log_index && (changelog_description.from_log_index - last_commited_log_index) > 1)
                {
                    LOG_ERROR(log, "Some records was lost, last committed log index {}, smallest available log index on disk {}. Hopefully will receive missing records from leader.", last_commited_log_index, changelog_description.from_log_index);
                    incomplete_log_index = changelog_start_index;
                    break;
                }
                else if (changelog_description.from_log_index > start_to_read_from)
                {
                    /// We don't have required amount of reserved logs, but nothing was lost.
                    LOG_WARNING(log, "Don't have required amount of reserved log records. Need to read from {}, smallest available log index on disk {}.", start_to_read_from, changelog_description.from_log_index);
                }
            }


            ChangelogReader reader(changelog_description.path);
            result = reader.readChangelog(logs, start_to_read_from, index_to_start_pos, log);

            started = true;

            /// Otherwise we have already initialized it
            if (first_read_index == 0)
                first_read_index = result.first_read_index;

            total_read += result.entries_read;

            /// May happen after truncate, crash or simply unfinished log
            if (result.entries_read < entries_in_last)
            {
                incomplete_log_index = changelog_start_index;
                break;
            }
        }
    }

    if (first_read_index != 0)
        start_index = first_read_index;
    else /// We just may have no logs (only snapshot)
        start_index = last_commited_log_index;

<<<<<<< HEAD
    /// Found some broken or non finished logs
    /// We have to remove broken data and continue to write into incomplete log.
    if (first_incomplete_log_start_index != -1) /// otherwise all logs completed so just start a new one
=======
    if (incomplete_log_index != 0)
>>>>>>> 47f9b462
    {
        auto start_remove_from = existing_changelogs.begin();
        if (started)
            start_remove_from = existing_changelogs.upper_bound(incomplete_log_index);

        /// All subsequent logs shouldn't exist. But they may exist if we crashed after writeAt started. Remove them.
        for (auto itr = start_remove_from; itr != existing_changelogs.end();)
        {
            LOG_WARNING(log, "Removing changelog {}, because it's goes after broken changelog entry", itr->second.path);
            std::filesystem::remove(itr->second.path);
            itr = existing_changelogs.erase(itr);
        }

        /// Continue to write into existing log
        if (!existing_changelogs.empty())
        {
            auto description = existing_changelogs.rbegin()->second;
            if (description.expectedEntriesCountInLog() != rotate_interval)
                LOG_TRACE(log, "Looks like rotate_logs_interval was changed, current {}, expected entries in last log {}", rotate_interval, description.expectedEntriesCountInLog());

            LOG_TRACE(log, "Continue to write into {}", description.path);
            current_writer = std::make_unique<ChangelogWriter>(description.path, WriteMode::Append, description.from_log_index);
            current_writer->setEntriesWritten(result.entries_read);

            /// Truncate all broken entries from log
            if (result.error)
            {
                LOG_WARNING(log, "Read finished with error, truncating all broken log entries");
                current_writer->truncateToLength(result.last_position);
            }
        }
    }

    /// Start new log if we don't initialize writer from previous log
    if (!current_writer)
        rotate(start_index + total_read);
}

void Changelog::rotate(uint64_t new_start_log_index)
{
    /// Flush previous log
    flush();

    ChangelogFileDescription new_description;
    new_description.prefix = DEFAULT_PREFIX;
    new_description.from_log_index = new_start_log_index;
    new_description.to_log_index = new_start_log_index + rotate_interval - 1;

    new_description.path = formatChangelogPath(changelogs_dir, new_description);

    LOG_TRACE(log, "Starting new changelog {}", new_description.path);
    existing_changelogs[new_start_log_index] = new_description;
    current_writer = std::make_unique<ChangelogWriter>(new_description.path, WriteMode::Rewrite, new_start_log_index);
}

ChangelogRecord Changelog::buildRecord(uint64_t index, const LogEntryPtr & log_entry)
{
    ChangelogRecord record;
    record.header.version = ChangelogVersion::V0;
    record.header.index = index;
    record.header.term = log_entry->get_term();
    record.header.value_type = log_entry->get_val_type();
    auto buffer = log_entry->get_buf_ptr();
    if (buffer)
        record.header.blob_size = buffer->size();
    else
        record.header.blob_size = 0;

    record.blob = buffer;

    return record;
}

void Changelog::appendEntry(uint64_t index, const LogEntryPtr & log_entry)
{
    if (!current_writer)
        throw Exception(ErrorCodes::LOGICAL_ERROR, "Changelog must be initialized before appending records");

    if (logs.empty())
        start_index = index;

    const auto & current_changelog_description = existing_changelogs[current_writer->getStartIndex()];
    const bool log_is_complete = current_writer->getEntriesWritten() == current_changelog_description.expectedEntriesCountInLog();

    if (log_is_complete)
        rotate(index);

    const auto offset = current_writer->appendRecord(buildRecord(index, log_entry));
    if (!index_to_start_pos.try_emplace(index, offset).second)
        throw Exception(ErrorCodes::LOGICAL_ERROR, "Record with index {} already exists", index);

    logs[index] = makeClone(log_entry);
}

void Changelog::writeAt(uint64_t index, const LogEntryPtr & log_entry)
{
    if (index_to_start_pos.count(index) == 0)
        throw Exception(ErrorCodes::LOGICAL_ERROR, "Cannot write at index {} because changelog doesn't contain it", index);

<<<<<<< HEAD
    /// This write_at require to overwrite everything in this file and also in previous file(s)
    const bool go_to_previous_file = index < current_writer->getStartIndex();

=======
    bool go_to_previous_file = index < current_writer->getStartIndex();
>>>>>>> 47f9b462
    if (go_to_previous_file)
    {
        auto index_changelog = existing_changelogs.lower_bound(index);

        ChangelogFileDescription description;

        if (index_changelog->first == index) /// exactly this file starts from index
            description = index_changelog->second;
        else
            description = std::prev(index_changelog)->second;

        /// Initialize writer from this log file
        current_writer = std::make_unique<ChangelogWriter>(description.path, WriteMode::Append, index_changelog->first);
        current_writer->setEntriesWritten(description.to_log_index - description.from_log_index + 1);
    }

    /// Truncate current file
    current_writer->truncateToLength(index_to_start_pos[index]);

    if (go_to_previous_file)
    {
        /// Remove all subsequent files if overwritten something in previous one
        auto to_remove_itr = existing_changelogs.upper_bound(index);
        for (auto itr = to_remove_itr; itr != existing_changelogs.end();)
        {
            std::filesystem::remove(itr->second.path);
            itr = existing_changelogs.erase(itr);
        }
    }

    auto entries_written = current_writer->getEntriesWritten();
    /// Remove redundant logs from memory
    /// Everything >= index must be removed
    for (uint64_t i = index; ; ++i)
    {
        auto log_itr = logs.find(i);
        if (log_itr == logs.end())
            break;
        logs.erase(log_itr);
        index_to_start_pos.erase(i);
        entries_written--;
    }
    current_writer->setEntriesWritten(entries_written);

    /// Now we can actually override entry at index
    appendEntry(index, log_entry);
}

void Changelog::compact(uint64_t up_to_log_index)
{
    for (auto itr = existing_changelogs.begin(); itr != existing_changelogs.end();)
    {
        /// Remove all completely outdated changelog files
        if (itr->second.to_log_index <= up_to_log_index)
        {

            LOG_INFO(log, "Removing changelog {} because of compaction", itr->second.path);
            std::erase_if(index_to_start_pos, [right_index = itr->second.to_log_index] (const auto & item) { return item.first <= right_index; });
            std::filesystem::remove(itr->second.path);
            itr = existing_changelogs.erase(itr);
        }
        else /// Files are ordered, so all subsequent should exist
            break;
    }
    start_index = up_to_log_index + 1;
    std::erase_if(logs, [up_to_log_index] (const auto & item) { return item.first <= up_to_log_index; });
}

LogEntryPtr Changelog::getLastEntry() const
{
    static LogEntryPtr fake_entry = nuraft::cs_new<nuraft::log_entry>(0, nuraft::buffer::alloc(sizeof(uint64_t)));

    const uint64_t next_index = getNextEntryIndex() - 1;
    auto entry = logs.find(next_index);
    if (entry == logs.end())
        return fake_entry;

    return entry->second;
}

LogEntriesPtr Changelog::getLogEntriesBetween(uint64_t start, uint64_t end)
{
    LogEntriesPtr ret = nuraft::cs_new<std::vector<nuraft::ptr<nuraft::log_entry>>>();

    ret->resize(end - start);
    uint64_t result_pos = 0;
    for (uint64_t i = start; i < end; ++i)
    {
        (*ret)[result_pos] = entryAt(i);
        result_pos++;
    }
    return ret;
}

LogEntryPtr Changelog::entryAt(uint64_t index)
{
    nuraft::ptr<nuraft::log_entry> src = nullptr;
    auto entry = logs.find(index);
    if (entry == logs.end())
        return nullptr;

    src = entry->second;
    return src;
}

nuraft::ptr<nuraft::buffer> Changelog::serializeEntriesToBuffer(uint64_t index, int32_t count)
{
    std::vector<nuraft::ptr<nuraft::buffer>> returned_logs;

    uint64_t size_total = 0;
    for (uint64_t i = index; i < index + count; ++i)
    {
        auto entry = logs.find(i);
        if (entry == logs.end())
            throw Exception(ErrorCodes::LOGICAL_ERROR, "Don't have log entry {}", i);

        nuraft::ptr<nuraft::buffer> buf = entry->second->serialize();
        size_total += buf->size();
        returned_logs.push_back(buf);
    }

    nuraft::ptr<nuraft::buffer> buf_out = nuraft::buffer::alloc(sizeof(int32_t) + count * sizeof(int32_t) + size_total);
    buf_out->pos(0);
    buf_out->put(static_cast<int32_t>(count));

    for (auto & entry : returned_logs)
    {
        nuraft::ptr<nuraft::buffer> & bb = entry;
        buf_out->put(static_cast<int32_t>(bb->size()));
        buf_out->put(*bb);
    }
    return buf_out;
}

void Changelog::applyEntriesFromBuffer(uint64_t index, nuraft::buffer & buffer)
{
    buffer.pos(0);
    int num_logs = buffer.get_int();

    for (int i = 0; i < num_logs; ++i)
    {
        uint64_t cur_index = index + i;
        int buf_size = buffer.get_int();

        nuraft::ptr<nuraft::buffer> buf_local = nuraft::buffer::alloc(buf_size);
        buffer.get(buf_local);

        LogEntryPtr log_entry = nuraft::log_entry::deserialize(*buf_local);
        if (i == 0 && logs.count(cur_index))
            writeAt(cur_index, log_entry);
        else
            appendEntry(cur_index, log_entry);
    }
}

void Changelog::flush()
{
    if (current_writer)
        current_writer->flush(force_sync);
}

Changelog::~Changelog()
{
    try
    {
        flush();
    }
    catch (...)
    {
        tryLogCurrentException(__PRETTY_FUNCTION__);
    }
}

}<|MERGE_RESOLUTION|>--- conflicted
+++ resolved
@@ -270,34 +270,22 @@
 {
     uint64_t total_read = 0;
     uint64_t entries_in_last = 0;
-<<<<<<< HEAD
     /// Log idx of the first incomplete log (key in existing_changelogs)
     int64_t first_incomplete_log_start_index = -1; /// if -1 then no incomplete log exists
-
-=======
-    uint64_t incomplete_log_index = 0;
->>>>>>> 47f9b462
     ChangelogReadResult result{};
     uint64_t first_read_index = 0;
 
     /// We must start to read from this log index
     uint64_t start_to_read_from = last_commited_log_index;
-<<<<<<< HEAD
-
     /// If we need to have some reserved log read additional `logs_to_keep` logs
-=======
->>>>>>> 47f9b462
     if (start_to_read_from > logs_to_keep)
         start_to_read_from -= logs_to_keep;
     else
         start_to_read_from = 1;
 
     bool started = false;
-<<<<<<< HEAD
 
     /// Got through changelog files in order of start_index
-=======
->>>>>>> 47f9b462
     for (const auto & [changelog_start_index, changelog_description] : existing_changelogs)
     {
         /// How many entries we have in the last changelog
@@ -339,7 +327,7 @@
             /// May happen after truncate, crash or simply unfinished log
             if (result.entries_read < entries_in_last)
             {
-                incomplete_log_index = changelog_start_index;
+                first_incomplete_log_start_index = changelog_start_index;
                 break;
             }
         }
@@ -350,17 +338,13 @@
     else /// We just may have no logs (only snapshot)
         start_index = last_commited_log_index;
 
-<<<<<<< HEAD
     /// Found some broken or non finished logs
     /// We have to remove broken data and continue to write into incomplete log.
     if (first_incomplete_log_start_index != -1) /// otherwise all logs completed so just start a new one
-=======
-    if (incomplete_log_index != 0)
->>>>>>> 47f9b462
     {
         auto start_remove_from = existing_changelogs.begin();
         if (started)
-            start_remove_from = existing_changelogs.upper_bound(incomplete_log_index);
+            start_remove_from = existing_changelogs.upper_bound(first_incomplete_log_start_index);
 
         /// All subsequent logs shouldn't exist. But they may exist if we crashed after writeAt started. Remove them.
         for (auto itr = start_remove_from; itr != existing_changelogs.end();)
@@ -456,13 +440,8 @@
     if (index_to_start_pos.count(index) == 0)
         throw Exception(ErrorCodes::LOGICAL_ERROR, "Cannot write at index {} because changelog doesn't contain it", index);
 
-<<<<<<< HEAD
     /// This write_at require to overwrite everything in this file and also in previous file(s)
     const bool go_to_previous_file = index < current_writer->getStartIndex();
-
-=======
-    bool go_to_previous_file = index < current_writer->getStartIndex();
->>>>>>> 47f9b462
     if (go_to_previous_file)
     {
         auto index_changelog = existing_changelogs.lower_bound(index);
