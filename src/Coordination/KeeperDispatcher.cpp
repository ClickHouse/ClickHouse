--- conflicted
+++ resolved
@@ -94,10 +94,6 @@
                             if (!coordination_settings->quorum_reads && request.request->isReadRequest())
                                 has_read_request = true;
                             else
-<<<<<<< HEAD
-                            {
-=======
->>>>>>> e5734161
                                 current_batch.emplace_back(request);
 
                             return true;
