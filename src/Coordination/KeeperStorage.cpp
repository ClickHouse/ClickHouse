#include <Coordination/KeeperStorage.h>
#include <Common/ZooKeeper/IKeeper.h>
#include <Common/setThreadName.h>
#include <Common/StringUtils/StringUtils.h>
#include <Common/hex.h>
#include <IO/WriteHelpers.h>
#include <IO/Operators.h>
#include <Poco/SHA1Engine.h>
#include <Poco/Base64Encoder.h>
#include <boost/algorithm/string.hpp>
#include <Coordination/pathUtils.h>
#include <sstream>
#include <iomanip>
#include <mutex>
#include <functional>
#include <base/logger_useful.h>

namespace DB
{

namespace ErrorCodes
{
    extern const int LOGICAL_ERROR;
    extern const int BAD_ARGUMENTS;
}

static String base64Encode(const String & decoded)
{
    std::ostringstream ostr; // STYLE_CHECK_ALLOW_STD_STRING_STREAM
    ostr.exceptions(std::ios::failbit);
    Poco::Base64Encoder encoder(ostr);
    encoder.rdbuf()->setLineLength(0);
    encoder << decoded;
    encoder.close();
    return ostr.str();
}

static String getSHA1(const String & userdata)
{
    Poco::SHA1Engine engine;
    engine.update(userdata);
    const auto & digest_id = engine.digest();
    return String{digest_id.begin(), digest_id.end()};
}

static String generateDigest(const String & userdata)
{
    std::vector<String> user_password;
    boost::split(user_password, userdata, [](char c) { return c == ':'; });
    return user_password[0] + ":" + base64Encode(getSHA1(userdata));
}

static bool checkACL(int32_t permission, const Coordination::ACLs & node_acls, const std::vector<KeeperStorage::AuthID> & session_auths)
{
    if (node_acls.empty())
        return true;

    for (const auto & session_auth : session_auths)
        if (session_auth.scheme == "super")
            return true;

    for (const auto & node_acl : node_acls)
    {
        if (node_acl.permissions & permission)
        {
            if (node_acl.scheme == "world" && node_acl.id == "anyone")
                return true;

            for (const auto & session_auth : session_auths)
            {
                if (node_acl.scheme == session_auth.scheme && node_acl.id == session_auth.id)
                    return true;
            }
        }
    }

    return false;
}

static bool fixupACL(
    const std::vector<Coordination::ACL> & request_acls,
    const std::vector<KeeperStorage::AuthID> & current_ids,
    std::vector<Coordination::ACL> & result_acls)
{
    if (request_acls.empty())
        return true;

    bool valid_found = false;
    for (const auto & request_acl : request_acls)
    {
        if (request_acl.scheme == "auth")
        {
            for (const auto & current_id : current_ids)
            {
                valid_found = true;
                Coordination::ACL new_acl = request_acl;
                new_acl.scheme = current_id.scheme;
                new_acl.id = current_id.id;
                result_acls.push_back(new_acl);
            }
        }
        else if (request_acl.scheme == "world" && request_acl.id == "anyone")
        {
            /// We don't need to save default ACLs
            valid_found = true;
        }
        else if (request_acl.scheme == "digest")
        {
            Coordination::ACL new_acl = request_acl;

            /// Bad auth
            if (std::count(new_acl.id.begin(), new_acl.id.end(), ':') != 1)
                return false;

            valid_found = true;
            result_acls.push_back(new_acl);
        }
    }
    return valid_found;
}

static KeeperStorage::ResponsesForSessions processWatchesImpl(const String & path, KeeperStorage::Watches & watches, KeeperStorage::Watches & list_watches, Coordination::Event event_type)
{
    KeeperStorage::ResponsesForSessions result;
    auto it = watches.find(path);
    if (it != watches.end())
    {
        std::shared_ptr<Coordination::ZooKeeperWatchResponse> watch_response = std::make_shared<Coordination::ZooKeeperWatchResponse>();
        watch_response->path = path;
        watch_response->xid = Coordination::WATCH_XID;
        watch_response->zxid = -1;
        watch_response->type = event_type;
        watch_response->state = Coordination::State::CONNECTED;
        for (auto watcher_session : it->second)
            result.push_back(KeeperStorage::ResponseForSession{watcher_session, watch_response});

        watches.erase(it);
    }

    auto parent_path = parentPath(path);

    Strings paths_to_check_for_list_watches;
    if (event_type == Coordination::Event::CREATED)
    {
        paths_to_check_for_list_watches.push_back(parent_path.toString()); /// Trigger list watches for parent
    }
    else if (event_type == Coordination::Event::DELETED)
    {
        paths_to_check_for_list_watches.push_back(path); /// Trigger both list watches for this path
        paths_to_check_for_list_watches.push_back(parent_path.toString()); /// And for parent path
    }
    /// CHANGED event never trigger list wathes

    for (const auto & path_to_check : paths_to_check_for_list_watches)
    {
        it = list_watches.find(path_to_check);
        if (it != list_watches.end())
        {
            std::shared_ptr<Coordination::ZooKeeperWatchResponse> watch_list_response = std::make_shared<Coordination::ZooKeeperWatchResponse>();
            watch_list_response->path = path_to_check;
            watch_list_response->xid = Coordination::WATCH_XID;
            watch_list_response->zxid = -1;
            if (path_to_check == parent_path)
                watch_list_response->type = Coordination::Event::CHILD;
            else
                watch_list_response->type = Coordination::Event::DELETED;

            watch_list_response->state = Coordination::State::CONNECTED;
            for (auto watcher_session : it->second)
                result.push_back(KeeperStorage::ResponseForSession{watcher_session, watch_list_response});

            list_watches.erase(it);
        }
    }
    return result;
}

KeeperStorage::KeeperStorage(int64_t tick_time_ms, const String & superdigest_)
    : session_expiry_queue(tick_time_ms)
    , superdigest(superdigest_)
{
    container.insert("/", Node());
}

using Undo = std::function<void()>;

struct KeeperStorageRequestProcessor
{
    Coordination::ZooKeeperRequestPtr zk_request;

    explicit KeeperStorageRequestProcessor(const Coordination::ZooKeeperRequestPtr & zk_request_)
        : zk_request(zk_request_)
    {}
    virtual std::pair<Coordination::ZooKeeperResponsePtr, Undo> process(KeeperStorage & storage, int64_t zxid, int64_t session_id, int64_t time) const = 0;
    virtual KeeperStorage::ResponsesForSessions processWatches(KeeperStorage::Watches & /*watches*/, KeeperStorage::Watches & /*list_watches*/) const { return {}; }
    virtual bool checkAuth(KeeperStorage & /*storage*/, int64_t /*session_id*/) const { return true; }

    virtual ~KeeperStorageRequestProcessor() = default;
};

struct KeeperStorageHeartbeatRequestProcessor final : public KeeperStorageRequestProcessor
{
    using KeeperStorageRequestProcessor::KeeperStorageRequestProcessor;
    std::pair<Coordination::ZooKeeperResponsePtr, Undo> process(KeeperStorage & /* storage */, int64_t /* zxid */, int64_t /* session_id */, int64_t /* time */) const override
    {
        return {zk_request->makeResponse(), {}};
    }
};

struct KeeperStorageSyncRequestProcessor final : public KeeperStorageRequestProcessor
{
    using KeeperStorageRequestProcessor::KeeperStorageRequestProcessor;
    std::pair<Coordination::ZooKeeperResponsePtr, Undo> process(KeeperStorage & /* storage */, int64_t /* zxid */, int64_t /* session_id */, int64_t /* time */) const override
    {
        auto response = zk_request->makeResponse();
        dynamic_cast<Coordination::ZooKeeperSyncResponse &>(*response).path
            = dynamic_cast<Coordination::ZooKeeperSyncRequest &>(*zk_request).path;
        return {response, {}};
    }
};

struct KeeperStorageCreateRequestProcessor final : public KeeperStorageRequestProcessor
{
    using KeeperStorageRequestProcessor::KeeperStorageRequestProcessor;

    KeeperStorage::ResponsesForSessions processWatches(KeeperStorage::Watches & watches, KeeperStorage::Watches & list_watches) const override
    {
        return processWatchesImpl(zk_request->getPath(), watches, list_watches, Coordination::Event::CREATED);
    }

    bool checkAuth(KeeperStorage & storage, int64_t session_id) const override
    {
        auto & container = storage.container;
        auto path = zk_request->getPath();
        auto parent_path = parentPath(path);

        auto it = container.find(parent_path);
        if (it == container.end())
            return true;

        const auto & node_acls = storage.acl_map.convertNumber(it->value.acl_id);
        if (node_acls.empty())
            return true;

        const auto & session_auths = storage.session_and_auth[session_id];
        return checkACL(Coordination::ACL::Create, node_acls, session_auths);
    }

    std::pair<Coordination::ZooKeeperResponsePtr, Undo> process(KeeperStorage & storage, int64_t zxid, int64_t session_id, int64_t time) const override
    {
        auto & container = storage.container;
        auto & ephemerals = storage.ephemerals;

        Coordination::ZooKeeperResponsePtr response_ptr = zk_request->makeResponse();
        Undo undo;
        Coordination::ZooKeeperCreateResponse & response = dynamic_cast<Coordination::ZooKeeperCreateResponse &>(*response_ptr);
        Coordination::ZooKeeperCreateRequest & request = dynamic_cast<Coordination::ZooKeeperCreateRequest &>(*zk_request);

        auto parent_path = parentPath(request.path);
        auto it = container.find(parent_path);

        if (it == container.end())
        {
            response.error = Coordination::Error::ZNONODE;
            return { response_ptr, undo };
        }
        else if (it->value.stat.ephemeralOwner != 0)
        {
            response.error = Coordination::Error::ZNOCHILDRENFOREPHEMERALS;
            return { response_ptr, undo };
        }
        std::string path_created = request.path;
        if (request.is_sequential)
        {
            auto seq_num = it->value.seq_num;

            std::stringstream seq_num_str;      // STYLE_CHECK_ALLOW_STD_STRING_STREAM
            seq_num_str.exceptions(std::ios::failbit);
            seq_num_str << std::setw(10) << std::setfill('0') << seq_num;

            path_created += seq_num_str.str();
        }
        if (container.contains(path_created))
        {
            response.error = Coordination::Error::ZNODEEXISTS;
            return { response_ptr, undo };
        }
        if (getBaseName(path_created).size == 0)
        {
            response.error = Coordination::Error::ZBADARGUMENTS;
            return { response_ptr, undo };
        }

        auto & session_auth_ids = storage.session_and_auth[session_id];

        KeeperStorage::Node created_node;

        Coordination::ACLs node_acls;
        if (!fixupACL(request.acls, session_auth_ids, node_acls))
        {
            response.error = Coordination::Error::ZINVALIDACL;
            return {response_ptr, {}};
        }

        uint64_t acl_id = storage.acl_map.convertACLs(node_acls);
        storage.acl_map.addUsage(acl_id);

        created_node.acl_id = acl_id;
        created_node.stat.czxid = zxid;
        created_node.stat.mzxid = zxid;
        created_node.stat.pzxid = zxid;
        created_node.stat.ctime = time;
        created_node.stat.mtime = time;
        created_node.stat.numChildren = 0;
        created_node.stat.dataLength = request.data.length();
        created_node.stat.ephemeralOwner = request.is_ephemeral ? session_id : 0;
        created_node.data = request.data;
        created_node.is_sequental = request.is_sequential;
<<<<<<< HEAD
        auto [map_key, _] = container.insert(path_created, std::move(created_node));
=======

        auto [map_key, _] = container.insert(path_created, created_node);
>>>>>>> 7d015162
        /// Take child path from key owned by map.
        auto child_path = getBaseName(map_key->first);

        int32_t parent_cversion = request.parent_cversion;
        int64_t prev_parent_zxid;
        int32_t prev_parent_cversion;
        container.updateValue(parent_path, [child_path, zxid, &prev_parent_zxid,
                                            parent_cversion, &prev_parent_cversion] (KeeperStorage::Node & parent)
        {
            parent.children.insert(child_path);
            parent.size_bytes += child_path.size;
            prev_parent_cversion = parent.stat.cversion;
            prev_parent_zxid = parent.stat.pzxid;

            /// Increment sequential number even if node is not sequential
            ++parent.seq_num;

            if (parent_cversion == -1)
                ++parent.stat.cversion;
            else if (parent_cversion > parent.stat.cversion)
                parent.stat.cversion = parent_cversion;

            if (zxid > parent.stat.pzxid)
                parent.stat.pzxid = zxid;
            ++parent.stat.numChildren;
        });
        response.path_created = path_created;

        if (request.is_ephemeral)
            ephemerals[session_id].emplace(path_created);

        undo = [&storage, prev_parent_zxid, prev_parent_cversion, session_id, path_created, is_ephemeral = request.is_ephemeral, parent_path, child_path, acl_id]
        {
            storage.acl_map.removeUsage(acl_id);

            if (is_ephemeral)
                storage.ephemerals[session_id].erase(path_created);

            storage.container.updateValue(parent_path, [child_path, prev_parent_zxid, prev_parent_cversion] (KeeperStorage::Node & undo_parent)
            {
                --undo_parent.stat.numChildren;
                --undo_parent.seq_num;
                undo_parent.stat.cversion = prev_parent_cversion;
                undo_parent.stat.pzxid = prev_parent_zxid;
                undo_parent.children.erase(child_path);
                undo_parent.size_bytes -= child_path.size;
            });

            storage.container.erase(path_created);
        };

        response.error = Coordination::Error::ZOK;
        return { response_ptr, undo };
    }
};

struct KeeperStorageGetRequestProcessor final : public KeeperStorageRequestProcessor
{

    bool checkAuth(KeeperStorage & storage, int64_t session_id) const override
    {
        auto & container = storage.container;
        auto it = container.find(zk_request->getPath());
        if (it == container.end())
            return true;

        const auto & node_acls = storage.acl_map.convertNumber(it->value.acl_id);
        if (node_acls.empty())
            return true;

        const auto & session_auths = storage.session_and_auth[session_id];
        return checkACL(Coordination::ACL::Read, node_acls, session_auths);
    }

    using KeeperStorageRequestProcessor::KeeperStorageRequestProcessor;
    std::pair<Coordination::ZooKeeperResponsePtr, Undo> process(KeeperStorage & storage, int64_t /* zxid */, int64_t /* session_id */, int64_t /* time */) const override
    {
        auto & container = storage.container;
        Coordination::ZooKeeperResponsePtr response_ptr = zk_request->makeResponse();
        Coordination::ZooKeeperGetResponse & response = dynamic_cast<Coordination::ZooKeeperGetResponse &>(*response_ptr);
        Coordination::ZooKeeperGetRequest & request = dynamic_cast<Coordination::ZooKeeperGetRequest &>(*zk_request);

        auto it = container.find(request.path);
        if (it == container.end())
        {
            response.error = Coordination::Error::ZNONODE;
        }
        else
        {
            response.stat = it->value.stat;
            response.data = it->value.data;
            response.error = Coordination::Error::ZOK;
        }

        return { response_ptr, {} };
    }
};

namespace
{
    /// Garbage required to apply log to "fuzzy" zookeeper snapshot
    void updateParentPzxid(const std::string & child_path, int64_t zxid, KeeperStorage::Container & container)
    {
        auto parent_path = parentPath(child_path);
        auto parent_it = container.find(parent_path);
        if (parent_it != container.end())
        {
            container.updateValue(parent_path, [zxid](KeeperStorage::Node & parent)
            {
                if (parent.stat.pzxid < zxid)
                    parent.stat.pzxid = zxid;
            });
        }
    }
}

struct KeeperStorageRemoveRequestProcessor final : public KeeperStorageRequestProcessor
{
    bool checkAuth(KeeperStorage & storage, int64_t session_id) const override
    {
        auto & container = storage.container;
        auto it = container.find(parentPath(zk_request->getPath()));
        if (it == container.end())
            return true;

        const auto & node_acls = storage.acl_map.convertNumber(it->value.acl_id);
        if (node_acls.empty())
            return true;

        const auto & session_auths = storage.session_and_auth[session_id];
        return checkACL(Coordination::ACL::Delete, node_acls, session_auths);
    }

    using KeeperStorageRequestProcessor::KeeperStorageRequestProcessor;
    std::pair<Coordination::ZooKeeperResponsePtr, Undo> process(KeeperStorage & storage, int64_t zxid, int64_t /*session_id*/, int64_t /* time */) const override
    {
        auto & container = storage.container;
        auto & ephemerals = storage.ephemerals;

        Coordination::ZooKeeperResponsePtr response_ptr = zk_request->makeResponse();
        Coordination::ZooKeeperRemoveResponse & response = dynamic_cast<Coordination::ZooKeeperRemoveResponse &>(*response_ptr);
        Coordination::ZooKeeperRemoveRequest & request = dynamic_cast<Coordination::ZooKeeperRemoveRequest &>(*zk_request);
        Undo undo;

        auto it = container.find(request.path);
        if (it == container.end())
        {
            if (request.restored_from_zookeeper_log)
                updateParentPzxid(request.path, zxid, container);
            response.error = Coordination::Error::ZNONODE;
        }
        else if (request.version != -1 && request.version != it->value.stat.version)
        {
            response.error = Coordination::Error::ZBADVERSION;
        }
        else if (it->value.stat.numChildren)
        {
            response.error = Coordination::Error::ZNOTEMPTY;
        }
        else
        {
            if (request.restored_from_zookeeper_log)
                updateParentPzxid(request.path, zxid, container);

            auto prev_node = it->value;
            if (prev_node.stat.ephemeralOwner != 0)
            {
                auto ephemerals_it = ephemerals.find(prev_node.stat.ephemeralOwner);
                ephemerals_it->second.erase(request.path);
                if (ephemerals_it->second.empty())
                    ephemerals.erase(ephemerals_it);
            }

            storage.acl_map.removeUsage(prev_node.acl_id);

            container.updateValue(parentPath(request.path), [child_basename = getBaseName(it->key)] (KeeperStorage::Node & parent)
            {
                --parent.stat.numChildren;
                ++parent.stat.cversion;
                parent.children.erase(child_basename);
                parent.size_bytes -= child_basename.size;
            });

            response.error = Coordination::Error::ZOK;
            /// Erase full path from container after child removed from parent
            container.erase(request.path);

            undo = [prev_node, &storage, path = request.path]
            {
                if (prev_node.stat.ephemeralOwner != 0)
                    storage.ephemerals[prev_node.stat.ephemeralOwner].emplace(path);

                storage.acl_map.addUsage(prev_node.acl_id);

                /// Dangerous place: we are adding StringRef to child into children unordered_hash set.
                /// That's why we are taking getBaseName from inserted key, not from the path from request object.
                auto [map_key, _] = storage.container.insert(path, prev_node);
                storage.container.updateValue(parentPath(path), [child_name = getBaseName(map_key->first)] (KeeperStorage::Node & parent)
                {
                    ++parent.stat.numChildren;
                    --parent.stat.cversion;
                    parent.children.insert(child_name);
                    parent.size_bytes += child_name.size;
                });
            };
        }

        return { response_ptr, undo };
    }

    KeeperStorage::ResponsesForSessions processWatches(KeeperStorage::Watches & watches, KeeperStorage::Watches & list_watches) const override
    {
        return processWatchesImpl(zk_request->getPath(), watches, list_watches, Coordination::Event::DELETED);
    }
};

struct KeeperStorageExistsRequestProcessor final : public KeeperStorageRequestProcessor
{
    using KeeperStorageRequestProcessor::KeeperStorageRequestProcessor;
    std::pair<Coordination::ZooKeeperResponsePtr, Undo> process(KeeperStorage & storage, int64_t /*zxid*/, int64_t /* session_id */, int64_t /* time */) const override
    {
        auto & container = storage.container;

        Coordination::ZooKeeperResponsePtr response_ptr = zk_request->makeResponse();
        Coordination::ZooKeeperExistsResponse & response = dynamic_cast<Coordination::ZooKeeperExistsResponse &>(*response_ptr);
        Coordination::ZooKeeperExistsRequest & request = dynamic_cast<Coordination::ZooKeeperExistsRequest &>(*zk_request);

        auto it = container.find(request.path);
        if (it != container.end())
        {
            response.stat = it->value.stat;
            response.error = Coordination::Error::ZOK;
        }
        else
        {
            response.error = Coordination::Error::ZNONODE;
        }

        return { response_ptr, {} };
    }
};

struct KeeperStorageSetRequestProcessor final : public KeeperStorageRequestProcessor
{
    bool checkAuth(KeeperStorage & storage, int64_t session_id) const override
    {
        auto & container = storage.container;
        auto it = container.find(zk_request->getPath());
        if (it == container.end())
            return true;

        const auto & node_acls = storage.acl_map.convertNumber(it->value.acl_id);
        if (node_acls.empty())
            return true;

        const auto & session_auths = storage.session_and_auth[session_id];
        return checkACL(Coordination::ACL::Write, node_acls, session_auths);
    }

    using KeeperStorageRequestProcessor::KeeperStorageRequestProcessor;
    std::pair<Coordination::ZooKeeperResponsePtr, Undo> process(KeeperStorage & storage, int64_t zxid, int64_t /* session_id */, int64_t time) const override
    {
        auto & container = storage.container;

        Coordination::ZooKeeperResponsePtr response_ptr = zk_request->makeResponse();
        Coordination::ZooKeeperSetResponse & response = dynamic_cast<Coordination::ZooKeeperSetResponse &>(*response_ptr);
        Coordination::ZooKeeperSetRequest & request = dynamic_cast<Coordination::ZooKeeperSetRequest &>(*zk_request);
        Undo undo;

        auto it = container.find(request.path);
        if (it == container.end())
        {
            response.error = Coordination::Error::ZNONODE;
        }
        else if (request.version == -1 || request.version == it->value.stat.version)
        {

            auto prev_node = it->value;

            auto itr = container.updateValue(request.path, [zxid, request, time] (KeeperStorage::Node & value)
            {
                value.stat.version++;
                value.stat.mzxid = zxid;
                value.stat.mtime = time;
                value.stat.dataLength = request.data.length();
                value.size_bytes = value.size_bytes + request.data.size() - value.data.size();
                value.data = request.data;
            });

            container.updateValue(parentPath(request.path), [] (KeeperStorage::Node & parent)
            {
                parent.stat.cversion++;
            });

            response.stat = itr->value.stat;
            response.error = Coordination::Error::ZOK;

            undo = [prev_node, &container, path = request.path]
            {
                container.updateValue(path, [&prev_node] (KeeperStorage::Node & value) { value = prev_node; });
                container.updateValue(parentPath(path), [] (KeeperStorage::Node & parent)
                {
                    parent.stat.cversion--;
                });
            };
        }
        else
        {
            response.error = Coordination::Error::ZBADVERSION;
        }

        return { response_ptr, undo };
    }

    KeeperStorage::ResponsesForSessions processWatches(KeeperStorage::Watches & watches, KeeperStorage::Watches & list_watches) const override
    {
        return processWatchesImpl(zk_request->getPath(), watches, list_watches, Coordination::Event::CHANGED);
    }
};

struct KeeperStorageListRequestProcessor final : public KeeperStorageRequestProcessor
{
    bool checkAuth(KeeperStorage & storage, int64_t session_id) const override
    {
        auto & container = storage.container;
        auto it = container.find(zk_request->getPath());
        if (it == container.end())
            return true;

        const auto & node_acls = storage.acl_map.convertNumber(it->value.acl_id);
        if (node_acls.empty())
            return true;

        const auto & session_auths = storage.session_and_auth[session_id];
        return checkACL(Coordination::ACL::Read, node_acls, session_auths);
    }

    using KeeperStorageRequestProcessor::KeeperStorageRequestProcessor;
    std::pair<Coordination::ZooKeeperResponsePtr, Undo> process(KeeperStorage & storage, int64_t /*zxid*/, int64_t /*session_id*/, int64_t /* time */) const override
    {
        auto & container = storage.container;
        Coordination::ZooKeeperResponsePtr response_ptr = zk_request->makeResponse();
        Coordination::ZooKeeperListResponse & response = dynamic_cast<Coordination::ZooKeeperListResponse &>(*response_ptr);
        Coordination::ZooKeeperListRequest & request = dynamic_cast<Coordination::ZooKeeperListRequest &>(*zk_request);

        auto it = container.find(request.path);
        if (it == container.end())
        {
            response.error = Coordination::Error::ZNONODE;
        }
        else
        {
            auto path_prefix = request.path;
            if (path_prefix.empty())
                throw DB::Exception("Logical error: path cannot be empty", ErrorCodes::LOGICAL_ERROR);

            response.names.reserve(it->value.children.size());

            for (const auto child : it->value.children)
                response.names.push_back(child.toString());

            response.stat = it->value.stat;
            response.error = Coordination::Error::ZOK;
        }

        return { response_ptr, {} };
    }
};

struct KeeperStorageCheckRequestProcessor final : public KeeperStorageRequestProcessor
{
    bool checkAuth(KeeperStorage & storage, int64_t session_id) const override
    {
        auto & container = storage.container;
        auto it = container.find(zk_request->getPath());
        if (it == container.end())
            return true;

        const auto & node_acls = storage.acl_map.convertNumber(it->value.acl_id);
        if (node_acls.empty())
            return true;

        const auto & session_auths = storage.session_and_auth[session_id];
        return checkACL(Coordination::ACL::Read, node_acls, session_auths);
    }

    using KeeperStorageRequestProcessor::KeeperStorageRequestProcessor;
    std::pair<Coordination::ZooKeeperResponsePtr, Undo> process(KeeperStorage & storage, int64_t /*zxid*/, int64_t /*session_id*/, int64_t /* time */) const override
    {
        auto & container = storage.container;

        Coordination::ZooKeeperResponsePtr response_ptr = zk_request->makeResponse();
        Coordination::ZooKeeperCheckResponse & response = dynamic_cast<Coordination::ZooKeeperCheckResponse &>(*response_ptr);
        Coordination::ZooKeeperCheckRequest & request = dynamic_cast<Coordination::ZooKeeperCheckRequest &>(*zk_request);
        auto it = container.find(request.path);
        if (it == container.end())
        {
            response.error = Coordination::Error::ZNONODE;
        }
        else if (request.version != -1 && request.version != it->value.stat.version)
        {
            response.error = Coordination::Error::ZBADVERSION;
        }
        else
        {
            response.error = Coordination::Error::ZOK;
        }

        return { response_ptr, {} };
    }
};


struct KeeperStorageSetACLRequestProcessor final : public KeeperStorageRequestProcessor
{
    bool checkAuth(KeeperStorage & storage, int64_t session_id) const override
    {
        auto & container = storage.container;
        auto it = container.find(zk_request->getPath());
        if (it == container.end())
            return true;

        const auto & node_acls = storage.acl_map.convertNumber(it->value.acl_id);
        if (node_acls.empty())
            return true;

        const auto & session_auths = storage.session_and_auth[session_id];
        return checkACL(Coordination::ACL::Admin, node_acls, session_auths);
    }

    using KeeperStorageRequestProcessor::KeeperStorageRequestProcessor;

    std::pair<Coordination::ZooKeeperResponsePtr, Undo> process(KeeperStorage & storage, int64_t /*zxid*/, int64_t session_id, int64_t /* time */) const override
    {
        auto & container = storage.container;

        Coordination::ZooKeeperResponsePtr response_ptr = zk_request->makeResponse();
        Coordination::ZooKeeperSetACLResponse & response = dynamic_cast<Coordination::ZooKeeperSetACLResponse &>(*response_ptr);
        Coordination::ZooKeeperSetACLRequest & request = dynamic_cast<Coordination::ZooKeeperSetACLRequest &>(*zk_request);
        auto it = container.find(request.path);
        if (it == container.end())
        {
            response.error = Coordination::Error::ZNONODE;
        }
        else if (request.version != -1 && request.version != it->value.stat.aversion)
        {
            response.error = Coordination::Error::ZBADVERSION;
        }
        else
        {
            auto & session_auth_ids = storage.session_and_auth[session_id];
            Coordination::ACLs node_acls;

            if (!fixupACL(request.acls, session_auth_ids, node_acls))
            {
                response.error = Coordination::Error::ZINVALIDACL;
                return {response_ptr, {}};
            }

            uint64_t acl_id = storage.acl_map.convertACLs(node_acls);
            storage.acl_map.addUsage(acl_id);

            storage.container.updateValue(request.path, [acl_id] (KeeperStorage::Node & node)
            {
                node.acl_id = acl_id;
                ++node.stat.aversion;
            });

            response.stat = it->value.stat;
            response.error = Coordination::Error::ZOK;
        }

        /// It cannot be used insied multitransaction?
        return { response_ptr, {} };
    }
};

struct KeeperStorageGetACLRequestProcessor final : public KeeperStorageRequestProcessor
{
    bool checkAuth(KeeperStorage & storage, int64_t session_id) const override
    {
        auto & container = storage.container;
        auto it = container.find(zk_request->getPath());
        if (it == container.end())
            return true;

        const auto & node_acls = storage.acl_map.convertNumber(it->value.acl_id);
        if (node_acls.empty())
            return true;

        const auto & session_auths = storage.session_and_auth[session_id];
        /// LOL, GetACL require more permissions, then SetACL...
        return checkACL(Coordination::ACL::Admin | Coordination::ACL::Read, node_acls, session_auths);
    }
    using KeeperStorageRequestProcessor::KeeperStorageRequestProcessor;

    std::pair<Coordination::ZooKeeperResponsePtr, Undo> process(KeeperStorage & storage, int64_t /*zxid*/, int64_t /*session_id*/, int64_t /* time */) const override
    {
        Coordination::ZooKeeperResponsePtr response_ptr = zk_request->makeResponse();
        Coordination::ZooKeeperGetACLResponse & response = dynamic_cast<Coordination::ZooKeeperGetACLResponse &>(*response_ptr);
        Coordination::ZooKeeperGetACLRequest & request = dynamic_cast<Coordination::ZooKeeperGetACLRequest &>(*zk_request);
        auto & container = storage.container;
        auto it = container.find(request.path);
        if (it == container.end())
        {
            response.error = Coordination::Error::ZNONODE;
        }
        else
        {
            response.stat = it->value.stat;
            response.acl = storage.acl_map.convertNumber(it->value.acl_id);
        }

        return {response_ptr, {}};
    }
};

struct KeeperStorageMultiRequestProcessor final : public KeeperStorageRequestProcessor
{
    bool checkAuth(KeeperStorage & storage, int64_t session_id) const override
    {
        for (const auto & concrete_request : concrete_requests)
            if (!concrete_request->checkAuth(storage, session_id))
                return false;
        return true;
    }

    std::vector<KeeperStorageRequestProcessorPtr> concrete_requests;
    explicit KeeperStorageMultiRequestProcessor(const Coordination::ZooKeeperRequestPtr & zk_request_)
        : KeeperStorageRequestProcessor(zk_request_)
    {
        Coordination::ZooKeeperMultiRequest & request = dynamic_cast<Coordination::ZooKeeperMultiRequest &>(*zk_request);
        concrete_requests.reserve(request.requests.size());

        for (const auto & sub_request : request.requests)
        {
            auto sub_zk_request = std::dynamic_pointer_cast<Coordination::ZooKeeperRequest>(sub_request);
            if (sub_zk_request->getOpNum() == Coordination::OpNum::Create)
            {
                concrete_requests.push_back(std::make_shared<KeeperStorageCreateRequestProcessor>(sub_zk_request));
            }
            else if (sub_zk_request->getOpNum() == Coordination::OpNum::Remove)
            {
                concrete_requests.push_back(std::make_shared<KeeperStorageRemoveRequestProcessor>(sub_zk_request));
            }
            else if (sub_zk_request->getOpNum() == Coordination::OpNum::Set)
            {
                concrete_requests.push_back(std::make_shared<KeeperStorageSetRequestProcessor>(sub_zk_request));
            }
            else if (sub_zk_request->getOpNum() == Coordination::OpNum::Check)
            {
                concrete_requests.push_back(std::make_shared<KeeperStorageCheckRequestProcessor>(sub_zk_request));
            }
            else
                throw DB::Exception(ErrorCodes::BAD_ARGUMENTS, "Illegal command as part of multi ZooKeeper request {}", sub_zk_request->getOpNum());
        }
    }

    std::pair<Coordination::ZooKeeperResponsePtr, Undo> process(KeeperStorage & storage, int64_t zxid, int64_t session_id, int64_t time) const override
    {
        Coordination::ZooKeeperResponsePtr response_ptr = zk_request->makeResponse();
        Coordination::ZooKeeperMultiResponse & response = dynamic_cast<Coordination::ZooKeeperMultiResponse &>(*response_ptr);
        std::vector<Undo> undo_actions;

        try
        {
            size_t i = 0;
            for (const auto & concrete_request : concrete_requests)
            {
                auto [ cur_response, undo_action ] = concrete_request->process(storage, zxid, session_id, time);

                response.responses[i] = cur_response;
                if (cur_response->error != Coordination::Error::ZOK)
                {
                    for (size_t j = 0; j <= i; ++j)
                    {
                        auto response_error = response.responses[j]->error;
                        response.responses[j] = std::make_shared<Coordination::ZooKeeperErrorResponse>();
                        response.responses[j]->error = response_error;
                    }

                    for (size_t j = i + 1; j < response.responses.size(); ++j)
                    {
                        response.responses[j] = std::make_shared<Coordination::ZooKeeperErrorResponse>();
                        response.responses[j]->error = Coordination::Error::ZRUNTIMEINCONSISTENCY;
                    }

                    for (auto it = undo_actions.rbegin(); it != undo_actions.rend(); ++it)
                        if (*it)
                            (*it)();

                    return { response_ptr, {} };
                }
                else
                    undo_actions.emplace_back(std::move(undo_action));

                ++i;
            }

            response.error = Coordination::Error::ZOK;
            return { response_ptr, {} };
        }
        catch (...)
        {
            for (auto it = undo_actions.rbegin(); it != undo_actions.rend(); ++it)
                if (*it)
                    (*it)();
            throw;
        }
    }

    KeeperStorage::ResponsesForSessions processWatches(KeeperStorage::Watches & watches, KeeperStorage::Watches & list_watches) const override
    {
        KeeperStorage::ResponsesForSessions result;
        for (const auto & generic_request : concrete_requests)
        {
            auto responses = generic_request->processWatches(watches, list_watches);
            result.insert(result.end(), responses.begin(), responses.end());
        }
        return result;
    }
};

struct KeeperStorageCloseRequestProcessor final : public KeeperStorageRequestProcessor
{
    using KeeperStorageRequestProcessor::KeeperStorageRequestProcessor;
    std::pair<Coordination::ZooKeeperResponsePtr, Undo> process(KeeperStorage &, int64_t, int64_t, int64_t /* time */) const override
    {
        throw DB::Exception("Called process on close request", ErrorCodes::LOGICAL_ERROR);
    }
};

struct KeeperStorageAuthRequestProcessor final : public KeeperStorageRequestProcessor
{
    using KeeperStorageRequestProcessor::KeeperStorageRequestProcessor;
    std::pair<Coordination::ZooKeeperResponsePtr, Undo> process(KeeperStorage & storage, int64_t /*zxid*/, int64_t session_id, int64_t /* time */) const override
    {
        Coordination::ZooKeeperAuthRequest & auth_request = dynamic_cast<Coordination::ZooKeeperAuthRequest &>(*zk_request);
        Coordination::ZooKeeperResponsePtr response_ptr = zk_request->makeResponse();
        Coordination::ZooKeeperAuthResponse & auth_response =  dynamic_cast<Coordination::ZooKeeperAuthResponse &>(*response_ptr);
        auto & sessions_and_auth = storage.session_and_auth;

        if (auth_request.scheme != "digest" || std::count(auth_request.data.begin(), auth_request.data.end(), ':') != 1)
        {
            auth_response.error = Coordination::Error::ZAUTHFAILED;
        }
        else
        {
            auto digest = generateDigest(auth_request.data);
            if (digest == storage.superdigest)
            {
                KeeperStorage::AuthID auth{"super", ""};
                sessions_and_auth[session_id].emplace_back(auth);
            }
            else
            {
                KeeperStorage::AuthID auth{auth_request.scheme, digest};
                auto & session_ids = sessions_and_auth[session_id];
                if (std::find(session_ids.begin(), session_ids.end(), auth) == session_ids.end())
                    sessions_and_auth[session_id].emplace_back(auth);
            }

        }

        return { response_ptr, {} };
    }
};

void KeeperStorage::finalize()
{
    if (finalized)
        throw DB::Exception("Testkeeper storage already finalized", ErrorCodes::LOGICAL_ERROR);

    finalized = true;

    for (const auto & [session_id, ephemerals_paths] : ephemerals)
        for (const String & ephemeral_path : ephemerals_paths)
            container.erase(ephemeral_path);

    ephemerals.clear();

    watches.clear();
    list_watches.clear();
    sessions_and_watchers.clear();
    session_expiry_queue.clear();
}


class KeeperStorageRequestProcessorsFactory final : private boost::noncopyable
{

public:
    using Creator = std::function<KeeperStorageRequestProcessorPtr(const Coordination::ZooKeeperRequestPtr &)>;
    using OpNumToRequest = std::unordered_map<Coordination::OpNum, Creator>;

    static KeeperStorageRequestProcessorsFactory & instance()
    {
        static KeeperStorageRequestProcessorsFactory factory;
        return factory;
    }

    KeeperStorageRequestProcessorPtr get(const Coordination::ZooKeeperRequestPtr & zk_request) const
    {
        auto it = op_num_to_request.find(zk_request->getOpNum());
        if (it == op_num_to_request.end())
            throw DB::Exception("Unknown operation type " + toString(zk_request->getOpNum()), ErrorCodes::LOGICAL_ERROR);

        return it->second(zk_request);
    }

    void registerRequest(Coordination::OpNum op_num, Creator creator)
    {
        if (!op_num_to_request.try_emplace(op_num, creator).second)
            throw DB::Exception(ErrorCodes::LOGICAL_ERROR, "Request with op num {} already registered", op_num);
    }

private:
    OpNumToRequest op_num_to_request;
    KeeperStorageRequestProcessorsFactory();
};

template<Coordination::OpNum num, typename RequestT>
void registerKeeperRequestProcessor(KeeperStorageRequestProcessorsFactory & factory)
{
    factory.registerRequest(num, [] (const Coordination::ZooKeeperRequestPtr & zk_request) { return std::make_shared<RequestT>(zk_request); });
}


KeeperStorageRequestProcessorsFactory::KeeperStorageRequestProcessorsFactory()
{
    registerKeeperRequestProcessor<Coordination::OpNum::Heartbeat, KeeperStorageHeartbeatRequestProcessor>(*this);
    registerKeeperRequestProcessor<Coordination::OpNum::Sync, KeeperStorageSyncRequestProcessor>(*this);
    registerKeeperRequestProcessor<Coordination::OpNum::Auth, KeeperStorageAuthRequestProcessor>(*this);
    registerKeeperRequestProcessor<Coordination::OpNum::Close, KeeperStorageCloseRequestProcessor>(*this);
    registerKeeperRequestProcessor<Coordination::OpNum::Create, KeeperStorageCreateRequestProcessor>(*this);
    registerKeeperRequestProcessor<Coordination::OpNum::Remove, KeeperStorageRemoveRequestProcessor>(*this);
    registerKeeperRequestProcessor<Coordination::OpNum::Exists, KeeperStorageExistsRequestProcessor>(*this);
    registerKeeperRequestProcessor<Coordination::OpNum::Get, KeeperStorageGetRequestProcessor>(*this);
    registerKeeperRequestProcessor<Coordination::OpNum::Set, KeeperStorageSetRequestProcessor>(*this);
    registerKeeperRequestProcessor<Coordination::OpNum::List, KeeperStorageListRequestProcessor>(*this);
    registerKeeperRequestProcessor<Coordination::OpNum::SimpleList, KeeperStorageListRequestProcessor>(*this);
    registerKeeperRequestProcessor<Coordination::OpNum::Check, KeeperStorageCheckRequestProcessor>(*this);
    registerKeeperRequestProcessor<Coordination::OpNum::Multi, KeeperStorageMultiRequestProcessor>(*this);
    registerKeeperRequestProcessor<Coordination::OpNum::SetACL, KeeperStorageSetACLRequestProcessor>(*this);
    registerKeeperRequestProcessor<Coordination::OpNum::GetACL, KeeperStorageGetACLRequestProcessor>(*this);
}


KeeperStorage::ResponsesForSessions KeeperStorage::processRequest(const Coordination::ZooKeeperRequestPtr & zk_request, int64_t session_id, int64_t time, std::optional<int64_t> new_last_zxid, bool check_acl)
{
    KeeperStorage::ResponsesForSessions results;
    if (new_last_zxid)
    {
        if (zxid >= *new_last_zxid)
            throw Exception(ErrorCodes::LOGICAL_ERROR, "Got new ZXID {} smaller or equal than current {}. It's a bug", *new_last_zxid, zxid);
        zxid = *new_last_zxid;
    }

    /// ZooKeeper update sessions expirity for each request, not only for heartbeats
    session_expiry_queue.addNewSessionOrUpdate(session_id, session_and_timeout[session_id]);

    if (zk_request->getOpNum() == Coordination::OpNum::Close) /// Close request is special
    {
        auto it = ephemerals.find(session_id);
        if (it != ephemerals.end())
        {
            for (const auto & ephemeral_path : it->second)
            {
                container.updateValue(parentPath(ephemeral_path), [&ephemeral_path] (KeeperStorage::Node & parent)
                {
                    --parent.stat.numChildren;
                    ++parent.stat.cversion;
                    auto base_name = getBaseName(ephemeral_path);
                    parent.children.erase(base_name);
                    parent.size_bytes -= base_name.size;
                });

                container.erase(ephemeral_path);

                auto responses = processWatchesImpl(ephemeral_path, watches, list_watches, Coordination::Event::DELETED);
                results.insert(results.end(), responses.begin(), responses.end());
            }
            ephemerals.erase(it);
        }
        clearDeadWatches(session_id);
        auto auth_it = session_and_auth.find(session_id);
        if (auth_it != session_and_auth.end())
            session_and_auth.erase(auth_it);

        /// Finish connection
        auto response = std::make_shared<Coordination::ZooKeeperCloseResponse>();
        response->xid = zk_request->xid;
        response->zxid = getZXID();
        session_expiry_queue.remove(session_id);
        session_and_timeout.erase(session_id);
        results.push_back(ResponseForSession{session_id, response});
    }
    else if (zk_request->getOpNum() == Coordination::OpNum::Heartbeat) /// Heartbeat request is also special
    {
        KeeperStorageRequestProcessorPtr storage_request = KeeperStorageRequestProcessorsFactory::instance().get(zk_request);
        auto [response, _] = storage_request->process(*this, zxid, session_id, time);
        response->xid = zk_request->xid;
        response->zxid = getZXID();

        results.push_back(ResponseForSession{session_id, response});
    }
    else /// normal requests proccession
    {
        KeeperStorageRequestProcessorPtr request_processor = KeeperStorageRequestProcessorsFactory::instance().get(zk_request);
        Coordination::ZooKeeperResponsePtr response;

        if (check_acl && !request_processor->checkAuth(*this, session_id))
        {
            response = zk_request->makeResponse();
            /// Original ZooKeeper always throws no auth, even when user provided some credentials
            response->error = Coordination::Error::ZNOAUTH;
        }
        else
        {
            std::tie(response, std::ignore) = request_processor->process(*this, zxid, session_id, time);
        }

        /// Watches for this requests are added to the watches lists
        if (zk_request->has_watch)
        {
            if (response->error == Coordination::Error::ZOK)
            {
                auto & watches_type = zk_request->getOpNum() == Coordination::OpNum::List || zk_request->getOpNum() == Coordination::OpNum::SimpleList
                    ? list_watches
                    : watches;

                watches_type[zk_request->getPath()].emplace_back(session_id);
                sessions_and_watchers[session_id].emplace(zk_request->getPath());
            }
            else if (response->error == Coordination::Error::ZNONODE && zk_request->getOpNum() == Coordination::OpNum::Exists)
            {
                watches[zk_request->getPath()].emplace_back(session_id);
                sessions_and_watchers[session_id].emplace(zk_request->getPath());
            }
        }

        /// If this requests processed successfully we need to check watches
        if (response->error == Coordination::Error::ZOK)
        {
            auto watch_responses = request_processor->processWatches(watches, list_watches);
            results.insert(results.end(), watch_responses.begin(), watch_responses.end());
        }

        response->xid = zk_request->xid;
        response->zxid = getZXID();

        results.push_back(ResponseForSession{session_id, response});
    }

    return results;
}


void KeeperStorage::clearDeadWatches(int64_t session_id)
{
    /// Clear all watches for this session
    auto watches_it = sessions_and_watchers.find(session_id);
    if (watches_it != sessions_and_watchers.end())
    {
        for (const auto & watch_path : watches_it->second)
        {
            /// Maybe it's a normal watch
            auto watch = watches.find(watch_path);
            if (watch != watches.end())
            {
                auto & watches_for_path = watch->second;
                for (auto w_it = watches_for_path.begin(); w_it != watches_for_path.end();)
                {
                    if (*w_it == session_id)
                        w_it = watches_for_path.erase(w_it);
                    else
                        ++w_it;
                }
                if (watches_for_path.empty())
                    watches.erase(watch);
            }

            /// Maybe it's a list watch
            auto list_watch = list_watches.find(watch_path);
            if (list_watch != list_watches.end())
            {
                auto & list_watches_for_path = list_watch->second;
                for (auto w_it = list_watches_for_path.begin(); w_it != list_watches_for_path.end();)
                {
                    if (*w_it == session_id)
                        w_it = list_watches_for_path.erase(w_it);
                    else
                        ++w_it;
                }
                if (list_watches_for_path.empty())
                    list_watches.erase(list_watch);
            }
        }

        sessions_and_watchers.erase(watches_it);
    }
}

void KeeperStorage::dumpWatches(WriteBufferFromOwnString & buf) const
{
    for (const auto & [session_id, watches_paths] : sessions_and_watchers)
    {
        buf << "0x" << getHexUIntLowercase(session_id) << "\n";
        for (const String & path : watches_paths)
            buf << "\t" << path << "\n";
    }
}

void KeeperStorage::dumpWatchesByPath(WriteBufferFromOwnString & buf) const
{
    auto write_int_vec = [&buf](const std::vector<int64_t> & session_ids)
    {
        for (int64_t session_id : session_ids)
        {
            buf << "\t0x" << getHexUIntLowercase(session_id) << "\n";
        }
    };

    for (const auto & [watch_path, sessions] : watches)
    {
        buf << watch_path << "\n";
        write_int_vec(sessions);
    }

    for (const auto & [watch_path, sessions] : list_watches)
    {
        buf << watch_path << "\n";
        write_int_vec(sessions);
    }
}

void KeeperStorage::dumpSessionsAndEphemerals(WriteBufferFromOwnString & buf) const
{
    auto write_str_set = [&buf](const std::unordered_set<String> & ephemeral_paths)
    {
        for (const String & path : ephemeral_paths)
        {
            buf << "\t" << path << "\n";
        }
    };

    buf << "Sessions dump (" << session_and_timeout.size() << "):\n";

    for (const auto & [session_id, _] : session_and_timeout)
    {
        buf << "0x" << getHexUIntLowercase(session_id) << "\n";
    }

    buf << "Sessions with Ephemerals (" << getSessionWithEphemeralNodesCount() << "):\n";
    for (const auto & [session_id, ephemeral_paths] : ephemerals)
    {
        buf << "0x" << getHexUIntLowercase(session_id) << "\n";
        write_str_set(ephemeral_paths);
    }
}

uint64_t KeeperStorage::getTotalWatchesCount() const
{
    uint64_t ret = 0;
    for (const auto & [path, subscribed_sessions] : watches)
        ret += subscribed_sessions.size();

    for (const auto & [path, subscribed_sessions] : list_watches)
        ret += subscribed_sessions.size();

    return ret;
}

uint64_t KeeperStorage::getSessionsWithWatchesCount() const
{
    std::unordered_set<int64_t> counter;
    for (const auto & [path, subscribed_sessions] : watches)
        counter.insert(subscribed_sessions.begin(), subscribed_sessions.end());

    for (const auto & [path, subscribed_sessions] : list_watches)
        counter.insert(subscribed_sessions.begin(), subscribed_sessions.end());

    return counter.size();
}

uint64_t KeeperStorage::getTotalEphemeralNodesCount() const
{
    uint64_t ret = 0;
    for (const auto & [session_id, nodes] : ephemerals)
        ret += nodes.size();

    return ret;
}


}<|MERGE_RESOLUTION|>--- conflicted
+++ resolved
@@ -316,12 +316,8 @@
         created_node.stat.ephemeralOwner = request.is_ephemeral ? session_id : 0;
         created_node.data = request.data;
         created_node.is_sequental = request.is_sequential;
-<<<<<<< HEAD
-        auto [map_key, _] = container.insert(path_created, std::move(created_node));
-=======
-
         auto [map_key, _] = container.insert(path_created, created_node);
->>>>>>> 7d015162
+
         /// Take child path from key owned by map.
         auto child_path = getBaseName(map_key->first);
 
