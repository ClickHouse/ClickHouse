// NOLINTBEGIN(clang-analyzer-optin.core.EnumCastOutOfRange)

#include <iterator>
#include <variant>
#include <IO/Operators.h>
#include <IO/ReadBufferFromString.h>
#include <IO/WriteHelpers.h>
#include <boost/algorithm/string.hpp>
#include <Poco/SHA1Engine.h>

#include <Common/Base64.h>
#include <Common/FailPoint.h>
#include <Common/ZooKeeper/ZooKeeperCommon.h>
#include <Common/SipHash.h>
#include <Common/ZooKeeper/ZooKeeperConstants.h>
#include <Common/StringUtils.h>
#include <Common/ZooKeeper/IKeeper.h>
#include <base/hex.h>
#include <base/scope_guard.h>
#include <Common/logger_useful.h>
#include <Common/setThreadName.h>
#include <Common/LockMemoryExceptionInThread.h>
#include <Common/ProfileEvents.h>

#include <Coordination/CoordinationSettings.h>
#include <Coordination/KeeperCommon.h>
#include <Coordination/KeeperConstants.h>
#include <Coordination/KeeperDispatcher.h>
#include <Coordination/KeeperReconfiguration.h>
#include <Coordination/KeeperStorage.h>

#include <functional>
#include <base/defines.h>

namespace ProfileEvents
{
    extern const Event KeeperCreateRequest;
    extern const Event KeeperRemoveRequest;
    extern const Event KeeperSetRequest;
    extern const Event KeeperCheckRequest;
    extern const Event KeeperMultiRequest;
    extern const Event KeeperMultiReadRequest;
    extern const Event KeeperGetRequest;
    extern const Event KeeperListRequest;
    extern const Event KeeperExistsRequest;
    extern const Event KeeperPreprocessElapsedMicroseconds;
    extern const Event KeeperProcessElapsedMicroseconds;
}

namespace DB
{

namespace ErrorCodes
{
    extern const int LOGICAL_ERROR;
    extern const int BAD_ARGUMENTS;
}

namespace FailPoints
{
    extern const char keeper_leader_sets_invalid_digest[];
}

namespace
{
String getSHA1(const String & userdata)
{
    Poco::SHA1Engine engine;
    engine.update(userdata);
    const auto & digest_id = engine.digest();
    return String{digest_id.begin(), digest_id.end()};
}

template<typename UncommittedState>
bool fixupACL(
    const std::vector<Coordination::ACL> & request_acls,
    int64_t session_id,
    const UncommittedState & uncommitted_state,
    std::vector<Coordination::ACL> & result_acls)
{
    if (request_acls.empty())
        return true;

    bool valid_found = false;
    for (const auto & request_acl : request_acls)
    {
        if (request_acl.scheme == "auth")
        {
            uncommitted_state.forEachAuthInSession(
                session_id,
                [&](const KeeperStorageBase::AuthID & auth_id)
                {
                    valid_found = true;
                    Coordination::ACL new_acl = request_acl;

                    new_acl.scheme = auth_id.scheme;
                    new_acl.id = auth_id.id;

                    result_acls.push_back(new_acl);
                });
        }
        else if (request_acl.scheme == "world" && request_acl.id == "anyone")
        {
            /// We don't need to save default ACLs
            valid_found = true;
        }
        else if (request_acl.scheme == "digest")
        {
            Coordination::ACL new_acl = request_acl;

            /// Bad auth
            if (std::count(new_acl.id.begin(), new_acl.id.end(), ':') != 1)
                return false;

            valid_found = true;
            result_acls.push_back(new_acl);
        }
    }
    return valid_found;
}

KeeperStorageBase::ResponsesForSessions processWatchesImpl(
    const String & path, KeeperStorageBase::Watches & watches, KeeperStorageBase::Watches & list_watches, Coordination::Event event_type)
{
    KeeperStorageBase::ResponsesForSessions result;
    auto watch_it = watches.find(path);
    if (watch_it != watches.end())
    {
        std::shared_ptr<Coordination::ZooKeeperWatchResponse> watch_response = std::make_shared<Coordination::ZooKeeperWatchResponse>();
        watch_response->path = path;
        watch_response->xid = Coordination::WATCH_XID;
        watch_response->zxid = -1;
        watch_response->type = event_type;
        watch_response->state = Coordination::State::CONNECTED;
        for (auto watcher_session : watch_it->second)
            result.push_back(KeeperStorageBase::ResponseForSession{watcher_session, watch_response});

        watches.erase(watch_it);
    }

    auto parent_path = parentNodePath(path);

    Strings paths_to_check_for_list_watches;
    if (event_type == Coordination::Event::CREATED)
    {
        paths_to_check_for_list_watches.push_back(parent_path.toString()); /// Trigger list watches for parent
    }
    else if (event_type == Coordination::Event::DELETED)
    {
        paths_to_check_for_list_watches.push_back(path); /// Trigger both list watches for this path
        paths_to_check_for_list_watches.push_back(parent_path.toString()); /// And for parent path
    }
    /// CHANGED event never trigger list wathes

    for (const auto & path_to_check : paths_to_check_for_list_watches)
    {
        watch_it = list_watches.find(path_to_check);
        if (watch_it != list_watches.end())
        {
            std::shared_ptr<Coordination::ZooKeeperWatchResponse> watch_list_response
                = std::make_shared<Coordination::ZooKeeperWatchResponse>();
            watch_list_response->path = path_to_check;
            watch_list_response->xid = Coordination::WATCH_XID;
            watch_list_response->zxid = -1;
            if (path_to_check == parent_path)
                watch_list_response->type = Coordination::Event::CHILD;
            else
                watch_list_response->type = Coordination::Event::DELETED;

            watch_list_response->state = Coordination::State::CONNECTED;
            for (auto watcher_session : watch_it->second)
                result.push_back(KeeperStorageBase::ResponseForSession{watcher_session, watch_list_response});

            list_watches.erase(watch_it);
        }
    }
    return result;
}

// When this function is updated, update CURRENT_DIGEST_VERSION!!
template <typename Node>
uint64_t calculateDigest(std::string_view path, const Node & node)
{
    SipHash hash;

    hash.update(path);

    auto data = node.getData();
    if (!data.empty())
    {
        chassert(data.data() != nullptr);
        hash.update(data);
    }

    hash.update(node.czxid);
    hash.update(node.mzxid);
    hash.update(node.ctime());
    hash.update(node.mtime);
    hash.update(node.version);
    hash.update(node.cversion);
    hash.update(node.aversion);
    hash.update(node.ephemeralOwner());
    hash.update(node.numChildren());
    hash.update(node.pzxid);

    auto digest = hash.get64();

    /// 0 means no cached digest
    if (digest == 0)
        return 1;

    return digest;
}

}

void KeeperRocksNodeInfo::copyStats(const Coordination::Stat & stat)
{
    czxid = stat.czxid;
    mzxid = stat.mzxid;
    pzxid = stat.pzxid;

    mtime = stat.mtime;
    setCtime(stat.ctime);

    version = stat.version;
    cversion = stat.cversion;
    aversion = stat.aversion;

    if (stat.ephemeralOwner == 0)
    {
        is_ephemeral_and_ctime.is_ephemeral = false;
        setNumChildren(stat.numChildren);
    }
    else
    {
        setEphemeralOwner(stat.ephemeralOwner);
    }
}

void KeeperRocksNode::invalidateDigestCache() const
{
    if (serialized)
        throw Exception(ErrorCodes::LOGICAL_ERROR, "We modify node after serialized it");
    digest = 0;
}

UInt64 KeeperRocksNode::getDigest(std::string_view path) const
{
    if (!digest)
        digest = calculateDigest(path, *this);
    return digest;
}

String KeeperRocksNode::getEncodedString()
{
    if (serialized)
        throw Exception(ErrorCodes::LOGICAL_ERROR, "We modify node after serialized it");
    serialized = true;

    WriteBufferFromOwnString buffer;
    const KeeperRocksNodeInfo & node_info = *this;
    writePODBinary(node_info, buffer);
    writeBinary(getData(), buffer);
    return buffer.str();
}

void KeeperRocksNode::decodeFromString(const String &buffer_str)
{
    ReadBufferFromOwnString buffer(buffer_str);
    KeeperRocksNodeInfo & node_info = *this;
    readPODBinary(node_info, buffer);
    readVarUInt(data_size, buffer);
    if (data_size)
    {
        data = std::unique_ptr<char[]>(new char[data_size]);
        buffer.readStrict(data.get(), data_size);
    }
}

KeeperMemNode & KeeperMemNode::operator=(const KeeperMemNode & other)
{
    if (this == &other)
        return *this;

    czxid = other.czxid;
    mzxid = other.mzxid;
    pzxid = other.pzxid;
    acl_id = other.acl_id;
    mtime = other.mtime;
    is_ephemeral_and_ctime = other.is_ephemeral_and_ctime;
    ephemeral_or_children_data = other.ephemeral_or_children_data;
    data_size = other.data_size;
    version = other.version;
    cversion = other.cversion;
    aversion = other.aversion;

    if (data_size != 0)
    {
        data = std::unique_ptr<char[]>(new char[data_size]);
        memcpy(data.get(), other.data.get(), data_size);
    }

    children = other.children;

    return *this;
}

KeeperMemNode::KeeperMemNode(const KeeperMemNode & other)
{
    *this = other;
}

KeeperMemNode & KeeperMemNode::operator=(KeeperMemNode && other) noexcept
{
    if (this == &other)
        return *this;

    czxid = other.czxid;
    mzxid = other.mzxid;
    pzxid = other.pzxid;
    acl_id = other.acl_id;
    mtime = other.mtime;
    is_ephemeral_and_ctime = other.is_ephemeral_and_ctime;
    ephemeral_or_children_data = other.ephemeral_or_children_data;
    version = other.version;
    cversion = other.cversion;
    aversion = other.aversion;

    data_size = other.data_size;
    data = std::move(other.data);

    other.data_size = 0;

    static_assert(std::is_nothrow_move_assignable_v<ChildrenSet>);
    children = std::move(other.children);

    return *this;
}

KeeperMemNode::KeeperMemNode(KeeperMemNode && other) noexcept
{
    *this = std::move(other);
}

bool KeeperMemNode::empty() const
{
    return data_size == 0 && mzxid == 0;
}

void KeeperMemNode::copyStats(const Coordination::Stat & stat)
{
    czxid = stat.czxid;
    mzxid = stat.mzxid;
    pzxid = stat.pzxid;

    mtime = stat.mtime;
    setCtime(stat.ctime);

    version = stat.version;
    cversion = stat.cversion;
    aversion = stat.aversion;

    if (stat.ephemeralOwner == 0)
    {
        is_ephemeral_and_ctime.is_ephemeral = false;
        setNumChildren(stat.numChildren);
    }
    else
    {
        setEphemeralOwner(stat.ephemeralOwner);
    }
}

void KeeperMemNode::setResponseStat(Coordination::Stat & response_stat) const
{
    response_stat.czxid = czxid;
    response_stat.mzxid = mzxid;
    response_stat.ctime = ctime();
    response_stat.mtime = mtime;
    response_stat.version = version;
    response_stat.cversion = cversion;
    response_stat.aversion = aversion;
    response_stat.ephemeralOwner = ephemeralOwner();
    response_stat.dataLength = static_cast<int32_t>(data_size);
    response_stat.numChildren = numChildren();
    response_stat.pzxid = pzxid;

}

uint64_t KeeperMemNode::sizeInBytes() const
{
    return sizeof(KeeperMemNode) + children.size() * sizeof(StringRef) + data_size;
}

void KeeperMemNode::setData(const String & new_data)
{
    data_size = static_cast<uint32_t>(new_data.size());
    if (data_size != 0)
    {
        data = std::unique_ptr<char[]>(new char[new_data.size()]);
        memcpy(data.get(), new_data.data(), data_size);
    }
}

void KeeperMemNode::addChild(StringRef child_path)
{
    children.insert(child_path);
}

void KeeperMemNode::removeChild(StringRef child_path)
{
    children.erase(child_path);
}

void KeeperMemNode::invalidateDigestCache() const
{
    cached_digest = 0;
}

UInt64 KeeperMemNode::getDigest(const std::string_view path) const
{
    if (cached_digest == 0)
        cached_digest = calculateDigest(path, *this);

    return cached_digest;
};

void KeeperMemNode::shallowCopy(const KeeperMemNode & other)
{
    czxid = other.czxid;
    mzxid = other.mzxid;
    pzxid = other.pzxid;
    acl_id = other.acl_id; /// 0 -- no ACL by default

    mtime = other.mtime;

    is_ephemeral_and_ctime = other.is_ephemeral_and_ctime;

    ephemeral_or_children_data = other.ephemeral_or_children_data;

    data_size = other.data_size;
    if (data_size != 0)
    {
        data = std::unique_ptr<char[]>(new char[data_size]);
        memcpy(data.get(), other.data.get(), data_size);
    }

    version = other.version;
    cversion = other.cversion;
    aversion = other.aversion;

    cached_digest = other.cached_digest;
}


template<typename Container>
KeeperStorage<Container>::KeeperStorage(
    int64_t tick_time_ms, const String & superdigest_, const KeeperContextPtr & keeper_context_, const bool initialize_system_nodes)
    : session_expiry_queue(tick_time_ms), keeper_context(keeper_context_), superdigest(superdigest_)
{
    if constexpr (use_rocksdb)
        container.initialize(keeper_context);
    Node root_node;
    container.insert("/", root_node);
    if constexpr (!use_rocksdb)
        addDigest(root_node, "/");

    if (initialize_system_nodes)
        initializeSystemNodes();
}

template<typename Container>
void KeeperStorage<Container>::initializeSystemNodes()
{
    if (initialized)
        throw Exception(ErrorCodes::LOGICAL_ERROR, "KeeperStorage system nodes initialized twice");

    // insert root system path if it isn't already inserted
    if (container.find(keeper_system_path) == container.end())
    {
        Node system_node;
        container.insert(keeper_system_path, system_node);
        // store digest for the empty node because we won't update
        // its stats
        if constexpr (!use_rocksdb)
            addDigest(system_node, keeper_system_path);

        // update root and the digest based on it
        auto current_root_it = container.find("/");
        chassert(current_root_it != container.end());
        if constexpr (!use_rocksdb)
            removeDigest(current_root_it->value, "/");
        auto updated_root_it = container.updateValue(
            "/",
            [](KeeperStorage::Node & node)
            {
                node.increaseNumChildren();
                if constexpr (!use_rocksdb)
                    node.addChild(getBaseNodeName(keeper_system_path));
            }
        );
        if constexpr (!use_rocksdb)
            addDigest(updated_root_it->value, "/");
    }

    // insert child system nodes
    for (const auto & [path, data] : keeper_context->getSystemNodesWithData())
    {
        chassert(path.starts_with(keeper_system_path));
        Node child_system_node;
        child_system_node.setData(data);
        if constexpr (use_rocksdb)
            container.insert(std::string{path}, child_system_node);
        else
        {
            auto [map_key, _] = container.insert(std::string{path}, child_system_node);
            /// Take child path from key owned by map.
            auto child_path = getBaseNodeName(map_key->getKey());
            container.updateValue(
                parentNodePath(StringRef(path)),
                [child_path](auto & parent)
                {
                    // don't update stats so digest is okay
                    parent.addChild(child_path);
                }
            );
        }
    }

    initialized = true;
}

template <class... Ts>
struct Overloaded : Ts...
{
    using Ts::operator()...;
};

// explicit deduction guide
// https://en.cppreference.com/w/cpp/language/class_template_argument_deduction
template <class... Ts>
Overloaded(Ts...) -> Overloaded<Ts...>;

template<typename Container>
std::shared_ptr<typename Container::Node> KeeperStorage<Container>::UncommittedState::tryGetNodeFromStorage(StringRef path) const
{
    if (auto node_it = storage.container.find(path); node_it != storage.container.end())
    {
        const auto & committed_node = node_it->value;
        auto node = std::make_shared<KeeperStorage<Container>::Node>();
        node->shallowCopy(committed_node);
        return node;
    }

    return nullptr;
}

template<typename Container>
void KeeperStorage<Container>::UncommittedState::applyDelta(const Delta & delta)
{
    chassert(!delta.path.empty());
    if (!nodes.contains(delta.path))
    {
        if (auto storage_node = tryGetNodeFromStorage(delta.path))
            nodes.emplace(delta.path, UncommittedNode{.node = std::move(storage_node)});
        else
            nodes.emplace(delta.path, UncommittedNode{.node = nullptr});
    }

    std::visit(
        [&]<typename DeltaType>(const DeltaType & operation)
        {
            auto & [node, acls, last_applied_zxid] = nodes.at(delta.path);

            if constexpr (std::same_as<DeltaType, CreateNodeDelta>)
            {
                chassert(!node);
                node = std::make_shared<Node>();
                node->copyStats(operation.stat);
                node->setData(operation.data);
                acls = operation.acls;
                last_applied_zxid = delta.zxid;
            }
            else if constexpr (std::same_as<DeltaType, RemoveNodeDelta>)
            {
                chassert(node);
                node = nullptr;
                last_applied_zxid = delta.zxid;
            }
            else if constexpr (std::same_as<DeltaType, UpdateNodeDelta>)
            {
                chassert(node);
                node->invalidateDigestCache();
                operation.update_fn(*node);
                last_applied_zxid = delta.zxid;
            }
            else if constexpr (std::same_as<DeltaType, SetACLDelta>)
            {
                acls = operation.acls;
                last_applied_zxid = delta.zxid;
            }
        },
        delta.operation);
}

template<typename Container>
bool KeeperStorage<Container>::UncommittedState::hasACL(int64_t session_id, bool is_local, std::function<bool(const AuthID &)> predicate) const
{
    const auto check_auth = [&](const auto & auth_ids)
    {
        for (const auto & auth : auth_ids)
        {
            using TAuth = std::remove_reference_t<decltype(auth)>;

            const AuthID * auth_ptr = nullptr;
            if constexpr (std::is_pointer_v<TAuth>)
                auth_ptr = auth;
            else
                auth_ptr = &auth;

            if (predicate(*auth_ptr))
                return true;
        }
        return false;
    };

    if (is_local)
        return check_auth(storage.session_and_auth[session_id]);

    /// we want to close the session and with that we will remove all the auth related to the session
    if (closed_sessions.contains(session_id))
        return false;

    if (check_auth(storage.session_and_auth[session_id]))
        return true;

    // check if there are uncommitted
    const auto auth_it = session_and_auth.find(session_id);
    if (auth_it == session_and_auth.end())
        return false;

    return check_auth(auth_it->second);
}

template<typename Container>
void KeeperStorage<Container>::UncommittedState::addDelta(Delta new_delta)
{
    const auto & added_delta = deltas.emplace_back(std::move(new_delta));

    if (!added_delta.path.empty())
    {
        deltas_for_path[added_delta.path].push_back(&added_delta);
        applyDelta(added_delta);
    }
    else if (const auto * auth_delta = std::get_if<AddAuthDelta>(&added_delta.operation))
    {
        auto & uncommitted_auth = session_and_auth[auth_delta->session_id];
        uncommitted_auth.emplace_back(&auth_delta->auth_id);
    }
    else if (const auto * close_session_delta = std::get_if<CloseSessionDelta>(&added_delta.operation))
    {
        closed_sessions.insert(close_session_delta->session_id);
    }
}

template<typename Container>
void KeeperStorage<Container>::UncommittedState::addDeltas(std::vector<Delta> new_deltas)
{
    for (auto & delta : new_deltas)
        addDelta(std::move(delta));
}

template<typename Container>
void KeeperStorage<Container>::UncommittedState::commit(int64_t commit_zxid)
{
    chassert(deltas.empty() || deltas.front().zxid >= commit_zxid);

    // collect nodes that have no further modification in the current transaction
    std::unordered_set<std::string> modified_nodes;

    while (!deltas.empty() && deltas.front().zxid == commit_zxid)
    {
        if (std::holds_alternative<SubDeltaEnd>(deltas.front().operation))
        {
            deltas.pop_front();
            break;
        }

        auto & front_delta = deltas.front();

        if (!front_delta.path.empty())
        {
            auto & path_deltas = deltas_for_path.at(front_delta.path);
            chassert(path_deltas.front() == &front_delta);
            path_deltas.pop_front();
            if (path_deltas.empty())
            {
                deltas_for_path.erase(front_delta.path);

                // no more deltas for path -> no modification
                modified_nodes.insert(std::move(front_delta.path));
            }
            else if (path_deltas.front()->zxid > commit_zxid)
            {
                // next delta has a zxid from a different transaction -> no modification in this transaction
                modified_nodes.insert(std::move(front_delta.path));
            }
        }
        else if (auto * add_auth = std::get_if<AddAuthDelta>(&front_delta.operation))
        {
            auto & uncommitted_auth = session_and_auth[add_auth->session_id];
            chassert(!uncommitted_auth.empty() && uncommitted_auth.front() == &add_auth->auth_id);
            uncommitted_auth.pop_front();
            if (uncommitted_auth.empty())
                session_and_auth.erase(add_auth->session_id);
        }
        else if (auto * close_session = std::get_if<CloseSessionDelta>(&front_delta.operation))
        {
            closed_sessions.erase(close_session->session_id);
        }

        deltas.pop_front();
    }

    // delete all cached nodes that were not modified after the commit_zxid
    // we only need to check the nodes that were modified in this transaction
    for (const auto & node : modified_nodes)
    {
        if (nodes[node].zxid == commit_zxid)
            nodes.erase(node);
    }
}

template<typename Container>
void KeeperStorage<Container>::UncommittedState::rollback(int64_t rollback_zxid)
{
    // we can only rollback the last zxid (if there is any)
    // if there is a delta with a larger zxid, we have invalid state
    if (!deltas.empty() && deltas.back().zxid > rollback_zxid)
        throw DB::Exception(
            DB::ErrorCodes::LOGICAL_ERROR,
            "Invalid state of deltas found while trying to rollback request. Last ZXID ({}) is larger than the requested ZXID ({})",
            deltas.back().zxid,
            rollback_zxid);

    auto delta_it = deltas.rbegin();

    // we need to undo ephemeral mapping modifications
    // CreateNodeDelta added ephemeral for session id -> we need to remove it
    // RemoveNodeDelta removed ephemeral for session id -> we need to add it back
    for (; delta_it != deltas.rend(); ++delta_it)
    {
        if (delta_it->zxid < rollback_zxid)
            break;

        chassert(delta_it->zxid == rollback_zxid);
        if (!delta_it->path.empty())
        {
            std::visit(
                [&]<typename DeltaType>(const DeltaType & operation)
                {
                    if constexpr (std::same_as<DeltaType, CreateNodeDelta>)
                    {
                        if (operation.stat.ephemeralOwner != 0)
                            storage.unregisterEphemeralPath(operation.stat.ephemeralOwner, delta_it->path);
                    }
                    else if constexpr (std::same_as<DeltaType, RemoveNodeDelta>)
                    {
                        if (operation.ephemeral_owner != 0)
                            storage.ephemerals[operation.ephemeral_owner].emplace(delta_it->path);
                    }
                },
                delta_it->operation);

            auto & path_deltas = deltas_for_path.at(delta_it->path);
            if (path_deltas.back() == &*delta_it)
            {
                path_deltas.pop_back();
                if (path_deltas.empty())
                    deltas_for_path.erase(delta_it->path);
            }
        }
        else if (auto * add_auth = std::get_if<AddAuthDelta>(&delta_it->operation))
        {
            auto & uncommitted_auth = session_and_auth[add_auth->session_id];
            if (uncommitted_auth.back() == &add_auth->auth_id)
            {
                uncommitted_auth.pop_back();
                if (uncommitted_auth.empty())
                    session_and_auth.erase(add_auth->session_id);
            }
        }
        else if (auto * close_session = std::get_if<CloseSessionDelta>(&delta_it->operation))
        {
           closed_sessions.erase(close_session->session_id);
        }
    }

    if (delta_it == deltas.rend())
        deltas.clear();
    else
        deltas.erase(delta_it.base(), deltas.end());

    absl::flat_hash_set<std::string> deleted_nodes;
    std::erase_if(
        nodes,
        [&, rollback_zxid](const auto & node)
        {
            if (node.second.zxid == rollback_zxid)
            {
                deleted_nodes.emplace(std::move(node.first));
                return true;
            }
            return false;
        });

    // recalculate all the uncommitted deleted nodes
    for (const auto & deleted_node : deleted_nodes)
    {
        auto path_delta_it = deltas_for_path.find(deleted_node);
        if (path_delta_it != deltas_for_path.end())
        {
            for (const auto & delta : path_delta_it->second)
            {
                applyDelta(*delta);
            }
        }
    }
}

template<typename Container>
std::shared_ptr<typename Container::Node> KeeperStorage<Container>::UncommittedState::getNode(StringRef path) const
{
    if (auto node_it = nodes.find(path.toView()); node_it != nodes.end())
        return node_it->second.node;

    return tryGetNodeFromStorage(path);
}

template<typename Container>
Coordination::ACLs KeeperStorage<Container>::UncommittedState::getACLs(StringRef path) const
{
    if (auto node_it = nodes.find(path.toView()); node_it != nodes.end())
        return node_it->second.acls;

    auto node_it = storage.container.find(path);
    if (node_it == storage.container.end())
        return {};

    return storage.acl_map.convertNumber(node_it->value.acl_id);
}

template<typename Container>
void KeeperStorage<Container>::UncommittedState::forEachAuthInSession(int64_t session_id, std::function<void(const AuthID &)> func) const
{
    const auto call_for_each_auth = [&func](const auto & auth_ids)
    {
        for (const auto & auth : auth_ids)
        {
            using TAuth = std::remove_reference_t<decltype(auth)>;

            const AuthID * auth_ptr = nullptr;
            if constexpr (std::is_pointer_v<TAuth>)
                auth_ptr = auth;
            else
                auth_ptr = &auth;

            func(*auth_ptr);
        }
    };

    // for committed
    if (storage.session_and_auth.contains(session_id))
        call_for_each_auth(storage.session_and_auth.at(session_id));
    // for uncommitted
    if (session_and_auth.contains(session_id))
        call_for_each_auth(session_and_auth.at(session_id));
}

namespace
{

[[noreturn]] void onStorageInconsistency()
{
    LOG_ERROR(
        getLogger("KeeperStorage"),
        "Inconsistency found between uncommitted and committed data. Keeper will terminate to avoid undefined behaviour.");
    std::terminate();
}

}

template<typename Container>
void KeeperStorage<Container>::applyUncommittedState(KeeperStorage & other, int64_t last_log_idx)
{
    std::unordered_set<int64_t> zxids_to_apply;
    for (const auto & transaction : uncommitted_transactions)
    {
        if (transaction.log_idx == 0)
            throw DB::Exception(ErrorCodes::LOGICAL_ERROR, "Transaction has log idx equal to 0");

        if (transaction.log_idx <= last_log_idx)
            continue;

        other.uncommitted_transactions.push_back(transaction);
        zxids_to_apply.insert(transaction.zxid);
    }

    auto it = uncommitted_state.deltas.begin();

    for (; it != uncommitted_state.deltas.end(); ++it)
    {
        if (!zxids_to_apply.contains(it->zxid))
            continue;

        other.uncommitted_state.addDelta(*it);
    }
}

template<typename Container>
Coordination::Error KeeperStorage<Container>::commit(int64_t commit_zxid)
{
    // Deltas are added with increasing ZXIDs
    // If there are no deltas for the commit_zxid (e.g. read requests), we instantly return
    // on first delta
    for (auto & delta : uncommitted_state.deltas)
    {
        if (delta.zxid > commit_zxid)
            break;

        bool finish_subdelta = false;
        auto result = std::visit(
            [&, &path = delta.path]<typename DeltaType>(DeltaType & operation) -> Coordination::Error
            {
                if constexpr (std::same_as<DeltaType, CreateNodeDelta>)
                {
                    if (!createNode(
                            path,
                            std::move(operation.data),
                            operation.stat,
                            std::move(operation.acls)))
                        onStorageInconsistency();

                    return Coordination::Error::ZOK;
                }
                else if constexpr (std::same_as<DeltaType, UpdateNodeDelta>)
                {
                    auto node_it = container.find(path);
                    if (node_it == container.end())
                        onStorageInconsistency();

                    if (operation.version != -1 && operation.version != node_it->value.version)
                        onStorageInconsistency();

                    if constexpr (!use_rocksdb)
                        removeDigest(node_it->value, path);
                    auto updated_node = container.updateValue(path, operation.update_fn);
                    if constexpr (!use_rocksdb)
                        addDigest(updated_node->value, path);

                    return Coordination::Error::ZOK;
                }
                else if constexpr (std::same_as<DeltaType, RemoveNodeDelta>)
                {
                    if (!removeNode(path, operation.version))
                        onStorageInconsistency();

                    return Coordination::Error::ZOK;
                }
                else if constexpr (std::same_as<DeltaType, SetACLDelta>)
                {
                    auto node_it = container.find(path);
                    if (node_it == container.end())
                        onStorageInconsistency();

                    if (operation.version != -1 && operation.version != node_it->value.aversion)
                        onStorageInconsistency();

                    acl_map.removeUsage(node_it->value.acl_id);

                    uint64_t acl_id = acl_map.convertACLs(operation.acls);
                    acl_map.addUsage(acl_id);

                    container.updateValue(path, [acl_id](Node & node) { node.acl_id = acl_id; });

                    return Coordination::Error::ZOK;
                }
                else if constexpr (std::same_as<DeltaType, ErrorDelta>)
                    return operation.error;
                else if constexpr (std::same_as<DeltaType, SubDeltaEnd>)
                {
                    finish_subdelta = true;
                    return Coordination::Error::ZOK;
                }
                else if constexpr (std::same_as<DeltaType, AddAuthDelta>)
                {
                    session_and_auth[operation.session_id].emplace_back(std::move(operation.auth_id));
                    return Coordination::Error::ZOK;
                }
                else if constexpr (std::same_as<DeltaType, KeeperStorage::CloseSessionDelta>)
                {
                    return Coordination::Error::ZOK;
                }
                else
                {
                    // shouldn't be called in any process functions
                    onStorageInconsistency();
                }
            },
            delta.operation);

        if (result != Coordination::Error::ZOK)
            return result;

        if (finish_subdelta)
            return Coordination::Error::ZOK;
    }

    return Coordination::Error::ZOK;
}

template<typename Container>
bool KeeperStorage<Container>::createNode(
    const std::string & path,
    String data,
    const Coordination::Stat & stat,
    Coordination::ACLs node_acls)
{
    auto parent_path = parentNodePath(path);
    auto node_it = container.find(parent_path);

    if (node_it == container.end())
        return false;

    if (node_it->value.isEphemeral())
        return false;

    if (container.contains(path))
        return false;

    Node created_node;

    uint64_t acl_id = acl_map.convertACLs(node_acls);
    acl_map.addUsage(acl_id);

    created_node.acl_id = acl_id;
    created_node.copyStats(stat);
    created_node.setData(data);
    if constexpr (use_rocksdb)
    {
        container.insert(path, created_node);
    }
    else
    {
        auto [map_key, _] = container.insert(path, created_node);
        /// Take child path from key owned by map.
        auto child_path = getBaseNodeName(map_key->getKey());
        container.updateValue(
                parent_path,
                [child_path](KeeperMemNode & parent)
                {
                    parent.addChild(child_path);
                    chassert(parent.numChildren() == static_cast<int32_t>(parent.getChildren().size()));
                }
        );

        addDigest(map_key->getMapped()->value, map_key->getKey().toView());
    }
    return true;
};

template<typename Container>
bool KeeperStorage<Container>::removeNode(const std::string & path, int32_t version)
{
    auto node_it = container.find(path);
    if (node_it == container.end())
        return false;

    if (version != -1 && version != node_it->value.version)
        return false;

    if (node_it->value.numChildren())
        return false;

    KeeperStorage::Node prev_node;
    prev_node.shallowCopy(node_it->value);
    acl_map.removeUsage(node_it->value.acl_id);

    if constexpr (use_rocksdb)
        container.erase(path);
    else
    {
        container.updateValue(
            parentNodePath(path),
            [child_basename = getBaseNodeName(node_it->key)](KeeperMemNode & parent)
            {
                parent.removeChild(child_basename);
                chassert(parent.numChildren() == static_cast<int32_t>(parent.getChildren().size()));
            }
        );

        container.erase(path);

        removeDigest(prev_node, path);
    }
    return true;
}

template<typename Storage>
struct KeeperStorageRequestProcessor
{
    Coordination::ZooKeeperRequestPtr zk_request;

    explicit KeeperStorageRequestProcessor(const Coordination::ZooKeeperRequestPtr & zk_request_) : zk_request(zk_request_) { }

    virtual Coordination::ZooKeeperResponsePtr process(Storage & storage, int64_t zxid) const = 0;

    virtual std::vector<typename Storage::Delta>
    preprocess(Storage & /*storage*/, int64_t /*zxid*/, int64_t /*session_id*/, int64_t /*time*/, uint64_t & /*digest*/, const KeeperContext & /*keeper_context*/) const
    {
        return {};
    }

    // process the request using locally committed data
    virtual Coordination::ZooKeeperResponsePtr
    processLocal(Storage & /*storage*/, int64_t /*zxid*/) const
    {
        throw Exception{DB::ErrorCodes::LOGICAL_ERROR, "Cannot process the request locally"};
    }

    virtual KeeperStorageBase::ResponsesForSessions
    processWatches(KeeperStorageBase::Watches & /*watches*/, KeeperStorageBase::Watches & /*list_watches*/) const
    {
        return {};
    }

    virtual bool checkAuth(Storage & /*storage*/, int64_t /*session_id*/, bool /*is_local*/) const { return true; }

    virtual ~KeeperStorageRequestProcessor() = default;
};

template<typename Storage>
struct KeeperStorageHeartbeatRequestProcessor final : public KeeperStorageRequestProcessor<Storage>
{
    using KeeperStorageRequestProcessor<Storage>::KeeperStorageRequestProcessor;

    Coordination::ZooKeeperResponsePtr
    process(Storage & storage, int64_t zxid) const override
    {
        Coordination::ZooKeeperResponsePtr response_ptr = this->zk_request->makeResponse();
        response_ptr->error = storage.commit(zxid);
        return response_ptr;
    }
};

template<typename Storage>
struct KeeperStorageSyncRequestProcessor final : public KeeperStorageRequestProcessor<Storage>
{
    using KeeperStorageRequestProcessor<Storage>::KeeperStorageRequestProcessor;

    Coordination::ZooKeeperResponsePtr
    process(Storage & /* storage */, int64_t /* zxid */) const override
    {
        auto response = this->zk_request->makeResponse();
        dynamic_cast<Coordination::ZooKeeperSyncResponse &>(*response).path
            = dynamic_cast<Coordination::ZooKeeperSyncRequest &>(*this->zk_request).path;
        return response;
    }
};

namespace
{

template<typename Storage>
Coordination::ACLs getNodeACLs(Storage & storage, StringRef path, bool is_local)
{
    if (is_local)
    {
        auto node_it = storage.container.find(path);
        if (node_it == storage.container.end())
            return {};

        return storage.acl_map.convertNumber(node_it->value.acl_id);
    }

    return storage.uncommitted_state.getACLs(path);
}

void handleSystemNodeModification(const KeeperContext & keeper_context, std::string_view error_msg)
{
    if (keeper_context.getServerState() == KeeperContext::Phase::INIT && !keeper_context.ignoreSystemPathOnStartup())
        throw Exception(
            ErrorCodes::LOGICAL_ERROR,
            "{}. Ignoring it can lead to data loss. "
            "If you still want to ignore it, you can set 'keeper_server.ignore_system_path_on_startup' to true.",
            error_msg);

    LOG_ERROR(getLogger("KeeperStorage"), fmt::runtime(error_msg));
}

}

template<typename Container>
bool KeeperStorage<Container>::checkACL(StringRef path, int32_t permission, int64_t session_id, bool is_local)
{
    const auto node_acls = getNodeACLs(*this, path, is_local);
    if (node_acls.empty())
        return true;

    if (uncommitted_state.hasACL(session_id, is_local, [](const auto & auth_id) { return auth_id.scheme == "super"; }))
        return true;

    for (const auto & node_acl : node_acls)
    {
        if (node_acl.permissions & permission)
        {
            if (node_acl.scheme == "world" && node_acl.id == "anyone")
                return true;

            if (uncommitted_state.hasACL(
                    session_id,
                    is_local,
                    [&](const auto & auth_id) { return auth_id.scheme == node_acl.scheme && auth_id.id == node_acl.id; }))
                return true;
        }
    }

    return false;
}

template<typename Container>
void KeeperStorage<Container>::unregisterEphemeralPath(int64_t session_id, const std::string & path)
{
    auto ephemerals_it = ephemerals.find(session_id);
    if (ephemerals_it == ephemerals.end())
        throw Exception(ErrorCodes::LOGICAL_ERROR, "Session {} is missing ephemeral path", session_id);

    ephemerals_it->second.erase(path);
    if (ephemerals_it->second.empty())
        ephemerals.erase(ephemerals_it);
}

template<typename Storage>
struct KeeperStorageCreateRequestProcessor final : public KeeperStorageRequestProcessor<Storage>
{
    using KeeperStorageRequestProcessor<Storage>::KeeperStorageRequestProcessor;

    KeeperStorageBase::ResponsesForSessions
    processWatches(KeeperStorageBase::Watches & watches, KeeperStorageBase::Watches & list_watches) const override
    {
        return processWatchesImpl(this->zk_request->getPath(), watches, list_watches, Coordination::Event::CREATED);
    }

    bool checkAuth(Storage & storage, int64_t session_id, bool is_local) const override
    {
        auto path = this->zk_request->getPath();
        return storage.checkACL(parentNodePath(path), Coordination::ACL::Create, session_id, is_local);
    }

    std::vector<typename Storage::Delta>
    preprocess(Storage & storage, int64_t zxid, int64_t session_id, int64_t time, uint64_t & digest, const KeeperContext & keeper_context) const override
    {
        ProfileEvents::increment(ProfileEvents::KeeperCreateRequest);
        Coordination::ZooKeeperCreateRequest & request = dynamic_cast<Coordination::ZooKeeperCreateRequest &>(*this->zk_request);

        std::vector<typename Storage::Delta> new_deltas;

        auto parent_path = parentNodePath(request.path);
        auto parent_node = storage.uncommitted_state.getNode(parent_path);
        if (parent_node == nullptr)
            return {typename Storage::Delta{zxid, Coordination::Error::ZNONODE}};

        else if (parent_node->isEphemeral())
            return {typename Storage::Delta{zxid, Coordination::Error::ZNOCHILDRENFOREPHEMERALS}};

<<<<<<< HEAD
    auto parent_path = parentNodePath(zk_request.path);
    auto parent_node = storage.uncommitted_state.getNode(parent_path);
    if (parent_node == nullptr)
        return {KeeperStorageBase::Delta{zxid, Coordination::Error::ZNONODE}};
=======
        std::string path_created = request.path;
        if (request.is_sequential)
        {
            if (request.not_exists)
                return {typename Storage::Delta{zxid, Coordination::Error::ZBADARGUMENTS}};
>>>>>>> bc9e1bcf

            auto seq_num = parent_node->seqNum();

<<<<<<< HEAD
    std::string path_created = zk_request.path;
    if (zk_request.is_sequential)
    {
        if (zk_request.not_exists)
            return {KeeperStorageBase::Delta{zxid, Coordination::Error::ZBADARGUMENTS}};
=======
            std::stringstream seq_num_str; // STYLE_CHECK_ALLOW_STD_STRING_STREAM
            seq_num_str.exceptions(std::ios::failbit);
            seq_num_str << std::setw(10) << std::setfill('0') << seq_num;
>>>>>>> bc9e1bcf

            path_created += seq_num_str.str();
        }

        if (Coordination::matchPath(path_created, keeper_system_path) != Coordination::PathMatchResult::NOT_MATCH)
        {
            auto error_msg = fmt::format("Trying to create a node inside the internal Keeper path ({}) which is not allowed. Path: {}", keeper_system_path, path_created);

            handleSystemNodeModification(keeper_context, error_msg);
            return {typename Storage::Delta{zxid, Coordination::Error::ZBADARGUMENTS}};
        }

        if (storage.uncommitted_state.getNode(path_created))
        {
            if (this->zk_request->getOpNum() == Coordination::OpNum::CreateIfNotExists)
                return new_deltas;

<<<<<<< HEAD
        handleSystemNodeModification(keeper_context, error_msg);
        return {KeeperStorageBase::Delta{zxid, Coordination::Error::ZBADARGUMENTS}};
    }
=======
            return {typename Storage::Delta{zxid, Coordination::Error::ZNODEEXISTS}};
        }
>>>>>>> bc9e1bcf

        if (getBaseNodeName(path_created).size == 0)
            return {typename Storage::Delta{zxid, Coordination::Error::ZBADARGUMENTS}};

<<<<<<< HEAD
        return {KeeperStorageBase::Delta{zxid, Coordination::Error::ZNODEEXISTS}};
    }

    if (getBaseNodeName(path_created).size == 0)
        return {KeeperStorageBase::Delta{zxid, Coordination::Error::ZBADARGUMENTS}};

    Coordination::ACLs node_acls;
    if (!fixupACL(zk_request.acls, session_id, storage.uncommitted_state, node_acls))
        return {KeeperStorageBase::Delta{zxid, Coordination::Error::ZINVALIDACL}};
=======
        Coordination::ACLs node_acls;
        if (!fixupACL(request.acls, session_id, storage.uncommitted_state, node_acls))
            return {typename Storage::Delta{zxid, Coordination::Error::ZINVALIDACL}};

        if (request.is_ephemeral)
            storage.ephemerals[session_id].emplace(path_created);

        int32_t parent_cversion = request.parent_cversion;
>>>>>>> bc9e1bcf

        auto parent_update = [parent_cversion, zxid](Storage::Node & node)
        {
            /// Increment sequential number even if node is not sequential
            node.increaseSeqNum();
            if (parent_cversion == -1)
                ++node.cversion;
            else if (parent_cversion > node.cversion)
                node.cversion = parent_cversion;

            node.pzxid = std::max(zxid, node.pzxid);
            node.increaseNumChildren();
        };

        new_deltas.emplace_back(std::string{parent_path}, zxid, typename Storage::UpdateNodeDelta{std::move(parent_update)});

        Coordination::Stat stat;
        stat.czxid = zxid;
        stat.mzxid = zxid;
        stat.pzxid = zxid;
        stat.ctime = time;
        stat.mtime = time;
        stat.numChildren = 0;
        stat.version = 0;
        stat.aversion = 0;
        stat.cversion = 0;
        stat.ephemeralOwner = request.is_ephemeral ? session_id : 0;

        new_deltas.emplace_back(
            std::move(path_created),
            zxid,
            typename Storage::CreateNodeDelta{stat, std::move(node_acls), request.data});

        digest = storage.calculateNodesDigest(digest, new_deltas);
        return new_deltas;
    }

    Coordination::ZooKeeperResponsePtr process(Storage & storage, int64_t zxid) const override
    {
        Coordination::ZooKeeperResponsePtr response_ptr = this->zk_request->makeResponse();
        Coordination::ZooKeeperCreateResponse & response = dynamic_cast<Coordination::ZooKeeperCreateResponse &>(*response_ptr);

        if (storage.uncommitted_state.deltas.begin()->zxid != zxid)
        {
            response.path_created = this->zk_request->getPath();
            response.error = Coordination::Error::ZOK;
            return response_ptr;
        }

        if (const auto result = storage.commit(zxid); result != Coordination::Error::ZOK)
        {
            response.error = result;
            return response_ptr;
        }

        const auto & deltas = storage.uncommitted_state.deltas;
        auto create_delta_it = std::find_if(
            deltas.begin(),
            deltas.end(),
            [zxid](const auto & delta)
            { return delta.zxid == zxid && std::holds_alternative<typename Storage::CreateNodeDelta>(delta.operation); });

        response.path_created = create_delta_it->path;
        response.error = Coordination::Error::ZOK;
        return response_ptr;
    }
};

template<typename Storage>
struct KeeperStorageGetRequestProcessor final : public KeeperStorageRequestProcessor<Storage>
{
    bool checkAuth(Storage & storage, int64_t session_id, bool is_local) const override
    {
        return storage.checkACL(this->zk_request->getPath(), Coordination::ACL::Read, session_id, is_local);
    }

    using KeeperStorageRequestProcessor<Storage>::KeeperStorageRequestProcessor;

    std::vector<typename Storage::Delta>
    preprocess(Storage & storage, int64_t zxid, int64_t /*session_id*/, int64_t /*time*/, uint64_t & /*digest*/, const KeeperContext & /*keeper_context*/) const override
    {
        ProfileEvents::increment(ProfileEvents::KeeperGetRequest);
        Coordination::ZooKeeperGetRequest & request = dynamic_cast<Coordination::ZooKeeperGetRequest &>(*this->zk_request);

        if (request.path == Coordination::keeper_api_feature_flags_path
            || request.path == Coordination::keeper_config_path
            || request.path == Coordination::keeper_availability_zone_path)
            return {};

        if (!storage.uncommitted_state.getNode(request.path))
            return {typename Storage::Delta{zxid, Coordination::Error::ZNONODE}};

        return {};
    }

<<<<<<< HEAD
    if (!storage.uncommitted_state.getNode(zk_request.path))
        return {KeeperStorageBase::Delta{zxid, Coordination::Error::ZNONODE}};
=======
    template <bool local>
    Coordination::ZooKeeperResponsePtr processImpl(Storage & storage, int64_t zxid) const
    {
        Coordination::ZooKeeperResponsePtr response_ptr = this->zk_request->makeResponse();
        Coordination::ZooKeeperGetResponse & response = dynamic_cast<Coordination::ZooKeeperGetResponse &>(*response_ptr);
        Coordination::ZooKeeperGetRequest & request = dynamic_cast<Coordination::ZooKeeperGetRequest &>(*this->zk_request);
>>>>>>> bc9e1bcf

        if constexpr (!local)
        {
            if (const auto result = storage.commit(zxid); result != Coordination::Error::ZOK)
            {
                response.error = result;
                return response_ptr;
            }
        }

        if (request.path == Coordination::keeper_config_path)
        {
            response.data = serializeClusterConfig(
                storage.keeper_context->getDispatcher()->getStateMachine().getClusterConfig());
            response.error = Coordination::Error::ZOK;
            return response_ptr;
        }

        auto & container = storage.container;
        auto node_it = container.find(request.path);
        if (node_it == container.end())
        {
            if constexpr (local)
                response.error = Coordination::Error::ZNONODE;
            else
                onStorageInconsistency();
        }
        else
        {
            node_it->value.setResponseStat(response.stat);
            auto data = node_it->value.getData();
            response.data = std::string(data);
            response.error = Coordination::Error::ZOK;
        }

        return response_ptr;
    }


    Coordination::ZooKeeperResponsePtr process(Storage & storage, int64_t zxid) const override
    {
        return processImpl<false>(storage, zxid);
    }

    Coordination::ZooKeeperResponsePtr processLocal(Storage & storage, int64_t zxid) const override
    {
        ProfileEvents::increment(ProfileEvents::KeeperGetRequest);
        return processImpl<true>(storage, zxid);
    }
};

template<typename Storage>
struct KeeperStorageRemoveRequestProcessor final : public KeeperStorageRequestProcessor<Storage>
{
    bool checkAuth(Storage & storage, int64_t session_id, bool is_local) const override
    {
        return storage.checkACL(parentNodePath(this->zk_request->getPath()), Coordination::ACL::Delete, session_id, is_local);
    }

    using KeeperStorageRequestProcessor<Storage>::KeeperStorageRequestProcessor;

    std::vector<typename Storage::Delta>
    preprocess(Storage & storage, int64_t zxid, int64_t /*session_id*/, int64_t /*time*/, uint64_t & digest, const KeeperContext & keeper_context) const override
    {
        ProfileEvents::increment(ProfileEvents::KeeperRemoveRequest);
        Coordination::ZooKeeperRemoveRequest & request = dynamic_cast<Coordination::ZooKeeperRemoveRequest &>(*this->zk_request);

        std::vector<typename Storage::Delta> new_deltas;

        if (Coordination::matchPath(request.path, keeper_system_path) != Coordination::PathMatchResult::NOT_MATCH)
        {
            auto error_msg = fmt::format("Trying to delete an internal Keeper path ({}) which is not allowed", request.path);

            handleSystemNodeModification(keeper_context, error_msg);
            return {typename Storage::Delta{zxid, Coordination::Error::ZBADARGUMENTS}};
        }

        const auto update_parent_pzxid = [&]()
        {
            auto parent_path = parentNodePath(request.path);
            if (!storage.uncommitted_state.getNode(parent_path))
                return;

<<<<<<< HEAD
        handleSystemNodeModification(keeper_context, error_msg);
        return {KeeperStorageBase::Delta{zxid, Coordination::Error::ZBADARGUMENTS}};
    }
=======
            new_deltas.emplace_back(
                std::string{parent_path},
                zxid,
                typename Storage::UpdateNodeDelta
                {
                    [zxid](Storage::Node & parent)
                    {
                        parent.pzxid = std::max(parent.pzxid, zxid);
                    }
                }
            );
        };
>>>>>>> bc9e1bcf

        auto node = storage.uncommitted_state.getNode(request.path);

        if (!node)
        {
            if (request.restored_from_zookeeper_log)
                update_parent_pzxid();
            return {typename Storage::Delta{zxid, Coordination::Error::ZNONODE}};
        }
        else if (request.version != -1 && request.version != node->version)
            return {typename Storage::Delta{zxid, Coordination::Error::ZBADVERSION}};
        else if (node->numChildren() != 0)
            return {typename Storage::Delta{zxid, Coordination::Error::ZNOTEMPTY}};

        if (request.restored_from_zookeeper_log)
            update_parent_pzxid();

        new_deltas.emplace_back(
            std::string{parentNodePath(request.path)},
            zxid,
            typename Storage::UpdateNodeDelta{[](typename Storage::Node & parent)
                                           {
                                               ++parent.cversion;
                                               parent.decreaseNumChildren();
                                           }});

        new_deltas.emplace_back(request.path, zxid, typename Storage::RemoveNodeDelta{request.version, node->ephemeralOwner()});

        if (node->isEphemeral())
            storage.unregisterEphemeralPath(node->ephemeralOwner(), request.path);

        digest = storage.calculateNodesDigest(digest, new_deltas);

        return new_deltas;
    }

    Coordination::ZooKeeperResponsePtr process(Storage & storage, int64_t zxid) const override
    {
        Coordination::ZooKeeperResponsePtr response_ptr = this->zk_request->makeResponse();
        Coordination::ZooKeeperRemoveResponse & response = dynamic_cast<Coordination::ZooKeeperRemoveResponse &>(*response_ptr);

        response.error = storage.commit(zxid);
        return response_ptr;
    }

    KeeperStorageBase::ResponsesForSessions
    processWatches(KeeperStorageBase::Watches & watches, KeeperStorageBase::Watches & list_watches) const override
    {
        return processWatchesImpl(this->zk_request->getPath(), watches, list_watches, Coordination::Event::DELETED);
    }
};

template<typename Storage>
struct KeeperStorageExistsRequestProcessor final : public KeeperStorageRequestProcessor<Storage>
{
    using KeeperStorageRequestProcessor<Storage>::KeeperStorageRequestProcessor;

    std::vector<typename Storage::Delta>
    preprocess(Storage & storage, int64_t zxid, int64_t /*session_id*/, int64_t /*time*/, uint64_t & /*digest*/, const KeeperContext & /*keeper_context*/) const override
    {
        ProfileEvents::increment(ProfileEvents::KeeperExistsRequest);
        Coordination::ZooKeeperExistsRequest & request = dynamic_cast<Coordination::ZooKeeperExistsRequest &>(*this->zk_request);

        if (!storage.uncommitted_state.getNode(request.path))
            return {typename Storage::Delta{zxid, Coordination::Error::ZNONODE}};

        return {};
    }

    template <bool local>
    Coordination::ZooKeeperResponsePtr processImpl(Storage & storage, int64_t zxid) const
    {
        Coordination::ZooKeeperResponsePtr response_ptr = this->zk_request->makeResponse();
        Coordination::ZooKeeperExistsResponse & response = dynamic_cast<Coordination::ZooKeeperExistsResponse &>(*response_ptr);
        Coordination::ZooKeeperExistsRequest & request = dynamic_cast<Coordination::ZooKeeperExistsRequest &>(*this->zk_request);

        if constexpr (!local)
        {
            if (const auto result = storage.commit(zxid); result != Coordination::Error::ZOK)
            {
                response.error = result;
                return response_ptr;
            }
        }

        auto & container = storage.container;
        auto node_it = container.find(request.path);
        if (node_it == container.end())
        {
            if constexpr (local)
                response.error = Coordination::Error::ZNONODE;
            else
                onStorageInconsistency();
        }
        else
        {
            node_it->value.setResponseStat(response.stat);
            response.error = Coordination::Error::ZOK;
        }

        return response_ptr;
    }

<<<<<<< HEAD
    std::list<KeeperStorageBase::Delta> extractDeltas()
=======
    Coordination::ZooKeeperResponsePtr process(Storage & storage, int64_t zxid) const override
>>>>>>> bc9e1bcf
    {
        return processImpl<false>(storage, zxid);
    }

    Coordination::ZooKeeperResponsePtr processLocal(Storage & storage, int64_t zxid) const override
    {
        ProfileEvents::increment(ProfileEvents::KeeperExistsRequest);
        return processImpl<true>(storage, zxid);
    }
};

template<typename Storage>
struct KeeperStorageSetRequestProcessor final : public KeeperStorageRequestProcessor<Storage>
{
    bool checkAuth(Storage & storage, int64_t session_id, bool is_local) const override
    {
        return storage.checkACL(this->zk_request->getPath(), Coordination::ACL::Write, session_id, is_local);
    }

    using KeeperStorageRequestProcessor<Storage>::KeeperStorageRequestProcessor;

    std::vector<typename Storage::Delta>
    preprocess(Storage & storage, int64_t zxid, int64_t /*session_id*/, int64_t time, uint64_t & digest, const KeeperContext & keeper_context) const override
    {
        ProfileEvents::increment(ProfileEvents::KeeperSetRequest);
        Coordination::ZooKeeperSetRequest & request = dynamic_cast<Coordination::ZooKeeperSetRequest &>(*this->zk_request);

        std::vector<typename Storage::Delta> new_deltas;

        if (Coordination::matchPath(request.path, keeper_system_path) != Coordination::PathMatchResult::NOT_MATCH)
        {
            auto error_msg = fmt::format("Trying to update an internal Keeper path ({}) which is not allowed", request.path);

            handleSystemNodeModification(keeper_context, error_msg);
            return {typename Storage::Delta{zxid, Coordination::Error::ZBADARGUMENTS}};
        }

        if (!storage.uncommitted_state.getNode(request.path))
            return {typename Storage::Delta{zxid, Coordination::Error::ZNONODE}};

        auto node = storage.uncommitted_state.getNode(request.path);

        if (request.version != -1 && request.version != node->version)
            return {typename Storage::Delta{zxid, Coordination::Error::ZBADVERSION}};

        new_deltas.emplace_back(
            request.path,
            zxid,
            typename Storage::UpdateNodeDelta{
                [zxid, data = request.data, time](typename Storage::Node & value)
                {
                    value.version++;
                    value.mzxid = zxid;
                    value.mtime = time;
                    value.setData(data);
                },
                request.version});

        new_deltas.emplace_back(
                parentNodePath(request.path).toString(),
                zxid,
                typename Storage::UpdateNodeDelta
                {
                    [](Storage::Node & parent)
                    {
                        parent.cversion++;
                    }
                }
        );

        digest = storage.calculateNodesDigest(digest, new_deltas);
        return new_deltas;
    }

    Coordination::ZooKeeperResponsePtr process(Storage & storage, int64_t zxid) const override
    {
        auto & container = storage.container;

        Coordination::ZooKeeperResponsePtr response_ptr = this->zk_request->makeResponse();
        Coordination::ZooKeeperSetResponse & response = dynamic_cast<Coordination::ZooKeeperSetResponse &>(*response_ptr);
        Coordination::ZooKeeperSetRequest & request = dynamic_cast<Coordination::ZooKeeperSetRequest &>(*this->zk_request);

        if (const auto result = storage.commit(zxid); result != Coordination::Error::ZOK)
        {
            response.error = result;
            return response_ptr;
        }

        auto node_it = container.find(request.path);
        if (node_it == container.end())
            onStorageInconsistency();

        node_it->value.setResponseStat(response.stat);
        response.error = Coordination::Error::ZOK;

        return response_ptr;
    }

    KeeperStorageBase::ResponsesForSessions
    processWatches(typename Storage::Watches & watches, typename Storage::Watches & list_watches) const override
    {
<<<<<<< HEAD
        auto error_msg = fmt::format("Trying to delete an internal Keeper path ({}) which is not allowed", zk_request.path);

        handleSystemNodeModification(keeper_context, error_msg);
        return {KeeperStorageBase::Delta{zxid, Coordination::Error::ZBADARGUMENTS}};
=======
        return processWatchesImpl(this->zk_request->getPath(), watches, list_watches, Coordination::Event::CHANGED);
>>>>>>> bc9e1bcf
    }
};

template<typename Storage>
struct KeeperStorageListRequestProcessor final : public KeeperStorageRequestProcessor<Storage>
{
    bool checkAuth(Storage & storage, int64_t session_id, bool is_local) const override
    {
        return storage.checkACL(this->zk_request->getPath(), Coordination::ACL::Read, session_id, is_local);
    }

    using KeeperStorageRequestProcessor<Storage>::KeeperStorageRequestProcessor;

    std::vector<typename Storage::Delta>
    preprocess(Storage & storage, int64_t zxid, int64_t /*session_id*/, int64_t /*time*/, uint64_t & /*digest*/, const KeeperContext & /*keeper_context*/) const override
    {
        ProfileEvents::increment(ProfileEvents::KeeperListRequest);
        Coordination::ZooKeeperListRequest & request = dynamic_cast<Coordination::ZooKeeperListRequest &>(*this->zk_request);

        if (!storage.uncommitted_state.getNode(request.path))
            return {typename Storage::Delta{zxid, Coordination::Error::ZNONODE}};

<<<<<<< HEAD
        return {KeeperStorageBase::Delta{zxid, Coordination::Error::ZNONODE}};
    }

    ToDeleteTreeCollector<Storage> collector(storage, zxid, session_id, zk_request.remove_nodes_limit);
    auto collect_status = collector.collect(zk_request.path, *node);

    if (collect_status == ToDeleteTreeCollector<Storage>::CollectStatus::NoAuth)
        return {KeeperStorageBase::Delta{zxid, Coordination::Error::ZNOAUTH}};

    if (collect_status == ToDeleteTreeCollector<Storage>::CollectStatus::LimitExceeded)
        return {KeeperStorageBase::Delta{zxid, Coordination::Error::ZNOTEMPTY}};

    if (zk_request.restored_from_zookeeper_log)
=======
        return {};
    }

    template <bool local>
    Coordination::ZooKeeperResponsePtr processImpl(Storage & storage, int64_t zxid) const
>>>>>>> bc9e1bcf
    {
        Coordination::ZooKeeperResponsePtr response_ptr = this->zk_request->makeResponse();
        Coordination::ZooKeeperListResponse & response = dynamic_cast<Coordination::ZooKeeperListResponse &>(*response_ptr);
        Coordination::ZooKeeperListRequest & request = dynamic_cast<Coordination::ZooKeeperListRequest &>(*this->zk_request);

        if constexpr (!local)
        {
            if (const auto result = storage.commit(zxid); result != Coordination::Error::ZOK)
            {
                response.error = result;
                return response_ptr;
            }
        }

        auto & container = storage.container;

        auto node_it = container.find(request.path);
        if (node_it == container.end())
        {
            if constexpr (local)
                response.error = Coordination::Error::ZNONODE;
            else
                onStorageInconsistency();
        }
        else
        {
            auto path_prefix = request.path;
            if (path_prefix.empty())
                throw DB::Exception(ErrorCodes::LOGICAL_ERROR, "Path cannot be empty");

            const auto & get_children = [&]()
            {
                if constexpr (Storage::use_rocksdb)
                    return container.getChildren(request.path);
                else
                    return node_it->value.getChildren();
            };
            const auto & children = get_children();
            response.names.reserve(children.size());

            const auto add_child = [&](const auto & child)
            {
                using enum Coordination::ListRequestType;

                auto list_request_type = ALL;
                if (auto * filtered_list = dynamic_cast<Coordination::ZooKeeperFilteredListRequest *>(&request))
                {
                    list_request_type = filtered_list->list_request_type;
                }

                if (list_request_type == ALL)
                    return true;

<<<<<<< HEAD
    if (!storage.uncommitted_state.getNode(zk_request.path))
        return {KeeperStorageBase::Delta{zxid, Coordination::Error::ZNONODE}};
=======
                bool is_ephemeral;
                if constexpr (!Storage::use_rocksdb)
                {
                    auto child_path = (std::filesystem::path(request.path) / child.toView()).generic_string();
                    auto child_it = container.find(child_path);
                    if (child_it == container.end())
                        onStorageInconsistency();
                    is_ephemeral = child_it->value.isEphemeral();
                }
                else
                {
                    is_ephemeral = child.second.isEphemeral();
                }
>>>>>>> bc9e1bcf

                return (is_ephemeral && list_request_type == EPHEMERAL_ONLY) || (!is_ephemeral && list_request_type == PERSISTENT_ONLY);
            };

            for (const auto & child : children)
            {
                if (add_child(child))
                {
                    if constexpr (Storage::use_rocksdb)
                        response.names.push_back(child.first);
                    else
                        response.names.push_back(child.toString());
                }
            }

            node_it->value.setResponseStat(response.stat);
            response.error = Coordination::Error::ZOK;
        }

        return response_ptr;
    }

    Coordination::ZooKeeperResponsePtr process(Storage & storage, int64_t zxid) const override
    {
        return processImpl<false>(storage, zxid);
    }

    Coordination::ZooKeeperResponsePtr processLocal(Storage & storage, int64_t zxid) const override
    {
        ProfileEvents::increment(ProfileEvents::KeeperListRequest);
        return processImpl<true>(storage, zxid);
    }
};

template<typename Storage>
struct KeeperStorageCheckRequestProcessor final : public KeeperStorageRequestProcessor<Storage>
{
    explicit KeeperStorageCheckRequestProcessor(const Coordination::ZooKeeperRequestPtr & zk_request_)
        : KeeperStorageRequestProcessor<Storage>(zk_request_)
    {
        check_not_exists = this->zk_request->getOpNum() == Coordination::OpNum::CheckNotExists;
    }

    bool checkAuth(Storage & storage, int64_t session_id, bool is_local) const override
    {
        auto path = this->zk_request->getPath();
        return storage.checkACL(check_not_exists ? parentNodePath(path) : path, Coordination::ACL::Read, session_id, is_local);
    }

    std::vector<typename Storage::Delta>
    preprocess(Storage & storage, int64_t zxid, int64_t /*session_id*/, int64_t /*time*/, uint64_t & /*digest*/, const KeeperContext & /*keeper_context*/) const override
    {
        ProfileEvents::increment(ProfileEvents::KeeperCheckRequest);

<<<<<<< HEAD
        handleSystemNodeModification(keeper_context, error_msg);
        return {KeeperStorageBase::Delta{zxid, Coordination::Error::ZBADARGUMENTS}};
    }

    if (!storage.uncommitted_state.getNode(zk_request.path))
        return {KeeperStorageBase::Delta{zxid, Coordination::Error::ZNONODE}};
=======
        Coordination::ZooKeeperCheckRequest & request = dynamic_cast<Coordination::ZooKeeperCheckRequest &>(*this->zk_request);

        auto node = storage.uncommitted_state.getNode(request.path);
        if (check_not_exists)
        {
            if (node && (request.version == -1 || request.version == node->version))
                return {typename Storage::Delta{zxid, Coordination::Error::ZNODEEXISTS}};
        }
        else
        {
            if (!node)
                return {typename Storage::Delta{zxid, Coordination::Error::ZNONODE}};
>>>>>>> bc9e1bcf

            if (request.version != -1 && request.version != node->version)
                return {typename Storage::Delta{zxid, Coordination::Error::ZBADVERSION}};
        }

        return {};
    }

    template <bool local>
    Coordination::ZooKeeperResponsePtr processImpl(Storage & storage, int64_t zxid) const
    {
        Coordination::ZooKeeperResponsePtr response_ptr = this->zk_request->makeResponse();
        Coordination::ZooKeeperCheckResponse & response = dynamic_cast<Coordination::ZooKeeperCheckResponse &>(*response_ptr);
        Coordination::ZooKeeperCheckRequest & request = dynamic_cast<Coordination::ZooKeeperCheckRequest &>(*this->zk_request);

        if constexpr (!local)
        {
            if (const auto result = storage.commit(zxid); result != Coordination::Error::ZOK)
            {
                response.error = result;
                return response_ptr;
            }
        }

        const auto on_error = [&]([[maybe_unused]] const auto error_code)
        {
            if constexpr (local)
                response.error = error_code;
            else
                onStorageInconsistency();
        };

        auto & container = storage.container;
        auto node_it = container.find(request.path);

        if (check_not_exists)
        {
            if (node_it != container.end() && (request.version == -1 || request.version == node_it->value.version))
                on_error(Coordination::Error::ZNODEEXISTS);
            else
                response.error = Coordination::Error::ZOK;
        }
        else
        {
            if (node_it == container.end())
                on_error(Coordination::Error::ZNONODE);
            else if (request.version != -1 && request.version != node_it->value.version)
                on_error(Coordination::Error::ZBADVERSION);
            else
                response.error = Coordination::Error::ZOK;
        }

        return response_ptr;
    }

    Coordination::ZooKeeperResponsePtr process(Storage & storage, int64_t zxid) const override
    {
        return processImpl<false>(storage, zxid);
    }

    Coordination::ZooKeeperResponsePtr processLocal(Storage & storage, int64_t zxid) const override
    {
        ProfileEvents::increment(ProfileEvents::KeeperCheckRequest);
        return processImpl<true>(storage, zxid);
    }

<<<<<<< HEAD
    if (!storage.uncommitted_state.getNode(zk_request.path))
        return {KeeperStorageBase::Delta{zxid, Coordination::Error::ZNONODE}};
=======
private:
    bool check_not_exists;
};
>>>>>>> bc9e1bcf


template<typename Storage>
struct KeeperStorageSetACLRequestProcessor final : public KeeperStorageRequestProcessor<Storage>
{
    bool checkAuth(Storage & storage, int64_t session_id, bool is_local) const override
    {
        return storage.checkACL(this->zk_request->getPath(), Coordination::ACL::Admin, session_id, is_local);
    }

    using KeeperStorageRequestProcessor<Storage>::KeeperStorageRequestProcessor;

    std::vector<typename Storage::Delta>
    preprocess(Storage & storage, int64_t zxid, int64_t session_id, int64_t /*time*/, uint64_t & digest, const KeeperContext & keeper_context) const override
    {
        Coordination::ZooKeeperSetACLRequest & request = dynamic_cast<Coordination::ZooKeeperSetACLRequest &>(*this->zk_request);

        if (Coordination::matchPath(request.path, keeper_system_path) != Coordination::PathMatchResult::NOT_MATCH)
        {
            auto error_msg = fmt::format("Trying to update an internal Keeper path ({}) which is not allowed", request.path);

            handleSystemNodeModification(keeper_context, error_msg);
            return {typename Storage::Delta{zxid, Coordination::Error::ZBADARGUMENTS}};
        }

        auto & uncommitted_state = storage.uncommitted_state;
        if (!uncommitted_state.getNode(request.path))
            return {typename Storage::Delta{zxid, Coordination::Error::ZNONODE}};

        auto node = uncommitted_state.getNode(request.path);

        if (request.version != -1 && request.version != node->aversion)
            return {typename Storage::Delta{zxid, Coordination::Error::ZBADVERSION}};


        Coordination::ACLs node_acls;
        if (!fixupACL(request.acls, session_id, uncommitted_state, node_acls))
            return {typename Storage::Delta{zxid, Coordination::Error::ZINVALIDACL}};

        std::vector<typename Storage::Delta> new_deltas
        {
            {
                request.path,
                zxid,
                typename Storage::SetACLDelta{std::move(node_acls), request.version}
            },
            {
                request.path,
                zxid,
                typename Storage::UpdateNodeDelta
                {
                    [](typename Storage::Node & n) { ++n.aversion; }
                }
            }
        };

        digest = storage.calculateNodesDigest(digest, new_deltas);

        return new_deltas;
    }

    Coordination::ZooKeeperResponsePtr process(Storage & storage, int64_t zxid) const override
    {
        Coordination::ZooKeeperResponsePtr response_ptr = this->zk_request->makeResponse();
        Coordination::ZooKeeperSetACLResponse & response = dynamic_cast<Coordination::ZooKeeperSetACLResponse &>(*response_ptr);
        Coordination::ZooKeeperSetACLRequest & request = dynamic_cast<Coordination::ZooKeeperSetACLRequest &>(*this->zk_request);

        if (const auto result = storage.commit(zxid); result != Coordination::Error::ZOK)
        {
            response.error = result;
            return response_ptr;
        }

        auto node_it = storage.container.find(request.path);
        if (node_it == storage.container.end())
            onStorageInconsistency();
        node_it->value.setResponseStat(response.stat);
        response.error = Coordination::Error::ZOK;

        return response_ptr;
    }
};

template<typename Storage>
struct KeeperStorageGetACLRequestProcessor final : public KeeperStorageRequestProcessor<Storage>
{
    bool checkAuth(Storage & storage, int64_t session_id, bool is_local) const override
    {
        return storage.checkACL(this->zk_request->getPath(), Coordination::ACL::Admin | Coordination::ACL::Read, session_id, is_local);
    }

    using KeeperStorageRequestProcessor<Storage>::KeeperStorageRequestProcessor;

    std::vector<typename Storage::Delta>
    preprocess(Storage & storage, int64_t zxid, int64_t /*session_id*/, int64_t /*time*/, uint64_t & /*digest*/, const KeeperContext & /*keeper_context*/) const override
    {
<<<<<<< HEAD
        if (!node)
            return {KeeperStorageBase::Delta{zxid, Coordination::Error::ZNONODE}};
=======
        Coordination::ZooKeeperGetACLRequest & request = dynamic_cast<Coordination::ZooKeeperGetACLRequest &>(*this->zk_request);

        if (!storage.uncommitted_state.getNode(request.path))
            return {typename Storage::Delta{zxid, Coordination::Error::ZNONODE}};
>>>>>>> bc9e1bcf

        return {};
    }

    template <bool local>
    Coordination::ZooKeeperResponsePtr processImpl(Storage & storage, int64_t zxid) const
    {
        Coordination::ZooKeeperResponsePtr response_ptr = this->zk_request->makeResponse();
        Coordination::ZooKeeperGetACLResponse & response = dynamic_cast<Coordination::ZooKeeperGetACLResponse &>(*response_ptr);
        Coordination::ZooKeeperGetACLRequest & request = dynamic_cast<Coordination::ZooKeeperGetACLRequest &>(*this->zk_request);

        if constexpr (!local)
        {
            if (const auto result = storage.commit(zxid); result != Coordination::Error::ZOK)
            {
                response.error = result;
                return response_ptr;
            }
        }

        auto & container = storage.container;
        auto node_it = container.find(request.path);
        if (node_it == container.end())
        {
            if constexpr (local)
                response.error = Coordination::Error::ZNONODE;
            else
                onStorageInconsistency();
        }
        else
        {
            node_it->value.setResponseStat(response.stat);
            response.acl = storage.acl_map.convertNumber(node_it->value.acl_id);
        }

        return response_ptr;
    }

    Coordination::ZooKeeperResponsePtr process(Storage & storage, int64_t zxid) const override
    {
        return processImpl<false>(storage, zxid);
    }

    Coordination::ZooKeeperResponsePtr processLocal(Storage & storage, int64_t zxid) const override
    {
        return processImpl<true>(storage, zxid);
    }
};

template<typename Storage>
struct KeeperStorageMultiRequestProcessor final : public KeeperStorageRequestProcessor<Storage>
{
    using OperationType = Coordination::ZooKeeperMultiRequest::OperationType;
    std::optional<OperationType> operation_type;

    bool checkAuth(Storage & storage, int64_t session_id, bool is_local) const override
    {
        for (const auto & concrete_request : concrete_requests)
            if (!concrete_request->checkAuth(storage, session_id, is_local))
                return false;
        return true;
    }

    std::vector<std::shared_ptr<KeeperStorageRequestProcessor<Storage>>> concrete_requests;
    explicit KeeperStorageMultiRequestProcessor(const Coordination::ZooKeeperRequestPtr & zk_request_)
        : KeeperStorageRequestProcessor<Storage>(zk_request_)
    {
        Coordination::ZooKeeperMultiRequest & request = dynamic_cast<Coordination::ZooKeeperMultiRequest &>(*this->zk_request);
        concrete_requests.reserve(request.requests.size());

        const auto check_operation_type = [&](OperationType type)
        {
            if (operation_type.has_value() && *operation_type != type)
                throw DB::Exception(ErrorCodes::BAD_ARGUMENTS, "Illegal mixing of read and write operations in multi request");
            operation_type = type;
        };

        for (const auto & sub_request : request.requests)
        {
            auto sub_zk_request = std::dynamic_pointer_cast<Coordination::ZooKeeperRequest>(sub_request);
            switch (sub_zk_request->getOpNum())
            {
                case Coordination::OpNum::Create:
                case Coordination::OpNum::CreateIfNotExists:
                    check_operation_type(OperationType::Write);
                    concrete_requests.push_back(std::make_shared<KeeperStorageCreateRequestProcessor<Storage>>(sub_zk_request));
                    break;
                case Coordination::OpNum::Remove:
                    check_operation_type(OperationType::Write);
                    concrete_requests.push_back(std::make_shared<KeeperStorageRemoveRequestProcessor<Storage>>(sub_zk_request));
                    break;
                case Coordination::OpNum::Set:
                    check_operation_type(OperationType::Write);
                    concrete_requests.push_back(std::make_shared<KeeperStorageSetRequestProcessor<Storage>>(sub_zk_request));
                    break;
                case Coordination::OpNum::Check:
                case Coordination::OpNum::CheckNotExists:
                    check_operation_type(OperationType::Write);
                    concrete_requests.push_back(std::make_shared<KeeperStorageCheckRequestProcessor<Storage>>(sub_zk_request));
                    break;
                case Coordination::OpNum::Get:
                    check_operation_type(OperationType::Read);
                    concrete_requests.push_back(std::make_shared<KeeperStorageGetRequestProcessor<Storage>>(sub_zk_request));
                    break;
                case Coordination::OpNum::Exists:
                    check_operation_type(OperationType::Read);
                    concrete_requests.push_back(std::make_shared<KeeperStorageExistsRequestProcessor<Storage>>(sub_zk_request));
                    break;
                case Coordination::OpNum::List:
                case Coordination::OpNum::FilteredList:
                case Coordination::OpNum::SimpleList:
                    check_operation_type(OperationType::Read);
                    concrete_requests.push_back(std::make_shared<KeeperStorageListRequestProcessor<Storage>>(sub_zk_request));
                    break;
                default:
                    throw DB::Exception(
                                        ErrorCodes::BAD_ARGUMENTS,
                                        "Illegal command as part of multi ZooKeeper request {}",
                                        sub_zk_request->getOpNum());
            }
        }

        chassert(request.requests.empty() || operation_type.has_value());
    }

    std::vector<typename Storage::Delta>
    preprocess(Storage & storage, int64_t zxid, int64_t session_id, int64_t time, uint64_t & digest, const KeeperContext & keeper_context) const override
    {
        ProfileEvents::increment(ProfileEvents::KeeperMultiRequest);
        std::vector<Coordination::Error> response_errors;
        response_errors.reserve(concrete_requests.size());
        uint64_t current_digest = digest;
        for (size_t i = 0; i < concrete_requests.size(); ++i)
        {
            auto new_deltas = concrete_requests[i]->preprocess(storage, zxid, session_id, time, current_digest, keeper_context);

            if (!new_deltas.empty())
            {
                if (auto * error = std::get_if<typename Storage::ErrorDelta>(&new_deltas.back().operation);
                    error && *operation_type == OperationType::Write)
                {
                    storage.uncommitted_state.rollback(zxid);
                    response_errors.push_back(error->error);

                    for (size_t j = i + 1; j < concrete_requests.size(); ++j)
                    {
                        response_errors.push_back(Coordination::Error::ZRUNTIMEINCONSISTENCY);
                    }

                    return {typename Storage::Delta{zxid, typename Storage::FailedMultiDelta{std::move(response_errors)}}};
                }
            }
            new_deltas.emplace_back(zxid, typename Storage::SubDeltaEnd{});
            response_errors.push_back(Coordination::Error::ZOK);

            // manually add deltas so that the result of previous request in the transaction is used in the next request
            storage.uncommitted_state.addDeltas(std::move(new_deltas));
        }

        digest = current_digest;

        return {};
    }

    Coordination::ZooKeeperResponsePtr process(Storage & storage, int64_t zxid) const override
    {
        Coordination::ZooKeeperResponsePtr response_ptr = this->zk_request->makeResponse();
        Coordination::ZooKeeperMultiResponse & response = dynamic_cast<Coordination::ZooKeeperMultiResponse &>(*response_ptr);

        auto & deltas = storage.uncommitted_state.deltas;
        // the deltas will have at least SubDeltaEnd or FailedMultiDelta
        chassert(!deltas.empty());
        if (auto * failed_multi = std::get_if<typename Storage::FailedMultiDelta>(&deltas.front().operation))
        {
            for (size_t i = 0; i < concrete_requests.size(); ++i)
            {
                response.responses[i] = std::make_shared<Coordination::ZooKeeperErrorResponse>();
                response.responses[i]->error = failed_multi->error_codes[i];
            }

            response.error = failed_multi->global_error;
            storage.uncommitted_state.commit(zxid);
            return response_ptr;
        }

        for (size_t i = 0; i < concrete_requests.size(); ++i)
        {
            response.responses[i] = concrete_requests[i]->process(storage, zxid);
            storage.uncommitted_state.commit(zxid);
        }

        response.error = Coordination::Error::ZOK;
        return response_ptr;
    }

    Coordination::ZooKeeperResponsePtr processLocal(Storage & storage, int64_t zxid) const override
    {
        ProfileEvents::increment(ProfileEvents::KeeperMultiReadRequest);
        Coordination::ZooKeeperResponsePtr response_ptr = this->zk_request->makeResponse();
        Coordination::ZooKeeperMultiResponse & response = dynamic_cast<Coordination::ZooKeeperMultiResponse &>(*response_ptr);

        for (size_t i = 0; i < concrete_requests.size(); ++i)
        {
            response.responses[i] = concrete_requests[i]->processLocal(storage, zxid);
        }

        response.error = Coordination::Error::ZOK;
        return response_ptr;
    }

    KeeperStorageBase::ResponsesForSessions
    processWatches(typename Storage::Watches & watches, typename Storage::Watches & list_watches) const override
    {
        typename Storage::ResponsesForSessions result;
        for (const auto & generic_request : concrete_requests)
        {
            auto responses = generic_request->processWatches(watches, list_watches);
            result.insert(result.end(), responses.begin(), responses.end());
        }
        return result;
    }
};

template<typename Storage>
struct KeeperStorageCloseRequestProcessor final : public KeeperStorageRequestProcessor<Storage>
{
<<<<<<< HEAD
    if (zk_request.scheme != "digest" || std::count(zk_request.data.begin(), zk_request.data.end(), ':') != 1)
        return {KeeperStorageBase::Delta{zxid, Coordination::Error::ZAUTHFAILED}};

    std::list<KeeperStorageBase::Delta> new_deltas;
    auto auth_digest = Storage::generateDigest(zk_request.data);
    if (auth_digest == storage.superdigest)
=======
    using KeeperStorageRequestProcessor<Storage>::KeeperStorageRequestProcessor;
    Coordination::ZooKeeperResponsePtr process(Storage &, int64_t) const override
>>>>>>> bc9e1bcf
    {
        throw DB::Exception(ErrorCodes::LOGICAL_ERROR, "Called process on close request");
    }
};

template<typename Storage>
struct KeeperStorageAuthRequestProcessor final : public KeeperStorageRequestProcessor<Storage>
{
    using KeeperStorageRequestProcessor<Storage>::KeeperStorageRequestProcessor;

    std::vector<typename Storage::Delta>
    preprocess(Storage & storage, int64_t zxid, int64_t session_id, int64_t /*time*/, uint64_t & /*digest*/, const KeeperContext & /*keeper_context*/) const override
    {
        Coordination::ZooKeeperAuthRequest & auth_request = dynamic_cast<Coordination::ZooKeeperAuthRequest &>(*this->zk_request);
        Coordination::ZooKeeperResponsePtr response_ptr = this->zk_request->makeResponse();

<<<<<<< HEAD
        handleSystemNodeModification(keeper_context, error_msg);
        return {KeeperStorageBase::Delta{zxid, Coordination::Error::ZBADARGUMENTS}};
    }

    auto & uncommitted_state = storage.uncommitted_state;
    if (!uncommitted_state.getNode(zk_request.path))
        return {KeeperStorageBase::Delta{zxid, Coordination::Error::ZNONODE}};

    auto node = uncommitted_state.getNode(zk_request.path);
=======
        if (auth_request.scheme != "digest" || std::count(auth_request.data.begin(), auth_request.data.end(), ':') != 1)
            return {typename Storage::Delta{zxid, Coordination::Error::ZAUTHFAILED}};
>>>>>>> bc9e1bcf

        std::vector<typename Storage::Delta> new_deltas;
        auto auth_digest = Storage::generateDigest(auth_request.data);
        if (auth_digest == storage.superdigest)
        {
            typename Storage::AuthID auth{"super", ""};
            new_deltas.emplace_back(zxid, typename Storage::AddAuthDelta{session_id, std::move(auth)});
        }
        else
        {
            typename Storage::AuthID new_auth{auth_request.scheme, auth_digest};
            if (!storage.uncommitted_state.hasACL(session_id, false, [&](const auto & auth_id) { return new_auth == auth_id; }))
                new_deltas.emplace_back(zxid, typename Storage::AddAuthDelta{session_id, std::move(new_auth)});
        }

        return new_deltas;
    }

<<<<<<< HEAD
    Coordination::ACLs node_acls;
    if (!fixupACL(zk_request.acls, session_id, uncommitted_state, node_acls))
        return {KeeperStorageBase::Delta{zxid, Coordination::Error::ZINVALIDACL}};
=======
    Coordination::ZooKeeperResponsePtr process(Storage & storage, int64_t zxid) const override
    {
        Coordination::ZooKeeperResponsePtr response_ptr = this->zk_request->makeResponse();
        Coordination::ZooKeeperAuthResponse & auth_response = dynamic_cast<Coordination::ZooKeeperAuthResponse &>(*response_ptr);
>>>>>>> bc9e1bcf

        if (const auto result = storage.commit(zxid); result != Coordination::Error::ZOK)
            auth_response.error = result;

        return response_ptr;
    }
};

template<typename Container>
void KeeperStorage<Container>::finalize()
{
    if (finalized)
        throw DB::Exception(ErrorCodes::LOGICAL_ERROR, "KeeperStorage already finalized");

    finalized = true;

    ephemerals.clear();

    watches.clear();
    list_watches.clear();
    sessions_and_watchers.clear();
    session_expiry_queue.clear();
}

template<typename Container>
bool KeeperStorage<Container>::isFinalized() const
{
<<<<<<< HEAD
    if (!storage.uncommitted_state.getNode(zk_request.path))
        return {KeeperStorageBase::Delta{zxid, Coordination::Error::ZNONODE}};

    return {};
=======
    return finalized;
>>>>>>> bc9e1bcf
}

template<typename Storage>
class KeeperStorageRequestProcessorsFactory final : private boost::noncopyable
{
public:
    using Creator = std::function<std::shared_ptr<KeeperStorageRequestProcessor<Storage>>(const Coordination::ZooKeeperRequestPtr &)>;
    using OpNumToRequest = std::unordered_map<Coordination::OpNum, Creator>;

    static KeeperStorageRequestProcessorsFactory<Storage> & instance()
    {
        static KeeperStorageRequestProcessorsFactory<Storage> factory;
        return factory;
    }

    std::shared_ptr<KeeperStorageRequestProcessor<Storage>> get(const Coordination::ZooKeeperRequestPtr & zk_request) const
    {
        auto request_it = op_num_to_request.find(zk_request->getOpNum());
        if (request_it == op_num_to_request.end())
            throw DB::Exception(ErrorCodes::LOGICAL_ERROR, "Unknown operation type {}", zk_request->getOpNum());

        return request_it->second(zk_request);
    }

    void registerRequest(Coordination::OpNum op_num, Creator creator)
    {
        if (!op_num_to_request.try_emplace(op_num, creator).second)
            throw DB::Exception(ErrorCodes::LOGICAL_ERROR, "Request with op num {} already registered", op_num);
    }

private:
    OpNumToRequest op_num_to_request;
    KeeperStorageRequestProcessorsFactory();
};

template <Coordination::OpNum num, typename RequestT, typename Factory>
void registerKeeperRequestProcessor(Factory & factory)
{
    factory.registerRequest(
        num, [](const Coordination::ZooKeeperRequestPtr & zk_request) { return std::make_shared<RequestT>(zk_request); });
}


template<typename Storage>
KeeperStorageRequestProcessorsFactory<Storage>::KeeperStorageRequestProcessorsFactory()
{
    registerKeeperRequestProcessor<Coordination::OpNum::Heartbeat, KeeperStorageHeartbeatRequestProcessor<Storage>>(*this);
    registerKeeperRequestProcessor<Coordination::OpNum::Sync, KeeperStorageSyncRequestProcessor<Storage>>(*this);
    registerKeeperRequestProcessor<Coordination::OpNum::Auth, KeeperStorageAuthRequestProcessor<Storage>>(*this);
    registerKeeperRequestProcessor<Coordination::OpNum::Close, KeeperStorageCloseRequestProcessor<Storage>>(*this);
    registerKeeperRequestProcessor<Coordination::OpNum::Create, KeeperStorageCreateRequestProcessor<Storage>>(*this);
    registerKeeperRequestProcessor<Coordination::OpNum::Remove, KeeperStorageRemoveRequestProcessor<Storage>>(*this);
    registerKeeperRequestProcessor<Coordination::OpNum::Exists, KeeperStorageExistsRequestProcessor<Storage>>(*this);
    registerKeeperRequestProcessor<Coordination::OpNum::Get, KeeperStorageGetRequestProcessor<Storage>>(*this);
    registerKeeperRequestProcessor<Coordination::OpNum::Set, KeeperStorageSetRequestProcessor<Storage>>(*this);
    registerKeeperRequestProcessor<Coordination::OpNum::List, KeeperStorageListRequestProcessor<Storage>>(*this);
    registerKeeperRequestProcessor<Coordination::OpNum::SimpleList, KeeperStorageListRequestProcessor<Storage>>(*this);
    registerKeeperRequestProcessor<Coordination::OpNum::FilteredList, KeeperStorageListRequestProcessor<Storage>>(*this);
    registerKeeperRequestProcessor<Coordination::OpNum::Check, KeeperStorageCheckRequestProcessor<Storage>>(*this);
    registerKeeperRequestProcessor<Coordination::OpNum::Multi, KeeperStorageMultiRequestProcessor<Storage>>(*this);
    registerKeeperRequestProcessor<Coordination::OpNum::MultiRead, KeeperStorageMultiRequestProcessor<Storage>>(*this);
    registerKeeperRequestProcessor<Coordination::OpNum::CreateIfNotExists, KeeperStorageCreateRequestProcessor<Storage>>(*this);
    registerKeeperRequestProcessor<Coordination::OpNum::SetACL, KeeperStorageSetACLRequestProcessor<Storage>>(*this);
    registerKeeperRequestProcessor<Coordination::OpNum::GetACL, KeeperStorageGetACLRequestProcessor<Storage>>(*this);
    registerKeeperRequestProcessor<Coordination::OpNum::CheckNotExists, KeeperStorageCheckRequestProcessor<Storage>>(*this);
}


template<typename Container>
UInt64 KeeperStorage<Container>::calculateNodesDigest(UInt64 current_digest, const std::vector<Delta> & new_deltas) const
{
    if (!keeper_context->digestEnabled())
        return current_digest;

    std::unordered_map<std::string_view, std::shared_ptr<Node>> updated_nodes;

    for (const auto & delta : new_deltas)
    {
        std::visit(
            Overloaded{
                [&](const CreateNodeDelta & create_delta)
                {
                    auto node = std::make_shared<Node>();
                    node->copyStats(create_delta.stat);
                    node->setData(create_delta.data);
                    updated_nodes.emplace(delta.path, node);
                },
                [&](const RemoveNodeDelta & /* remove_delta */)
                {
                    if (!updated_nodes.contains(delta.path))
                    {
                        auto old_digest = uncommitted_state.getNode(delta.path)->getDigest(delta.path);
                        current_digest -= old_digest;
                    }

                    updated_nodes.insert_or_assign(delta.path, nullptr);
                },
                [&](const UpdateNodeDelta & update_delta)
                {
                    std::shared_ptr<Node> node{nullptr};

                    auto updated_node_it = updated_nodes.find(delta.path);
                    if (updated_node_it == updated_nodes.end())
                    {
                        node = std::make_shared<Node>();
                        node->shallowCopy(*uncommitted_state.getNode(delta.path));
                        current_digest -= node->getDigest(delta.path);
                        updated_nodes.emplace(delta.path, node);
                    }
                    else
                        node = updated_node_it->second;

                    update_delta.update_fn(*node);
                },
                [](auto && /* delta */) {}},
            delta.operation);
    }

    for (const auto & [path, updated_node] : updated_nodes)
    {
        if (updated_node)
        {
            updated_node->invalidateDigestCache();
            current_digest += updated_node->getDigest(path);
        }
    }

    return current_digest;
}

template<typename Container>
void KeeperStorage<Container>::preprocessRequest(
    const Coordination::ZooKeeperRequestPtr & zk_request,
    int64_t session_id,
    int64_t time,
    int64_t new_last_zxid,
    bool check_acl,
    std::optional<Digest> digest,
    int64_t log_idx)
{
    Stopwatch watch;
    SCOPE_EXIT({
        auto elapsed = watch.elapsedMicroseconds();
        if (auto elapsed_ms = elapsed / 1000; elapsed_ms > keeper_context->getCoordinationSettings()->log_slow_cpu_threshold_ms)
        {
            LOG_INFO(
                getLogger("KeeperStorage"),
                "Preprocessing a request took too long ({}ms).\nRequest info: {}",
                elapsed_ms,
                zk_request->toString(/*short_format=*/true));
        }
        ProfileEvents::increment(ProfileEvents::KeeperPreprocessElapsedMicroseconds, elapsed);
    });

    if (!initialized)
        throw Exception(ErrorCodes::LOGICAL_ERROR, "KeeperStorage system nodes are not initialized");

    int64_t last_zxid = getNextZXID() - 1;

    if (uncommitted_transactions.empty())
    {
        // if we have no uncommitted transactions it means the last zxid is possibly loaded from snapshot
        if (last_zxid != old_snapshot_zxid && new_last_zxid <= last_zxid)
            throw Exception(
                            ErrorCodes::LOGICAL_ERROR,
                            "Got new ZXID ({}) smaller or equal to current ZXID ({}). It's a bug",
                            new_last_zxid, last_zxid);
    }
    else
    {
        if (last_zxid == new_last_zxid && digest && checkDigest(*digest, getNodesDigest(false)))
        {
            auto & last_transaction = uncommitted_transactions.back();
            // we found the preprocessed request with the same ZXID, we can get log_idx and skip preprocessing it
            chassert(last_transaction.zxid == new_last_zxid && log_idx != 0);
            /// initially leader preprocessed without knowing the log idx
            /// on the second call we have that information and can set the log idx for the correct transaction
            last_transaction.log_idx = log_idx;
            return;
        }

        if (new_last_zxid <= last_zxid)
            throw Exception(
                            ErrorCodes::LOGICAL_ERROR,
                            "Got new ZXID ({}) smaller or equal to current ZXID ({}). It's a bug",
                            new_last_zxid, last_zxid);
    }

    std::vector<Delta> new_deltas;
    TransactionInfo transaction{.zxid = new_last_zxid, .nodes_digest = {}, .log_idx = log_idx};
    uint64_t new_digest = getNodesDigest(false).value;
    SCOPE_EXIT({
<<<<<<< HEAD
        uncommitted_state.applyDeltas(new_deltas, keeper_context->digestEnabled() ? &new_digest : nullptr);
        uncommitted_state.addDeltas(std::move(new_deltas));

        if (zk_request->getOpNum() == Coordination::OpNum::Create)
        {
            fiu_do_on(FailPoints::keeper_leader_sets_invalid_digest, new_digest = 42);
        }

=======
>>>>>>> bc9e1bcf
        if (keeper_context->digestEnabled())
        {
            new_digest = uncommitted_state.updateNodesDigest(new_digest, new_last_zxid);
            // if the version of digest we got from the leader is the same as the one this instances has, we can simply copy the value
            // and just check the digest on the commit
            // a mistake can happen while applying the changes to the uncommitted_state so for now let's just recalculate the digest here also
<<<<<<< HEAD
            transaction->nodes_digest = KeeperDigest{KEEPER_CURRENT_DIGEST_VERSION, new_digest};
        }
        else
        {
            transaction->nodes_digest = KeeperDigest{KeeperDigestVersion::NO_DIGEST};
        }
=======
            transaction.nodes_digest = Digest{CURRENT_DIGEST_VERSION, new_digest};
        else
            transaction.nodes_digest = Digest{DigestVersion::NO_DIGEST};
>>>>>>> bc9e1bcf

        uncommitted_transactions.emplace_back(transaction);
        uncommitted_state.addDeltas(std::move(new_deltas));
    });

    auto request_processor = KeeperStorageRequestProcessorsFactory<KeeperStorage<Container>>::instance().get(zk_request);

    if (zk_request->getOpNum() == Coordination::OpNum::Close) /// Close request is special
    {
        auto session_ephemerals = ephemerals.find(session_id);
        if (session_ephemerals != ephemerals.end())
        {
            for (const auto & ephemeral_path : session_ephemerals->second)
            {
                new_deltas.emplace_back
                (
                    parentNodePath(ephemeral_path).toString(),
                    new_last_zxid,
                    UpdateNodeDelta
                    {
                        [ephemeral_path](Node & parent)
                        {
                            ++parent.cversion;
                            parent.decreaseNumChildren();
                        }
                    }
                );

                new_deltas.emplace_back(ephemeral_path, transaction.zxid, RemoveNodeDelta{.ephemeral_owner = session_id});
            }

            ephemerals.erase(session_ephemerals);
        }

        new_deltas.emplace_back(transaction.zxid, CloseSessionDelta{session_id});
        new_digest = calculateNodesDigest(new_digest, new_deltas);
        return;
    }

    if (check_acl && !request_processor->checkAuth(*this, session_id, false))
    {
        /// Multi requests handle failures using FailedMultiDelta
        if (zk_request->getOpNum() == Coordination::OpNum::Multi || zk_request->getOpNum() == Coordination::OpNum::MultiRead)
        {
            const auto & multi_request = dynamic_cast<const Coordination::ZooKeeperMultiRequest &>(*zk_request);
            std::vector<Coordination::Error> response_errors;
            response_errors.resize(multi_request.requests.size(), Coordination::Error::ZOK);
            uncommitted_state.deltas.emplace_back(
                new_last_zxid, KeeperStorage<Container>::FailedMultiDelta{std::move(response_errors), Coordination::Error::ZNOAUTH});
        }
        else
        {
            uncommitted_state.deltas.emplace_back(new_last_zxid, Coordination::Error::ZNOAUTH);
        }
        return;
    }

    new_deltas = request_processor->preprocess(*this, transaction.zxid, session_id, time, new_digest, *keeper_context);
}

template<typename Container>
KeeperStorage<Container>::ResponsesForSessions KeeperStorage<Container>::processRequest(
    const Coordination::ZooKeeperRequestPtr & zk_request,
    int64_t session_id,
    std::optional<int64_t> new_last_zxid,
    bool check_acl,
    bool is_local)
{
    Stopwatch watch;
    SCOPE_EXIT({
        auto elapsed = watch.elapsedMicroseconds();
        if (auto elapsed_ms = elapsed / 1000; elapsed_ms > keeper_context->getCoordinationSettings()->log_slow_cpu_threshold_ms)
        {
            LOG_INFO(
                getLogger("KeeperStorage"),
                "Processing a request took too long ({}ms).\nRequest info: {}",
                elapsed_ms,
                zk_request->toString(/*short_format=*/true));
        }
        ProfileEvents::increment(ProfileEvents::KeeperProcessElapsedMicroseconds, elapsed);
    });

    if (!initialized)
        throw Exception(ErrorCodes::LOGICAL_ERROR, "KeeperStorage system nodes are not initialized");

    if (new_last_zxid)
    {
        if (uncommitted_transactions.empty())
            throw Exception(ErrorCodes::LOGICAL_ERROR, "Trying to commit a ZXID ({}) which was not preprocessed", *new_last_zxid);

        auto & front_transaction = uncommitted_transactions.front();
        if (front_transaction.zxid != *new_last_zxid)
            throw Exception(
                ErrorCodes::LOGICAL_ERROR,
                "Trying to commit a ZXID {} while the next ZXID to commit is {}",
                *new_last_zxid,
                uncommitted_transactions.front().zxid);

<<<<<<< HEAD
        chassert(it == uncommitted_state.deltas.end() || it->zxid > commit_zxid);
        deltas.splice(deltas.end(), uncommitted_state.deltas, uncommitted_state.deltas.begin(), it);
=======
        zxid = *new_last_zxid;
        uncommitted_transactions.pop_front();
>>>>>>> bc9e1bcf
    }

    ResponsesForSessions results;

    /// ZooKeeper update sessions expirity for each request, not only for heartbeats
    session_expiry_queue.addNewSessionOrUpdate(session_id, session_and_timeout[session_id]);

    if (zk_request->getOpNum() == Coordination::OpNum::Close) /// Close request is special
    {
        commit(zxid);

        for (const auto & delta : uncommitted_state.deltas)
        {
            if (delta.zxid > zxid)
                break;

            if (std::holds_alternative<RemoveNodeDelta>(delta.operation))
            {
                auto responses = processWatchesImpl(delta.path, watches, list_watches, Coordination::Event::DELETED);
                results.insert(results.end(), responses.begin(), responses.end());
            }
        }

        clearDeadWatches(session_id);
        auto auth_it = session_and_auth.find(session_id);
        if (auth_it != session_and_auth.end())
            session_and_auth.erase(auth_it);

        /// Finish connection
        auto response = std::make_shared<Coordination::ZooKeeperCloseResponse>();
        response->xid = zk_request->xid;
        response->zxid = getZXID();
        session_expiry_queue.remove(session_id);
        session_and_timeout.erase(session_id);
        results.push_back(ResponseForSession{session_id, response});
    }
    else if (zk_request->getOpNum() == Coordination::OpNum::Heartbeat) /// Heartbeat request is also special
    {
        auto storage_request = KeeperStorageRequestProcessorsFactory<KeeperStorage<Container>>::instance().get(zk_request);
        auto response = storage_request->process(*this, zxid);
        response->xid = zk_request->xid;
        response->zxid = getZXID();

        results.push_back(ResponseForSession{session_id, response});
    }
    else /// normal requests proccession
    {
        auto request_processor = KeeperStorageRequestProcessorsFactory<KeeperStorage<Container>>::instance().get(zk_request);
        Coordination::ZooKeeperResponsePtr response;

        if (is_local)
        {
            chassert(zk_request->isReadRequest());
            if (check_acl && !request_processor->checkAuth(*this, session_id, true))
            {
                response = zk_request->makeResponse();
                /// Original ZooKeeper always throws no auth, even when user provided some credentials
                response->error = Coordination::Error::ZNOAUTH;
            }
            else
            {
                response = request_processor->processLocal(*this, zxid);
            }
        }
        else
        {
            response = request_processor->process(*this, zxid);
        }

        /// Watches for this requests are added to the watches lists
        if (zk_request->has_watch)
        {
            if (response->error == Coordination::Error::ZOK)
            {
                static constexpr std::array list_requests{
                    Coordination::OpNum::List, Coordination::OpNum::SimpleList, Coordination::OpNum::FilteredList};

                auto & watches_type = std::find(list_requests.begin(), list_requests.end(), zk_request->getOpNum()) != list_requests.end()
                    ? list_watches
                    : watches;

                auto add_watch_result = watches_type[zk_request->getPath()].emplace(session_id);
                if (add_watch_result.second)
                    sessions_and_watchers[session_id].emplace(zk_request->getPath());
            }
            else if (response->error == Coordination::Error::ZNONODE && zk_request->getOpNum() == Coordination::OpNum::Exists)
            {
                auto add_watch_result = watches[zk_request->getPath()].emplace(session_id);
                if (add_watch_result.second)
                    sessions_and_watchers[session_id].emplace(zk_request->getPath());
            }
        }

        /// If this requests processed successfully we need to check watches
        if (response->error == Coordination::Error::ZOK)
        {
            auto watch_responses = request_processor->processWatches(watches, list_watches);
            results.insert(results.end(), watch_responses.begin(), watch_responses.end());
        }

        response->xid = zk_request->xid;
        response->zxid = getZXID();

        results.push_back(ResponseForSession{session_id, response});
    }

    uncommitted_state.commit(zxid);
    return results;
}

template<typename Container>
void KeeperStorage<Container>::rollbackRequest(int64_t rollback_zxid, bool allow_missing)
{
    if (allow_missing && (uncommitted_transactions.empty() || uncommitted_transactions.back().zxid < rollback_zxid))
        return;

    if (uncommitted_transactions.empty() || uncommitted_transactions.back().zxid != rollback_zxid)
    {
        throw Exception(
            ErrorCodes::LOGICAL_ERROR, "Trying to rollback invalid ZXID ({}). It should be the last preprocessed.", rollback_zxid);
    }

    // if an exception occurs during rollback, the best option is to terminate because we can end up in an inconsistent state
    // we block memory tracking so we can avoid terminating if we're rollbacking because of memory limit
    LockMemoryExceptionInThread blocker{VariableContext::Global};
    try
    {
        uncommitted_transactions.pop_back();
        uncommitted_state.rollback(rollback_zxid);
    }
    catch (...)
    {
        LOG_FATAL(getLogger("KeeperStorage"), "Failed to rollback log. Terminating to avoid inconsistencies");
        std::terminate();
    }
}

template<typename Container>
KeeperStorageBase::Digest KeeperStorage<Container>::getNodesDigest(bool committed) const
{
    if (!keeper_context->digestEnabled())
        return {.version = DigestVersion::NO_DIGEST};

    if (committed || uncommitted_transactions.empty())
        return {CURRENT_DIGEST_VERSION, nodes_digest};

    return uncommitted_transactions.back().nodes_digest;
}

template<typename Container>
void KeeperStorage<Container>::removeDigest(const Node & node, const std::string_view path)
{
    if (keeper_context->digestEnabled())
        nodes_digest -= node.getDigest(path);
}

template<typename Container>
void KeeperStorage<Container>::addDigest(const Node & node, const std::string_view path)
{
    if (keeper_context->digestEnabled())
    {
        node.invalidateDigestCache();
        nodes_digest += node.getDigest(path);
    }
}

template<typename Container>
void KeeperStorage<Container>::clearDeadWatches(int64_t session_id)
{
    /// Clear all watches for this session
    auto watches_it = sessions_and_watchers.find(session_id);
    if (watches_it != sessions_and_watchers.end())
    {
        for (const auto & watch_path : watches_it->second)
        {
            /// Maybe it's a normal watch
            auto watch = watches.find(watch_path);
            if (watch != watches.end())
            {
                auto & watches_for_path = watch->second;
                watches_for_path.erase(session_id);
                if (watches_for_path.empty())
                    watches.erase(watch);
            }

            /// Maybe it's a list watch
            auto list_watch = list_watches.find(watch_path);
            if (list_watch != list_watches.end())
            {
                auto & list_watches_for_path = list_watch->second;
                list_watches_for_path.erase(session_id);
                if (list_watches_for_path.empty())
                    list_watches.erase(list_watch);
            }
        }

        sessions_and_watchers.erase(watches_it);
    }
}

template<typename Container>
void KeeperStorage<Container>::dumpWatches(WriteBufferFromOwnString & buf) const
{
    for (const auto & [session_id, watches_paths] : sessions_and_watchers)
    {
        buf << "0x" << getHexUIntLowercase(session_id) << "\n";
        for (const String & path : watches_paths)
            buf << "\t" << path << "\n";
    }
}

template<typename Container>
void KeeperStorage<Container>::dumpWatchesByPath(WriteBufferFromOwnString & buf) const
{
    auto write_int_container = [&buf](const auto & session_ids)
    {
        for (int64_t session_id : session_ids)
        {
            buf << "\t0x" << getHexUIntLowercase(session_id) << "\n";
        }
    };

    for (const auto & [watch_path, sessions] : watches)
    {
        buf << watch_path << "\n";
        write_int_container(sessions);
    }

    for (const auto & [watch_path, sessions] : list_watches)
    {
        buf << watch_path << "\n";
        write_int_container(sessions);
    }
}

template<typename Container>
void KeeperStorage<Container>::dumpSessionsAndEphemerals(WriteBufferFromOwnString & buf) const
{
    auto write_str_set = [&buf](const std::unordered_set<String> & ephemeral_paths)
    {
        for (const String & path : ephemeral_paths)
        {
            buf << "\t" << path << "\n";
        }
    };

    buf << "Sessions dump (" << session_and_timeout.size() << "):\n";

    for (const auto & [session_id, _] : session_and_timeout)
    {
        buf << "0x" << getHexUIntLowercase(session_id) << "\n";
    }

    buf << "Sessions with Ephemerals (" << getSessionWithEphemeralNodesCount() << "):\n";
    for (const auto & [session_id, ephemeral_paths] : ephemerals)
    {
        buf << "0x" << getHexUIntLowercase(session_id) << "\n";
        write_str_set(ephemeral_paths);
    }
}

template<typename Container>
uint64_t KeeperStorage<Container>::getTotalWatchesCount() const
{
    uint64_t ret = 0;
    for (const auto & [session, paths] : sessions_and_watchers)
        ret += paths.size();

    return ret;
}

template<typename Container>
uint64_t KeeperStorage<Container>::getSessionsWithWatchesCount() const
{
    return sessions_and_watchers.size();
}

template<typename Container>
uint64_t KeeperStorage<Container>::getTotalEphemeralNodesCount() const
{
    uint64_t ret = 0;
    for (const auto & [session_id, nodes] : ephemerals)
        ret += nodes.size();

    return ret;
}

template<typename Container>
void KeeperStorage<Container>::recalculateStats()
{
    container.recalculateDataSize();
}

bool KeeperStorageBase::checkDigest(const Digest & first, const Digest & second)
{
    if (first.version != second.version)
        return true;

    if (first.version == DigestVersion::NO_DIGEST)
        return true;

    return first.value == second.value;
}

template<typename Container>
String KeeperStorage<Container>::generateDigest(const String & userdata)
{
    std::vector<String> user_password;
    boost::split(user_password, userdata, [](char character) { return character == ':'; });
    return user_password[0] + ":" + base64Encode(getSHA1(userdata));
}

template class KeeperStorage<SnapshotableHashTable<KeeperMemNode>>;
#if USE_ROCKSDB
template class KeeperStorage<RocksDBContainer<KeeperRocksNode>>;
#endif

}

// NOLINTEND(clang-analyzer-optin.core.EnumCastOutOfRange)<|MERGE_RESOLUTION|>--- conflicted
+++ resolved
@@ -1274,32 +1274,17 @@
         else if (parent_node->isEphemeral())
             return {typename Storage::Delta{zxid, Coordination::Error::ZNOCHILDRENFOREPHEMERALS}};
 
-<<<<<<< HEAD
-    auto parent_path = parentNodePath(zk_request.path);
-    auto parent_node = storage.uncommitted_state.getNode(parent_path);
-    if (parent_node == nullptr)
-        return {KeeperStorageBase::Delta{zxid, Coordination::Error::ZNONODE}};
-=======
         std::string path_created = request.path;
         if (request.is_sequential)
         {
             if (request.not_exists)
                 return {typename Storage::Delta{zxid, Coordination::Error::ZBADARGUMENTS}};
->>>>>>> bc9e1bcf
 
             auto seq_num = parent_node->seqNum();
 
-<<<<<<< HEAD
-    std::string path_created = zk_request.path;
-    if (zk_request.is_sequential)
-    {
-        if (zk_request.not_exists)
-            return {KeeperStorageBase::Delta{zxid, Coordination::Error::ZBADARGUMENTS}};
-=======
             std::stringstream seq_num_str; // STYLE_CHECK_ALLOW_STD_STRING_STREAM
             seq_num_str.exceptions(std::ios::failbit);
             seq_num_str << std::setw(10) << std::setfill('0') << seq_num;
->>>>>>> bc9e1bcf
 
             path_created += seq_num_str.str();
         }
@@ -1317,29 +1302,12 @@
             if (this->zk_request->getOpNum() == Coordination::OpNum::CreateIfNotExists)
                 return new_deltas;
 
-<<<<<<< HEAD
-        handleSystemNodeModification(keeper_context, error_msg);
-        return {KeeperStorageBase::Delta{zxid, Coordination::Error::ZBADARGUMENTS}};
-    }
-=======
             return {typename Storage::Delta{zxid, Coordination::Error::ZNODEEXISTS}};
         }
->>>>>>> bc9e1bcf
 
         if (getBaseNodeName(path_created).size == 0)
             return {typename Storage::Delta{zxid, Coordination::Error::ZBADARGUMENTS}};
 
-<<<<<<< HEAD
-        return {KeeperStorageBase::Delta{zxid, Coordination::Error::ZNODEEXISTS}};
-    }
-
-    if (getBaseNodeName(path_created).size == 0)
-        return {KeeperStorageBase::Delta{zxid, Coordination::Error::ZBADARGUMENTS}};
-
-    Coordination::ACLs node_acls;
-    if (!fixupACL(zk_request.acls, session_id, storage.uncommitted_state, node_acls))
-        return {KeeperStorageBase::Delta{zxid, Coordination::Error::ZINVALIDACL}};
-=======
         Coordination::ACLs node_acls;
         if (!fixupACL(request.acls, session_id, storage.uncommitted_state, node_acls))
             return {typename Storage::Delta{zxid, Coordination::Error::ZINVALIDACL}};
@@ -1348,7 +1316,6 @@
             storage.ephemerals[session_id].emplace(path_created);
 
         int32_t parent_cversion = request.parent_cversion;
->>>>>>> bc9e1bcf
 
         auto parent_update = [parent_cversion, zxid](Storage::Node & node)
         {
@@ -1444,17 +1411,12 @@
         return {};
     }
 
-<<<<<<< HEAD
-    if (!storage.uncommitted_state.getNode(zk_request.path))
-        return {KeeperStorageBase::Delta{zxid, Coordination::Error::ZNONODE}};
-=======
     template <bool local>
     Coordination::ZooKeeperResponsePtr processImpl(Storage & storage, int64_t zxid) const
     {
         Coordination::ZooKeeperResponsePtr response_ptr = this->zk_request->makeResponse();
         Coordination::ZooKeeperGetResponse & response = dynamic_cast<Coordination::ZooKeeperGetResponse &>(*response_ptr);
         Coordination::ZooKeeperGetRequest & request = dynamic_cast<Coordination::ZooKeeperGetRequest &>(*this->zk_request);
->>>>>>> bc9e1bcf
 
         if constexpr (!local)
         {
@@ -1538,11 +1500,6 @@
             if (!storage.uncommitted_state.getNode(parent_path))
                 return;
 
-<<<<<<< HEAD
-        handleSystemNodeModification(keeper_context, error_msg);
-        return {KeeperStorageBase::Delta{zxid, Coordination::Error::ZBADARGUMENTS}};
-    }
-=======
             new_deltas.emplace_back(
                 std::string{parent_path},
                 zxid,
@@ -1555,7 +1512,6 @@
                 }
             );
         };
->>>>>>> bc9e1bcf
 
         auto node = storage.uncommitted_state.getNode(request.path);
 
@@ -1659,11 +1615,7 @@
         return response_ptr;
     }
 
-<<<<<<< HEAD
-    std::list<KeeperStorageBase::Delta> extractDeltas()
-=======
     Coordination::ZooKeeperResponsePtr process(Storage & storage, int64_t zxid) const override
->>>>>>> bc9e1bcf
     {
         return processImpl<false>(storage, zxid);
     }
@@ -1765,14 +1717,7 @@
     KeeperStorageBase::ResponsesForSessions
     processWatches(typename Storage::Watches & watches, typename Storage::Watches & list_watches) const override
     {
-<<<<<<< HEAD
-        auto error_msg = fmt::format("Trying to delete an internal Keeper path ({}) which is not allowed", zk_request.path);
-
-        handleSystemNodeModification(keeper_context, error_msg);
-        return {KeeperStorageBase::Delta{zxid, Coordination::Error::ZBADARGUMENTS}};
-=======
         return processWatchesImpl(this->zk_request->getPath(), watches, list_watches, Coordination::Event::CHANGED);
->>>>>>> bc9e1bcf
     }
 };
 
@@ -1795,27 +1740,11 @@
         if (!storage.uncommitted_state.getNode(request.path))
             return {typename Storage::Delta{zxid, Coordination::Error::ZNONODE}};
 
-<<<<<<< HEAD
-        return {KeeperStorageBase::Delta{zxid, Coordination::Error::ZNONODE}};
-    }
-
-    ToDeleteTreeCollector<Storage> collector(storage, zxid, session_id, zk_request.remove_nodes_limit);
-    auto collect_status = collector.collect(zk_request.path, *node);
-
-    if (collect_status == ToDeleteTreeCollector<Storage>::CollectStatus::NoAuth)
-        return {KeeperStorageBase::Delta{zxid, Coordination::Error::ZNOAUTH}};
-
-    if (collect_status == ToDeleteTreeCollector<Storage>::CollectStatus::LimitExceeded)
-        return {KeeperStorageBase::Delta{zxid, Coordination::Error::ZNOTEMPTY}};
-
-    if (zk_request.restored_from_zookeeper_log)
-=======
         return {};
     }
 
     template <bool local>
     Coordination::ZooKeeperResponsePtr processImpl(Storage & storage, int64_t zxid) const
->>>>>>> bc9e1bcf
     {
         Coordination::ZooKeeperResponsePtr response_ptr = this->zk_request->makeResponse();
         Coordination::ZooKeeperListResponse & response = dynamic_cast<Coordination::ZooKeeperListResponse &>(*response_ptr);
@@ -1869,10 +1798,6 @@
                 if (list_request_type == ALL)
                     return true;
 
-<<<<<<< HEAD
-    if (!storage.uncommitted_state.getNode(zk_request.path))
-        return {KeeperStorageBase::Delta{zxid, Coordination::Error::ZNONODE}};
-=======
                 bool is_ephemeral;
                 if constexpr (!Storage::use_rocksdb)
                 {
@@ -1886,7 +1811,6 @@
                 {
                     is_ephemeral = child.second.isEphemeral();
                 }
->>>>>>> bc9e1bcf
 
                 return (is_ephemeral && list_request_type == EPHEMERAL_ONLY) || (!is_ephemeral && list_request_type == PERSISTENT_ONLY);
             };
@@ -1941,14 +1865,6 @@
     {
         ProfileEvents::increment(ProfileEvents::KeeperCheckRequest);
 
-<<<<<<< HEAD
-        handleSystemNodeModification(keeper_context, error_msg);
-        return {KeeperStorageBase::Delta{zxid, Coordination::Error::ZBADARGUMENTS}};
-    }
-
-    if (!storage.uncommitted_state.getNode(zk_request.path))
-        return {KeeperStorageBase::Delta{zxid, Coordination::Error::ZNONODE}};
-=======
         Coordination::ZooKeeperCheckRequest & request = dynamic_cast<Coordination::ZooKeeperCheckRequest &>(*this->zk_request);
 
         auto node = storage.uncommitted_state.getNode(request.path);
@@ -1961,7 +1877,6 @@
         {
             if (!node)
                 return {typename Storage::Delta{zxid, Coordination::Error::ZNONODE}};
->>>>>>> bc9e1bcf
 
             if (request.version != -1 && request.version != node->version)
                 return {typename Storage::Delta{zxid, Coordination::Error::ZBADVERSION}};
@@ -2028,14 +1943,9 @@
         return processImpl<true>(storage, zxid);
     }
 
-<<<<<<< HEAD
-    if (!storage.uncommitted_state.getNode(zk_request.path))
-        return {KeeperStorageBase::Delta{zxid, Coordination::Error::ZNONODE}};
-=======
 private:
     bool check_not_exists;
 };
->>>>>>> bc9e1bcf
 
 
 template<typename Storage>
@@ -2132,15 +2042,10 @@
     std::vector<typename Storage::Delta>
     preprocess(Storage & storage, int64_t zxid, int64_t /*session_id*/, int64_t /*time*/, uint64_t & /*digest*/, const KeeperContext & /*keeper_context*/) const override
     {
-<<<<<<< HEAD
-        if (!node)
-            return {KeeperStorageBase::Delta{zxid, Coordination::Error::ZNONODE}};
-=======
         Coordination::ZooKeeperGetACLRequest & request = dynamic_cast<Coordination::ZooKeeperGetACLRequest &>(*this->zk_request);
 
         if (!storage.uncommitted_state.getNode(request.path))
             return {typename Storage::Delta{zxid, Coordination::Error::ZNONODE}};
->>>>>>> bc9e1bcf
 
         return {};
     }
@@ -2367,17 +2272,8 @@
 template<typename Storage>
 struct KeeperStorageCloseRequestProcessor final : public KeeperStorageRequestProcessor<Storage>
 {
-<<<<<<< HEAD
-    if (zk_request.scheme != "digest" || std::count(zk_request.data.begin(), zk_request.data.end(), ':') != 1)
-        return {KeeperStorageBase::Delta{zxid, Coordination::Error::ZAUTHFAILED}};
-
-    std::list<KeeperStorageBase::Delta> new_deltas;
-    auto auth_digest = Storage::generateDigest(zk_request.data);
-    if (auth_digest == storage.superdigest)
-=======
     using KeeperStorageRequestProcessor<Storage>::KeeperStorageRequestProcessor;
     Coordination::ZooKeeperResponsePtr process(Storage &, int64_t) const override
->>>>>>> bc9e1bcf
     {
         throw DB::Exception(ErrorCodes::LOGICAL_ERROR, "Called process on close request");
     }
@@ -2394,20 +2290,8 @@
         Coordination::ZooKeeperAuthRequest & auth_request = dynamic_cast<Coordination::ZooKeeperAuthRequest &>(*this->zk_request);
         Coordination::ZooKeeperResponsePtr response_ptr = this->zk_request->makeResponse();
 
-<<<<<<< HEAD
-        handleSystemNodeModification(keeper_context, error_msg);
-        return {KeeperStorageBase::Delta{zxid, Coordination::Error::ZBADARGUMENTS}};
-    }
-
-    auto & uncommitted_state = storage.uncommitted_state;
-    if (!uncommitted_state.getNode(zk_request.path))
-        return {KeeperStorageBase::Delta{zxid, Coordination::Error::ZNONODE}};
-
-    auto node = uncommitted_state.getNode(zk_request.path);
-=======
         if (auth_request.scheme != "digest" || std::count(auth_request.data.begin(), auth_request.data.end(), ':') != 1)
             return {typename Storage::Delta{zxid, Coordination::Error::ZAUTHFAILED}};
->>>>>>> bc9e1bcf
 
         std::vector<typename Storage::Delta> new_deltas;
         auto auth_digest = Storage::generateDigest(auth_request.data);
@@ -2426,16 +2310,10 @@
         return new_deltas;
     }
 
-<<<<<<< HEAD
-    Coordination::ACLs node_acls;
-    if (!fixupACL(zk_request.acls, session_id, uncommitted_state, node_acls))
-        return {KeeperStorageBase::Delta{zxid, Coordination::Error::ZINVALIDACL}};
-=======
     Coordination::ZooKeeperResponsePtr process(Storage & storage, int64_t zxid) const override
     {
         Coordination::ZooKeeperResponsePtr response_ptr = this->zk_request->makeResponse();
         Coordination::ZooKeeperAuthResponse & auth_response = dynamic_cast<Coordination::ZooKeeperAuthResponse &>(*response_ptr);
->>>>>>> bc9e1bcf
 
         if (const auto result = storage.commit(zxid); result != Coordination::Error::ZOK)
             auth_response.error = result;
@@ -2463,14 +2341,7 @@
 template<typename Container>
 bool KeeperStorage<Container>::isFinalized() const
 {
-<<<<<<< HEAD
-    if (!storage.uncommitted_state.getNode(zk_request.path))
-        return {KeeperStorageBase::Delta{zxid, Coordination::Error::ZNONODE}};
-
-    return {};
-=======
     return finalized;
->>>>>>> bc9e1bcf
 }
 
 template<typename Storage>
@@ -2663,35 +2534,17 @@
     TransactionInfo transaction{.zxid = new_last_zxid, .nodes_digest = {}, .log_idx = log_idx};
     uint64_t new_digest = getNodesDigest(false).value;
     SCOPE_EXIT({
-<<<<<<< HEAD
-        uncommitted_state.applyDeltas(new_deltas, keeper_context->digestEnabled() ? &new_digest : nullptr);
-        uncommitted_state.addDeltas(std::move(new_deltas));
-
-        if (zk_request->getOpNum() == Coordination::OpNum::Create)
-        {
-            fiu_do_on(FailPoints::keeper_leader_sets_invalid_digest, new_digest = 42);
-        }
-
-=======
->>>>>>> bc9e1bcf
         if (keeper_context->digestEnabled())
         {
-            new_digest = uncommitted_state.updateNodesDigest(new_digest, new_last_zxid);
             // if the version of digest we got from the leader is the same as the one this instances has, we can simply copy the value
             // and just check the digest on the commit
             // a mistake can happen while applying the changes to the uncommitted_state so for now let's just recalculate the digest here also
-<<<<<<< HEAD
-            transaction->nodes_digest = KeeperDigest{KEEPER_CURRENT_DIGEST_VERSION, new_digest};
+            transaction.nodes_digest = Digest{CURRENT_DIGEST_VERSION, new_digest};
         }
         else
         {
             transaction->nodes_digest = KeeperDigest{KeeperDigestVersion::NO_DIGEST};
         }
-=======
-            transaction.nodes_digest = Digest{CURRENT_DIGEST_VERSION, new_digest};
-        else
-            transaction.nodes_digest = Digest{DigestVersion::NO_DIGEST};
->>>>>>> bc9e1bcf
 
         uncommitted_transactions.emplace_back(transaction);
         uncommitted_state.addDeltas(std::move(new_deltas));
@@ -2790,13 +2643,8 @@
                 *new_last_zxid,
                 uncommitted_transactions.front().zxid);
 
-<<<<<<< HEAD
-        chassert(it == uncommitted_state.deltas.end() || it->zxid > commit_zxid);
-        deltas.splice(deltas.end(), uncommitted_state.deltas, uncommitted_state.deltas.begin(), it);
-=======
         zxid = *new_last_zxid;
         uncommitted_transactions.pop_front();
->>>>>>> bc9e1bcf
     }
 
     ResponsesForSessions results;
