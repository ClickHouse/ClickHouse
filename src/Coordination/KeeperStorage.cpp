--- conflicted
+++ resolved
@@ -2005,24 +2005,8 @@
         throw Exception(
             ErrorCodes::LOGICAL_ERROR, "Trying to rollback invalid ZXID ({}). It should be the last preprocessed.", rollback_zxid);
 
-<<<<<<< HEAD
-    // if an exception occurs during rollback, the best option is to terminate because we can end up in an inconsistent state
-    // we block memory tracking so we can avoid terminating if we're rollbacking because of memory limit
-    LockMemoryExceptionInThread blocker{VariableContext::Global};
-    try
-    {
-        uncommitted_transactions.pop_back();
-        uncommitted_state.rollback(rollback_zxid);
-    }
-    catch (...)
-    {
-        LOG_FATAL(&Poco::Logger::get("KeeperStorage"), "Failed to rollback log. Terminating to avoid inconsistencies");
-        std::terminate();
-    }
-=======
     uncommitted_transactions.pop_back();
     uncommitted_state.rollback(rollback_zxid);
->>>>>>> 48ea68f8
 }
 
 KeeperStorage::Digest KeeperStorage::getNodesDigest(bool committed) const
