--- conflicted
+++ resolved
@@ -1526,21 +1526,17 @@
         case Coordination::OpNum::SetACL:
             return function(static_cast<Coordination::ZooKeeperSetACLRequest &>(zk_request));
         case Coordination::OpNum::GetACL:
-<<<<<<< HEAD
             return function(static_cast<Coordination::ZooKeeperGetACLRequest &>(zk_request));
-=======
-            return function(static_cast<const Coordination::ZooKeeperGetACLRequest &>(zk_request));
         case Coordination::OpNum::AddWatch:
-            return function(static_cast<const Coordination::ZooKeeperAddWatchRequest &>(zk_request));
+            return function(static_cast<Coordination::ZooKeeperAddWatchRequest &>(zk_request));
         case Coordination::OpNum::SetWatch:
-            return function(static_cast<const Coordination::ZooKeeperSetWatchesRequest &>(zk_request));
+            return function(static_cast<Coordination::ZooKeeperSetWatchesRequest &>(zk_request));
         case Coordination::OpNum::SetWatch2:
-            return function(static_cast<const Coordination::ZooKeeperSetWatches2Request &>(zk_request));
+            return function(static_cast<Coordination::ZooKeeperSetWatches2Request &>(zk_request));
         case Coordination::OpNum::CheckWatch:
-            return function(static_cast<const Coordination::ZooKeeperCheckWatchRequest &>(zk_request));
+            return function(static_cast<Coordination::ZooKeeperCheckWatchRequest &>(zk_request));
         case Coordination::OpNum::RemoveWatch:
-            return function(static_cast<const Coordination::ZooKeeperRemoveWatchRequest &>(zk_request));
->>>>>>> 0f6c825a
+            return function(static_cast<Coordination::ZooKeeperRemoveWatchRequest &>(zk_request));
         default:
             throw Exception{DB::ErrorCodes::LOGICAL_ERROR, "Unexpected request type: {}", zk_request.getOpNum()};
     }
@@ -3977,7 +3973,6 @@
                 }
                 else
                 {
-<<<<<<< HEAD
                     const auto maybe_log_opentelemetery_span = [&](OpenTelemetry::SpanStatus status, const std::string & error_message)
                     {
 
@@ -3999,7 +3994,7 @@
                     try
                     {
                         std::shared_lock lock(storage_mutex);
-                        response = processLocal(concrete_zk_request, *this, deltas_range);
+                        response = processLocal(concrete_zk_request, *this, deltas_range, session_id);
                     }
                     catch (...)
                     {
@@ -4008,10 +4003,6 @@
                     }
 
                     maybe_log_opentelemetery_span(OpenTelemetry::SpanStatus::OK, "");
-=======
-                    std::shared_lock lock(storage_mutex);
-                    response = processLocal(concrete_zk_request, *this, deltas_range, session_id);
->>>>>>> 0f6c825a
                 }
             }
             else
