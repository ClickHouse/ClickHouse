--- conflicted
+++ resolved
@@ -69,35 +69,7 @@
     class Configuration
     {
     public:
-<<<<<<< HEAD
         static Configuration & instance();
-=======
-        /** If a master key is available, the server is supposed to
-          * invoke this static method at the startup. The codec will
-          * refuse to compress or decompress any data until that. The
-          * key can be an arbitrary octet string, but it is
-          * recommended that the key is at least 16 octets long.
-          *
-          * Note that the master key is currently not guarded by a
-          * mutex. This method should be invoked no more than once.
-          */
-        static void setMasterKey(const std::string_view & master_key);
-
-        explicit CompressionCodecEncrypted(const std::string_view & cipher);
-
-        uint8_t getMethodByte() const override;
-        void updateHash(SipHash & hash) const override;
-
-        bool isCompression() const override
-        {
-            return false;
-        }
-
-        bool isGenericCompression() const override
-        {
-            return false;
-        }
->>>>>>> 11d79ec2
 
         void tryload(const Poco::Util::AbstractConfiguration & config, const String & config_prefix);
         void getCurrentKeyAndNonce(EncryptionMethod method, UInt64 & current_key_id, String & current_key, String & nonce) const;
@@ -116,18 +88,8 @@
         MultiVersion<Params> params;
     };
 
-<<<<<<< HEAD
     uint8_t getMethodByte() const override;
     void updateHash(SipHash & hash) const override;
-=======
-        /** A private class that holds keys derived from the master
-          * key.
-          */
-        struct KeyHolder : private boost::noncopyable
-        {
-            explicit KeyHolder(const std::string_view & master_key);
-            ~KeyHolder();
->>>>>>> 11d79ec2
 
     bool isCompression() const override
     {
@@ -139,7 +101,6 @@
         return false;
     }
 
-<<<<<<< HEAD
     bool isEncryption() const override
     {
         return true;
@@ -154,15 +115,7 @@
     static constexpr size_t key_id_max_size = 8; /// Max size of varint.
     EncryptionMethod encryption_method;
 };
-=======
-        static inline std::optional<KeyHolder> keys;
-    };
 
-    inline CompressionCodecPtr getCompressionCodecEncrypted(const std::string_view & master_key)
-    {
-        return std::make_shared<CompressionCodecEncrypted>(master_key);
-    }
->>>>>>> 11d79ec2
 }
 
 #endif /* USE_SSL && USE_INTERNAL_SSL_LIBRARY */