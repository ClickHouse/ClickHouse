--- conflicted
+++ resolved
@@ -430,12 +430,8 @@
 
     memcpy(dest, &source[2], bytes_to_skip);
     UInt32 source_size_no_header = source_size - bytes_to_skip - 2;
-<<<<<<< HEAD
     UInt32 uncompressed_size_left = uncompressed_size - bytes_to_skip;
-    switch (bytes_size) // NOLINT(bugprone-switch-missing-default-case)
-=======
     switch (bytes_size)
->>>>>>> 55e80dba
     {
     case 1:
         decompressDataForType<UInt8>(&source[2 + bytes_to_skip], source_size_no_header, &dest[bytes_to_skip], uncompressed_size_left);
