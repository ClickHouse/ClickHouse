--- conflicted
+++ resolved
@@ -280,16 +280,11 @@
     if (source + sizeof(T) > source_end || items_count < 1)
         return;
 
-<<<<<<< HEAD
     if (static_cast<UInt64>(items_count) * sizeof(T) > dest_size)
         throw Exception(ErrorCodes::CANNOT_DECOMPRESS, "Cannot decompress Gorilla-encoded data: corrupted input data.");
 
-    prev_value = unalignedLoadLittleEndian<T>(source);
-    unalignedStoreLittleEndian<T>(dest, prev_value);
-=======
     prev_value = unalignedLoadLE<T>(source);
     unalignedStoreLE<T>(dest, prev_value);
->>>>>>> 82a67058
 
     source += sizeof(prev_value);
     dest += sizeof(prev_value);
@@ -435,12 +430,8 @@
 
     memcpy(dest, &source[2], bytes_to_skip);
     UInt32 source_size_no_header = source_size - bytes_to_skip - 2;
-<<<<<<< HEAD
     UInt32 uncompressed_size_left = uncompressed_size - bytes_to_skip;
-    switch (bytes_size) // NOLINT(bugprone-switch-missing-default-case)
-=======
     switch (bytes_size)
->>>>>>> 82a67058
     {
     case 1:
         decompressDataForType<UInt8>(&source[2 + bytes_to_skip], source_size_no_header, &dest[bytes_to_skip], uncompressed_size_left);
