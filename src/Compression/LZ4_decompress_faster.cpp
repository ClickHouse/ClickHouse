--- conflicted
+++ resolved
@@ -474,8 +474,6 @@
         if (unlikely(copy_end > output_end))
             return false;
 
-<<<<<<< HEAD
-=======
         // Due to implementation specifics the copy length is always a multiple of copy_amount
         size_t real_length = 0;
 
@@ -490,7 +488,6 @@
         if (unlikely(ip + real_length >= input_end + ADDITIONAL_BYTES_AT_END_OF_BUFFER))
              return false;
 
->>>>>>> df57f8e3
         wildCopy<copy_amount>(op, ip, copy_end);    /// Here we can write up to copy_amount - 1 bytes after buffer.
 
         if (copy_end == output_end)
