--- conflicted
+++ resolved
@@ -212,13 +212,10 @@
 void registerCodecEncrypted(CompressionCodecFactory & factory);
 void registerCodecFPC(CompressionCodecFactory & factory);
 void registerCodecGCD(CompressionCodecFactory & factory);
-<<<<<<< HEAD
-void registerCodecChimp(CompressionCodecFactory & factory);
-=======
 #if USE_SZ3
 void registerCodecSZ3(CompressionCodecFactory & factory);
 #endif
->>>>>>> da56c30d
+void registerCodecChimp(CompressionCodecFactory & factory);
 
 CompressionCodecFactory::CompressionCodecFactory()
 {
@@ -236,7 +233,6 @@
     registerCodecGorilla(*this);
     registerCodecEncrypted(*this);
     registerCodecFPC(*this);
-    registerCodecChimp(*this);
 #if USE_QPL
     registerCodecDeflateQpl(*this);
 #endif
@@ -244,6 +240,7 @@
 #if USE_SZ3
     registerCodecSZ3(*this);
 #endif
+    registerCodecChimp(*this);
 
     default_codec = get("LZ4", {});
 }
