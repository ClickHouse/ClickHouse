#pragma once

#include <cstdint>

/** Common defines for compression */

constexpr uint64_t DBMS_MAX_COMPRESSED_SIZE = 0x40000000ULL;    /// 1GB

/** one byte for method, 4 bytes for compressed size, 4 bytes for uncompressed size */
constexpr uint8_t COMPRESSED_BLOCK_HEADER_SIZE = 9;

namespace DB
{

/** The compressed block format is as follows:
  *
  * The first 16 bytes are the checksum from all other bytes of the block. Now only CityHash128 is used.
  * In the future, you can provide other checksums, although it will not be possible to make them different in size.
  *
  * The next byte specifies the compression algorithm. Then everything depends on the algorithm.
  *
  * 0x82 - LZ4 or LZ4HC (they have the same format).
  *        Next 4 bytes - the size of the compressed data, taking into account the header; 4 bytes is the size of the uncompressed data.
  *
  * NOTE: Why is 0x82?
  * Originally only QuickLZ was used. Then LZ4 was added.
  * The high bit is set to distinguish from QuickLZ, and the second bit is set for compatibility,
  *  for the functions qlz_size_compressed, qlz_size_decompressed to work.
  * Although now such compatibility is no longer relevant.
  *
  * 0x90 - ZSTD
  *
  * All sizes are little endian.
  */

enum class CompressionMethodByte : uint8_t
{
    NONE            = 0x02,
    LZ4             = 0x82,
    ZSTD            = 0x90,
    Multiple        = 0x91,
    Delta           = 0x92,
    T64             = 0x93,
    DoubleDelta     = 0x94,
    Gorilla         = 0x95,
    AES_128_GCM_SIV = 0x96,
    AES_256_GCM_SIV = 0x97,
    FPC             = 0x98,
    DeflateQpl      = 0x99,
    GCD             = 0x9a,
    ZSTD_QPL        = 0x9b,
<<<<<<< HEAD
    Chimp           = 0x9c,
=======
    SZ3             = 0x9c,
>>>>>>> da56c30d
};

}<|MERGE_RESOLUTION|>--- conflicted
+++ resolved
@@ -49,11 +49,8 @@
     DeflateQpl      = 0x99,
     GCD             = 0x9a,
     ZSTD_QPL        = 0x9b,
-<<<<<<< HEAD
-    Chimp           = 0x9c,
-=======
     SZ3             = 0x9c,
->>>>>>> da56c30d
+    Chimp           = 0x9d,
 };
 
 }