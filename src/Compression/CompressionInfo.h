--- conflicted
+++ resolved
@@ -48,12 +48,8 @@
     FPC             = 0x98,
     /// DeflateQpl      = 0x99, /// Removed, don't reuse for another codec
     GCD             = 0x9a,
-<<<<<<< HEAD
-    ZSTD_QPL        = 0x9b,
+    /// ZSTD_QPL        = 0x9b, /// Removed, don't reuse for another codec
     ALP             = 0x9c,
-=======
-    /// ZSTD_QPL        = 0x9b, /// Removed, don't reuse for another codec
->>>>>>> 7c029d1a
 };
 
 }