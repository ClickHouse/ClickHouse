--- conflicted
+++ resolved
@@ -146,13 +146,8 @@
     void executeFetchColumns(QueryProcessingStage::Enum processing_stage, QueryPlan & query_plan);
     void executeWhere(QueryPlan & query_plan, const ActionsDAGPtr & expression, bool remove_filter);
     void executeAggregation(
-<<<<<<< HEAD
-        QueryPlan & query_plan, const ActionsDAGPtr & expression, bool overflow_row, bool final, InputOrderInfoPtr group_by_info, bool optimize_distributed_aggregation);
-    void executeMergeAggregated(QueryPlan & query_plan, bool overflow_row, bool final, bool optimize_distributed_aggregation);
-=======
         QueryPlan & query_plan, const ActionsDAGPtr & expression, bool overflow_row, bool final, InputOrderInfoPtr group_by_info);
     void executeMergeAggregated(QueryPlan & query_plan, bool overflow_row, bool final, bool has_grouping_sets);
->>>>>>> 3dfa30de
     void executeTotalsAndHaving(QueryPlan & query_plan, bool has_having, const ActionsDAGPtr & expression, bool remove_filter, bool overflow_row, bool final);
     void executeHaving(QueryPlan & query_plan, const ActionsDAGPtr & expression, bool remove_filter);
     static void executeExpression(QueryPlan & query_plan, const ActionsDAGPtr & expression, const std::string & description);
