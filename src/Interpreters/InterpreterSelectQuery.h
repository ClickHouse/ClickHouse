#pragma once

#include <memory>
#include <optional>

#include <Access/EnabledRowPolicies.h>
#include <Core/Block.h>
#include <Core/QueryProcessingStage.h>
#include <Interpreters/ExpressionAnalyzer.h>
#include <Interpreters/IInterpreterUnionOrSelectQuery.h>
#include <Interpreters/PreparedSets.h>
#include <Interpreters/StorageID.h>
#include <Parsers/ASTSelectQuery.h>
#include <Storages/SelectQueryInfo.h>
#include <Storages/TableLockHolder.h>
#include <QueryPipeline/Pipe.h>
#include <base/BFloat16.h>

namespace Poco
{
class Logger;
}

namespace DB
{

class InterpreterSelectWithUnionQuery;
class Context;
class QueryPlan;

struct GroupingSetsParams;
using GroupingSetsParamsList = std::vector<GroupingSetsParams>;

struct TreeRewriterResult;
using TreeRewriterResultPtr = std::shared_ptr<const TreeRewriterResult>;

struct RowPolicy;
using RowPolicyPtr = std::shared_ptr<const RowPolicy>;


/** Interprets the SELECT query. Returns the stream of blocks with the results of the query before `to_stage` stage.
  */
class InterpreterSelectQuery : public IInterpreterUnionOrSelectQuery
{
public:
    /**
     * query_ptr
     * - A query AST to interpret.
     *
     * required_result_column_names
     * - don't calculate all columns except the specified ones from the query
     *  - it is used to remove calculation (and reading) of unnecessary columns from subqueries.
     *   empty means - use all columns.
     */

    InterpreterSelectQuery(
        const ASTPtr & query_ptr_,
        const ContextPtr & context_,
        const SelectQueryOptions &,
        const Names & required_result_column_names_ = Names{});

    InterpreterSelectQuery(
        const ASTPtr & query_ptr_,
        const ContextMutablePtr & context_,
        const SelectQueryOptions &,
        const Names & required_result_column_names_ = Names{});

    /// Read data not from the table specified in the query, but from the prepared pipe `input`.
    InterpreterSelectQuery(
        const ASTPtr & query_ptr_,
        const ContextPtr & context_,
        Pipe input_pipe_,
        const SelectQueryOptions & = {});

    /// Read data not from the table specified in the query, but from the specified `storage_`.
    InterpreterSelectQuery(
        const ASTPtr & query_ptr_,
        const ContextPtr & context_,
        const StoragePtr & storage_,
        const StorageMetadataPtr & metadata_snapshot_ = nullptr,
        const SelectQueryOptions & = {});

    /// Reuse existing prepared_sets for another pass of analysis. It's used for projection.
    /// TODO: Find a general way of sharing sets among different interpreters, such as subqueries.
    InterpreterSelectQuery(
        const ASTPtr & query_ptr_,
        const ContextPtr & context_,
        const SelectQueryOptions &,
        PreparedSetsPtr prepared_sets_);

    ~InterpreterSelectQuery() override;

    /// Execute a query. Get the stream of blocks to read.
    BlockIO execute() override;

    /// Builds QueryPlan for current query.
    void buildQueryPlan(QueryPlan & query_plan) override;

    bool ignoreLimits() const override { return options.ignore_limits; }
    bool ignoreQuota() const override { return options.ignore_quota; }

    void ignoreWithTotals() override;

    ASTPtr getQuery() const { return query_ptr; }

    const SelectQueryInfo & getQueryInfo() const { return query_info; }

    SelectQueryExpressionAnalyzer * getQueryAnalyzer() const { return query_analyzer.get(); }

    const ExpressionAnalysisResult & getAnalysisResult() const { return analysis_result; }

    const Names & getRequiredColumns() const { return required_columns; }

    bool hasAggregation() const { return query_analyzer->hasAggregation(); }

    static void addEmptySourceToQueryPlan(
        QueryPlan & query_plan, const Block & source_header, const SelectQueryInfo & query_info);

    Names getRequiredColumns() { return required_columns; }

    bool supportsTransactions() const override { return true; }

    FilterDAGInfoPtr getAdditionalQueryInfo() const { return additional_filter_info; }

    RowPolicyFilterPtr getRowPolicyFilter() const;

    void extendQueryLogElemImpl(QueryLogElement & elem, const ASTPtr & ast, ContextPtr context) const override;

    static SortDescription getSortDescription(const ASTSelectQuery & query, const ContextPtr & context);
    static UInt64 getLimitForSorting(const ASTSelectQuery & query, const ContextPtr & context);

    static bool isQueryWithFinal(const SelectQueryInfo & info);

    struct LimitInfo
    {
        UInt64 limit_length{0};
        UInt64 limit_offset{0};
        bool is_limit_length_negative{false};
        bool is_limit_offset_negative{false};
    };

<<<<<<< HEAD
    static std::tuple<UInt64, Float32, UInt64, Float32> getLimitLengthAndOffset(const ASTSelectQuery & query, const ContextPtr & context);
=======
    static LimitInfo getLimitLengthAndOffset(const ASTSelectQuery & query, const ContextPtr & context);
>>>>>>> aa075443

    /// Adjust the parallel replicas settings (enabled, disabled) based on the query analysis
    bool adjustParallelReplicasAfterAnalysis();


private:
    InterpreterSelectQuery(
        const ASTPtr & query_ptr_,
        const ContextPtr & context_,
        std::optional<Pipe> input_pipe,
        const StoragePtr & storage_,
        const SelectQueryOptions &,
        const Names & required_result_column_names = {},
        const StorageMetadataPtr & metadata_snapshot_ = nullptr,
        PreparedSetsPtr prepared_sets_ = nullptr);

    InterpreterSelectQuery(
        const ASTPtr & query_ptr_,
        const ContextMutablePtr & context_,
        std::optional<Pipe> input_pipe,
        const StoragePtr & storage_,
        const SelectQueryOptions &,
        const Names & required_result_column_names = {},
        const StorageMetadataPtr & metadata_snapshot_ = nullptr,
        PreparedSetsPtr prepared_sets_ = nullptr);

    ASTSelectQuery & getSelectQuery() { return query_ptr->as<ASTSelectQuery &>(); }

    void addPrewhereAliasActions();
    void applyFiltersToPrewhereInAnalysis(ExpressionAnalysisResult & analysis) const;
    bool shouldMoveToPrewhere() const;

    Block getSampleBlockImpl();

    void executeImpl(QueryPlan & query_plan, std::optional<Pipe> prepared_pipe);

    /// Different stages of query execution.
    void executeFetchColumns(QueryProcessingStage::Enum processing_stage, QueryPlan & query_plan);
    void executeWhere(QueryPlan & query_plan, const ActionsAndProjectInputsFlagPtr & expression, bool remove_filter);
    void executeAggregation(
        QueryPlan & query_plan, const ActionsAndProjectInputsFlagPtr & expression, bool overflow_row, bool final, InputOrderInfoPtr group_by_info);
    void executeMergeAggregated(QueryPlan & query_plan, bool overflow_row, bool final, bool has_grouping_sets);
    void executeTotalsAndHaving(QueryPlan & query_plan, bool has_having, const ActionsAndProjectInputsFlagPtr & expression, bool remove_filter, bool overflow_row, bool final);
    void executeHaving(QueryPlan & query_plan, const ActionsAndProjectInputsFlagPtr & expression, bool remove_filter);
    /// FIXME should go through ActionsDAG to behave as a proper function
    void executeWindow(QueryPlan & query_plan);
    void executeOrder(QueryPlan & query_plan, InputOrderInfoPtr sorting_info);
    void executeOrderOptimized(QueryPlan & query_plan, InputOrderInfoPtr sorting_info, UInt64 limit, SortDescription & output_order_descr);
    void executeWithFill(QueryPlan & query_plan);
    void executeMergeSorted(QueryPlan & query_plan, const std::string & description);
    void executePreLimit(QueryPlan & query_plan, bool do_not_skip_offset);
    void executeLimitBy(QueryPlan & query_plan);
    void executeLimit(QueryPlan & query_plan);
    void executeOffset(QueryPlan & query_plan);
    static void executeProjection(QueryPlan & query_plan, const ActionsAndProjectInputsFlagPtr & expression);
    void executeDistinct(QueryPlan & query_plan, bool before_order, Names columns, bool pre_distinct);
    void executeExtremes(QueryPlan & query_plan);
    void executeSubqueriesInSetsAndJoins(QueryPlan & query_plan);
    bool autoFinalOnQuery(ASTSelectQuery & select_query);
    std::optional<UInt64> getTrivialCount(UInt64 allow_experimental_parallel_reading_from_replicas);
    /// Check if we can limit block size to read based on LIMIT clause
    UInt64 maxBlockSizeByLimit() const;

    enum class Modificator : uint8_t
    {
        ROLLUP = 0,
        CUBE = 1,
    };

    void executeRollupOrCube(QueryPlan & query_plan, Modificator modificator);

    /** If there is a SETTINGS section in the SELECT query, then apply settings from it.
      *
      * Section SETTINGS - settings for a specific query.
      * Normally, the settings can be passed in other ways, not inside the query.
      * But the use of this section is justified if you need to set the settings for one subquery.
      */
    void initSettings();

    TreeRewriterResultPtr syntax_analyzer_result;
    std::unique_ptr<SelectQueryExpressionAnalyzer> query_analyzer;
    SelectQueryInfo query_info;

    /// Is calculated in getSampleBlock. Is used later in readImpl.
    ExpressionAnalysisResult analysis_result;
    /// For row-level security.
    RowPolicyFilterPtr row_policy_filter;
    FilterDAGInfoPtr row_policy_info;

    /// For additional_filter setting.
    FilterDAGInfoPtr additional_filter_info;

    /// For "per replica" filter when multiple replicas are used
    FilterDAGInfoPtr parallel_replicas_custom_filter_info;

    QueryProcessingStage::Enum from_stage = QueryProcessingStage::FetchColumns;

    /// List of columns to read to execute the query.
    Names required_columns;
    /// Structure of query source (table, subquery, etc).
    SharedHeader source_header;

    /// Actions to calculate ALIAS if required.
    std::optional<ActionsDAG> alias_actions;

    /// The subquery interpreter, if the subquery
    std::unique_ptr<InterpreterSelectWithUnionQuery> interpreter_subquery;

    /// Table from where to read data, if not subquery.
    StoragePtr storage;
    StorageID table_id = StorageID::createEmpty(); /// Will be initialized if storage is not nullptr
    TableLockHolder table_lock;

    /// Used when we read from prepared input, not table or subquery.
    std::optional<Pipe> input_pipe;

    LoggerPtr log;
    StorageMetadataPtr metadata_snapshot;
    StorageSnapshotPtr storage_snapshot;

    /// Reuse already built sets for multiple passes of analysis, possibly across interpreters.
    PreparedSetsPtr prepared_sets;
};

}<|MERGE_RESOLUTION|>--- conflicted
+++ resolved
@@ -135,15 +135,13 @@
     {
         UInt64 limit_length{0};
         UInt64 limit_offset{0};
+        Float32 fractional_limit{0};
+        Float32 fractional_offset{0};
         bool is_limit_length_negative{false};
         bool is_limit_offset_negative{false};
     };
 
-<<<<<<< HEAD
-    static std::tuple<UInt64, Float32, UInt64, Float32> getLimitLengthAndOffset(const ASTSelectQuery & query, const ContextPtr & context);
-=======
     static LimitInfo getLimitLengthAndOffset(const ASTSelectQuery & query, const ContextPtr & context);
->>>>>>> aa075443
 
     /// Adjust the parallel replicas settings (enabled, disabled) based on the query analysis
     bool adjustParallelReplicasAfterAnalysis();
