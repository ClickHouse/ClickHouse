--- conflicted
+++ resolved
@@ -115,12 +115,6 @@
 
     BlockIO executeQueryOnCluster(ASTCreateQuery & create);
 
-<<<<<<< HEAD
-    void convertMergeTreeTableIfPossible(ASTCreateQuery & create, DatabasePtr database, bool to_replicated);
-    void throwIfTooManyEntities(ASTCreateQuery & create) const;
-
-=======
->>>>>>> ef7a78fa
     ASTPtr query_ptr;
 
     /// Skip safety threshold when loading tables.
