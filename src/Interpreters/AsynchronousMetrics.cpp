#include <Interpreters/AsynchronousMetrics.h>
#include <Interpreters/AsynchronousMetricLog.h>
#include <Interpreters/ExpressionJIT.h>
#include <Interpreters/DatabaseCatalog.h>
#include <Interpreters/Context.h>
#include <Common/Exception.h>
#include <Common/setThreadName.h>
#include <Common/CurrentMetrics.h>
#include <Common/typeid_cast.h>
#include <Server/ProtocolServerAdapter.h>
#include <Storages/MarkCache.h>
#include <Storages/StorageMergeTree.h>
#include <Storages/StorageReplicatedMergeTree.h>
#include <IO/UncompressedCache.h>
#include <Databases/IDatabase.h>
#include <chrono>


#if !defined(ARCADIA_BUILD)
#    include "config_core.h"
#endif

#if USE_JEMALLOC
#    include <jemalloc/jemalloc.h>
#endif


namespace CurrentMetrics
{
    extern const Metric MemoryTracking;
}


namespace DB
{

AsynchronousMetrics::~AsynchronousMetrics()
{
    try
    {
        {
            std::lock_guard lock{mutex};
            quit = true;
        }

        wait_cond.notify_one();
        if (thread)
            thread->join();
    }
    catch (...)
    {
        DB::tryLogCurrentException(__PRETTY_FUNCTION__);
    }
}


AsynchronousMetricValues AsynchronousMetrics::getValues() const
{
    std::lock_guard lock{mutex};
    return values;
}

static auto get_next_update_time(std::chrono::seconds update_period)
{
    using namespace std::chrono;

    const auto now = time_point_cast<seconds>(system_clock::now());

    // Use seconds since the start of the hour, because we don't know when
    // the epoch started, maybe on some weird fractional time.
    const auto start_of_hour = time_point_cast<seconds>(time_point_cast<hours>(now));
    const auto seconds_passed = now - start_of_hour;

    // Rotate time forward by half a period -- e.g. if a period is a minute,
    // we'll collect metrics on start of minute + 30 seconds. This is to
    // achieve temporal separation with MetricTransmitter. Don't forget to
    // rotate it back.
    const auto rotation = update_period / 2;

    const auto periods_passed = (seconds_passed + rotation) / update_period;
    const auto seconds_next = (periods_passed + 1) * update_period - rotation;
    const auto time_next = start_of_hour + seconds_next;

    return time_next;
}

void AsynchronousMetrics::run()
{
    setThreadName("AsyncMetrics");

    while (true)
    {
        {
            // Wait first, so that the first metric collection is also on even time.
            std::unique_lock lock{mutex};
            if (wait_cond.wait_until(lock, get_next_update_time(update_period),
                [this] { return quit; }))
            {
                break;
            }
        }

        try
        {
            update();
        }
        catch (...)
        {
            tryLogCurrentException(__PRETTY_FUNCTION__);
        }
    }
}


template <typename Max, typename T>
static void calculateMax(Max & max, T x)
{
    if (Max(x) > max)
        max = x;
}

template <typename Max, typename Sum, typename T>
static void calculateMaxAndSum(Max & max, Sum & sum, T x)
{
    sum += x;
    if (Max(x) > max)
        max = x;
}

#if USE_JEMALLOC && JEMALLOC_VERSION_MAJOR >= 4
uint64_t updateJemallocEpoch()
{
    uint64_t value = 0;
    size_t size = sizeof(value);
    mallctl("epoch", &value, &size, &value, size);
    return value;
}

template <typename Value>
static void saveJemallocMetricImpl(AsynchronousMetricValues & values,
    const std::string & jemalloc_full_name,
    const std::string & clickhouse_full_name)
{
    Value value{};
    size_t size = sizeof(value);
    mallctl(jemalloc_full_name.c_str(), &value, &size, nullptr, 0);
    values[clickhouse_full_name] = value;
}

template<typename Value>
static void saveJemallocMetric(AsynchronousMetricValues & values,
    const std::string & metric_name)
{
    saveJemallocMetricImpl<Value>(values,
        fmt::format("stats.{}", metric_name),
        fmt::format("jemalloc.{}", metric_name));
}

template<typename Value>
static void saveAllArenasMetric(AsynchronousMetricValues & values,
    const std::string & metric_name)
{
    saveJemallocMetricImpl<Value>(values,
        fmt::format("stats.arenas.{}.{}", MALLCTL_ARENAS_ALL, metric_name),
        fmt::format("jemalloc.arenas.all.{}", metric_name));
}
#endif

void AsynchronousMetrics::update()
{
    AsynchronousMetricValues new_values;

    {
        if (auto mark_cache = global_context.getMarkCache())
        {
            new_values["MarkCacheBytes"] = mark_cache->weight();
            new_values["MarkCacheFiles"] = mark_cache->count();
        }
    }

    {
        if (auto uncompressed_cache = global_context.getUncompressedCache())
        {
            new_values["UncompressedCacheBytes"] = uncompressed_cache->weight();
            new_values["UncompressedCacheCells"] = uncompressed_cache->count();
        }
    }

#if USE_EMBEDDED_COMPILER
    {
        if (auto compiled_expression_cache = global_context.getCompiledExpressionCache())
            new_values["CompiledExpressionCacheCount"]  = compiled_expression_cache->count();
    }
#endif

    new_values["Uptime"] = global_context.getUptimeSeconds();

    /// Process memory usage according to OS
#if defined(OS_LINUX)
    {
        MemoryStatisticsOS::Data data = memory_stat.get();

        new_values["MemoryVirtual"] = data.virt;
        new_values["MemoryResident"] = data.resident;
        new_values["MemoryShared"] = data.shared;
        new_values["MemoryCode"] = data.code;
        new_values["MemoryDataAndStack"] = data.data_and_stack;

        /// We must update the value of total_memory_tracker periodically.
        /// Otherwise it might be calculated incorrectly - it can include a "drift" of memory amount.
        /// See https://github.com/ClickHouse/ClickHouse/issues/10293
        {
            Int64 amount = total_memory_tracker.get();
            Int64 peak = total_memory_tracker.getPeak();
            Int64 new_peak = data.resident;

            LOG_DEBUG(&Poco::Logger::get("AsynchronousMetrics"),
                "MemoryTracking: was {}, peak {}, will set to {} (RSS), difference: {}",
                ReadableSize(amount),
                ReadableSize(peak),
                ReadableSize(new_peak),
                ReadableSize(new_peak - peak)
            );

            total_memory_tracker.set(new_peak);
            CurrentMetrics::set(CurrentMetrics::MemoryTracking, new_peak);
        }
    }
#endif

    {
        auto databases = DatabaseCatalog::instance().getDatabases();

        size_t max_queue_size = 0;
        size_t max_inserts_in_queue = 0;
        size_t max_merges_in_queue = 0;

        size_t sum_queue_size = 0;
        size_t sum_inserts_in_queue = 0;
        size_t sum_merges_in_queue = 0;

        size_t max_absolute_delay = 0;
        size_t max_relative_delay = 0;

        size_t max_part_count_for_partition = 0;

        size_t number_of_databases = databases.size();
        size_t total_number_of_tables = 0;

        size_t total_number_of_bytes = 0;
        size_t total_number_of_rows = 0;
        size_t total_number_of_parts = 0;

        for (const auto & db : databases)
        {
            /// Check if database can contain MergeTree tables
            if (!db.second->canContainMergeTreeTables())
                continue;
            for (auto iterator = db.second->getTablesIterator(global_context); iterator->isValid(); iterator->next())
            {
                ++total_number_of_tables;
                const auto & table = iterator->table();
                if (!table)
                    continue;

                StorageMergeTree * table_merge_tree = dynamic_cast<StorageMergeTree *>(table.get());
                StorageReplicatedMergeTree * table_replicated_merge_tree = dynamic_cast<StorageReplicatedMergeTree *>(table.get());

                if (table_replicated_merge_tree)
                {
                    StorageReplicatedMergeTree::Status status;
                    table_replicated_merge_tree->getStatus(status, false);

                    calculateMaxAndSum(max_queue_size, sum_queue_size, status.queue.queue_size);
                    calculateMaxAndSum(max_inserts_in_queue, sum_inserts_in_queue, status.queue.inserts_in_queue);
                    calculateMaxAndSum(max_merges_in_queue, sum_merges_in_queue, status.queue.merges_in_queue);

                    if (!status.is_readonly)
                    {
                        try
                        {
                            time_t absolute_delay = 0;
                            time_t relative_delay = 0;
                            table_replicated_merge_tree->getReplicaDelays(absolute_delay, relative_delay);

                            calculateMax(max_absolute_delay, absolute_delay);
                            calculateMax(max_relative_delay, relative_delay);
                        }
                        catch (...)
                        {
                            tryLogCurrentException(__PRETTY_FUNCTION__,
                                "Cannot get replica delay for table: " + backQuoteIfNeed(db.first) + "." + backQuoteIfNeed(iterator->name()));
                        }
                    }

                    calculateMax(max_part_count_for_partition, table_replicated_merge_tree->getMaxPartsCountForPartition());
                }

                if (table_merge_tree)
                {
                    calculateMax(max_part_count_for_partition, table_merge_tree->getMaxPartsCountForPartition());
                    const auto settings = context.getSettingsRef();
                    total_number_of_bytes += table_merge_tree->totalBytes(settings).value();
                    total_number_of_rows += table_merge_tree->totalRows(settings).value();
                    total_number_of_parts += table_merge_tree->getPartsCount();
                }
                if (table_replicated_merge_tree)
                {
                    const auto settings = context.getSettingsRef();
                    total_number_of_bytes += table_replicated_merge_tree->totalBytes(settings).value();
                    total_number_of_rows += table_replicated_merge_tree->totalRows(settings).value();
                    total_number_of_parts += table_replicated_merge_tree->getPartsCount();
                }
            }
        }

        new_values["ReplicasMaxQueueSize"] = max_queue_size;
        new_values["ReplicasMaxInsertsInQueue"] = max_inserts_in_queue;
        new_values["ReplicasMaxMergesInQueue"] = max_merges_in_queue;

        new_values["ReplicasSumQueueSize"] = sum_queue_size;
        new_values["ReplicasSumInsertsInQueue"] = sum_inserts_in_queue;
        new_values["ReplicasSumMergesInQueue"] = sum_merges_in_queue;

        new_values["ReplicasMaxAbsoluteDelay"] = max_absolute_delay;
        new_values["ReplicasMaxRelativeDelay"] = max_relative_delay;

        new_values["MaxPartCountForPartition"] = max_part_count_for_partition;

        new_values["NumberOfDatabases"] = number_of_databases;
        new_values["NumberOfTables"] = total_number_of_tables;

<<<<<<< HEAD
        new_values["TotalBytesOfMergeTreeTables"] = total_number_of_bytes;
        new_values["TotalRowsOfMergeTreeTables"] = total_number_of_rows;
        new_values["TotalPartsOfMergeTreeTables"] = total_number_of_parts;
=======
        auto get_metric_name = [](const String & name) -> const char *
        {
            static std::map<String, const char *> metric_map = {
                {"tcp_port", "TCPThreads"},
                {"tcp_port_secure", "TCPSecureThreads"},
                {"http_port", "HTTPThreads"},
                {"https_port", "HTTPSecureThreads"},
                {"interserver_http_port", "InterserverThreads"},
                {"interserver_https_port", "InterserverSecureThreads"},
                {"mysql_port", "MySQLThreads"},
                {"postgresql_port", "PostgreSQLThreads"},
                {"grpc_port", "GRPCThreads"},
                {"prometheus.port", "PrometheusThreads"}
            };
            auto it = metric_map.find(name);
            if (it == metric_map.end())
                return nullptr;
            else
                return it->second;
        };

        for (const auto & server : servers_to_start_before_tables)
        {
            if (const auto * name = get_metric_name(server.getPortName()))
                new_values[name] = server.currentThreads();
        }

        for (const auto & server : servers)
        {
            if (const auto * name = get_metric_name(server.getPortName()))
                new_values[name] = server.currentThreads();
        }
>>>>>>> 086916a8
    }

#if USE_JEMALLOC && JEMALLOC_VERSION_MAJOR >= 4
    // 'epoch' is a special mallctl -- it updates the statistics. Without it, all
    // the following calls will return stale values. It increments and returns
    // the current epoch number, which might be useful to log as a sanity check.
    auto epoch = updateJemallocEpoch();
    new_values["jemalloc.epoch"] = epoch;

    // Collect the statistics themselves.
    saveJemallocMetric<size_t>(new_values, "allocated");
    saveJemallocMetric<size_t>(new_values, "active");
    saveJemallocMetric<size_t>(new_values, "metadata");
    saveJemallocMetric<size_t>(new_values, "metadata_thp");
    saveJemallocMetric<size_t>(new_values, "resident");
    saveJemallocMetric<size_t>(new_values, "mapped");
    saveJemallocMetric<size_t>(new_values, "retained");
    saveJemallocMetric<size_t>(new_values, "background_thread.num_threads");
    saveJemallocMetric<uint64_t>(new_values, "background_thread.num_runs");
    saveJemallocMetric<uint64_t>(new_values, "background_thread.run_intervals");
    saveAllArenasMetric<size_t>(new_values, "pactive");
    saveAllArenasMetric<size_t>(new_values, "pdirty");
    saveAllArenasMetric<size_t>(new_values, "pmuzzy");
    saveAllArenasMetric<size_t>(new_values, "dirty_purged");
    saveAllArenasMetric<size_t>(new_values, "muzzy_purged");
#endif

#if defined(OS_LINUX)
    // Try to add processor frequencies, ignoring errors.
    try
    {
        ReadBufferFromFile buf("/proc/cpuinfo", 32768 /* buf_size */);

        // We need the following lines:
        // processor : 4
        // cpu MHz : 4052.941
        // They contain tabs and are interspersed with other info.
        int core_id = 0;
        while (!buf.eof())
        {
            std::string s;
            // We don't have any backslash escape sequences in /proc/cpuinfo, so
            // this function will read the line until EOL, which is exactly what
            // we need.
            readEscapedStringUntilEOL(s, buf);
            // It doesn't read the EOL itself.
            ++buf.position();

            if (s.rfind("processor", 0) == 0)
            {
                if (auto colon = s.find_first_of(':'))
                {
                    core_id = std::stoi(s.substr(colon + 2));
                }
            }
            else if (s.rfind("cpu MHz", 0) == 0)
            {
                if (auto colon = s.find_first_of(':'))
                {
                    auto mhz = std::stod(s.substr(colon + 2));
                    new_values[fmt::format("CPUFrequencyMHz_{}", core_id)] = mhz;
                }
            }
        }
    }
    catch (...)
    {
        tryLogCurrentException(__PRETTY_FUNCTION__);
    }
#endif

    /// Add more metrics as you wish.

    // Log the new metrics.
    if (auto log = global_context.getAsynchronousMetricLog())
    {
        log->addValues(new_values);
    }

    // Finally, update the current metrics.
    std::lock_guard lock(mutex);
    values = new_values;
}

}<|MERGE_RESOLUTION|>--- conflicted
+++ resolved
@@ -330,11 +330,10 @@
         new_values["NumberOfDatabases"] = number_of_databases;
         new_values["NumberOfTables"] = total_number_of_tables;
 
-<<<<<<< HEAD
         new_values["TotalBytesOfMergeTreeTables"] = total_number_of_bytes;
         new_values["TotalRowsOfMergeTreeTables"] = total_number_of_rows;
         new_values["TotalPartsOfMergeTreeTables"] = total_number_of_parts;
-=======
+
         auto get_metric_name = [](const String & name) -> const char *
         {
             static std::map<String, const char *> metric_map = {
@@ -367,7 +366,6 @@
             if (const auto * name = get_metric_name(server.getPortName()))
                 new_values[name] = server.currentThreads();
         }
->>>>>>> 086916a8
     }
 
 #if USE_JEMALLOC && JEMALLOC_VERSION_MAJOR >= 4
