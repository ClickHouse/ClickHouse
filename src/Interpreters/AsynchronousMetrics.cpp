--- conflicted
+++ resolved
@@ -1590,36 +1590,8 @@
     }
 #endif
 
-<<<<<<< HEAD
-=======
-#if USE_JEMALLOC
-    // 'epoch' is a special mallctl -- it updates the statistics. Without it, all
-    // the following calls will return stale values. It increments and returns
-    // the current epoch number, which might be useful to log as a sanity check.
-    auto epoch = updateJemallocEpoch();
-    new_values["jemalloc.epoch"] = epoch;
-
-    // Collect the statistics themselves.
-    saveJemallocMetric<size_t>(new_values, "allocated");
-    saveJemallocMetric<size_t>(new_values, "active");
-    saveJemallocMetric<size_t>(new_values, "metadata");
-    saveJemallocMetric<size_t>(new_values, "metadata_thp");
-    saveJemallocMetric<size_t>(new_values, "resident");
-    saveJemallocMetric<size_t>(new_values, "mapped");
-    saveJemallocMetric<size_t>(new_values, "retained");
-    saveJemallocMetric<size_t>(new_values, "background_thread.num_threads");
-    saveJemallocMetric<uint64_t>(new_values, "background_thread.num_runs");
-    saveJemallocMetric<uint64_t>(new_values, "background_thread.run_intervals");
-    saveAllArenasMetric<size_t>(new_values, "pactive");
-    saveAllArenasMetric<size_t>(new_values, "pdirty");
-    saveAllArenasMetric<size_t>(new_values, "pmuzzy");
-    saveAllArenasMetric<size_t>(new_values, "dirty_purged");
-    saveAllArenasMetric<size_t>(new_values, "muzzy_purged");
-#endif
-
     updateHeavyMetricsIfNeeded(current_time, update_time, new_values);
 
->>>>>>> 712aebc0
     /// Add more metrics as you wish.
 
     new_values["AsynchronousMetricsCalculationTimeSpent"] = watch.elapsedSeconds();
