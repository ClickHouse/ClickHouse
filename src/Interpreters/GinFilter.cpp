--- conflicted
+++ resolved
@@ -184,26 +184,18 @@
 
 }
 
-<<<<<<< HEAD
-bool GinFilter::contains(const GinQueryString & gin_query_string, const PostingsCacheForStore & cache_store, GinSearchMode search_mode) const
-=======
 bool GinFilter::contains(const GinQueryString & query_string, GinPostingsListsCacheForStore & postings_lists_cache_for_store, GinSearchMode search_mode) const
->>>>>>> 51e603b4
 {
     if (query_string.getTerms().empty())
         return true;
 
-<<<<<<< HEAD
-    GinPostingsCachePtr postings_cache = cache_store.getOrRetrievePostings(gin_query_string);
-=======
-    GinPostingsListsCachePtr postings_lists_cache = postings_lists_cache_for_store.getPostingsLists(query_string.getQueryString());
+    GinPostingsListsCachePtr postings_lists_cache = postings_lists_cache_for_store.getOrRetrievePostings(query_string);
     if (postings_lists_cache == nullptr)
     {
         GinIndexStoreDeserializer deserializer(postings_lists_cache_for_store.store);
         postings_lists_cache = deserializer.createPostingsListsCacheFromTerms(query_string.getTerms());
         postings_lists_cache_for_store.cache[query_string.getQueryString()] = postings_lists_cache;
     }
->>>>>>> 51e603b4
 
     switch (search_mode)
     {
@@ -217,7 +209,7 @@
 
 std::vector<uint32_t> GinFilter::getMatchingRows(
     const GinQueryString & gin_query_string,
-    const PostingsCacheForStore * cache_store,
+    const GinPostingsListsCacheForStore * cache_store,
     const MarkRanges & ranges) const
 {
     chassert(!ranges.empty());
@@ -228,31 +220,31 @@
     const UInt32 full_start = ranges.front().begin + 1;
     const UInt32 full_end = ranges.back().end + 1;
 
-    const GinPostingsCachePtr postings_cache = cache_store->getCachedPostings(gin_query_string);
+    const GinPostingsListsCachePtr postings_cache = cache_store->getCachedPostings(gin_query_string);
     if (postings_cache == nullptr || postings_cache->empty())
         return {};
 
     std::vector<UInt32> row_numbers;
 
-    for (const GinSegmentWithRowIdRange & rowid_range : rowid_ranges)
-    {
-        if (rowid_range.range_end < full_start)
+    for (const GinSegmentWithRowIdRange & rowid_range : segments_with_rowid_range)
+    {
+        if (rowid_range.range_rowid_end < full_start)
             continue;
 
-        if (rowid_range.range_start > full_end)
+        if (rowid_range.range_rowid_start > full_end)
             break;
 
-        const UInt32 start = std::max(rowid_range.range_start, full_start);
-        const UInt32 end = std::min(rowid_range.range_end + 1, full_end);
+        const UInt32 start = std::max(rowid_range.range_rowid_start, full_start);
+        const UInt32 end = std::min(rowid_range.range_rowid_end + 1, full_end);
         chassert(start <= end);
 
-        GinIndexPostingsList range_matches;
+        GinPostingsList range_matches;
         range_matches.addRange(start, end);
 
         for (const auto & token_posting_list : * postings_cache)
         {
             /// Check if it is in the same segment by searching for segment_id
-            const GinSegmentedPostingsListContainer & postings_list = token_posting_list.second;
+            const GinSegmentPostingsLists & postings_list = token_posting_list.second;
             auto container_it = postings_list.find(rowid_range.segment_id);
 
             if (container_it == postings_list.end()
