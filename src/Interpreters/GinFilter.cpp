--- conflicted
+++ resolved
@@ -26,10 +26,6 @@
 {
 }
 
-<<<<<<< HEAD
-
-=======
->>>>>>> 3e392a71
 void GinFilter::add(const char * data, size_t len, UInt32 rowID, GinIndexStorePtr & store) const
 {
     if (len > FST::MAX_TERM_LENGTH)
