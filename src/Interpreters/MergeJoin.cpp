--- conflicted
+++ resolved
@@ -549,7 +549,6 @@
     makeSortAndMerge(key_names_left, left_sort_description, left_merge_description);
     makeSortAndMerge(key_names_right, right_sort_description, right_merge_description);
 
-<<<<<<< HEAD
     LOG_DEBUG(log, "Joining keys: left [{}], right [{}]", fmt::join(key_names_left, ", "), fmt::join(key_names_right, ", "));
 
     if (size_t max_bytes = table_join->maxBytesInLeftBuffer(); max_bytes > 0)
@@ -559,12 +558,6 @@
         LOG_WARNING(log, "`partial_merge_join_left_table_buffer_bytes` is disabled in current version of ClickHouse");
         UNUSED(left_blocks_buffer);
     }
-=======
-    /// Temporary disable 'partial_merge_join_left_table_buffer_bytes' without 'partial_merge_join_optimizations'
-    if (table_join->enablePartialMergeJoinOptimizations())
-        if (size_t max_bytes = table_join->maxBytesInLeftBuffer())
-            left_blocks_buffer = std::make_shared<SortedBlocksBuffer>(left_sort_description, max_bytes);
->>>>>>> 29b2949d
 }
 
 /// Has to be called even if totals are empty
