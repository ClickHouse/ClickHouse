--- conflicted
+++ resolved
@@ -507,7 +507,6 @@
                             ErrorCodes::PARAMETER_OUT_OF_BOUND);
     }
 
-<<<<<<< HEAD
     std::tie(mask_column_name_left, mask_column_name_right) = table_join->joinConditionColumnNames();
 
     /// Add auxiliary joining keys to join only rows where conditions from JOIN ON sections holds
@@ -526,15 +525,11 @@
     addConditionJoinColumn(right_sample_block, JoinTableSide::Right);
     JoinCommon::splitAdditionalColumns(key_names_right, right_sample_block, right_table_keys, right_columns_to_add);
 
-=======
-    for (const auto & right_key : table_join->keyNamesRight())
+    for (const auto & right_key : key_names_right)
     {
         if (right_sample_block.getByName(right_key).type->lowCardinality())
             lowcard_right_keys.push_back(right_key);
     }
-
-    table_join->splitAdditionalColumns(right_sample_block, right_table_keys, right_columns_to_add);
->>>>>>> a8ce3bed
     JoinCommon::removeLowCardinalityInplace(right_table_keys);
     JoinCommon::removeLowCardinalityInplace(right_sample_block, key_names_right);
 
@@ -690,18 +685,14 @@
         JoinCommon::checkTypesOfKeys(block, key_names_left, right_table_keys, key_names_right);
 
         materializeBlockInplace(block);
-<<<<<<< HEAD
-        JoinCommon::removeLowCardinalityInplace(block, key_names_left, false);
-=======
-
-        for (const auto & column_name : table_join->keyNamesLeft())
+
+        for (const auto & column_name : key_names_left)
         {
             if (block.getByName(column_name).type->lowCardinality())
                 lowcard_keys.push_back(column_name);
         }
 
-        JoinCommon::removeLowCardinalityInplace(block, table_join->keyNamesLeft(), false);
->>>>>>> a8ce3bed
+        JoinCommon::removeLowCardinalityInplace(block, key_names_left, false);
 
         sortBlock(block, left_sort_description);
 
@@ -736,10 +727,9 @@
     if (!not_processed && left_blocks_buffer)
         not_processed = std::make_shared<NotProcessed>(NotProcessed{{}, 0, 0, 0});
 
-<<<<<<< HEAD
     if (needConditionJoinColumn())
         block.erase(deriveTempName(mask_column_name_left));
-=======
+
     for (const auto & column_name : lowcard_keys)
     {
         if (!block.has(column_name))
@@ -747,7 +737,6 @@
         if (auto & col = block.getByName(column_name); !col.type->lowCardinality())
             JoinCommon::changeLowCardinalityInplace(col);
     }
->>>>>>> a8ce3bed
 
     JoinCommon::restoreLowCardinalityInplace(block);
 }
