--- conflicted
+++ resolved
@@ -129,10 +129,6 @@
     }
 
     setting_changes = settings->changes();
-<<<<<<< HEAD
-
-=======
->>>>>>> 85e71944
     for (auto it = setting_changes.begin(); it != setting_changes.end();)
     {
         if (settings_to_skip.contains(it->name))
