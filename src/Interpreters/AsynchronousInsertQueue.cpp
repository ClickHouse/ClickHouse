#include <Interpreters/AsynchronousInsertQueue.h>

#include <Core/Settings.h>
#include <QueryPipeline/BlockIO.h>
#include <Interpreters/InterpreterInsertQuery.h>
#include <Interpreters/Context.h>
#include <Interpreters/AsynchronousInsertLog.h>
#include <Processors/Transforms/getSourceFromASTInsertQuery.h>
#include <Processors/Sources/SourceFromSingleChunk.h>
#include <Processors/Executors/StreamingFormatExecutor.h>
#include <Processors/Executors/CompletedPipelineExecutor.h>
#include <Processors/Transforms/AddingDefaultsTransform.h>
#include <IO/ConcatReadBuffer.h>
#include <IO/ReadBufferFromMemory.h>
#include <IO/ReadBufferFromString.h>
#include <IO/copyData.h>
#include <Parsers/ASTInsertQuery.h>
#include <Parsers/queryToString.h>
#include <Storages/IStorage.h>
#include <Common/CurrentThread.h>
#include <Common/SipHash.h>
#include <Common/FieldVisitorHash.h>
#include <Common/DateLUT.h>
#include <Access/Common/AccessFlags.h>
#include <Access/EnabledQuota.h>
#include <Formats/FormatFactory.h>
#include <Common/logger_useful.h>
#include <QueryPipeline/Pipe.h>
#include <QueryPipeline/QueryPipeline.h>


namespace CurrentMetrics
{
    extern const Metric PendingAsyncInsert;
}

namespace ProfileEvents
{
    extern const Event AsyncInsertQuery;
    extern const Event AsyncInsertBytes;
    extern const Event FailedAsyncInsertQuery;
}

namespace DB
{

namespace ErrorCodes
{
    extern const int TIMEOUT_EXCEEDED;
    extern const int UNKNOWN_EXCEPTION;
    extern const int UNKNOWN_FORMAT;
}

AsynchronousInsertQueue::InsertQuery::InsertQuery(const ASTPtr & query_, const Settings & settings_)
    : query(query_->clone()), settings(settings_)
{
}

AsynchronousInsertQueue::InsertQuery::InsertQuery(const InsertQuery & other)
    : query(other.query->clone()), settings(other.settings)
{
}

AsynchronousInsertQueue::InsertQuery &
AsynchronousInsertQueue::InsertQuery::operator=(const InsertQuery & other)
{
    if (this != &other)
    {
        query = other.query->clone();
        settings = other.settings;
    }

    return *this;
}

UInt64 AsynchronousInsertQueue::InsertQuery::Hash::operator()(const InsertQuery & insert_query) const
{
    SipHash hash;
    insert_query.query->updateTreeHash(hash);

    for (const auto & setting : insert_query.settings.allChanged())
    {
        hash.update(setting.getName());
        applyVisitor(FieldVisitorHash(hash), setting.getValue());
    }

    return hash.get64();
}

bool AsynchronousInsertQueue::InsertQuery::operator==(const InsertQuery & other) const
{
    return queryToString(query) == queryToString(other.query) && settings == other.settings;
}

AsynchronousInsertQueue::InsertData::Entry::Entry(String && bytes_, String && query_id_, MemoryTracker * user_memory_tracker_)
    : bytes(std::move(bytes_))
    , query_id(std::move(query_id_))
    , user_memory_tracker(user_memory_tracker_)
    , create_time(std::chrono::system_clock::now())
{
}

void AsynchronousInsertQueue::InsertData::Entry::finish(std::exception_ptr exception_)
{
    std::lock_guard lock(mutex);
    finished = true;
    if (exception_)
        ProfileEvents::increment(ProfileEvents::FailedAsyncInsertQuery, 1);
    exception = exception_;
    cv.notify_all();
}

bool AsynchronousInsertQueue::InsertData::Entry::wait(const Milliseconds & timeout) const
{
    std::unique_lock lock(mutex);
    return cv.wait_for(lock, timeout, [&] { return finished; });
}

bool AsynchronousInsertQueue::InsertData::Entry::isFinished() const
{
    std::lock_guard lock(mutex);
    return finished;
}

std::exception_ptr AsynchronousInsertQueue::InsertData::Entry::getException() const
{
    std::lock_guard lock(mutex);
    return exception;
}


AsynchronousInsertQueue::AsynchronousInsertQueue(ContextPtr context_, size_t pool_size, Milliseconds cleanup_timeout_)
    : WithContext(context_)
    , cleanup_timeout(cleanup_timeout_)
    , pool(pool_size)
    , dump_by_first_update_thread(&AsynchronousInsertQueue::busyCheck, this)
    , cleanup_thread(&AsynchronousInsertQueue::cleanup, this)
{
    using namespace std::chrono;

    assert(pool_size);
}

AsynchronousInsertQueue::~AsynchronousInsertQueue()
{
    /// TODO: add a setting for graceful shutdown.

    LOG_TRACE(log, "Shutting down the asynchronous insertion queue");

    shutdown = true;
    {
        std::lock_guard lock(deadline_mutex);
        are_tasks_available.notify_one();
    }
    {
        std::lock_guard lock(cleanup_mutex);
        cleanup_can_run.notify_one();
    }

    assert(dump_by_first_update_thread.joinable());
    dump_by_first_update_thread.join();

    assert(cleanup_thread.joinable());
    cleanup_thread.join();

    pool.wait();

    std::lock_guard lock(currently_processing_mutex);
    for (const auto & [_, entry] : currently_processing_queries)
    {
        if (!entry->isFinished())
            entry->finish(std::make_exception_ptr(Exception(
                ErrorCodes::TIMEOUT_EXCEEDED,
                "Wait for async insert timeout exceeded)")));
    }

    LOG_TRACE(log, "Asynchronous insertion queue finished");
}

void AsynchronousInsertQueue::scheduleDataProcessingJob(const InsertQuery & key, InsertDataPtr data, ContextPtr global_context)
{
    /// Wrap 'unique_ptr' with 'shared_ptr' to make this
    /// lambda copyable and allow to save it to the thread pool.
    pool.scheduleOrThrowOnError([key, global_context, data = std::make_shared<InsertDataPtr>(std::move(data))]() mutable
    {
        processData(key, std::move(*data), std::move(global_context));
    });
}

void AsynchronousInsertQueue::push(ASTPtr query, ContextPtr query_context)
{
    query = query->clone();
    const auto & settings = query_context->getSettingsRef();
    auto & insert_query = query->as<ASTInsertQuery &>();

    InterpreterInsertQuery interpreter(query, query_context, settings.insert_allow_materialized_columns);
    auto table = interpreter.getTable(insert_query);
    auto sample_block = interpreter.getSampleBlock(insert_query, table, table->getInMemoryMetadataPtr());

    if (!FormatFactory::instance().isInputFormat(insert_query.format))
        throw Exception(ErrorCodes::UNKNOWN_FORMAT, "Unknown input format {}", insert_query.format);

    /// For table functions we check access while executing
    /// InterpreterInsertQuery::getTable() -> ITableFunction::execute().
    if (insert_query.table_id)
        query_context->checkAccess(AccessType::INSERT, insert_query.table_id, sample_block.getNames());

    String bytes;
    {
        auto read_buf = getReadBufferFromASTInsertQuery(query);
        WriteBufferFromString write_buf(bytes);
        copyData(*read_buf, write_buf);
    }

    if (auto quota = query_context->getQuota())
        quota->used(QuotaType::WRITTEN_BYTES, bytes.size());

<<<<<<< HEAD
    auto entry = std::make_shared<InsertData::Entry>(std::move(bytes), query_context->getCurrentQueryId(), CurrentThread::getUserMemoryTracker());

=======
    auto entry = std::make_shared<InsertData::Entry>(std::move(bytes), query_context->getCurrentQueryId());
>>>>>>> 5c7b03a5
    InsertQuery key{query, settings};

    {
        /// Firstly try to get entry from queue without exclusive lock.
        std::shared_lock read_lock(rwlock);
        if (auto it = queue.find(key); it != queue.end())
        {
            pushImpl(std::move(entry), it);
            return;
        }
    }

    std::lock_guard write_lock(rwlock);
    auto it = queue.emplace(key, std::make_shared<Container>()).first;
    pushImpl(std::move(entry), it);
}

void AsynchronousInsertQueue::pushImpl(InsertData::EntryPtr entry, QueueIterator it)
{
    auto & [data_mutex, data] = *it->second;
    std::lock_guard data_lock(data_mutex);

    if (!data)
    {
        auto now = std::chrono::steady_clock::now();
        data = std::make_unique<InsertData>(now);

        std::lock_guard lock(deadline_mutex);
        deadline_queue.insert({now + Milliseconds{it->first.settings.async_insert_busy_timeout_ms}, it});
        are_tasks_available.notify_one();
    }

    size_t entry_data_size = entry->bytes.size();

    data->size += entry_data_size;
    data->entries.emplace_back(entry);

    {
        std::lock_guard currently_processing_lock(currently_processing_mutex);
        currently_processing_queries.emplace(entry->query_id, entry);
    }

    LOG_TRACE(log, "Have {} pending inserts with total {} bytes of data for query '{}'",
        data->entries.size(), data->size, queryToString(it->first.query));

    /// Here we check whether we hit the limit on maximum data size in the buffer.
    /// And use setting from query context!
    /// It works, because queries with the same set of settings are already grouped together.
    if (data->size > it->first.settings.async_insert_max_data_size)
        scheduleDataProcessingJob(it->first, std::move(data), getContext());

    CurrentMetrics::add(CurrentMetrics::PendingAsyncInsert);
    ProfileEvents::increment(ProfileEvents::AsyncInsertQuery);
    ProfileEvents::increment(ProfileEvents::AsyncInsertBytes, entry_data_size);
}

void AsynchronousInsertQueue::waitForProcessingQuery(const String & query_id, const Milliseconds & timeout)
{
    InsertData::EntryPtr entry;

    {
        std::lock_guard lock(currently_processing_mutex);
        auto it = currently_processing_queries.find(query_id);
        if (it == currently_processing_queries.end())
            return;

        entry = it->second;
    }

    bool finished = entry->wait(timeout);

    if (!finished)
        throw Exception(ErrorCodes::TIMEOUT_EXCEEDED, "Wait for async insert timeout ({} ms) exceeded)", timeout.count());

    if (auto exception = entry->getException())
        std::rethrow_exception(exception);
}

void AsynchronousInsertQueue::busyCheck()
{
    while (!shutdown)
    {
        std::vector<QueueIterator> entries_to_flush;
        {
            std::unique_lock deadline_lock(deadline_mutex);
            are_tasks_available.wait_for(deadline_lock, Milliseconds(getContext()->getSettingsRef().async_insert_busy_timeout_ms), [this]()
            {
                if (shutdown)
                    return true;

                if (!deadline_queue.empty() && deadline_queue.begin()->first < std::chrono::steady_clock::now())
                    return true;

                return false;
            });

            if (shutdown)
                return;

            const auto now = std::chrono::steady_clock::now();

            while (true)
            {
                if (deadline_queue.empty() || deadline_queue.begin()->first > now)
                    break;

                entries_to_flush.emplace_back(deadline_queue.begin()->second);
                deadline_queue.erase(deadline_queue.begin());
            }
        }

        std::shared_lock read_lock(rwlock);
        for (auto & entry : entries_to_flush)
        {
            auto & [key, elem] = *entry;
            std::lock_guard data_lock(elem->mutex);
            if (!elem->data)
                continue;

            scheduleDataProcessingJob(key, std::move(elem->data), getContext());
        }
    }
}

void AsynchronousInsertQueue::cleanup()
{
    while (true)
    {
        {
            std::unique_lock cleanup_lock(cleanup_mutex);
            cleanup_can_run.wait_for(cleanup_lock, Milliseconds(cleanup_timeout), [this]() -> bool { return shutdown; });

            if (shutdown)
                return;
        }

        std::vector<InsertQuery> keys_to_remove;

        {
            std::shared_lock read_lock(rwlock);

            for (auto & [key, elem] : queue)
            {
                std::lock_guard data_lock(elem->mutex);
                if (!elem->data)
                    keys_to_remove.push_back(key);
            }
        }

        if (!keys_to_remove.empty())
        {
            std::lock_guard write_lock(rwlock);
            size_t total_removed = 0;

            for (const auto & key : keys_to_remove)
            {
                auto it = queue.find(key);
                if (it != queue.end() && !it->second->data)
                {
                    queue.erase(it);
                    ++total_removed;
                }
            }

            if (total_removed)
                LOG_TRACE(log, "Removed stale entries for {} queries from asynchronous insertion queue", total_removed);
        }

        {
            std::vector<String> ids_to_remove;
            std::lock_guard lock(currently_processing_mutex);

            for (const auto & [query_id, entry] : currently_processing_queries)
                if (entry->isFinished())
                    ids_to_remove.push_back(query_id);

            if (!ids_to_remove.empty())
            {
                for (const auto & id : ids_to_remove)
                    currently_processing_queries.erase(id);

                LOG_TRACE(log, "Removed {} finished entries from asynchronous insertion queue", ids_to_remove.size());
            }
        }
    }
}


static void appendElementsToLogSafe(
    AsynchronousInsertLog & log,
    std::vector<AsynchronousInsertLogElement> elements,
    std::chrono::time_point<std::chrono::system_clock> flush_time,
    const String & flush_query_id,
    const String & flush_exception)
try
{
    using Status = AsynchronousInsertLogElement::Status;

    for (auto & elem : elements)
    {
        elem.flush_time = timeInSeconds(flush_time);
        elem.flush_time_microseconds = timeInMicroseconds(flush_time);
        elem.flush_query_id = flush_query_id;
        elem.exception = flush_exception;
        elem.status = flush_exception.empty() ? Status::Ok : Status::FlushError;
        log.add(elem);
    }
}
catch (...)
{
    tryLogCurrentException("AsynchronousInsertQueue", "Failed to add elements to AsynchronousInsertLog");
}

// static
void AsynchronousInsertQueue::processData(InsertQuery key, InsertDataPtr data, ContextPtr global_context)
try
{
    if (!data)
        return;

    SCOPE_EXIT(CurrentMetrics::sub(CurrentMetrics::PendingAsyncInsert, data->entries.size()));

    const auto * log = &Poco::Logger::get("AsynchronousInsertQueue");
    const auto & insert_query = assert_cast<const ASTInsertQuery &>(*key.query);
    auto insert_context = Context::createCopy(global_context);

    /// 'resetParser' doesn't work for parallel parsing.
    key.settings.set("input_format_parallel_parsing", false);
    insert_context->makeQueryContext();
    insert_context->setSettings(key.settings);

    /// Set initial_query_id, because it's used in InterpreterInsertQuery for table lock.
    insert_context->getClientInfo().query_kind = ClientInfo::QueryKind::INITIAL_QUERY;
    insert_context->setCurrentQueryId("");

    InterpreterInsertQuery interpreter(key.query, insert_context, key.settings.insert_allow_materialized_columns, false, false, true);
    auto pipeline = interpreter.execute().pipeline;
    assert(pipeline.pushing());

    auto header = pipeline.getHeader();
    auto format = getInputFormatFromASTInsertQuery(key.query, false, header, insert_context, nullptr);

    size_t total_rows = 0;
    InsertData::EntryPtr current_entry;
    String current_exception;

    auto on_error = [&](const MutableColumns & result_columns, Exception & e)
    {
        current_exception = e.displayText();
        LOG_ERROR(log, "Failed parsing for query '{}' with query id {}. {}",
            queryToString(key.query), current_entry->query_id, current_exception);

        for (const auto & column : result_columns)
            if (column->size() > total_rows)
                column->popBack(column->size() - total_rows);

        current_entry->finish(std::current_exception());
        return 0;
    };

    std::shared_ptr<ISimpleTransform> adding_defaults_transform;
    if (insert_context->getSettingsRef().input_format_defaults_for_omitted_fields && insert_query.table_id)
    {
        StoragePtr storage = DatabaseCatalog::instance().getTable(insert_query.table_id, insert_context);
        auto metadata_snapshot = storage->getInMemoryMetadataPtr();
        const auto & columns = metadata_snapshot->getColumns();
        if (columns.hasDefaults())
            adding_defaults_transform = std::make_shared<AddingDefaultsTransform>(header, columns, *format, insert_context);
    }

    auto insert_log = global_context->getAsynchronousInsertLog();
    std::vector<AsynchronousInsertLogElement> log_elements;

    if (insert_log)
        log_elements.reserve(data->entries.size());

    StreamingFormatExecutor executor(header, format, std::move(on_error), std::move(adding_defaults_transform));
    std::unique_ptr<ReadBuffer> last_buffer;
    for (const auto & entry : data->entries)
    {
        auto buffer = std::make_unique<ReadBufferFromString>(entry->bytes);
        current_entry = entry;
        total_rows += executor.execute(*buffer);

        /// Keep buffer, because it still can be used
        /// in destructor, while resetting buffer at next iteration.
        last_buffer = std::move(buffer);

        if (insert_log)
        {
            AsynchronousInsertLogElement elem;
            elem.event_time = timeInSeconds(entry->create_time);
            elem.event_time_microseconds = timeInMicroseconds(entry->create_time);
            elem.query = key.query;
            elem.query_id = entry->query_id;
            elem.bytes = entry->bytes.size();
            elem.exception = current_exception;
            current_exception.clear();

            /// If there was a parsing error,
            /// the entry won't be flushed anyway,
            /// so add the log element immediately.
            if (!elem.exception.empty())
            {
                elem.status = AsynchronousInsertLogElement::ParsingError;
                insert_log->add(elem);
            }
            else
            {
                log_elements.push_back(elem);
            }
        }
    }

    format->addBuffer(std::move(last_buffer));
    auto insert_query_id = insert_context->getCurrentQueryId();

    if (total_rows == 0)
        return;

    try
    {
        auto chunk = Chunk(executor.getResultColumns(), total_rows);
        size_t total_bytes = chunk.bytes();

        auto source = std::make_shared<SourceFromSingleChunk>(header, std::move(chunk));
        pipeline.complete(Pipe(std::move(source)));

        CompletedPipelineExecutor completed_executor(pipeline);
        completed_executor.execute();

        LOG_INFO(log, "Flushed {} rows, {} bytes for query '{}'",
            total_rows, total_bytes, queryToString(key.query));
    }
    catch (...)
    {
        if (!log_elements.empty())
        {
            auto exception = getCurrentExceptionMessage(false);
            auto flush_time = std::chrono::system_clock::now();
            appendElementsToLogSafe(*insert_log, std::move(log_elements), flush_time, insert_query_id, exception);
        }
        throw;
    }

    for (const auto & entry : data->entries)
    {
        if (!entry->isFinished())
            entry->finish();
    }

    if (!log_elements.empty())
    {
        auto flush_time = std::chrono::system_clock::now();
        appendElementsToLogSafe(*insert_log, std::move(log_elements), flush_time, insert_query_id, "");
    }
}
catch (const Exception & e)
{
    finishWithException(key.query, data->entries, e);
}
catch (const Poco::Exception & e)
{
    finishWithException(key.query, data->entries, e);
}
catch (const std::exception & e)
{
    finishWithException(key.query, data->entries, e);
}
catch (...)
{
    finishWithException(key.query, data->entries, Exception(ErrorCodes::UNKNOWN_EXCEPTION, "Unknown exception"));
}

template <typename E>
void AsynchronousInsertQueue::finishWithException(
    const ASTPtr & query, const std::list<InsertData::EntryPtr> & entries, const E & exception)
{
    tryLogCurrentException("AsynchronousInsertQueue", fmt::format("Failed insertion for query '{}'", queryToString(query)));

    for (const auto & entry : entries)
    {
        if (!entry->isFinished())
        {
            /// Make a copy of exception to avoid concurrent usage of
            /// one exception object from several threads.
            entry->finish(std::make_exception_ptr(exception));
        }
    }
}

}<|MERGE_RESOLUTION|>--- conflicted
+++ resolved
@@ -215,12 +215,8 @@
     if (auto quota = query_context->getQuota())
         quota->used(QuotaType::WRITTEN_BYTES, bytes.size());
 
-<<<<<<< HEAD
     auto entry = std::make_shared<InsertData::Entry>(std::move(bytes), query_context->getCurrentQueryId(), CurrentThread::getUserMemoryTracker());
 
-=======
-    auto entry = std::make_shared<InsertData::Entry>(std::move(bytes), query_context->getCurrentQueryId());
->>>>>>> 5c7b03a5
     InsertQuery key{query, settings};
 
     {
