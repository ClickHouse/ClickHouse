--- conflicted
+++ resolved
@@ -999,30 +999,22 @@
     try
     {
         Chunk chunk;
-<<<<<<< HEAD
         Chunks chunks(0);
-        auto header = pipeline.getHeader();
-=======
         auto header = pipeline.getSharedHeader();
->>>>>>> be2506fb
 
         bool many_chunks = false;
 
         if (key.data_kind == AsynchronousInsertQueueDataKind::Parsed)
-<<<<<<< HEAD
         {
             if (parse_pool_ptr)
             {
 
-                processEntriesWithAsyncParsing(chunks, key, data, header, insert_context, log, add_entry_to_asynchronous_insert_log);
+                processEntriesWithAsyncParsing(chunks, key, data, *header, insert_context, log, add_entry_to_asynchronous_insert_log);
                 many_chunks = true;
             }
             else
-                chunk = processEntriesWithParsing(key, data, header, insert_context, log, add_entry_to_asynchronous_insert_log);
-        }
-=======
-            chunk = processEntriesWithParsing(key, data, *header, insert_context, log, add_entry_to_asynchronous_insert_log);
->>>>>>> be2506fb
+                chunk = processEntriesWithParsing(key, data, *header, insert_context, log, add_entry_to_asynchronous_insert_log);
+        }
         else
             chunk = processPreprocessedEntries(data, *header, add_entry_to_asynchronous_insert_log);
 
