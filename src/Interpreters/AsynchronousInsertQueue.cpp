--- conflicted
+++ resolved
@@ -1120,13 +1120,9 @@
                 processEntriesWithParsing(chunks, key, data, *header, insert_context, log, add_entry_to_asynchronous_insert_log);
         }
         else
-<<<<<<< HEAD
-        {
-            processPreprocessedEntries(chunks, data, *header, add_entry_to_asynchronous_insert_log);
-        }
-=======
-            chunk = processPreprocessedEntries(data, *header, insert_context, add_entry_to_asynchronous_insert_log);
->>>>>>> fc70889e
+        {
+            processPreprocessedEntries(chunks, data, *header, insert_context, add_entry_to_asynchronous_insert_log);
+        }
 
         size_t num_rows = 0;
         size_t num_bytes = 0;
