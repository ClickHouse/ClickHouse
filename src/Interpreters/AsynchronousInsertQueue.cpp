#include <Interpreters/AsynchronousInsertQueue.h>

#include <Core/Settings.h>
#include <QueryPipeline/BlockIO.h>
#include <Interpreters/InterpreterInsertQuery.h>
#include <Interpreters/Context.h>
#include <Processors/Transforms/getSourceFromASTInsertQuery.h>
#include <Processors/Sources/SourceFromSingleChunk.h>
#include <Processors/Executors/StreamingFormatExecutor.h>
#include <Processors/Executors/CompletedPipelineExecutor.h>
#include <Processors/Transforms/AddingDefaultsTransform.h>
#include <IO/ConcatReadBuffer.h>
#include <IO/ReadBufferFromMemory.h>
#include <IO/ReadBufferFromString.h>
#include <IO/copyData.h>
#include <Parsers/ASTInsertQuery.h>
#include <Parsers/queryToString.h>
#include <Storages/IStorage.h>
#include <Common/CurrentThread.h>
#include <Common/SipHash.h>
#include <Common/FieldVisitorHash.h>
#include <Access/Common/AccessFlags.h>
#include <Access/EnabledQuota.h>
#include <Formats/FormatFactory.h>
#include <Common/logger_useful.h>
#include <QueryPipeline/Pipe.h>
#include <QueryPipeline/QueryPipeline.h>


namespace CurrentMetrics
{
    extern const Metric PendingAsyncInsert;
}

namespace ProfileEvents
{
    extern const Event AsyncInsertQuery;
    extern const Event AsyncInsertBytes;
}

namespace DB
{

namespace ErrorCodes
{
    extern const int TIMEOUT_EXCEEDED;
    extern const int UNKNOWN_EXCEPTION;
    extern const int UNKNOWN_FORMAT;
}

AsynchronousInsertQueue::InsertQuery::InsertQuery(const ASTPtr & query_, const Settings & settings_)
    : query(query_->clone()), settings(settings_)
{
}

AsynchronousInsertQueue::InsertQuery::InsertQuery(const InsertQuery & other)
    : query(other.query->clone()), settings(other.settings)
{
}

AsynchronousInsertQueue::InsertQuery &
AsynchronousInsertQueue::InsertQuery::operator=(const InsertQuery & other)
{
    if (this != &other)
    {
        query = other.query->clone();
        settings = other.settings;
    }

    return *this;
}

UInt64 AsynchronousInsertQueue::InsertQuery::Hash::operator()(const InsertQuery & insert_query) const
{
    SipHash hash;
    insert_query.query->updateTreeHash(hash);

    for (const auto & setting : insert_query.settings.allChanged())
    {
        hash.update(setting.getName());
        applyVisitor(FieldVisitorHash(hash), setting.getValue());
    }

    return hash.get64();
}

bool AsynchronousInsertQueue::InsertQuery::operator==(const InsertQuery & other) const
{
    return queryToString(query) == queryToString(other.query) && settings == other.settings;
}

<<<<<<< HEAD
AsynchronousInsertQueue::InsertData::Entry::Entry(String && bytes_, String && query_id_, MemoryTracker * user_memory_tracker_)
    : bytes(std::move(bytes_))
    , query_id(std::move(query_id_))
    , user_memory_tracker(user_memory_tracker_)
    , create_time(std::chrono::system_clock::now())
=======
AsynchronousInsertQueue::InsertData::Entry::Entry(String && bytes_, String && query_id_)
    : bytes(std::move(bytes_)), query_id(std::move(query_id_))
>>>>>>> 60c59c47
{
}

void AsynchronousInsertQueue::InsertData::Entry::finish(std::exception_ptr exception_)
{
    std::lock_guard lock(mutex);
    finished = true;
    exception = exception_;
    cv.notify_all();
}

bool AsynchronousInsertQueue::InsertData::Entry::wait(const Milliseconds & timeout) const
{
    std::unique_lock lock(mutex);
    return cv.wait_for(lock, timeout, [&] { return finished; });
}

bool AsynchronousInsertQueue::InsertData::Entry::isFinished() const
{
    std::lock_guard lock(mutex);
    return finished;
}

std::exception_ptr AsynchronousInsertQueue::InsertData::Entry::getException() const
{
    std::lock_guard lock(mutex);
    return exception;
}


AsynchronousInsertQueue::AsynchronousInsertQueue(ContextPtr context_, size_t pool_size, size_t max_data_size_, const Timeout & timeouts)
    : WithContext(context_)
    , max_data_size(max_data_size_)
    , busy_timeout(timeouts.busy)
    , stale_timeout(timeouts.stale)
    , pool(pool_size)
    , dump_by_first_update_thread(&AsynchronousInsertQueue::busyCheck, this)
    , cleanup_thread(&AsynchronousInsertQueue::cleanup, this)
{
    using namespace std::chrono;

    assert(pool_size);

    if (stale_timeout > 0ms)
        dump_by_last_update_thread = ThreadFromGlobalPool(&AsynchronousInsertQueue::staleCheck, this);
}

AsynchronousInsertQueue::~AsynchronousInsertQueue()
{
    /// TODO: add a setting for graceful shutdown.

    shutdown = true;

    assert(dump_by_first_update_thread.joinable());
    dump_by_first_update_thread.join();

    assert(cleanup_thread.joinable());
    cleanup_thread.join();

    if (dump_by_last_update_thread.joinable())
        dump_by_last_update_thread.join();

    pool.wait();

    std::lock_guard lock(currently_processing_mutex);
    for (const auto & [_, entry] : currently_processing_queries)
    {
        if (!entry->isFinished())
            entry->finish(std::make_exception_ptr(Exception(
                ErrorCodes::TIMEOUT_EXCEEDED,
                "Wait for async insert timeout exceeded)")));
    }
}

void AsynchronousInsertQueue::scheduleDataProcessingJob(const InsertQuery & key, InsertDataPtr data, ContextPtr global_context)
{
    /// Wrap 'unique_ptr' with 'shared_ptr' to make this
    /// lambda copyable and allow to save it to the thread pool.
    pool.scheduleOrThrowOnError([key, global_context, data = std::make_shared<InsertDataPtr>(std::move(data))]() mutable
    {
        processData(key, std::move(*data), std::move(global_context));
    });
}

void AsynchronousInsertQueue::push(ASTPtr query, ContextPtr query_context)
{
    query = query->clone();
    const auto & settings = query_context->getSettingsRef();
    auto & insert_query = query->as<ASTInsertQuery &>();

    InterpreterInsertQuery interpreter(query, query_context, settings.insert_allow_materialized_columns);
    auto table = interpreter.getTable(insert_query);
    auto sample_block = interpreter.getSampleBlock(insert_query, table, table->getInMemoryMetadataPtr());

    if (!FormatFactory::instance().isInputFormat(insert_query.format))
        throw Exception(ErrorCodes::UNKNOWN_FORMAT, "Unknown input format {}", insert_query.format);

    /// For table functions we check access while executing
    /// InterpreterInsertQuery::getTable() -> ITableFunction::execute().
    if (insert_query.table_id)
        query_context->checkAccess(AccessType::INSERT, insert_query.table_id, sample_block.getNames());

    String bytes;
    {
        auto read_buf = getReadBufferFromASTInsertQuery(query);
        WriteBufferFromString write_buf(bytes);
        copyData(*read_buf, write_buf);
    }

    if (auto quota = query_context->getQuota())
        quota->used(QuotaType::WRITTEN_BYTES, bytes.size());

<<<<<<< HEAD
    auto entry = std::make_shared<InsertData::Entry>(std::move(bytes), query_context->getCurrentQueryId(), CurrentThread::getUserMemoryTracker());

=======
    auto entry = std::make_shared<InsertData::Entry>(std::move(bytes), query_context->getCurrentQueryId());
>>>>>>> 60c59c47
    InsertQuery key{query, settings};

    {
        /// Firstly try to get entry from queue without exclusive lock.
        std::shared_lock read_lock(rwlock);
        if (auto it = queue.find(key); it != queue.end())
        {
            pushImpl(std::move(entry), it);
            return;
        }
    }

    std::lock_guard write_lock(rwlock);
    auto it = queue.emplace(key, std::make_shared<Container>()).first;
    pushImpl(std::move(entry), it);
}

void AsynchronousInsertQueue::pushImpl(InsertData::EntryPtr entry, QueueIterator it)
{
    auto & [data_mutex, data] = *it->second;
    std::lock_guard data_lock(data_mutex);

    if (!data)
        data = std::make_unique<InsertData>();

    size_t entry_data_size = entry->bytes.size();

    data->size += entry_data_size;
    data->last_update = std::chrono::steady_clock::now();
    data->entries.emplace_back(entry);

    {
        std::lock_guard currently_processing_lock(currently_processing_mutex);
        currently_processing_queries.emplace(entry->query_id, entry);
    }

    LOG_TRACE(log, "Have {} pending inserts with total {} bytes of data for query '{}'",
        data->entries.size(), data->size, queryToString(it->first.query));

    if (data->size > max_data_size)
        scheduleDataProcessingJob(it->first, std::move(data), getContext());

    CurrentMetrics::add(CurrentMetrics::PendingAsyncInsert);
    ProfileEvents::increment(ProfileEvents::AsyncInsertQuery);
    ProfileEvents::increment(ProfileEvents::AsyncInsertBytes, entry_data_size);
}

void AsynchronousInsertQueue::waitForProcessingQuery(const String & query_id, const Milliseconds & timeout)
{
    InsertData::EntryPtr entry;

    {
        std::lock_guard lock(currently_processing_mutex);
        auto it = currently_processing_queries.find(query_id);
        if (it == currently_processing_queries.end())
            return;

        entry = it->second;
    }

    bool finished = entry->wait(timeout);

    if (!finished)
        throw Exception(ErrorCodes::TIMEOUT_EXCEEDED, "Wait for async insert timeout ({} ms) exceeded)", timeout.count());

    if (auto exception = entry->getException())
        std::rethrow_exception(exception);
}

void AsynchronousInsertQueue::busyCheck()
{
    auto timeout = busy_timeout;

    while (!shutdown)
    {
        std::this_thread::sleep_for(timeout);

        /// TODO: use priority queue instead of raw unsorted queue.
        timeout = busy_timeout;
        std::shared_lock read_lock(rwlock);

        for (auto & [key, elem] : queue)
        {
            std::lock_guard data_lock(elem->mutex);
            if (!elem->data)
                continue;

            auto lag = std::chrono::steady_clock::now() - elem->data->first_update;
            if (lag >= busy_timeout)
                scheduleDataProcessingJob(key, std::move(elem->data), getContext());
            else
                timeout = std::min(timeout, std::chrono::ceil<std::chrono::milliseconds>(busy_timeout - lag));
        }
    }
}

void AsynchronousInsertQueue::staleCheck()
{
    while (!shutdown)
    {
        std::this_thread::sleep_for(stale_timeout);
        std::shared_lock read_lock(rwlock);

        for (auto & [key, elem] : queue)
        {
            std::lock_guard data_lock(elem->mutex);
            if (!elem->data)
                continue;

            auto lag = std::chrono::steady_clock::now() - elem->data->last_update;
            if (lag >= stale_timeout)
                scheduleDataProcessingJob(key, std::move(elem->data), getContext());
        }
    }
}

void AsynchronousInsertQueue::cleanup()
{
    /// Do not run cleanup too often,
    /// because it holds exclusive lock.
    auto timeout = busy_timeout * 5;

    while (!shutdown)
    {
        std::this_thread::sleep_for(timeout);
        std::vector<InsertQuery> keys_to_remove;

        {
            std::shared_lock read_lock(rwlock);

            for (auto & [key, elem] : queue)
            {
                std::lock_guard data_lock(elem->mutex);
                if (!elem->data)
                    keys_to_remove.push_back(key);
            }
        }

        if (!keys_to_remove.empty())
        {
            std::lock_guard write_lock(rwlock);
            size_t total_removed = 0;

            for (const auto & key : keys_to_remove)
            {
                auto it = queue.find(key);
                if (it != queue.end() && !it->second->data)
                {
                    queue.erase(it);
                    ++total_removed;
                }
            }

            if (total_removed)
                LOG_TRACE(log, "Removed stale entries for {} queries from asynchronous insertion queue", total_removed);
        }

        {
            std::vector<String> ids_to_remove;
            std::lock_guard lock(currently_processing_mutex);

            for (const auto & [query_id, entry] : currently_processing_queries)
                if (entry->isFinished())
                    ids_to_remove.push_back(query_id);

            if (!ids_to_remove.empty())
            {
                for (const auto & id : ids_to_remove)
                    currently_processing_queries.erase(id);

                LOG_TRACE(log, "Removed {} finished entries from asynchronous insertion queue", ids_to_remove.size());
            }
        }
    }
}

// static
void AsynchronousInsertQueue::processData(InsertQuery key, InsertDataPtr data, ContextPtr global_context)
try
{
    if (!data)
        return;

    const auto * log = &Poco::Logger::get("AsynchronousInsertQueue");
    const auto & insert_query = assert_cast<const ASTInsertQuery &>(*key.query);
    auto insert_context = Context::createCopy(global_context);

    /// 'resetParser' doesn't work for parallel parsing.
    key.settings.set("input_format_parallel_parsing", false);
    insert_context->makeQueryContext();
    insert_context->setSettings(key.settings);

    /// Set initial_query_id, because it's used in InterpreterInsertQuery for table lock.
    insert_context->getClientInfo().query_kind = ClientInfo::QueryKind::INITIAL_QUERY;
    insert_context->setCurrentQueryId("");

    InterpreterInsertQuery interpreter(key.query, insert_context, key.settings.insert_allow_materialized_columns, false, false, true);
    auto pipeline = interpreter.execute().pipeline;
    assert(pipeline.pushing());

    auto header = pipeline.getHeader();
    auto format = getInputFormatFromASTInsertQuery(key.query, false, header, insert_context, nullptr);

    size_t total_rows = 0;
    InsertData::EntryPtr current_entry;

    auto on_error = [&](const MutableColumns & result_columns, Exception & e)
    {
        LOG_ERROR(log, "Failed parsing for query '{}' with query id {}. {}",
            queryToString(key.query), current_entry->query_id, e.displayText());

        for (const auto & column : result_columns)
            if (column->size() > total_rows)
                column->popBack(column->size() - total_rows);

        current_entry->finish(std::current_exception());
        return 0;
    };

    std::shared_ptr<ISimpleTransform> adding_defaults_transform;
    if (insert_context->getSettingsRef().input_format_defaults_for_omitted_fields && insert_query.table_id)
    {
        StoragePtr storage = DatabaseCatalog::instance().getTable(insert_query.table_id, insert_context);
        auto metadata_snapshot = storage->getInMemoryMetadataPtr();
        const auto & columns = metadata_snapshot->getColumns();
        if (columns.hasDefaults())
            adding_defaults_transform = std::make_shared<AddingDefaultsTransform>(header, columns, *format, insert_context);
    }

    StreamingFormatExecutor executor(header, format, std::move(on_error), std::move(adding_defaults_transform));
    std::unique_ptr<ReadBuffer> last_buffer;
    for (const auto & entry : data->entries)
    {
        auto buffer = std::make_unique<ReadBufferFromString>(entry->bytes);
        current_entry = entry;
        total_rows += executor.execute(*buffer);

        /// Keep buffer, because it still can be used
        /// in destructor, while resetting buffer at next iteration.
        last_buffer = std::move(buffer);
    }

    format->addBuffer(std::move(last_buffer));

    auto chunk = Chunk(executor.getResultColumns(), total_rows);
    size_t total_bytes = chunk.bytes();

    auto source = std::make_shared<SourceFromSingleChunk>(header, std::move(chunk));
    pipeline.complete(Pipe(std::move(source)));

    CompletedPipelineExecutor completed_executor(pipeline);
    completed_executor.execute();

    LOG_INFO(log, "Flushed {} rows, {} bytes for query '{}'",
        total_rows, total_bytes, queryToString(key.query));

    for (const auto & entry : data->entries)
        if (!entry->isFinished())
            entry->finish();

    CurrentMetrics::sub(CurrentMetrics::PendingAsyncInsert, data->entries.size());
}
catch (const Exception & e)
{
    finishWithException(key.query, data->entries, e);
}
catch (const Poco::Exception & e)
{
    finishWithException(key.query, data->entries, e);
}
catch (const std::exception & e)
{
    finishWithException(key.query, data->entries, e);
}
catch (...)
{
    finishWithException(key.query, data->entries, Exception(ErrorCodes::UNKNOWN_EXCEPTION, "Unknown exception"));
}

template <typename E>
void AsynchronousInsertQueue::finishWithException(
    const ASTPtr & query, const std::list<InsertData::EntryPtr> & entries, const E & exception)
{
    tryLogCurrentException("AsynchronousInsertQueue", fmt::format("Failed insertion for query '{}'", queryToString(query)));

    for (const auto & entry : entries)
    {
        if (!entry->isFinished())
        {
            /// Make a copy of exception to avoid concurrent usage of
            /// one exception object from several threads.
            entry->finish(std::make_exception_ptr(exception));
        }
    }

    CurrentMetrics::sub(CurrentMetrics::PendingAsyncInsert, entries.size());
}

}<|MERGE_RESOLUTION|>--- conflicted
+++ resolved
@@ -89,16 +89,10 @@
     return queryToString(query) == queryToString(other.query) && settings == other.settings;
 }
 
-<<<<<<< HEAD
 AsynchronousInsertQueue::InsertData::Entry::Entry(String && bytes_, String && query_id_, MemoryTracker * user_memory_tracker_)
     : bytes(std::move(bytes_))
     , query_id(std::move(query_id_))
     , user_memory_tracker(user_memory_tracker_)
-    , create_time(std::chrono::system_clock::now())
-=======
-AsynchronousInsertQueue::InsertData::Entry::Entry(String && bytes_, String && query_id_)
-    : bytes(std::move(bytes_)), query_id(std::move(query_id_))
->>>>>>> 60c59c47
 {
 }
 
@@ -211,12 +205,8 @@
     if (auto quota = query_context->getQuota())
         quota->used(QuotaType::WRITTEN_BYTES, bytes.size());
 
-<<<<<<< HEAD
     auto entry = std::make_shared<InsertData::Entry>(std::move(bytes), query_context->getCurrentQueryId(), CurrentThread::getUserMemoryTracker());
 
-=======
-    auto entry = std::make_shared<InsertData::Entry>(std::move(bytes), query_context->getCurrentQueryId());
->>>>>>> 60c59c47
     InsertQuery key{query, settings};
 
     {
