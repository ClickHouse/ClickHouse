--- conflicted
+++ resolved
@@ -16,7 +16,7 @@
 #include <Interpreters/InDepthNodeVisitor.h>
 #include <Interpreters/IdentifierSemantic.h>
 #include <Interpreters/Context.h>
-#include <Processors/Executors/PullingPipelineExecutor.h>
+#include <Processors/Executors/PullingAsyncPipelineExecutor.h>
 
 namespace DB
 {
@@ -141,16 +141,8 @@
                 auto external_table = external_storage_holder->getTable();
                 auto table_out = external_table->write({}, external_table->getInMemoryMetadataPtr(), context);
                 auto io = interpreter->execute();
-<<<<<<< HEAD
-                io.pipeline.resize(1);
-                io.pipeline.setSinks([&](const Block &, Pipe::StreamType) -> ProcessorPtr
-                {
-                    return table_out;
-                });
-                auto executor = io.pipeline.execute();
-                executor->execute(io.pipeline.getNumThreads());
-=======
-                PullingPipelineExecutor executor(io.pipeline);
+
+                PullingAsyncPipelineExecutor executor(io.pipeline);
 
                 table_out->writePrefix();
                 Block block;
@@ -158,7 +150,6 @@
                     table_out->write(block);
 
                 table_out->writeSuffix();
->>>>>>> 8048dd87
             }
             else
             {
