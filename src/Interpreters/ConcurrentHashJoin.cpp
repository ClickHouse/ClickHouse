#include <Columns/ColumnSparse.h>
#include <Columns/FilterDescription.h>
#include <Columns/IColumn.h>
#include <Core/ColumnsWithTypeAndName.h>
#include <Core/Names.h>
#include <Core/NamesAndTypes.h>
#include <DataTypes/DataTypeLowCardinality.h>
#include <DataTypes/IDataType.h>
#include <DataTypes/Serializations/ISerialization.h>
#include <Interpreters/ConcurrentHashJoin.h>
#include <Interpreters/HashJoin/ScatteredBlock.h>
#include <Interpreters/PreparedSets.h>
#include <Interpreters/TableJoin.h>
#include <Interpreters/createBlockSelector.h>
#include <Parsers/ASTSelectQuery.h>
#include <Parsers/DumpASTNode.h>
#include <Parsers/ExpressionListParsers.h>
#include <Parsers/IAST_fwd.h>
#include <Parsers/parseQuery.h>
#include <Storages/SelectQueryInfo.h>
#include <Common/BitHelpers.h>
#include <Common/CurrentThread.h>
#include <Common/Exception.h>
#include <Common/ProfileEvents.h>
#include <Common/ThreadPool.h>
#include <Common/WeakHash.h>
#include <Common/scope_guard_safe.h>
#include <Common/setThreadName.h>
#include <Common/typeid_cast.h>

#include <Interpreters/HashJoin/HashJoin.h>
#include <Interpreters/HashJoin/KeyGetter.h>
#include <DataTypes/NullableUtils.h>
#include <base/defines.h>
#include <base/types.h>

#include <algorithm>
#include <numeric>

using namespace DB;

#define INVOKE_WITH_MAP(TYPE, maps, f) \
    case HashJoin::Type::TYPE:         \
        return f(*(maps).TYPE);

#define INVOKE_WITH_MAPS(TYPE, lhs_maps, rhs_maps, f) \
    case HashJoin::Type::TYPE:                        \
        return f(*(lhs_maps).TYPE, *(rhs_maps).TYPE);

#define APPLY_TO_MAP(M, type, ...)                        \
    switch (type)                                         \
    {                                                     \
        APPLY_FOR_TWO_LEVEL_JOIN_VARIANTS(M, __VA_ARGS__) \
                                                          \
        default:                                          \
            UNREACHABLE();                                \
    }

namespace ProfileEvents
{
extern const Event HashJoinPreallocatedElementsInHashTables;
extern const Event CHJAddBlock;
}

namespace CurrentMetrics
{
extern const Metric ConcurrentHashJoinPoolThreads;
extern const Metric ConcurrentHashJoinPoolThreadsActive;
extern const Metric ConcurrentHashJoinPoolThreadsScheduled;
}

namespace
{

using BlockHashes = std::vector<UInt64>;

void updateStatistics(const auto & hash_joins, const DB::StatsCollectingParams & params)
{
    if (!params.isCollectionAndUseEnabled())
        return;

    const auto ht_size = hash_joins.at(0)->data->getTotalRowCount();
    if (!std::ranges::all_of(hash_joins, [&](const auto & hash_join) { return hash_join->data->getTotalRowCount() == ht_size; }))
        throw DB::Exception(DB::ErrorCodes::LOGICAL_ERROR, "HashJoin instances have different sizes");

    const auto source_rows = std::accumulate(
        hash_joins.begin(),
        hash_joins.end(),
        0ull,
        [](auto acc, const auto & hash_join) { return acc + hash_join->data->getJoinedData()->rows_to_join; });
    if (ht_size)
        DB::getHashTablesStatistics<DB::HashJoinEntry>().update({.ht_size = ht_size, .source_rows = source_rows}, params);
}

UInt32 toPowerOfTwo(UInt32 x)
{
    if (x <= 1)
        return 1;
    return static_cast<UInt32>(1) << (32 - std::countl_zero(x - 1));
}

HashJoin::RightTableDataPtr getData(const std::shared_ptr<ConcurrentHashJoin::InternalHashJoin> & join)
{
    return join->data->getJoinedData();
}

void reserveSpaceInHashMaps(HashJoin & hash_join, size_t ind, const StatsCollectingParams & stats_collecting_params, size_t slots)
{
    if (auto hint = getSizeHint(stats_collecting_params))
    {
        /// Hash map is shared between all `HashJoin` instances, so the `median_size` is actually the total size
        /// we need to preallocate in all buckets of all hash maps.
        const size_t reserve_size = hint->ht_size;

        /// Each `HashJoin` instance will "own" a subset of buckets during the build phase. Because of that
        /// we preallocate space only in the specific buckets of each `HashJoin` instance.
        auto reserve_space_in_buckets = [&](auto & maps, HashJoin::Type type, size_t idx)
        {
            APPLY_TO_MAP(
                INVOKE_WITH_MAP,
                type,
                maps,
                [&](auto & map)
                {
                    for (size_t j = idx; j < map.NUM_BUCKETS; j += slots)
                        map.impls[j].reserve(reserve_size / map.NUM_BUCKETS);
                })
        };

        const auto & right_data = hash_join.getJoinedData();
        std::visit([&](auto & maps) { return reserve_space_in_buckets(maps, right_data->type, ind); }, right_data->maps.at(0));
        ProfileEvents::increment(ProfileEvents::HashJoinPreallocatedElementsInHashTables, reserve_size / slots);
    }
}

template <typename HashTable>
concept HasGetBucketFromHashMemberFunc = requires {
    { std::declval<HashTable>().getBucketFromHash(static_cast<size_t>(0)) };
};
}

namespace DB
{

namespace ErrorCodes
{
    extern const int LOGICAL_ERROR;
    extern const int SET_SIZE_LIMIT_EXCEEDED;
}


ConcurrentHashJoin::ConcurrentHashJoin(
    std::shared_ptr<TableJoin> table_join_,
    size_t slots_,
    const Block & right_sample_block,
    const StatsCollectingParams & stats_collecting_params_,
    bool any_take_last_row_)
    : table_join(table_join_)
    , slots(toPowerOfTwo(std::min<UInt32>(static_cast<UInt32>(slots_), 256)))
    , any_take_last_row(any_take_last_row_)
    , pool(std::make_unique<ThreadPool>(
          CurrentMetrics::ConcurrentHashJoinPoolThreads,
          CurrentMetrics::ConcurrentHashJoinPoolThreadsActive,
          CurrentMetrics::ConcurrentHashJoinPoolThreadsScheduled,
          /*max_threads_*/ slots,
          /*max_free_threads_*/ 0,
          /*queue_size_*/ slots))
    , stats_collecting_params(stats_collecting_params_)
{
    hash_joins.resize(slots);

    try
    {
        for (size_t i = 0; i < slots; ++i)
        {
            pool->scheduleOrThrow(
                [&, i, thread_group = CurrentThread::getGroup()]()
                {
                    ThreadGroupSwitcher switcher(thread_group, "ConcurrentJoin");

                    /// reserve is not needed anyway - either we will use fixed-size hash map or shared two-level map (then reserve will be done in a special way below)
                    const size_t reserve_size = 0;

                    auto inner_hash_join = std::make_shared<InternalHashJoin>();
                    inner_hash_join->data = std::make_unique<HashJoin>(
                        table_join_,
                        right_sample_block,
                        any_take_last_row_,
                        reserve_size,
                        fmt::format("concurrent{}", i),
                        /*use_two_level_maps*/ true);
                    inner_hash_join->data->setMaxJoinedBlockRows(table_join->maxJoinedBlockRows());
                    hash_joins[i] = std::move(inner_hash_join);
                });
        }
        pool->wait();
    }
    catch (...)
    {
        tryLogCurrentException(__PRETTY_FUNCTION__);
        pool->wait();
        throw;
    }
}

ConcurrentHashJoin::~ConcurrentHashJoin()
{
    try
    {
        if (!hash_joins[0]->data->twoLevelMapIsUsed())
            return;

        if (build_phase_finished)
            updateStatistics(hash_joins, stats_collecting_params);

        for (size_t i = 0; i < slots; ++i)
        {
            // Hash tables destruction may be very time-consuming.
            // Without the following code, they would be destroyed in the current thread (i.e. sequentially).
            pool->scheduleOrThrow(
                [join = hash_joins[0], i, this, thread_group = CurrentThread::getGroup()]()
                {
                    ThreadGroupSwitcher switcher(thread_group, "ConcurrentJoin");

                    auto clear_space_in_buckets = [&](auto & maps, HashJoin::Type type, size_t idx)
                    {
                        APPLY_TO_MAP(
                            INVOKE_WITH_MAP,
                            type,
                            maps,
                            [&](auto & map)
                            {
                                for (size_t j = idx; j < map.NUM_BUCKETS; j += slots)
                                    map.impls[j].clearAndShrink();
                            })
                    };
                    const auto & right_data = getData(join);
                    std::visit([&](auto & maps) { return clear_space_in_buckets(maps, right_data->type, i); }, right_data->maps.at(0));
                });
        }
        pool->wait();
    }
    catch (...)
    {
        tryLogCurrentException(__PRETTY_FUNCTION__);
        pool->wait();
    }
}

bool ConcurrentHashJoin::addBlockToJoin(const Block & right_block_, bool check_limits)
{
    Stopwatch watch;
    size_t deduct = 0;

    /// We materialize columns here to avoid materializing them multiple times on different threads
    /// (inside different `hash_join`-s) because the block will be shared.
    Block right_block = hash_joins[0]->data->materializeColumnsFromRightBlock(right_block_);

    auto dispatched_blocks = dispatchBlock(table_join->getOnlyClause().key_names_right, std::move(right_block));
    size_t blocks_left = 0;
    for (const auto & block : dispatched_blocks)
    {
        if (block.rows())
        {
            ++blocks_left;
        }
    }

    while (blocks_left > 0)
    {
        /// insert blocks into corresponding HashJoin instances
        for (size_t i = 0; i < dispatched_blocks.size(); ++i)
        {
            auto & hash_join = hash_joins[i];
            auto & dispatched_block = dispatched_blocks[i];

            if (dispatched_block.rows())
            {
                /// if current hash_join is already processed by another thread, skip it and try later
                std::unique_lock<std::mutex> lock(hash_join->mutex, std::try_to_lock);
                if (!lock.owns_lock())
                    continue;

                if (!hash_join->space_was_preallocated && hash_join->data->twoLevelMapIsUsed())
                {
                    reserveSpaceInHashMaps(*hash_join->data, i, stats_collecting_params, slots);
                    hash_join->space_was_preallocated = true;
                }

<<<<<<< HEAD
                auto start_inner = watch.elapsedMicroseconds();
                bool limit_exceeded = !hash_join->data->addBlockToJoin(dispatched_block, check_limits);
                deduct += watch.elapsedMicroseconds() - start_inner;
=======
                auto [block, selector] = std::move(dispatched_block).detachData();
                bool limit_exceeded = !hash_join->data->addBlockToJoin(block, std::move(selector), check_limits);
>>>>>>> 0e72b35c

                dispatched_block = {};
                blocks_left--;

                if (limit_exceeded)
                    return false;
            }
        }
    }

    if (check_limits && table_join->sizeLimits().hasLimits())
        return table_join->sizeLimits().check(getTotalRowCount(), getTotalByteCount(), "JOIN", ErrorCodes::SET_SIZE_LIMIT_EXCEEDED);

    ProfileEvents::increment(ProfileEvents::CHJAddBlock, watch.elapsedMicroseconds() - deduct);
    return true;
}

class ConcurrentHashJoinResult : public IJoinResult
{
    const std::vector<std::shared_ptr<ConcurrentHashJoin::InternalHashJoin>> & hash_joins;
    ScatteredBlocks dispatched_blocks;
    size_t next_block = 0;
    JoinResultPtr current_result;
public:
    explicit ConcurrentHashJoinResult(
        const std::vector<std::shared_ptr<ConcurrentHashJoin::InternalHashJoin>> & hash_joins_,
        ScatteredBlocks && dispatched_blocks_)
        : hash_joins(hash_joins_)
        , dispatched_blocks(std::move(dispatched_blocks_))
    {}

    JoinResultBlock next() override
    {
        if (!current_result)
        {
            if (next_block >= dispatched_blocks.size())
                return {Block(), true};

            current_result = hash_joins[next_block]->data->joinScatteredBlock(std::move(dispatched_blocks[next_block]));
            ++next_block;
        }

        auto data = current_result->next();
        if (data.is_last)
            current_result.reset();
        bool is_last = next_block >= dispatched_blocks.size() && data.is_last;
        return {std::move(data.block), is_last};
    }
};

JoinResultPtr ConcurrentHashJoin::joinBlock(Block block)
{
    ScatteredBlocks dispatched_blocks;

    hash_joins[0]->data->materializeColumnsFromLeftBlock(block);
    if (hash_joins[0]->data->twoLevelMapIsUsed())
        dispatched_blocks.emplace_back(std::move(block));
    else
        dispatched_blocks = dispatchBlock(table_join->getOnlyClause().key_names_left, std::move(block));

    chassert(dispatched_blocks.size() == (hash_joins[0]->data->twoLevelMapIsUsed() ? 1 : slots));

    return std::make_unique<ConcurrentHashJoinResult>(hash_joins, std::move(dispatched_blocks));
}

void ConcurrentHashJoin::checkTypesOfKeys(const Block & block) const
{
    hash_joins[0]->data->checkTypesOfKeys(block);
}

void ConcurrentHashJoin::setTotals(const Block & block)
{
    if (block)
    {
        std::lock_guard lock(totals_mutex);
        totals = block;
    }
}

const Block & ConcurrentHashJoin::getTotals() const
{
    return totals;
}

size_t ConcurrentHashJoin::getTotalRowCount() const
{
    size_t res = 0;
    for (const auto & hash_join : hash_joins)
    {
        std::lock_guard lock(hash_join->mutex);
        res += hash_join->data->getTotalRowCount();
    }
    return res;
}

size_t ConcurrentHashJoin::getTotalByteCount() const
{
    size_t res = 0;
    for (const auto & hash_join : hash_joins)
    {
        std::lock_guard lock(hash_join->mutex);
        res += hash_join->data->getTotalByteCount();
    }
    return res;
}

bool ConcurrentHashJoin::alwaysReturnsEmptySet() const
{
    for (const auto & hash_join : hash_joins)
    {
        std::lock_guard lock(hash_join->mutex);
        if (!hash_join->data->alwaysReturnsEmptySet())
            return false;
    }
    return true;
}

IBlocksStreamPtr ConcurrentHashJoin::getNonJoinedBlocks(
        const Block & /*left_sample_block*/, const Block & /*result_sample_block*/, UInt64 /*max_block_size*/) const
{
    if (!JoinCommon::hasNonJoinedBlocks(*table_join))
        return {};

    throw Exception(ErrorCodes::LOGICAL_ERROR, "Invalid join type. join kind: {}, strictness: {}",
                    table_join->kind(), table_join->strictness());
}

template <typename HashTable>
static IColumn::Selector hashToSelector(const HashTable & hash_table, const BlockHashes & hashes, size_t num_shards)
{
    assert(isPowerOf2(num_shards));
    const size_t num_rows = hashes.size();
    IColumn::Selector selector(num_rows);
    for (size_t i = 0; i < num_rows; ++i)
    {
        if constexpr (HasGetBucketFromHashMemberFunc<HashTable>)
            selector[i] = hash_table.getBucketFromHash(hashes[i]) & (num_shards - 1);
        else
            selector[i] = hashes[i] & (num_shards - 1);
    }
    return selector;
}

template <typename KeyGetter, typename HashTable>
BlockHashes calculateHashes(const HashTable & hash_table, const ColumnRawPtrs & key_columns, const Sizes & key_sizes)
{
    const size_t num_rows = key_columns[0]->size();
    Arena pool;
    auto key_getter = KeyGetter(key_columns, key_sizes, nullptr);
    BlockHashes hash(num_rows);
    for (size_t i = 0; i < num_rows; ++i)
        hash[i] = key_getter.getHash(hash_table, i, pool);
    return hash;
}

IColumn::Selector selectDispatchBlock(const HashJoin & join, size_t num_shards, const Strings & key_columns_names, const Block & from_block)
{
    std::vector<ColumnPtr> key_column_holders;
    ColumnRawPtrs key_columns;
    key_columns.reserve(key_columns_names.size());
    for (const auto & key_name : key_columns_names)
    {
        const auto & key_col = from_block.getByName(key_name).column->convertToFullColumnIfConst();
        const auto & key_col_no_lc = recursiveRemoveLowCardinality(recursiveRemoveSparse(key_col));
        key_column_holders.push_back(key_col_no_lc);
        key_columns.push_back(key_col_no_lc.get());
    }
    ConstNullMapPtr null_map{};
    ColumnPtr null_map_holder = extractNestedColumnsAndNullMap(key_columns, null_map);

    auto calculate_selector = [&](auto & maps)
    {
        BlockHashes hash;

        switch (join.getJoinedData()->type)
        {
        #define M(TYPE)                                                                                                                       \
            case HashJoin::Type::TYPE:                                                                                                        \
                hash = calculateHashes<typename KeyGetterForType<HashJoin::Type::TYPE, std::remove_reference_t<decltype(*maps.TYPE)>>::Type>( \
                    *maps.TYPE, key_columns, join.getKeySizes().at(0));                                                                       \
                return hashToSelector(*maps.TYPE, hash, num_shards);

                APPLY_FOR_JOIN_VARIANTS(M)
        #undef M

            default:
                UNREACHABLE();
        }
    };

    /// CHJ supports only one join clause for now
    chassert(join.getJoinedData()->maps.size() == 1, "Expected to have only one join clause");

    return std::visit([&](auto & maps) { return calculate_selector(maps); }, join.getJoinedData()->maps.at(0));
}

ScatteredBlocks scatterBlocksByCopying(size_t num_shards, const IColumn::Selector & selector, const Block & from_block)
{
    Blocks blocks(num_shards);
    for (size_t i = 0; i < num_shards; ++i)
        blocks[i] = from_block.cloneEmpty();

    for (size_t i = 0; i < from_block.columns(); ++i)
    {
        auto dispatched_columns = from_block.getByPosition(i).column->scatter(num_shards, selector);
        chassert(blocks.size() == dispatched_columns.size());
        for (size_t block_index = 0; block_index < num_shards; ++block_index)
        {
            blocks[block_index].getByPosition(i).column = std::move(dispatched_columns[block_index]);
        }
    }

    ScatteredBlocks result;
    result.reserve(num_shards);
    for (size_t i = 0; i < num_shards; ++i)
        result.emplace_back(std::move(blocks[i]));
    return result;
}

ScatteredBlocks scatterBlocksWithSelector(size_t num_shards, const IColumn::Selector & selector, const Block & from_block)
{
    std::vector<ScatteredBlock::IndexesPtr> selectors(num_shards);
    for (size_t i = 0; i < num_shards; ++i)
    {
        selectors[i] = ScatteredBlock::Indexes::create();
        selectors[i]->reserve(selector.size() / num_shards + 1);
    }
    for (size_t i = 0; i < selector.size(); ++i)
    {
        const size_t shard = selector[i];
        selectors[shard]->getData().push_back(i);
    }
    ScatteredBlocks result;
    result.reserve(num_shards);
    for (size_t i = 0; i < num_shards; ++i)
        result.emplace_back(from_block, std::move(selectors[i]));
    return result;
}

ScatteredBlocks ConcurrentHashJoin::dispatchBlock(const Strings & key_columns_names, Block && from_block)
{
    const size_t num_shards = hash_joins.size();
    if (num_shards == 1)
    {
        ScatteredBlocks res;
        res.emplace_back(std::move(from_block));
        return res;
    }

    IColumn::Selector selector = selectDispatchBlock(*hash_joins[0]->data, num_shards, key_columns_names, from_block);

    /// With zero-copy approach we won't copy the source columns, but will create a new one with indices.
    /// This is not beneficial when the whole set of columns is e.g. a single small column.
    constexpr auto threshold = sizeof(IColumn::Selector::value_type);
    const auto & data_types = from_block.getDataTypes();
    const bool use_zero_copy_approach
        = std::accumulate(
              data_types.begin(),
              data_types.end(),
              0u,
              [](size_t sum, const DataTypePtr & type)
              { return sum + (type->haveMaximumSizeOfValue() ? type->getMaximumSizeOfValueInMemory() : threshold + 1); })
        > threshold;

    return use_zero_copy_approach ? scatterBlocksWithSelector(num_shards, selector, from_block)
                                  : scatterBlocksByCopying(num_shards, selector, from_block);
}

IQueryTreeNode::HashState preCalculateCacheKey(const QueryTreeNodePtr & right_table_expression, const SelectQueryInfo & select_query_info)
{
    IQueryTreeNode::HashState hash;

    const auto * select = select_query_info.query->as<DB::ASTSelectQuery>();
    if (!select)
        return hash;

    if (const auto prewhere = select->prewhere())
        hash.update(prewhere->getTreeHash(/*ignore_aliases=*/true));
    if (const auto where = select->where())
        hash.update(where->getTreeHash(/*ignore_aliases=*/true));

    chassert(right_table_expression);
    hash.update(right_table_expression->getTreeHash());
    return hash;
}

UInt64 calculateCacheKey(std::shared_ptr<TableJoin> & table_join, IQueryTreeNode::HashState hash)
{
    // This condition is always true for ConcurrentHashJoin (see `TableJoin::allowParallelHashJoin()`),
    // but this method is called from generic code.
    if (!table_join || !table_join->oneDisjunct())
        return 0;

    const auto keys
        = NameOrderedSet{table_join->getClauses().at(0).key_names_right.begin(), table_join->getClauses().at(0).key_names_right.end()};
    for (const auto & name : keys)
        hash.update(name);

    return hash.get64();
}

void ConcurrentHashJoin::onBuildPhaseFinish()
{
    if (hash_joins[0]->data->twoLevelMapIsUsed())
    {
        // At this point, the build phase is finished. We need to build a shared common hash map to be used in the probe phase.
        // It is done in two steps:
        //     1. Merge hash maps into a single one. For that, we iterate over all sub-maps and move buckets from the current `HashJoin` instance to the common map.
        for (size_t i = 1; i < slots; ++i)
        {
            auto move_buckets = [&](auto & lhs_maps, HashJoin::Type type, auto & rhs_maps, size_t idx)
            {
                APPLY_TO_MAP(
                    INVOKE_WITH_MAPS,
                    type,
                    lhs_maps,
                    rhs_maps,
                    [&](auto & lhs_map, auto & rhs_map)
                    {
                        for (size_t j = idx; j < lhs_map.NUM_BUCKETS; j += slots)
                        {
                            if (!lhs_map.impls[j].empty())
                                throw Exception(ErrorCodes::LOGICAL_ERROR, "Unexpected non-empty map");
                            lhs_map.impls[j] = std::move(rhs_map.impls[j]);
                        }
                    })
            };

            std::visit(
                [&](auto & lhs_map)
                {
                    using T = std::decay_t<decltype(lhs_map)>;
                    move_buckets(lhs_map, getData(hash_joins[0])->type, std::get<T>(getData(hash_joins[i])->maps.at(0)), i);
                },
                getData(hash_joins[0])->maps.at(0));
        }
    }

    // `onBuildPhaseFinish` cannot be called concurrently with other IJoin methods, so we don't need a lock to access internal joins.
    // The following calls must be done after the final common map is constructed, otherwise we will incorrectly initialize `used_flags`.
    for (const auto & hash_join : hash_joins)
        hash_join->data->onBuildPhaseFinish();

    if (hash_joins[0]->data->twoLevelMapIsUsed())
    {
        //     2. Copy this common map to all the `HashJoin` instances along with the `used_flags` data structure.
        for (size_t i = 1; i < slots; ++i)
        {
            getData(hash_joins[i])->maps = getData(hash_joins[0])->maps;
            hash_joins[i]->data->getUsedFlags() = hash_joins[0]->data->getUsedFlags();
        }
    }

    build_phase_finished = true;
}
}

#undef INVOKE_WITH_MAP
#undef INVOKE_WITH_MAPS
#undef APPLY_TO_MAP<|MERGE_RESOLUTION|>--- conflicted
+++ resolved
@@ -287,14 +287,10 @@
                     hash_join->space_was_preallocated = true;
                 }
 
-<<<<<<< HEAD
                 auto start_inner = watch.elapsedMicroseconds();
-                bool limit_exceeded = !hash_join->data->addBlockToJoin(dispatched_block, check_limits);
-                deduct += watch.elapsedMicroseconds() - start_inner;
-=======
                 auto [block, selector] = std::move(dispatched_block).detachData();
                 bool limit_exceeded = !hash_join->data->addBlockToJoin(block, std::move(selector), check_limits);
->>>>>>> 0e72b35c
+                deduct += watch.elapsedMicroseconds() - start_inner;
 
                 dispatched_block = {};
                 blocks_left--;
