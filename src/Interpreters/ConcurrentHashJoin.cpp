#include <Columns/ColumnSparse.h>
#include <Columns/FilterDescription.h>
#include <Columns/IColumn.h>
#include <Core/ColumnsWithTypeAndName.h>
#include <Core/Names.h>
#include <Core/NamesAndTypes.h>
#include <DataTypes/DataTypeLowCardinality.h>
#include <DataTypes/IDataType.h>
#include <DataTypes/Serializations/ISerialization.h>
#include <Interpreters/ConcurrentHashJoin.h>
#include <Interpreters/Context.h>
#include <Interpreters/ExpressionActions.h>
#include <Interpreters/HashJoin/ScatteredBlock.h>
#include <Interpreters/PreparedSets.h>
#include <Interpreters/TableJoin.h>
#include <Interpreters/createBlockSelector.h>
#include <Parsers/ASTSelectQuery.h>
#include <Parsers/DumpASTNode.h>
#include <Parsers/ExpressionListParsers.h>
#include <Parsers/IAST_fwd.h>
#include <Parsers/parseQuery.h>
#include <Storages/SelectQueryInfo.h>
#include <Common/CurrentThread.h>
#include <Common/Exception.h>
#include <Common/ProfileEvents.h>
#include <Common/ThreadPool.h>
#include <Common/WeakHash.h>
#include <Common/scope_guard_safe.h>
#include <Common/setThreadName.h>
#include <Common/typeid_cast.h>

#include <algorithm>
#include <numeric>
#include <vector>

using namespace DB;

namespace ProfileEvents
{
extern const Event HashJoinPreallocatedElementsInHashTables;
}

namespace CurrentMetrics
{
extern const Metric ConcurrentHashJoinPoolThreads;
extern const Metric ConcurrentHashJoinPoolThreadsActive;
extern const Metric ConcurrentHashJoinPoolThreadsScheduled;
}

namespace
{

void updateStatistics(const auto & hash_joins, const DB::StatsCollectingParams & params)
{
    if (!params.isCollectionAndUseEnabled())
        return;

    std::vector<size_t> sizes(hash_joins.size());
    for (size_t i = 0; i < hash_joins.size(); ++i)
        sizes[i] = hash_joins[i]->data->getTotalRowCount();
    const auto median_size = sizes.begin() + sizes.size() / 2; // not precisely though...
    std::nth_element(sizes.begin(), median_size, sizes.end());
    if (auto sum_of_sizes = std::accumulate(sizes.begin(), sizes.end(), 0ull))
        DB::getHashTablesStatistics().update(sum_of_sizes, *median_size, params);
}

}

namespace DB
{

namespace ErrorCodes
{
    extern const int LOGICAL_ERROR;
    extern const int SET_SIZE_LIMIT_EXCEEDED;
}

static UInt32 toPowerOfTwo(UInt32 x)
{
    if (x <= 1)
        return 1;
    return static_cast<UInt32>(1) << (32 - std::countl_zero(x - 1));
}

ConcurrentHashJoin::ConcurrentHashJoin(
    ContextPtr context_,
    std::shared_ptr<TableJoin> table_join_,
    size_t slots_,
    const Block & right_sample_block,
    const StatsCollectingParams & stats_collecting_params_,
    bool any_take_last_row_)
    : context(context_)
    , table_join(table_join_)
    , slots(toPowerOfTwo(std::min<UInt32>(static_cast<UInt32>(slots_), 256)))
    , pool(std::make_unique<ThreadPool>(
          CurrentMetrics::ConcurrentHashJoinPoolThreads,
          CurrentMetrics::ConcurrentHashJoinPoolThreadsActive,
          CurrentMetrics::ConcurrentHashJoinPoolThreadsScheduled,
          /*max_threads_*/ slots,
          /*max_free_threads_*/ 0,
          /*queue_size_*/ slots))
    , stats_collecting_params(stats_collecting_params_)
{
    hash_joins.resize(slots);

    try
    {
        for (size_t i = 0; i < slots; ++i)
        {
            pool->scheduleOrThrow(
                [&, idx = i, thread_group = CurrentThread::getGroup()]()
                {
                    SCOPE_EXIT_SAFE({
                        if (thread_group)
                            CurrentThread::detachFromGroupIfNotDetached();
                    });

                    if (thread_group)
                        CurrentThread::attachToGroupIfDetached(thread_group);
                    setThreadName("ConcurrentJoin");

                    size_t reserve_size = 0;
                    if (auto hint = getSizeHint(stats_collecting_params, slots))
                        reserve_size = hint->median_size;
                    ProfileEvents::increment(ProfileEvents::HashJoinPreallocatedElementsInHashTables, reserve_size);

                    auto inner_hash_join = std::make_shared<InternalHashJoin>();
                    inner_hash_join->data = std::make_unique<HashJoin>(
                        table_join_, right_sample_block, any_take_last_row_, reserve_size, fmt::format("concurrent{}", idx));
                    inner_hash_join->data->setMaxJoinedBlockRows(table_join->maxJoinedBlockRows());
                    hash_joins[idx] = std::move(inner_hash_join);
                });
        }
        pool->wait();
    }
    catch (...)
    {
        tryLogCurrentException(__PRETTY_FUNCTION__);
        pool->wait();
        throw;
    }
}

ConcurrentHashJoin::~ConcurrentHashJoin()
{
    try
    {
        updateStatistics(hash_joins, stats_collecting_params);

        for (size_t i = 0; i < slots; ++i)
        {
            // Hash tables destruction may be very time-consuming.
            // Without the following code, they would be destroyed in the current thread (i.e. sequentially).
            // `InternalHashJoin` is moved here and will be destroyed in the destructor of the lambda function.
            pool->scheduleOrThrow(
                [join = std::move(hash_joins[i]), thread_group = CurrentThread::getGroup()]()
                {
                    SCOPE_EXIT_SAFE({
                        if (thread_group)
                            CurrentThread::detachFromGroupIfNotDetached();
                    });

                    if (thread_group)
                        CurrentThread::attachToGroupIfDetached(thread_group);
                    setThreadName("ConcurrentJoin");
                });
        }
        pool->wait();
    }
    catch (...)
    {
        tryLogCurrentException(__PRETTY_FUNCTION__);
        pool->wait();
    }
}

bool ConcurrentHashJoin::addBlockToJoin(const Block & right_block_, bool check_limits)
{
    /// We materialize columns here to avoid materializing them multiple times on different threads
    /// (inside different `hash_join`-s) because the block will be shared.
    Block right_block = hash_joins[0]->data->materializeColumnsFromRightBlock(right_block_);

    auto dispatched_blocks = dispatchBlock(table_join->getOnlyClause().key_names_right, std::move(right_block));
    size_t blocks_left = 0;
    for (const auto & block : dispatched_blocks)
    {
        if (block)
        {
            ++blocks_left;
        }
    }

    while (blocks_left > 0)
    {
        /// insert blocks into corresponding HashJoin instances
        for (size_t i = 0; i < dispatched_blocks.size(); ++i)
        {
            auto & hash_join = hash_joins[i];
            auto & dispatched_block = dispatched_blocks[i];

            if (dispatched_block)
            {
                /// if current hash_join is already processed by another thread, skip it and try later
                std::unique_lock<std::mutex> lock(hash_join->mutex, std::try_to_lock);
                if (!lock.owns_lock())
                    continue;

                bool limit_exceeded = !hash_join->data->addBlockToJoin(dispatched_block, check_limits);

                dispatched_block = {};
                blocks_left--;

                if (limit_exceeded)
                    return false;
            }
        }
    }

    if (check_limits)
        return table_join->sizeLimits().check(getTotalRowCount(), getTotalByteCount(), "JOIN", ErrorCodes::SET_SIZE_LIMIT_EXCEEDED);
    return true;
}

void ConcurrentHashJoin::joinBlock(Block & block, std::shared_ptr<ExtraBlock> & /*not_processed*/)
{
    Blocks res;
    ExtraScatteredBlocks extra_blocks;
    joinBlock(block, extra_blocks, res);
    chassert(!extra_blocks.rows());
    block = concatenateBlocks(res);
}

void ConcurrentHashJoin::joinBlock(Block & block, ExtraScatteredBlocks & extra_blocks, std::vector<Block> & res)
{
    ScatteredBlocks dispatched_blocks;
    auto & remaining_blocks = extra_blocks.remaining_blocks;
    if (extra_blocks.rows())
    {
        dispatched_blocks.swap(remaining_blocks);
    }
    else
    {
        hash_joins[0]->data->materializeColumnsFromLeftBlock(block);
        dispatched_blocks = dispatchBlock(table_join->getOnlyClause().key_names_left, std::move(block));
    }

    block = {};

    /// Just in case, should be no-op always
    remaining_blocks.resize(slots);

    chassert(res.empty());
    res.clear();
    res.reserve(dispatched_blocks.size());

    /// Might be zero, which means unlimited
    size_t remaining_rows_before_limit = table_join->maxJoinedBlockRows();

    for (size_t i = 0; i < dispatched_blocks.size(); ++i)
    {
<<<<<<< HEAD
        if (table_join->maxJoinedBlockRows() && remaining_rows_before_limit == 0)
        {
            /// Joining previous blocks produced enough rows already, skipping the rest of the blocks until the next call
            remaining_blocks[i] = std::move(dispatched_blocks[i]);
            continue;
        }
        auto & hash_join = hash_joins[i];
        auto & current_block = dispatched_blocks[i];
        if (current_block && (i == 0 || current_block.rows()))
            hash_join->data->joinBlock(current_block, remaining_blocks[i]);
        remaining_rows_before_limit -= std::min(current_block.rows(), remaining_rows_before_limit);
=======
        std::shared_ptr<ExtraBlock> none_extra_block;
        auto & hash_join = hash_joins[i];
        auto & dispatched_block = dispatched_blocks[i];
        if (dispatched_block && (i == 0 || dispatched_block.rows()))
            hash_join->data->joinBlock(dispatched_block, remaining_blocks[i]);
        if (none_extra_block && !none_extra_block->empty())
            throw Exception(ErrorCodes::LOGICAL_ERROR, "not_processed should be empty");
>>>>>>> 1a87e98a
    }
    for (size_t i = 0; i < dispatched_blocks.size(); ++i)
    {
        auto & dispatched_block = dispatched_blocks[i];
        if (dispatched_block && (i == 0 || dispatched_block.rows()))
            res.emplace_back(std::move(dispatched_block).getSourceBlock());
    }
}

void ConcurrentHashJoin::checkTypesOfKeys(const Block & block) const
{
    hash_joins[0]->data->checkTypesOfKeys(block);
}

void ConcurrentHashJoin::setTotals(const Block & block)
{
    if (block)
    {
        std::lock_guard lock(totals_mutex);
        totals = block;
    }
}

const Block & ConcurrentHashJoin::getTotals() const
{
    return totals;
}

size_t ConcurrentHashJoin::getTotalRowCount() const
{
    size_t res = 0;
    for (const auto & hash_join : hash_joins)
    {
        std::lock_guard lock(hash_join->mutex);
        res += hash_join->data->getTotalRowCount();
    }
    return res;
}

size_t ConcurrentHashJoin::getTotalByteCount() const
{
    size_t res = 0;
    for (const auto & hash_join : hash_joins)
    {
        std::lock_guard lock(hash_join->mutex);
        res += hash_join->data->getTotalByteCount();
    }
    return res;
}

bool ConcurrentHashJoin::alwaysReturnsEmptySet() const
{
    for (const auto & hash_join : hash_joins)
    {
        std::lock_guard lock(hash_join->mutex);
        if (!hash_join->data->alwaysReturnsEmptySet())
            return false;
    }
    return true;
}

IBlocksStreamPtr ConcurrentHashJoin::getNonJoinedBlocks(
        const Block & /*left_sample_block*/, const Block & /*result_sample_block*/, UInt64 /*max_block_size*/) const
{
    if (!JoinCommon::hasNonJoinedBlocks(*table_join))
        return {};

    throw Exception(ErrorCodes::LOGICAL_ERROR, "Invalid join type. join kind: {}, strictness: {}",
                    table_join->kind(), table_join->strictness());
}

static ALWAYS_INLINE IColumn::Selector hashToSelector(const WeakHash32 & hash, size_t num_shards)
{
    assert(num_shards > 0 && (num_shards & (num_shards - 1)) == 0);
    const auto & data = hash.getData();
    size_t num_rows = data.size();

    IColumn::Selector selector(num_rows);
    for (size_t i = 0; i < num_rows; ++i)
        /// Apply intHash64 to mix bits in data.
        /// HashTable internally uses WeakHash32, and we need to get different lower bits not to cause collisions.
        selector[i] = intHash64(data[i]) & (num_shards - 1);
    return selector;
}

IColumn::Selector selectDispatchBlock(size_t num_shards, const Strings & key_columns_names, const Block & from_block)
{
    size_t num_rows = from_block.rows();

    WeakHash32 hash(num_rows);
    for (const auto & key_name : key_columns_names)
    {
        const auto & key_col = from_block.getByName(key_name).column->convertToFullColumnIfConst();
        const auto & key_col_no_lc = recursiveRemoveLowCardinality(recursiveRemoveSparse(key_col));
        hash.update(key_col_no_lc->getWeakHash32());
    }
    return hashToSelector(hash, num_shards);
}

ScatteredBlocks scatterBlocksByCopying(size_t num_shards, const IColumn::Selector & selector, const Block & from_block)
{
    Blocks blocks(num_shards);
    for (size_t i = 0; i < num_shards; ++i)
        blocks[i] = from_block.cloneEmpty();

    for (size_t i = 0; i < from_block.columns(); ++i)
    {
        auto dispatched_columns = from_block.getByPosition(i).column->scatter(num_shards, selector);
        chassert(blocks.size() == dispatched_columns.size());
        for (size_t block_index = 0; block_index < num_shards; ++block_index)
        {
            blocks[block_index].getByPosition(i).column = std::move(dispatched_columns[block_index]);
        }
    }

    ScatteredBlocks result;
    result.reserve(num_shards);
    for (size_t i = 0; i < num_shards; ++i)
        result.emplace_back(std::move(blocks[i]));
    return result;
}

ScatteredBlocks scatterBlocksWithSelector(size_t num_shards, const IColumn::Selector & selector, const Block & from_block)
{
    std::vector<ScatteredBlock::IndexesPtr> selectors(num_shards);
    for (size_t i = 0; i < num_shards; ++i)
    {
        selectors[i] = ScatteredBlock::Indexes::create();
        selectors[i]->reserve(selector.size() / num_shards + 1);
    }
    for (size_t i = 0; i < selector.size(); ++i)
    {
        const size_t shard = selector[i];
        selectors[shard]->getData().push_back(i);
    }
    ScatteredBlocks result;
    result.reserve(num_shards);
    for (size_t i = 0; i < num_shards; ++i)
        result.emplace_back(from_block, std::move(selectors[i]));
    return result;
}

ScatteredBlocks ConcurrentHashJoin::dispatchBlock(const Strings & key_columns_names, Block && from_block)
{
    size_t num_shards = hash_joins.size();
    if (num_shards == 1)
    {
        ScatteredBlocks res;
        res.emplace_back(std::move(from_block));
        return res;
    }

    IColumn::Selector selector = selectDispatchBlock(num_shards, key_columns_names, from_block);

    /// With zero-copy approach we won't copy the source columns, but will create a new one with indices.
    /// This is not beneficial when the whole set of columns is e.g. a single small column.
    constexpr auto threshold = sizeof(IColumn::Selector::value_type);
    const auto & data_types = from_block.getDataTypes();
    const bool use_zero_copy_approach
        = std::accumulate(
              data_types.begin(),
              data_types.end(),
              0u,
              [](size_t sum, const DataTypePtr & type)
              { return sum + (type->haveMaximumSizeOfValue() ? type->getMaximumSizeOfValueInMemory() : threshold + 1); })
        > threshold;

    return use_zero_copy_approach ? scatterBlocksWithSelector(num_shards, selector, from_block)
                                  : scatterBlocksByCopying(num_shards, selector, from_block);
}

UInt64 calculateCacheKey(
    std::shared_ptr<TableJoin> & table_join, const QueryTreeNodePtr & right_table_expression, const SelectQueryInfo & select_query_info)
{
    const auto * select = select_query_info.query->as<DB::ASTSelectQuery>();
    if (!select)
        return 0;

    IQueryTreeNode::HashState hash;

    if (const auto prewhere = select->prewhere())
        hash.update(prewhere->getTreeHash(/*ignore_aliases=*/true));
    if (const auto where = select->where())
        hash.update(where->getTreeHash(/*ignore_aliases=*/true));

    chassert(right_table_expression);
    hash.update(right_table_expression->getTreeHash());

    chassert(table_join && table_join->oneDisjunct());
    const auto keys
        = NameOrderedSet{table_join->getClauses().at(0).key_names_right.begin(), table_join->getClauses().at(0).key_names_right.end()};
    for (const auto & name : keys)
        hash.update(name);

    return hash.get64();
}
}<|MERGE_RESOLUTION|>--- conflicted
+++ resolved
@@ -258,7 +258,6 @@
 
     for (size_t i = 0; i < dispatched_blocks.size(); ++i)
     {
-<<<<<<< HEAD
         if (table_join->maxJoinedBlockRows() && remaining_rows_before_limit == 0)
         {
             /// Joining previous blocks produced enough rows already, skipping the rest of the blocks until the next call
@@ -270,15 +269,6 @@
         if (current_block && (i == 0 || current_block.rows()))
             hash_join->data->joinBlock(current_block, remaining_blocks[i]);
         remaining_rows_before_limit -= std::min(current_block.rows(), remaining_rows_before_limit);
-=======
-        std::shared_ptr<ExtraBlock> none_extra_block;
-        auto & hash_join = hash_joins[i];
-        auto & dispatched_block = dispatched_blocks[i];
-        if (dispatched_block && (i == 0 || dispatched_block.rows()))
-            hash_join->data->joinBlock(dispatched_block, remaining_blocks[i]);
-        if (none_extra_block && !none_extra_block->empty())
-            throw Exception(ErrorCodes::LOGICAL_ERROR, "not_processed should be empty");
->>>>>>> 1a87e98a
     }
     for (size_t i = 0; i < dispatched_blocks.size(); ++i)
     {
