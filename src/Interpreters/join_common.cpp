#include <Interpreters/join_common.h>

#include <Columns/ColumnLowCardinality.h>
#include <Columns/ColumnSparse.h>
#include <Columns/ColumnNullable.h>
#include <Columns/ColumnConst.h>

#include <DataStreams/materializeBlock.h>

#include <DataTypes/DataTypeLowCardinality.h>
#include <DataTypes/DataTypeNullable.h>
#include <DataTypes/DataTypesNumber.h>
#include <DataTypes/getLeastSupertype.h>

#include <IO/WriteHelpers.h>

#include <Interpreters/ActionsDAG.h>
#include <Interpreters/TableJoin.h>

#include <common/logger_useful.h>
namespace DB
{

namespace ErrorCodes
{
    extern const int INVALID_JOIN_ON_EXPRESSION;
    extern const int LOGICAL_ERROR;
    extern const int TYPE_MISMATCH;
}

namespace
{

ColumnPtr changeLowCardinality(const ColumnPtr & column, const ColumnPtr & dst_sample)
{
    if (dst_sample->lowCardinality())
    {
        MutableColumnPtr lc = dst_sample->cloneEmpty();
        typeid_cast<ColumnLowCardinality &>(*lc).insertRangeFromFullColumn(*column, 0, column->size());
        return lc;
    }

    return column->convertToFullColumnIfLowCardinality();
}

struct LowcardAndNull
{
    bool is_lowcard;
    bool is_nullable;
};

LowcardAndNull getLowcardAndNullability(const ColumnPtr & col)
{
    if (col->lowCardinality())
    {
        /// Currently only `LowCardinality(Nullable(T))` is possible, but not `Nullable(LowCardinality(T))`
        assert(!col->canBeInsideNullable());
        const auto * col_as_lc = assert_cast<const ColumnLowCardinality *>(col.get());
        return {true, col_as_lc->nestedIsNullable()};
    }
    return {false, col->isNullable()};
}

}

namespace JoinCommon
{

void changeLowCardinalityInplace(ColumnWithTypeAndName & column)
{
    if (column.type->lowCardinality())
    {
        column.type = recursiveRemoveLowCardinality(column.type);
        column.column = column.column->convertToFullColumnIfLowCardinality();
    }
    else
    {
        column.type = std::make_shared<DataTypeLowCardinality>(column.type);
        MutableColumnPtr lc = column.type->createColumn();
        typeid_cast<ColumnLowCardinality &>(*lc).insertRangeFromFullColumn(*column.column, 0, column.column->size());
        column.column = std::move(lc);
    }
}

bool canBecomeNullable(const DataTypePtr & type)
{
    bool can_be_inside = type->canBeInsideNullable();
    if (const auto * low_cardinality_type = typeid_cast<const DataTypeLowCardinality *>(type.get()))
        can_be_inside |= low_cardinality_type->getDictionaryType()->canBeInsideNullable();
    return can_be_inside;
}

/// Add nullability to type.
/// Note: LowCardinality(T) transformed to LowCardinality(Nullable(T))
DataTypePtr convertTypeToNullable(const DataTypePtr & type)
{
    if (const auto * low_cardinality_type = typeid_cast<const DataTypeLowCardinality *>(type.get()))
    {
        const auto & dict_type = low_cardinality_type->getDictionaryType();
        if (dict_type->canBeInsideNullable())
            return std::make_shared<DataTypeLowCardinality>(makeNullable(dict_type));
    }

    if (type->canBeInsideNullable())
        return makeNullable(type);

    return type;
}

/// Convert column to nullable. If column LowCardinality or Const, convert nested column.
/// Returns nullptr if conversion cannot be performed.
static ColumnPtr tryConvertColumnToNullable(const ColumnPtr & col)
{
<<<<<<< HEAD

    if (column.column->isSparse())
        column.column = recursiveRemoveSparse(column.column);

    if (remove_low_card && column.type->lowCardinality())
=======
    if (isColumnNullable(*col) || col->canBeInsideNullable())
        return makeNullable(col);

    if (col->lowCardinality())
>>>>>>> 9ef45d92
    {
        auto mut_col = IColumn::mutate(std::move(col));
        ColumnLowCardinality * col_lc = assert_cast<ColumnLowCardinality *>(mut_col.get());
        if (col_lc->nestedIsNullable())
        {
            return mut_col;
        }
        else if (col_lc->nestedCanBeInsideNullable())
        {
            col_lc->nestedToNullable();
            return mut_col;
        }
    }
    else if (const ColumnConst * col_const = checkAndGetColumn<ColumnConst>(*col))
    {
        const auto & nested = col_const->getDataColumnPtr();
        if (nested->isNullable() || nested->canBeInsideNullable())
        {
            return makeNullable(col);
        }
        else if (nested->lowCardinality())
        {
            ColumnPtr nested_nullable = tryConvertColumnToNullable(nested);
            if (nested_nullable)
                return ColumnConst::create(nested_nullable, col_const->size());
        }
    }
    return nullptr;
}

void convertColumnToNullable(ColumnWithTypeAndName & column)
{
    if (!column.column)
    {
        column.type = convertTypeToNullable(column.type);
        return;
    }

    ColumnPtr nullable_column = tryConvertColumnToNullable(column.column);
    if (nullable_column)
    {
        column.type = convertTypeToNullable(column.type);
        column.column = std::move(nullable_column);
    }
}

void convertColumnsToNullable(Block & block, size_t starting_pos)
{
    for (size_t i = starting_pos; i < block.columns(); ++i)
        convertColumnToNullable(block.getByPosition(i));
}

/// @warning It assumes that every NULL has default value in nested column (or it does not matter)
void removeColumnNullability(ColumnWithTypeAndName & column)
{
    if (column.type->lowCardinality())
    {
        /// LowCardinality(Nullable(T)) case
        const auto & dict_type = typeid_cast<const DataTypeLowCardinality *>(column.type.get())->getDictionaryType();
        column.type = std::make_shared<DataTypeLowCardinality>(removeNullable(dict_type));

        if (column.column && column.column->lowCardinality())
        {
            auto mut_col = IColumn::mutate(std::move(column.column));
            ColumnLowCardinality * col_as_lc = typeid_cast<ColumnLowCardinality *>(mut_col.get());
            if (col_as_lc && col_as_lc->nestedIsNullable())
                col_as_lc->nestedRemoveNullable();
            column.column = std::move(mut_col);
        }
    }
    else
    {
        column.type = removeNullable(column.type);

        if (column.column && column.column->isNullable())
        {
            const auto * nullable_column = checkAndGetColumn<ColumnNullable>(*column.column);
            ColumnPtr nested_column = nullable_column->getNestedColumnPtr();
            MutableColumnPtr mutable_column = IColumn::mutate(std::move(nested_column));
            column.column = std::move(mutable_column);
        }
    }
}

/// Change both column nullability and low cardinality
void changeColumnRepresentation(const ColumnPtr & src_column, ColumnPtr & dst_column)
{
    bool nullable_src = src_column->isNullable();
    bool nullable_dst = dst_column->isNullable();

    ColumnPtr dst_not_null = JoinCommon::emptyNotNullableClone(dst_column);
    bool lowcard_src = JoinCommon::emptyNotNullableClone(src_column)->lowCardinality();
    bool lowcard_dst = dst_not_null->lowCardinality();
    bool change_lowcard = lowcard_src != lowcard_dst;

    if (nullable_src && !nullable_dst)
    {
        const auto * nullable = checkAndGetColumn<ColumnNullable>(*src_column);
        if (change_lowcard)
            dst_column = changeLowCardinality(nullable->getNestedColumnPtr(), dst_column);
        else
            dst_column = nullable->getNestedColumnPtr();
    }
    else if (!nullable_src && nullable_dst)
    {
        if (change_lowcard)
            dst_column = makeNullable(changeLowCardinality(src_column, dst_not_null));
        else
            dst_column = makeNullable(src_column);
    }
    else /// same nullability
    {
        if (change_lowcard)
        {
            if (const auto * nullable = checkAndGetColumn<ColumnNullable>(*src_column))
            {
                dst_column = makeNullable(changeLowCardinality(nullable->getNestedColumnPtr(), dst_not_null));
                assert_cast<ColumnNullable &>(*dst_column->assumeMutable()).applyNullMap(nullable->getNullMapColumn());
            }
            else
                dst_column = changeLowCardinality(src_column, dst_not_null);
        }
        else
            dst_column = src_column;
    }
}

ColumnPtr emptyNotNullableClone(const ColumnPtr & column)
{
    if (column->isNullable())
        return checkAndGetColumn<ColumnNullable>(*column)->getNestedColumnPtr()->cloneEmpty();
    return column->cloneEmpty();
}

ColumnRawPtrs materializeColumnsInplace(Block & block, const Names & names)
{
    ColumnRawPtrs ptrs;
    ptrs.reserve(names.size());

    for (const auto & column_name : names)
    {
        auto & column = block.getByName(column_name).column;
        column = recursiveRemoveLowCardinality(recursiveRemoveSparse(column->convertToFullColumnIfConst()));
        ptrs.push_back(column.get());
    }

    return ptrs;
}

ColumnPtr materializeColumn(const Block & block, const String & column_name)
{
    const auto & src_column = block.getByName(column_name).column;
    return recursiveRemoveLowCardinality(
        recursiveRemoveSparse(src_column->convertToFullColumnIfConst()));
}

Columns materializeColumns(const Block & block, const Names & names)
{
    Columns materialized;
    materialized.reserve(names.size());

    for (const auto & column_name : names)
    {
        materialized.emplace_back(materializeColumn(block, column_name));
    }

    return materialized;
}

ColumnRawPtrs getRawPointers(const Columns & columns)
{
    ColumnRawPtrs ptrs;
    ptrs.reserve(columns.size());

    for (const auto & column : columns)
        ptrs.push_back(column.get());

    return ptrs;
}

void convertToFullColumnsInplace(Block & block)
{
    for (size_t i = 0; i < block.columns(); ++i)
    {
        auto & col = block.getByPosition(i);
        col.column = recursiveRemoveLowCardinality(recursiveRemoveSparse(col.column));
        col.type = recursiveRemoveLowCardinality(col.type);
    }
}

void convertToFullColumnsInplace(Block & block, const Names & names, bool change_type)
{
    for (const String & column_name : names)
    {
        auto & col = block.getByName(column_name);
        col.column = recursiveRemoveLowCardinality(recursiveRemoveSparse(col.column));
        if (change_type)
            col.type = recursiveRemoveLowCardinality(col.type);
    }
}

void restoreLowCardinalityInplace(Block & block)
{
    for (size_t i = 0; i < block.columns(); ++i)
    {
        auto & col = block.getByPosition(i);
        if (col.type->lowCardinality() && col.column && !col.column->lowCardinality())
            col.column = changeLowCardinality(col.column, col.type->createColumn());
    }
}

ColumnRawPtrs extractKeysForJoin(const Block & block_keys, const Names & key_names)
{
    size_t keys_size = key_names.size();
    ColumnRawPtrs key_columns(keys_size);

    for (size_t i = 0; i < keys_size; ++i)
    {
        const String & column_name = key_names[i];
        key_columns[i] = block_keys.getByName(column_name).column.get();

        /// We will join only keys, where all components are not NULL.
        if (const auto * nullable = checkAndGetColumn<ColumnNullable>(*key_columns[i]))
            key_columns[i] = &nullable->getNestedColumn();

        if (const auto * sparse = checkAndGetColumn<ColumnSparse>(*key_columns[i]))
            key_columns[i] = &sparse->getValuesColumn();
    }

    return key_columns;
}

void checkTypesOfKeys(const Block & block_left, const Names & key_names_left,
                      const Block & block_right, const Names & key_names_right)
{
    size_t keys_size = key_names_left.size();

    for (size_t i = 0; i < keys_size; ++i)
    {
        DataTypePtr left_type = removeNullable(recursiveRemoveLowCardinality(block_left.getByName(key_names_left[i]).type));
        DataTypePtr right_type = removeNullable(recursiveRemoveLowCardinality(block_right.getByName(key_names_right[i]).type));

        if (!left_type->equals(*right_type))
            throw Exception("Type mismatch of columns to JOIN by: "
                            + key_names_left[i] + " " + left_type->getName() + " at left, "
                            + key_names_right[i] + " " + right_type->getName() + " at right",
                            ErrorCodes::TYPE_MISMATCH);
    }
}

void checkTypesOfKeys(const Block & block_left, const Names & key_names_left, const String & condition_name_left,
                      const Block & block_right, const Names & key_names_right, const String & condition_name_right)
{
    checkTypesOfKeys(block_left, key_names_left,block_right,key_names_right);
    checkTypesOfMasks(block_left, condition_name_left, block_right, condition_name_right);
}

void checkTypesOfMasks(const Block & block_left, const String & condition_name_left,
                       const Block & block_right, const String & condition_name_right)
{
    auto check_cond_column_type = [](const Block & block, const String & col_name)
    {
        if (col_name.empty())
            return;

        DataTypePtr dtype = removeNullable(recursiveRemoveLowCardinality(block.getByName(col_name).type));

        if (!dtype->equals(DataTypeUInt8{}))
            throw Exception(ErrorCodes::INVALID_JOIN_ON_EXPRESSION,
                            "Expected logical expression in JOIN ON section, got unexpected column '{}' of type '{}'",
                            col_name, dtype->getName());
    };
    check_cond_column_type(block_left, condition_name_left);
    check_cond_column_type(block_right, condition_name_right);
}

void createMissedColumns(Block & block)
{
    for (size_t i = 0; i < block.columns(); ++i)
    {
        auto & column = block.getByPosition(i);
        if (!column.column) //-V1051
            column.column = column.type->createColumn();
    }
}

/// Append totals from right to left block, correct types if needed
void joinTotals(Block left_totals, Block right_totals, const TableJoin & table_join, Block & out_block)
{
    if (table_join.forceNullableLeft())
        JoinCommon::convertColumnsToNullable(left_totals);

    if (table_join.forceNullableRight())
        JoinCommon::convertColumnsToNullable(right_totals);

    for (auto & col : out_block)
    {
        if (const auto * left_col = left_totals.findByName(col.name))
            col = *left_col;
        else if (const auto * right_col = right_totals.findByName(col.name))
            col = *right_col;
        else
            col.column = col.type->createColumnConstWithDefaultValue(1)->convertToFullColumnIfConst();

        /// In case of using `arrayJoin` we can get more or less rows than one
        if (col.column->size() != 1)
            col.column = col.column->cloneResized(1);
    }
}

void addDefaultValues(IColumn & column, const DataTypePtr & type, size_t count)
{
    column.reserve(column.size() + count);
    for (size_t i = 0; i < count; ++i)
        type->insertDefaultInto(column);
}

bool typesEqualUpToNullability(DataTypePtr left_type, DataTypePtr right_type)
{
    DataTypePtr left_type_strict = removeNullable(recursiveRemoveLowCardinality(left_type));
    DataTypePtr right_type_strict = removeNullable(recursiveRemoveLowCardinality(right_type));
    return left_type_strict->equals(*right_type_strict);
}

ColumnPtr getColumnAsMask(const Block & block, const String & column_name)
{
    if (column_name.empty())
        return nullptr;

    const auto & src_col = block.getByName(column_name);

    DataTypePtr col_type = recursiveRemoveLowCardinality(src_col.type);
    if (isNothing(col_type))
        return ColumnUInt8::create(block.rows(), 0);

    const auto & join_condition_col = recursiveRemoveLowCardinality(src_col.column->convertToFullColumnIfConst());

    if (const auto * nullable_col = typeid_cast<const ColumnNullable *>(join_condition_col.get()))
    {
        if (isNothing(assert_cast<const DataTypeNullable &>(*col_type).getNestedType()))
            return ColumnUInt8::create(block.rows(), 0);

        /// Return nested column with NULL set to false
        const auto & nest_col = assert_cast<const ColumnUInt8 &>(nullable_col->getNestedColumn());
        const auto & null_map = nullable_col->getNullMapColumn();

        auto res = ColumnUInt8::create(nullable_col->size(), 0);
        for (size_t i = 0, sz = nullable_col->size(); i < sz; ++i)
            res->getData()[i] = !null_map.getData()[i] && nest_col.getData()[i];
        return res;
    }
    else
        return join_condition_col;
}


void splitAdditionalColumns(const Names & key_names, const Block & sample_block, Block & block_keys, Block & block_others)
{
    block_others = materializeBlock(sample_block);

    for (const String & column_name : key_names)
    {
        /// Extract right keys with correct keys order. There could be the same key names.
        if (!block_keys.has(column_name))
        {
            auto & col = block_others.getByName(column_name);
            block_keys.insert(col);
            block_others.erase(column_name);
        }
    }
}

}


NotJoined::NotJoined(const TableJoin & table_join, const Block & saved_block_sample_, const Block & right_sample_block,
                     const Block & result_sample_block_, const Names & key_names_left_, const Names & key_names_right_)
    : saved_block_sample(saved_block_sample_)
    , result_sample_block(materializeBlock(result_sample_block_))
    , key_names_left(key_names_left_.empty() ? table_join.keyNamesLeft() : key_names_left_)
    , key_names_right(key_names_right_.empty() ? table_join.keyNamesRight() : key_names_right_)
{
    std::vector<String> tmp;
    Block right_table_keys;
    Block sample_block_with_columns_to_add;

    JoinCommon::splitAdditionalColumns(key_names_right, right_sample_block, right_table_keys,
                                       sample_block_with_columns_to_add);
    Block required_right_keys = table_join.getRequiredRightKeys(right_table_keys, tmp);

    std::unordered_map<size_t, size_t> left_to_right_key_remap;

    if (table_join.hasUsing())
    {
        for (size_t i = 0; i < key_names_left.size(); ++i)
        {
            const String & left_key_name = key_names_left[i];
            const String & right_key_name = key_names_right[i];

            size_t left_key_pos = result_sample_block.getPositionByName(left_key_name);
            size_t right_key_pos = saved_block_sample.getPositionByName(right_key_name);

            if (!required_right_keys.has(right_key_name))
                left_to_right_key_remap[left_key_pos] = right_key_pos;
        }
    }

    /// result_sample_block: left_sample_block + left expressions, right not key columns, required right keys
    size_t left_columns_count = result_sample_block.columns() -
        sample_block_with_columns_to_add.columns() - required_right_keys.columns();

    for (size_t left_pos = 0; left_pos < left_columns_count; ++left_pos)
    {
        /// We need right 'x' for 'RIGHT JOIN ... USING(x)'.
        if (left_to_right_key_remap.count(left_pos))
        {
            size_t right_key_pos = left_to_right_key_remap[left_pos];
            setRightIndex(right_key_pos, left_pos);
        }
        else
            column_indices_left.emplace_back(left_pos);
    }

    for (size_t right_pos = 0; right_pos < saved_block_sample.columns(); ++right_pos)
    {
        const String & name = saved_block_sample.getByPosition(right_pos).name;
        if (!result_sample_block.has(name))
            continue;

        size_t result_position = result_sample_block.getPositionByName(name);

        /// Don't remap left keys twice. We need only qualified right keys here
        if (result_position < left_columns_count)
            continue;

        setRightIndex(right_pos, result_position);
    }

    if (column_indices_left.size() + column_indices_right.size() + same_result_keys.size() != result_sample_block.columns())
        throw Exception("Error in columns mapping in RIGHT|FULL JOIN. Left: " + toString(column_indices_left.size()) +
                        ", right: " + toString(column_indices_right.size()) +
                        ", same: " + toString(same_result_keys.size()) +
                        ", result: " + toString(result_sample_block.columns()),
                        ErrorCodes::LOGICAL_ERROR);
}

void NotJoined::setRightIndex(size_t right_pos, size_t result_position)
{
    if (!column_indices_right.count(right_pos))
    {
        column_indices_right[right_pos] = result_position;
        extractColumnChanges(right_pos, result_position);
    }
    else
        same_result_keys[result_position] = column_indices_right[right_pos];
}

void NotJoined::extractColumnChanges(size_t right_pos, size_t result_pos)
{
    auto src_props = getLowcardAndNullability(saved_block_sample.getByPosition(right_pos).column);
    auto dst_props = getLowcardAndNullability(result_sample_block.getByPosition(result_pos).column);

    if (src_props.is_nullable != dst_props.is_nullable)
        right_nullability_changes.push_back({result_pos, dst_props.is_nullable});

    if (src_props.is_lowcard != dst_props.is_lowcard)
        right_lowcard_changes.push_back({result_pos, dst_props.is_lowcard});
}

void NotJoined::correctLowcardAndNullability(Block & block)
{
    for (auto & [pos, added] : right_nullability_changes)
    {
        auto & col = block.getByPosition(pos);
        if (added)
            JoinCommon::convertColumnToNullable(col);
        else
            JoinCommon::removeColumnNullability(col);
    }

    for (auto & [pos, added] : right_lowcard_changes)
    {
        auto & col = block.getByPosition(pos);
        if (added)
        {
            if (!col.type->lowCardinality())
                col.type = std::make_shared<DataTypeLowCardinality>(col.type);
            col.column = changeLowCardinality(col.column, col.type->createColumn());
        }
        else
        {
            col.column = recursiveRemoveLowCardinality(col.column);
            col.type = recursiveRemoveLowCardinality(col.type);
        }
    }
}

void NotJoined::addLeftColumns(Block & block, size_t rows_added) const
{
    for (size_t pos : column_indices_left)
    {
        auto & col = block.getByPosition(pos);

        auto mut_col = col.column->cloneEmpty();
        JoinCommon::addDefaultValues(*mut_col, col.type, rows_added);
        col.column = std::move(mut_col);
    }
}

void NotJoined::addRightColumns(Block & block, MutableColumns & columns_right) const
{
    for (const auto & pr : column_indices_right)
    {
        auto & right_column = columns_right[pr.first];
        auto & result_column = block.getByPosition(pr.second).column;
        result_column = std::move(right_column);
    }
}

void NotJoined::copySameKeys(Block & block) const
{
    for (const auto & pr : same_result_keys)
    {
        auto & src_column = block.getByPosition(pr.second).column;
        auto & dst_column = block.getByPosition(pr.first).column;
        JoinCommon::changeColumnRepresentation(src_column, dst_column);
    }
}

}<|MERGE_RESOLUTION|>--- conflicted
+++ resolved
@@ -109,20 +109,15 @@
 
 /// Convert column to nullable. If column LowCardinality or Const, convert nested column.
 /// Returns nullptr if conversion cannot be performed.
-static ColumnPtr tryConvertColumnToNullable(const ColumnPtr & col)
-{
-<<<<<<< HEAD
-
-    if (column.column->isSparse())
-        column.column = recursiveRemoveSparse(column.column);
-
-    if (remove_low_card && column.type->lowCardinality())
-=======
+static ColumnPtr tryConvertColumnToNullable(ColumnPtr col)
+{
+    if (col->isSparse())
+        col = recursiveRemoveSparse(col);
+
     if (isColumnNullable(*col) || col->canBeInsideNullable())
         return makeNullable(col);
 
     if (col->lowCardinality())
->>>>>>> 9ef45d92
     {
         auto mut_col = IColumn::mutate(std::move(col));
         ColumnLowCardinality * col_lc = assert_cast<ColumnLowCardinality *>(mut_col.get());
