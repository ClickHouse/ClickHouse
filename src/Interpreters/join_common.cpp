--- conflicted
+++ resolved
@@ -47,7 +47,6 @@
 namespace JoinCommon
 {
 
-<<<<<<< HEAD
 void changeLowCardinalityInplace(ColumnWithTypeAndName & column)
 {
     if (column.type->lowCardinality())
@@ -72,12 +71,7 @@
     return can_be_inside;
 }
 
-/// Add nullability to type.
-/// Note: LowCardinality(T) transformed to LowCardinality(Nullable(T))
-DataTypePtr convertTypeToNullable(const DataTypePtr & type)
-=======
 void convertColumnToNullable(ColumnWithTypeAndName & column, bool low_card_nullability)
->>>>>>> a8a929d4
 {
     if (low_card_nullability && column.type->lowCardinality())
     {
@@ -90,7 +84,6 @@
 
     column.type = makeNullable(column.type);
     if (column.column)
-<<<<<<< HEAD
     {
         if (column.column->lowCardinality())
         {
@@ -104,9 +97,6 @@
         else
             column.column = makeNullable(column.column);
     }
-=======
-        column.column = makeNullable(column.column);
->>>>>>> a8a929d4
 }
 
 void convertColumnsToNullable(Block & block, size_t starting_pos)
