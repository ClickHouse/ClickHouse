--- conflicted
+++ resolved
@@ -192,23 +192,17 @@
         if (!ttl.empty())
             log_settings.engine += " TTL " + ttl;
 
-<<<<<<< HEAD
-        engine += " ORDER BY ";
-        engine += TSystemLog::getDefaultOrderBy();
-
-        /// Add comment to AST. So it will be saved when the table will be renamed.
-        engine += fmt::format(" COMMENT {} ", quoteString(comment));
-
-=======
         /// ORDER BY expr is necessary.
         String order_by = config.getString(config_prefix + ".order_by", TSystemLog::getDefaultOrderBy());
         log_settings.engine += " ORDER BY (" + order_by + ")";
+
+        /// Add comment to AST. So it will be saved when the table will be renamed.
+        log_settings.engine += fmt::format(" COMMENT {} ", quoteString(comment));
 
         /// SETTINGS expr is not necessary.
         ///   https://clickhouse.com/docs/en/engines/table-engines/mergetree-family/mergetree#settings
         ///
         /// STORAGE POLICY expr is retained for backward compatible.
->>>>>>> 96876aa4
         String storage_policy = config.getString(config_prefix + ".storage_policy", "");
         String settings = config.getString(config_prefix + ".settings", "");
         if (!storage_policy.empty() || !settings.empty())
@@ -299,18 +293,12 @@
     zookeeper_log = createSystemLog<ZooKeeperLog>(global_context, "system", "zookeeper_log", config, "zookeeper_log", "This table contains information about the parameters of the request to the ZooKeeper server and the response from it.");
     session_log = createSystemLog<SessionLog>(global_context, "system", "session_log", config, "session_log", "Contains information about all successful and failed login and logout events.");
     transactions_info_log = createSystemLog<TransactionsInfoLog>(
-<<<<<<< HEAD
         global_context, "system", "transactions_info_log", config, "transactions_info_log", "Contains information about all transactions executed on a current server.");
     processors_profile_log = createSystemLog<ProcessorsProfileLog>(global_context, "system", "processors_profile_log", config, "processors_profile_log", "Contains profiling information on processors level (building blocks for a pipeline for query execution.");
     asynchronous_insert_log = createSystemLog<AsynchronousInsertLog>(global_context, "system", "asynchronous_insert_log", config, "asynchronous_insert_log", "Contains a history for all asynchronous inserts executed on current server.");
-=======
-        global_context, "system", "transactions_info_log", config, "transactions_info_log");
-    processors_profile_log = createSystemLog<ProcessorsProfileLog>(global_context, "system", "processors_profile_log", config, "processors_profile_log");
-    asynchronous_insert_log = createSystemLog<AsynchronousInsertLog>(global_context, "system", "asynchronous_insert_log", config, "asynchronous_insert_log");
-    backup_log = createSystemLog<BackupLog>(global_context, "system", "backup_log", config, "backup_log");
-    s3_queue_log = createSystemLog<S3QueueLog>(global_context, "system", "s3queue_log", config, "s3queue_log");
-    blob_storage_log = createSystemLog<BlobStorageLog>(global_context, "system", "blob_storage_log", config, "blob_storage_log");
->>>>>>> 96876aa4
+    backup_log = createSystemLog<BackupLog>(global_context, "system", "backup_log", config, "backup_log", "Contains logging entries with the information about BACKUP and RESTORE operations.");
+    s3_queue_log = createSystemLog<S3QueueLog>(global_context, "system", "s3queue_log", config, "s3queue_log", "Contains logging entries with the information files processes by S3Queue engine.");
+    blob_storage_log = createSystemLog<BlobStorageLog>(global_context, "system", "blob_storage_log", config, "blob_storage_log", "Contains logging entries with information about various blob storage operations such as uploads and deletes.");
 
     if (query_log)
         logs.emplace_back(query_log.get());
