--- conflicted
+++ resolved
@@ -159,14 +159,8 @@
 
         if (table_func_ptr)
         {
-<<<<<<< HEAD
-            const auto * table_function = table_func_ptr->as<ASTFunction>();
-            TableFunctionPtr table_function_ptr = TableFunctionFactory::instance().get(table_function->name, context);
-            main_table_storage = table_function_ptr->execute(*table_function, context, table_function_ptr->getName());
-=======
-            TableFunctionPtr table_function_ptr = TableFunctionFactory::instance().get(table_func_ptr, context);
-            main_table_storage = table_function_ptr->execute(table_func_ptr, context, table_function_ptr->getName());
->>>>>>> 22381685
+            TableFunctionPtr table_function_ptr = TableFunctionFactory::instance().get(table_func_ptr->as<ASTFunction &>(), context);
+            main_table_storage = table_function_ptr->execute(table_func_ptr->as<ASTFunction &>(), context, table_function_ptr->getName());
         }
         else
         {
