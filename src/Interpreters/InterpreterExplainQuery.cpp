--- conflicted
+++ resolved
@@ -252,11 +252,7 @@
         interpreter.buildQueryPlan(plan);
 
         if (settings.optimize)
-<<<<<<< HEAD
-            plan.optimize(QueryPlanOptimizationSettings(getContext()->getSettingsRef()));
-=======
-            plan.optimize(QueryPlanOptimizationSettings::fromContext(context));
->>>>>>> e6c755ca
+            plan.optimize(QueryPlanOptimizationSettings::fromContext(getContext()));
 
         plan.explainPlan(buf, settings.query_plan_options);
     }
@@ -270,13 +266,9 @@
 
         InterpreterSelectWithUnionQuery interpreter(ast.getExplainedQuery(), getContext(), SelectQueryOptions());
         interpreter.buildQueryPlan(plan);
-<<<<<<< HEAD
-        auto pipeline = plan.buildQueryPipeline(QueryPlanOptimizationSettings(getContext()->getSettingsRef()));
-=======
         auto pipeline = plan.buildQueryPipeline(
-            QueryPlanOptimizationSettings::fromContext(context),
-            BuildQueryPipelineSettings::fromContext(context));
->>>>>>> e6c755ca
+            QueryPlanOptimizationSettings::fromContext(getContext()),
+            BuildQueryPipelineSettings::fromContext(getContext()));
 
         if (settings.graph)
         {
