#include <Interpreters/InterpreterFactory.h>
#include <Interpreters/InterpreterExplainQuery.h>

#include <QueryPipeline/BlockIO.h>
#include <QueryPipeline/QueryPipelineBuilder.h>
#include <Processors/Sources/SourceFromSingleChunk.h>
#include <DataTypes/DataTypeString.h>
#include <Interpreters/InDepthNodeVisitor.h>
#include <Interpreters/InterpreterSelectWithUnionQuery.h>
#include <Interpreters/InterpreterSelectQuery.h>
#include <Interpreters/InterpreterSelectQueryAnalyzer.h>
#include <Interpreters/InterpreterInsertQuery.h>
#include <Interpreters/Context.h>
#include <Interpreters/TableOverrideUtils.h>
#include <Interpreters/MergeTreeTransaction.h>
#include <Formats/FormatFactory.h>
#include <Parsers/DumpASTNode.h>
#include <Parsers/queryToString.h>
#include <Parsers/ASTExplainQuery.h>
#include <Parsers/ASTFunction.h>
#include <Parsers/ASTSelectQuery.h>
#include <Parsers/ASTSelectWithUnionQuery.h>
#include <Parsers/ASTSetQuery.h>

#include <Storages/StorageView.h>
#include <Processors/QueryPlan/QueryPlan.h>
#include <Processors/QueryPlan/Optimizations/QueryPlanOptimizationSettings.h>
#include <Processors/QueryPlan/BuildQueryPipelineSettings.h>
#include <QueryPipeline/printPipeline.h>

#include <Common/JSONBuilder.h>
#include <Core/Settings.h>

#include <Analyzer/QueryTreeBuilder.h>
#include <Analyzer/QueryTreePassManager.h>

namespace DB
{

namespace ErrorCodes
{
    extern const int INCORRECT_QUERY;
    extern const int INVALID_SETTING_VALUE;
    extern const int UNKNOWN_SETTING;
    extern const int LOGICAL_ERROR;
    extern const int NOT_IMPLEMENTED;
    extern const int BAD_ARGUMENTS;
}

namespace
{
    struct ExplainAnalyzedSyntaxMatcher
    {
        struct Data : public WithContext
        {
            explicit Data(ContextPtr context_) : WithContext(context_) {}
        };

        static bool needChildVisit(ASTPtr & node, ASTPtr &)
        {
            return !node->as<ASTSelectQuery>();
        }

        static void visit(ASTPtr & ast, Data & data)
        {
            if (auto * select = ast->as<ASTSelectQuery>())
                visit(*select, ast, data);
        }

        static void visit(ASTSelectQuery & select, ASTPtr & node, Data & data)
        {
<<<<<<< HEAD
=======
            /// we need to read statistic when `allow_statistics_optimize` is enabled.
            bool only_analyze = !data.getContext()->getSettingsRef().allow_statistics_optimize;
>>>>>>> c08555d6
            InterpreterSelectQuery interpreter(
                node, data.getContext(), SelectQueryOptions(QueryProcessingStage::FetchColumns).analyze().modify());

            const SelectQueryInfo & query_info = interpreter.getQueryInfo();
            if (query_info.view_query)
            {
                ASTPtr tmp;
                StorageView::replaceWithSubquery(select, query_info.view_query->clone(), tmp, query_info.is_parameterized_view);
            }
        }
    };

    using ExplainAnalyzedSyntaxVisitor = InDepthNodeVisitor<ExplainAnalyzedSyntaxMatcher, true>;

}

BlockIO InterpreterExplainQuery::execute()
{
    BlockIO res;
    res.pipeline = executeImpl();
    return res;
}


Block InterpreterExplainQuery::getSampleBlock(const ASTExplainQuery::ExplainKind kind)
{
    if (kind == ASTExplainQuery::ExplainKind::QueryEstimates)
    {
        auto cols = NamesAndTypes{
            {"database", std::make_shared<DataTypeString>()},
            {"table", std::make_shared<DataTypeString>()},
            {"parts", std::make_shared<DataTypeUInt64>()},
            {"rows", std::make_shared<DataTypeUInt64>()},
            {"marks", std::make_shared<DataTypeUInt64>()},
        };
        return Block({
            {cols[0].type->createColumn(), cols[0].type, cols[0].name},
            {cols[1].type->createColumn(), cols[1].type, cols[1].name},
            {cols[2].type->createColumn(), cols[2].type, cols[2].name},
            {cols[3].type->createColumn(), cols[3].type, cols[3].name},
            {cols[4].type->createColumn(), cols[4].type, cols[4].name},
        });
    }
    else
    {
        Block res;
        ColumnWithTypeAndName col;
        col.name = "explain";
        col.type = std::make_shared<DataTypeString>();
        col.column = col.type->createColumn();
        res.insert(col);
        return res;
    }
}

/// Split str by line feed and write as separate row to ColumnString.
static void fillColumn(IColumn & column, const std::string & str)
{
    size_t start = 0;
    size_t end = 0;
    size_t size = str.size();

    while (end < size)
    {
        if (str[end] == '\n')
        {
            column.insertData(str.data() + start, end - start);
            start = end + 1;
        }

        ++end;
    }

    if (start < end)
        column.insertData(str.data() + start, end - start);
}

namespace
{

/// Settings. Different for each explain type.

struct QueryASTSettings
{
    bool graph = false;
    bool optimize = false;

    constexpr static char name[] = "AST";

    std::unordered_map<std::string, std::reference_wrapper<bool>> boolean_settings =
    {
        {"graph", graph},
        {"optimize", optimize}
    };

    std::unordered_map<std::string, std::reference_wrapper<Int64>> integer_settings;
};

struct QueryTreeSettings
{
    bool run_passes = true;
    bool dump_tree = true;
    bool dump_passes = false;
    bool dump_ast = false;
    Int64 passes = -1;

    constexpr static char name[] = "QUERY TREE";

    std::unordered_map<std::string, std::reference_wrapper<bool>> boolean_settings =
    {
        {"run_passes", run_passes},
        {"dump_tree", dump_tree},
        {"dump_passes", dump_passes},
        {"dump_ast", dump_ast}
    };

    std::unordered_map<std::string, std::reference_wrapper<Int64>> integer_settings =
    {
        {"passes", passes}
    };
};

struct QueryPlanSettings
{
    QueryPlan::ExplainPlanOptions query_plan_options;

    /// Apply query plan optimizations.
    bool optimize = true;
    bool json = false;

    constexpr static char name[] = "PLAN";

    std::unordered_map<std::string, std::reference_wrapper<bool>> boolean_settings =
    {
            {"header", query_plan_options.header},
            {"description", query_plan_options.description},
            {"actions", query_plan_options.actions},
            {"indexes", query_plan_options.indexes},
            {"optimize", optimize},
            {"json", json},
            {"sorting", query_plan_options.sorting},
    };

    std::unordered_map<std::string, std::reference_wrapper<Int64>> integer_settings;
};

struct QueryPipelineSettings
{
    QueryPlan::ExplainPipelineOptions query_pipeline_options;
    bool graph = false;
    bool compact = true;

    constexpr static char name[] = "PIPELINE";

    std::unordered_map<std::string, std::reference_wrapper<bool>> boolean_settings =
    {
            {"header", query_pipeline_options.header},
            {"graph", graph},
            {"compact", compact},
    };

    std::unordered_map<std::string, std::reference_wrapper<Int64>> integer_settings;
};

template <typename Settings>
struct ExplainSettings : public Settings
{
    using Settings::boolean_settings;
    using Settings::integer_settings;

    bool has(const std::string & name_) const
    {
        return hasBooleanSetting(name_) || hasIntegerSetting(name_);
    }

    bool hasBooleanSetting(const std::string & name_) const
    {
        return boolean_settings.count(name_) > 0;
    }

    bool hasIntegerSetting(const std::string & name_) const
    {
        return integer_settings.count(name_) > 0;
    }

    void setBooleanSetting(const std::string & name_, bool value)
    {
        auto it = boolean_settings.find(name_);
        if (it == boolean_settings.end())
            throw Exception(ErrorCodes::LOGICAL_ERROR, "Unknown setting for ExplainSettings: {}", name_);

        it->second.get() = value;
    }

    void setIntegerSetting(const std::string & name_, Int64 value)
    {
        auto it = integer_settings.find(name_);
        if (it == integer_settings.end())
            throw Exception(ErrorCodes::LOGICAL_ERROR, "Unknown setting for ExplainSettings: {}", name_);

        it->second.get() = value;
    }

    std::string getSettingsList() const
    {
        std::string res;
        for (const auto & setting : boolean_settings)
        {
            if (!res.empty())
                res += ", ";

            res += setting.first;
        }
        for (const auto & setting : integer_settings)
        {
            if (!res.empty())
                res += ", ";

            res += setting.first;
        }

        return res;
    }
};

struct QuerySyntaxSettings
{
    bool oneline = false;

    constexpr static char name[] = "SYNTAX";

    std::unordered_map<std::string, std::reference_wrapper<bool>> boolean_settings =
    {
        {"oneline", oneline},
    };

    std::unordered_map<std::string, std::reference_wrapper<Int64>> integer_settings;
};

template <typename Settings>
ExplainSettings<Settings> checkAndGetSettings(const ASTPtr & ast_settings)
{
    if (!ast_settings)
        return {};

    ExplainSettings<Settings> settings;
    const auto & set_query = ast_settings->as<ASTSetQuery &>();

    for (const auto & change : set_query.changes)
    {
        if (!settings.has(change.name))
            throw Exception(ErrorCodes::UNKNOWN_SETTING, "Unknown setting \"{}\" for EXPLAIN {} query. "
                            "Supported settings: {}", change.name, Settings::name, settings.getSettingsList());

        if (change.value.getType() != Field::Types::UInt64)
            throw Exception(ErrorCodes::INVALID_SETTING_VALUE,
                "Invalid type {} for setting \"{}\" only integer settings are supported",
                change.value.getTypeName(), change.name);

        if (settings.hasBooleanSetting(change.name))
        {
            auto value = change.value.safeGet<UInt64>();
            if (value > 1)
                throw Exception(ErrorCodes::INVALID_SETTING_VALUE, "Invalid value {} for setting \"{}\". "
                                "Expected boolean type", value, change.name);

            settings.setBooleanSetting(change.name, value);
        }
        else
        {
            auto value = change.value.safeGet<UInt64>();
            settings.setIntegerSetting(change.name, value);
        }
    }

    return settings;
}

}

QueryPipeline InterpreterExplainQuery::executeImpl()
{
    const auto & ast = query->as<const ASTExplainQuery &>();

    Block sample_block = getSampleBlock(ast.getKind());
    MutableColumns res_columns = sample_block.cloneEmptyColumns();

    WriteBufferFromOwnString buf;
    bool single_line = false;
    bool insert_buf = true;

    SelectQueryOptions options;
    options.setExplain();

    switch (ast.getKind())
    {
        case ASTExplainQuery::ParsedAST:
        {
            auto settings = checkAndGetSettings<QueryASTSettings>(ast.getSettings());
            if (settings.optimize)
            {
                ExplainAnalyzedSyntaxVisitor::Data data(getContext());
                ExplainAnalyzedSyntaxVisitor(data).visit(query);
            }

            if (settings.graph)
                dumpASTInDotFormat(*ast.getExplainedQuery(), buf);
            else
                dumpAST(*ast.getExplainedQuery(), buf);
            break;
        }
        case ASTExplainQuery::AnalyzedSyntax:
        {
            auto settings = checkAndGetSettings<QuerySyntaxSettings>(ast.getSettings());

            ExplainAnalyzedSyntaxVisitor::Data data(getContext());
            ExplainAnalyzedSyntaxVisitor(data).visit(query);

            ast.getExplainedQuery()->format(IAST::FormatSettings(buf, settings.oneline));
            break;
        }
        case ASTExplainQuery::QueryTree:
        {
            if (!getContext()->getSettingsRef().allow_experimental_analyzer)
                throw Exception(ErrorCodes::NOT_IMPLEMENTED,
                    "EXPLAIN QUERY TREE is only supported with a new analyzer. Set allow_experimental_analyzer = 1.");

            if (ast.getExplainedQuery()->as<ASTSelectWithUnionQuery>() == nullptr)
                throw Exception(ErrorCodes::INCORRECT_QUERY, "Only SELECT is supported for EXPLAIN QUERY TREE query");

            auto settings = checkAndGetSettings<QueryTreeSettings>(ast.getSettings());
            if (!settings.dump_tree && !settings.dump_ast)
                throw Exception(ErrorCodes::BAD_ARGUMENTS, "Either 'dump_tree' or 'dump_ast' must be set for EXPLAIN QUERY TREE query");

            auto query_tree = buildQueryTree(ast.getExplainedQuery(), getContext());
            bool need_newline = false;

            if (settings.run_passes)
            {
                auto query_tree_pass_manager = QueryTreePassManager(getContext());
                addQueryTreePasses(query_tree_pass_manager);

                size_t pass_index = settings.passes < 0 ? query_tree_pass_manager.getPasses().size() : static_cast<size_t>(settings.passes);

                if (settings.dump_passes)
                {
                    query_tree_pass_manager.dump(buf, pass_index);
                    need_newline = true;
                }

                query_tree_pass_manager.run(query_tree, pass_index);
            }

            if (settings.dump_tree)
            {
                if (need_newline)
                    buf << "\n\n";

                query_tree->dumpTree(buf);
                need_newline = true;
            }

            if (settings.dump_ast)
            {
                if (need_newline)
                    buf << "\n\n";

                query_tree->toAST()->format(IAST::FormatSettings(buf, false));
            }

            break;
        }
        case ASTExplainQuery::QueryPlan:
        {
            if (!dynamic_cast<const ASTSelectWithUnionQuery *>(ast.getExplainedQuery().get()))
                throw Exception(ErrorCodes::INCORRECT_QUERY, "Only SELECT is supported for EXPLAIN query");

            auto settings = checkAndGetSettings<QueryPlanSettings>(ast.getSettings());
            QueryPlan plan;

            ContextPtr context;

            if (getContext()->getSettingsRef().allow_experimental_analyzer)
            {
                InterpreterSelectQueryAnalyzer interpreter(ast.getExplainedQuery(), getContext(), options);
                context = interpreter.getContext();
                plan = std::move(interpreter).extractQueryPlan();
            }
            else
            {
                InterpreterSelectWithUnionQuery interpreter(ast.getExplainedQuery(), getContext(), options);
                interpreter.buildQueryPlan(plan);
                context = interpreter.getContext();
            }

            if (settings.optimize)
                plan.optimize(QueryPlanOptimizationSettings::fromContext(context));

            if (settings.json)
            {
                /// Add extra layers to make plan look more like from postgres.
                auto plan_map = std::make_unique<JSONBuilder::JSONMap>();
                plan_map->add("Plan", plan.explainPlan(settings.query_plan_options));
                auto plan_array = std::make_unique<JSONBuilder::JSONArray>();
                plan_array->add(std::move(plan_map));

                auto format_settings = getFormatSettings(getContext());
                format_settings.json.quote_64bit_integers = false;

                JSONBuilder::FormatSettings json_format_settings{.settings = format_settings};
                JSONBuilder::FormatContext format_context{.out = buf};

                plan_array->format(json_format_settings, format_context);

                single_line = true;
            }
            else
                plan.explainPlan(buf, settings.query_plan_options);
            break;
        }
        case ASTExplainQuery::QueryPipeline:
        {
            if (dynamic_cast<const ASTSelectWithUnionQuery *>(ast.getExplainedQuery().get()))
            {
                auto settings = checkAndGetSettings<QueryPipelineSettings>(ast.getSettings());
                QueryPlan plan;
                ContextPtr context;

                if (getContext()->getSettingsRef().allow_experimental_analyzer)
                {
                    InterpreterSelectQueryAnalyzer interpreter(ast.getExplainedQuery(), getContext(), options);
                    context = interpreter.getContext();
                    plan = std::move(interpreter).extractQueryPlan();
                }
                else
                {
                    InterpreterSelectWithUnionQuery interpreter(ast.getExplainedQuery(), getContext(), options);
                    interpreter.buildQueryPlan(plan);
                    context = interpreter.getContext();
                }

                auto pipeline = plan.buildQueryPipeline(
                    QueryPlanOptimizationSettings::fromContext(context),
                    BuildQueryPipelineSettings::fromContext(context));

                if (settings.graph)
                {
                    /// Pipe holds QueryPlan, should not go out-of-scope
                    QueryPlanResourceHolder resources;
                    auto pipe = QueryPipelineBuilder::getPipe(std::move(*pipeline), resources);
                    const auto & processors = pipe.getProcessors();

                    if (settings.compact)
                        printPipelineCompact(processors, buf, settings.query_pipeline_options.header);
                    else
                        printPipeline(processors, buf);
                }
                else
                {
                    plan.explainPipeline(buf, settings.query_pipeline_options);
                }
            }
            else if (dynamic_cast<const ASTInsertQuery *>(ast.getExplainedQuery().get()))
            {
                InterpreterInsertQuery insert(
                    ast.getExplainedQuery(),
                    getContext(),
                    /* allow_materialized */ false,
                    /* no_squash */ false,
                    /* no_destination */ false,
                    /* async_isnert */ false);
                auto io = insert.execute();
                printPipeline(io.pipeline.getProcessors(), buf);
            }
            else
                throw Exception(ErrorCodes::INCORRECT_QUERY, "Only SELECT and INSERT is supported for EXPLAIN PIPELINE query");
            break;
        }
        case ASTExplainQuery::QueryEstimates:
        {
            if (!dynamic_cast<const ASTSelectWithUnionQuery *>(ast.getExplainedQuery().get()))
                throw Exception(ErrorCodes::INCORRECT_QUERY, "Only SELECT is supported for EXPLAIN ESTIMATE query");

            auto settings = checkAndGetSettings<QueryPlanSettings>(ast.getSettings());
            QueryPlan plan;
            ContextPtr context = getContext();

            if (context->getSettingsRef().allow_experimental_analyzer)
            {
                InterpreterSelectQueryAnalyzer interpreter(ast.getExplainedQuery(), getContext(), SelectQueryOptions());
                context = interpreter.getContext();
                plan = std::move(interpreter).extractQueryPlan();
            }
            else
            {
                InterpreterSelectWithUnionQuery interpreter(ast.getExplainedQuery(), getContext(), SelectQueryOptions());
                context = interpreter.getContext();
                interpreter.buildQueryPlan(plan);
            }

            // Collect the selected marks, rows, parts during build query pipeline.
            // Hold on to the returned QueryPipelineBuilderPtr because `plan` may have pointers into
            // it (through QueryPlanResourceHolder).
            auto builder = plan.buildQueryPipeline(
                QueryPlanOptimizationSettings::fromContext(context),
                BuildQueryPipelineSettings::fromContext(context));

            plan.explainEstimate(res_columns);
            insert_buf = false;
            break;
        }
        case ASTExplainQuery::TableOverride:
        {
            if (auto * table_function = ast.getTableFunction()->as<ASTFunction>(); !table_function || table_function->name != "mysql")
            {
                throw Exception(ErrorCodes::INCORRECT_QUERY, "EXPLAIN TABLE OVERRIDE is not supported for the {}() table function", table_function->name);
            }
            auto storage = getContext()->getQueryContext()->executeTableFunction(ast.getTableFunction());
            auto metadata_snapshot = storage->getInMemoryMetadata();
            TableOverrideAnalyzer::Result override_info;
            TableOverrideAnalyzer override_analyzer(ast.getTableOverride());
            override_analyzer.analyze(metadata_snapshot, override_info);
            override_info.appendTo(buf);
            break;
        }
        case ASTExplainQuery::CurrentTransaction:
        {
            if (ast.getSettings())
                throw Exception(ErrorCodes::UNKNOWN_SETTING, "Settings are not supported for EXPLAIN CURRENT TRANSACTION query.");

            if (auto txn = getContext()->getCurrentTransaction())
            {
                String dump = txn->dumpDescription();
                buf.write(dump.data(), dump.size());
            }
            else
            {
                writeCString("<no current transaction>", buf);
            }

            break;
        }
    }
    if (insert_buf)
    {
        if (single_line)
            res_columns[0]->insertData(buf.str().data(), buf.str().size());
        else
            fillColumn(*res_columns[0], buf.str());
    }

    return QueryPipeline(std::make_shared<SourceFromSingleChunk>(sample_block.cloneWithColumns(std::move(res_columns))));
}

void registerInterpreterExplainQuery(InterpreterFactory & factory)
{
    auto create_fn = [] (const InterpreterFactory::Arguments & args)
    {
        return std::make_unique<InterpreterExplainQuery>(args.query, args.context);
    };
    factory.registerInterpreter("InterpreterExplainQuery", create_fn);
}

}<|MERGE_RESOLUTION|>--- conflicted
+++ resolved
@@ -69,11 +69,6 @@
 
         static void visit(ASTSelectQuery & select, ASTPtr & node, Data & data)
         {
-<<<<<<< HEAD
-=======
-            /// we need to read statistic when `allow_statistics_optimize` is enabled.
-            bool only_analyze = !data.getContext()->getSettingsRef().allow_statistics_optimize;
->>>>>>> c08555d6
             InterpreterSelectQuery interpreter(
                 node, data.getContext(), SelectQueryOptions(QueryProcessingStage::FetchColumns).analyze().modify());
 
