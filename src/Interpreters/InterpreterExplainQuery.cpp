#include <Interpreters/InterpreterExplainQuery.h>

#include <QueryPipeline/BlockIO.h>
#include <QueryPipeline/QueryPipelineBuilder.h>
#include <Processors/Sources/SourceFromSingleChunk.h>
#include <DataTypes/DataTypeString.h>
#include <DataTypes/DataTypeObject.h>
#include <DataTypes/ObjectUtils.h>
#include <Interpreters/InDepthNodeVisitor.h>
#include <Interpreters/InterpreterSelectWithUnionQuery.h>
#include <Interpreters/InterpreterSelectQuery.h>
#include <Interpreters/InterpreterSelectQueryAnalyzer.h>
#include <Interpreters/InterpreterInsertQuery.h>
#include <Interpreters/Context.h>
#include <Interpreters/TableOverrideUtils.h>
#include <Interpreters/MergeTreeTransaction.h>
#include <Formats/FormatFactory.h>
#include <Parsers/DumpASTNode.h>
#include <Parsers/queryToString.h>
#include <Parsers/ASTExplainQuery.h>
#include <Parsers/ASTFunction.h>
#include <Parsers/ASTSelectQuery.h>
#include <Parsers/ASTSelectWithUnionQuery.h>
#include <Parsers/ASTSetQuery.h>

#include <Storages/StorageView.h>
#include <Processors/QueryPlan/QueryPlan.h>
#include <Processors/QueryPlan/Optimizations/QueryPlanOptimizationSettings.h>
#include <Processors/QueryPlan/BuildQueryPipelineSettings.h>
#include <QueryPipeline/printPipeline.h>

#include <Common/JSONBuilder.h>

#include <Analyzer/QueryTreeBuilder.h>
#include <Analyzer/QueryTreePassManager.h>

namespace DB
{

namespace ErrorCodes
{
    extern const int INCORRECT_QUERY;
    extern const int INVALID_SETTING_VALUE;
    extern const int UNKNOWN_SETTING;
    extern const int LOGICAL_ERROR;
    extern const int NOT_IMPLEMENTED;
}

namespace
{
    struct ExplainAnalyzedSyntaxMatcher
    {
        struct Data : public WithContext
        {
            explicit Data(ContextPtr context_) : WithContext(context_) {}
        };

        static bool needChildVisit(ASTPtr & node, ASTPtr &)
        {
            return !node->as<ASTSelectQuery>();
        }

        static void visit(ASTPtr & ast, Data & data)
        {
            if (auto * select = ast->as<ASTSelectQuery>())
                visit(*select, ast, data);
        }

        static void visit(ASTSelectQuery & select, ASTPtr & node, Data & data)
        {
            InterpreterSelectQuery interpreter(
                node, data.getContext(), SelectQueryOptions(QueryProcessingStage::FetchColumns).analyze().modify());

            const SelectQueryInfo & query_info = interpreter.getQueryInfo();
            if (query_info.view_query)
            {
                ASTPtr tmp;
                StorageView::replaceWithSubquery(select, query_info.view_query->clone(), tmp, query_info.is_parameterized_view);
            }
        }
    };

    using ExplainAnalyzedSyntaxVisitor = InDepthNodeVisitor<ExplainAnalyzedSyntaxMatcher, true>;

}

BlockIO InterpreterExplainQuery::execute()
{
    BlockIO res;
    res.pipeline = executeImpl();
    return res;
}

Block InterpreterExplainQuery::getSampleBlock(const ASTExplainQuery::ExplainKind kind)
{
    if (kind == ASTExplainQuery::QueryEstimate)
        return getSampleEstimateBlock();

    Block res;
    ColumnWithTypeAndName col;
    col.name = "explain";
    col.type = std::make_shared<DataTypeString>();
    col.column = col.type->createColumn();
    res.insert(col);
    return res;
}

Block InterpreterExplainQuery::getSampleEstimateBlock()
{
    static const NamesAndTypesList columns = {
        {"database", std::make_shared<DataTypeString>()},
        {"table", std::make_shared<DataTypeString>()},
        {"estimate", std::make_shared<DataTypeObject>("json", false)},
    };

    Block res;
    for (const auto & column : columns)
        res.insert({column.type->createColumn(), column.type, column.name});
    return res;
}

/// Split str by line feed and write as separate row to ColumnString.
static void fillColumn(IColumn & column, const std::string & str)
{
    size_t start = 0;
    size_t end = 0;
    size_t size = str.size();

    while (end < size)
    {
        if (str[end] == '\n')
        {
            column.insertData(str.data() + start, end - start);
            start = end + 1;
        }

        ++end;
    }

    if (start < end)
        column.insertData(str.data() + start, end - start);
}

namespace
{

/// Settings. Different for each explain type.

struct QueryASTSettings
{
    bool graph = false;
    bool optimize = false;

    constexpr static char name[] = "AST";

    std::unordered_map<std::string, std::reference_wrapper<bool>> boolean_settings =
    {
        {"graph", graph},
        {"optimize", optimize}
    };

    std::unordered_map<std::string, std::reference_wrapper<Int64>> integer_settings;
};

struct QueryTreeSettings
{
    bool run_passes = true;
    bool dump_passes = false;
    bool dump_ast = false;
    Int64 passes = -1;

    constexpr static char name[] = "QUERY TREE";

    std::unordered_map<std::string, std::reference_wrapper<bool>> boolean_settings =
    {
        {"run_passes", run_passes},
        {"dump_passes", dump_passes},
        {"dump_ast", dump_ast}
    };

    std::unordered_map<std::string, std::reference_wrapper<Int64>> integer_settings =
    {
        {"passes", passes}
    };
};

struct QueryPlanSettings
{
    QueryPlan::ExplainPlanOptions query_plan_options;

    /// Apply query plan optimizations.
    bool optimize = true;
    bool json = false;

    constexpr static char name[] = "PLAN";

    std::unordered_map<std::string, std::reference_wrapper<bool>> boolean_settings =
    {
<<<<<<< HEAD
        {"header", query_plan_options.header},
        {"description", query_plan_options.description},
        {"actions", query_plan_options.actions},
        {"indexes", query_plan_options.indexes},
        {"optimize", optimize},
        {"json", json},
    };
};


struct QueryEstimateSettings
{
    /// Apply query plan optimizations.
    bool optimize = true;

    constexpr static char name[] = "ESTIMATE";

    std::unordered_map<std::string, std::reference_wrapper<bool>> boolean_settings =
    {
        {"optimize", optimize}
=======
            {"header", query_plan_options.header},
            {"description", query_plan_options.description},
            {"actions", query_plan_options.actions},
            {"indexes", query_plan_options.indexes},
            {"optimize", optimize},
            {"json", json},
            {"sorting", query_plan_options.sorting},
>>>>>>> 9a676167
    };

    std::unordered_map<std::string, std::reference_wrapper<Int64>> integer_settings;
};

struct QueryPipelineSettings
{
    QueryPlan::ExplainPipelineOptions query_pipeline_options;
    bool graph = false;
    bool compact = true;

    constexpr static char name[] = "PIPELINE";

    std::unordered_map<std::string, std::reference_wrapper<bool>> boolean_settings =
    {
            {"header", query_pipeline_options.header},
            {"graph", graph},
            {"compact", compact},
    };

    std::unordered_map<std::string, std::reference_wrapper<Int64>> integer_settings;
};

template <typename Settings>
struct ExplainSettings : public Settings
{
    using Settings::boolean_settings;
    using Settings::integer_settings;

    bool has(const std::string & name_) const
    {
        return hasBooleanSetting(name_) || hasIntegerSetting(name_);
    }

    bool hasBooleanSetting(const std::string & name_) const
    {
        return boolean_settings.count(name_) > 0;
    }

    bool hasIntegerSetting(const std::string & name_) const
    {
        return integer_settings.count(name_) > 0;
    }

    void setBooleanSetting(const std::string & name_, bool value)
    {
        auto it = boolean_settings.find(name_);
        if (it == boolean_settings.end())
            throw Exception(ErrorCodes::LOGICAL_ERROR, "Unknown setting for ExplainSettings: {}", name_);

        it->second.get() = value;
    }

    void setIntegerSetting(const std::string & name_, Int64 value)
    {
        auto it = integer_settings.find(name_);
        if (it == integer_settings.end())
            throw Exception(ErrorCodes::LOGICAL_ERROR, "Unknown setting for ExplainSettings: {}", name_);

        it->second.get() = value;
    }

    std::string getSettingsList() const
    {
        std::string res;
        for (const auto & setting : boolean_settings)
        {
            if (!res.empty())
                res += ", ";

            res += setting.first;
        }
        for (const auto & setting : integer_settings)
        {
            if (!res.empty())
                res += ", ";

            res += setting.first;
        }

        return res;
    }
};

struct QuerySyntaxSettings
{
    bool oneline = false;

    constexpr static char name[] = "SYNTAX";

    std::unordered_map<std::string, std::reference_wrapper<bool>> boolean_settings =
    {
        {"oneline", oneline},
    };

    std::unordered_map<std::string, std::reference_wrapper<Int64>> integer_settings;
};

template <typename Settings>
ExplainSettings<Settings> checkAndGetSettings(const ASTPtr & ast_settings)
{
    if (!ast_settings)
        return {};

    ExplainSettings<Settings> settings;
    const auto & set_query = ast_settings->as<ASTSetQuery &>();

    for (const auto & change : set_query.changes)
    {
        if (!settings.has(change.name))
            throw Exception(ErrorCodes::UNKNOWN_SETTING, "Unknown setting \"{}\" for EXPLAIN {} query. "
                            "Supported settings: {}", change.name, Settings::name, settings.getSettingsList());

        if (change.value.getType() != Field::Types::UInt64)
            throw Exception(ErrorCodes::INVALID_SETTING_VALUE,
                "Invalid type {} for setting \"{}\" only integer settings are supported",
                change.value.getTypeName(), change.name);

        if (settings.hasBooleanSetting(change.name))
        {
            auto value = change.value.get<UInt64>();
            if (value > 1)
                throw Exception(ErrorCodes::INVALID_SETTING_VALUE, "Invalid value {} for setting \"{}\". "
                                "Expected boolean type", value, change.name);

            settings.setBooleanSetting(change.name, value);
        }
        else
        {
            auto value = change.value.get<UInt64>();
            settings.setIntegerSetting(change.name, value);
        }
    }

    return settings;
}

}

QueryPipeline InterpreterExplainQuery::executeImpl()
{
    const auto & ast = query->as<const ASTExplainQuery &>();

    Block sample_block = getSampleBlock(ast.getKind());
    MutableColumns res_columns = sample_block.cloneEmptyColumns();

    WriteBufferFromOwnString buf;
    bool single_line = false;
    bool insert_buf = true;

    SelectQueryOptions options;
    options.setExplain();

    switch (ast.getKind())
    {
        case ASTExplainQuery::ParsedAST:
        {
            auto settings = checkAndGetSettings<QueryASTSettings>(ast.getSettings());
            if (settings.optimize)
            {
                ExplainAnalyzedSyntaxVisitor::Data data(getContext());
                ExplainAnalyzedSyntaxVisitor(data).visit(query);
            }

            if (settings.graph)
                dumpASTInDotFormat(*ast.getExplainedQuery(), buf);
            else
                dumpAST(*ast.getExplainedQuery(), buf);
            break;
        }
        case ASTExplainQuery::AnalyzedSyntax:
        {
            auto settings = checkAndGetSettings<QuerySyntaxSettings>(ast.getSettings());

            ExplainAnalyzedSyntaxVisitor::Data data(getContext());
            ExplainAnalyzedSyntaxVisitor(data).visit(query);

            ast.getExplainedQuery()->format(IAST::FormatSettings(buf, settings.oneline));
            break;
        }
        case ASTExplainQuery::QueryTree:
        {
            if (!getContext()->getSettingsRef().allow_experimental_analyzer)
                throw Exception(ErrorCodes::NOT_IMPLEMENTED,
                    "EXPLAIN QUERY TREE is only supported with a new analyzer. Set allow_experimental_analyzer = 1.");

            if (ast.getExplainedQuery()->as<ASTSelectWithUnionQuery>() == nullptr)
                throw Exception(ErrorCodes::INCORRECT_QUERY, "Only SELECT is supported for EXPLAIN QUERY TREE query");

            auto settings = checkAndGetSettings<QueryTreeSettings>(ast.getSettings());
            auto query_tree = buildQueryTree(ast.getExplainedQuery(), getContext());

            if (settings.run_passes)
            {
                auto query_tree_pass_manager = QueryTreePassManager(getContext());
                addQueryTreePasses(query_tree_pass_manager);

                size_t pass_index = settings.passes < 0 ? query_tree_pass_manager.getPasses().size() : static_cast<size_t>(settings.passes);

                if (settings.dump_passes)
                {
                    query_tree_pass_manager.dump(buf, pass_index);
                    if (pass_index > 0)
                        buf << '\n';
                }

                query_tree_pass_manager.run(query_tree, pass_index);

                query_tree->dumpTree(buf);
            }
            else
            {
                query_tree->dumpTree(buf);
            }

            if (settings.dump_ast)
            {
                buf << '\n';
                buf << '\n';
                query_tree->toAST()->format(IAST::FormatSettings(buf, false));
            }

            break;
        }
        case ASTExplainQuery::QueryPlan:
        {
            if (!dynamic_cast<const ASTSelectWithUnionQuery *>(ast.getExplainedQuery().get()))
                throw Exception(ErrorCodes::INCORRECT_QUERY, "Only SELECT is supported for EXPLAIN query");

            auto settings = checkAndGetSettings<QueryPlanSettings>(ast.getSettings());
            QueryPlan plan;

            ContextPtr context;

            if (getContext()->getSettingsRef().allow_experimental_analyzer)
            {
                InterpreterSelectQueryAnalyzer interpreter(ast.getExplainedQuery(), getContext(), options);
                context = interpreter.getContext();
                plan = std::move(interpreter).extractQueryPlan();
            }
            else
            {
                InterpreterSelectWithUnionQuery interpreter(ast.getExplainedQuery(), getContext(), options);
                interpreter.buildQueryPlan(plan);
                context = interpreter.getContext();
            }

            if (settings.optimize)
                plan.optimize(QueryPlanOptimizationSettings::fromContext(context));

            if (settings.json)
            {
                /// Add extra layers to make plan look more like from postgres.
                auto plan_map = std::make_unique<JSONBuilder::JSONMap>();
                plan_map->add("Plan", plan.explainPlan(settings.query_plan_options));
                auto plan_array = std::make_unique<JSONBuilder::JSONArray>();
                plan_array->add(std::move(plan_map));

                auto format_settings = getFormatSettings(getContext());
                format_settings.json.quote_64bit_integers = false;

                JSONBuilder::FormatSettings json_format_settings{.settings = format_settings};
                JSONBuilder::FormatContext format_context{.out = buf};

                plan_array->format(json_format_settings, format_context);

                single_line = true;
            }
            else
                plan.explainPlan(buf, settings.query_plan_options);
            break;
        }
        case ASTExplainQuery::QueryPipeline:
        {
            if (dynamic_cast<const ASTSelectWithUnionQuery *>(ast.getExplainedQuery().get()))
            {
                auto settings = checkAndGetSettings<QueryPipelineSettings>(ast.getSettings());
                QueryPlan plan;
                ContextPtr context;

                if (getContext()->getSettingsRef().allow_experimental_analyzer)
                {
                    InterpreterSelectQueryAnalyzer interpreter(ast.getExplainedQuery(), getContext(), options);
                    context = interpreter.getContext();
                    plan = std::move(interpreter).extractQueryPlan();
                }
                else
                {
                    InterpreterSelectWithUnionQuery interpreter(ast.getExplainedQuery(), getContext(), options);
                    interpreter.buildQueryPlan(plan);
                    context = interpreter.getContext();
                }

                auto pipeline = plan.buildQueryPipeline(
                    QueryPlanOptimizationSettings::fromContext(context),
                    BuildQueryPipelineSettings::fromContext(context));

                if (settings.graph)
                {
                    /// Pipe holds QueryPlan, should not go out-of-scope
                    QueryPlanResourceHolder resources;
                    auto pipe = QueryPipelineBuilder::getPipe(std::move(*pipeline), resources);
                    const auto & processors = pipe.getProcessors();

                    if (settings.compact)
                        printPipelineCompact(processors, buf, settings.query_pipeline_options.header);
                    else
                        printPipeline(processors, buf);
                }
                else
                {
                    plan.explainPipeline(buf, settings.query_pipeline_options);
                }
            }
            else if (dynamic_cast<const ASTInsertQuery *>(ast.getExplainedQuery().get()))
            {
                InterpreterInsertQuery insert(ast.getExplainedQuery(), getContext());
                auto io = insert.execute();
                printPipeline(io.pipeline.getProcessors(), buf);
            }
            else
                throw Exception(ErrorCodes::INCORRECT_QUERY, "Only SELECT and INSERT is supported for EXPLAIN PIPELINE query");
            break;
        }
        case ASTExplainQuery::QueryEstimate:
        {
            if (!dynamic_cast<const ASTSelectWithUnionQuery *>(ast.getExplainedQuery().get()))
                throw Exception(ErrorCodes::INCORRECT_QUERY, "Only SELECT is supported for EXPLAIN ESTIMATE query");

            auto settings = checkAndGetSettings<QueryEstimateSettings>(ast.getSettings());
            QueryPlan plan;
            ContextPtr context;

            InterpreterSelectWithUnionQuery interpreter(ast.getExplainedQuery(), getContext(), SelectQueryOptions());
            interpreter.buildQueryPlan(plan);
            context = interpreter.getContext();
            // collect the selected marks, rows, parts during build query pipeline.
            plan.buildQueryPipeline(
<<<<<<< HEAD
                QueryPlanOptimizationSettings::fromContext(getContext()),
                BuildQueryPipelineSettings::fromContext(getContext()));
            if (settings.optimize)
                plan.optimize(QueryPlanOptimizationSettings::fromContext(getContext()));

=======
                QueryPlanOptimizationSettings::fromContext(context),
                BuildQueryPipelineSettings::fromContext(context));

            if (settings.optimize)
                plan.optimize(QueryPlanOptimizationSettings::fromContext(context));
>>>>>>> 9a676167
            plan.explainEstimate(res_columns);
            finalizeObjectColumns(res_columns);
            insert_buf = false;
            break;
        }
        case ASTExplainQuery::TableOverride:
        {
            if (auto * table_function = ast.getTableFunction()->as<ASTFunction>(); !table_function || table_function->name != "mysql")
            {
                throw Exception(ErrorCodes::INCORRECT_QUERY, "EXPLAIN TABLE OVERRIDE is not supported for the {}() table function", table_function->name);
            }
            auto storage = getContext()->getQueryContext()->executeTableFunction(ast.getTableFunction());
            auto metadata_snapshot = storage->getInMemoryMetadata();
            TableOverrideAnalyzer::Result override_info;
            TableOverrideAnalyzer override_analyzer(ast.getTableOverride());
            override_analyzer.analyze(metadata_snapshot, override_info);
            override_info.appendTo(buf);
            break;
        }
        case ASTExplainQuery::CurrentTransaction:
        {
            if (ast.getSettings())
                throw Exception(ErrorCodes::UNKNOWN_SETTING, "Settings are not supported for EXPLAIN CURRENT TRANSACTION query.");

            if (auto txn = getContext()->getCurrentTransaction())
            {
                String dump = txn->dumpDescription();
                buf.write(dump.data(), dump.size());
            }
            else
            {
                writeCString("<no current transaction>", buf);
            }

            break;
        }
    }
    if (insert_buf)
    {
        if (single_line)
            res_columns[0]->insertData(buf.str().data(), buf.str().size());
        else
            fillColumn(*res_columns[0], buf.str());
    }

    return QueryPipeline(std::make_shared<SourceFromSingleChunk>(sample_block.cloneWithColumns(std::move(res_columns))));
}

}<|MERGE_RESOLUTION|>--- conflicted
+++ resolved
@@ -196,28 +196,6 @@
 
     std::unordered_map<std::string, std::reference_wrapper<bool>> boolean_settings =
     {
-<<<<<<< HEAD
-        {"header", query_plan_options.header},
-        {"description", query_plan_options.description},
-        {"actions", query_plan_options.actions},
-        {"indexes", query_plan_options.indexes},
-        {"optimize", optimize},
-        {"json", json},
-    };
-};
-
-
-struct QueryEstimateSettings
-{
-    /// Apply query plan optimizations.
-    bool optimize = true;
-
-    constexpr static char name[] = "ESTIMATE";
-
-    std::unordered_map<std::string, std::reference_wrapper<bool>> boolean_settings =
-    {
-        {"optimize", optimize}
-=======
             {"header", query_plan_options.header},
             {"description", query_plan_options.description},
             {"actions", query_plan_options.actions},
@@ -225,7 +203,6 @@
             {"optimize", optimize},
             {"json", json},
             {"sorting", query_plan_options.sorting},
->>>>>>> 9a676167
     };
 
     std::unordered_map<std::string, std::reference_wrapper<Int64>> integer_settings;
@@ -555,7 +532,7 @@
             if (!dynamic_cast<const ASTSelectWithUnionQuery *>(ast.getExplainedQuery().get()))
                 throw Exception(ErrorCodes::INCORRECT_QUERY, "Only SELECT is supported for EXPLAIN ESTIMATE query");
 
-            auto settings = checkAndGetSettings<QueryEstimateSettings>(ast.getSettings());
+            auto settings = checkAndGetSettings<QueryPlanSettings>(ast.getSettings());
             QueryPlan plan;
             ContextPtr context;
 
@@ -564,21 +541,12 @@
             context = interpreter.getContext();
             // collect the selected marks, rows, parts during build query pipeline.
             plan.buildQueryPipeline(
-<<<<<<< HEAD
-                QueryPlanOptimizationSettings::fromContext(getContext()),
-                BuildQueryPipelineSettings::fromContext(getContext()));
-            if (settings.optimize)
-                plan.optimize(QueryPlanOptimizationSettings::fromContext(getContext()));
-
-=======
                 QueryPlanOptimizationSettings::fromContext(context),
                 BuildQueryPipelineSettings::fromContext(context));
 
             if (settings.optimize)
                 plan.optimize(QueryPlanOptimizationSettings::fromContext(context));
->>>>>>> 9a676167
             plan.explainEstimate(res_columns);
-            finalizeObjectColumns(res_columns);
             insert_buf = false;
             break;
         }
