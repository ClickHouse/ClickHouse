--- conflicted
+++ resolved
@@ -522,13 +522,7 @@
     void compileFunctions(size_t min_count_to_compile_expression, const std::unordered_set<const Node *> & lazy_executed_nodes = {});
 #endif
 
-<<<<<<< HEAD
-    static std::optional<ActionsForFilterPushDown> createActionsForConjunction(NodeRawConstPtrs conjunction, const ColumnsWithTypeAndName & all_inputs);
-
     bool removeUnusedConjunctions(NodeRawConstPtrs rejected_conjunctions, Node * predicate, bool removes_filter);
-=======
-    void removeUnusedConjunctions(NodeRawConstPtrs rejected_conjunctions, Node * predicate, bool removes_filter);
->>>>>>> 78bd3ca7
 };
 
 struct ActionsDAG::SplitResult
