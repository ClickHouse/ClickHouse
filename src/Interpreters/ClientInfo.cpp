#include <Core/ProtocolDefines.h>
#include <IO/ReadBuffer.h>
#include <IO/ReadHelpers.h>
#include <IO/WriteHelpers.h>
#include <Interpreters/ClientInfo.h>
#include <base/getFQDNOrHostName.h>
#include <Poco/Net/HTTPRequest.h>

#include <Common/config_version.h>

#include <format>
#include <unistd.h>
#include <boost/algorithm/string/trim.hpp>


namespace DB
{

namespace ErrorCodes
{
    extern const int LOGICAL_ERROR;
}

std::optional<Poco::Net::SocketAddress> ClientInfo::getLastForwardedFor() const
{
    if (forwarded_for.empty())
        return {};
    String last = forwarded_for.substr(forwarded_for.find_last_of(',') + 1);
    boost::trim(last);

    /// IPv6 address with port
    if (last[0] == '[')
        return Poco::Net::SocketAddress{Poco::Net::AddressFamily::IPv6, last};

<<<<<<< HEAD
    auto colons = std::count(last.begin(), last.end(), ':');
=======
    const auto colons = std::count(last.begin(), last.end(), ':');
>>>>>>> 428d0bc4

    /// IPv6 address without port
    if (colons > 1)
        return Poco::Net::SocketAddress{Poco::Net::AddressFamily::IPv6, last, 0};

    /// IPv4 address with port
    if (colons == 1)
        return Poco::Net::SocketAddress{Poco::Net::AddressFamily::IPv4, last};

    /// IPv4 address without port
    return Poco::Net::SocketAddress{Poco::Net::AddressFamily::IPv4, last, 0};
}

void ClientInfo::write(WriteBuffer & out, UInt64 server_protocol_revision) const
{
    if (server_protocol_revision < DBMS_MIN_REVISION_WITH_CLIENT_INFO)
        throw Exception(ErrorCodes::LOGICAL_ERROR, "Method ClientInfo::write is called for unsupported server revision");

    writeBinary(static_cast<UInt8>(query_kind), out);
    if (empty())
        return;

    writeBinary(initial_user, out);
    writeBinary(initial_query_id, out);
    writeBinary(initial_address.toString(), out);

    if (server_protocol_revision >= DBMS_MIN_PROTOCOL_VERSION_WITH_INITIAL_QUERY_START_TIME)
        writeBinary(initial_query_start_time_microseconds, out);

    writeBinary(static_cast<UInt8>(interface), out);

    if (interface == Interface::TCP)
    {
        writeBinary(os_user, out);
        writeBinary(client_hostname, out);
        writeBinary(client_name, out);
        writeVarUInt(client_version_major, out);
        writeVarUInt(client_version_minor, out);
        writeVarUInt(client_tcp_protocol_version, out);
    }
    else if (interface == Interface::HTTP)
    {
        writeBinary(static_cast<UInt8>(http_method), out);
        writeBinary(http_user_agent, out);

        if (server_protocol_revision >= DBMS_MIN_REVISION_WITH_X_FORWARDED_FOR_IN_CLIENT_INFO)
            writeBinary(forwarded_for, out);

        if (server_protocol_revision >= DBMS_MIN_REVISION_WITH_REFERER_IN_CLIENT_INFO)
            writeBinary(http_referer, out);
    }

    if (server_protocol_revision >= DBMS_MIN_REVISION_WITH_QUOTA_KEY_IN_CLIENT_INFO)
        writeBinary(quota_key, out);

    if (server_protocol_revision >= DBMS_MIN_PROTOCOL_VERSION_WITH_DISTRIBUTED_DEPTH)
        writeVarUInt(distributed_depth, out);

    if (interface == Interface::TCP)
    {
        if (server_protocol_revision >= DBMS_MIN_REVISION_WITH_VERSION_PATCH)
            writeVarUInt(client_version_patch, out);
    }

    if (server_protocol_revision >= DBMS_MIN_REVISION_WITH_OPENTELEMETRY)
    {
        if (client_trace_context.trace_id != UUID())
        {
            // Have OpenTelemetry header.
            writeBinary(uint8_t(1), out);
            // No point writing these numbers with variable length, because they
            // are random and will probably require the full length anyway.
            writeBinary(client_trace_context.trace_id, out);
            writeBinary(client_trace_context.span_id, out);
            writeBinary(client_trace_context.tracestate, out);
            writeBinary(client_trace_context.trace_flags, out);
        }
        else
        {
            // Don't have OpenTelemetry header.
            writeBinary(static_cast<UInt8>(0), out);
        }
    }

    if (server_protocol_revision >= DBMS_MIN_REVISION_WITH_PARALLEL_REPLICAS)
    {
        writeVarUInt(static_cast<UInt64>(collaborate_with_initiator), out);
        writeVarUInt(obsolete_count_participating_replicas, out);
        writeVarUInt(number_of_current_replica, out);
    }

    if (server_protocol_revision >= DBMS_MIN_REVISION_WITH_QUERY_AND_LINE_NUMBERS)
    {
        writeVarUInt(script_query_number, out);
        writeVarUInt(script_line_number, out);
    }
}


void ClientInfo::read(ReadBuffer & in, UInt64 client_protocol_revision)
{
    if (client_protocol_revision < DBMS_MIN_REVISION_WITH_CLIENT_INFO)
        throw Exception(ErrorCodes::LOGICAL_ERROR, "Method ClientInfo::read is called for unsupported client revision");

    UInt8 read_query_kind = 0;
    readBinary(read_query_kind, in);
    query_kind = QueryKind(read_query_kind);
    if (empty())
        return;

    readBinary(initial_user, in);
    readBinary(initial_query_id, in);

    String initial_address_string;
    readBinary(initial_address_string, in);
    initial_address = Poco::Net::SocketAddress(initial_address_string);

    if (client_protocol_revision >= DBMS_MIN_PROTOCOL_VERSION_WITH_INITIAL_QUERY_START_TIME)
    {
        readBinary(initial_query_start_time_microseconds, in);
        initial_query_start_time = initial_query_start_time_microseconds / 1000000;
    }

    UInt8 read_interface = 0;
    readBinary(read_interface, in);
    interface = Interface(read_interface);

    if (interface == Interface::TCP)
    {
        readBinary(os_user, in);
        readBinary(client_hostname, in);
        readBinary(client_name, in);
        readVarUInt(client_version_major, in);
        readVarUInt(client_version_minor, in);
        readVarUInt(client_tcp_protocol_version, in);
    }
    else if (interface == Interface::HTTP)
    {
        UInt8 read_http_method = 0;
        readBinary(read_http_method, in);
        http_method = HTTPMethod(read_http_method);

        readBinary(http_user_agent, in);

        if (client_protocol_revision >= DBMS_MIN_REVISION_WITH_X_FORWARDED_FOR_IN_CLIENT_INFO)
            readBinary(forwarded_for, in);

        if (client_protocol_revision >= DBMS_MIN_REVISION_WITH_REFERER_IN_CLIENT_INFO)
            readBinary(http_referer, in);
    }

    if (client_protocol_revision >= DBMS_MIN_REVISION_WITH_QUOTA_KEY_IN_CLIENT_INFO)
        readBinary(quota_key, in);

    if (client_protocol_revision >= DBMS_MIN_PROTOCOL_VERSION_WITH_DISTRIBUTED_DEPTH)
        readVarUInt(distributed_depth, in);

    if (interface == Interface::TCP)
    {
        if (client_protocol_revision >= DBMS_MIN_REVISION_WITH_VERSION_PATCH)
            readVarUInt(client_version_patch, in);
        else
            client_version_patch = client_tcp_protocol_version;
    }

    if (client_protocol_revision >= DBMS_MIN_REVISION_WITH_OPENTELEMETRY)
    {
        uint8_t have_trace_id = 0;
        readBinary(have_trace_id, in);
        if (have_trace_id)
        {
            readBinary(client_trace_context.trace_id, in);
            readBinary(client_trace_context.span_id, in);
            readBinary(client_trace_context.tracestate, in);
            readBinary(client_trace_context.trace_flags, in);
        }
    }

    if (client_protocol_revision >= DBMS_MIN_REVISION_WITH_PARALLEL_REPLICAS)
    {
        UInt64 value;
        readVarUInt(value, in);
        collaborate_with_initiator = static_cast<bool>(value);
        readVarUInt(obsolete_count_participating_replicas, in);
        readVarUInt(number_of_current_replica, in);
    }

    if (client_protocol_revision >= DBMS_MIN_REVISION_WITH_QUERY_AND_LINE_NUMBERS)
    {
        readVarUInt(script_query_number, in);
        readVarUInt(script_line_number, in);
    }
}


void ClientInfo::setInitialQuery()
{
    query_kind = QueryKind::INITIAL_QUERY;
    fillOSUserHostNameAndVersionInfo();
    if (client_name.empty())
        client_name = VERSION_NAME;
    else
        client_name = std::string(VERSION_NAME) + " " + client_name;
}

bool ClientInfo::clientVersionEquals(const ClientInfo & other, bool compare_patch) const
{
    bool patch_equals = compare_patch ? client_version_patch == other.client_version_patch : true;
    return client_version_major == other.client_version_major &&
           client_version_minor == other.client_version_minor &&
           patch_equals &&
           client_tcp_protocol_version == other.client_tcp_protocol_version;
}

String ClientInfo::getVersionStr() const
{
    return std::format("{}.{}.{} ({})", client_version_major, client_version_minor, client_version_patch, client_tcp_protocol_version);
}

void ClientInfo::fillOSUserHostNameAndVersionInfo()
{
    os_user.resize(256, '\0');
    if (0 == getlogin_r(os_user.data(), static_cast<int>(os_user.size() - 1)))
        os_user.resize(strlen(os_user.c_str()));
    else
        os_user.clear();    /// Don't mind if we cannot determine user login.

    client_hostname = getFQDNOrHostName();

    client_version_major = VERSION_MAJOR;
    client_version_minor = VERSION_MINOR;
    client_version_patch = VERSION_PATCH;
    client_tcp_protocol_version = DBMS_TCP_PROTOCOL_VERSION;
}

String toString(ClientInfo::Interface interface)
{
    switch (interface)
    {
        case ClientInfo::Interface::TCP:
            return "TCP";
        case ClientInfo::Interface::HTTP:
            return "HTTP";
        case ClientInfo::Interface::GRPC:
            return "GRPC";
        case ClientInfo::Interface::MYSQL:
            return "MYSQL";
        case ClientInfo::Interface::POSTGRESQL:
            return "POSTGRESQL";
        case ClientInfo::Interface::LOCAL:
            return "LOCAL";
        case ClientInfo::Interface::TCP_INTERSERVER:
            return "TCP_INTERSERVER";
        case ClientInfo::Interface::PROMETHEUS:
            return "PROMETHEUS";
    }

    return std::format("Unknown server interface ({}).", static_cast<int>(interface));
}

void ClientInfo::setFromHTTPRequest(const Poco::Net::HTTPRequest & request)
{
    http_method = ClientInfo::HTTPMethod::UNKNOWN;
    if (request.getMethod() == Poco::Net::HTTPRequest::HTTP_GET)
        http_method = ClientInfo::HTTPMethod::GET;
    else if (request.getMethod() == Poco::Net::HTTPRequest::HTTP_POST)
        http_method = ClientInfo::HTTPMethod::POST;

    http_user_agent = request.get("User-Agent", "");
    http_referer = request.get("Referer", "");
    forwarded_for = request.get("X-Forwarded-For", "");

    for (const auto & header : request)
    {
        /// These headers can contain authentication info and shouldn't be accessible by the user.
        String key_lowercase = Poco::toLower(header.first);
        if (key_lowercase.starts_with("x-clickhouse") || key_lowercase == "authentication")
            continue;
        http_headers[header.first] = header.second;
    }
}

String toString(ClientInfo::HTTPMethod method)
{
    switch (method)
    {
        case ClientInfo::HTTPMethod::UNKNOWN:
            return "UNKNOWN";
        case ClientInfo::HTTPMethod::GET:
            return "GET";
        case ClientInfo::HTTPMethod::POST:
            return "POST";
        case ClientInfo::HTTPMethod::OPTIONS:
            return "OPTIONS";
    }
}

}<|MERGE_RESOLUTION|>--- conflicted
+++ resolved
@@ -32,11 +32,7 @@
     if (last[0] == '[')
         return Poco::Net::SocketAddress{Poco::Net::AddressFamily::IPv6, last};
 
-<<<<<<< HEAD
-    auto colons = std::count(last.begin(), last.end(), ':');
-=======
     const auto colons = std::count(last.begin(), last.end(), ':');
->>>>>>> 428d0bc4
 
     /// IPv6 address without port
     if (colons > 1)
