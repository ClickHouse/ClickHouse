#pragma once

#include <Core/UUID.h>
#include <Interpreters/Context_fwd.h>
#include <Interpreters/StorageID.h>
#include <Databases/TablesLoader.h>
#include <Parsers/IAST_fwd.h>
#include <Storages/IStorage_fwd.h>

#include <boost/noncopyable.hpp>
#include <Poco/Logger.h>

#include <array>
#include <condition_variable>
#include <list>
#include <map>
#include <memory>
#include <mutex>
#include <set>
#include <shared_mutex>
#include <unordered_map>
#include <unordered_set>


namespace DB
{

class IDatabase;
class Exception;
class ColumnsDescription;
struct ConstraintsDescription;

using DatabasePtr = std::shared_ptr<IDatabase>;
using DatabaseAndTable = std::pair<DatabasePtr, StoragePtr>;
using Databases = std::map<String, std::shared_ptr<IDatabase>>;

/// Table -> set of table-views that make SELECT from it.
using ViewDependencies = std::map<StorageID, std::set<StorageID>>;
using Dependencies = std::vector<StorageID>;


/// Allows executing DDL query only in one thread.
/// Puts an element into the map, locks tables's mutex, counts how much threads run parallel query on the table,
/// when counter is 0 erases element in the destructor.
/// If the element already exists in the map, waits when ddl query will be finished in other thread.
class DDLGuard
{
public:
    struct Entry
    {
        std::unique_ptr<std::mutex> mutex;
        UInt32 counter;
    };

    /// Element name -> (mutex, counter).
    /// NOTE: using std::map here (and not std::unordered_map) to avoid iterator invalidation on insertion.
    using Map = std::map<String, Entry>;

    DDLGuard(
        Map & map_,
        std::shared_mutex & db_mutex_,
        std::unique_lock<std::mutex> guards_lock_,
        const String & elem,
        const String & database_name);
    ~DDLGuard();

    /// Unlocks table name, keeps holding read lock for database name
    void releaseTableLock() noexcept;

private:
    Map & map;
    std::shared_mutex & db_mutex;
    Map::iterator it;
    std::unique_lock<std::mutex> guards_lock;
    std::unique_lock<std::mutex> table_lock;
    bool table_lock_removed = false;
    bool is_database_guard = false;
};

using DDLGuardPtr = std::unique_ptr<DDLGuard>;


/// Creates temporary table in `_temporary_and_external_tables` with randomly generated unique StorageID.
/// Such table can be accessed from everywhere by its ID.
/// Removes the table from database on destruction.
/// TemporaryTableHolder object can be attached to a query or session Context, so table will be accessible through the context.
struct TemporaryTableHolder : boost::noncopyable, WithContext
{
    using Creator = std::function<StoragePtr (const StorageID &)>;

    TemporaryTableHolder(ContextPtr context, const Creator & creator, const ASTPtr & query = {});

    /// Creates temporary table with Engine=Memory
    TemporaryTableHolder(
        ContextPtr context,
        const ColumnsDescription & columns,
        const ConstraintsDescription & constraints,
        const ASTPtr & query = {},
        bool create_for_global_subquery = false);

    TemporaryTableHolder(TemporaryTableHolder && rhs) noexcept;
    TemporaryTableHolder & operator=(TemporaryTableHolder && rhs) noexcept;

    ~TemporaryTableHolder();

    StorageID getGlobalTableID() const;

    StoragePtr getTable() const;

    operator bool () const { return id != UUIDHelpers::Nil; } /// NOLINT

    IDatabase * temporary_tables = nullptr;
    UUID id = UUIDHelpers::Nil;
};

///TODO maybe remove shared_ptr from here?
using TemporaryTablesMapping = std::map<String, std::shared_ptr<TemporaryTableHolder>>;

class BackgroundSchedulePoolTaskHolder;

/// For some reason Context is required to get Storage from Database object
class DatabaseCatalog : boost::noncopyable, WithMutableContext
{
public:
    static constexpr const char * TEMPORARY_DATABASE = "_temporary_and_external_tables";
    static constexpr const char * SYSTEM_DATABASE = "system";
    static constexpr const char * INFORMATION_SCHEMA = "information_schema";
    static constexpr const char * INFORMATION_SCHEMA_UPPERCASE = "INFORMATION_SCHEMA";

    static DatabaseCatalog & init(ContextMutablePtr global_context_);
    static DatabaseCatalog & instance();
    static void shutdown();

    void initializeAndLoadTemporaryDatabase();
    void loadDatabases();
    void loadMarkedAsDroppedTables();

    /// Get an object that protects the table from concurrently executing multiple DDL operations.
    DDLGuardPtr getDDLGuard(const String & database, const String & table);
    /// Get an object that protects the database from concurrent DDL queries all tables in the database
    std::unique_lock<std::shared_mutex> getExclusiveDDLGuardForDatabase(const String & database);


    void assertDatabaseExists(const String & database_name) const;
    void assertDatabaseDoesntExist(const String & database_name) const;

    DatabasePtr getDatabaseForTemporaryTables() const;
    DatabasePtr getSystemDatabase() const;

    void attachDatabase(const String & database_name, const DatabasePtr & database);
    DatabasePtr detachDatabase(ContextPtr local_context, const String & database_name, bool drop = false, bool check_empty = true);
<<<<<<< HEAD
    void updateDatabaseName(const String & old_name, const String & new_name);
=======
    void updateDatabaseName(const String & old_name, const String & new_name, const Strings & tables_in_database);
>>>>>>> df57f8e3

    /// database_name must be not empty
    DatabasePtr getDatabase(const String & database_name) const;
    DatabasePtr tryGetDatabase(const String & database_name) const;
    DatabasePtr getDatabase(const UUID & uuid) const;
    DatabasePtr tryGetDatabase(const UUID & uuid) const;
    bool isDatabaseExist(const String & database_name) const;
    Databases getDatabases() const;

    /// Same as getDatabase(const String & database_name), but if database_name is empty, current database of local_context is used
    DatabasePtr getDatabase(const String & database_name, ContextPtr local_context) const;

    /// For all of the following methods database_name in table_id must be not empty (even for temporary tables).
    void assertTableDoesntExist(const StorageID & table_id, ContextPtr context) const;
    bool isTableExist(const StorageID & table_id, ContextPtr context) const;
    bool isDictionaryExist(const StorageID & table_id) const;

    StoragePtr getTable(const StorageID & table_id, ContextPtr context) const;
    StoragePtr tryGetTable(const StorageID & table_id, ContextPtr context) const;
    DatabaseAndTable getDatabaseAndTable(const StorageID & table_id, ContextPtr context) const;
    DatabaseAndTable tryGetDatabaseAndTable(const StorageID & table_id, ContextPtr context) const;
    DatabaseAndTable getTableImpl(const StorageID & table_id,
                                  ContextPtr context,
                                  std::optional<Exception> * exception = nullptr) const;

    void addDependency(const StorageID & from, const StorageID & where);
    void removeDependency(const StorageID & from, const StorageID & where);
    Dependencies getDependencies(const StorageID & from) const;

    /// For Materialized and Live View
    void updateDependency(const StorageID & old_from, const StorageID & old_where,const StorageID & new_from, const StorageID & new_where);

    /// If table has UUID, addUUIDMapping(...) must be called when table attached to some database
    /// removeUUIDMapping(...) must be called when it detached,
    /// and removeUUIDMappingFinally(...) must be called when table is dropped and its data removed from disk.
    /// Such tables can be accessed by persistent UUID instead of database and table name.
    void addUUIDMapping(const UUID & uuid, const DatabasePtr & database, const StoragePtr & table);
    void removeUUIDMapping(const UUID & uuid);
    void removeUUIDMappingFinally(const UUID & uuid);
    /// For moving table between databases
    void updateUUIDMapping(const UUID & uuid, DatabasePtr database, StoragePtr table);
    /// This method adds empty mapping (with database and storage equal to nullptr).
    /// It's required to "lock" some UUIDs and protect us from collision.
    /// Collisions of random 122-bit integers are very unlikely to happen,
    /// but we allow to explicitly specify UUID in CREATE query (in particular for testing).
    /// If some UUID was already added and we are trying to add it again,
    /// this method will throw an exception.
    void addUUIDMapping(const UUID & uuid);

    static String getPathForUUID(const UUID & uuid);

    DatabaseAndTable tryGetByUUID(const UUID & uuid) const;

    String getPathForDroppedMetadata(const StorageID & table_id) const;
    void enqueueDroppedTableCleanup(StorageID table_id, StoragePtr table, String dropped_metadata_path, bool ignore_delay = false);

    void waitTableFinallyDropped(const UUID & uuid);

    void addLoadingDependencies(const QualifiedTableName & table, TableNamesSet && dependencies);
    void addLoadingDependencies(const DependenciesInfos & new_infos);
    DependenciesInfo getLoadingDependenciesInfo(const StorageID & table_id) const;

    TableNamesSet tryRemoveLoadingDependencies(const StorageID & table_id, bool check_dependencies, bool is_drop_database = false);
    TableNamesSet tryRemoveLoadingDependenciesUnlocked(const QualifiedTableName & removing_table, bool check_dependencies, bool is_drop_database = false);
    void checkTableCanBeRemovedOrRenamed(const StorageID & table_id) const;

    void updateLoadingDependencies(const StorageID & table_id, TableNamesSet && new_dependencies);

private:
    // The global instance of database catalog. unique_ptr is to allow
    // deferred initialization. Thought I'd use std::optional, but I can't
    // make emplace(global_context_) compile with private constructor ¯\_(ツ)_/¯.
    static std::unique_ptr<DatabaseCatalog> database_catalog;

    explicit DatabaseCatalog(ContextMutablePtr global_context_);
    void assertDatabaseExistsUnlocked(const String & database_name) const;
    void assertDatabaseDoesntExistUnlocked(const String & database_name) const;

    void shutdownImpl();


    struct UUIDToStorageMapPart
    {
        std::unordered_map<UUID, DatabaseAndTable> map;
        mutable std::mutex mutex;
    };

    static constexpr UInt64 bits_for_first_level = 4;
    using UUIDToStorageMap = std::array<UUIDToStorageMapPart, 1ull << bits_for_first_level>;

    static inline size_t getFirstLevelIdx(const UUID & uuid)
    {
        return uuid.toUnderType().items[0] >> (64 - bits_for_first_level);
    }

    struct TableMarkedAsDropped
    {
        StorageID table_id = StorageID::createEmpty();
        StoragePtr table;
        String metadata_path;
        time_t drop_time{};
    };
    using TablesMarkedAsDropped = std::list<TableMarkedAsDropped>;

    void dropTableDataTask();
    void dropTableFinally(const TableMarkedAsDropped & table);

    static constexpr size_t reschedule_time_ms = 100;
    static constexpr time_t drop_error_cooldown_sec = 5;

    using UUIDToDatabaseMap = std::unordered_map<UUID, DatabasePtr>;

    mutable std::mutex databases_mutex;

    ViewDependencies view_dependencies;

    Databases databases;
    UUIDToDatabaseMap db_uuid_map;
    UUIDToStorageMap uuid_map;

    DependenciesInfos loading_dependencies;

    Poco::Logger * log;

    /// Do not allow simultaneous execution of DDL requests on the same table.
    /// database name -> database guard -> (table name mutex, counter),
    /// counter: how many threads are running a query on the table at the same time
    /// For the duration of the operation, an element is placed here, and an object is returned,
    /// which deletes the element in the destructor when counter becomes zero.
    /// In case the element already exists, waits when query will be executed in other thread. See class DDLGuard below.
    using DatabaseGuard = std::pair<DDLGuard::Map, std::shared_mutex>;
    using DDLGuards = std::map<String, DatabaseGuard>;
    DDLGuards ddl_guards;
    /// If you capture mutex and ddl_guards_mutex, then you need to grab them strictly in this order.
    mutable std::mutex ddl_guards_mutex;

    TablesMarkedAsDropped tables_marked_dropped;
    std::unordered_set<UUID> tables_marked_dropped_ids;
    mutable std::mutex tables_marked_dropped_mutex;

    std::unique_ptr<BackgroundSchedulePoolTaskHolder> drop_task;
    static constexpr time_t default_drop_delay_sec = 8 * 60;
    time_t drop_delay_sec = default_drop_delay_sec;
    std::condition_variable wait_table_finally_dropped;
};

}<|MERGE_RESOLUTION|>--- conflicted
+++ resolved
@@ -149,11 +149,7 @@
 
     void attachDatabase(const String & database_name, const DatabasePtr & database);
     DatabasePtr detachDatabase(ContextPtr local_context, const String & database_name, bool drop = false, bool check_empty = true);
-<<<<<<< HEAD
-    void updateDatabaseName(const String & old_name, const String & new_name);
-=======
     void updateDatabaseName(const String & old_name, const String & new_name, const Strings & tables_in_database);
->>>>>>> df57f8e3
 
     /// database_name must be not empty
     DatabasePtr getDatabase(const String & database_name) const;
