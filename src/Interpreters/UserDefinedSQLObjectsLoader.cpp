#include "UserDefinedSQLObjectsLoader.h"

#include <filesystem>

#include <Common/escapeForFileName.h>
#include <Common/quoteString.h>
#include <Common/StringUtils/StringUtils.h>

#include <IO/ReadBufferFromFile.h>
#include <IO/ReadHelpers.h>
#include <IO/WriteBufferFromFile.h>
#include <IO/WriteHelpers.h>

#include <Interpreters/Context.h>
#include <Interpreters/InterpreterCreateDataTypeQuery.h>
#include <Interpreters/InterpreterCreateFunctionQuery.h>

#include <Parsers/parseQuery.h>
#include <Parsers/ASTCreateFunctionQuery.h>
#include <Parsers/formatAST.h>
#include <Parsers/ParserCreateDataTypeQuery.h>
#include <Parsers/ParserCreateFunctionQuery.h>

#include <Poco/DirectoryIterator.h>
#include <Poco/Logger.h>
#include <base/logger_useful.h>


namespace DB
{

namespace ErrorCodes
{
    extern const int OBJECT_ALREADY_STORED_ON_DISK;
    extern const int OBJECT_WAS_NOT_STORED_ON_DISK;
}

String userDefinedObjectTypeToString(UserDefinedSQLObjectType object_type)
{
    switch (object_type)
    {
        case UserDefinedSQLObjectType::Function:
        {
            return "function";
        }
        case UserDefinedSQLObjectType::DataType:
        {
            return "type";
        }
    }
    return "";
}

UserDefinedSQLObjectsLoader & UserDefinedSQLObjectsLoader::instance()
{
    static UserDefinedSQLObjectsLoader ret;
    return ret;
}

UserDefinedSQLObjectsLoader::UserDefinedSQLObjectsLoader()
    : log(&Poco::Logger::get("UserDefinedSQLObjectsLoader"))
{}

String UserDefinedSQLObjectsLoader::makeFilePath(ContextPtr context, UserDefinedSQLObjectType object_type, const String & name)
{
    String dir_path = context->getPath() + "user_defined/";
    String object_type_str = userDefinedObjectTypeToString(object_type);
    return dir_path + object_type_str + "_" + escapeForFileName(name) + ".sql";
}

void UserDefinedSQLObjectsLoader::loadUserDefinedObject(ContextPtr context, UserDefinedSQLObjectType object_type, const std::string_view & name, const String & path)
{
    auto name_ref = StringRef(name.data(), name.size());
    LOG_DEBUG(log, "Loading user defined object {} from file {}", backQuote(name_ref), path);

    /// There is .sql file with user defined object creation statement.
    ReadBufferFromFile in(path);

    String object_create_query;
    readStringUntilEOF(object_create_query, in);

    auto parse = [&context, &object_create_query, &path](DB::IParser & parser)
    {
        return parseQuery(
            parser,
            object_create_query.data(),
            object_create_query.data() + object_create_query.size(),
            "in file " + path,
            0,
            context->getSettingsRef().max_parser_depth);
    };

    try
    {
        switch (object_type)
        {
            case UserDefinedSQLObjectType::Function:
            {
                ParserCreateFunctionQuery function_parser;
                ASTPtr ast = parse(function_parser);
                InterpreterCreateFunctionQuery interpreter(ast, context, true /*is internal*/);
                interpreter.execute();
                break;
            }
            case UserDefinedSQLObjectType::DataType:
            {
                ParserCreateDataTypeQuery data_type_parser;
                ASTPtr ast = parse(data_type_parser);
                InterpreterCreateDataTypeQuery interpreter(ast, context, true /*is internal*/);
                interpreter.execute();
                break;
            }
        }
    }
    catch (Exception & e)
    {
        e.addMessage(fmt::format("while loading user defined objects {} from path {}", backQuote(name_ref), path));
        throw;
    }
}

void UserDefinedSQLObjectsLoader::loadObjects(ContextPtr context)
{
    if (unlikely(!enable_persistence))
        return;

    LOG_DEBUG(log, "loading user defined objects");

    String dir_path = context->getPath() + "user_defined/";
    Poco::DirectoryIterator dir_end;
    for (Poco::DirectoryIterator it(dir_path); it != dir_end; ++it)
    {
        if (it->isLink())
            continue;

        const auto & file_name = it.name();

        /// For '.svn', '.gitignore' directory and similar.
        if (file_name.at(0) == '.')
            continue;

        if (!it->isDirectory() && endsWith(file_name, ".sql"))
        {
            std::string_view object_name = file_name;
            object_name.remove_suffix(strlen(".sql"));
            if (object_name.starts_with("function_"))
            {
                object_name.remove_prefix(strlen("function_"));
                loadUserDefinedObject(context, UserDefinedSQLObjectType::Function, object_name, dir_path + it.name());
            }
            else if (object_name.starts_with("type_"))
            {
                object_name.remove_prefix(strlen("type_"));
                loadUserDefinedObject(context, UserDefinedSQLObjectType::DataType, object_name, dir_path + it.name());
            }
        }
    }
}

void UserDefinedSQLObjectsLoader::storeObject(ContextPtr context, UserDefinedSQLObjectType object_type, const String & object_name, const IAST & ast)
{
<<<<<<< HEAD
    String file_path = makeFilePath(context, object_type, object_name);
=======
    if (unlikely(!enable_persistence))
        return;

    String dir_path = context->getPath() + "user_defined/";
    String file_path;

    switch (object_type)
    {
        case UserDefinedSQLObjectType::Function:
        {
            file_path = dir_path + "function_" + escapeForFileName(object_name) + ".sql";
        }
    }
>>>>>>> 2a95d7fc

    if (std::filesystem::exists(file_path))
        throw Exception(ErrorCodes::OBJECT_ALREADY_STORED_ON_DISK, "User defined {} {} already stored on disk",
                        userDefinedObjectTypeToString(object_type), backQuote(file_path));

    LOG_DEBUG(log, "Storing object {} to file {}", backQuote(object_name), file_path);

    WriteBufferFromOwnString create_statement_buf;
    formatAST(ast, create_statement_buf, false);
    writeChar('\n', create_statement_buf);

    String create_statement = create_statement_buf.str();
    WriteBufferFromFile out(file_path, create_statement.size(), O_WRONLY | O_CREAT | O_EXCL);
    writeString(create_statement, out);
    out.next();
    if (context->getSettingsRef().fsync_metadata)
        out.sync();
    out.close();

    LOG_DEBUG(log, "Stored {} {}", userDefinedObjectTypeToString(object_type), backQuote(object_name));
}

void UserDefinedSQLObjectsLoader::removeObject(ContextPtr context, UserDefinedSQLObjectType object_type, const String & object_name)
{
<<<<<<< HEAD
    String file_path = makeFilePath(context, object_type, object_name);
=======
    if (unlikely(!enable_persistence))
        return;

    String dir_path = context->getPath() + "user_defined/";
    LOG_DEBUG(log, "Removing file for user defined object {} from {}", backQuote(object_name), dir_path);

    std::filesystem::path file_path;

    switch (object_type)
    {
        case UserDefinedSQLObjectType::Function:
        {
            file_path = dir_path + "function_" + escapeForFileName(object_name) + ".sql";
        }
    }
>>>>>>> 2a95d7fc

    if (!std::filesystem::exists(file_path))
        throw Exception(ErrorCodes::OBJECT_WAS_NOT_STORED_ON_DISK, "User defined {} {} was not stored on disk",
                        userDefinedObjectTypeToString(object_type), backQuote(object_name));

    LOG_DEBUG(log, "Removing user defined object {} in file {}", backQuote(object_name), file_path);

    std::filesystem::remove(file_path);
}

void UserDefinedSQLObjectsLoader::enable(bool enable_persistence_)
{
    enable_persistence = enable_persistence_;
}

}<|MERGE_RESOLUTION|>--- conflicted
+++ resolved
@@ -159,23 +159,10 @@
 
 void UserDefinedSQLObjectsLoader::storeObject(ContextPtr context, UserDefinedSQLObjectType object_type, const String & object_name, const IAST & ast)
 {
-<<<<<<< HEAD
-    String file_path = makeFilePath(context, object_type, object_name);
-=======
     if (unlikely(!enable_persistence))
         return;
-
-    String dir_path = context->getPath() + "user_defined/";
-    String file_path;
-
-    switch (object_type)
-    {
-        case UserDefinedSQLObjectType::Function:
-        {
-            file_path = dir_path + "function_" + escapeForFileName(object_name) + ".sql";
-        }
-    }
->>>>>>> 2a95d7fc
+  
+    String file_path = makeFilePath(context, object_type, object_name);
 
     if (std::filesystem::exists(file_path))
         throw Exception(ErrorCodes::OBJECT_ALREADY_STORED_ON_DISK, "User defined {} {} already stored on disk",
@@ -200,26 +187,11 @@
 
 void UserDefinedSQLObjectsLoader::removeObject(ContextPtr context, UserDefinedSQLObjectType object_type, const String & object_name)
 {
-<<<<<<< HEAD
-    String file_path = makeFilePath(context, object_type, object_name);
-=======
     if (unlikely(!enable_persistence))
         return;
 
-    String dir_path = context->getPath() + "user_defined/";
-    LOG_DEBUG(log, "Removing file for user defined object {} from {}", backQuote(object_name), dir_path);
-
-    std::filesystem::path file_path;
-
-    switch (object_type)
-    {
-        case UserDefinedSQLObjectType::Function:
-        {
-            file_path = dir_path + "function_" + escapeForFileName(object_name) + ".sql";
-        }
-    }
->>>>>>> 2a95d7fc
-
+    String file_path = makeFilePath(context, object_type, object_name);
+  
     if (!std::filesystem::exists(file_path))
         throw Exception(ErrorCodes::OBJECT_WAS_NOT_STORED_ON_DISK, "User defined {} {} was not stored on disk",
                         userDefinedObjectTypeToString(object_type), backQuote(object_name));
