--- conflicted
+++ resolved
@@ -621,13 +621,9 @@
 {
     if (const auto * identifier = ast->as<ASTIdentifier>())
         visit(*identifier, ast, data);
-<<<<<<< HEAD
-    else if (auto * node = ast->as<ASTFunction>())
-=======
     else if (const auto * table = ast->as<ASTTableIdentifier>())
         visit(*table, ast, data);
-    else if (const auto * node = ast->as<ASTFunction>())
->>>>>>> e35dc90c
+    else if (auto * node = ast->as<ASTFunction>())
         visit(*node, ast, data);
     else if (const auto * literal = ast->as<ASTLiteral>())
         visit(*literal, ast, data);
