--- conflicted
+++ resolved
@@ -153,7 +153,6 @@
 
     MutableColumns columns = header.cloneEmptyColumns();
 
-<<<<<<< HEAD
     DataTypePtr tuple_type;
     Row tuple_values;
     const auto & list = node->as<ASTExpressionList &>();
@@ -162,12 +161,6 @@
         if (num_columns == 1)
         {
             Field value = extractValueFromNode(elem, *types[0], context);
-=======
-    DataTypes set_element_types = {left_arg_type};
-    auto left_tuple_type = typeid_cast<const DataTypeTuple *>(left_arg_type.get());
-    if (left_tuple_type && left_tuple_type->getElements().size() != 1)
-        set_element_types = left_tuple_type->getElements();
->>>>>>> c4725ccc
 
             if (!value.isNull() || context.getSettingsRef().transform_null_in)
                 columns[0]->insert(value);
@@ -188,18 +181,8 @@
                     throw Exception("Invalid type of set. Expected tuple, got " + String(function_result.getTypeName()),
                                     ErrorCodes::INCORRECT_ELEMENT_OF_SET);
 
-<<<<<<< HEAD
                 tuple = &function_result.get<Tuple>();
             }
-=======
-    std::function<size_t(const DataTypePtr &)> getTypeDepth;
-    getTypeDepth = [&getTypeDepth](const DataTypePtr & type) -> size_t
-    {
-        if (auto array_type = typeid_cast<const DataTypeArray *>(type.get()))
-            return 1 + getTypeDepth(array_type->getNestedType());
-        else if (auto tuple_type = typeid_cast<const DataTypeTuple *>(type.get()))
-            return 1 + (tuple_type->getElements().empty() ? 0 : getTypeDepth(tuple_type->getElements().at(0)));
->>>>>>> c4725ccc
 
             auto * literal = elem->as<ASTLiteral>();
             if (literal)
@@ -229,7 +212,6 @@
                 if (value.isNull() && !context.getSettings().transform_null_in)
                     break;
 
-<<<<<<< HEAD
                 tuple_values[i] = value;
             }
 
@@ -256,8 +238,6 @@
 {
     auto [right_arg_value, right_arg_type] = evaluateConstantExpression(right_arg, context);
 
-=======
->>>>>>> c4725ccc
     const size_t left_type_depth = getTypeDepth(left_arg_type);
     const size_t right_type_depth = getTypeDepth(right_arg_type);
 
@@ -288,7 +268,6 @@
     else
         throw_unsupported_type(right_arg_type);
 
-<<<<<<< HEAD
     return block;
 }
 
@@ -317,9 +296,6 @@
 
         return evaluateConstantExpression(func, context).second;
     };
-=======
-    SetPtr set = std::make_shared<Set>(size_limits, create_ordered_set);
->>>>>>> c4725ccc
 
     const DataTypePtr & right_arg_type = get_tuple_type_from_ast(right_arg);
 
