--- conflicted
+++ resolved
@@ -291,7 +291,7 @@
 {
     auto get_tuple_type_from_ast = [&context](const auto & func) -> DataTypePtr
     {
-        if (func && (func->name == "tuple" || func->name == "array") && func->arguments && !func->arguments->children.empty())
+        if (func && (func->name == "tuple" || func->name == "array") && !func->arguments->children.empty())
         {
             /// Won't parse all values of outer tuple.
             auto element = func->arguments->children.at(0);
@@ -324,7 +324,7 @@
                             ". Must be subquery or set of elements with type " + left_arg_type->getName() + ".",
                             ErrorCodes::ILLEGAL_TYPE_OF_ARGUMENT);
 
-        elements_ast = set_func->arguments ? set_func->arguments : std::make_shared<ASTExpressionList>();
+        elements_ast = set_func->arguments;
     }
     else
         throw Exception("Invalid types for IN function: "
@@ -758,81 +758,54 @@
 
     /// If the function has an argument-lambda expression, you need to determine its type before the recursive call.
     bool has_lambda_arguments = false;
-<<<<<<< HEAD
 
     if (node.arguments)
-        for (size_t arg = 0; arg < node.arguments->children.size(); ++arg)
+    {
+        size_t num_arguments = node.arguments->children.size();
+        for (size_t arg = 0; arg < num_arguments; ++arg)
         {
             auto & child = node.arguments->children[arg];
 
-            const auto * lambda = child->as<ASTFunction>();
+            const auto * function = child->as<ASTFunction>();
             const auto * identifier = child->as<ASTIdentifier>();
-            if (lambda && lambda->name == "lambda")
+            if (function && function->name == "lambda")
             {
                 /// If the argument is a lambda expression, just remember its approximate type.
-                if (lambda->arguments->children.size() != 2)
+                if (function->arguments->children.size() != 2)
                     throw Exception("lambda requires two arguments", ErrorCodes::NUMBER_OF_ARGUMENTS_DOESNT_MATCH);
-=======
-    size_t num_arguments = node.arguments->children.size();
-    for (size_t arg = 0; arg < num_arguments; ++arg)
-    {
-        auto & child = node.arguments->children[arg];
-
-        const auto * function = child->as<ASTFunction>();
-        const auto * identifier = child->as<ASTIdentifier>();
-        if (function && function->name == "lambda")
-        {
-            /// If the argument is a lambda expression, just remember its approximate type.
-            if (function->arguments->children.size() != 2)
-                throw Exception("lambda requires two arguments", ErrorCodes::NUMBER_OF_ARGUMENTS_DOESNT_MATCH);
-
-            const auto * lambda_args_tuple = function->arguments->children.at(0)->as<ASTFunction>();
->>>>>>> 42836c86
-
-                const auto * lambda_args_tuple = lambda->arguments->children.at(0)->as<ASTFunction>();
-
-<<<<<<< HEAD
+
+                const auto * lambda_args_tuple = function->arguments->children.at(0)->as<ASTFunction>();
+
                 if (!lambda_args_tuple || lambda_args_tuple->name != "tuple")
                     throw Exception("First argument of lambda must be a tuple", ErrorCodes::TYPE_MISMATCH);
-=======
-            has_lambda_arguments = true;
-            argument_types.emplace_back(std::make_shared<DataTypeFunction>(DataTypes(lambda_args_tuple->arguments->children.size())));
-            /// Select the name in the next cycle.
-            argument_names.emplace_back();
-        }
-        else if (function && function->name == "untuple")
-        {
-            auto columns = doUntuple(function, data);
-
-            if (columns.empty())
-                continue;
-
-            for (const auto & column : columns)
-            {
-                if (auto name_type = getNameAndTypeFromAST(column, data))
-                {
-                    argument_types.push_back(name_type->type);
-                    argument_names.push_back(name_type->name);
-                }
-                else
-                    arguments_present = false;
-            }
-
-            node.arguments->children.erase(node.arguments->children.begin() + arg);
-            node.arguments->children.insert(node.arguments->children.begin() + arg, columns.begin(), columns.end());
-            num_arguments += columns.size() - 1;
-            arg += columns.size() - 1;
-        }
-        else if (checkFunctionIsInOrGlobalInOperator(node) && arg == 1 && prepared_set)
-        {
-            ColumnWithTypeAndName column;
-            column.type = std::make_shared<DataTypeSet>();
->>>>>>> 42836c86
 
                 has_lambda_arguments = true;
                 argument_types.emplace_back(std::make_shared<DataTypeFunction>(DataTypes(lambda_args_tuple->arguments->children.size())));
                 /// Select the name in the next cycle.
                 argument_names.emplace_back();
+            }
+            else if (function && function->name == "untuple")
+            {
+                auto columns = doUntuple(function, data);
+
+                if (columns.empty())
+                    continue;
+
+                for (const auto & column : columns)
+                {
+                    if (auto name_type = getNameAndTypeFromAST(column, data))
+                    {
+                        argument_types.push_back(name_type->type);
+                        argument_names.push_back(name_type->name);
+                    }
+                    else
+                        arguments_present = false;
+                }
+
+                node.arguments->children.erase(node.arguments->children.begin() + arg);
+                node.arguments->children.insert(node.arguments->children.begin() + arg, columns.begin(), columns.end());
+                num_arguments += columns.size() - 1;
+                arg += columns.size() - 1;
             }
             else if (checkFunctionIsInOrGlobalInOperator(node) && arg == 1 && prepared_set)
             {
@@ -846,7 +819,6 @@
                 else
                     column.name = child->getColumnName();
 
-<<<<<<< HEAD
                 if (!data.hasColumn(column.name))
                 {
                     auto column_set = ColumnSet::create(1, prepared_set);
@@ -881,121 +853,72 @@
                 /// If the argument is not a lambda expression, call it recursively and find out its type.
                 visit(child, data);
 
-                // In the above visit() call, if the argument is a literal, we
-                // generated a unique column name for it. Use it instead of a generic
-                // display name.
-                auto child_column_name = child->getColumnName();
-                const auto * as_literal = child->as<ASTLiteral>();
-                if (as_literal)
+                if (auto name_type = getNameAndTypeFromAST(child, data))
                 {
-                    assert(!as_literal->unique_column_name.empty());
-                    child_column_name = as_literal->unique_column_name;
-                }
-
-                const auto & index = data.actions_stack.getLastActions().getIndex();
-                auto it = index.find(child_column_name);
-                if (it != index.end())
-                {
-                    argument_types.push_back(it->second->result_type);
-                    argument_names.push_back(child_column_name);
+                    argument_types.push_back(name_type->type);
+                    argument_names.push_back(name_type->name);
                 }
                 else
+                    arguments_present = false;
+            }
+        }
+
+        if (data.only_consts && !arguments_present)
+            return;
+
+        if (has_lambda_arguments && !data.only_consts)
+        {
+            function_builder->getLambdaArgumentTypes(argument_types);
+
+            /// Call recursively for lambda expressions.
+            for (size_t i = 0; i < node.arguments->children.size(); ++i)
+            {
+                ASTPtr child = node.arguments->children[i];
+
+                const auto * lambda = child->as<ASTFunction>();
+                if (lambda && lambda->name == "lambda")
                 {
-                    if (data.only_consts)
-                        arguments_present = false;
-                    else
-                        throw Exception("Unknown identifier: " + child_column_name + " there are columns: " + data.actions_stack.dumpNames(),
-                                        ErrorCodes::UNKNOWN_IDENTIFIER);
+                    const DataTypeFunction * lambda_type = typeid_cast<const DataTypeFunction *>(argument_types[i].get());
+                    const auto * lambda_args_tuple = lambda->arguments->children.at(0)->as<ASTFunction>();
+                    const ASTs & lambda_arg_asts = lambda_args_tuple->arguments->children;
+                    NamesAndTypesList lambda_arguments;
+
+                    for (size_t j = 0; j < lambda_arg_asts.size(); ++j)
+                    {
+                        auto opt_arg_name = tryGetIdentifierName(lambda_arg_asts[j]);
+                        if (!opt_arg_name)
+                            throw Exception("lambda argument declarations must be identifiers", ErrorCodes::TYPE_MISMATCH);
+
+                        lambda_arguments.emplace_back(*opt_arg_name, lambda_type->getArgumentTypes()[j]);
+                    }
+
+                    data.actions_stack.pushLevel(lambda_arguments);
+                    visit(lambda->arguments->children.at(1), data);
+                    auto lambda_dag = data.actions_stack.popLevel();
+                    auto lambda_actions = lambda_dag->buildExpressions(data.context);
+
+                    String result_name = lambda->arguments->children.at(1)->getColumnName();
+                    lambda_actions->finalize(Names(1, result_name));
+                    DataTypePtr result_type = lambda_actions->getSampleBlock().getByName(result_name).type;
+
+                    Names captured;
+                    Names required = lambda_actions->getRequiredColumns();
+                    for (const auto & required_arg : required)
+                        if (findColumn(required_arg, lambda_arguments) == lambda_arguments.end())
+                            captured.push_back(required_arg);
+
+                    /// We can not name `getColumnName()`,
+                    ///  because it does not uniquely define the expression (the types of arguments can be different).
+                    String lambda_name = data.getUniqueName("__lambda");
+
+                    auto function_capture = std::make_unique<FunctionCaptureOverloadResolver>(
+                            lambda_actions, captured, lambda_arguments, result_type, result_name);
+                    auto function_capture_adapter = std::make_shared<FunctionOverloadResolverAdaptor>(std::move(function_capture));
+                    data.addFunction(function_capture_adapter, captured, lambda_name);
+
+                    argument_types[i] = std::make_shared<DataTypeFunction>(lambda_type->getArgumentTypes(), result_type);
+                    argument_names[i] = lambda_name;
                 }
-            }
-=======
-            argument_types.push_back(column.type);
-            argument_names.push_back(column.name);
-        }
-        else if (identifier && (functionIsJoinGet(node.name) || functionIsDictGet(node.name)) && arg == 0)
-        {
-            auto table_id = IdentifierSemantic::extractDatabaseAndTable(*identifier);
-            table_id = data.context.resolveStorageID(table_id, Context::ResolveOrdinary);
-            auto column_string = ColumnString::create();
-            column_string->insert(table_id.getDatabaseName() + "." + table_id.getTableName());
-            ColumnWithTypeAndName column(
-                ColumnConst::create(std::move(column_string), 1),
-                std::make_shared<DataTypeString>(),
-                data.getUniqueName("__" + node.name));
-            data.addColumn(column);
-            argument_types.push_back(column.type);
-            argument_names.push_back(column.name);
-        }
-        else
-        {
-            /// If the argument is not a lambda expression, call it recursively and find out its type.
-            visit(child, data);
-
-            if (auto name_type = getNameAndTypeFromAST(child, data))
-            {
-                argument_types.push_back(name_type->type);
-                argument_names.push_back(name_type->name);
-            }
-            else
-                arguments_present = false;
->>>>>>> 42836c86
-        }
-
-    if (data.only_consts && !arguments_present)
-        return;
-
-    if (has_lambda_arguments && !data.only_consts)
-    {
-        function_builder->getLambdaArgumentTypes(argument_types);
-
-        /// Call recursively for lambda expressions.
-        for (size_t i = 0; i < node.arguments->children.size(); ++i)
-        {
-            ASTPtr child = node.arguments->children[i];
-
-            const auto * lambda = child->as<ASTFunction>();
-            if (lambda && lambda->name == "lambda")
-            {
-                const DataTypeFunction * lambda_type = typeid_cast<const DataTypeFunction *>(argument_types[i].get());
-                const auto * lambda_args_tuple = lambda->arguments->children.at(0)->as<ASTFunction>();
-                const ASTs & lambda_arg_asts = lambda_args_tuple->arguments->children;
-                NamesAndTypesList lambda_arguments;
-
-                for (size_t j = 0; j < lambda_arg_asts.size(); ++j)
-                {
-                    auto opt_arg_name = tryGetIdentifierName(lambda_arg_asts[j]);
-                    if (!opt_arg_name)
-                        throw Exception("lambda argument declarations must be identifiers", ErrorCodes::TYPE_MISMATCH);
-
-                    lambda_arguments.emplace_back(*opt_arg_name, lambda_type->getArgumentTypes()[j]);
-                }
-
-                data.actions_stack.pushLevel(lambda_arguments);
-                visit(lambda->arguments->children.at(1), data);
-                auto lambda_dag = data.actions_stack.popLevel();
-                auto lambda_actions = lambda_dag->buildExpressions(data.context);
-
-                String result_name = lambda->arguments->children.at(1)->getColumnName();
-                lambda_actions->finalize(Names(1, result_name));
-                DataTypePtr result_type = lambda_actions->getSampleBlock().getByName(result_name).type;
-
-                Names captured;
-                Names required = lambda_actions->getRequiredColumns();
-                for (const auto & required_arg : required)
-                    if (findColumn(required_arg, lambda_arguments) == lambda_arguments.end())
-                        captured.push_back(required_arg);
-
-                /// We can not name `getColumnName()`,
-                ///  because it does not uniquely define the expression (the types of arguments can be different).
-                String lambda_name = data.getUniqueName("__lambda");
-
-                auto function_capture = std::make_unique<FunctionCaptureOverloadResolver>(
-                        lambda_actions, captured, lambda_arguments, result_type, result_name);
-                auto function_capture_adapter = std::make_shared<FunctionOverloadResolverAdaptor>(std::move(function_capture));
-                data.addFunction(function_capture_adapter, captured, lambda_name);
-
-                argument_types[i] = std::make_shared<DataTypeFunction>(lambda_type->getArgumentTypes(), result_type);
-                argument_names[i] = lambda_name;
             }
         }
     }
