#pragma once

#include <mutex>
#include <memory>
#include <functional>

#include <base/logger_useful.h>

#include <base/StringRef.h>
#include <Common/Arena.h>
#include <Common/HashTable/FixedHashMap.h>
#include <Common/HashTable/HashMap.h>
#include <Common/HashTable/TwoLevelHashMap.h>
#include <Common/HashTable/StringHashMap.h>
#include <Common/HashTable/TwoLevelStringHashMap.h>

#include <Common/ThreadPool.h>
#include <Common/ColumnsHashing.h>
#include <Common/assert_cast.h>
#include <Common/filesystemHelpers.h>

#include <QueryPipeline/SizeLimits.h>

#include <Disks/SingleDiskVolume.h>

#include <Interpreters/AggregateDescription.h>
#include <Interpreters/AggregationCommon.h>
#include <Interpreters/JIT/compileFunction.h>

#include <Columns/ColumnString.h>
#include <Columns/ColumnFixedString.h>
#include <Columns/ColumnAggregateFunction.h>
#include <Columns/ColumnVector.h>
#include <Columns/ColumnNullable.h>
#include <Columns/ColumnLowCardinality.h>


namespace DB
{

namespace ErrorCodes
{
    extern const int UNKNOWN_AGGREGATED_DATA_VARIANT;
}

/** Different data structures that can be used for aggregation
  * For efficiency, the aggregation data itself is put into the pool.
  * Data and pool ownership (states of aggregate functions)
  *  is acquired later - in `convertToBlocks` function, by the ColumnAggregateFunction object.
  *
  * Most data structures exist in two versions: normal and two-level (TwoLevel).
  * A two-level hash table works a little slower with a small number of different keys,
  *  but with a large number of different keys scales better, because it allows
  *  parallelize some operations (merging, post-processing) in a natural way.
  *
  * To ensure efficient work over a wide range of conditions,
  *  first single-level hash tables are used,
  *  and when the number of different keys is large enough,
  *  they are converted to two-level ones.
  *
  * PS. There are many different approaches to the effective implementation of parallel and distributed aggregation,
  *  best suited for different cases, and this approach is just one of them, chosen for a combination of reasons.
  */

using AggregatedDataWithoutKey = AggregateDataPtr;

using AggregatedDataWithUInt8Key = FixedImplicitZeroHashMapWithCalculatedSize<UInt8, AggregateDataPtr>;
using AggregatedDataWithUInt16Key = FixedImplicitZeroHashMap<UInt16, AggregateDataPtr>;

using AggregatedDataWithUInt32Key = HashMap<UInt32, AggregateDataPtr, HashCRC32<UInt32>>;
using AggregatedDataWithUInt64Key = HashMap<UInt64, AggregateDataPtr, HashCRC32<UInt64>>;

using AggregatedDataWithShortStringKey = StringHashMap<AggregateDataPtr>;

using AggregatedDataWithStringKey = HashMapWithSavedHash<StringRef, AggregateDataPtr>;

using AggregatedDataWithKeys128 = HashMap<UInt128, AggregateDataPtr, UInt128HashCRC32>;
using AggregatedDataWithKeys256 = HashMap<UInt256, AggregateDataPtr, UInt256HashCRC32>;

using AggregatedDataWithUInt32KeyTwoLevel = TwoLevelHashMap<UInt32, AggregateDataPtr, HashCRC32<UInt32>>;
using AggregatedDataWithUInt64KeyTwoLevel = TwoLevelHashMap<UInt64, AggregateDataPtr, HashCRC32<UInt64>>;

using AggregatedDataWithShortStringKeyTwoLevel = TwoLevelStringHashMap<AggregateDataPtr>;

using AggregatedDataWithStringKeyTwoLevel = TwoLevelHashMapWithSavedHash<StringRef, AggregateDataPtr>;

using AggregatedDataWithKeys128TwoLevel = TwoLevelHashMap<UInt128, AggregateDataPtr, UInt128HashCRC32>;
using AggregatedDataWithKeys256TwoLevel = TwoLevelHashMap<UInt256, AggregateDataPtr, UInt256HashCRC32>;

/** Variants with better hash function, using more than 32 bits for hash.
  * Using for merging phase of external aggregation, where number of keys may be far greater than 4 billion,
  *  but we keep in memory and merge only sub-partition of them simultaneously.
  * TODO We need to switch for better hash function not only for external aggregation,
  *  but also for huge aggregation results on machines with terabytes of RAM.
  */

using AggregatedDataWithUInt64KeyHash64 = HashMap<UInt64, AggregateDataPtr, DefaultHash<UInt64>>;
using AggregatedDataWithStringKeyHash64 = HashMapWithSavedHash<StringRef, AggregateDataPtr, StringRefHash64>;
using AggregatedDataWithKeys128Hash64 = HashMap<UInt128, AggregateDataPtr, UInt128Hash>;
using AggregatedDataWithKeys256Hash64 = HashMap<UInt256, AggregateDataPtr, UInt256Hash>;

template <typename Base>
struct AggregationDataWithNullKey : public Base
{
    using Base::Base;

    bool & hasNullKeyData() { return has_null_key_data; }
    AggregateDataPtr & getNullKeyData() { return null_key_data; }
    bool hasNullKeyData() const { return has_null_key_data; }
    const AggregateDataPtr & getNullKeyData() const { return null_key_data; }
    size_t size() const { return Base::size() + (has_null_key_data ? 1 : 0); }
    bool empty() const { return Base::empty() && !has_null_key_data; }
    void clear()
    {
        Base::clear();
        has_null_key_data = false;
    }
    void clearAndShrink()
    {
        Base::clearAndShrink();
        has_null_key_data = false;
    }

private:
    bool has_null_key_data = false;
    AggregateDataPtr null_key_data = nullptr;
};

template <typename Base>
struct AggregationDataWithNullKeyTwoLevel : public Base
{
    using Base::impls;

    AggregationDataWithNullKeyTwoLevel() = default;

    template <typename Other>
    explicit AggregationDataWithNullKeyTwoLevel(const Other & other) : Base(other)
    {
        impls[0].hasNullKeyData() = other.hasNullKeyData();
        impls[0].getNullKeyData() = other.getNullKeyData();
    }

    bool & hasNullKeyData() { return impls[0].hasNullKeyData(); }
    AggregateDataPtr & getNullKeyData() { return impls[0].getNullKeyData(); }
    bool hasNullKeyData() const { return impls[0].hasNullKeyData(); }
    const AggregateDataPtr & getNullKeyData() const { return impls[0].getNullKeyData(); }
};

template <typename ... Types>
using HashTableWithNullKey = AggregationDataWithNullKey<HashMapTable<Types ...>>;
template <typename ... Types>
using StringHashTableWithNullKey = AggregationDataWithNullKey<StringHashMap<Types ...>>;

using AggregatedDataWithNullableUInt8Key = AggregationDataWithNullKey<AggregatedDataWithUInt8Key>;
using AggregatedDataWithNullableUInt16Key = AggregationDataWithNullKey<AggregatedDataWithUInt16Key>;

using AggregatedDataWithNullableUInt64Key = AggregationDataWithNullKey<AggregatedDataWithUInt64Key>;
using AggregatedDataWithNullableStringKey = AggregationDataWithNullKey<AggregatedDataWithStringKey>;

using AggregatedDataWithNullableUInt64KeyTwoLevel = AggregationDataWithNullKeyTwoLevel<
        TwoLevelHashMap<UInt64, AggregateDataPtr, HashCRC32<UInt64>,
        TwoLevelHashTableGrower<>, HashTableAllocator, HashTableWithNullKey>>;

using AggregatedDataWithNullableShortStringKeyTwoLevel = AggregationDataWithNullKeyTwoLevel<
        TwoLevelStringHashMap<AggregateDataPtr, HashTableAllocator, StringHashTableWithNullKey>>;

using AggregatedDataWithNullableStringKeyTwoLevel = AggregationDataWithNullKeyTwoLevel<
        TwoLevelHashMapWithSavedHash<StringRef, AggregateDataPtr, DefaultHash<StringRef>,
        TwoLevelHashTableGrower<>, HashTableAllocator, HashTableWithNullKey>>;


/// For the case where there is one numeric key.
/// FieldType is UInt8/16/32/64 for any type with corresponding bit width.
template <typename FieldType, typename TData,
        bool consecutive_keys_optimization = true>
struct AggregationMethodOneNumber
{
    using Data = TData;
    using Key = typename Data::key_type;
    using Mapped = typename Data::mapped_type;

    Data data;

    AggregationMethodOneNumber() = default;

    template <typename Other>
    AggregationMethodOneNumber(const Other & other) : data(other.data) {}

    /// To use one `Method` in different threads, use different `State`.
    using State = ColumnsHashing::HashMethodOneNumber<typename Data::value_type,
        Mapped, FieldType, consecutive_keys_optimization>;

    /// Use optimization for low cardinality.
    static const bool low_cardinality_optimization = false;

    /// Shuffle key columns before `insertKeyIntoColumns` call if needed.
    std::optional<Sizes> shuffleKeyColumns(std::vector<IColumn *> &, const Sizes &) { return {}; }

    // Insert the key from the hash table into columns.
    static void insertKeyIntoColumns(const Key & key, std::vector<IColumn *> & key_columns, const Sizes & /*key_sizes*/)
    {
        const auto * key_holder = reinterpret_cast<const char *>(&key);
        auto * column = static_cast<ColumnVectorHelper *>(key_columns[0]);
        column->insertRawData<sizeof(FieldType)>(key_holder);
    }
};


/// For the case where there is one string key.
template <typename TData>
struct AggregationMethodString
{
    using Data = TData;
    using Key = typename Data::key_type;
    using Mapped = typename Data::mapped_type;

    Data data;

    AggregationMethodString() = default;

    template <typename Other>
    AggregationMethodString(const Other & other) : data(other.data) {}

    using State = ColumnsHashing::HashMethodString<typename Data::value_type, Mapped>;

    static const bool low_cardinality_optimization = false;

    std::optional<Sizes> shuffleKeyColumns(std::vector<IColumn *> &, const Sizes &) { return {}; }

    static void insertKeyIntoColumns(const StringRef & key, std::vector<IColumn *> & key_columns, const Sizes &)
    {
        static_cast<ColumnString *>(key_columns[0])->insertData(key.data, key.size);
    }
};


/// Same as above but without cache
template <typename TData>
struct AggregationMethodStringNoCache
{
    using Data = TData;
    using Key = typename Data::key_type;
    using Mapped = typename Data::mapped_type;

    Data data;

    AggregationMethodStringNoCache() = default;

    template <typename Other>
    AggregationMethodStringNoCache(const Other & other) : data(other.data) {}

    using State = ColumnsHashing::HashMethodString<typename Data::value_type, Mapped, true, false>;

    static const bool low_cardinality_optimization = false;

    std::optional<Sizes> shuffleKeyColumns(std::vector<IColumn *> &, const Sizes &) { return {}; }

    static void insertKeyIntoColumns(const StringRef & key, std::vector<IColumn *> & key_columns, const Sizes &)
    {
        static_cast<ColumnString *>(key_columns[0])->insertData(key.data, key.size);
    }
};


/// For the case where there is one fixed-length string key.
template <typename TData>
struct AggregationMethodFixedString
{
    using Data = TData;
    using Key = typename Data::key_type;
    using Mapped = typename Data::mapped_type;

    Data data;

    AggregationMethodFixedString() = default;

    template <typename Other>
    AggregationMethodFixedString(const Other & other) : data(other.data) {}

    using State = ColumnsHashing::HashMethodFixedString<typename Data::value_type, Mapped>;

    static const bool low_cardinality_optimization = false;

    std::optional<Sizes> shuffleKeyColumns(std::vector<IColumn *> &, const Sizes &) { return {}; }

    static void insertKeyIntoColumns(const StringRef & key, std::vector<IColumn *> & key_columns, const Sizes &)
    {
        static_cast<ColumnFixedString *>(key_columns[0])->insertData(key.data, key.size);
    }
};

/// Same as above but without cache
template <typename TData>
struct AggregationMethodFixedStringNoCache
{
    using Data = TData;
    using Key = typename Data::key_type;
    using Mapped = typename Data::mapped_type;

    Data data;

    AggregationMethodFixedStringNoCache() = default;

    template <typename Other>
    AggregationMethodFixedStringNoCache(const Other & other) : data(other.data) {}

    using State = ColumnsHashing::HashMethodFixedString<typename Data::value_type, Mapped, true, false>;

    static const bool low_cardinality_optimization = false;

    std::optional<Sizes> shuffleKeyColumns(std::vector<IColumn *> &, const Sizes &) { return {}; }

    static void insertKeyIntoColumns(const StringRef & key, std::vector<IColumn *> & key_columns, const Sizes &)
    {
        static_cast<ColumnFixedString *>(key_columns[0])->insertData(key.data, key.size);
    }
};


/// Single low cardinality column.
template <typename SingleColumnMethod>
struct AggregationMethodSingleLowCardinalityColumn : public SingleColumnMethod
{
    using Base = SingleColumnMethod;
    using BaseState = typename Base::State;

    using Data = typename Base::Data;
    using Key = typename Base::Key;
    using Mapped = typename Base::Mapped;

    using Base::data;

    AggregationMethodSingleLowCardinalityColumn() = default;

    template <typename Other>
    explicit AggregationMethodSingleLowCardinalityColumn(const Other & other) : Base(other) {}

    using State = ColumnsHashing::HashMethodSingleLowCardinalityColumn<BaseState, Mapped, true>;

    static const bool low_cardinality_optimization = true;

    std::optional<Sizes> shuffleKeyColumns(std::vector<IColumn *> &, const Sizes &) { return {}; }

    static void insertKeyIntoColumns(const Key & key,
         std::vector<IColumn *> & key_columns_low_cardinality, const Sizes & /*key_sizes*/)
    {
        auto * col = assert_cast<ColumnLowCardinality *>(key_columns_low_cardinality[0]);

        if constexpr (std::is_same_v<Key, StringRef>)
        {
            col->insertData(key.data, key.size);
        }
        else
        {
            col->insertData(reinterpret_cast<const char *>(&key), sizeof(key));
        }
    }
};


/// For the case where all keys are of fixed length, and they fit in N (for example, 128) bits.
template <typename TData, bool has_nullable_keys_ = false, bool has_low_cardinality_ = false, bool use_cache = true>
struct AggregationMethodKeysFixed
{
    using Data = TData;
    using Key = typename Data::key_type;
    using Mapped = typename Data::mapped_type;
    static constexpr bool has_nullable_keys = has_nullable_keys_;
    static constexpr bool has_low_cardinality = has_low_cardinality_;

    Data data;

    AggregationMethodKeysFixed() = default;

    template <typename Other>
    AggregationMethodKeysFixed(const Other & other) : data(other.data) {}

    using State = ColumnsHashing::HashMethodKeysFixed<
        typename Data::value_type,
        Key,
        Mapped,
        has_nullable_keys,
        has_low_cardinality,
        use_cache>;

    static const bool low_cardinality_optimization = false;

    std::optional<Sizes> shuffleKeyColumns(std::vector<IColumn *> & key_columns, const Sizes & key_sizes)
    {
        return State::shuffleKeyColumns(key_columns, key_sizes);
    }

    static void insertKeyIntoColumns(const Key & key, std::vector<IColumn *> & key_columns, const Sizes & key_sizes)
    {
        size_t keys_size = key_columns.size();

        static constexpr auto bitmap_size = has_nullable_keys ? std::tuple_size<KeysNullMap<Key>>::value : 0;
        /// In any hash key value, column values to be read start just after the bitmap, if it exists.
        size_t pos = bitmap_size;

        for (size_t i = 0; i < keys_size; ++i)
        {
            IColumn * observed_column;
            ColumnUInt8 * null_map;

            bool column_nullable = false;
            if constexpr (has_nullable_keys)
                column_nullable = isColumnNullable(*key_columns[i]);

            /// If we have a nullable column, get its nested column and its null map.
            if (column_nullable)
            {
                ColumnNullable & nullable_col = assert_cast<ColumnNullable &>(*key_columns[i]);
                observed_column = &nullable_col.getNestedColumn();
                null_map = assert_cast<ColumnUInt8 *>(&nullable_col.getNullMapColumn());
            }
            else
            {
                observed_column = key_columns[i];
                null_map = nullptr;
            }

            bool is_null = false;
            if (column_nullable)
            {
                /// The current column is nullable. Check if the value of the
                /// corresponding key is nullable. Update the null map accordingly.
                size_t bucket = i / 8;
                size_t offset = i % 8;
                UInt8 val = (reinterpret_cast<const UInt8 *>(&key)[bucket] >> offset) & 1;
                null_map->insertValue(val);
                is_null = val == 1;
            }

            if (has_nullable_keys && is_null)
                observed_column->insertDefault();
            else
            {
                size_t size = key_sizes[i];
                observed_column->insertData(reinterpret_cast<const char *>(&key) + pos, size);
                pos += size;
            }
        }
    }
};


/** Aggregates by concatenating serialized key values.
  * The serialized value differs in that it uniquely allows to deserialize it, having only the position with which it starts.
  * That is, for example, for strings, it contains first the serialized length of the string, and then the bytes.
  * Therefore, when aggregating by several strings, there is no ambiguity.
  */
template <typename TData>
struct AggregationMethodSerialized
{
    using Data = TData;
    using Key = typename Data::key_type;
    using Mapped = typename Data::mapped_type;

    Data data;

    AggregationMethodSerialized() = default;

    template <typename Other>
    AggregationMethodSerialized(const Other & other) : data(other.data) {}

    using State = ColumnsHashing::HashMethodSerialized<typename Data::value_type, Mapped>;

    static const bool low_cardinality_optimization = false;

    std::optional<Sizes> shuffleKeyColumns(std::vector<IColumn *> &, const Sizes &) { return {}; }

    static void insertKeyIntoColumns(const StringRef & key, std::vector<IColumn *> & key_columns, const Sizes &)
    {
        const auto * pos = key.data;
        for (auto & column : key_columns)
            pos = column->deserializeAndInsertFromArena(pos);
    }
};


class Aggregator;

using ColumnsHashing::HashMethodContext;
using ColumnsHashing::HashMethodContextPtr;

struct AggregatedDataVariants : private boost::noncopyable
{
    /** Working with states of aggregate functions in the pool is arranged in the following (inconvenient) way:
      * - when aggregating, states are created in the pool using IAggregateFunction::create (inside - `placement new` of arbitrary structure);
      * - they must then be destroyed using IAggregateFunction::destroy (inside - calling the destructor of arbitrary structure);
      * - if aggregation is complete, then, in the Aggregator::convertToBlocks function, pointers to the states of aggregate functions
      *   are written to ColumnAggregateFunction; ColumnAggregateFunction "acquires ownership" of them, that is - calls `destroy` in its destructor.
      * - if during the aggregation, before call to Aggregator::convertToBlocks, an exception was thrown,
      *   then the states of aggregate functions must still be destroyed,
      *   otherwise, for complex states (eg, AggregateFunctionUniq), there will be memory leaks;
      * - in this case, to destroy states, the destructor calls Aggregator::destroyAggregateStates method,
      *   but only if the variable aggregator (see below) is not nullptr;
      * - that is, until you transfer ownership of the aggregate function states in the ColumnAggregateFunction, set the variable `aggregator`,
      *   so that when an exception occurs, the states are correctly destroyed.
      *
      * PS. This can be corrected by making a pool that knows about which states of aggregate functions and in which order are put in it, and knows how to destroy them.
      * But this can hardly be done simply because it is planned to put variable-length strings into the same pool.
      * In this case, the pool will not be able to know with what offsets objects are stored.
      */
    const Aggregator * aggregator = nullptr;

    size_t keys_size{};  /// Number of keys. NOTE do we need this field?
    Sizes key_sizes;     /// Dimensions of keys, if keys of fixed length

    /// Pools for states of aggregate functions. Ownership will be later transferred to ColumnAggregateFunction.
    Arenas aggregates_pools;
    Arena * aggregates_pool{};    /// The pool that is currently used for allocation.

    /** Specialization for the case when there are no keys, and for keys not fitted into max_rows_to_group_by.
      */
    AggregatedDataWithoutKey without_key = nullptr;

    // Disable consecutive key optimization for Uint8/16, because they use a FixedHashMap
    // and the lookup there is almost free, so we don't need to cache the last lookup result
    std::unique_ptr<AggregationMethodOneNumber<UInt8, AggregatedDataWithUInt8Key, false>>           key8;
    std::unique_ptr<AggregationMethodOneNumber<UInt16, AggregatedDataWithUInt16Key, false>>         key16;

    std::unique_ptr<AggregationMethodOneNumber<UInt32, AggregatedDataWithUInt64Key>>         key32;
    std::unique_ptr<AggregationMethodOneNumber<UInt64, AggregatedDataWithUInt64Key>>         key64;
    std::unique_ptr<AggregationMethodStringNoCache<AggregatedDataWithShortStringKey>>               key_string;
    std::unique_ptr<AggregationMethodFixedStringNoCache<AggregatedDataWithShortStringKey>>          key_fixed_string;
    std::unique_ptr<AggregationMethodKeysFixed<AggregatedDataWithUInt16Key, false, false, false>>  keys16;
    std::unique_ptr<AggregationMethodKeysFixed<AggregatedDataWithUInt32Key>>                   keys32;
    std::unique_ptr<AggregationMethodKeysFixed<AggregatedDataWithUInt64Key>>                   keys64;
    std::unique_ptr<AggregationMethodKeysFixed<AggregatedDataWithKeys128>>                   keys128;
    std::unique_ptr<AggregationMethodKeysFixed<AggregatedDataWithKeys256>>                   keys256;
    std::unique_ptr<AggregationMethodSerialized<AggregatedDataWithStringKey>>                serialized;

    std::unique_ptr<AggregationMethodOneNumber<UInt32, AggregatedDataWithUInt64KeyTwoLevel>> key32_two_level;
    std::unique_ptr<AggregationMethodOneNumber<UInt64, AggregatedDataWithUInt64KeyTwoLevel>> key64_two_level;
    std::unique_ptr<AggregationMethodStringNoCache<AggregatedDataWithShortStringKeyTwoLevel>>       key_string_two_level;
    std::unique_ptr<AggregationMethodFixedStringNoCache<AggregatedDataWithShortStringKeyTwoLevel>>  key_fixed_string_two_level;
    std::unique_ptr<AggregationMethodKeysFixed<AggregatedDataWithUInt32KeyTwoLevel>>           keys32_two_level;
    std::unique_ptr<AggregationMethodKeysFixed<AggregatedDataWithUInt64KeyTwoLevel>>           keys64_two_level;
    std::unique_ptr<AggregationMethodKeysFixed<AggregatedDataWithKeys128TwoLevel>>           keys128_two_level;
    std::unique_ptr<AggregationMethodKeysFixed<AggregatedDataWithKeys256TwoLevel>>           keys256_two_level;
    std::unique_ptr<AggregationMethodSerialized<AggregatedDataWithStringKeyTwoLevel>>        serialized_two_level;

    std::unique_ptr<AggregationMethodOneNumber<UInt64, AggregatedDataWithUInt64KeyHash64>>   key64_hash64;
    std::unique_ptr<AggregationMethodString<AggregatedDataWithStringKeyHash64>>              key_string_hash64;
    std::unique_ptr<AggregationMethodFixedString<AggregatedDataWithStringKeyHash64>>         key_fixed_string_hash64;
    std::unique_ptr<AggregationMethodKeysFixed<AggregatedDataWithKeys128Hash64>>             keys128_hash64;
    std::unique_ptr<AggregationMethodKeysFixed<AggregatedDataWithKeys256Hash64>>             keys256_hash64;
    std::unique_ptr<AggregationMethodSerialized<AggregatedDataWithStringKeyHash64>>          serialized_hash64;

    /// Support for nullable keys.
    std::unique_ptr<AggregationMethodKeysFixed<AggregatedDataWithKeys128, true>>             nullable_keys128;
    std::unique_ptr<AggregationMethodKeysFixed<AggregatedDataWithKeys256, true>>             nullable_keys256;
    std::unique_ptr<AggregationMethodKeysFixed<AggregatedDataWithKeys128TwoLevel, true>>     nullable_keys128_two_level;
    std::unique_ptr<AggregationMethodKeysFixed<AggregatedDataWithKeys256TwoLevel, true>>     nullable_keys256_two_level;

    /// Support for low cardinality.
    std::unique_ptr<AggregationMethodSingleLowCardinalityColumn<AggregationMethodOneNumber<UInt8, AggregatedDataWithNullableUInt8Key, false>>> low_cardinality_key8;
    std::unique_ptr<AggregationMethodSingleLowCardinalityColumn<AggregationMethodOneNumber<UInt16, AggregatedDataWithNullableUInt16Key, false>>> low_cardinality_key16;
    std::unique_ptr<AggregationMethodSingleLowCardinalityColumn<AggregationMethodOneNumber<UInt32, AggregatedDataWithNullableUInt64Key>>> low_cardinality_key32;
    std::unique_ptr<AggregationMethodSingleLowCardinalityColumn<AggregationMethodOneNumber<UInt64, AggregatedDataWithNullableUInt64Key>>> low_cardinality_key64;
    std::unique_ptr<AggregationMethodSingleLowCardinalityColumn<AggregationMethodString<AggregatedDataWithNullableStringKey>>> low_cardinality_key_string;
    std::unique_ptr<AggregationMethodSingleLowCardinalityColumn<AggregationMethodFixedString<AggregatedDataWithNullableStringKey>>> low_cardinality_key_fixed_string;

    std::unique_ptr<AggregationMethodSingleLowCardinalityColumn<AggregationMethodOneNumber<UInt32, AggregatedDataWithNullableUInt64KeyTwoLevel>>> low_cardinality_key32_two_level;
    std::unique_ptr<AggregationMethodSingleLowCardinalityColumn<AggregationMethodOneNumber<UInt64, AggregatedDataWithNullableUInt64KeyTwoLevel>>> low_cardinality_key64_two_level;
    std::unique_ptr<AggregationMethodSingleLowCardinalityColumn<AggregationMethodString<AggregatedDataWithNullableStringKeyTwoLevel>>> low_cardinality_key_string_two_level;
    std::unique_ptr<AggregationMethodSingleLowCardinalityColumn<AggregationMethodFixedString<AggregatedDataWithNullableStringKeyTwoLevel>>> low_cardinality_key_fixed_string_two_level;

    std::unique_ptr<AggregationMethodKeysFixed<AggregatedDataWithKeys128, false, true>>      low_cardinality_keys128;
    std::unique_ptr<AggregationMethodKeysFixed<AggregatedDataWithKeys256, false, true>>      low_cardinality_keys256;
    std::unique_ptr<AggregationMethodKeysFixed<AggregatedDataWithKeys128TwoLevel, false, true>> low_cardinality_keys128_two_level;
    std::unique_ptr<AggregationMethodKeysFixed<AggregatedDataWithKeys256TwoLevel, false, true>> low_cardinality_keys256_two_level;

    /// In this and similar macros, the option without_key is not considered.
    #define APPLY_FOR_AGGREGATED_VARIANTS(M) \
        M(key8,                       false) \
        M(key16,                      false) \
        M(key32,                      false) \
        M(key64,                      false) \
        M(key_string,                 false) \
        M(key_fixed_string,           false) \
        M(keys16,                    false) \
        M(keys32,                    false) \
        M(keys64,                    false) \
        M(keys128,                    false) \
        M(keys256,                    false) \
        M(serialized,                 false) \
        M(key32_two_level,            true) \
        M(key64_two_level,            true) \
        M(key_string_two_level,       true) \
        M(key_fixed_string_two_level, true) \
        M(keys32_two_level,          true) \
        M(keys64_two_level,          true) \
        M(keys128_two_level,          true) \
        M(keys256_two_level,          true) \
        M(serialized_two_level,       true) \
        M(key64_hash64,               false) \
        M(key_string_hash64,          false) \
        M(key_fixed_string_hash64,    false) \
        M(keys128_hash64,             false) \
        M(keys256_hash64,             false) \
        M(serialized_hash64,          false) \
        M(nullable_keys128,           false) \
        M(nullable_keys256,           false) \
        M(nullable_keys128_two_level, true) \
        M(nullable_keys256_two_level, true) \
        M(low_cardinality_key8, false) \
        M(low_cardinality_key16, false) \
        M(low_cardinality_key32, false) \
        M(low_cardinality_key64, false) \
        M(low_cardinality_keys128, false) \
        M(low_cardinality_keys256, false) \
        M(low_cardinality_key_string, false) \
        M(low_cardinality_key_fixed_string, false) \
        M(low_cardinality_key32_two_level, true) \
        M(low_cardinality_key64_two_level, true) \
        M(low_cardinality_keys128_two_level, true) \
        M(low_cardinality_keys256_two_level, true) \
        M(low_cardinality_key_string_two_level, true) \
        M(low_cardinality_key_fixed_string_two_level, true) \

    enum class Type
    {
        EMPTY = 0,
        without_key,

    #define M(NAME, IS_TWO_LEVEL) NAME,
        APPLY_FOR_AGGREGATED_VARIANTS(M)
    #undef M
    };
    Type type = Type::EMPTY;

    AggregatedDataVariants() : aggregates_pools(1, std::make_shared<Arena>()), aggregates_pool(aggregates_pools.back().get()) {}
    bool empty() const { return type == Type::EMPTY; }
    void invalidate() { type = Type::EMPTY; }

    ~AggregatedDataVariants();

    void init(Type type_)
    {
        switch (type_)
        {
            case Type::EMPTY:       break;
            case Type::without_key: break;

        #define M(NAME, IS_TWO_LEVEL) \
            case Type::NAME: NAME = std::make_unique<decltype(NAME)::element_type>(); break;
            APPLY_FOR_AGGREGATED_VARIANTS(M)
        #undef M
        }

        type = type_;
    }

    /// Number of rows (different keys).
    size_t size() const
    {
        switch (type)
        {
            case Type::EMPTY:       return 0;
            case Type::without_key: return 1;

        #define M(NAME, IS_TWO_LEVEL) \
            case Type::NAME: return NAME->data.size() + (without_key != nullptr);
            APPLY_FOR_AGGREGATED_VARIANTS(M)
        #undef M
        }

        __builtin_unreachable();
    }

    /// The size without taking into account the row in which data is written for the calculation of TOTALS.
    size_t sizeWithoutOverflowRow() const
    {
        switch (type)
        {
            case Type::EMPTY:       return 0;
            case Type::without_key: return 1;

            #define M(NAME, IS_TWO_LEVEL) \
            case Type::NAME: return NAME->data.size();
            APPLY_FOR_AGGREGATED_VARIANTS(M)
            #undef M
        }

        __builtin_unreachable();
    }

    const char * getMethodName() const
    {
        switch (type)
        {
            case Type::EMPTY:       return "EMPTY";
            case Type::without_key: return "without_key";

        #define M(NAME, IS_TWO_LEVEL) \
            case Type::NAME: return #NAME;
            APPLY_FOR_AGGREGATED_VARIANTS(M)
        #undef M
        }

        __builtin_unreachable();
    }

    bool isTwoLevel() const
    {
        switch (type)
        {
            case Type::EMPTY:       return false;
            case Type::without_key: return false;

        #define M(NAME, IS_TWO_LEVEL) \
            case Type::NAME: return IS_TWO_LEVEL;
            APPLY_FOR_AGGREGATED_VARIANTS(M)
        #undef M
        }

        __builtin_unreachable();
    }

    #define APPLY_FOR_VARIANTS_CONVERTIBLE_TO_TWO_LEVEL(M) \
        M(key32)            \
        M(key64)            \
        M(key_string)       \
        M(key_fixed_string) \
        M(keys32)           \
        M(keys64)           \
        M(keys128)          \
        M(keys256)          \
        M(serialized)       \
        M(nullable_keys128) \
        M(nullable_keys256) \
        M(low_cardinality_key32) \
        M(low_cardinality_key64) \
        M(low_cardinality_keys128) \
        M(low_cardinality_keys256) \
        M(low_cardinality_key_string) \
        M(low_cardinality_key_fixed_string) \

    #define APPLY_FOR_VARIANTS_NOT_CONVERTIBLE_TO_TWO_LEVEL(M) \
        M(key8)             \
        M(key16)            \
        M(keys16)           \
        M(key64_hash64)     \
        M(key_string_hash64)\
        M(key_fixed_string_hash64) \
        M(keys128_hash64)   \
        M(keys256_hash64)   \
        M(serialized_hash64) \
        M(low_cardinality_key8) \
        M(low_cardinality_key16) \

    #define APPLY_FOR_VARIANTS_SINGLE_LEVEL(M) \
        APPLY_FOR_VARIANTS_NOT_CONVERTIBLE_TO_TWO_LEVEL(M) \
        APPLY_FOR_VARIANTS_CONVERTIBLE_TO_TWO_LEVEL(M) \

    bool isConvertibleToTwoLevel() const
    {
        switch (type)
        {
        #define M(NAME) \
            case Type::NAME: return true;

            APPLY_FOR_VARIANTS_CONVERTIBLE_TO_TWO_LEVEL(M)

        #undef M
            default:
                return false;
        }
    }

    void convertToTwoLevel();

    #define APPLY_FOR_VARIANTS_TWO_LEVEL(M) \
        M(key32_two_level)            \
        M(key64_two_level)            \
        M(key_string_two_level)       \
        M(key_fixed_string_two_level) \
        M(keys32_two_level)           \
        M(keys64_two_level)           \
        M(keys128_two_level)          \
        M(keys256_two_level)          \
        M(serialized_two_level)       \
        M(nullable_keys128_two_level) \
        M(nullable_keys256_two_level) \
        M(low_cardinality_key32_two_level) \
        M(low_cardinality_key64_two_level) \
        M(low_cardinality_keys128_two_level) \
        M(low_cardinality_keys256_two_level) \
        M(low_cardinality_key_string_two_level) \
        M(low_cardinality_key_fixed_string_two_level) \

    #define APPLY_FOR_LOW_CARDINALITY_VARIANTS(M) \
        M(low_cardinality_key8) \
        M(low_cardinality_key16) \
        M(low_cardinality_key32) \
        M(low_cardinality_key64) \
        M(low_cardinality_keys128) \
        M(low_cardinality_keys256) \
        M(low_cardinality_key_string) \
        M(low_cardinality_key_fixed_string) \
        M(low_cardinality_key32_two_level) \
        M(low_cardinality_key64_two_level) \
        M(low_cardinality_keys128_two_level) \
        M(low_cardinality_keys256_two_level) \
        M(low_cardinality_key_string_two_level) \
        M(low_cardinality_key_fixed_string_two_level)

    bool isLowCardinality() const
    {
        switch (type)
        {
        #define M(NAME) \
            case Type::NAME: return true;

            APPLY_FOR_LOW_CARDINALITY_VARIANTS(M)
        #undef M
            default:
                return false;
        }
    }

    static HashMethodContextPtr createCache(Type type, const HashMethodContext::Settings & settings)
    {
        switch (type)
        {
            case Type::without_key: return nullptr;

            #define M(NAME, IS_TWO_LEVEL) \
            case Type::NAME: \
            { \
                using TPtr ## NAME = decltype(AggregatedDataVariants::NAME); \
                using T ## NAME = typename TPtr ## NAME ::element_type; \
                return T ## NAME ::State::createContext(settings); \
            }

            APPLY_FOR_AGGREGATED_VARIANTS(M)
            #undef M

            default:
                throw Exception("Unknown aggregated data variant.", ErrorCodes::UNKNOWN_AGGREGATED_DATA_VARIANT);
        }
    }
};

using AggregatedDataVariantsPtr = std::shared_ptr<AggregatedDataVariants>;
using ManyAggregatedDataVariants = std::vector<AggregatedDataVariantsPtr>;
using ManyAggregatedDataVariantsPtr = std::shared_ptr<ManyAggregatedDataVariants>;

class CompiledAggregateFunctionsHolder;
class NativeWriter;

/** How are "total" values calculated with WITH TOTALS?
  * (For more details, see TotalsHavingTransform.)
  *
  * In the absence of group_by_overflow_mode = 'any', the data is aggregated as usual, but the states of the aggregate functions are not finalized.
  * Later, the aggregate function states for all rows (passed through HAVING) are merged into one - this will be TOTALS.
  *
  * If there is group_by_overflow_mode = 'any', the data is aggregated as usual, except for the keys that did not fit in max_rows_to_group_by.
  * For these keys, the data is aggregated into one additional row - see below under the names `overflow_row`, `overflows`...
  * Later, the aggregate function states for all rows (passed through HAVING) are merged into one,
  *  also overflow_row is added or not added (depending on the totals_mode setting) also - this will be TOTALS.
  */


/** Aggregates the source of the blocks.
  */
class Aggregator final
{
public:
    struct Params
    {
        /// Data structure of source blocks.
        Block src_header;
        /// Data structure of intermediate blocks before merge.
        Block intermediate_header;

        /// What to count.
        const ColumnNumbers keys;
        const AggregateDescriptions aggregates;
        const size_t keys_size;
        const size_t aggregates_size;

        /// The settings of approximate calculation of GROUP BY.
        const bool overflow_row;    /// Do we need to put into AggregatedDataVariants::without_key aggregates for keys that are not in max_rows_to_group_by.
        const size_t max_rows_to_group_by;
        const OverflowMode group_by_overflow_mode;

        /// Two-level aggregation settings (used for a large number of keys).
        /** With how many keys or the size of the aggregation state in bytes,
          *  two-level aggregation begins to be used. Enough to reach of at least one of the thresholds.
          * 0 - the corresponding threshold is not specified.
          */
        size_t group_by_two_level_threshold;
        size_t group_by_two_level_threshold_bytes;

        /// Settings to flush temporary data to the filesystem (external aggregation).
        const size_t max_bytes_before_external_group_by;        /// 0 - do not use external aggregation.

        /// Return empty result when aggregating without keys on empty set.
        bool empty_result_for_aggregation_by_empty_set;

        VolumePtr tmp_volume;

        /// Settings is used to determine cache size. No threads are created.
        size_t max_threads;

        const size_t min_free_disk_space;

        bool compile_aggregate_expressions;
        size_t min_count_to_compile_aggregate_expression;

        Params(
            const Block & src_header_,
            const ColumnNumbers & keys_, const AggregateDescriptions & aggregates_,
            bool overflow_row_, size_t max_rows_to_group_by_, OverflowMode group_by_overflow_mode_,
            size_t group_by_two_level_threshold_, size_t group_by_two_level_threshold_bytes_,
            size_t max_bytes_before_external_group_by_,
            bool empty_result_for_aggregation_by_empty_set_,
            VolumePtr tmp_volume_, size_t max_threads_,
            size_t min_free_disk_space_,
            bool compile_aggregate_expressions_,
            size_t min_count_to_compile_aggregate_expression_,
            const Block & intermediate_header_ = {})
            : src_header(src_header_),
            intermediate_header(intermediate_header_),
            keys(keys_), aggregates(aggregates_), keys_size(keys.size()), aggregates_size(aggregates.size()),
            overflow_row(overflow_row_), max_rows_to_group_by(max_rows_to_group_by_), group_by_overflow_mode(group_by_overflow_mode_),
            group_by_two_level_threshold(group_by_two_level_threshold_), group_by_two_level_threshold_bytes(group_by_two_level_threshold_bytes_),
            max_bytes_before_external_group_by(max_bytes_before_external_group_by_),
            empty_result_for_aggregation_by_empty_set(empty_result_for_aggregation_by_empty_set_),
            tmp_volume(tmp_volume_), max_threads(max_threads_),
            min_free_disk_space(min_free_disk_space_),
            compile_aggregate_expressions(compile_aggregate_expressions_),
            min_count_to_compile_aggregate_expression(min_count_to_compile_aggregate_expression_)
        {
        }

        /// Only parameters that matter during merge.
        Params(const Block & intermediate_header_,
            const ColumnNumbers & keys_, const AggregateDescriptions & aggregates_, bool overflow_row_, size_t max_threads_)
            : Params(Block(), keys_, aggregates_, overflow_row_, 0, OverflowMode::THROW, 0, 0, 0, false, nullptr, max_threads_, 0, false, 0)
        {
            intermediate_header = intermediate_header_;
        }

        static Block getHeader(
            const Block & src_header,
            const Block & intermediate_header,
            const ColumnNumbers & keys,
            const AggregateDescriptions & aggregates,
            bool final);

        Block getHeader(bool final) const
        {
            return getHeader(src_header, intermediate_header, keys, aggregates, final);
        }

        /// Returns keys and aggregated for EXPLAIN query
        void explain(WriteBuffer & out, size_t indent) const;
        void explain(JSONBuilder::JSONMap & map) const;
    };

    explicit Aggregator(const Params & params_);

    using AggregateColumns = std::vector<ColumnRawPtrs>;
    using AggregateColumnsData = std::vector<ColumnAggregateFunction::Container *>;
    using AggregateColumnsConstData = std::vector<const ColumnAggregateFunction::Container *>;
    using AggregateFunctionsPlainPtrs = std::vector<const IAggregateFunction *>;

    /// Process one block. Return false if the processing should be aborted (with group_by_overflow_mode = 'break').
    bool executeOnBlock(const Block & block, AggregatedDataVariants & result,
        ColumnRawPtrs & key_columns, AggregateColumns & aggregate_columns,    /// Passed to not create them anew for each block
        bool & no_more_keys) const;

    bool executeOnBlock(Columns columns, UInt64 num_rows, AggregatedDataVariants & result,
        ColumnRawPtrs & key_columns, AggregateColumns & aggregate_columns,    /// Passed to not create them anew for each block
        bool & no_more_keys) const;

    /// Used for aggregate projection.
    bool mergeOnBlock(Block block, AggregatedDataVariants & result, bool & no_more_keys) const;

    /** Convert the aggregation data structure into a block.
      * If overflow_row = true, then aggregates for rows that are not included in max_rows_to_group_by are put in the first block.
      *
      * If final = false, then ColumnAggregateFunction is created as the aggregation columns with the state of the calculations,
      *  which can then be combined with other states (for distributed query processing).
      * If final = true, then columns with ready values are created as aggregate columns.
      */
    BlocksList convertToBlocks(AggregatedDataVariants & data_variants, bool final, size_t max_threads) const;

    ManyAggregatedDataVariants prepareVariantsToMerge(ManyAggregatedDataVariants & data_variants) const;

    using BucketToBlocks = std::map<Int32, BlocksList>;
    /// Merge partially aggregated blocks separated to buckets into one data structure.
    void mergeBlocks(BucketToBlocks bucket_to_blocks, AggregatedDataVariants & result, size_t max_threads);

    /// Merge several partially aggregated blocks into one.
    /// Precondition: for all blocks block.info.is_overflows flag must be the same.
    /// (either all blocks are from overflow data or none blocks are).
    /// The resulting block has the same value of is_overflows flag.
    Block mergeBlocks(BlocksList & blocks, bool final);

    /** Split block with partially-aggregated data to many blocks, as if two-level method of aggregation was used.
      * This is needed to simplify merging of that data with other results, that are already two-level.
      */
    std::vector<Block> convertBlockToTwoLevel(const Block & block) const;

    /// For external aggregation.
    void writeToTemporaryFile(AggregatedDataVariants & data_variants, const String & tmp_path) const;
    void writeToTemporaryFile(AggregatedDataVariants & data_variants) const;

    bool hasTemporaryFiles() const { return !temporary_files.empty(); }

    struct TemporaryFiles
    {
        std::vector<std::unique_ptr<Poco::TemporaryFile>> files;
        size_t sum_size_uncompressed = 0;
        size_t sum_size_compressed = 0;
        mutable std::mutex mutex;

        bool empty() const
        {
            std::lock_guard lock(mutex);
            return files.empty();
        }
    };

    const TemporaryFiles & getTemporaryFiles() const { return temporary_files; }

    /// Get data structure of the result.
    Block getHeader(bool final) const;

private:

    friend struct AggregatedDataVariants;
    friend class ConvertingAggregatedToChunksTransform;
    friend class ConvertingAggregatedToChunksSource;
    friend class AggregatingInOrderTransform;

    Params params;

    AggregatedDataVariants::Type method_chosen;
    Sizes key_sizes;

    HashMethodContextPtr aggregation_state_cache;

    AggregateFunctionsPlainPtrs aggregate_functions;

    /** This array serves two purposes.
      *
      * Function arguments are collected side by side, and they do not need to be collected from different places. Also the array is made zero-terminated.
      * The inner loop (for the case without_key) is almost twice as compact; performance gain of about 30%.
      */
    struct AggregateFunctionInstruction
    {
        const IAggregateFunction * that{};
        size_t state_offset{};
        const IColumn ** arguments{};
        const IAggregateFunction * batch_that{};
        const IColumn ** batch_arguments{};
        const UInt64 * offsets{};
    };

    using AggregateFunctionInstructions = std::vector<AggregateFunctionInstruction>;
    using NestedColumnsHolder = std::vector<std::vector<const IColumn *>>;

    Sizes offsets_of_aggregate_states;    /// The offset to the n-th aggregate function in a row of aggregate functions.
    size_t total_size_of_aggregate_states = 0;    /// The total size of the row from the aggregate functions.

    // add info to track alignment requirement
    // If there are states whose alignment are v1, ..vn, align_aggregate_states will be max(v1, ... vn)
    size_t align_aggregate_states = 1;

    bool all_aggregates_has_trivial_destructor = false;

    /// How many RAM were used to process the query before processing the first block.
    Int64 memory_usage_before_aggregation = 0;

    Poco::Logger * log = &Poco::Logger::get("Aggregator");

    /// For external aggregation.
    mutable TemporaryFiles temporary_files;

#if USE_EMBEDDED_COMPILER
    std::shared_ptr<CompiledAggregateFunctionsHolder> compiled_aggregate_functions_holder;
#endif

    std::vector<bool> is_aggregate_function_compiled;

    /** Try to compile aggregate functions.
      */
    void compileAggregateFunctionsIfNeeded();

    /** Select the aggregation method based on the number and types of keys. */
    AggregatedDataVariants::Type chooseAggregationMethod();

    /** Create states of aggregate functions for one key.
      */
    template <bool skip_compiled_aggregate_functions = false>
    void createAggregateStates(AggregateDataPtr & aggregate_data) const;

    /** Call `destroy` methods for states of aggregate functions.
      * Used in the exception handler for aggregation, since RAII in this case is not applicable.
      */
    void destroyAllAggregateStates(AggregatedDataVariants & result) const;


    /// Process one data block, aggregate the data into a hash table.
    template <typename Method>
    void executeImpl(
        Method & method,
        Arena * aggregates_pool,
        size_t rows,
        ColumnRawPtrs & key_columns,
        AggregateFunctionInstruction * aggregate_instructions,
        bool no_more_keys,
        AggregateDataPtr overflow_row) const;

    /// Specialization for a particular value no_more_keys.
    template <bool no_more_keys, bool use_compiled_functions, typename Method>
    void executeImplBatch(
        Method & method,
        typename Method::State & state,
        Arena * aggregates_pool,
        size_t rows,
        AggregateFunctionInstruction * aggregate_instructions,
        AggregateDataPtr overflow_row) const;

    /// For case when there are no keys (all aggregate into one row).
    template <bool use_compiled_functions>
    void executeWithoutKeyImpl(
        AggregatedDataWithoutKey & res,
        size_t rows,
        AggregateFunctionInstruction * aggregate_instructions,
        Arena * arena) const;

    static void executeOnIntervalWithoutKeyImpl(
        AggregatedDataWithoutKey & res,
        size_t row_begin,
        size_t row_end,
        AggregateFunctionInstruction * aggregate_instructions,
        Arena * arena);

    template <typename Method>
    void writeToTemporaryFileImpl(
        AggregatedDataVariants & data_variants,
        Method & method,
<<<<<<< HEAD
        IBlockOutputStream & out) const;
=======
        NativeWriter & out) const;
>>>>>>> 59c8ed9b

    /// Merge NULL key data from hash table `src` into `dst`.
    template <typename Method, typename Table>
    void mergeDataNullKey(
            Table & table_dst,
            Table & table_src,
            Arena * arena) const;

    /// Merge data from hash table `src` into `dst`.
    template <typename Method, bool use_compiled_functions, typename Table>
    void mergeDataImpl(
        Table & table_dst,
        Table & table_src,
        Arena * arena) const;

    /// Merge data from hash table `src` into `dst`, but only for keys that already exist in dst. In other cases, merge the data into `overflows`.
    template <typename Method, typename Table>
    void mergeDataNoMoreKeysImpl(
        Table & table_dst,
        AggregatedDataWithoutKey & overflows,
        Table & table_src,
        Arena * arena) const;

    /// Same, but ignores the rest of the keys.
    template <typename Method, typename Table>
    void mergeDataOnlyExistingKeysImpl(
        Table & table_dst,
        Table & table_src,
        Arena * arena) const;

    void mergeWithoutKeyDataImpl(
        ManyAggregatedDataVariants & non_empty_data) const;

    template <typename Method>
    void mergeSingleLevelDataImpl(
        ManyAggregatedDataVariants & non_empty_data) const;

    template <typename Method, typename Table>
    void convertToBlockImpl(
        Method & method,
        Table & data,
        MutableColumns & key_columns,
        AggregateColumnsData & aggregate_columns,
        MutableColumns & final_aggregate_columns,
        Arena * arena,
        bool final) const;

    template <typename Mapped>
    void insertAggregatesIntoColumns(
        Mapped & mapped,
        MutableColumns & final_aggregate_columns,
        Arena * arena) const;

    template <typename Method, bool use_compiled_functions, typename Table>
    void convertToBlockImplFinal(
        Method & method,
        Table & data,
        std::vector<IColumn *> key_columns,
        MutableColumns & final_aggregate_columns,
        Arena * arena) const;

    template <typename Method, typename Table>
    void convertToBlockImplNotFinal(
        Method & method,
        Table & data,
        std::vector<IColumn *>  key_columns,
        AggregateColumnsData & aggregate_columns) const;

    template <typename Filler>
    Block prepareBlockAndFill(
        AggregatedDataVariants & data_variants,
        bool final,
        size_t rows,
        Filler && filler) const;

    template <typename Method>
    Block convertOneBucketToBlock(
        AggregatedDataVariants & data_variants,
        Method & method,
        Arena * arena,
        bool final,
        size_t bucket) const;

    Block mergeAndConvertOneBucketToBlock(
        ManyAggregatedDataVariants & variants,
        Arena * arena,
        bool final,
        size_t bucket,
        std::atomic<bool> * is_cancelled = nullptr) const;

    Block prepareBlockAndFillWithoutKey(AggregatedDataVariants & data_variants, bool final, bool is_overflows) const;
    Block prepareBlockAndFillSingleLevel(AggregatedDataVariants & data_variants, bool final) const;
    BlocksList prepareBlocksAndFillTwoLevel(AggregatedDataVariants & data_variants, bool final, ThreadPool * thread_pool) const;

    template <typename Method>
    BlocksList prepareBlocksAndFillTwoLevelImpl(
        AggregatedDataVariants & data_variants,
        Method & method,
        bool final,
        ThreadPool * thread_pool) const;

    template <bool no_more_keys, typename Method, typename Table>
    void mergeStreamsImplCase(
        Block & block,
        Arena * aggregates_pool,
        Method & method,
        Table & data,
        AggregateDataPtr overflow_row) const;

    template <typename Method, typename Table>
    void mergeStreamsImpl(
        Block & block,
        Arena * aggregates_pool,
        Method & method,
        Table & data,
        AggregateDataPtr overflow_row,
        bool no_more_keys) const;

    void mergeWithoutKeyStreamsImpl(
        Block & block,
        AggregatedDataVariants & result) const;

    template <typename Method>
    void mergeBucketImpl(
        ManyAggregatedDataVariants & data, Int32 bucket, Arena * arena, std::atomic<bool> * is_cancelled = nullptr) const;

    template <typename Method>
    void convertBlockToTwoLevelImpl(
        Method & method,
        Arena * pool,
        ColumnRawPtrs & key_columns,
        const Block & source,
        std::vector<Block> & destinations) const;

    template <typename Method, typename Table>
    void destroyImpl(Table & table) const;

    void destroyWithoutKey(
        AggregatedDataVariants & result) const;


    /** Checks constraints on the maximum number of keys for aggregation.
      * If it is exceeded, then, depending on the group_by_overflow_mode, either
      * - throws an exception;
      * - returns false, which means that execution must be aborted;
      * - sets the variable no_more_keys to true.
      */
    bool checkLimits(size_t result_size, bool & no_more_keys) const;

    void prepareAggregateInstructions(
        Columns columns,
        AggregateColumns & aggregate_columns,
        Columns & materialized_columns,
        AggregateFunctionInstructions & instructions,
        NestedColumnsHolder & nested_columns_holder) const;

    void addSingleKeyToAggregateColumns(
        const AggregatedDataVariants & data_variants,
        MutableColumns & aggregate_columns) const;

    void addArenasToAggregateColumns(
        const AggregatedDataVariants & data_variants,
        MutableColumns & aggregate_columns) const;

    void createStatesAndFillKeyColumnsWithSingleKey(
        AggregatedDataVariants & data_variants,
        Columns & key_columns, size_t key_row,
        MutableColumns & final_key_columns) const;
};


/** Get the aggregation variant by its type. */
template <typename Method> Method & getDataVariant(AggregatedDataVariants & variants);

#define M(NAME, IS_TWO_LEVEL) \
    template <> inline decltype(AggregatedDataVariants::NAME)::element_type & getDataVariant<decltype(AggregatedDataVariants::NAME)::element_type>(AggregatedDataVariants & variants) { return *variants.NAME; }

APPLY_FOR_AGGREGATED_VARIANTS(M)

#undef M

}<|MERGE_RESOLUTION|>--- conflicted
+++ resolved
@@ -1148,11 +1148,7 @@
     void writeToTemporaryFileImpl(
         AggregatedDataVariants & data_variants,
         Method & method,
-<<<<<<< HEAD
-        IBlockOutputStream & out) const;
-=======
         NativeWriter & out) const;
->>>>>>> 59c8ed9b
 
     /// Merge NULL key data from hash table `src` into `dst`.
     template <typename Method, typename Table>
