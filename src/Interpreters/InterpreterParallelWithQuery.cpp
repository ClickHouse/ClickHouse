--- conflicted
+++ resolved
@@ -87,11 +87,7 @@
         {
             ContextMutablePtr subquery_context = Context::createCopy(context);
             subquery_context->makeQueryContext();
-<<<<<<< HEAD
-            subquery_context->setCurrentQueryId("");
-=======
             subquery_context->setCurrentQueryId({});
->>>>>>> eb05dbf0
 
             auto callback = [this, subquery, subquery_context, error_found]
             {
