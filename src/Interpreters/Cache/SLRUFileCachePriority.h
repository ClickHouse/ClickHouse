--- conflicted
+++ resolved
@@ -24,16 +24,9 @@
         LRUFileCachePriority::StatePtr probationary_state_ = nullptr,
         LRUFileCachePriority::StatePtr protected_state_ = nullptr);
 
-<<<<<<< HEAD
-    size_t getSize(const CacheStateGuard::Lock & lock) const override;
-=======
     Type getType() const override { return Type::SLRU; }
 
-    size_t getSize(const CachePriorityGuard::Lock & lock) const override;
-
-    size_t getElementsCount(const CachePriorityGuard::Lock &) const override;
-
->>>>>>> 7a645f1d
+    size_t getSize(const CacheStateGuard::Lock & lock) const override;
     size_t getSizeApprox() const override;
 
     size_t getElementsCount(const CacheStateGuard::Lock &) const override;
