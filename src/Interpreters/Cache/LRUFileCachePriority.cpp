--- conflicted
+++ resolved
@@ -294,12 +294,8 @@
     FileCacheReserveStat & stat,
     EvictionCandidates & res,
     IFileCachePriority::IteratorPtr /* reservee */,
-<<<<<<< HEAD
+    bool continue_from_last_eviction_pos,
     const OriginInfo &,
-=======
-    bool continue_from_last_eviction_pos,
-    const UserID &,
->>>>>>> 1fe6bf88
     const CachePriorityGuard::Lock & lock)
 {
     if (canFit(size, elements, 0, 0, lock))
