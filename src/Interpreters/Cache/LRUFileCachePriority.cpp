--- conflicted
+++ resolved
@@ -88,11 +88,7 @@
 
 LRUFileCachePriority::LRUQueueIterator LRUFileCachePriority::remove(LRUQueueIterator it)
 {
-<<<<<<< HEAD
-    /// If size is 0, entry is invalidateed, current_elements_num was already updated.
-=======
-    /// If size is 0, entry is annulled, current_elements_num was already updated.
->>>>>>> 8c1ccec6
+    /// If size is 0, entry is invalidated, current_elements_num was already updated.
     if (it->size)
     {
         current_size -= it->size;
