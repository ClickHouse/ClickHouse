#include <Interpreters/Cache/EvictionCandidates.h>
#include <Interpreters/Cache/FileCache.h>
#include <Interpreters/Cache/LRUFileCachePriority.h>
#include <pcg-random/pcg_random.hpp>
#include <Common/CurrentMetrics.h>
#include <Common/CurrentThread.h>
#include <Common/logger_useful.h>
#include <Common/randomSeed.h>

namespace CurrentMetrics
{
    extern const Metric FilesystemCacheSize;
    extern const Metric FilesystemCacheElements;
}

namespace ProfileEvents
{
    extern const Event FilesystemCacheEvictionSkippedFileSegments;
    extern const Event FilesystemCacheEvictionTries;
    extern const Event FilesystemCacheEvictionSkippedEvictingFileSegments;
    extern const Event FilesystemCacheEvictionReusedIterator;
}

namespace DB
{

namespace ErrorCodes
{
    extern const int LOGICAL_ERROR;
}

void LRUFileCachePriority::State::add(uint64_t size_, uint64_t elements_, const CacheStateGuard::Lock &)
{
    chassert(size_ || elements_);

    LOG_TEST(log, "Updating size with {}, current is {}", size_, size.load(std::memory_order_relaxed));

    if (size_)
    {
        size.fetch_add(size_, std::memory_order_relaxed);
        CurrentMetrics::add(CurrentMetrics::FilesystemCacheSize, size_);
    }

    if (elements_)
    {
        elements_num.fetch_add(elements_, std::memory_order_relaxed);
        CurrentMetrics::add(CurrentMetrics::FilesystemCacheElements, elements_);
    }
}

void LRUFileCachePriority::State::sub(uint64_t size_, uint64_t elements_)
{
    chassert(size_ || elements_);

    if (size_)
    {
        chassert(size >= size_);
        size -= size_;
        CurrentMetrics::sub(CurrentMetrics::FilesystemCacheSize, size_);
    }

    if (elements_)
    {
        chassert(elements_num >= elements_);
        elements_num -= elements_;
        CurrentMetrics::sub(CurrentMetrics::FilesystemCacheElements, elements_);
    }
}

LRUFileCachePriority::LRUFileCachePriority(
    size_t max_size_,
    size_t max_elements_,
    const std::string & description_,
    StatePtr state_)
    : IFileCachePriority(max_size_, max_elements_)
    , description(description_)
    , log(getLogger("LRUFileCachePriority" + (description.empty() ? "" : "(" + description + ")")))
    , eviction_pos(queue.end())
    , queue_id(randomSeed())
{
    if (state_)
        state = state_;
    else
        state = std::make_shared<State>(log);
}

IFileCachePriority::IteratorPtr LRUFileCachePriority::add( /// NOLINT
    KeyMetadataPtr key_metadata,
    size_t offset,
    size_t size,
    const UserInfo &,
    const CachePriorityGuard::WriteLock & lock,
    const CacheStateGuard::Lock * state_lock,
    bool)
{
    return std::make_shared<LRUIterator>(add(std::make_shared<Entry>(key_metadata->key, offset, size, key_metadata), lock, state_lock));
}

LRUFileCachePriority::LRUIterator LRUFileCachePriority::add(
    EntryPtr entry,
    const CachePriorityGuard::WriteLock &,
    const CacheStateGuard::Lock * state_lock)
{
    if (entry->size && !state_lock)
    {
        throw Exception(
            ErrorCodes::LOGICAL_ERROR,
            "Adding non-zero size entry without state lock "
            "(key: {}, offset: {})", entry->key, entry->offset);
    }

#ifndef NDEBUG
    for (const auto & queue_entry : queue)
    {
        /// entry.size == 0 means entry was invalidated.
        if (!queue_entry->invalidated
            && !queue_entry->isEvictingUnlocked()
            && queue_entry->key == entry->key && queue_entry->offset == entry->offset)
        {
            throw Exception(
                ErrorCodes::LOGICAL_ERROR,
                "Attempt to add duplicate queue entry to queue: {}",
                entry->toString());
        }
    }
#endif

    if (entry->size && !canFit(entry->size, /* elements */1, *state_lock))
    {
        throw Exception(
            ErrorCodes::LOGICAL_ERROR,
            "Not enough space to add a new entry {}. Current state: {}",
            entry->toString(), getStateInfoForLog(*state_lock));
    }

    auto iterator = queue.insert(queue.end(), entry);

    if (entry->size)
        state->add(entry->size, /* elements */1, *state_lock);

    LOG_TEST(
        log, "Added entry into LRU queue, key: {}, offset: {}, size: {}",
        entry->key, entry->offset, entry->size.load());

    return LRUIterator(this, iterator);
}

LRUFileCachePriority::LRUQueue::iterator
LRUFileCachePriority::remove(LRUQueue::iterator it, const CachePriorityGuard::WriteLock & lock)
{
    /// If size is 0, entry is invalidated, current_elements_num was already updated.
    auto & entry = **it;
    if (entry.size)
        state->sub(entry.size, /* elements */1);

    entry.setRemoved(lock);

    LOG_TEST(
        log, "Removed entry from LRU queue, key: {}, offset: {}, size: {}",
        entry.key, entry.offset, entry.size.load());

    skipEvictionPosIfEqual(it, lock);
    return queue.erase(it);
}

LRUFileCachePriority::LRUIterator::LRUIterator(
    LRUFileCachePriority * cache_priority_,
    LRUQueue::iterator iterator_)
    : cache_priority(cache_priority_)
    , iterator(iterator_)
{
}

LRUFileCachePriority::LRUIterator::LRUIterator(const LRUIterator & other)
{
    *this = other;
}

LRUFileCachePriority::LRUIterator & LRUFileCachePriority::LRUIterator::operator =(const LRUIterator & other)
{
    if (this == &other)
        return *this;

    cache_priority = other.cache_priority;
    iterator = other.iterator;
    return *this;
}

bool LRUFileCachePriority::LRUIterator::operator ==(const LRUIterator & other) const
{
    return cache_priority == other.cache_priority && iterator == other.iterator;
}

void LRUFileCachePriority::iterate(
    IterateFunc func,
    FileCacheReserveStat & stat,
    const CachePriorityGuard::ReadLock & lock)
{
    InvalidatedEntriesInfos invalidated_entries;
    iterateImpl(queue.begin(), func, stat, invalidated_entries, lock);
}

LRUFileCachePriority::LRUQueue::iterator
LRUFileCachePriority::iterateImpl(
    LRUQueue::iterator start_pos,
    IterateFunc func,
    FileCacheReserveStat & stat,
    InvalidatedEntriesInfos & invalidated_entries,
    const CachePriorityGuard::ReadLock &)
{
    const size_t max_elements_to_iterate = queue.size();
    auto it = start_pos;

    for (size_t iterated_elements = 0; iterated_elements < max_elements_to_iterate; ++iterated_elements)
    {
        if (it == queue.end())
            it = queue.begin();

        const auto & entry = **it;

        if (entry.invalidated)
        {
            /// entry.size == 0 means that queue entry was invalidated,
            /// valid (active) queue entries always have size > 0,
            /// so we can safely remove it.
            stat.update(entry.size, FileSegmentKind::Regular, FileCacheReserveStat::State::Invalidated);
            invalidated_entries.emplace_back(*it, std::make_shared<LRUIterator>(this, it));
            ++it;
            continue;
        }

        /// Check Unlocked version of setEvicting before taking
        /// key_metadata lock as an optimization.
        if (entry.isEvictingUnlocked())
        {
            /// Skip queue entries which are in evicting state.
            /// We threat them the same way as deleted entries.
            ProfileEvents::increment(ProfileEvents::FilesystemCacheEvictionSkippedEvictingFileSegments);
            stat.update(entry.size, FileSegmentKind::Regular, FileCacheReserveStat::State::Evicting);
            ++it;
            continue;
        }

        auto locked_key = entry.key_metadata->tryLock();
        if (!locked_key || entry.invalidated)
        {
            /// locked_key == nullptr means that the cache key of
            /// the file segment of this queue entry no longer exists.
            /// This is normal if the key was removed from metadata,
            /// while queue entries can be removed lazily (with delay).
            stat.update(entry.size, FileSegmentKind::Regular, FileCacheReserveStat::State::Invalidated);
            ++it;
            continue;
        }

        if (entry.isEvicting(*locked_key))
        {
            /// Skip queue entries which are in evicting state.
            /// We threat them the same way as deleted entries.
            ProfileEvents::increment(ProfileEvents::FilesystemCacheEvictionSkippedEvictingFileSegments);
            stat.update(entry.size, FileSegmentKind::Regular, FileCacheReserveStat::State::Evicting);
            ++it;
            continue;
        }

        auto metadata = locked_key->tryGetByOffset(entry.offset);
        if (!metadata)
        {
            /// Same as explained in comment above, metadata == nullptr,
            /// if file segment was removed from cache metadata,
            /// but queue entry still exists because it is lazily removed.
            stat.update(entry.size, FileSegmentKind::Regular, FileCacheReserveStat::State::Invalidated);
            ++it;
            continue;
        }

        auto result = func(*locked_key, metadata);
        switch (result)
        {
            case IterationResult::BREAK:
            {
                return it;
            }
            case IterationResult::CONTINUE:
            {
                ++it;
                break;
            }
        }
    }
    return queue.end();
}

bool LRUFileCachePriority::canFit( /// NOLINT
    size_t size,
    size_t elements,
    const CacheStateGuard::Lock & lock,
    IteratorPtr,
    bool) const
{
    return canFit(size, elements, 0, 0, lock);
}

bool LRUFileCachePriority::canFit(
    size_t size,
    size_t elements,
    size_t released_size_assumption,
    size_t released_elements_assumption,
    const CacheStateGuard::Lock & lock,
    const size_t * max_size_,
    const size_t * max_elements_) const
{
    const size_t current_size = state->getSize(lock);
    const size_t current_elements_num = state->getElementsCount(lock);
    return (max_size == 0
            || (current_size + size - released_size_assumption <= (max_size_ ? *max_size_ : max_size.load())))
        && (max_elements == 0
            || current_elements_num + elements - released_elements_assumption <= (max_elements_ ? *max_elements_ : max_elements.load()));
}

EvictionInfoPtr LRUFileCachePriority::collectEvictionInfo(
    size_t size,
    size_t elements,
    IFileCachePriority::Iterator *,
    bool is_total_space_cleanup,
    const CacheStateGuard::Lock & lock)
{
    if (!size && !elements)
        return std::make_unique<EvictionInfo>();

    auto info = std::make_unique<QueueEvictionInfo>(description);

    /// Total space cleanup is for keep_free_space_size(elements)_ratio feature.
    if (is_total_space_cleanup)
    {
        info->size_to_evict = std::min(size, getSize(lock));
        info->elements_to_evict = std::min(elements, getElementsCount(lock));
        return std::make_unique<EvictionInfo>(queue_id, std::move(info));
    }

    const size_t available_size = max_size.load() - state->getSize(lock);
    if (available_size < size)
        info->size_to_evict = size - available_size;

    const size_t available_elements = max_elements.load() - state->getElementsCount(lock);
    if (available_elements < elements)
        info->elements_to_evict = elements - available_elements;

    /// As eviction is done without a cache priority lock,
    /// then if some space was partially available and some needed
    /// to be freed via eviction, we need to make sure that this
    /// partially available space is still available
    /// after we finish with eviction for non-available space.
    /// So we create a space holder for the currently available part
    /// of the required space for the duration of eviction of the other
    /// currently non-available part of the space.
    size_t size_to_hold = info->size_to_evict ? available_size : size;
    size_t elements_to_hold = info->elements_to_evict ? available_elements : elements;

    if (size_to_hold || elements_to_hold)
    {
        info->hold_space = std::make_unique<IFileCachePriority::HoldSpace>(
            size_to_hold,
            elements_to_hold,
            *this,
            lock);
    }
    return std::make_unique<EvictionInfo>(queue_id, std::move(info));
}

bool LRUFileCachePriority::collectCandidatesForEviction(
    const EvictionInfo & eviction_info,
    FileCacheReserveStat & stat,
    EvictionCandidates & res,
    InvalidatedEntriesInfos & invalidated_entries,
    IFileCachePriority::IteratorPtr /* reservee */,
    bool continue_from_last_eviction_pos,
    size_t max_candidates_size,
    bool /* is_total_space_cleanup */,
    const UserID &,
    CachePriorityGuard & cache_guard,
    CacheStateGuard &)
{
    const auto & info = eviction_info.get(queue_id);
    size_t size = info.size_to_evict;
    size_t elements = info.elements_to_evict;

    if (!size && !elements)
        return true;

    ProfileEvents::increment(ProfileEvents::FilesystemCacheEvictionTries);

    auto get_iteration_result = [&]()
    {
        if ((!size || stat.total_stat.releasable_size >= size)
            && (!elements || stat.total_stat.releasable_count >= elements))
            return IterationResult::BREAK;

        if (max_candidates_size && res.size() >= max_candidates_size)
            return IterationResult::BREAK;

        return IterationResult::CONTINUE;
    };

    auto lock = cache_guard.readLock();

    auto start_pos = queue.begin();
    auto current_eviction_pos = getEvictionPos(lock);
    if (continue_from_last_eviction_pos
        && current_eviction_pos != LRUQueue::iterator{}
        && current_eviction_pos != queue.end()
        && start_pos != current_eviction_pos)
    {
        ProfileEvents::increment(ProfileEvents::FilesystemCacheEvictionReusedIterator);
        start_pos = current_eviction_pos;
    }

    auto iteration_pos = iterateImpl(
        start_pos,
        [&](LockedKey & locked_key, const FileSegmentMetadataPtr & segment_metadata)
    {
        if (get_iteration_result() == IterationResult::BREAK)
            return IterationResult::BREAK;

        const auto & file_segment = segment_metadata->file_segment;
        chassert(file_segment->assertCorrectness());

        if (segment_metadata->releasable())
        {
            res.add(segment_metadata, locked_key);
            stat.update(
                segment_metadata->size(),
                file_segment->getKind(),
                FileCacheReserveStat::State::Releasable);

            return get_iteration_result();
        }

        ProfileEvents::increment(ProfileEvents::FilesystemCacheEvictionSkippedFileSegments);
        stat.update(
            segment_metadata->size(),
            file_segment->getKind(),
            FileCacheReserveStat::State::NonReleasable);

        return IterationResult::CONTINUE;
    },
    stat, invalidated_entries, lock);

    if (continue_from_last_eviction_pos)
        setEvictionPos(iteration_pos, lock);

    lock.unlock();

    const bool success = (max_candidates_size && res.size() >= max_candidates_size)
        || ((!size || stat.total_stat.releasable_size >= size)
            && (!elements || stat.total_stat.releasable_count >= elements));

    if (!success)
    {
        LOG_TEST(
            log, "Failed to collect eviction candidates "
            "(for size: {}, elements: {}, current size: {}, current elements: {}): {}",
            size, elements, getSizeApprox(), getElementsCountApprox(), stat.total_stat.toString());
    }
    return success;
}

LRUFileCachePriority::LRUIterator LRUFileCachePriority::move(
    LRUIterator & it,
    LRUFileCachePriority & other,
    const CachePriorityGuard::WriteLock & lock,
    const CacheStateGuard::Lock & state_lock)
{
    const auto & entry = *it.getEntry();
    if (entry.size == 0)
    {
        throw Exception(
            ErrorCodes::LOGICAL_ERROR,
            "Adding zero size entries to LRU queue is not allowed "
            "(key: {}, offset: {})", entry.key, entry.offset);
    }
#ifndef NDEBUG
    for (const auto & queue_entry : queue)
    {
        /// entry.size == 0 means entry was invalidated.
        if (queue_entry->size != 0 && queue_entry->key == entry.key && queue_entry->offset == entry.offset)
            throw Exception(
                ErrorCodes::LOGICAL_ERROR,
                "Attempt to add duplicate queue entry to queue: {}",
                entry.toString());
    }
#endif

    skipEvictionPosIfEqual(it.iterator, lock);
    queue.splice(queue.end(), other.queue, it.iterator);

    state->add(entry.size, /* elements */1, state_lock);
    other.state->sub(entry.size, /* elements */1);

    return LRUIterator(this, it.iterator);
}

IFileCachePriority::PriorityDumpPtr LRUFileCachePriority::dump(const CachePriorityGuard::ReadLock & lock)
{
    std::vector<FileSegmentInfo> res;
    FileCacheReserveStat stat{};
    iterate([&](LockedKey &, const FileSegmentMetadataPtr & segment_metadata)
    {
        res.emplace_back(FileSegment::getInfo(segment_metadata->file_segment));
        return IterationResult::CONTINUE;
    }, stat, lock);
    return std::make_shared<LRUPriorityDump>(res);
}

bool LRUFileCachePriority::modifySizeLimits(
    size_t max_size_, size_t max_elements_, double /* size_ratio_ */, const CacheStateGuard::Lock & lock)
{
    if (max_size == max_size_ && max_elements == max_elements_)
        return false; /// Nothing to change.

    if (state->getSize(lock) > max_size_ || state->getElementsCount(lock) > max_elements_)
    {
        throw Exception(ErrorCodes::LOGICAL_ERROR,
                        "Cannot modify size limits to {} in size and {} in elements: "
                        "not enough space freed. Current size: {}/{}, elements: {}/{} ({})",
                        max_size_, max_elements_, state->getSize(lock), max_size.load(),
                        state->getElementsCount(lock), max_elements.load(), description);
    }

    LOG_INFO(log, "Modifying size limits from {} to {} in size, "
             "from {} to {} in elements count",
             max_size.load(), max_size_, max_elements.load(), max_elements_);

    max_size = max_size_;
    max_elements = max_elements_;
    return true;
}

bool LRUFileCachePriority::tryIncreasePriority(
    Iterator & iterator,
    bool /* is_space_reservation_complete */,
    CachePriorityGuard & queue_guard,
    CacheStateGuard &)
{
    auto lock = queue_guard.writeLock();
    iterator.getEntry()->hits += 1;

    auto it = dynamic_cast<const LRUFileCachePriority::LRUIterator &>(iterator).get();
    skipEvictionPosIfEqual(it, lock);
    queue.splice(queue.end(), queue, it);
    return true;
}

IFileCachePriority::EntryPtr LRUFileCachePriority::LRUIterator::getEntry() const
{
    assertValid();
    return *iterator;
}

bool LRUFileCachePriority::LRUIterator::isValid(const CachePriorityGuard::WriteLock &)
{
    return iterator != LRUQueue::iterator{};
}

void LRUFileCachePriority::LRUIterator::remove(const CachePriorityGuard::WriteLock & lock)
{
    assertValid();
    cache_priority->remove(iterator, lock);
    iterator = LRUQueue::iterator{};
}

void LRUFileCachePriority::LRUIterator::invalidate()
{
    assertValid();

    const auto & entry = *iterator;
    if (entry->size)
    {
        cache_priority->state->sub(entry->size, 1);
        entry->size = 0;
    }
    entry->invalidated = true;

    LOG_TEST(cache_priority->log,
             "Invalidated entry in LRU queue {}: {}",
             entry->toString(), cache_priority->getApproxStateInfoForLog());
}

void LRUFileCachePriority::LRUIterator::incrementSize(size_t size, const CacheStateGuard::Lock & lock)
{
    chassert(size);
    assertValid();

    const auto & entry = *iterator;
    size_t elements = entry->size > 0 ? 0 : 1;

    if (!cache_priority->canFit(size, elements, lock))
    {
        throw Exception(ErrorCodes::LOGICAL_ERROR,
                        "Cannot increment size by {} for entry {}. Current state: {}",
                        size, entry->toString(), cache_priority->getStateInfoForLog(lock));
    }

    LOG_TEST(
        cache_priority->log,
        "Incrementing size with {} in LRU queue for entry {}",
        size, entry->toString());

    cache_priority->state->add(size, elements, lock);
    entry->size += size;

    cache_priority->check(lock);
}

void LRUFileCachePriority::LRUIterator::decrementSize(size_t size)
{
    assertValid();

    const auto & entry = *iterator;
    chassert(entry->size >= 0);
    chassert(entry->size >= size);

    LOG_TEST(cache_priority->log,
             "Decrement size with {} in LRU queue entry {}",
             size, entry->toString());

    cache_priority->state->sub(size, 0);
    entry->size -= size;
}

bool LRUFileCachePriority::LRUIterator::assertValid() const
{
    if (iterator == LRUQueue::iterator{})
        throw Exception(ErrorCodes::LOGICAL_ERROR, "Attempt to use invalid iterator");
    return true;
}

void LRUFileCachePriority::shuffle(const CachePriorityGuard::WriteLock &)
{
    chassert(TSA_SUPPRESS_WARNING_FOR_READ(eviction_pos) == queue.end());
    std::vector<LRUQueue::iterator> its;
    its.reserve(queue.size());
    for (auto it = queue.begin(); it != queue.end(); ++it)
        its.push_back(it);
    pcg64 generator(randomSeed());
    std::shuffle(its.begin(), its.end(), generator);
    for (auto & it : its)
        queue.splice(queue.end(), queue, it);
}

std::string LRUFileCachePriority::getStateInfoForLog(const CacheStateGuard::Lock & lock) const
{
    return fmt::format("size: {}/{}, elements: {}/{} (description: {})",
                       getSize(lock), max_size.load(), getElementsCount(lock), max_elements.load(), description);
}

std::string LRUFileCachePriority::getApproxStateInfoForLog() const
{
    return fmt::format("size: {}/{}, elements: {}/{} (description: {})",
                       getSizeApprox(), max_size.load(), getElementsCountApprox(), max_elements.load(), description);
}

void LRUFileCachePriority::holdImpl(
    size_t size,
    size_t elements,
    const CacheStateGuard::Lock & lock)
{
    chassert(size || elements);

    if (!canFit(size, elements, lock))
    {
        throw Exception(ErrorCodes::LOGICAL_ERROR,
                        "Cannot take space {} in size and {} in elements. "
                        "({})", size, elements, getStateInfoForLog(lock));
    }

    state->add(size, elements, lock);

<<<<<<< HEAD
    LOG_TEST(log, "Hold {} by size and {} by elements", size, elements);
=======
    total_hold_size += size;
    total_hold_elements += elements;

    // LOG_TEST(log, "Hold {} by size and {} by elements", size, elements);
>>>>>>> 5ad36590
}

void LRUFileCachePriority::releaseImpl(size_t size, size_t elements)
{
    state->sub(size, elements);

    LOG_TEST(log, "Released {} by size and {} by elements", size, elements);
}

<<<<<<< HEAD
LRUFileCachePriority::LRUQueue::iterator LRUFileCachePriority::getEvictionPos(const CachePriorityGuard::ReadLock &) const
{
    std::lock_guard lk(eviction_pos_mutex);
    return eviction_pos;
=======
    total_hold_size -= size;
    total_hold_elements -= elements;

    // LOG_TEST(log, "Released {} by size and {} by elements", size, elements);
>>>>>>> 5ad36590
}

void LRUFileCachePriority::setEvictionPos(LRUQueue::iterator it, const CachePriorityGuard::ReadLock &)
{
    std::lock_guard lk(eviction_pos_mutex);
    eviction_pos = it;
}

void LRUFileCachePriority::skipEvictionPosIfEqual(LRUQueue::iterator it, const CachePriorityGuard::WriteLock &)
{
    std::lock_guard lk(eviction_pos_mutex);
    if (eviction_pos != LRUQueue::iterator{} && eviction_pos == it)
        eviction_pos = std::next(it);
}
}<|MERGE_RESOLUTION|>--- conflicted
+++ resolved
@@ -676,34 +676,29 @@
 
     state->add(size, elements, lock);
 
-<<<<<<< HEAD
-    LOG_TEST(log, "Hold {} by size and {} by elements", size, elements);
-=======
     total_hold_size += size;
     total_hold_elements += elements;
 
     // LOG_TEST(log, "Hold {} by size and {} by elements", size, elements);
->>>>>>> 5ad36590
 }
 
 void LRUFileCachePriority::releaseImpl(size_t size, size_t elements)
 {
     state->sub(size, elements);
 
-    LOG_TEST(log, "Released {} by size and {} by elements", size, elements);
-}
-
-<<<<<<< HEAD
+    state->current_size -= size;
+    state->current_elements_num -= elements;
+
+    total_hold_size -= size;
+    total_hold_elements -= elements;
+
+    // LOG_TEST(log, "Released {} by size and {} by elements", size, elements);
+}
+
 LRUFileCachePriority::LRUQueue::iterator LRUFileCachePriority::getEvictionPos(const CachePriorityGuard::ReadLock &) const
 {
     std::lock_guard lk(eviction_pos_mutex);
     return eviction_pos;
-=======
-    total_hold_size -= size;
-    total_hold_elements -= elements;
-
-    // LOG_TEST(log, "Released {} by size and {} by elements", size, elements);
->>>>>>> 5ad36590
 }
 
 void LRUFileCachePriority::setEvictionPos(LRUQueue::iterator it, const CachePriorityGuard::ReadLock &)
