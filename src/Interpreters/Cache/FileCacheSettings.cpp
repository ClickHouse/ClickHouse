--- conflicted
+++ resolved
@@ -50,16 +50,14 @@
     if (config.has(config_prefix + ".background_download_threads"))
         background_download_threads = config.getUInt(config_prefix + ".background_download_threads");
 
-<<<<<<< HEAD
     if (config.has(config_prefix + ".keep_free_space_size_ratio"))
         filecache_keep_free_space_size_ratio = config.getDouble(config_prefix + ".keep_free_space_size_ratio");
 
     if (config.has(config_prefix + ".keep_free_space_elements_ratio"))
         filecache_keep_free_space_elements_ratio = config.getDouble(config_prefix + ".keep_free_space_elements_ratio");
-=======
+
     if (config.has(config_prefix + ".load_metadata_threads"))
         load_metadata_threads = config.getUInt(config_prefix + ".load_metadata_threads");
->>>>>>> fabd167a
 }
 
 }