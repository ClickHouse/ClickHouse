#include "FileCacheFactory.h"
#include "FileCache.h"
#include <Poco/Util/AbstractConfiguration.h>
#include <Interpreters/Context.h>

namespace fs = std::filesystem;

namespace DB
{

namespace ErrorCodes
{
    extern const int BAD_ARGUMENTS;
}

namespace FileCacheSetting
{
    extern const FileCacheSettingsString path;
}

FileCacheFactory::FileCacheData::FileCacheData(
    FileCachePtr cache_,
    const FileCacheSettings & settings_,
    const std::string & config_path_)
    : cache(cache_)
    , config_path(config_path_)
    , settings(settings_)
{
}

FileCacheSettings FileCacheFactory::FileCacheData::getSettings() const
{
    std::lock_guard lock(settings_mutex);
    return settings;
}

void FileCacheFactory::FileCacheData::setSettings(FileCacheSettings && new_settings)
{
    std::lock_guard lock(settings_mutex);
    settings = std::move(new_settings);
}

FileCacheFactory & FileCacheFactory::instance()
{
    static FileCacheFactory ret;
    return ret;
}

FileCacheFactory::CacheByName FileCacheFactory::getAll()
{
    std::lock_guard lock(mutex);
    return caches_by_name;
}

FileCachePtr FileCacheFactory::get(const std::string & cache_name)
{
    std::lock_guard lock(mutex);

    auto it = caches_by_name.find(cache_name);
    if (it == caches_by_name.end())
        throw Exception(ErrorCodes::BAD_ARGUMENTS, "There is no cache by name `{}`", cache_name);
    return it->second->cache;
}

FileCachePtr FileCacheFactory::getOrCreate(
    const std::string & cache_name,
    const FileCacheSettings & file_cache_settings,
    const std::string & config_path)
{
    std::lock_guard lock(mutex);

    auto it = std::find_if(caches_by_name.begin(), caches_by_name.end(), [&](const auto & cache_by_name)
    {
        return cache_by_name.second->getSettings()[FileCacheSetting::path].value == file_cache_settings[FileCacheSetting::path].value;
    });

    if (it == caches_by_name.end())
    {
        auto cache = std::make_shared<FileCache>(cache_name, file_cache_settings);

        bool inserted;
        std::tie(it, inserted) = caches_by_name.emplace(
            cache_name, std::make_unique<FileCacheData>(cache, file_cache_settings, config_path));

        if (!inserted)
        {
            throw Exception(ErrorCodes::BAD_ARGUMENTS,
                            "Cache with name {} exists, but it has a different path", cache_name);
        }
    }
    else if (it->second->getSettings() != file_cache_settings)
    {
        throw Exception(ErrorCodes::BAD_ARGUMENTS,
                        "Found more than one cache configuration with the same path, "
                        "but with different cache settings ({} and {})",
                        it->first, cache_name);
    }
    else if (it->first != cache_name)
    {
        caches_by_name.emplace(cache_name, it->second);
    }

    return it->second->cache;
}

FileCachePtr FileCacheFactory::create(
    const std::string & cache_name,
    const FileCacheSettings & file_cache_settings,
    const std::string & config_path)
{
    std::lock_guard lock(mutex);

    auto it = caches_by_name.find(cache_name);

    if (it != caches_by_name.end())
        throw Exception(ErrorCodes::BAD_ARGUMENTS, "Cache with name {} already exists", cache_name);

    it = std::find_if(caches_by_name.begin(), caches_by_name.end(), [&](const auto & cache_by_name)
    {
        return cache_by_name.second->getSettings()[FileCacheSetting::path].value == file_cache_settings[FileCacheSetting::path].value;
    });

    if (it == caches_by_name.end())
    {
        auto cache = std::make_shared<FileCache>(cache_name, file_cache_settings);
        it = caches_by_name.emplace(
            cache_name, std::make_unique<FileCacheData>(cache, file_cache_settings, config_path)).first;
    }
    else if (it->second->getSettings() != file_cache_settings)
    {
        throw Exception(ErrorCodes::BAD_ARGUMENTS,
                        "Found more than one cache configuration with the same path, "
                        "but with different cache settings ({} and {})",
                        it->first, cache_name);
    }
    else
    {
        [[maybe_unused]] bool inserted = caches_by_name.emplace(cache_name, it->second).second;
        chassert(inserted);
    }

    return it->second->cache;
}

FileCacheFactory::FileCacheDataPtr FileCacheFactory::getByName(const std::string & cache_name)
{
    std::lock_guard lock(mutex);

    auto it = caches_by_name.find(cache_name);
    if (it == caches_by_name.end())
        throw Exception(ErrorCodes::BAD_ARGUMENTS, "There is no cache by name: {}", cache_name);

    return it->second;
}

void FileCacheFactory::updateSettingsFromConfig(const Poco::Util::AbstractConfiguration & config)
{
    CacheByName caches_by_name_copy;
    {
        std::lock_guard lock(mutex);
        caches_by_name_copy = caches_by_name;
    }

    std::unordered_set<std::string> checked_paths;
    for (const auto & [_, cache_info] : caches_by_name_copy)
    {
        if (cache_info->config_path.empty() || checked_paths.contains(cache_info->config_path))
            continue;

        checked_paths.emplace(cache_info->config_path);

        FileCacheSettings old_settings = cache_info->getSettings();

        FileCacheSettings new_settings;
        new_settings.loadFromConfig(config, cache_info->config_path, /* cache_path_prefix_if_relative */"/no-op/");

        /// `path` setting can never be changed (in applySettingsIfPossilbe below)
        /// but it will differ here even if in fact equal,
        /// because of relative path usage in config,
        /// while in old_settings it would already be normalized into absolute path.
        /// We cannot do the same here for new_settings
        /// (as we do not know if they are disk settings old non-disk settings,
        /// while they have different default path prefix),
        /// so consider them always equal as anyway non-changeable.
        new_settings[FileCacheSetting::path] = old_settings[FileCacheSetting::path];

        if (old_settings == new_settings)
        {
            continue;
        }

        /// FIXME: registerDiskCache modifies `path` setting of FileCacheSettings if path is relative.
        /// This can lead to calling applySettingsIfPossible even though nothing changed, which is avoidable.

        // LOG_TRACE(log, "Will apply settings changes for cache {}. "
        //           "Settings changes: {} (new settings: {}, old_settings: {})",
        //           cache_name, fmt::join(new_settings.getSettingsDiff(old_settings), ", "),
        //           new_settings.toString(), old_settings.toString());

        try
        {
            cache_info->cache->applySettingsIfPossible(new_settings, old_settings);
        }
        catch (...)
        {
            /// Settings changes could be partially applied in case of exception,
            /// make sure cache_info->settings show correct state of applied settings.
            cache_info->setSettings(std::move(old_settings));
            tryLogCurrentException(__PRETTY_FUNCTION__);
            throw;
        }

        cache_info->setSettings(std::move(old_settings));
    }
}

void FileCacheFactory::remove(FileCachePtr cache)
{
    std::lock_guard lock(mutex);
    for (auto it = caches_by_name.begin(); it != caches_by_name.end();)
    {
        if (it->second->cache == cache)
            it = caches_by_name.erase(it);
        else
            ++it;
    }
}

void FileCacheFactory::clear()
{
    std::lock_guard lock(mutex);
    caches_by_name.clear();
}

void FileCacheFactory::loadDefaultCaches(const Poco::Util::AbstractConfiguration & config, ContextPtr context)
{
    Poco::Util::AbstractConfiguration::Keys cache_names;
    config.keys(FILECACHE_DEFAULT_CONFIG_PATH, cache_names);
<<<<<<< HEAD
    auto log = getLogger("FileCacheFactory");
=======

    auto * log = &Poco::Logger::get("FileCacheFactory");
>>>>>>> ab8a207f
    LOG_DEBUG(log, "Will load {} caches from default cache config", cache_names.size());

    for (const auto & name : cache_names)
    {
        const auto config_path = fmt::format("{}.{}", FILECACHE_DEFAULT_CONFIG_PATH, name);

        FileCacheSettings settings;
        settings.loadFromConfig(
            config,
            config_path,
            getPathPrefixForRelativeCachePath(context),
            /* default_cache_path */"");

        auto cache = getOrCreate(name, settings, config_path);
        cache->initialize();

        LOG_DEBUG(log, "Loaded cache `{}` from default cache config", name);
    }
}

std::string getPathPrefixForRelativeCachePath(ContextPtr context)
{
    auto config_fs_caches_dir = context->getFilesystemCachesPath();
    if (!config_fs_caches_dir.empty())
        return config_fs_caches_dir;

    return fs::path(context->getPath()) / "caches";
}

}<|MERGE_RESOLUTION|>--- conflicted
+++ resolved
@@ -236,12 +236,7 @@
 {
     Poco::Util::AbstractConfiguration::Keys cache_names;
     config.keys(FILECACHE_DEFAULT_CONFIG_PATH, cache_names);
-<<<<<<< HEAD
     auto log = getLogger("FileCacheFactory");
-=======
-
-    auto * log = &Poco::Logger::get("FileCacheFactory");
->>>>>>> ab8a207f
     LOG_DEBUG(log, "Will load {} caches from default cache config", cache_names.size());
 
     for (const auto & name : cache_names)
