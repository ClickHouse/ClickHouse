#pragma once

#include <list>
#include <Interpreters/Cache/IFileCachePriority.h>
#include <Interpreters/Cache/FileCacheKey.h>
#include <Common/logger_useful.h>
#include <Interpreters/Cache/Guards.h>


namespace DB
{

/// Based on the LRU algorithm implementation, the record with the lowest priority is stored at
/// the head of the queue, and the record with the highest priority is stored at the tail.
class LRUFileCachePriority : public IFileCachePriority
{
protected:
    struct State
    {
        std::atomic<size_t> current_size = 0;
        std::atomic<size_t> current_elements_num = 0;
    };
    using StatePtr = std::shared_ptr<State>;

public:
    LRUFileCachePriority(
        size_t max_size_,
        size_t max_elements_,
        const std::string & description_ = "none",
        StatePtr state_ = nullptr);

    size_t getSize(const CachePriorityGuard::Lock &) const override { return state->current_size; }

    size_t getElementsCount(const CachePriorityGuard::Lock &) const override { return state->current_elements_num; }

    size_t getSizeApprox() const override { return state->current_size; }

    size_t getElementsCountApprox() const override { return state->current_elements_num; }

    std::string getStateInfoForLog(const CachePriorityGuard::Lock & lock) const override;

    bool canFit( /// NOLINT
        size_t size,
        size_t elements,
        const CachePriorityGuard::Lock &,
        IteratorPtr reservee = nullptr,
        bool best_effort = false) const override;

    IteratorPtr add( /// NOLINT
        KeyMetadataPtr key_metadata,
        size_t offset,
        size_t size,
        const OriginInfo & origin,
        const CachePriorityGuard::Lock &,
        bool best_effort = false) override;

    bool collectCandidatesForEviction(
        size_t size,
        size_t elements,
        FileCacheReserveStat & stat,
        EvictionCandidates & res,
        IFileCachePriority::IteratorPtr reservee,
<<<<<<< HEAD
        const OriginInfo & origin,
=======
        bool continue_from_last_eviction_pos,
        const UserID & user_id,
>>>>>>> 1fe6bf88
        const CachePriorityGuard::Lock &) override;

    CollectStatus collectCandidatesForEviction(
        size_t desired_size,
        size_t desired_elements_count,
        size_t max_candidates_to_evict,
        FileCacheReserveStat & stat,
        EvictionCandidates & res,
        const CachePriorityGuard::Lock &) override;

    void shuffle(const CachePriorityGuard::Lock &) override;

    PriorityDumpPtr dump(const CachePriorityGuard::Lock &) override;

    void pop(const CachePriorityGuard::Lock & lock) { remove(queue.begin(), lock); } // NOLINT

    bool modifySizeLimits(size_t max_size_, size_t max_elements_, double size_ratio_, const CachePriorityGuard::Lock &) override;

    FileCachePriorityPtr copy() const { return std::make_unique<LRUFileCachePriority>(max_size, max_elements, description, state); }

    void resetEvictionPos(const CachePriorityGuard::Lock &) override { eviction_pos = queue.end(); }

    /// Used only for unit test.
    size_t getEvictionPos()
    {
        return std::distance(queue.begin(), eviction_pos);
    }

private:
    class LRUIterator;
    using LRUQueue = std::list<EntryPtr>;
    friend class SLRUFileCachePriority;

    LRUQueue queue;
    const std::string description;
    LoggerPtr log;
    StatePtr state;
    LRUQueue::iterator eviction_pos;

    void updateElementsCount(int64_t num);
    void updateSize(int64_t size);

    bool canFit(
        size_t size,
        size_t elements,
        size_t released_size_assumption,
        size_t released_elements_assumption,
        const CachePriorityGuard::Lock &,
        const size_t * max_size_ = nullptr,
        const size_t * max_elements_ = nullptr) const;

    LRUQueue::iterator remove(LRUQueue::iterator it, const CachePriorityGuard::Lock &);

    void iterate(IterateFunc func, const CachePriorityGuard::Lock &) override;
    LRUQueue::iterator iterateImpl(LRUQueue::iterator start_pos, IterateFunc func, const CachePriorityGuard::Lock &);

    LRUIterator move(LRUIterator & it, LRUFileCachePriority & other, const CachePriorityGuard::Lock &);
    LRUIterator add(EntryPtr entry, const CachePriorityGuard::Lock &);

    using StopConditionFunc = std::function<bool()>;
    void iterateForEviction(
        EvictionCandidates & res,
        FileCacheReserveStat & stat,
        StopConditionFunc stop_condition,
        bool continue_from_last_eviction_pos,
        const CachePriorityGuard::Lock &);

    void increasePriority(LRUQueue::iterator it, const CachePriorityGuard::Lock &);

    void holdImpl(
        size_t size,
        size_t elements,
        const CachePriorityGuard::Lock & lock) override;

    void releaseImpl(size_t size, size_t elements) override;
    std::string getApproxStateInfoForLog() const;
};

class LRUFileCachePriority::LRUIterator : public IFileCachePriority::Iterator
{
    friend class LRUFileCachePriority;
    friend class SLRUFileCachePriority;

public:
    LRUIterator(LRUFileCachePriority * cache_priority_, LRUQueue::iterator iterator_);

    LRUIterator(const LRUIterator & other);
    LRUIterator & operator =(const LRUIterator & other);
    bool operator ==(const LRUIterator & other) const;

    EntryPtr getEntry() const override;

    size_t increasePriority(const CachePriorityGuard::Lock &) override;

    void remove(const CachePriorityGuard::Lock &) override;

    void invalidate() override;

    void incrementSize(size_t size, const CachePriorityGuard::Lock &) override;

    void decrementSize(size_t size) override;

    QueueEntryType getType() const override { return QueueEntryType::LRU; }

private:
    void assertValid() const;

    LRUFileCachePriority * cache_priority;
    mutable LRUQueue::iterator iterator;
};

}<|MERGE_RESOLUTION|>--- conflicted
+++ resolved
@@ -60,12 +60,8 @@
         FileCacheReserveStat & stat,
         EvictionCandidates & res,
         IFileCachePriority::IteratorPtr reservee,
-<<<<<<< HEAD
+        bool continue_from_last_eviction_pos,
         const OriginInfo & origin,
-=======
-        bool continue_from_last_eviction_pos,
-        const UserID & user_id,
->>>>>>> 1fe6bf88
         const CachePriorityGuard::Lock &) override;
 
     CollectStatus collectCandidatesForEviction(
