#include <Interpreters/Cache/FileCache.h>

#include <IO/Operators.h>
#include <IO/ReadHelpers.h>
#include <IO/ReadSettings.h>
#include <IO/WriteBufferFromFile.h>
#include <IO/WriteBufferFromString.h>
#include <Interpreters/Cache/FileCacheSettings.h>
#include <Interpreters/Cache/LRUFileCachePriority.h>
#include <Interpreters/Cache/SLRUFileCachePriority.h>
#include <Interpreters/Cache/FileCacheUtils.h>
#include <Interpreters/Cache/EvictionCandidates.h>
#include <Interpreters/Context.h>
#include <base/hex.h>
#include <Common/callOnce.h>
#include <Common/Exception.h>
#include <Common/ThreadPool.h>
#include <Common/ElapsedTimeProfileEventIncrement.h>
#include <Core/ServerUUID.h>
#include <Core/BackgroundSchedulePool.h>

#include <exception>
#include <filesystem>
#include <functional>
#include <memory>
#include <mutex>
#include <tuple>
#include <vector>
#include <Interpreters/Cache/FileSegmentInfo.h>


namespace fs = std::filesystem;

namespace ProfileEvents
{
    extern const Event FilesystemCacheLoadMetadataMicroseconds;
    extern const Event FilesystemCacheLockCacheMicroseconds;
    extern const Event FilesystemCacheReserveMicroseconds;
    extern const Event FilesystemCacheReserveAttempts;
    extern const Event FilesystemCacheGetOrSetMicroseconds;
    extern const Event FilesystemCacheGetMicroseconds;
    extern const Event FilesystemCacheFailToReserveSpaceBecauseOfLockContention;
    extern const Event FilesystemCacheFreeSpaceKeepingThreadRun;
    extern const Event FilesystemCacheFreeSpaceKeepingThreadWorkMilliseconds;
    extern const Event FilesystemCacheFailToReserveSpaceBecauseOfCacheResize;
    extern const Event FilesystemCacheBackgroundEvictedFileSegments;
    extern const Event FilesystemCacheBackgroundEvictedBytes;
}

namespace CurrentMetrics
{
    extern const Metric FilesystemCacheDownloadQueueElements;
    extern const Metric FilesystemCacheReserveThreads;
}

namespace DB
{

namespace ErrorCodes
{
    extern const int LOGICAL_ERROR;
    extern const int BAD_ARGUMENTS;
}

namespace FileCacheSetting
{
    extern const FileCacheSettingsString path;
    extern const FileCacheSettingsUInt64 max_size;
    extern const FileCacheSettingsUInt64 max_elements;
    extern const FileCacheSettingsUInt64 max_file_segment_size;
    extern const FileCacheSettingsUInt64 boundary_alignment;
    extern const FileCacheSettingsFileCachePolicy cache_policy;
    extern const FileCacheSettingsDouble slru_size_ratio;
    extern const FileCacheSettingsUInt64 load_metadata_threads;
    extern const FileCacheSettingsBool load_metadata_asynchronously;
    extern const FileCacheSettingsUInt64 background_download_threads;
    extern const FileCacheSettingsUInt64 background_download_queue_size_limit;
    extern const FileCacheSettingsUInt64 background_download_max_file_segment_size;
    extern const FileCacheSettingsDouble keep_free_space_size_ratio;
    extern const FileCacheSettingsDouble keep_free_space_elements_ratio;
    extern const FileCacheSettingsUInt64 keep_free_space_remove_batch;
    extern const FileCacheSettingsBool enable_bypass_cache_with_threshold;
    extern const FileCacheSettingsUInt64 bypass_cache_threshold;
    extern const FileCacheSettingsBool write_cache_per_user_id_directory;
    extern const FileCacheSettingsUInt64 cache_hits_threshold;
    extern const FileCacheSettingsBool enable_filesystem_query_cache_limit;
    extern const FileCacheSettingsBool allow_dynamic_cache_resize;
    extern const FileCacheSettingsBool use_split_cache;
    extern const FileCacheSettingsDouble split_cache_ratio;
}

namespace
{
    std::string getCommonUserID()
    {
        auto user_from_context = DB::Context::getGlobalContextInstance()->getFilesystemCacheUser();
        const auto user = user_from_context.empty() ? toString(ServerUUID::get()) : user_from_context;
        return user;
    }
}

void FileCacheReserveStat::update(size_t size, FileSegmentKind kind, bool releasable)
{
    auto & local_stat = stat_by_kind[kind];
    if (releasable)
    {
        total_stat.releasable_size += size;
        ++total_stat.releasable_count;

        local_stat.releasable_size += size;
        ++local_stat.releasable_count;
    }
    else
    {
        total_stat.non_releasable_size += size;
        ++total_stat.non_releasable_count;

        local_stat.non_releasable_size += size;
        ++local_stat.non_releasable_count;
    }
}

FileCache::FileCache(const std::string & cache_name, const FileCacheSettings & settings)
    : max_file_segment_size(settings[FileCacheSetting::max_file_segment_size])
    , bypass_cache_threshold(settings[FileCacheSetting::enable_bypass_cache_with_threshold] ? settings[FileCacheSetting::bypass_cache_threshold] : 0)
    , boundary_alignment(settings[FileCacheSetting::boundary_alignment])
    , background_download_max_file_segment_size(settings[FileCacheSetting::background_download_max_file_segment_size])
    , load_metadata_threads(settings[FileCacheSetting::load_metadata_threads])
    , load_metadata_asynchronously(settings[FileCacheSetting::load_metadata_asynchronously])
    , write_cache_per_user_directory(settings[FileCacheSetting::write_cache_per_user_id_directory])
    , allow_dynamic_cache_resize(settings[FileCacheSetting::allow_dynamic_cache_resize])
    , keep_current_size_to_max_ratio(1 - settings[FileCacheSetting::keep_free_space_size_ratio])
    , keep_current_elements_to_max_ratio(1 - settings[FileCacheSetting::keep_free_space_elements_ratio])
    , keep_up_free_space_remove_batch(settings[FileCacheSetting::keep_free_space_remove_batch])
<<<<<<< HEAD
    , use_split_cache(settings[FileCacheSetting::use_split_cache])
    , split_cache_ratio(settings[FileCacheSetting::split_cache_ratio])
=======
    , name(cache_name)
>>>>>>> cd4955d1
    , log(getLogger("FileCache(" + cache_name + ")"))
    , metadata(settings[FileCacheSetting::path],
               settings[FileCacheSetting::background_download_queue_size_limit],
               settings[FileCacheSetting::background_download_threads],
               write_cache_per_user_directory)
{
    CachePriorityCreatorFunction creator_function;
    switch (settings[FileCacheSetting::cache_policy].value)
    {
        case FileCachePolicy::LRU:
        {
            creator_function = [](size_t max_size, size_t max_elements, size_t /*size_ratio*/, String description) -> IFileCachePriorityPtr
            {
                return std::make_unique<LRUFileCachePriority>(
                    max_size,
                    max_elements,
                    description);
            };
            break;
        }
        case FileCachePolicy::SLRU:
        {
            creator_function = [](size_t max_size, size_t max_elements, double size_ratio, String description) -> IFileCachePriorityPtr
            {
                return std::make_unique<SLRUFileCachePriority>(
                    max_size,
                    max_elements,
                    size_ratio,
                    description);
            };
            break;
        }
    }
    if (use_split_cache)
    {
        main_priority = std::make_unique<SplitFileCachePriority>(
            creator_function,
            settings[FileCacheSetting::max_size],
            settings[FileCacheSetting::max_elements],
            settings[FileCacheSetting::slru_size_ratio],
            settings[FileCacheSetting::split_cache_ratio],
            cache_name
        );
    }
    else
    {
        main_priority = creator_function(settings[FileCacheSetting::max_size],settings[FileCacheSetting::max_elements], settings[FileCacheSetting::slru_size_ratio], cache_name);
    }
    LOG_DEBUG(log, "Using {} cache policy", settings[FileCacheSetting::cache_policy].value);

    if (settings[FileCacheSetting::enable_filesystem_query_cache_limit])
        query_limit = std::make_unique<FileCacheQueryLimit>();
}

const FileCache::OriginInfo & FileCache::getCommonOrigin()
{
    static OriginInfo origin(getCommonUserID(), 0, FileSegmentKeyType::General);
    return origin;
}

FileCache::OriginInfo FileCache::getCommonOriginWithSegmentKeyType(const fs::path & filename) const
{
    auto origin = FileCache::getCommonOrigin();
    if (!use_split_cache)
        return origin;

    static std::array<std::string, 5> system_cache_type = {".txt", ".json", ".idx", ".cidx", ".dat"};
    origin.segment_type = std::find(system_cache_type.begin(), system_cache_type.end(), fs::path(filename).extension()) != system_cache_type.end() ? FileSegmentKeyType::Data : FileSegmentKeyType::System;
    return origin;
}

const FileCache::OriginInfo & FileCache::getInternalOrigin()
{
    static OriginInfo origin("internal");
    return origin;
}

bool FileCache::isInitialized() const
{
    return is_initialized;
}

void FileCache::throwInitExceptionIfNeeded()
{
    if (load_metadata_asynchronously)
        return;

    std::lock_guard lock(init_mutex);
    if (init_exception)
        std::rethrow_exception(init_exception);
}

const String & FileCache::getBasePath() const
{
    return metadata.getBaseDirectory();
}

String FileCache::getFileSegmentPath(const Key & key, size_t offset, FileSegmentKind segment_kind, const OriginInfo & origin) const
{
    return metadata.getFileSegmentPath(key, offset, segment_kind, origin);
}

String FileCache::getKeyPath(const Key & key, const OriginInfo & origin) const
{
    return metadata.getKeyPath(key, origin);
}

void FileCache::assertInitialized() const
{
    if (is_initialized)
        return;

    std::unique_lock lock(init_mutex);
    if (is_initialized)
        return;

    if (init_exception)
        std::rethrow_exception(init_exception);
    if (!is_initialized)
        throw Exception(ErrorCodes::LOGICAL_ERROR, "Cache not initialized");
}

void FileCache::initialize()
{
    // Prevent initialize() from running twice. This may be caused by two cache disks being created with the same path (see integration/test_filesystem_cache).
    callOnce(initialize_called, [&] {
        bool need_to_load_metadata = fs::exists(getBasePath());
        try
        {
            if (!need_to_load_metadata)
                fs::create_directories(getBasePath());

            auto fs_info = std::filesystem::space(getBasePath());
            const size_t size_limit = main_priority->getSizeLimit(lockCache());
            if (fs_info.capacity < size_limit)
                throw Exception(ErrorCodes::BAD_ARGUMENTS,
                                "The total capacity of the disk containing cache path {} is less than the specified max_size {} bytes",
                                getBasePath(), std::to_string(size_limit));

            status_file = make_unique<StatusFile>(fs::path(getBasePath()) / "status", StatusFile::write_full_info);
        }
        catch (const std::filesystem::filesystem_error & e)
        {
            init_exception = std::current_exception();
            throw Exception(ErrorCodes::BAD_ARGUMENTS, "Failed to retrieve filesystem information for cache path {}. Error: {}",
                            getBasePath(), e.what());
        }
        catch (...)
        {
            init_exception = std::current_exception();
            tryLogCurrentException(__PRETTY_FUNCTION__);
            throw;
        }

        if (load_metadata_asynchronously)
        {
            load_metadata_main_thread = ThreadFromGlobalPool([this, need_to_load_metadata] { initializeImpl(need_to_load_metadata); });
        }
        else
        {
            initializeImpl(need_to_load_metadata);
        }
    });
}

void FileCache::initializeImpl(bool load_metadata)
{
    std::lock_guard lock(init_mutex);

    if (is_initialized)
        return;

    try
    {
        if (load_metadata)
            loadMetadata();

        metadata.startup();
    }
    catch (...)
    {
        init_exception = std::current_exception();
        tryLogCurrentException(__PRETTY_FUNCTION__);
        throw;
    }

    if (keep_current_size_to_max_ratio != 1 || keep_current_elements_to_max_ratio != 1)
    {
        keep_up_free_space_ratio_task = Context::getGlobalContextInstance()->getSchedulePool().createTask(StorageID::createEmpty(), log->name(), [this] { freeSpaceRatioKeepingThreadFunc(); });
        keep_up_free_space_ratio_task->schedule();
    }

    is_initialized = true;
    LOG_TEST(log, "Initialized cache from {}", metadata.getBaseDirectory());
}

CachePriorityGuard::Lock FileCache::lockCache() const
{
    ProfileEventTimeIncrement<Microseconds> watch(ProfileEvents::FilesystemCacheLockCacheMicroseconds);
    return cache_guard.lock();
}

CachePriorityGuard::Lock FileCache::tryLockCache(std::optional<std::chrono::milliseconds> acquire_timeout) const
{
    if (acquire_timeout.has_value())
    {
        ProfileEventTimeIncrement<Microseconds> watch(ProfileEvents::FilesystemCacheLockCacheMicroseconds);
        return cache_guard.tryLockFor(acquire_timeout.value());
    }
    else
    {
        return cache_guard.tryLock();
    }
}

FileSegments FileCache::getImpl(const LockedKey & locked_key, const FileSegment::Range & range, size_t file_segments_limit) const
{
    /// Given range = [left, right] and non-overlapping ordered set of file segments,
    /// find list [segment1, ..., segmentN] of segments which intersect with given range.

    if (bypass_cache_threshold && range.size() > bypass_cache_threshold)
    {
        auto file_segment = std::make_shared<FileSegment>(
            locked_key.getKey(), range.left, range.size(), FileSegment::State::DETACHED);
        return { file_segment };
    }

    if (locked_key.empty())
        return {};

    FileSegments result;
    auto add_to_result = [&](const FileSegmentMetadata & file_segment_metadata)
    {
        if (file_segments_limit && result.size() == file_segments_limit)
            return false;

        FileSegmentPtr file_segment;
        if (file_segment_metadata.isEvictingOrRemoved(locked_key))
        {
            file_segment = std::make_shared<FileSegment>(
                locked_key.getKey(),
                file_segment_metadata.file_segment->offset(),
                file_segment_metadata.file_segment->range().size(),
                FileSegment::State::DETACHED);
        }
        else
        {
            file_segment = file_segment_metadata.file_segment;
        }

        result.push_back(file_segment);
        return true;
    };

    const auto & file_segments = locked_key;
    auto segment_it = file_segments.lower_bound(range.left);
    if (segment_it == file_segments.end())
    {
        /// N - last cached segment for given file key, segment{N}.offset < range.left:
        ///   segment{N}                       segment{N}
        /// [________                         [_______]
        ///     [__________]         OR                  [________]
        ///     ^                                        ^
        ///     range.left                               range.left

        const auto & file_segment_metadata = *file_segments.rbegin()->second;
        if (file_segment_metadata.file_segment->range().right < range.left)
            return {};

        if (!add_to_result(file_segment_metadata))
            return result;
    }
    else /// segment_it <-- segmment{k}
    {
        if (segment_it != file_segments.begin())
        {
            const auto & prev_file_segment_metadata = *std::prev(segment_it)->second;
            const auto & prev_range = prev_file_segment_metadata.file_segment->range();

            if (range.left <= prev_range.right)
            {
                ///   segment{k-1}  segment{k}
                ///   [________]   [_____
                ///       [___________
                ///       ^
                ///       range.left
                if (!add_to_result(prev_file_segment_metadata))
                    return result;
            }
        }

        ///  segment{k} ...       segment{k-1}  segment{k}                      segment{k}
        ///  [______              [______]     [____                        [________
        ///  [_________     OR              [________      OR    [______]   ^
        ///  ^                              ^                           ^   segment{k}.offset
        ///  range.left                     range.left                  range.right

        while (segment_it != file_segments.end())
        {
            const auto & file_segment_metadata = *segment_it->second;
            if (range.right < file_segment_metadata.file_segment->range().left)
                break;

            if (!add_to_result(file_segment_metadata))
                return result;

            ++segment_it;
        }
    }

    return result;
}

std::vector<FileSegment::Range> FileCache::splitRange(size_t offset, size_t size, size_t aligned_size)
{
    chassert(size > 0);
    chassert(size <= aligned_size);

    /// Consider this example to understand why we need to account here for both `size` and `aligned_size`.
    /// [________________]__________________] <-- requested range
    ///                  ^                  ^
    ///                right offset         aligned_right_offset
    /// [_________]                           <-- last cached file segment, e.g. we have uncovered suffix of the requested range
    ///           ^
    ///           last_file_segment_right_offset
    /// [________________]
    ///        size
    /// [____________________________________]
    ///        aligned_size
    ///
    /// So it is possible that we split this hole range into sub-segments by `max_file_segment_size`
    /// and get something like this:
    ///
    /// [________________________]
    ///          ^               ^
    ///          |               last_file_segment_right_offset + max_file_segment_size
    ///          last_file_segment_right_offset
    /// e.g. there is no need to create sub-segment for range (last_file_segment_right_offset + max_file_segment_size, aligned_right_offset].
    /// Because its left offset would be bigger than right_offset.
    /// Therefore, we set end_pos_non_included as offset+size, but remaining_size as aligned_size.

    std::vector<FileSegment::Range> ranges;

    size_t current_pos = offset;
    size_t end_pos_non_included = offset + size;
    size_t remaining_size = aligned_size;

    FileSegments file_segments;
    const size_t max_size = max_file_segment_size.load();
    while (current_pos < end_pos_non_included)
    {
        auto current_file_segment_size = std::min(remaining_size, max_size);
        ranges.emplace_back(current_pos, current_pos + current_file_segment_size - 1);

        remaining_size -= current_file_segment_size;
        current_pos += current_file_segment_size;
    }

    return ranges;
}

FileSegments FileCache::createFileSegmentsFromRanges(
    LockedKey & locked_key,
    const std::vector<FileSegment::Range> & ranges,
    size_t & file_segments_count,
    size_t file_segments_limit,
    const CreateFileSegmentSettings & create_settings)
{
    FileSegments result;
    for (const auto & r : ranges)
    {
        if (file_segments_limit && file_segments_count >= file_segments_limit)
            break;
        auto metadata_it = addFileSegment(locked_key, r.left, r.size(), FileSegment::State::EMPTY, create_settings);
        result.push_back(metadata_it->second->file_segment);
        ++file_segments_count;
    }
    return result;
}

void FileCache::fillHolesWithEmptyFileSegments(
    LockedKey & locked_key,
    FileSegments & file_segments,
    const FileSegment::Range & range,
    size_t non_aligned_right_offset,
    size_t file_segments_limit,
    bool fill_with_detached_file_segments,
    const CreateFileSegmentSettings & create_settings)
{
    /// There are segments [segment1, ..., segmentN]
    /// (non-overlapping, non-empty, ascending-ordered) which (maybe partially)
    /// intersect with given range.

    /// It can have holes:
    /// [____________________]         -- requested range
    ///     [____]  [_]   [_________]  -- intersecting cache [segment1, ..., segmentN]
    ///
    /// For each such hole create a file_segment_metadata with file segment state EMPTY.

    assert(!file_segments.empty());

    auto it = file_segments.begin();
    size_t processed_count = 0;
    auto segment_range = (*it)->range();

    size_t current_pos;
    if (segment_range.left < range.left)
    {
        ///    [_______     -- requested range
        /// [_______
        /// ^
        /// segment1

        current_pos = segment_range.right + 1;
        ++it;
        ++processed_count;
    }
    else
        current_pos = range.left;

    auto is_limit_reached = [&]() -> bool
    {
        return file_segments_limit && processed_count >= file_segments_limit;
    };

    while (current_pos <= range.right && it != file_segments.end() && !is_limit_reached())
    {
        segment_range = (*it)->range();

        if (current_pos == segment_range.left)
        {
            current_pos = segment_range.right + 1;
            ++it;
            ++processed_count;
            continue;
        }

        assert(current_pos < segment_range.left);

        auto hole_size = segment_range.left - current_pos;

        if (fill_with_detached_file_segments)
        {
            auto file_segment = std::make_shared<FileSegment>(
                locked_key.getKey(), current_pos, hole_size, FileSegment::State::DETACHED, create_settings);

            file_segments.insert(it, file_segment);
            ++processed_count;
        }
        else
        {
            const auto ranges = splitRange(current_pos, hole_size, hole_size);
            auto hole_segments = createFileSegmentsFromRanges(locked_key, ranges, processed_count, file_segments_limit, create_settings);
            file_segments.splice(it, std::move(hole_segments));
        }

        if (is_limit_reached())
            break;

        current_pos = segment_range.right + 1;
        ++it;
        ++processed_count;
    }

    auto erase_unprocessed = [&]()
    {
        chassert(file_segments.size() >= file_segments_limit);
        file_segments.erase(it, file_segments.end());
        chassert(file_segments.size() == file_segments_limit);
    };

    if (is_limit_reached())
    {
        erase_unprocessed();
        return;
    }

    chassert(!file_segments_limit || file_segments.size() < file_segments_limit);

    if (current_pos <= non_aligned_right_offset)
    {
        ///   ________]     -- requested range
        ///   _____]
        ///        ^
        /// segmentN

        auto hole_size = range.right - current_pos + 1;
        auto non_aligned_hole_size = non_aligned_right_offset - current_pos + 1;

        if (fill_with_detached_file_segments)
        {
            auto file_segment = std::make_shared<FileSegment>(
                locked_key.getKey(), current_pos, non_aligned_hole_size, FileSegment::State::DETACHED, create_settings);

            file_segments.insert(file_segments.end(), file_segment);
        }
        else
        {
            const auto ranges = splitRange(current_pos, non_aligned_hole_size, hole_size);
            auto hole_segments = createFileSegmentsFromRanges(locked_key, ranges, processed_count, file_segments_limit, create_settings);
            file_segments.splice(it, std::move(hole_segments));

            if (is_limit_reached())
                erase_unprocessed();
        }
    }
}

FileSegmentsHolderPtr FileCache::trySet(
    const Key & key,
    size_t offset,
    size_t size,
    const CreateFileSegmentSettings & create_settings,
    const OriginInfo & origin)
{
    assertInitialized();

    auto locked_key = metadata.lockKeyMetadata(key, CacheMetadata::KeyNotFoundPolicy::CREATE_EMPTY, origin);
    FileSegment::Range range(offset, offset + size - 1);

    auto file_segments = getImpl(*locked_key, range, /* file_segments_limit */0);
    if (!file_segments.empty())
        return nullptr;

    if (create_settings.unbounded)
    {
        /// If the file is unbounded, we can create a single file_segment_metadata for it.
        auto file_segment_metadata_it = addFileSegment(
            *locked_key, offset, size, FileSegment::State::EMPTY, create_settings);
        file_segments = {file_segment_metadata_it->second->file_segment};
    }
    else
    {
        const auto ranges = splitRange(offset, size, size);
        size_t file_segments_count = 0;
        file_segments = createFileSegmentsFromRanges(*locked_key, ranges, file_segments_count, /* file_segments_limit */0, create_settings);
    }

    return std::make_unique<FileSegmentsHolder>(std::move(file_segments));
}

FileSegmentsHolderPtr FileCache::set(
    const Key & key,
    size_t offset,
    size_t size,
    const CreateFileSegmentSettings & create_settings,
    const OriginInfo & origin)
{
    if (auto holder = trySet(key, offset, size, create_settings, origin))
        return holder;

    throw Exception(ErrorCodes::LOGICAL_ERROR, "Having intersection with already existing cache");
}

FileSegmentsHolderPtr
FileCache::getOrSet(
    const Key & key,
    size_t offset,
    size_t size,
    size_t file_size,
    const CreateFileSegmentSettings & create_settings,
    size_t file_segments_limit,
    const OriginInfo & origin,
    std::optional<size_t> boundary_alignment_)
{
    ProfileEventTimeIncrement<Microseconds> watch(ProfileEvents::FilesystemCacheGetOrSetMicroseconds);

    assertInitialized();

    size_t initial_range_right_offset = (file_size ? std::min(offset + size, file_size) : offset + size) - 1;
    FileSegment::Range initial_range(offset, initial_range_right_offset);
    /// result_range is initial range, which will be adjusted according to
    /// 1. aligned_offset, aligned_end_offset
    /// 2. max_file_segments_limit
    FileSegment::Range result_range = initial_range;

    const size_t alignment = boundary_alignment_.value_or(boundary_alignment);
    const auto aligned_offset = FileCacheUtils::roundDownToMultiple(initial_range.left, alignment);
    auto aligned_end_offset = (file_size
        ? std::min(FileCacheUtils::roundUpToMultiple(initial_range.right + 1, alignment), file_size)
        : FileCacheUtils::roundUpToMultiple(initial_range.right + 1, alignment)) - 1;

    chassert(aligned_offset <= initial_range.left);
    chassert(aligned_end_offset >= initial_range.right);

    auto locked_key = metadata.lockKeyMetadata(key, CacheMetadata::KeyNotFoundPolicy::CREATE_EMPTY, origin);
    /// Get all segments which intersect with the given range.
    auto file_segments = getImpl(*locked_key, initial_range, file_segments_limit);

    if (file_segments_limit)
    {
        chassert(file_segments.size() <= file_segments_limit);
        if (file_segments.size() == file_segments_limit)
            result_range.right = aligned_end_offset = file_segments.back()->range().right;
    }

    /// Check case if we have uncovered prefix, e.g.
    ///
    ///   [_______________]
    ///   ^               ^
    ///   range.left      range.right
    ///         [___] [__________]        <-- current cache (example)
    ///   [    ]
    ///   ^----^
    ///   uncovered prefix.
    const bool has_uncovered_prefix = file_segments.empty() || result_range.left < file_segments.front()->range().left;

    if (aligned_offset < result_range.left && has_uncovered_prefix)
    {
        auto prefix_range = FileSegment::Range(
            aligned_offset,
            file_segments.empty() ? result_range.left - 1 : file_segments.front()->range().left - 1);

        auto prefix_file_segments = getImpl(*locked_key, prefix_range, /* file_segments_limit */0);

        if (prefix_file_segments.empty())
        {
            ///   [____________________][_______________]
            ///   ^                     ^               ^
            ///   aligned_offset        range.left      range.right
            ///                             [___] [__________]         <-- current cache (example)
            result_range.left = aligned_offset;
        }
        else
        {
            ///   [____________________][_______________]
            ///   ^                     ^               ^
            ///   aligned_offset        range.left          range.right
            ///   ____]     [____]           [___] [__________]        <-- current cache (example)
            ///                  ^
            ///                  prefix_file_segments.back().right

            chassert(prefix_file_segments.back()->range().right < result_range.left);
            chassert(prefix_file_segments.back()->range().right >= aligned_offset);

            result_range.left = prefix_file_segments.back()->range().right + 1;
        }
    }

    /// Check case if we have uncovered suffix.
    ///
    ///   [___________________]
    ///   ^                   ^
    ///   range.left          range.right
    ///      [___]   [___]                  <-- current cache (example)
    ///                   [___]
    ///                   ^---^
    ///                    uncovered_suffix
    const bool has_uncovered_suffix = file_segments.empty() || file_segments.back()->range().right < result_range.right;

    if (result_range.right < aligned_end_offset && has_uncovered_suffix)
    {
        auto suffix_range = FileSegment::Range(result_range.right, aligned_end_offset);
        /// We need to get 1 file segment, so file_segments_limit = 1 here.
        auto suffix_file_segments = getImpl(*locked_key, suffix_range, /* file_segments_limit */1);

        if (suffix_file_segments.empty())
        {
            ///   [__________________][                       ]
            ///   ^                  ^                        ^
            ///   range.left         range.right              aligned_end_offset
            ///      [___]   [___]                                    <-- current cache (example)

            result_range.right = aligned_end_offset;
        }
        else
        {
            ///   [__________________][                       ]
            ///   ^                  ^                        ^
            ///   range.left         range.right              aligned_end_offset
            ///      [___]   [___]          [_________]               <-- current cache (example)
            ///                             ^
            ///                             suffix_file_segments.front().left
            result_range.right = suffix_file_segments.front()->range().left - 1;
        }
    }

    if (file_segments.empty())
    {
        auto ranges = splitRange(result_range.left, initial_range.size() + (initial_range.left - result_range.left), result_range.size());
        size_t file_segments_count = file_segments.size();
        file_segments.splice(
            file_segments.end(),
            createFileSegmentsFromRanges(*locked_key, ranges, file_segments_count, file_segments_limit, create_settings));
    }
    else
    {
        chassert(file_segments.front()->range().right >= result_range.left);
        chassert(file_segments.back()->range().left <= result_range.right);

        fillHolesWithEmptyFileSegments(
            *locked_key, file_segments, result_range, offset + size - 1, file_segments_limit, /* fill_with_detached */false, create_settings);

        if (!file_segments.front()->range().contains(result_range.left))
        {
            throw Exception(
                ErrorCodes::LOGICAL_ERROR, "Expected {} to include {} "
                "(end offset: {}, aligned offset: {}, aligned end offset: {})",
                file_segments.front()->range().toString(), offset,
                result_range.right, aligned_offset, aligned_end_offset);
        }
    }

    /// Compare with initial_range and not result_range,
    /// See comment in splitRange for explanation.
    chassert(file_segments_limit
             ? file_segments.back()->range().left <= initial_range.right
             : file_segments.back()->range().contains(initial_range.right),
             fmt::format(
                 "Unexpected state. Back: {}, result range: {}, "
                 "limit: {}, initial offset: {}, initial size: {}, file size: {}",
                 file_segments.back()->range().toString(), result_range.toString(),
                 file_segments_limit, offset, size, file_size));

    chassert(!file_segments_limit || file_segments.size() <= file_segments_limit);

    return std::make_unique<FileSegmentsHolder>(std::move(file_segments));
}

FileSegmentsHolderPtr FileCache::get(
    const Key & key,
    size_t offset,
    size_t size,
    size_t file_segments_limit,
    const UserID & user_id)
{
    ProfileEventTimeIncrement<Microseconds> watch(ProfileEvents::FilesystemCacheGetMicroseconds);

    assertInitialized();

    auto locked_key = metadata.lockKeyMetadata(key, CacheMetadata::KeyNotFoundPolicy::RETURN_NULL, OriginInfo(user_id));
    if (locked_key)
    {
        FileSegment::Range range(offset, offset + size - 1);

        /// Get all segments which intersect with the given range.
        auto file_segments = getImpl(*locked_key, range, file_segments_limit);
        if (!file_segments.empty())
        {
            if (file_segments_limit)
            {
                chassert(file_segments.size() <= file_segments_limit);
                if (file_segments.size() == file_segments_limit)
                    range.right = file_segments.back()->range().right;
            }

            fillHolesWithEmptyFileSegments(
                *locked_key, file_segments, range, offset + size - 1, file_segments_limit, /* fill_with_detached */true, CreateFileSegmentSettings{});

            chassert(!file_segments_limit || file_segments.size() <= file_segments_limit);
            return std::make_unique<FileSegmentsHolder>(std::move(file_segments));
        }
    }

    return std::make_unique<FileSegmentsHolder>(FileSegments{
        std::make_shared<FileSegment>(key, offset, size, FileSegment::State::DETACHED)});
}

KeyMetadata::iterator FileCache::addFileSegment(
    LockedKey & locked_key,
    size_t offset,
    size_t size,
    FileSegment::State state,
    const CreateFileSegmentSettings & create_settings)
{
    /// Create a file_segment_metadata and put it in `files` map by [key][offset].

    chassert(size > 0); /// Empty file segments in cache are not allowed.

    const auto & key = locked_key.getKey();
    const FileSegment::Range range(offset, offset + size - 1);

    if (auto intersecting_range = locked_key.hasIntersectingRange(range))
    {
        throw Exception(
            ErrorCodes::LOGICAL_ERROR,
            "Attempt to add intersecting file segment in cache ({} intersects {})",
            range.toString(), intersecting_range->toString());
    }

    FileSegment::State result_state = state;

    auto file_segment = std::make_shared<FileSegment>(
        key,
        offset,
        size,
        result_state,
        create_settings,
        metadata.isBackgroundDownloadEnabled(),
        this,
        locked_key.getKeyMetadata());

    auto file_segment_metadata = std::make_shared<FileSegmentMetadata>(std::move(file_segment));

    auto [file_segment_metadata_it, inserted] = locked_key.emplace(offset, file_segment_metadata);
    if (!inserted)
    {
        throw Exception(
            ErrorCodes::LOGICAL_ERROR,
            "Failed to insert {}:{}: entry already exists", key, offset);
    }

    return file_segment_metadata_it;
}

bool FileCache::tryReserve(
    FileSegment & file_segment,
    const size_t size,
    FileCacheReserveStat & reserve_stat,
    const OriginInfo & origin,
    size_t lock_wait_timeout_milliseconds,
    std::string & failure_reason)
{
    CurrentMetrics::Increment increment(CurrentMetrics::FilesystemCacheReserveThreads);
    ProfileEventTimeIncrement<Microseconds> watch(ProfileEvents::FilesystemCacheReserveMicroseconds);
    ProfileEvents::increment(ProfileEvents::FilesystemCacheReserveAttempts);

    assertInitialized();

    /// A logical race on cache_is_being_resized is still possible,
    /// in this case we will try to lock cache with timeout, this is ok, timeout is small
    /// and as resizing of cache can take a long time then this small chance of a race is
    /// ok compared to the number of cases this check will help.
    if (cache_is_being_resized.load(std::memory_order_relaxed))
    {
        ProfileEvents::increment(ProfileEvents::FilesystemCacheFailToReserveSpaceBecauseOfCacheResize);
        failure_reason = "cache is being resized";
        return false;
    }

    cache_reserve_active_threads.fetch_add(1, std::memory_order_relaxed);
    SCOPE_EXIT({
        cache_reserve_active_threads.fetch_sub(1, std::memory_order_relaxed);
    });

    auto cache_lock = tryLockCache(std::chrono::milliseconds(lock_wait_timeout_milliseconds));
    if (!cache_lock)
    {
        ProfileEvents::increment(ProfileEvents::FilesystemCacheFailToReserveSpaceBecauseOfLockContention);
        failure_reason = "cache contention";
        return false;
    }

    LOG_TEST(
        log, "Trying to reserve space ({} bytes) for {}:{}, current usage: {}",
        size, file_segment.key(), file_segment.offset(), main_priority->getStateInfoForLog(cache_lock));

    /// In case of per query cache limit (by default disabled), we add/remove entries from both
    /// (main_priority and query_priority) priority queues, but iterate entries in order of query_priority,
    /// while checking the limits in both.
    Priority * query_priority = nullptr;

    auto query_context = query_limit ? query_limit->tryGetQueryContext(cache_lock) : nullptr;
    if (query_context)
    {
        query_priority = &query_context->getPriority();

        const bool query_limit_exceeded = query_priority->getSize(cache_lock) + size > query_priority->getSizeLimit(cache_lock);
        if (query_limit_exceeded && !query_context->recacheOnFileCacheQueryLimitExceeded())
        {
            LOG_TEST(log, "Query limit exceeded, space reservation failed, "
                     "recache_on_query_limit_exceeded is disabled (while reserving for {}:{})",
                     file_segment.key(), file_segment.offset());
            failure_reason = "query limit exceeded";
            return false;
        }

        LOG_TEST(
            log, "Using query limit, current usage: {}/{} (while reserving for {}:{})",
            query_priority->getSize(cache_lock), query_priority->getSizeLimit(cache_lock),
            file_segment.key(), file_segment.offset());
    }

    auto queue_iterator = file_segment.getQueueIterator();

    /// A file_segment_metadata acquires a priority iterator
    /// on first successful space reservation attempt,
    /// so queue_iterator == nullptr, if no space reservation took place yet.
    if (queue_iterator)
    {
        chassert(file_segment.getReservedSize() > 0);
        chassert(!queue_iterator->getEntry()->isEvicting(cache_lock));
    }
    else
    {
        chassert(file_segment.getReservedSize() == 0);
    }

    /// If it is the first space reservatiob attempt for a file segment
    /// we need to make space for 1 element in cache,
    /// otherwise space is already taken and we need 0 elements to free.
    size_t required_elements_num = queue_iterator ? 0 : 1;

    EvictionCandidates eviction_candidates;

    /// If user has configured fs cache limit per query,
    /// we take into account query limits here.
    if (query_priority)
    {
        if (!query_priority->collectCandidatesForEviction(
                size,
                required_elements_num,
                reserve_stat,
                eviction_candidates,
                {},
                /* continue_from_last_eviction_pos */false,
                origin,
                cache_lock))
        {
            const auto & stat = reserve_stat.total_stat;
            failure_reason = fmt::format(
                "cannot evict enough space for query limit "
                "(non-releasable count: {}, non-releasable size: {}, "
                "releasable count: {}, releasable size: {}, background download elements: {})",
                stat.non_releasable_count, stat.non_releasable_size, stat.releasable_count, stat.releasable_size,
                CurrentMetrics::get(CurrentMetrics::FilesystemCacheDownloadQueueElements));
            return false;
        }

        LOG_TEST(log, "Query limits satisfied (while reserving for {}:{})",
                 file_segment.key(), file_segment.offset());

        /// If we have enough space in query_priority, we are not interested about stat there anymore.
        /// Clean the stat before iterating main_priority to avoid calculating any segment stat twice.
        reserve_stat.stat_by_kind.clear();
    }

    bool continue_from_last_eviction_pos = cache_reserve_active_threads.load(std::memory_order_relaxed) > 1;
    if (!continue_from_last_eviction_pos)
        main_priority->resetEvictionPos(cache_lock);

    if (!main_priority->collectCandidatesForEviction(
            size,
            required_elements_num,
            reserve_stat,
            eviction_candidates,
            queue_iterator,
            continue_from_last_eviction_pos,
            origin,
            cache_lock))
    {
        const auto & stat = reserve_stat.total_stat;
        failure_reason = fmt::format(
            "cannot evict enough space "
            "(non-releasable count: {}, non-releasable size: {}, "
            "releasable count: {}, releasable size: {}, background download elements: {})",
            stat.non_releasable_count, stat.non_releasable_size, stat.releasable_count, stat.releasable_size,
            CurrentMetrics::get(CurrentMetrics::FilesystemCacheDownloadQueueElements));
        return false;
    }

    if (eviction_candidates.size() > 0)
    {
        cache_lock.unlock();
        try
        {
            /// Remove eviction candidates from filesystem.
            eviction_candidates.evict();
        }
        catch (...)
        {
            cache_lock.lock();
            /// Invalidate queue entries if some succeeded to be removed.
            eviction_candidates.finalize(query_context.get(), cache_lock);
            throw;
        }

        const auto & failed_candidates = eviction_candidates.getFailedCandidates();
        if (failed_candidates.size() > 0)
        {
            /// Process this case the same as any other exception
            /// from eviction_candidates.evict() above.
            {
                cache_lock.lock();
                /// Invalidate queue entries if some succeeded to be removed.
                eviction_candidates.finalize(query_context.get(), cache_lock);
            }
            throw Exception(
                ErrorCodes::LOGICAL_ERROR,
                "Failed to evict {} file segments (first error: {})",
                failed_candidates.size(), failed_candidates.getFirstErrorMessage());
        }

        cache_lock.lock();

        /// Invalidate and remove queue entries and execute finalize func.
        eviction_candidates.finalize(query_context.get(), cache_lock);
    }
    else if (!main_priority->canFit(size, required_elements_num, cache_lock, queue_iterator))
    {
        throw Exception(
            ErrorCodes::LOGICAL_ERROR,
            "Cannot fit {} in cache, but collection of eviction candidates succeeded with no candidates. "
            "This is a bug. Queue entry type: {}. Cache info: {}",
            size, queue_iterator ? queue_iterator->getType() : FileCacheQueueEntryType::None,
            main_priority->getStateInfoForLog(cache_lock));
    }

    if (queue_iterator)
    {
        /// Increase size of queue entry.
        queue_iterator->incrementSize(size, cache_lock);
    }
    else
    {
        /// Create a new queue entry and assign currently reserved size to it.
        queue_iterator = main_priority->add(file_segment.getKeyMetadata(), file_segment.offset(), size, origin, cache_lock);
        file_segment.setQueueIterator(queue_iterator);
    }

    main_priority->check(cache_lock);

    if (query_context)
    {
        auto query_queue_it = query_context->tryGet(file_segment.key(), file_segment.offset(), cache_lock);
        if (query_queue_it)
            query_queue_it->incrementSize(size, cache_lock);
        else
            query_context->add(file_segment.getKeyMetadata(), file_segment.offset(), size, origin, cache_lock);
    }

    file_segment.reserved_size += size;
    chassert(file_segment.reserved_size == queue_iterator->getEntry()->size);

    if (main_priority->getSize(cache_lock) > (1ull << 63))
        throw Exception(ErrorCodes::LOGICAL_ERROR, "Cache became inconsistent. There must be a bug");

    if (cache_reserve_active_threads.load(std::memory_order_relaxed) == 1)
    {
        main_priority->resetEvictionPos(cache_lock);
    }

    cache_lock.unlock();
    if (!file_segment.getKeyMetadata()->createBaseDirectory())
    {
        failure_reason = "not enough space on device";
        return false;
    }

    return true;
}

void FileCache::freeSpaceRatioKeepingThreadFunc()
{
    static constexpr auto lock_failed_reschedule_ms = 1000;
    static constexpr auto space_ratio_satisfied_reschedule_ms = 5000;
    static constexpr auto general_reschedule_ms = 5000;

    if (shutdown)
        return;

    Stopwatch watch;

    auto lock = tryLockCache();

    /// To avoid deteriorating contention on cache,
    /// proceed only if cache is not heavily used.
    if (!lock)
    {
        keep_up_free_space_ratio_task->scheduleAfter(lock_failed_reschedule_ms);
        return;
    }

    const size_t size_limit = main_priority->getSizeLimit(lock);
    const size_t elements_limit = main_priority->getElementsLimit(lock);

    const size_t desired_size = std::lround(keep_current_size_to_max_ratio * size_limit);
    const size_t desired_elements_num = std::lround(keep_current_elements_to_max_ratio * elements_limit);

    if ((size_limit == 0 || main_priority->getSize(lock) <= desired_size)
        && (elements_limit == 0 || main_priority->getElementsCount(lock) <= desired_elements_num))
    {
        /// Nothing to free - all limits are satisfied.
        keep_up_free_space_ratio_task->scheduleAfter(space_ratio_satisfied_reschedule_ms);
        return;
    }

    ProfileEvents::increment(ProfileEvents::FilesystemCacheFreeSpaceKeepingThreadRun);

    FileCacheReserveStat stat;
    EvictionCandidates eviction_candidates;

    IFileCachePriority::CollectStatus desired_size_status;
    try
    {
        /// Collect at most `keep_up_free_space_remove_batch` elements to evict,
        /// (we use batches to make sure we do not block cache for too long,
        /// by default the batch size is quite small).
        desired_size_status = main_priority->collectCandidatesForEviction(
            desired_size,
            desired_elements_num,
            keep_up_free_space_remove_batch,
            stat,
            eviction_candidates,
            lock);

#ifdef DEBUG_OR_SANITIZER_BUILD
        /// Let's make sure that we correctly processed the limits.
        if (desired_size_status == IFileCachePriority::CollectStatus::SUCCESS
            && eviction_candidates.size() < keep_up_free_space_remove_batch)
        {
            const auto current_size = main_priority->getSize(lock);
            chassert(current_size >= stat.total_stat.releasable_size);
            chassert(!size_limit
                     || current_size - stat.total_stat.releasable_size <= desired_size);

            const auto current_elements_count = main_priority->getElementsCount(lock);
            chassert(current_elements_count >= stat.total_stat.releasable_count);
            chassert(!elements_limit
                     || current_elements_count - stat.total_stat.releasable_count <= desired_elements_num);
        }
#endif

        if (shutdown)
            return;

        if (eviction_candidates.size() > 0)
        {
            LOG_TRACE(log, "Current usage {}/{} in size, {}/{} in elements count "
                    "(trying to keep size ratio at {} and elements ratio at {}). "
                    "Collected {} eviction candidates, "
                    "skipped {} candidates while iterating",
                    main_priority->getSize(lock), size_limit,
                    main_priority->getElementsCount(lock), elements_limit,
                    desired_size, desired_elements_num,
                    eviction_candidates.size(), stat.total_stat.non_releasable_count);

            lock.unlock();

            /// Remove files from filesystem.
            eviction_candidates.evict();

            /// Take lock again to finalize eviction,
            /// e.g. to update the in-memory state.
            lock.lock();
            eviction_candidates.finalize(nullptr, lock);

            ProfileEvents::increment(ProfileEvents::FilesystemCacheBackgroundEvictedFileSegments, eviction_candidates.size());
            ProfileEvents::increment(ProfileEvents::FilesystemCacheBackgroundEvictedBytes, eviction_candidates.bytes());
        }
    }
    catch (...)
    {
        tryLogCurrentException(__PRETTY_FUNCTION__);

        if (eviction_candidates.size() > 0)
            eviction_candidates.finalize(nullptr, lockCache());

        /// Let's catch such cases in ci,
        /// in general there should not be exceptions.
        chassert(false);
    }

    watch.stop();
    ProfileEvents::increment(ProfileEvents::FilesystemCacheFreeSpaceKeepingThreadWorkMilliseconds, watch.elapsedMilliseconds());

    LOG_TRACE(log, "Free space ratio keeping thread finished in {} ms (status: {})",
              watch.elapsedMilliseconds(), desired_size_status);

    [[maybe_unused]] bool scheduled = false;
    switch (desired_size_status)
    {
        case IFileCachePriority::CollectStatus::SUCCESS: [[fallthrough]];
        case IFileCachePriority::CollectStatus::CANNOT_EVICT:
        {
            scheduled = keep_up_free_space_ratio_task->scheduleAfter(general_reschedule_ms);
            break;
        }
        case IFileCachePriority::CollectStatus::REACHED_MAX_CANDIDATES_LIMIT:
        {
            scheduled = keep_up_free_space_ratio_task->schedule();
            break;
        }
    }
    chassert(scheduled);
}

void FileCache::iterate(IterateFunc && func, const UserID & user_id)
{
    metadata.iterate([&](const LockedKey & locked_key)
    {
        for (const auto & file_segment_metadata : locked_key)
            func(FileSegment::getInfo(file_segment_metadata.second->file_segment));
    }, user_id);
}

FileCache::CacheIteratorPtr FileCache::getCacheIterator(const UserID & user_id)
{
    return metadata.getIterator(user_id);
}

void FileCache::removeKey(const Key & key, const UserID & user_id)
{
    assertInitialized();
    metadata.removeKey(key, /* if_exists */false, /* if_releasable */true, user_id);
}

void FileCache::removeKeyIfExists(const Key & key, const UserID & user_id)
{
    assertInitialized();
    metadata.removeKey(key, /* if_exists */true, /* if_releasable */true, user_id);
}

void FileCache::removeFileSegment(const Key & key, size_t offset, const UserID & user_id)
{
    assertInitialized();
    auto locked_key = metadata.lockKeyMetadata(key, CacheMetadata::KeyNotFoundPolicy::THROW, OriginInfo(user_id));
    locked_key->removeFileSegment(offset);
}

void FileCache::removeFileSegmentIfExists(const Key & key, size_t offset, const UserID & user_id)
{
    assertInitialized();
    auto locked_key = metadata.lockKeyMetadata(key, CacheMetadata::KeyNotFoundPolicy::RETURN_NULL, OriginInfo(user_id));
    if (locked_key)
        locked_key->removeFileSegmentIfExists(offset);
}

void FileCache::removePathIfExists(const String & path, const UserID & user_id)
{
    removeKeyIfExists(Key::fromPath(path), user_id);
}

void FileCache::removeAllReleasable(const UserID & user_id)
{
    assertInitialized();

#ifdef DEBUG_OR_SANITIZER_BUILD
    assertCacheCorrectness();
#endif

    metadata.removeAllKeys(/* if_releasable */true, user_id);
}

void FileCache::loadMetadata()
{
    ProfileEventTimeIncrement<Microseconds> watch(ProfileEvents::FilesystemCacheLoadMetadataMicroseconds);

    if (!metadata.isEmpty())
    {
        throw Exception(
            ErrorCodes::LOGICAL_ERROR,
            "Cache initialization is partially made. "
            "This can be a result of a failed first attempt to initialize cache. "
            "Please, check log for error messages");
    }

    loadMetadataImpl();

    /// Shuffle file_segment_metadatas to have random order in LRUQueue
    /// as at startup all file_segment_metadatas have the same priority.
    main_priority->shuffle(lockCache());
}

void FileCache::loadMetadataImpl()
{
    auto get_keys_dir_to_process = [
        &, key_prefix_it = fs::directory_iterator{metadata.getBaseDirectory()}, get_key_mutex = std::mutex()]
        () mutable -> std::optional<fs::path>
    {
        std::lock_guard lk(get_key_mutex);
        while (true)
        {
            if (key_prefix_it == fs::directory_iterator())
                return std::nullopt;

            auto path = key_prefix_it->path();
            if (key_prefix_it->is_directory())
            {
                key_prefix_it++;
                return path;
            }

            if (key_prefix_it->path().filename() != "status")
            {
                LOG_WARNING(log, "Unexpected file {} (not a directory), will skip it", path.string());
            }
            key_prefix_it++;
        }
    };

    std::vector<ThreadFromGlobalPool> loading_threads;
    std::exception_ptr first_exception;
    std::mutex set_exception_mutex;

    LOG_INFO(log, "Loading filesystem cache with {} threads from {}", load_metadata_threads, metadata.getBaseDirectory());

    for (size_t i = 0; i < load_metadata_threads; ++i)
    {
        try
        {
            loading_threads.emplace_back([&]
            {
                while (!stop_loading_metadata)
                {
                    try
                    {
                        auto path = get_keys_dir_to_process();
                        if (!path.has_value())
                            return;

                        loadMetadataForKeys(path.value());
                    }
                    catch (...)
                    {
                        {
                            std::lock_guard exception_lock(set_exception_mutex);
                            if (!first_exception)
                                first_exception = std::current_exception();
                        }
                        stop_loading_metadata = true;
                        return;
                    }
                }
            });
        }
        catch (...)
        {
            {
                std::lock_guard exception_lock(set_exception_mutex);
                if (!first_exception)
                    first_exception = std::current_exception();
            }
            stop_loading_metadata = true;
            break;
        }
    }

    for (auto & thread : loading_threads)
        if (thread.joinable())
            thread.join();

    if (first_exception)
        std::rethrow_exception(first_exception);

#ifdef DEBUG_OR_SANITIZER_BUILD
    assertCacheCorrectness();
#endif
}

void FileCache::loadMetadataForKeys(const fs::path & keys_dir)
{
    if (fs::directory_iterator{keys_dir} == fs::directory_iterator{})
    {
        LOG_DEBUG(log, "Removing empty key prefix directory: {}", keys_dir.string());
        fs::remove(keys_dir);
        return;
    }

    OriginInfo origin_tmp;
    if (write_cache_per_user_directory)
    {
        auto filename = keys_dir.filename().string();

        auto pos = filename.find_last_of('.');
        if (pos == std::string::npos)
            throw Exception(ErrorCodes::LOGICAL_ERROR, "Unexpected file format: {}", filename);

        origin_tmp = OriginInfo(filename.substr(0, pos), parse<UInt64>(filename.substr(pos + 1)));

        LOG_TEST(log, "Loading cache for user {}", origin_tmp.user_id);
    }
    else
    {
        origin_tmp = getCommonOrigin();
    }

    UInt64 offset = 0;
    UInt64 size = 0;

    auto load_metadata_for_directory = [this, &offset, &size](const fs::path& directory, const OriginInfo& origin)
    {
        for (auto key_it = fs::directory_iterator{directory} ; key_it != fs::directory_iterator(); key_it++)
        {
            const fs::path key_directory = key_it->path();

            if (!key_it->is_directory())
            {
                LOG_DEBUG(
                    log,
                    "Unexpected file: {} (not a directory). Expected a directory",
                    key_directory.string());
                continue;
            }

            if (fs::directory_iterator{key_directory} == fs::directory_iterator{})
            {
                LOG_DEBUG(log, "Removing empty key directory: {}", key_directory.string());
                fs::remove(key_directory);
                continue;
            }

            if (key_directory.filename().string() == "_data" ||  key_directory.filename().string() == "_system")
            {
                continue;
            }

            const auto key = Key::fromKeyString(key_directory.filename().string());
            auto key_metadata = metadata.getKeyMetadata(key, CacheMetadata::KeyNotFoundPolicy::CREATE_EMPTY, origin, /* is_initial_load */true);
            for (fs::directory_iterator offset_it{key_directory}; offset_it != fs::directory_iterator(); ++offset_it)
            {
                auto offset_with_suffix = offset_it->path().filename().string();
                auto delim_pos = offset_with_suffix.find('_');
                bool parsed;
                FileSegmentKind segment_kind = FileSegmentKind::Regular;

                if (delim_pos == std::string::npos)
                    parsed = tryParse<UInt64>(offset, offset_with_suffix);
                else
                {
                    parsed = tryParse<UInt64>(offset, offset_with_suffix.substr(0, delim_pos));
                    if (offset_with_suffix.substr(delim_pos+1) == "persistent")
                    {
                        /// For compatibility. Persistent files are no longer supported.
                        fs::remove(offset_it->path());
                        continue;
                    }
                    if (offset_with_suffix.substr(delim_pos+1) == "temporary")
                    {
                        fs::remove(offset_it->path());
                        continue;
                    }
                }

                if (!parsed)
                {
                    LOG_WARNING(log, "Unexpected file: {}", offset_it->path().string());
                    continue; /// Or just remove? Some unexpected file.
                }

                size = offset_it->file_size();
                if (!size)
                {
                    fs::remove(offset_it->path());
                    continue;
                }

                bool limits_satisfied;
                IFileCachePriority::IteratorPtr cache_it;
                size_t size_limit = 0;

                {
                    auto lock = lockCache();
                    size_limit = main_priority->getSizeLimit(lock);

                    limits_satisfied = main_priority->canFit(size, 1, lock, nullptr, true);
                    if (limits_satisfied)
                        cache_it = main_priority->add(key_metadata, offset, size, origin, lock, /* best_effort */true);

                    /// TODO: we can get rid of this lockCache() if we first load everything in parallel
                    /// without any mutual lock between loading threads, and only after do removeOverflow().
                    /// This will be better because overflow here may
                    /// happen only if cache configuration changed and max_size because less than it was.
                }

                if (limits_satisfied)
                {
                    bool inserted = false;
                    try
                    {
                        auto file_segment = std::make_shared<FileSegment>(key, offset, size,
                                                                        FileSegment::State::DOWNLOADED,
                                                                        CreateFileSegmentSettings(segment_kind),
                                                                        false,
                                                                        this,
                                                                        key_metadata,
                                                                        cache_it);

                        inserted = key_metadata->emplaceUnlocked(offset, std::make_shared<FileSegmentMetadata>(std::move(file_segment))).second;
                    }
                    catch (...)
                    {
                        tryLogCurrentException(__PRETTY_FUNCTION__);
                        chassert(false);
                    }

                    if (inserted)
                    {
                        LOG_TEST(log, "Added file segment {}:{} (size: {}) with path: {}", key, offset, size, offset_it->path().string());
                    }
                    else
                    {
                        cache_it->remove(lockCache());
                        fs::remove(offset_it->path());
                        chassert(false);
                    }
                }
                else
                {
                    LOG_WARNING(
                        log,
                        "Cache capacity changed (max size: {}), "
                        "cached file `{}` does not fit in cache anymore (size: {})",
                        size_limit, offset_it->path().string(), size);

                    fs::remove(offset_it->path());
                }
            }

            if (key_metadata->sizeUnlocked() == 0)
            {
                metadata.removeKey(key, false, false, getInternalOrigin().user_id);
            }
        }
    };

    std::vector<std::tuple<FileSegmentKeyType, bool>> key_types_to_load =
    {
        {FileSegmentKeyType::Data, true},
        {FileSegmentKeyType::System, true},
        {FileSegmentKeyType::General, !use_split_cache},
    };

    for (const auto [type, need_to_load] : key_types_to_load)
    {
        // Maybe remove to do not keeping junk.
        if (!need_to_load)
            continue;
        auto data_key = keys_dir;
        data_key.append(getKeyTypePrefix(type));
        LOG_DEBUG(log, "Load cache from {}", data_key.c_str());

        if (fs::exists(data_key))
        {
            origin_tmp.segment_type = type;
            if (need_to_load)
            {
                load_metadata_for_directory(data_key, origin_tmp);
            }
        }
    }
}

FileCache::~FileCache()
{
    deactivateBackgroundOperations();
#ifdef DEBUG_OR_SANITIZER_BUILD
    assertCacheCorrectness();
#endif
}

void FileCache::deactivateBackgroundOperations()
{
    shutdown.store(true);

    stop_loading_metadata = true;
    if (load_metadata_main_thread.joinable())
        load_metadata_main_thread.join();

    metadata.shutdown();
    if (keep_up_free_space_ratio_task)
        keep_up_free_space_ratio_task->deactivate();
}

std::vector<FileSegment::Info> FileCache::getFileSegmentInfos(const UserID & user_id)
{
    assertInitialized();
#ifdef DEBUG_OR_SANITIZER_BUILD
    assertCacheCorrectness();
#endif

    std::vector<FileSegment::Info> file_segments;
    metadata.iterate([&](const LockedKey & locked_key)
    {
        for (const auto & [_, file_segment_metadata] : locked_key)
            file_segments.push_back(FileSegment::getInfo(file_segment_metadata->file_segment));
    }, user_id);
    return file_segments;
}

std::vector<FileSegment::Info> FileCache::getFileSegmentInfos(const Key & key, const UserID & user_id)
{
    std::vector<FileSegment::Info> file_segments;
    auto locked_key = metadata.lockKeyMetadata(key, CacheMetadata::KeyNotFoundPolicy::THROW_LOGICAL, OriginInfo(user_id));
    for (const auto & [_, file_segment_metadata] : *locked_key)
        file_segments.push_back(FileSegment::getInfo(file_segment_metadata->file_segment));
    return file_segments;
}

IFileCachePriority::PriorityDumpPtr FileCache::dumpQueue()
{
    assertInitialized();
    return main_priority->dump(lockCache());
}

IFileCachePriority::Type FileCache::getEvictionPolicyType()
{
    assertInitialized();
    return main_priority->getType();
}

std::unordered_map<std::string, FileCache::UsageStat> FileCache::getUsageStatPerClient()
{
    assertInitialized();
    return main_priority->getUsageStatPerClient();
}

std::vector<String> FileCache::tryGetCachePaths(const Key & key)
{
    assertInitialized();

    auto locked_key = metadata.lockKeyMetadata(key, CacheMetadata::KeyNotFoundPolicy::RETURN_NULL, getInternalOrigin());
    if (!locked_key)
        return {};

    std::vector<String> cache_paths;

    for (const auto & [offset, file_segment_metadata] : *locked_key)
    {
        const auto & file_segment = *file_segment_metadata->file_segment;
        if (file_segment.state() == FileSegment::State::DOWNLOADED)
            cache_paths.push_back(locked_key->getKeyMetadata()->getFileSegmentPath(file_segment));
    }
    return cache_paths;
}

size_t FileCache::getUsedCacheSize() const
{
    /// We use this method for metrics, so it is ok to get approximate result.
    return main_priority->getSizeApprox();
}

size_t FileCache::getMaxCacheSize() const
{
    return main_priority->getSizeLimitApprox();
}

size_t FileCache::getFileSegmentsNum() const
{
    /// We use this method for metrics, so it is ok to get approximate result.
    return main_priority->getElementsCountApprox();
}

void FileCache::assertCacheCorrectness()
{
    metadata.iterate([&](LockedKey & locked_key)
    {
        for (const auto & [_, file_segment_metadata] : locked_key)
        {
            chassert(file_segment_metadata->file_segment->assertCorrectness());
        }
    }, getInternalOrigin().user_id);

    main_priority->iterate([](LockedKey &, const FileSegmentMetadataPtr & file_segment_metadata)
    {
        chassert(file_segment_metadata->file_segment->assertCorrectness());
        return IFileCachePriority::IterationResult::CONTINUE;
    },
    lockCache());
}

void FileCache::applySettingsIfPossible(const FileCacheSettings & new_settings, FileCacheSettings & actual_settings)
{
    if (!is_initialized || shutdown || new_settings == actual_settings)
        return;

    std::lock_guard lock(apply_settings_mutex);

    if (new_settings[FileCacheSetting::background_download_queue_size_limit] != actual_settings[FileCacheSetting::background_download_queue_size_limit]
        && metadata.setBackgroundDownloadQueueSizeLimit(new_settings[FileCacheSetting::background_download_queue_size_limit]))
    {
        LOG_INFO(log, "Changed background_download_queue_size from {} to {}",
                 actual_settings[FileCacheSetting::background_download_queue_size_limit].value,
                 new_settings[FileCacheSetting::background_download_queue_size_limit].value);

        actual_settings[FileCacheSetting::background_download_queue_size_limit] = new_settings[FileCacheSetting::background_download_queue_size_limit];
    }

    if (new_settings[FileCacheSetting::background_download_threads] != actual_settings[FileCacheSetting::background_download_threads])
    {
        bool updated = false;
        try
        {
            updated = metadata.setBackgroundDownloadThreads(new_settings[FileCacheSetting::background_download_threads]);
        }
        catch (...)
        {
            actual_settings[FileCacheSetting::background_download_threads] = metadata.getBackgroundDownloadThreads();
            throw;
        }

        if (updated)
        {
            LOG_INFO(log, "Changed background_download_threads from {} to {}",
                    actual_settings[FileCacheSetting::background_download_threads].value,
                    new_settings[FileCacheSetting::background_download_threads].value);

            actual_settings[FileCacheSetting::background_download_threads] = new_settings[FileCacheSetting::background_download_threads];
        }
    }

    if (new_settings[FileCacheSetting::background_download_max_file_segment_size] != actual_settings[FileCacheSetting::background_download_max_file_segment_size])
    {
        background_download_max_file_segment_size = new_settings[FileCacheSetting::background_download_max_file_segment_size];

        LOG_INFO(log, "Changed background_download_max_file_segment_size from {} to {}",
                actual_settings[FileCacheSetting::background_download_max_file_segment_size].value,
                new_settings[FileCacheSetting::background_download_max_file_segment_size].value);

        actual_settings[FileCacheSetting::background_download_max_file_segment_size] = new_settings[FileCacheSetting::background_download_max_file_segment_size];
    }

    {
        SizeLimits desired_limits{
            .max_size = new_settings[FileCacheSetting::max_size],
            .max_elements = new_settings[FileCacheSetting::max_elements],
            .slru_size_ratio = new_settings[FileCacheSetting::slru_size_ratio]
        };
        SizeLimits current_limits{
            .max_size = actual_settings[FileCacheSetting::max_size],
            .max_elements = actual_settings[FileCacheSetting::max_elements],
            .slru_size_ratio = actual_settings[FileCacheSetting::slru_size_ratio]
        };

        const bool max_size_changed = desired_limits.max_size != current_limits.max_size;
        const bool max_elements_changed = desired_limits.max_elements != current_limits.max_elements;
        const bool slru_ratio_changed = desired_limits.slru_size_ratio != current_limits.slru_size_ratio;

        const bool do_dynamic_resize = (max_size_changed || max_elements_changed) && !slru_ratio_changed;

        if (allow_dynamic_cache_resize && do_dynamic_resize)
        {
            auto result_limits = doDynamicResize(current_limits, desired_limits);

            actual_settings[FileCacheSetting::max_size] = result_limits.max_size;
            actual_settings[FileCacheSetting::max_elements] = result_limits.max_elements;
        }
        else if (do_dynamic_resize)
        {
            LOG_WARNING(
                log, "Filesystem cache size was modified, "
                "but dynamic cache resize is disabled, "
                "therefore cache size will not be changed without server restart. "
                "To enable dynamic cache resize, "
                "add `allow_dynamic_cache_resize` to cache configuration");
        }
        else
        {
            LOG_DEBUG(
                log, "Nothing to resize in filesystem cache. "
                "Current max size: {}, max_elements: {}, slru ratio: {}",
                current_limits.max_size, current_limits.max_elements, current_limits.slru_size_ratio);
        }
    }

    if (new_settings[FileCacheSetting::max_file_segment_size] != actual_settings[FileCacheSetting::max_file_segment_size])
    {
        max_file_segment_size = actual_settings[FileCacheSetting::max_file_segment_size] = new_settings[FileCacheSetting::max_file_segment_size];
    }
}

FileCache::SizeLimits FileCache::doDynamicResize(const SizeLimits & current_limits, const SizeLimits & desired_limits)
{
    if (current_limits.slru_size_ratio != desired_limits.slru_size_ratio)
        throw Exception(ErrorCodes::BAD_ARGUMENTS, "Dynamic resize of size ratio is not allowed");

    struct ResizeHolder
    {
        std::atomic_bool & hold;
        explicit ResizeHolder(std::atomic_bool & hold_) : hold(hold_) { hold.store(true, std::memory_order_relaxed); }
        ~ResizeHolder() { hold.store(false, std::memory_order_relaxed); }
    };

    SizeLimits result_limits;
    bool modified_size_limit = false;
    {
        ResizeHolder hold(cache_is_being_resized);
        auto cache_lock = lockCache();

        if (current_limits.max_size != main_priority->getSizeLimit(cache_lock))
            throw Exception(ErrorCodes::BAD_ARGUMENTS, "Current limits inconsistency in size");

        if (current_limits.max_elements != main_priority->getElementsLimit(cache_lock))
            throw Exception(ErrorCodes::BAD_ARGUMENTS, "Current limits inconsistency in elements number");

        try
        {
            modified_size_limit = doDynamicResizeImpl(current_limits, desired_limits, result_limits, cache_lock);
        }
        catch (...)
        {
            LOG_ERROR(
                log, "Unexpected error during dynamic cache resize: {}",
                getCurrentExceptionMessage(true));

            if (!cache_lock.owns_lock())
                cache_lock.lock();

            size_t max_size = main_priority->getSizeLimit(cache_lock);
            size_t max_elements = main_priority->getElementsLimit(cache_lock);

            if (result_limits.max_size != max_size || result_limits.max_elements != max_elements)
            {
                LOG_DEBUG(
                    log, "Resetting max size from {} to {}, max elements from {} to {}",
                    result_limits.max_size, max_size, result_limits.max_elements, max_elements);

                result_limits.max_size = max_size;
                result_limits.max_elements = max_elements;
            }

#ifdef DEBUG_OR_SANITIZER_BUILD
            cache_lock.unlock();
            assertCacheCorrectness();
#endif
            throw;
        }
    }

    if (modified_size_limit)
    {
        LOG_INFO(log, "Changed max_size from {} to {}, max_elements from {} to {}",
                 current_limits.max_size, result_limits.max_size,
                 current_limits.max_elements, result_limits.max_elements);
    }
    else
    {
        LOG_WARNING(
            log, "Unable to modify size limit from {} to {}, elements limit from {} to {}. "
            "`max_size` and `max_elements` settings will remain inconsistent with config.xml. "
            "Next attempt to update them will happen on the next config reload. "
            "You can trigger it with SYSTEM RELOAD CONFIG.",
            current_limits.max_size, desired_limits.max_size,
            current_limits.max_elements, desired_limits.max_elements);
    }

    chassert(main_priority->getSizeApprox() <= result_limits.max_size);
    chassert(main_priority->getElementsCountApprox() <= result_limits.max_elements);

    chassert(main_priority->getSizeLimit(lockCache()) == result_limits.max_size);
    chassert(main_priority->getElementsLimit(lockCache()) == result_limits.max_elements);

#ifdef DEBUG_OR_SANITIZER_BUILD
    assertCacheCorrectness();
#endif

    return result_limits;
}

bool FileCache::doDynamicResizeImpl(
    const SizeLimits & current_limits,
    const SizeLimits & desired_limits,
    SizeLimits & result_limits,
    CachePriorityGuard::Lock & cache_lock)
{
    /// In order to not block cache for the duration of cache resize,
    /// we do:
    /// a. Take a cache lock.
    ///     1. Collect eviction candidates,
    ///     2. If eviction candidates size is non-zero,
    ///        remove their queue entries.
    ///        This will release space we consider to be hold for them,
    ///        so that we can safely modify size limits.
    ///     3. Modify size limits of cache.
    /// b. Release a cache lock.
    ///     1. Do actual eviction from filesystem.

    EvictionCandidates eviction_candidates;
    FileCacheReserveStat stat;

    const auto status = main_priority->collectCandidatesForEviction(
            desired_limits.max_size,
            desired_limits.max_elements,
            0/* max_candidates_to_evict */,
            stat,
            eviction_candidates,
            cache_lock);

    if (status != IFileCachePriority::CollectStatus::SUCCESS)
    {
        result_limits = current_limits;
        LOG_INFO(log, "Dynamic cache resize is not possible at the moment");
        return false;
    }

    if (eviction_candidates.size() == 0)
    {
        /// Nothing needs to be evicted,
        /// just modify the limits and we are done.

        main_priority->modifySizeLimits(
            desired_limits.max_size,
            desired_limits.max_elements,
            desired_limits.slru_size_ratio,
            cache_lock);

        result_limits = desired_limits;

        LOG_INFO(log, "Nothing needs to be evicted for new size limits");
        return true;
    }

    /// Remove only queue entries of eviction candidates.
    eviction_candidates.removeQueueEntries(cache_lock);

    /// Note that (in-memory) metadata about corresponding file segments
    /// (e.g. file segment info in CacheMetadata) will be removed
    /// only after eviction from filesystem. This is needed to avoid
    /// a race on removal of file from filesystsem and
    /// addition of the same file as part of a newly cached file segment.

    /// Modify cache size limits.
    /// From this point cache eviction will follow them.
    main_priority->modifySizeLimits(
        desired_limits.max_size,
        desired_limits.max_elements,
        desired_limits.slru_size_ratio,
        cache_lock);

    cache_lock.unlock();

    SCOPE_EXIT({
        try
        {
            if (eviction_candidates.needFinalize())
            {
                cache_lock.lock();
                eviction_candidates.finalize(nullptr, cache_lock);
            }
        }
        catch (...)
        {
            LOG_ERROR(
                log, "Failed to finalize eviction candidates states: {}",
                getCurrentExceptionMessage(true));
            chassert(false);
        }
    });

    /// Do actual eviction from filesystem.
    eviction_candidates.evict();

    auto failed_candidates = eviction_candidates.getFailedCandidates();
    if (failed_candidates.total_cache_size == 0)
    {
        LOG_INFO(
            log, "Successfully evicted {} cache elements needed for resize",
            eviction_candidates.size());

        result_limits = desired_limits;
        return true;
    }

    result_limits.max_size = std::min(
        current_limits.max_size,
        desired_limits.max_size + failed_candidates.total_cache_size);

    result_limits.max_elements = std::min(
        current_limits.max_elements,
        desired_limits.max_elements + failed_candidates.total_cache_elements);

    LOG_INFO(
        log, "Having {} failed candidates with total size {}. "
        "Will set current limits as {} in size and {} in elements number",
        failed_candidates.total_cache_elements, failed_candidates.total_cache_size,
        result_limits.max_size, result_limits.max_elements);

    cache_lock.lock();

    /// Increase the max size and max elements
    /// to the size and number of failed candidates.
    main_priority->modifySizeLimits(
        result_limits.max_size,
        result_limits.max_elements,
        result_limits.slru_size_ratio,
        cache_lock);

    /// Add failed candidates back to queue.
    for (const auto & [key_metadata, key_candidates, _] : failed_candidates.failed_candidates_per_key)
    {
        chassert(!key_candidates.empty());

        auto locked_key = key_metadata->tryLock();
        if (!locked_key)
        {
            /// Key cannot be removed,
            /// because if we failed to remove something from it above,
            /// then we did not remove it from key metadata,
            /// so key lock must remain valid.
            LOG_ERROR(log, "Unexpected state: key {} does not exist", key_metadata->key);
            chassert(false);
            continue;
        }

        for (const auto & candidate : key_candidates)
        {
            const auto & file_segment = candidate->file_segment;

            LOG_DEBUG(
                log, "Adding back file segment after failed eviction: {}:{}, size: {}",
                file_segment->key(), file_segment->offset(), file_segment->getDownloadedSize());

            auto queue_iterator = main_priority->add(
                key_metadata,
                file_segment->offset(),
                file_segment->getDownloadedSize(),
                getCommonOrigin(),
                cache_lock,
                false);

            file_segment->setQueueIterator(queue_iterator);
        }
    }

    return true;
}

FileCache::QueryContextHolderPtr FileCache::getQueryContextHolder(
    const String & query_id, const ReadSettings & read_settings)
{
    if (!query_limit || read_settings.filesystem_cache_max_download_size == 0)
        return {};

    auto lock = lockCache();
    auto context = query_limit->getOrSetQueryContext(query_id, read_settings, lock);
    return std::make_unique<QueryContextHolder>(query_id, this, query_limit.get(), std::move(context));
}

std::vector<FileSegment::Info> FileCache::sync()
{
    std::vector<FileSegment::Info> file_segments;
    metadata.iterate([&](LockedKey & locked_key)
    {
        auto broken = locked_key.sync();
        file_segments.insert(file_segments.end(), broken.begin(), broken.end());
    }, getInternalOrigin().user_id);
    return file_segments;
}

}<|MERGE_RESOLUTION|>--- conflicted
+++ resolved
@@ -132,12 +132,9 @@
     , keep_current_size_to_max_ratio(1 - settings[FileCacheSetting::keep_free_space_size_ratio])
     , keep_current_elements_to_max_ratio(1 - settings[FileCacheSetting::keep_free_space_elements_ratio])
     , keep_up_free_space_remove_batch(settings[FileCacheSetting::keep_free_space_remove_batch])
-<<<<<<< HEAD
     , use_split_cache(settings[FileCacheSetting::use_split_cache])
     , split_cache_ratio(settings[FileCacheSetting::split_cache_ratio])
-=======
     , name(cache_name)
->>>>>>> cd4955d1
     , log(getLogger("FileCache(" + cache_name + ")"))
     , metadata(settings[FileCacheSetting::path],
                settings[FileCacheSetting::background_download_queue_size_limit],
