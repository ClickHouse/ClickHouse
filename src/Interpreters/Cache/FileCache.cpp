--- conflicted
+++ resolved
@@ -576,13 +576,8 @@
     assertCacheCorrectness(key, cache_lock);
 #endif
 
-<<<<<<< HEAD
     if (!settings.unbounded && size > max_file_segment_size)
-        throw Exception(ErrorCodes::REMOTE_FS_OBJECT_CACHE_ERROR, "Requested size exceeds max file segment size");
-=======
-    if (size > max_file_segment_size)
         throw Exception(ErrorCodes::LOGICAL_ERROR, "Requested size exceeds max file segment size");
->>>>>>> 380c6ceb
 
     auto * cell = getCell(key, offset, cache_lock);
     if (cell)
