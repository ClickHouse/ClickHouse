#include <Interpreters/Cache/FileCache.h>

#include <IO/Operators.h>
#include <IO/ReadHelpers.h>
#include <IO/ReadSettings.h>
#include <IO/WriteBufferFromFile.h>
#include <IO/WriteBufferFromString.h>
#include <Interpreters/Cache/FileCacheSettings.h>
#include <Interpreters/Cache/LRUFileCachePriority.h>
#include <Interpreters/Cache/SLRUFileCachePriority.h>
#include <Interpreters/Cache/FileCacheUtils.h>
#include <Interpreters/Cache/EvictionCandidates.h>
#include <Interpreters/Context.h>
#include <base/hex.h>
#include <Common/callOnce.h>
#include <Common/Exception.h>
#include <Common/ThreadPool.h>
#include <Common/ElapsedTimeProfileEventIncrement.h>
#include <Core/ServerUUID.h>
#include <Core/BackgroundSchedulePool.h>

#include <exception>
#include <filesystem>
#include <functional>
#include <memory>
#include <mutex>
#include <tuple>
#include <vector>
#include <Interpreters/Cache/FileSegmentInfo.h>


namespace fs = std::filesystem;

namespace ProfileEvents
{
    extern const Event FilesystemCacheLoadMetadataMicroseconds;
    extern const Event FilesystemCacheLockCacheMicroseconds;
    extern const Event FilesystemCacheReserveMicroseconds;
    extern const Event FilesystemCacheReserveAttempts;
    extern const Event FilesystemCacheGetOrSetMicroseconds;
    extern const Event FilesystemCacheGetMicroseconds;
    extern const Event FilesystemCacheFailToReserveSpaceBecauseOfLockContention;
    extern const Event FilesystemCacheFreeSpaceKeepingThreadRun;
    extern const Event FilesystemCacheFreeSpaceKeepingThreadWorkMilliseconds;
    extern const Event FilesystemCacheFailToReserveSpaceBecauseOfCacheResize;
    extern const Event FilesystemCacheBackgroundEvictedFileSegments;
    extern const Event FilesystemCacheBackgroundEvictedBytes;
}

namespace CurrentMetrics
{
    extern const Metric FilesystemCacheDownloadQueueElements;
    extern const Metric FilesystemCacheReserveThreads;
}

namespace DB
{

namespace ErrorCodes
{
    extern const int LOGICAL_ERROR;
    extern const int BAD_ARGUMENTS;
}

namespace FileCacheSetting
{
    extern const FileCacheSettingsString path;
    extern const FileCacheSettingsUInt64 max_size;
    extern const FileCacheSettingsUInt64 max_elements;
    extern const FileCacheSettingsUInt64 max_file_segment_size;
    extern const FileCacheSettingsUInt64 boundary_alignment;
    extern const FileCacheSettingsFileCachePolicy cache_policy;
    extern const FileCacheSettingsDouble slru_size_ratio;
    extern const FileCacheSettingsUInt64 load_metadata_threads;
    extern const FileCacheSettingsBool load_metadata_asynchronously;
    extern const FileCacheSettingsUInt64 background_download_threads;
    extern const FileCacheSettingsUInt64 background_download_queue_size_limit;
    extern const FileCacheSettingsUInt64 background_download_max_file_segment_size;
    extern const FileCacheSettingsDouble keep_free_space_size_ratio;
    extern const FileCacheSettingsDouble keep_free_space_elements_ratio;
    extern const FileCacheSettingsUInt64 keep_free_space_remove_batch;
    extern const FileCacheSettingsBool enable_bypass_cache_with_threshold;
    extern const FileCacheSettingsUInt64 bypass_cache_threshold;
    extern const FileCacheSettingsBool write_cache_per_user_id_directory;
    extern const FileCacheSettingsUInt64 cache_hits_threshold;
    extern const FileCacheSettingsBool enable_filesystem_query_cache_limit;
    extern const FileCacheSettingsBool allow_dynamic_cache_resize;
    extern const FileCacheSettingsBool use_split_cache;
    extern const FileCacheSettingsDouble split_cache_ratio;
}

namespace
{
    std::string getCommonUserID()
    {
        auto user_from_context = DB::Context::getGlobalContextInstance()->getFilesystemCacheUser();
        const auto user = user_from_context.empty() ? toString(ServerUUID::get()) : user_from_context;
        return user;
    }
}

void FileCacheReserveStat::update(size_t size, FileSegmentKind kind, bool releasable)
{
    auto & local_stat = stat_by_kind[kind];
    if (releasable)
    {
        total_stat.releasable_size += size;
        ++total_stat.releasable_count;

        local_stat.releasable_size += size;
        ++local_stat.releasable_count;
    }
    else
    {
        total_stat.non_releasable_size += size;
        ++total_stat.non_releasable_count;

        local_stat.non_releasable_size += size;
        ++local_stat.non_releasable_count;
    }
}

FileCache::FileCache(const std::string & cache_name, const FileCacheSettings & settings)
    : max_file_segment_size(settings[FileCacheSetting::max_file_segment_size])
    , bypass_cache_threshold(settings[FileCacheSetting::enable_bypass_cache_with_threshold] ? settings[FileCacheSetting::bypass_cache_threshold] : 0)
    , boundary_alignment(settings[FileCacheSetting::boundary_alignment])
    , background_download_max_file_segment_size(settings[FileCacheSetting::background_download_max_file_segment_size])
    , load_metadata_threads(settings[FileCacheSetting::load_metadata_threads])
    , load_metadata_asynchronously(settings[FileCacheSetting::load_metadata_asynchronously])
    , write_cache_per_user_directory(settings[FileCacheSetting::write_cache_per_user_id_directory])
    , allow_dynamic_cache_resize(settings[FileCacheSetting::allow_dynamic_cache_resize])
    , keep_current_size_to_max_ratio(1 - settings[FileCacheSetting::keep_free_space_size_ratio])
    , keep_current_elements_to_max_ratio(1 - settings[FileCacheSetting::keep_free_space_elements_ratio])
    , keep_up_free_space_remove_batch(settings[FileCacheSetting::keep_free_space_remove_batch])
    , use_split_cache(settings[FileCacheSetting::use_split_cache])
    , split_cache_ratio(settings[FileCacheSetting::split_cache_ratio])
    , log(getLogger("FileCache(" + cache_name + ")"))
    , metadata(settings[FileCacheSetting::path],
               settings[FileCacheSetting::background_download_queue_size_limit],
               settings[FileCacheSetting::background_download_threads],
               write_cache_per_user_directory)
{
    CachePriorityCreatorFunction creator_function;
    switch (settings[FileCacheSetting::cache_policy].value)
    {
        case FileCachePolicy::LRU:
        {
            creator_function = [](size_t max_size, size_t max_elements, size_t /*size_ratio*/, String description) -> IFileCachePriorityPtr
            {
                return std::make_unique<LRUFileCachePriority>(
                    max_size,
                    max_elements,
                    description);
            };
            break;
        }
        case FileCachePolicy::SLRU:
        {
            creator_function = [](size_t max_size, size_t max_elements, double size_ratio, String description) -> IFileCachePriorityPtr
            {
                return std::make_unique<SLRUFileCachePriority>(
                    max_size,
                    max_elements,
                    size_ratio,
                    description);
            };
            break;
        }
    }
    if (use_split_cache)
    {
        main_priority = std::make_unique<SplitFileCachePriority>(
            creator_function,
            settings[FileCacheSetting::max_size],
            settings[FileCacheSetting::max_elements],
            settings[FileCacheSetting::slru_size_ratio],
            settings[FileCacheSetting::split_cache_ratio],
            cache_name
        );
    }
    else
    {
        main_priority = creator_function(settings[FileCacheSetting::max_size],settings[FileCacheSetting::max_elements], settings[FileCacheSetting::slru_size_ratio], cache_name);
    }
    LOG_DEBUG(log, "Using {} cache policy", settings[FileCacheSetting::cache_policy].value);

    if (settings[FileCacheSetting::enable_filesystem_query_cache_limit])
        query_limit = std::make_unique<FileCacheQueryLimit>();
}

const FileCache::OriginInfo & FileCache::getCommonOrigin()
{
    static OriginInfo origin(getCommonUserID(), 0, FileSegmentKeyType::General);
    return origin;
}

FileCache::OriginInfo FileCache::getCommonOriginWithSegmentKeyType(const fs::path& filename) const
{
    auto origin = FileCache::getCommonOrigin();
    if (!use_split_cache)
        return origin;

    static std::array<std::string, 5> system_cache_type = {".txt", ".json", ".idx", ".cidx", ".dat"};
    origin.segment_type = std::find(system_cache_type.begin(), system_cache_type.end(), fs::path(filename).extension()) != system_cache_type.end() ? FileSegmentKeyType::Data : FileSegmentKeyType::System;
    return origin;
}

const FileCache::OriginInfo & FileCache::getInternalOrigin()
{
    static OriginInfo origin("internal");
    return origin;
}

bool FileCache::isInitialized() const
{
    return is_initialized;
}

void FileCache::throwInitExceptionIfNeeded()
{
    if (load_metadata_asynchronously)
        return;

    std::lock_guard lock(init_mutex);
    if (init_exception)
        std::rethrow_exception(init_exception);
}

const String & FileCache::getBasePath() const
{
    return metadata.getBaseDirectory();
}

String FileCache::getFileSegmentPath(const Key & key, size_t offset, FileSegmentKind segment_kind, const OriginInfo & origin) const
{
    return metadata.getFileSegmentPath(key, offset, segment_kind, origin);
}

String FileCache::getKeyPath(const Key & key, const OriginInfo & origin) const
{
    return metadata.getKeyPath(key, origin);
}

void FileCache::assertInitialized() const
{
    if (is_initialized)
        return;

    std::unique_lock lock(init_mutex);
    if (is_initialized)
        return;

    if (init_exception)
        std::rethrow_exception(init_exception);
    if (!is_initialized)
        throw Exception(ErrorCodes::LOGICAL_ERROR, "Cache not initialized");
}

void FileCache::initialize()
{
    // Prevent initialize() from running twice. This may be caused by two cache disks being created with the same path (see integration/test_filesystem_cache).
    callOnce(initialize_called, [&] {
        bool need_to_load_metadata = fs::exists(getBasePath());
        try
        {
            if (!need_to_load_metadata)
                fs::create_directories(getBasePath());

            auto fs_info = std::filesystem::space(getBasePath());
            const size_t size_limit = main_priority->getSizeLimit(lockCache());
            if (fs_info.capacity < size_limit)
                throw Exception(ErrorCodes::BAD_ARGUMENTS,
                                "The total capacity of the disk containing cache path {} is less than the specified max_size {} bytes",
                                getBasePath(), std::to_string(size_limit));

            status_file = make_unique<StatusFile>(fs::path(getBasePath()) / "status", StatusFile::write_full_info);
        }
        catch (const std::filesystem::filesystem_error & e)
        {
            init_exception = std::current_exception();
            throw Exception(ErrorCodes::BAD_ARGUMENTS, "Failed to retrieve filesystem information for cache path {}. Error: {}",
                            getBasePath(), e.what());
        }
        catch (...)
        {
            init_exception = std::current_exception();
            tryLogCurrentException(__PRETTY_FUNCTION__);
            throw;
        }

        if (load_metadata_asynchronously)
        {
            load_metadata_main_thread = ThreadFromGlobalPool([this, need_to_load_metadata] { initializeImpl(need_to_load_metadata); });
        }
        else
        {
            initializeImpl(need_to_load_metadata);
        }
    });
}

void FileCache::initializeImpl(bool load_metadata)
{
    std::lock_guard lock(init_mutex);

    if (is_initialized)
        return;

    try
    {
        if (load_metadata)
            loadMetadata();

        metadata.startup();
    }
    catch (...)
    {
        init_exception = std::current_exception();
        tryLogCurrentException(__PRETTY_FUNCTION__);
        throw;
    }

    if (keep_current_size_to_max_ratio != 1 || keep_current_elements_to_max_ratio != 1)
    {
        keep_up_free_space_ratio_task = Context::getGlobalContextInstance()->getSchedulePool().createTask(log->name(), [this] { freeSpaceRatioKeepingThreadFunc(); });
        keep_up_free_space_ratio_task->schedule();
    }

    is_initialized = true;
    LOG_TEST(log, "Initialized cache from {}", metadata.getBaseDirectory());
}

CachePriorityGuard::Lock FileCache::lockCache() const
{
    ProfileEventTimeIncrement<Microseconds> watch(ProfileEvents::FilesystemCacheLockCacheMicroseconds);
    return cache_guard.lock();
}

CachePriorityGuard::Lock FileCache::tryLockCache(std::optional<std::chrono::milliseconds> acquire_timeout) const
{
    if (acquire_timeout.has_value())
    {
        ProfileEventTimeIncrement<Microseconds> watch(ProfileEvents::FilesystemCacheLockCacheMicroseconds);
        return cache_guard.tryLockFor(acquire_timeout.value());
    }
    else
    {
        return cache_guard.tryLock();
    }
}

FileSegments FileCache::getImpl(const LockedKey & locked_key, const FileSegment::Range & range, size_t file_segments_limit) const
{
    /// Given range = [left, right] and non-overlapping ordered set of file segments,
    /// find list [segment1, ..., segmentN] of segments which intersect with given range.

    if (bypass_cache_threshold && range.size() > bypass_cache_threshold)
    {
        auto file_segment = std::make_shared<FileSegment>(
            locked_key.getKey(), range.left, range.size(), FileSegment::State::DETACHED);
        return { file_segment };
    }

    if (locked_key.empty())
        return {};

    FileSegments result;
    auto add_to_result = [&](const FileSegmentMetadata & file_segment_metadata)
    {
        if (file_segments_limit && result.size() == file_segments_limit)
            return false;

        FileSegmentPtr file_segment;
        if (file_segment_metadata.isEvictingOrRemoved(locked_key))
        {
            file_segment = std::make_shared<FileSegment>(
                locked_key.getKey(),
                file_segment_metadata.file_segment->offset(),
                file_segment_metadata.file_segment->range().size(),
                FileSegment::State::DETACHED);
        }
        else
        {
            file_segment = file_segment_metadata.file_segment;
        }

        result.push_back(file_segment);
        return true;
    };

    const auto & file_segments = locked_key;
    auto segment_it = file_segments.lower_bound(range.left);
    if (segment_it == file_segments.end())
    {
        /// N - last cached segment for given file key, segment{N}.offset < range.left:
        ///   segment{N}                       segment{N}
        /// [________                         [_______]
        ///     [__________]         OR                  [________]
        ///     ^                                        ^
        ///     range.left                               range.left

        const auto & file_segment_metadata = *file_segments.rbegin()->second;
        if (file_segment_metadata.file_segment->range().right < range.left)
            return {};

        if (!add_to_result(file_segment_metadata))
            return result;
    }
    else /// segment_it <-- segmment{k}
    {
        if (segment_it != file_segments.begin())
        {
            const auto & prev_file_segment_metadata = *std::prev(segment_it)->second;
            const auto & prev_range = prev_file_segment_metadata.file_segment->range();

            if (range.left <= prev_range.right)
            {
                ///   segment{k-1}  segment{k}
                ///   [________]   [_____
                ///       [___________
                ///       ^
                ///       range.left
                if (!add_to_result(prev_file_segment_metadata))
                    return result;
            }
        }

        ///  segment{k} ...       segment{k-1}  segment{k}                      segment{k}
        ///  [______              [______]     [____                        [________
        ///  [_________     OR              [________      OR    [______]   ^
        ///  ^                              ^                           ^   segment{k}.offset
        ///  range.left                     range.left                  range.right

        while (segment_it != file_segments.end())
        {
            const auto & file_segment_metadata = *segment_it->second;
            if (range.right < file_segment_metadata.file_segment->range().left)
                break;

            if (!add_to_result(file_segment_metadata))
                return result;

            ++segment_it;
        }
    }

    return result;
}

std::vector<FileSegment::Range> FileCache::splitRange(size_t offset, size_t size, size_t aligned_size)
{
    chassert(size > 0);
    chassert(size <= aligned_size);

    /// Consider this example to understand why we need to account here for both `size` and `aligned_size`.
    /// [________________]__________________] <-- requested range
    ///                  ^                  ^
    ///                right offset         aligned_right_offset
    /// [_________]                           <-- last cached file segment, e.g. we have uncovered suffix of the requested range
    ///           ^
    ///           last_file_segment_right_offset
    /// [________________]
    ///        size
    /// [____________________________________]
    ///        aligned_size
    ///
    /// So it is possible that we split this hole range into sub-segments by `max_file_segment_size`
    /// and get something like this:
    ///
    /// [________________________]
    ///          ^               ^
    ///          |               last_file_segment_right_offset + max_file_segment_size
    ///          last_file_segment_right_offset
    /// e.g. there is no need to create sub-segment for range (last_file_segment_right_offset + max_file_segment_size, aligned_right_offset].
    /// Because its left offset would be bigger than right_offset.
    /// Therefore, we set end_pos_non_included as offset+size, but remaining_size as aligned_size.

    std::vector<FileSegment::Range> ranges;

    size_t current_pos = offset;
    size_t end_pos_non_included = offset + size;
    size_t remaining_size = aligned_size;

    FileSegments file_segments;
    const size_t max_size = max_file_segment_size.load();
    while (current_pos < end_pos_non_included)
    {
        auto current_file_segment_size = std::min(remaining_size, max_size);
        ranges.emplace_back(current_pos, current_pos + current_file_segment_size - 1);

        remaining_size -= current_file_segment_size;
        current_pos += current_file_segment_size;
    }

    return ranges;
}

FileSegments FileCache::createFileSegmentsFromRanges(
    LockedKey & locked_key,
    const std::vector<FileSegment::Range> & ranges,
    size_t & file_segments_count,
    size_t file_segments_limit,
    const CreateFileSegmentSettings & create_settings)
{
    FileSegments result;
    for (const auto & r : ranges)
    {
        if (file_segments_limit && file_segments_count >= file_segments_limit)
            break;
        auto metadata_it = addFileSegment(locked_key, r.left, r.size(), FileSegment::State::EMPTY, create_settings);
        result.push_back(metadata_it->second->file_segment);
        ++file_segments_count;
    }
    return result;
}

void FileCache::fillHolesWithEmptyFileSegments(
    LockedKey & locked_key,
    FileSegments & file_segments,
    const FileSegment::Range & range,
    size_t non_aligned_right_offset,
    size_t file_segments_limit,
    bool fill_with_detached_file_segments,
    const CreateFileSegmentSettings & create_settings)
{
    /// There are segments [segment1, ..., segmentN]
    /// (non-overlapping, non-empty, ascending-ordered) which (maybe partially)
    /// intersect with given range.

    /// It can have holes:
    /// [____________________]         -- requested range
    ///     [____]  [_]   [_________]  -- intersecting cache [segment1, ..., segmentN]
    ///
    /// For each such hole create a file_segment_metadata with file segment state EMPTY.

    assert(!file_segments.empty());

    auto it = file_segments.begin();
    size_t processed_count = 0;
    auto segment_range = (*it)->range();

    size_t current_pos;
    if (segment_range.left < range.left)
    {
        ///    [_______     -- requested range
        /// [_______
        /// ^
        /// segment1

        current_pos = segment_range.right + 1;
        ++it;
        ++processed_count;
    }
    else
        current_pos = range.left;

    auto is_limit_reached = [&]() -> bool
    {
        return file_segments_limit && processed_count >= file_segments_limit;
    };

    while (current_pos <= range.right && it != file_segments.end() && !is_limit_reached())
    {
        segment_range = (*it)->range();

        if (current_pos == segment_range.left)
        {
            current_pos = segment_range.right + 1;
            ++it;
            ++processed_count;
            continue;
        }

        assert(current_pos < segment_range.left);

        auto hole_size = segment_range.left - current_pos;

        if (fill_with_detached_file_segments)
        {
            auto file_segment = std::make_shared<FileSegment>(
                locked_key.getKey(), current_pos, hole_size, FileSegment::State::DETACHED, create_settings);

            file_segments.insert(it, file_segment);
            ++processed_count;
        }
        else
        {
            const auto ranges = splitRange(current_pos, hole_size, hole_size);
            auto hole_segments = createFileSegmentsFromRanges(locked_key, ranges, processed_count, file_segments_limit, create_settings);
            file_segments.splice(it, std::move(hole_segments));
        }

        if (is_limit_reached())
            break;

        current_pos = segment_range.right + 1;
        ++it;
        ++processed_count;
    }

    auto erase_unprocessed = [&]()
    {
        chassert(file_segments.size() >= file_segments_limit);
        file_segments.erase(it, file_segments.end());
        chassert(file_segments.size() == file_segments_limit);
    };

    if (is_limit_reached())
    {
        erase_unprocessed();
        return;
    }

    chassert(!file_segments_limit || file_segments.size() < file_segments_limit);

    if (current_pos <= non_aligned_right_offset)
    {
        ///   ________]     -- requested range
        ///   _____]
        ///        ^
        /// segmentN

        auto hole_size = range.right - current_pos + 1;
        auto non_aligned_hole_size = non_aligned_right_offset - current_pos + 1;

        if (fill_with_detached_file_segments)
        {
            auto file_segment = std::make_shared<FileSegment>(
                locked_key.getKey(), current_pos, non_aligned_hole_size, FileSegment::State::DETACHED, create_settings);

            file_segments.insert(file_segments.end(), file_segment);
        }
        else
        {
            const auto ranges = splitRange(current_pos, non_aligned_hole_size, hole_size);
            auto hole_segments = createFileSegmentsFromRanges(locked_key, ranges, processed_count, file_segments_limit, create_settings);
            file_segments.splice(it, std::move(hole_segments));

            if (is_limit_reached())
                erase_unprocessed();
        }
    }
}

FileSegmentsHolderPtr FileCache::trySet(
    const Key & key,
    size_t offset,
    size_t size,
    const CreateFileSegmentSettings & create_settings,
    const OriginInfo & origin)
{
    assertInitialized();

    auto locked_key = metadata.lockKeyMetadata(key, CacheMetadata::KeyNotFoundPolicy::CREATE_EMPTY, origin);
    FileSegment::Range range(offset, offset + size - 1);

    auto file_segments = getImpl(*locked_key, range, /* file_segments_limit */0);
    if (!file_segments.empty())
        return nullptr;

    if (create_settings.unbounded)
    {
        /// If the file is unbounded, we can create a single file_segment_metadata for it.
        auto file_segment_metadata_it = addFileSegment(
            *locked_key, offset, size, FileSegment::State::EMPTY, create_settings);
        file_segments = {file_segment_metadata_it->second->file_segment};
    }
    else
    {
        const auto ranges = splitRange(offset, size, size);
        size_t file_segments_count = 0;
        file_segments = createFileSegmentsFromRanges(*locked_key, ranges, file_segments_count, /* file_segments_limit */0, create_settings);
    }

    return std::make_unique<FileSegmentsHolder>(std::move(file_segments));
}

FileSegmentsHolderPtr FileCache::set(
    const Key & key,
    size_t offset,
    size_t size,
    const CreateFileSegmentSettings & create_settings,
    const OriginInfo & origin)
{
    if (auto holder = trySet(key, offset, size, create_settings, origin))
        return holder;

    throw Exception(ErrorCodes::LOGICAL_ERROR, "Having intersection with already existing cache");
}

FileSegmentsHolderPtr
FileCache::getOrSet(
    const Key & key,
    size_t offset,
    size_t size,
    size_t file_size,
    const CreateFileSegmentSettings & create_settings,
    size_t file_segments_limit,
    const OriginInfo & origin,
    std::optional<size_t> boundary_alignment_)
{
    ProfileEventTimeIncrement<Microseconds> watch(ProfileEvents::FilesystemCacheGetOrSetMicroseconds);

    assertInitialized();

    FileSegment::Range initial_range(offset, std::min(offset + size, file_size) - 1);
    /// result_range is initial range, which will be adjusted according to
    /// 1. aligned_offset, aligned_end_offset
    /// 2. max_file_segments_limit
    FileSegment::Range result_range = initial_range;

    const size_t alignment = boundary_alignment_.value_or(boundary_alignment);
    const auto aligned_offset = FileCacheUtils::roundDownToMultiple(initial_range.left, alignment);
    auto aligned_end_offset = std::min(FileCacheUtils::roundUpToMultiple(initial_range.right + 1, alignment), file_size) - 1;

    chassert(aligned_offset <= initial_range.left);
    chassert(aligned_end_offset >= initial_range.right);

    auto locked_key = metadata.lockKeyMetadata(key, CacheMetadata::KeyNotFoundPolicy::CREATE_EMPTY, origin);
    /// Get all segments which intersect with the given range.
    auto file_segments = getImpl(*locked_key, initial_range, file_segments_limit);

    if (file_segments_limit)
    {
        chassert(file_segments.size() <= file_segments_limit);
        if (file_segments.size() == file_segments_limit)
            result_range.right = aligned_end_offset = file_segments.back()->range().right;
    }

    /// Check case if we have uncovered prefix, e.g.
    ///
    ///   [_______________]
    ///   ^               ^
    ///   range.left      range.right
    ///         [___] [__________]        <-- current cache (example)
    ///   [    ]
    ///   ^----^
    ///   uncovered prefix.
    const bool has_uncovered_prefix = file_segments.empty() || result_range.left < file_segments.front()->range().left;

    if (aligned_offset < result_range.left && has_uncovered_prefix)
    {
        auto prefix_range = FileSegment::Range(
            aligned_offset,
            file_segments.empty() ? result_range.left - 1 : file_segments.front()->range().left - 1);

        auto prefix_file_segments = getImpl(*locked_key, prefix_range, /* file_segments_limit */0);

        if (prefix_file_segments.empty())
        {
            ///   [____________________][_______________]
            ///   ^                     ^               ^
            ///   aligned_offset        range.left      range.right
            ///                             [___] [__________]         <-- current cache (example)
            result_range.left = aligned_offset;
        }
        else
        {
            ///   [____________________][_______________]
            ///   ^                     ^               ^
            ///   aligned_offset        range.left          range.right
            ///   ____]     [____]           [___] [__________]        <-- current cache (example)
            ///                  ^
            ///                  prefix_file_segments.back().right

            chassert(prefix_file_segments.back()->range().right < result_range.left);
            chassert(prefix_file_segments.back()->range().right >= aligned_offset);

            result_range.left = prefix_file_segments.back()->range().right + 1;
        }
    }

    /// Check case if we have uncovered suffix.
    ///
    ///   [___________________]
    ///   ^                   ^
    ///   range.left          range.right
    ///      [___]   [___]                  <-- current cache (example)
    ///                   [___]
    ///                   ^---^
    ///                    uncovered_suffix
    const bool has_uncovered_suffix = file_segments.empty() || file_segments.back()->range().right < result_range.right;

    if (result_range.right < aligned_end_offset && has_uncovered_suffix)
    {
        auto suffix_range = FileSegment::Range(result_range.right, aligned_end_offset);
        /// We need to get 1 file segment, so file_segments_limit = 1 here.
        auto suffix_file_segments = getImpl(*locked_key, suffix_range, /* file_segments_limit */1);

        if (suffix_file_segments.empty())
        {
            ///   [__________________][                       ]
            ///   ^                  ^                        ^
            ///   range.left         range.right              aligned_end_offset
            ///      [___]   [___]                                    <-- current cache (example)

            result_range.right = aligned_end_offset;
        }
        else
        {
            ///   [__________________][                       ]
            ///   ^                  ^                        ^
            ///   range.left         range.right              aligned_end_offset
            ///      [___]   [___]          [_________]               <-- current cache (example)
            ///                             ^
            ///                             suffix_file_segments.front().left
            result_range.right = suffix_file_segments.front()->range().left - 1;
        }
    }

    if (file_segments.empty())
    {
        auto ranges = splitRange(result_range.left, initial_range.size() + (initial_range.left - result_range.left), result_range.size());
        size_t file_segments_count = file_segments.size();
        file_segments.splice(
            file_segments.end(),
            createFileSegmentsFromRanges(*locked_key, ranges, file_segments_count, file_segments_limit, create_settings));
    }
    else
    {
        chassert(file_segments.front()->range().right >= result_range.left);
        chassert(file_segments.back()->range().left <= result_range.right);

        fillHolesWithEmptyFileSegments(
            *locked_key, file_segments, result_range, offset + size - 1, file_segments_limit, /* fill_with_detached */false, create_settings);

        if (!file_segments.front()->range().contains(result_range.left))
        {
            throw Exception(
                ErrorCodes::LOGICAL_ERROR, "Expected {} to include {} "
                "(end offset: {}, aligned offset: {}, aligned end offset: {})",
                file_segments.front()->range().toString(), offset,
                result_range.right, aligned_offset, aligned_end_offset);
        }
    }

    /// Compare with initial_range and not result_range,
    /// See comment in splitRange for explanation.
    chassert(file_segments_limit
             ? file_segments.back()->range().left <= initial_range.right
             : file_segments.back()->range().contains(initial_range.right),
             fmt::format(
                 "Unexpected state. Back: {}, result range: {}, "
                 "limit: {}, initial offset: {}, initial size: {}, file size: {}",
                 file_segments.back()->range().toString(), result_range.toString(),
                 file_segments_limit, offset, size, file_size));

    chassert(!file_segments_limit || file_segments.size() <= file_segments_limit);

    return std::make_unique<FileSegmentsHolder>(std::move(file_segments));
}

FileSegmentsHolderPtr FileCache::get(
    const Key & key,
    size_t offset,
    size_t size,
    size_t file_segments_limit,
    const UserID & user_id)
{
    ProfileEventTimeIncrement<Microseconds> watch(ProfileEvents::FilesystemCacheGetMicroseconds);

    assertInitialized();

    auto locked_key = metadata.lockKeyMetadata(key, CacheMetadata::KeyNotFoundPolicy::RETURN_NULL, OriginInfo(user_id));
    if (locked_key)
    {
        FileSegment::Range range(offset, offset + size - 1);

        /// Get all segments which intersect with the given range.
        auto file_segments = getImpl(*locked_key, range, file_segments_limit);
        if (!file_segments.empty())
        {
            if (file_segments_limit)
            {
                chassert(file_segments.size() <= file_segments_limit);
                if (file_segments.size() == file_segments_limit)
                    range.right = file_segments.back()->range().right;
            }

            fillHolesWithEmptyFileSegments(
                *locked_key, file_segments, range, offset + size - 1, file_segments_limit, /* fill_with_detached */true, CreateFileSegmentSettings{});

            chassert(!file_segments_limit || file_segments.size() <= file_segments_limit);
            return std::make_unique<FileSegmentsHolder>(std::move(file_segments));
        }
    }

    return std::make_unique<FileSegmentsHolder>(FileSegments{
        std::make_shared<FileSegment>(key, offset, size, FileSegment::State::DETACHED)});
}

KeyMetadata::iterator FileCache::addFileSegment(
    LockedKey & locked_key,
    size_t offset,
    size_t size,
    FileSegment::State state,
    const CreateFileSegmentSettings & create_settings)
{
    /// Create a file_segment_metadata and put it in `files` map by [key][offset].

    chassert(size > 0); /// Empty file segments in cache are not allowed.

    const auto & key = locked_key.getKey();
    const FileSegment::Range range(offset, offset + size - 1);

    if (auto intersecting_range = locked_key.hasIntersectingRange(range))
    {
        throw Exception(
            ErrorCodes::LOGICAL_ERROR,
            "Attempt to add intersecting file segment in cache ({} intersects {})",
            range.toString(), intersecting_range->toString());
    }

<<<<<<< HEAD
    FileSegment::State result_state;

    /// `stash` - a queue of "stashed" key-offset pairs. Implements counting of
    /// cache entries and allows caching only if cache hit threadhold is reached.
    if (stash && state == FileSegment::State::EMPTY)
    {
        if (!lock)
            throw Exception(ErrorCodes::LOGICAL_ERROR, "Using stash requires cache_lock");

        KeyAndOffset stash_key(key, offset);

        auto record_it = stash->records.find(stash_key);
        if (record_it == stash->records.end())
        {
            auto & stash_records = stash->records;

            stash_records.emplace(
                stash_key, stash->queue->add(locked_key.getKeyMetadata(), offset, 0, locked_key.getKeyMetadata()->origin, *lock));

            if (stash->queue->getElementsCount(*lock) > stash->queue->getElementsLimit(*lock))
                stash->queue->pop(*lock);

            result_state = FileSegment::State::DETACHED;
        }
        else
        {
            result_state = record_it->second->increasePriority(*lock) >= stash->hits_threshold
                ? FileSegment::State::EMPTY
                : FileSegment::State::DETACHED;
        }
    }
    else
    {
        result_state = state;
    }
=======
    FileSegment::State result_state = state;
>>>>>>> a94c7b96

    auto file_segment = std::make_shared<FileSegment>(
        key,
        offset,
        size,
        result_state,
        create_settings,
        metadata.isBackgroundDownloadEnabled(),
        this,
        locked_key.getKeyMetadata());

    auto file_segment_metadata = std::make_shared<FileSegmentMetadata>(std::move(file_segment));

    auto [file_segment_metadata_it, inserted] = locked_key.emplace(offset, file_segment_metadata);
    if (!inserted)
    {
        throw Exception(
            ErrorCodes::LOGICAL_ERROR,
            "Failed to insert {}:{}: entry already exists", key, offset);
    }

    return file_segment_metadata_it;
}

bool FileCache::tryReserve(
    FileSegment & file_segment,
    const size_t size,
    FileCacheReserveStat & reserve_stat,
    const OriginInfo & origin,
    size_t lock_wait_timeout_milliseconds,
    std::string & failure_reason)
{
    CurrentMetrics::Increment increment(CurrentMetrics::FilesystemCacheReserveThreads);
    ProfileEventTimeIncrement<Microseconds> watch(ProfileEvents::FilesystemCacheReserveMicroseconds);
    ProfileEvents::increment(ProfileEvents::FilesystemCacheReserveAttempts);

    assertInitialized();

    /// A logical race on cache_is_being_resized is still possible,
    /// in this case we will try to lock cache with timeout, this is ok, timeout is small
    /// and as resizing of cache can take a long time then this small chance of a race is
    /// ok compared to the number of cases this check will help.
    if (cache_is_being_resized.load(std::memory_order_relaxed))
    {
        ProfileEvents::increment(ProfileEvents::FilesystemCacheFailToReserveSpaceBecauseOfCacheResize);
        failure_reason = "cache is being resized";
        return false;
    }

    cache_reserve_active_threads.fetch_add(1, std::memory_order_relaxed);
    SCOPE_EXIT({
        cache_reserve_active_threads.fetch_sub(1, std::memory_order_relaxed);
    });

    auto cache_lock = tryLockCache(std::chrono::milliseconds(lock_wait_timeout_milliseconds));
    if (!cache_lock)
    {
        ProfileEvents::increment(ProfileEvents::FilesystemCacheFailToReserveSpaceBecauseOfLockContention);
        failure_reason = "cache contention";
        return false;
    }

    LOG_TEST(
        log, "Trying to reserve space ({} bytes) for {}:{}, current usage: {}",
        size, file_segment.key(), file_segment.offset(), main_priority->getStateInfoForLog(cache_lock));

    /// In case of per query cache limit (by default disabled), we add/remove entries from both
    /// (main_priority and query_priority) priority queues, but iterate entries in order of query_priority,
    /// while checking the limits in both.
    Priority * query_priority = nullptr;

    auto query_context = query_limit ? query_limit->tryGetQueryContext(cache_lock) : nullptr;
    if (query_context)
    {
        query_priority = &query_context->getPriority();

        const bool query_limit_exceeded = query_priority->getSize(cache_lock) + size > query_priority->getSizeLimit(cache_lock);
        if (query_limit_exceeded && !query_context->recacheOnFileCacheQueryLimitExceeded())
        {
            LOG_TEST(log, "Query limit exceeded, space reservation failed, "
                     "recache_on_query_limit_exceeded is disabled (while reserving for {}:{})",
                     file_segment.key(), file_segment.offset());
            failure_reason = "query limit exceeded";
            return false;
        }

        LOG_TEST(
            log, "Using query limit, current usage: {}/{} (while reserving for {}:{})",
            query_priority->getSize(cache_lock), query_priority->getSizeLimit(cache_lock),
            file_segment.key(), file_segment.offset());
    }

    auto queue_iterator = file_segment.getQueueIterator();

    /// A file_segment_metadata acquires a priority iterator
    /// on first successful space reservation attempt,
    /// so queue_iterator == nullptr, if no space reservation took place yet.
    if (queue_iterator)
    {
        chassert(file_segment.getReservedSize() > 0);
        chassert(!queue_iterator->getEntry()->isEvicting(cache_lock));
    }
    else
    {
        chassert(file_segment.getReservedSize() == 0);
    }

    /// If it is the first space reservatiob attempt for a file segment
    /// we need to make space for 1 element in cache,
    /// otherwise space is already taken and we need 0 elements to free.
    size_t required_elements_num = queue_iterator ? 0 : 1;

    EvictionCandidates eviction_candidates;

    /// If user has configured fs cache limit per query,
    /// we take into account query limits here.
    if (query_priority)
    {
        if (!query_priority->collectCandidatesForEviction(
                size,
                required_elements_num,
                reserve_stat,
                eviction_candidates,
                {},
                /* continue_from_last_eviction_pos */false,
                origin,
                cache_lock))
        {
            const auto & stat = reserve_stat.total_stat;
            failure_reason = fmt::format(
                "cannot evict enough space for query limit "
                "(non-releasable count: {}, non-releasable size: {}, "
                "releasable count: {}, releasable size: {}, background download elements: {})",
                stat.non_releasable_count, stat.non_releasable_size, stat.releasable_count, stat.releasable_size,
                CurrentMetrics::get(CurrentMetrics::FilesystemCacheDownloadQueueElements));
            return false;
        }

        LOG_TEST(log, "Query limits satisfied (while reserving for {}:{})",
                 file_segment.key(), file_segment.offset());

        /// If we have enough space in query_priority, we are not interested about stat there anymore.
        /// Clean the stat before iterating main_priority to avoid calculating any segment stat twice.
        reserve_stat.stat_by_kind.clear();
    }

    bool continue_from_last_eviction_pos = cache_reserve_active_threads.load(std::memory_order_relaxed) > 1;
    if (!continue_from_last_eviction_pos)
        main_priority->resetEvictionPos(cache_lock);

    if (!main_priority->collectCandidatesForEviction(
            size,
            required_elements_num,
            reserve_stat,
            eviction_candidates,
            queue_iterator,
            continue_from_last_eviction_pos,
            origin,
            cache_lock))
    {
        const auto & stat = reserve_stat.total_stat;
        failure_reason = fmt::format(
            "cannot evict enough space "
            "(non-releasable count: {}, non-releasable size: {}, "
            "releasable count: {}, releasable size: {}, background download elements: {})",
            stat.non_releasable_count, stat.non_releasable_size, stat.releasable_count, stat.releasable_size,
            CurrentMetrics::get(CurrentMetrics::FilesystemCacheDownloadQueueElements));
        return false;
    }

    if (eviction_candidates.size() > 0)
    {
        cache_lock.unlock();
        try
        {
            /// Remove eviction candidates from filesystem.
            eviction_candidates.evict();
        }
        catch (...)
        {
            cache_lock.lock();
            /// Invalidate queue entries if some succeeded to be removed.
            eviction_candidates.finalize(query_context.get(), cache_lock);
            throw;
        }

        const auto & failed_candidates = eviction_candidates.getFailedCandidates();
        if (failed_candidates.size() > 0)
        {
            /// Process this case the same as any other exception
            /// from eviction_candidates.evict() above.
            {
                cache_lock.lock();
                /// Invalidate queue entries if some succeeded to be removed.
                eviction_candidates.finalize(query_context.get(), cache_lock);
            }
            throw Exception(
                ErrorCodes::LOGICAL_ERROR,
                "Failed to evict {} file segments (first error: {})",
                failed_candidates.size(), failed_candidates.getFirstErrorMessage());
        }

        cache_lock.lock();

        /// Invalidate and remove queue entries and execute finalize func.
        eviction_candidates.finalize(query_context.get(), cache_lock);
    }
    else if (!main_priority->canFit(size, required_elements_num, cache_lock, queue_iterator))
    {
        throw Exception(
            ErrorCodes::LOGICAL_ERROR,
            "Cannot fit {} in cache, but collection of eviction candidates succeeded with no candidates. "
            "This is a bug. Queue entry type: {}. Cache info: {}",
            size, queue_iterator ? queue_iterator->getType() : FileCacheQueueEntryType::None,
            main_priority->getStateInfoForLog(cache_lock));
    }

    if (queue_iterator)
    {
        /// Increase size of queue entry.
        queue_iterator->incrementSize(size, cache_lock);
    }
    else
    {
        /// Create a new queue entry and assign currently reserved size to it.
        queue_iterator = main_priority->add(file_segment.getKeyMetadata(), file_segment.offset(), size, origin, cache_lock);
        file_segment.setQueueIterator(queue_iterator);
    }

    main_priority->check(cache_lock);

    if (query_context)
    {
        auto query_queue_it = query_context->tryGet(file_segment.key(), file_segment.offset(), cache_lock);
        if (query_queue_it)
            query_queue_it->incrementSize(size, cache_lock);
        else
            query_context->add(file_segment.getKeyMetadata(), file_segment.offset(), size, origin, cache_lock);
    }

    file_segment.reserved_size += size;
    chassert(file_segment.reserved_size == queue_iterator->getEntry()->size);

    if (main_priority->getSize(cache_lock) > (1ull << 63))
        throw Exception(ErrorCodes::LOGICAL_ERROR, "Cache became inconsistent. There must be a bug");

    if (cache_reserve_active_threads.load(std::memory_order_relaxed) == 1)
    {
        main_priority->resetEvictionPos(cache_lock);
    }

    cache_lock.unlock();
    if (!file_segment.getKeyMetadata()->createBaseDirectory())
    {
        failure_reason = "not enough space on device";
        return false;
    }

    return true;
}

void FileCache::freeSpaceRatioKeepingThreadFunc()
{
    static constexpr auto lock_failed_reschedule_ms = 1000;
    static constexpr auto space_ratio_satisfied_reschedule_ms = 5000;
    static constexpr auto general_reschedule_ms = 5000;

    if (shutdown)
        return;

    Stopwatch watch;

    auto lock = tryLockCache();

    /// To avoid deteriorating contention on cache,
    /// proceed only if cache is not heavily used.
    if (!lock)
    {
        keep_up_free_space_ratio_task->scheduleAfter(lock_failed_reschedule_ms);
        return;
    }

    const size_t size_limit = main_priority->getSizeLimit(lock);
    const size_t elements_limit = main_priority->getElementsLimit(lock);

    const size_t desired_size = std::lround(keep_current_size_to_max_ratio * size_limit);
    const size_t desired_elements_num = std::lround(keep_current_elements_to_max_ratio * elements_limit);

    if ((size_limit == 0 || main_priority->getSize(lock) <= desired_size)
        && (elements_limit == 0 || main_priority->getElementsCount(lock) <= desired_elements_num))
    {
        /// Nothing to free - all limits are satisfied.
        keep_up_free_space_ratio_task->scheduleAfter(space_ratio_satisfied_reschedule_ms);
        return;
    }

    ProfileEvents::increment(ProfileEvents::FilesystemCacheFreeSpaceKeepingThreadRun);

    FileCacheReserveStat stat;
    EvictionCandidates eviction_candidates;

    IFileCachePriority::CollectStatus desired_size_status;
    try
    {
        /// Collect at most `keep_up_free_space_remove_batch` elements to evict,
        /// (we use batches to make sure we do not block cache for too long,
        /// by default the batch size is quite small).
        desired_size_status = main_priority->collectCandidatesForEviction(
            desired_size,
            desired_elements_num,
            keep_up_free_space_remove_batch,
            stat,
            eviction_candidates,
            lock);

#ifdef DEBUG_OR_SANITIZER_BUILD
        /// Let's make sure that we correctly processed the limits.
        if (desired_size_status == IFileCachePriority::CollectStatus::SUCCESS
            && eviction_candidates.size() < keep_up_free_space_remove_batch)
        {
            const auto current_size = main_priority->getSize(lock);
            chassert(current_size >= stat.total_stat.releasable_size);
            chassert(!size_limit
                     || current_size - stat.total_stat.releasable_size <= desired_size);

            const auto current_elements_count = main_priority->getElementsCount(lock);
            chassert(current_elements_count >= stat.total_stat.releasable_count);
            chassert(!elements_limit
                     || current_elements_count - stat.total_stat.releasable_count <= desired_elements_num);
        }
#endif

        if (shutdown)
            return;

        if (eviction_candidates.size() > 0)
        {
            LOG_TRACE(log, "Current usage {}/{} in size, {}/{} in elements count "
                    "(trying to keep size ratio at {} and elements ratio at {}). "
                    "Collected {} eviction candidates, "
                    "skipped {} candidates while iterating",
                    main_priority->getSize(lock), size_limit,
                    main_priority->getElementsCount(lock), elements_limit,
                    desired_size, desired_elements_num,
                    eviction_candidates.size(), stat.total_stat.non_releasable_count);

            lock.unlock();

            /// Remove files from filesystem.
            eviction_candidates.evict();

            /// Take lock again to finalize eviction,
            /// e.g. to update the in-memory state.
            lock.lock();
            eviction_candidates.finalize(nullptr, lock);

            ProfileEvents::increment(ProfileEvents::FilesystemCacheBackgroundEvictedFileSegments, eviction_candidates.size());
            ProfileEvents::increment(ProfileEvents::FilesystemCacheBackgroundEvictedBytes, eviction_candidates.bytes());
        }
    }
    catch (...)
    {
        tryLogCurrentException(__PRETTY_FUNCTION__);

        if (eviction_candidates.size() > 0)
            eviction_candidates.finalize(nullptr, lockCache());

        /// Let's catch such cases in ci,
        /// in general there should not be exceptions.
        chassert(false);
    }

    watch.stop();
    ProfileEvents::increment(ProfileEvents::FilesystemCacheFreeSpaceKeepingThreadWorkMilliseconds, watch.elapsedMilliseconds());

    LOG_TRACE(log, "Free space ratio keeping thread finished in {} ms (status: {})",
              watch.elapsedMilliseconds(), desired_size_status);

    [[maybe_unused]] bool scheduled = false;
    switch (desired_size_status)
    {
        case IFileCachePriority::CollectStatus::SUCCESS: [[fallthrough]];
        case IFileCachePriority::CollectStatus::CANNOT_EVICT:
        {
            scheduled = keep_up_free_space_ratio_task->scheduleAfter(general_reschedule_ms);
            break;
        }
        case IFileCachePriority::CollectStatus::REACHED_MAX_CANDIDATES_LIMIT:
        {
            scheduled = keep_up_free_space_ratio_task->schedule();
            break;
        }
    }
    chassert(scheduled);
}

void FileCache::iterate(IterateFunc && func, const UserID & user_id)
{
    metadata.iterate([&](const LockedKey & locked_key)
    {
        for (const auto & file_segment_metadata : locked_key)
            func(FileSegment::getInfo(file_segment_metadata.second->file_segment));
    }, user_id);
}

void FileCache::removeKey(const Key & key, const UserID & user_id)
{
    assertInitialized();
    metadata.removeKey(key, /* if_exists */false, /* if_releasable */true, user_id);
}

void FileCache::removeKeyIfExists(const Key & key, const UserID & user_id)
{
    assertInitialized();
    metadata.removeKey(key, /* if_exists */true, /* if_releasable */true, user_id);
}

void FileCache::removeFileSegment(const Key & key, size_t offset, const UserID & user_id)
{
    assertInitialized();
    auto locked_key = metadata.lockKeyMetadata(key, CacheMetadata::KeyNotFoundPolicy::THROW, OriginInfo(user_id));
    locked_key->removeFileSegment(offset);
}

void FileCache::removeFileSegmentIfExists(const Key & key, size_t offset, const UserID & user_id)
{
    assertInitialized();
    auto locked_key = metadata.lockKeyMetadata(key, CacheMetadata::KeyNotFoundPolicy::RETURN_NULL, OriginInfo(user_id));
    if (locked_key)
        locked_key->removeFileSegmentIfExists(offset);
}

void FileCache::removePathIfExists(const String & path, const UserID & user_id)
{
    removeKeyIfExists(Key::fromPath(path), user_id);
}

void FileCache::removeAllReleasable(const UserID & user_id)
{
    assertInitialized();

#ifdef DEBUG_OR_SANITIZER_BUILD
    assertCacheCorrectness();
#endif

    metadata.removeAllKeys(/* if_releasable */true, user_id);
}

void FileCache::loadMetadata()
{
    ProfileEventTimeIncrement<Microseconds> watch(ProfileEvents::FilesystemCacheLoadMetadataMicroseconds);

    if (!metadata.isEmpty())
    {
        throw Exception(
            ErrorCodes::LOGICAL_ERROR,
            "Cache initialization is partially made. "
            "This can be a result of a failed first attempt to initialize cache. "
            "Please, check log for error messages");
    }

    loadMetadataImpl();

    /// Shuffle file_segment_metadatas to have random order in LRUQueue
    /// as at startup all file_segment_metadatas have the same priority.
    main_priority->shuffle(lockCache());
}

void FileCache::loadMetadataImpl()
{
    auto get_keys_dir_to_process = [
        &, key_prefix_it = fs::directory_iterator{metadata.getBaseDirectory()}, get_key_mutex = std::mutex()]
        () mutable -> std::optional<fs::path>
    {
        std::lock_guard lk(get_key_mutex);
        while (true)
        {
            if (key_prefix_it == fs::directory_iterator())
                return std::nullopt;

            auto path = key_prefix_it->path();
            if (key_prefix_it->is_directory())
            {
                key_prefix_it++;
                return path;
            }

            if (key_prefix_it->path().filename() != "status")
            {
                LOG_WARNING(log, "Unexpected file {} (not a directory), will skip it", path.string());
            }
            key_prefix_it++;
        }
    };

    std::vector<ThreadFromGlobalPool> loading_threads;
    std::exception_ptr first_exception;
    std::mutex set_exception_mutex;

    LOG_INFO(log, "Loading filesystem cache with {} threads from {}", load_metadata_threads, metadata.getBaseDirectory());

    for (size_t i = 0; i < load_metadata_threads; ++i)
    {
        try
        {
            loading_threads.emplace_back([&]
            {
                while (!stop_loading_metadata)
                {
                    try
                    {
                        auto path = get_keys_dir_to_process();
                        if (!path.has_value())
                            return;

                        loadMetadataForKeys(path.value());
                    }
                    catch (...)
                    {
                        {
                            std::lock_guard exception_lock(set_exception_mutex);
                            if (!first_exception)
                                first_exception = std::current_exception();
                        }
                        stop_loading_metadata = true;
                        return;
                    }
                }
            });
        }
        catch (...)
        {
            {
                std::lock_guard exception_lock(set_exception_mutex);
                if (!first_exception)
                    first_exception = std::current_exception();
            }
            stop_loading_metadata = true;
            break;
        }
    }

    for (auto & thread : loading_threads)
        if (thread.joinable())
            thread.join();

    if (first_exception)
        std::rethrow_exception(first_exception);

#ifdef DEBUG_OR_SANITIZER_BUILD
    assertCacheCorrectness();
#endif
}

void FileCache::loadMetadataForKeys(const fs::path & keys_dir)
{
    if (fs::directory_iterator{keys_dir} == fs::directory_iterator{})
    {
        LOG_DEBUG(log, "Removing empty key prefix directory: {}", keys_dir.string());
        fs::remove(keys_dir);
        return;
    }

    OriginInfo origin_tmp;
    if (write_cache_per_user_directory)
    {
        auto filename = keys_dir.filename().string();

        auto pos = filename.find_last_of('.');
        if (pos == std::string::npos)
            throw Exception(ErrorCodes::LOGICAL_ERROR, "Unexpected file format: {}", filename);

        origin_tmp = OriginInfo(filename.substr(0, pos), parse<UInt64>(filename.substr(pos + 1)));

        LOG_TEST(log, "Loading cache for user {}", origin_tmp.user_id);
    }
    else
    {
        origin_tmp = getCommonOrigin();
    }

    UInt64 offset = 0;
    UInt64 size = 0;

    auto load_metadata_for_directory = [this, &offset, &size](const fs::path& directory, const OriginInfo& origin)
    {
        for (auto key_it = fs::directory_iterator{directory} ; key_it != fs::directory_iterator(); key_it++)
        {
            const fs::path key_directory = key_it->path();

            if (!key_it->is_directory())
            {
                LOG_DEBUG(
                    log,
                    "Unexpected file: {} (not a directory). Expected a directory",
                    key_directory.string());
                continue;
            }

            if (fs::directory_iterator{key_directory} == fs::directory_iterator{})
            {
                LOG_DEBUG(log, "Removing empty key directory: {}", key_directory.string());
                fs::remove(key_directory);
                continue;
            }

            if (key_directory.filename().string() == "_data" ||  key_directory.filename().string() == "_system")
            {
                continue;
            }

            const auto key = Key::fromKeyString(key_directory.filename().string());
            auto key_metadata = metadata.getKeyMetadata(key, CacheMetadata::KeyNotFoundPolicy::CREATE_EMPTY, origin, /* is_initial_load */true);
            for (fs::directory_iterator offset_it{key_directory}; offset_it != fs::directory_iterator(); ++offset_it)
            {
                auto offset_with_suffix = offset_it->path().filename().string();
                auto delim_pos = offset_with_suffix.find('_');
                bool parsed;
                FileSegmentKind segment_kind = FileSegmentKind::Regular;

                if (delim_pos == std::string::npos)
                    parsed = tryParse<UInt64>(offset, offset_with_suffix);
                else
                {
                    parsed = tryParse<UInt64>(offset, offset_with_suffix.substr(0, delim_pos));
                    if (offset_with_suffix.substr(delim_pos+1) == "persistent")
                    {
                        /// For compatibility. Persistent files are no longer supported.
                        fs::remove(offset_it->path());
                        continue;
                    }
                    if (offset_with_suffix.substr(delim_pos+1) == "temporary")
                    {
                        fs::remove(offset_it->path());
                        continue;
                    }
                }

                if (!parsed)
                {
                    LOG_WARNING(log, "Unexpected file: {}", offset_it->path().string());
                    continue; /// Or just remove? Some unexpected file.
                }

                size = offset_it->file_size();
                if (!size)
                {
                    fs::remove(offset_it->path());
                    continue;
                }

                bool limits_satisfied;
                IFileCachePriority::IteratorPtr cache_it;
                size_t size_limit = 0;

                {
                    auto lock = lockCache();
                    size_limit = main_priority->getSizeLimit(lock);

                    limits_satisfied = main_priority->canFit(size, 1, lock, nullptr, true);
                    if (limits_satisfied)
                        cache_it = main_priority->add(key_metadata, offset, size, origin, lock, /* best_effort */true);

                    /// TODO: we can get rid of this lockCache() if we first load everything in parallel
                    /// without any mutual lock between loading threads, and only after do removeOverflow().
                    /// This will be better because overflow here may
                    /// happen only if cache configuration changed and max_size because less than it was.
                }

                if (limits_satisfied)
                {
                    bool inserted = false;
                    try
                    {
                        auto file_segment = std::make_shared<FileSegment>(key, offset, size,
                                                                        FileSegment::State::DOWNLOADED,
                                                                        CreateFileSegmentSettings(segment_kind),
                                                                        false,
                                                                        this,
                                                                        key_metadata,
                                                                        cache_it);

                        inserted = key_metadata->emplaceUnlocked(offset, std::make_shared<FileSegmentMetadata>(std::move(file_segment))).second;
                    }
                    catch (...)
                    {
                        tryLogCurrentException(__PRETTY_FUNCTION__);
                        chassert(false);
                    }

                    if (inserted)
                    {
                        LOG_TEST(log, "Added file segment {}:{} (size: {}) with path: {}", key, offset, size, offset_it->path().string());
                    }
                    else
                    {
                        cache_it->remove(lockCache());
                        fs::remove(offset_it->path());
                        chassert(false);
                    }
                }
                else
                {
                    LOG_WARNING(
                        log,
                        "Cache capacity changed (max size: {}), "
                        "cached file `{}` does not fit in cache anymore (size: {})",
                        size_limit, offset_it->path().string(), size);

                    fs::remove(offset_it->path());
                }
            }

            if (key_metadata->sizeUnlocked() == 0)
            {
                metadata.removeKey(key, false, false, getInternalOrigin().user_id);
            }
        }
    };

    std::vector<std::tuple<FileSegmentKeyType, bool>> key_types_to_load =
    {
        {FileSegmentKeyType::Data, true},
        {FileSegmentKeyType::System, true},
        {FileSegmentKeyType::General, !use_split_cache},
    };

    for (const auto [type, need_to_load] : key_types_to_load)
    {
        // Maybe remove to do not keeping junk.
        if (!need_to_load)
            continue;
        auto data_key = keys_dir;
        data_key.append(getKeyTypePrefix(type));
        // LOG_DEBUG(log, "Load cache from {}", data_key);
        if (fs::exists(data_key))
        {
            origin_tmp.segment_type = type;
            if (need_to_load)
            {
                load_metadata_for_directory(data_key, origin_tmp);
            }
        }
    }
}

FileCache::~FileCache()
{
    deactivateBackgroundOperations();
#ifdef DEBUG_OR_SANITIZER_BUILD
    assertCacheCorrectness();
#endif
}

void FileCache::deactivateBackgroundOperations()
{
    shutdown.store(true);

    stop_loading_metadata = true;
    if (load_metadata_main_thread.joinable())
        load_metadata_main_thread.join();

    metadata.shutdown();
    if (keep_up_free_space_ratio_task)
        keep_up_free_space_ratio_task->deactivate();
}

std::vector<FileSegment::Info> FileCache::getFileSegmentInfos(const UserID & user_id)
{
    assertInitialized();
#ifdef DEBUG_OR_SANITIZER_BUILD
    assertCacheCorrectness();
#endif

    std::vector<FileSegment::Info> file_segments;
    metadata.iterate([&](const LockedKey & locked_key)
    {
        for (const auto & [_, file_segment_metadata] : locked_key)
            file_segments.push_back(FileSegment::getInfo(file_segment_metadata->file_segment));
    }, user_id);
    return file_segments;
}

std::vector<FileSegment::Info> FileCache::getFileSegmentInfos(const Key & key, const UserID & user_id)
{
    std::vector<FileSegment::Info> file_segments;
    auto locked_key = metadata.lockKeyMetadata(key, CacheMetadata::KeyNotFoundPolicy::THROW_LOGICAL, OriginInfo(user_id));
    for (const auto & [_, file_segment_metadata] : *locked_key)
        file_segments.push_back(FileSegment::getInfo(file_segment_metadata->file_segment));
    return file_segments;
}

IFileCachePriority::PriorityDumpPtr FileCache::dumpQueue()
{
    assertInitialized();
    return main_priority->dump(lockCache());
}

IFileCachePriority::Type FileCache::getEvictionPolicyType()
{
    assertInitialized();
    return main_priority->getType();
}

std::unordered_map<std::string, FileCache::UsageStat> FileCache::getUsageStatPerClient()
{
    assertInitialized();
    return main_priority->getUsageStatPerClient();
}

std::vector<String> FileCache::tryGetCachePaths(const Key & key)
{
    assertInitialized();

    auto locked_key = metadata.lockKeyMetadata(key, CacheMetadata::KeyNotFoundPolicy::RETURN_NULL, getInternalOrigin());
    if (!locked_key)
        return {};

    std::vector<String> cache_paths;

    for (const auto & [offset, file_segment_metadata] : *locked_key)
    {
        const auto & file_segment = *file_segment_metadata->file_segment;
        if (file_segment.state() == FileSegment::State::DOWNLOADED)
            cache_paths.push_back(locked_key->getKeyMetadata()->getFileSegmentPath(file_segment));
    }
    return cache_paths;
}

size_t FileCache::getUsedCacheSize() const
{
    /// We use this method for metrics, so it is ok to get approximate result.
    return main_priority->getSizeApprox();
}

size_t FileCache::getMaxCacheSize() const
{
    return main_priority->getSizeLimitApprox();
}

size_t FileCache::getFileSegmentsNum() const
{
    /// We use this method for metrics, so it is ok to get approximate result.
    return main_priority->getElementsCountApprox();
}

void FileCache::assertCacheCorrectness()
{
    metadata.iterate([&](LockedKey & locked_key)
    {
        for (const auto & [_, file_segment_metadata] : locked_key)
        {
            chassert(file_segment_metadata->file_segment->assertCorrectness());
        }
    }, getInternalOrigin().user_id);

    main_priority->iterate([](LockedKey &, const FileSegmentMetadataPtr & file_segment_metadata)
    {
        chassert(file_segment_metadata->file_segment->assertCorrectness());
        return IFileCachePriority::IterationResult::CONTINUE;
    },
    lockCache());
}

void FileCache::applySettingsIfPossible(const FileCacheSettings & new_settings, FileCacheSettings & actual_settings)
{
    if (!is_initialized || shutdown || new_settings == actual_settings)
        return;

    std::lock_guard lock(apply_settings_mutex);

    if (new_settings[FileCacheSetting::background_download_queue_size_limit] != actual_settings[FileCacheSetting::background_download_queue_size_limit]
        && metadata.setBackgroundDownloadQueueSizeLimit(new_settings[FileCacheSetting::background_download_queue_size_limit]))
    {
        LOG_INFO(log, "Changed background_download_queue_size from {} to {}",
                 actual_settings[FileCacheSetting::background_download_queue_size_limit].value,
                 new_settings[FileCacheSetting::background_download_queue_size_limit].value);

        actual_settings[FileCacheSetting::background_download_queue_size_limit] = new_settings[FileCacheSetting::background_download_queue_size_limit];
    }

    if (new_settings[FileCacheSetting::background_download_threads] != actual_settings[FileCacheSetting::background_download_threads])
    {
        bool updated = false;
        try
        {
            updated = metadata.setBackgroundDownloadThreads(new_settings[FileCacheSetting::background_download_threads]);
        }
        catch (...)
        {
            actual_settings[FileCacheSetting::background_download_threads] = metadata.getBackgroundDownloadThreads();
            throw;
        }

        if (updated)
        {
            LOG_INFO(log, "Changed background_download_threads from {} to {}",
                    actual_settings[FileCacheSetting::background_download_threads].value,
                    new_settings[FileCacheSetting::background_download_threads].value);

            actual_settings[FileCacheSetting::background_download_threads] = new_settings[FileCacheSetting::background_download_threads];
        }
    }

    if (new_settings[FileCacheSetting::background_download_max_file_segment_size] != actual_settings[FileCacheSetting::background_download_max_file_segment_size])
    {
        background_download_max_file_segment_size = new_settings[FileCacheSetting::background_download_max_file_segment_size];

        LOG_INFO(log, "Changed background_download_max_file_segment_size from {} to {}",
                actual_settings[FileCacheSetting::background_download_max_file_segment_size].value,
                new_settings[FileCacheSetting::background_download_max_file_segment_size].value);

        actual_settings[FileCacheSetting::background_download_max_file_segment_size] = new_settings[FileCacheSetting::background_download_max_file_segment_size];
    }

    {
        SizeLimits desired_limits{
            .max_size = new_settings[FileCacheSetting::max_size],
            .max_elements = new_settings[FileCacheSetting::max_elements],
            .slru_size_ratio = new_settings[FileCacheSetting::slru_size_ratio]
        };
        SizeLimits current_limits{
            .max_size = actual_settings[FileCacheSetting::max_size],
            .max_elements = actual_settings[FileCacheSetting::max_elements],
            .slru_size_ratio = actual_settings[FileCacheSetting::slru_size_ratio]
        };

        const bool max_size_changed = desired_limits.max_size != current_limits.max_size;
        const bool max_elements_changed = desired_limits.max_elements != current_limits.max_elements;
        const bool slru_ratio_changed = desired_limits.slru_size_ratio != current_limits.slru_size_ratio;

        const bool do_dynamic_resize = (max_size_changed || max_elements_changed) && !slru_ratio_changed;

        if (allow_dynamic_cache_resize && do_dynamic_resize)
        {
            auto result_limits = doDynamicResize(current_limits, desired_limits);

            actual_settings[FileCacheSetting::max_size] = result_limits.max_size;
            actual_settings[FileCacheSetting::max_elements] = result_limits.max_elements;
        }
        else if (do_dynamic_resize)
        {
            LOG_WARNING(
                log, "Filesystem cache size was modified, "
                "but dynamic cache resize is disabled, "
                "therefore cache size will not be changed without server restart. "
                "To enable dynamic cache resize, "
                "add `allow_dynamic_cache_resize` to cache configuration");
        }
        else
        {
            LOG_DEBUG(
                log, "Nothing to resize in filesystem cache. "
                "Current max size: {}, max_elements: {}, slru ratio: {}",
                current_limits.max_size, current_limits.max_elements, current_limits.slru_size_ratio);
        }
    }

    if (new_settings[FileCacheSetting::max_file_segment_size] != actual_settings[FileCacheSetting::max_file_segment_size])
    {
        max_file_segment_size = actual_settings[FileCacheSetting::max_file_segment_size] = new_settings[FileCacheSetting::max_file_segment_size];
    }
}

FileCache::SizeLimits FileCache::doDynamicResize(const SizeLimits & current_limits, const SizeLimits & desired_limits)
{
    if (current_limits.slru_size_ratio != desired_limits.slru_size_ratio)
        throw Exception(ErrorCodes::BAD_ARGUMENTS, "Dynamic resize of size ratio is not allowed");

    struct ResizeHolder
    {
        std::atomic_bool & hold;
        explicit ResizeHolder(std::atomic_bool & hold_) : hold(hold_) { hold.store(true, std::memory_order_relaxed); }
        ~ResizeHolder() { hold.store(false, std::memory_order_relaxed); }
    };

    SizeLimits result_limits;
    bool modified_size_limit = false;
    {
        ResizeHolder hold(cache_is_being_resized);
        auto cache_lock = lockCache();

        if (current_limits.max_size != main_priority->getSizeLimit(cache_lock))
            throw Exception(ErrorCodes::BAD_ARGUMENTS, "Current limits inconsistency in size");

        if (current_limits.max_elements != main_priority->getElementsLimit(cache_lock))
            throw Exception(ErrorCodes::BAD_ARGUMENTS, "Current limits inconsistency in elements number");

        try
        {
            modified_size_limit = doDynamicResizeImpl(current_limits, desired_limits, result_limits, cache_lock);
        }
        catch (...)
        {
            LOG_ERROR(
                log, "Unexpected error during dynamic cache resize: {}",
                getCurrentExceptionMessage(true));

            if (!cache_lock.owns_lock())
                cache_lock.lock();

            size_t max_size = main_priority->getSizeLimit(cache_lock);
            size_t max_elements = main_priority->getElementsLimit(cache_lock);

            if (result_limits.max_size != max_size || result_limits.max_elements != max_elements)
            {
                LOG_DEBUG(
                    log, "Resetting max size from {} to {}, max elements from {} to {}",
                    result_limits.max_size, max_size, result_limits.max_elements, max_elements);

                result_limits.max_size = max_size;
                result_limits.max_elements = max_elements;
            }

#ifdef DEBUG_OR_SANITIZER_BUILD
            cache_lock.unlock();
            assertCacheCorrectness();
#endif
            throw;
        }
    }

    if (modified_size_limit)
    {
        LOG_INFO(log, "Changed max_size from {} to {}, max_elements from {} to {}",
                 current_limits.max_size, result_limits.max_size,
                 current_limits.max_elements, result_limits.max_elements);
    }
    else
    {
        LOG_WARNING(
            log, "Unable to modify size limit from {} to {}, elements limit from {} to {}. "
            "`max_size` and `max_elements` settings will remain inconsistent with config.xml. "
            "Next attempt to update them will happen on the next config reload. "
            "You can trigger it with SYSTEM RELOAD CONFIG.",
            current_limits.max_size, desired_limits.max_size,
            current_limits.max_elements, desired_limits.max_elements);
    }

    chassert(main_priority->getSizeApprox() <= result_limits.max_size);
    chassert(main_priority->getElementsCountApprox() <= result_limits.max_elements);

    chassert(main_priority->getSizeLimit(lockCache()) == result_limits.max_size);
    chassert(main_priority->getElementsLimit(lockCache()) == result_limits.max_elements);

#ifdef DEBUG_OR_SANITIZER_BUILD
    assertCacheCorrectness();
#endif

    return result_limits;
}

bool FileCache::doDynamicResizeImpl(
    const SizeLimits & current_limits,
    const SizeLimits & desired_limits,
    SizeLimits & result_limits,
    CachePriorityGuard::Lock & cache_lock)
{
    /// In order to not block cache for the duration of cache resize,
    /// we do:
    /// a. Take a cache lock.
    ///     1. Collect eviction candidates,
    ///     2. If eviction candidates size is non-zero,
    ///        remove their queue entries.
    ///        This will release space we consider to be hold for them,
    ///        so that we can safely modify size limits.
    ///     3. Modify size limits of cache.
    /// b. Release a cache lock.
    ///     1. Do actual eviction from filesystem.

    EvictionCandidates eviction_candidates;
    FileCacheReserveStat stat;

    const auto status = main_priority->collectCandidatesForEviction(
            desired_limits.max_size,
            desired_limits.max_elements,
            0/* max_candidates_to_evict */,
            stat,
            eviction_candidates,
            cache_lock);

    if (status != IFileCachePriority::CollectStatus::SUCCESS)
    {
        result_limits = current_limits;
        LOG_INFO(log, "Dynamic cache resize is not possible at the moment");
        return false;
    }

    if (eviction_candidates.size() == 0)
    {
        /// Nothing needs to be evicted,
        /// just modify the limits and we are done.

        main_priority->modifySizeLimits(
            desired_limits.max_size,
            desired_limits.max_elements,
            desired_limits.slru_size_ratio,
            cache_lock);

        result_limits = desired_limits;

        LOG_INFO(log, "Nothing needs to be evicted for new size limits");
        return true;
    }

    /// Remove only queue entries of eviction candidates.
    eviction_candidates.removeQueueEntries(cache_lock);

    /// Note that (in-memory) metadata about corresponding file segments
    /// (e.g. file segment info in CacheMetadata) will be removed
    /// only after eviction from filesystem. This is needed to avoid
    /// a race on removal of file from filesystsem and
    /// addition of the same file as part of a newly cached file segment.

    /// Modify cache size limits.
    /// From this point cache eviction will follow them.
    main_priority->modifySizeLimits(
        desired_limits.max_size,
        desired_limits.max_elements,
        desired_limits.slru_size_ratio,
        cache_lock);

    cache_lock.unlock();

    SCOPE_EXIT({
        try
        {
            if (eviction_candidates.needFinalize())
            {
                cache_lock.lock();
                eviction_candidates.finalize(nullptr, cache_lock);
            }
        }
        catch (...)
        {
            LOG_ERROR(
                log, "Failed to finalize eviction candidates states: {}",
                getCurrentExceptionMessage(true));
            chassert(false);
        }
    });

    /// Do actual eviction from filesystem.
    eviction_candidates.evict();

    auto failed_candidates = eviction_candidates.getFailedCandidates();
    if (failed_candidates.total_cache_size == 0)
    {
        LOG_INFO(
            log, "Successfully evicted {} cache elements needed for resize",
            eviction_candidates.size());

        result_limits = desired_limits;
        return true;
    }

    result_limits.max_size = std::min(
        current_limits.max_size,
        desired_limits.max_size + failed_candidates.total_cache_size);

    result_limits.max_elements = std::min(
        current_limits.max_elements,
        desired_limits.max_elements + failed_candidates.total_cache_elements);

    LOG_INFO(
        log, "Having {} failed candidates with total size {}. "
        "Will set current limits as {} in size and {} in elements number",
        failed_candidates.total_cache_elements, failed_candidates.total_cache_size,
        result_limits.max_size, result_limits.max_elements);

    cache_lock.lock();

    /// Increase the max size and max elements
    /// to the size and number of failed candidates.
    main_priority->modifySizeLimits(
        result_limits.max_size,
        result_limits.max_elements,
        result_limits.slru_size_ratio,
        cache_lock);

    /// Add failed candidates back to queue.
    for (const auto & [key_metadata, key_candidates, _] : failed_candidates.failed_candidates_per_key)
    {
        chassert(!key_candidates.empty());

        auto locked_key = key_metadata->tryLock();
        if (!locked_key)
        {
            /// Key cannot be removed,
            /// because if we failed to remove something from it above,
            /// then we did not remove it from key metadata,
            /// so key lock must remain valid.
            LOG_ERROR(log, "Unexpected state: key {} does not exist", key_metadata->key);
            chassert(false);
            continue;
        }

        for (const auto & candidate : key_candidates)
        {
            const auto & file_segment = candidate->file_segment;

            LOG_DEBUG(
                log, "Adding back file segment after failed eviction: {}:{}, size: {}",
                file_segment->key(), file_segment->offset(), file_segment->getDownloadedSize());

            auto queue_iterator = main_priority->add(
                key_metadata,
                file_segment->offset(),
                file_segment->getDownloadedSize(),
                getCommonOrigin(),
                cache_lock,
                false);

            file_segment->setQueueIterator(queue_iterator);
        }
    }

    return true;
}

FileCache::QueryContextHolderPtr FileCache::getQueryContextHolder(
    const String & query_id, const ReadSettings & read_settings)
{
    if (!query_limit || read_settings.filesystem_cache_max_download_size == 0)
        return {};

    auto lock = lockCache();
    auto context = query_limit->getOrSetQueryContext(query_id, read_settings, lock);
    return std::make_unique<QueryContextHolder>(query_id, this, query_limit.get(), std::move(context));
}

std::vector<FileSegment::Info> FileCache::sync()
{
    std::vector<FileSegment::Info> file_segments;
    metadata.iterate([&](LockedKey & locked_key)
    {
        auto broken = locked_key.sync();
        file_segments.insert(file_segments.end(), broken.begin(), broken.end());
    }, getInternalOrigin().user_id);
    return file_segments;
}

}<|MERGE_RESOLUTION|>--- conflicted
+++ resolved
@@ -911,45 +911,7 @@
             range.toString(), intersecting_range->toString());
     }
 
-<<<<<<< HEAD
-    FileSegment::State result_state;
-
-    /// `stash` - a queue of "stashed" key-offset pairs. Implements counting of
-    /// cache entries and allows caching only if cache hit threadhold is reached.
-    if (stash && state == FileSegment::State::EMPTY)
-    {
-        if (!lock)
-            throw Exception(ErrorCodes::LOGICAL_ERROR, "Using stash requires cache_lock");
-
-        KeyAndOffset stash_key(key, offset);
-
-        auto record_it = stash->records.find(stash_key);
-        if (record_it == stash->records.end())
-        {
-            auto & stash_records = stash->records;
-
-            stash_records.emplace(
-                stash_key, stash->queue->add(locked_key.getKeyMetadata(), offset, 0, locked_key.getKeyMetadata()->origin, *lock));
-
-            if (stash->queue->getElementsCount(*lock) > stash->queue->getElementsLimit(*lock))
-                stash->queue->pop(*lock);
-
-            result_state = FileSegment::State::DETACHED;
-        }
-        else
-        {
-            result_state = record_it->second->increasePriority(*lock) >= stash->hits_threshold
-                ? FileSegment::State::EMPTY
-                : FileSegment::State::DETACHED;
-        }
-    }
-    else
-    {
-        result_state = state;
-    }
-=======
     FileSegment::State result_state = state;
->>>>>>> a94c7b96
 
     auto file_segment = std::make_shared<FileSegment>(
         key,
