--- conflicted
+++ resolved
@@ -1073,18 +1073,14 @@
     if (query_priority)
     {
         if (!query_priority->collectCandidatesForEviction(
-<<<<<<< HEAD
-                size, required_elements_num, reserve_stat, eviction_candidates, {}, origin, cache_lock))
-=======
                 size,
                 required_elements_num,
                 reserve_stat,
                 eviction_candidates,
                 {},
                 /* continue_from_last_eviction_pos */false,
-                user.user_id,
+                origin,
                 cache_lock))
->>>>>>> 1fe6bf88
         {
             const auto & stat = reserve_stat.total_stat;
             failure_reason = fmt::format(
@@ -1109,18 +1105,14 @@
         main_priority->resetEvictionPos(cache_lock);
 
     if (!main_priority->collectCandidatesForEviction(
-<<<<<<< HEAD
-            size, required_elements_num, reserve_stat, eviction_candidates, queue_iterator, origin, cache_lock))
-=======
             size,
             required_elements_num,
             reserve_stat,
             eviction_candidates,
             queue_iterator,
             continue_from_last_eviction_pos,
-            user.user_id,
+            origin,
             cache_lock))
->>>>>>> 1fe6bf88
     {
         const auto & stat = reserve_stat.total_stat;
         failure_reason = fmt::format(
