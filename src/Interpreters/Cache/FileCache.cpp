--- conflicted
+++ resolved
@@ -990,52 +990,12 @@
         return false;
     }
 
-<<<<<<< HEAD
-    LOG_TEST(log, "Trying to reserve space ({} bytes) for {}:{}", size, file_segment.key(), file_segment.offset());
-=======
     cache_reserve_active_threads.fetch_add(1, std::memory_order_relaxed);
     SCOPE_EXIT({
         cache_reserve_active_threads.fetch_sub(1, std::memory_order_relaxed);
     });
 
-    auto cache_lock = tryLockCache(std::chrono::milliseconds(lock_wait_timeout_milliseconds));
-    if (!cache_lock)
-    {
-        ProfileEvents::increment(ProfileEvents::FilesystemCacheFailToReserveSpaceBecauseOfLockContention);
-        failure_reason = "cache contention";
-        return false;
-    }
-
-    LOG_TEST(
-        log, "Trying to reserve space ({} bytes) for {}:{}, current usage: {}",
-        size, file_segment.key(), file_segment.offset(), main_priority->getStateInfoForLog(cache_lock));
-
-    /// In case of per query cache limit (by default disabled), we add/remove entries from both
-    /// (main_priority and query_priority) priority queues, but iterate entries in order of query_priority,
-    /// while checking the limits in both.
-    Priority * query_priority = nullptr;
-
-    auto query_context = query_limit ? query_limit->tryGetQueryContext(cache_lock) : nullptr;
-    if (query_context)
-    {
-        query_priority = &query_context->getPriority();
-
-        const bool query_limit_exceeded = query_priority->getSize(cache_lock) + size > query_priority->getSizeLimit(cache_lock);
-        if (query_limit_exceeded && !query_context->recacheOnFileCacheQueryLimitExceeded())
-        {
-            LOG_TEST(log, "Query limit exceeded, space reservation failed, "
-                     "recache_on_query_limit_exceeded is disabled (while reserving for {}:{})",
-                     file_segment.key(), file_segment.offset());
-            failure_reason = "query limit exceeded";
-            return false;
-        }
-
-        LOG_TEST(
-            log, "Using query limit, current usage: {}/{} (while reserving for {}:{})",
-            query_priority->getSize(cache_lock), query_priority->getSizeLimit(cache_lock),
-            file_segment.key(), file_segment.offset());
-    }
->>>>>>> 15c6050c
+    LOG_TEST(log, "Trying to reserve space ({} bytes) for {}:{}", size, file_segment.key(), file_segment.offset());
 
     auto queue_iterator = file_segment.getQueueIterator();
 #ifdef DEBUG_OR_SANITIZER_BUILD
@@ -1069,20 +1029,8 @@
 
     std::optional<CachePriorityGuard::WriteLock> cache_write_lock;
     {
-<<<<<<< HEAD
         cache_write_lock = cache_guard.tryWriteLockFor(std::chrono::milliseconds(lock_wait_timeout_milliseconds));
         if (!cache_write_lock->owns_lock())
-=======
-        if (!query_priority->collectCandidatesForEviction(
-                size,
-                required_elements_num,
-                reserve_stat,
-                eviction_candidates,
-                {},
-                /* continue_from_last_eviction_pos */false,
-                user.user_id,
-                cache_lock))
->>>>>>> 15c6050c
         {
             ProfileEvents::increment(ProfileEvents::FilesystemCacheFailToReserveSpaceBecauseOfLockContention);
             failure_reason = "cache contention";
@@ -1100,7 +1048,6 @@
                     query_priority->getSize(cache_write_lock.value()) + size
                     > query_priority->getSizeLimit(cache_write_lock.value());
 
-<<<<<<< HEAD
                 if (query_limit_exceeded && !query_context->recacheOnFileCacheQueryLimitExceeded())
                 {
                     LOG_TEST(
@@ -1126,30 +1073,6 @@
         }
 
         main_eviction_info = main_priority->checkEvictionInfo(size, required_elements_num, cache_write_lock.value());
-=======
-    bool continue_from_last_eviction_pos = cache_reserve_active_threads.load(std::memory_order_relaxed) > 1;
-    if (!continue_from_last_eviction_pos)
-        main_priority->resetEvictionPos(cache_lock);
-
-    if (!main_priority->collectCandidatesForEviction(
-            size,
-            required_elements_num,
-            reserve_stat,
-            eviction_candidates,
-            queue_iterator,
-            continue_from_last_eviction_pos,
-            user.user_id,
-            cache_lock))
-    {
-        const auto & stat = reserve_stat.total_stat;
-        failure_reason = fmt::format(
-            "cannot evict enough space "
-            "(non-releasable count: {}, non-releasable size: {}, "
-            "releasable count: {}, releasable size: {}, background download elements: {})",
-            stat.non_releasable_count, stat.non_releasable_size, stat.releasable_count, stat.releasable_size,
-            CurrentMetrics::get(CurrentMetrics::FilesystemCacheDownloadQueueElements));
-        return false;
->>>>>>> 15c6050c
     }
 
     LOG_TEST(log, "Main eviction info {}", main_eviction_info.formatForLog());
@@ -1200,6 +1123,10 @@
                 reserve_stat.stat_by_kind.clear();
             }
 
+            bool continue_from_last_eviction_pos = cache_reserve_active_threads.load(std::memory_order_relaxed) > 1;
+            if (!continue_from_last_eviction_pos)
+                main_priority->resetEvictionPos(cache_read_lock);
+
             if (main_eviction_info.size_to_evict || main_eviction_info.elements_to_evict)
             {
                 if (!main_priority->collectCandidatesForEviction(
@@ -1208,6 +1135,7 @@
                         reserve_stat,
                         eviction_candidates,
                         queue_iterator,
+                        continue_from_last_eviction_pos,
                         user.user_id,
                         cache_read_lock))
                 {
@@ -1313,15 +1241,11 @@
 
     cache_write_lock.reset();
 
-<<<<<<< HEAD
-=======
     if (cache_reserve_active_threads.load(std::memory_order_relaxed) == 1)
     {
         main_priority->resetEvictionPos(cache_lock);
     }
 
-    cache_lock.unlock();
->>>>>>> 15c6050c
     if (!file_segment.getKeyMetadata()->createBaseDirectory())
     {
         failure_reason = "not enough space on device";
@@ -1382,47 +1306,13 @@
     FileCacheReserveStat stat;
     EvictionCandidates eviction_candidates;
 
-<<<<<<< HEAD
     LOG_TEST(log, "Size to evict: {}, elements to evict: {}", size_to_evict, elements_to_evict);
-=======
-    IFileCachePriority::CollectStatus desired_size_status;
-    try
-    {
-        /// Collect at most `keep_up_free_space_remove_batch` elements to evict,
-        /// (we use batches to make sure we do not block cache for too long,
-        /// by default the batch size is quite small).
-        desired_size_status = main_priority->collectCandidatesForEviction(
-            desired_size,
-            desired_elements_num,
-            keep_up_free_space_remove_batch,
-            stat,
-            eviction_candidates,
-            lock);
-
-#ifdef DEBUG_OR_SANITIZER_BUILD
-        /// Let's make sure that we correctly processed the limits.
-        if (desired_size_status == IFileCachePriority::CollectStatus::SUCCESS
-            && eviction_candidates.size() < keep_up_free_space_remove_batch)
-        {
-            const auto current_size = main_priority->getSize(lock);
-            chassert(current_size >= stat.total_stat.releasable_size);
-            chassert(!size_limit
-                     || current_size - stat.total_stat.releasable_size <= desired_size);
-
-            const auto current_elements_count = main_priority->getElementsCount(lock);
-            chassert(current_elements_count >= stat.total_stat.releasable_count);
-            chassert(!elements_limit
-                     || current_elements_count - stat.total_stat.releasable_count <= desired_elements_num);
-        }
-#endif
->>>>>>> 15c6050c
 
     IFileCachePriority::CollectStatus desired_size_status =  IFileCachePriority::CollectStatus::CANNOT_EVICT;
     /// Collect at most `keep_up_free_space_remove_batch` elements to evict,
     /// (we use batches to make sure we do not block cache for too long,
     /// by default the batch size is quite small).
 
-<<<<<<< HEAD
     /// TODO: support batch size
     if (main_priority->collectCandidatesForEviction(
             size_to_evict,
@@ -1432,36 +1322,7 @@
             nullptr,
             {},
             cache_guard.readLock()))
-=======
-        if (eviction_candidates.size() > 0)
-        {
-            LOG_TRACE(log, "Current usage {}/{} in size, {}/{} in elements count "
-                    "(trying to keep size ratio at {} and elements ratio at {}). "
-                    "Collected {} eviction candidates, "
-                    "skipped {} candidates while iterating",
-                    main_priority->getSize(lock), size_limit,
-                    main_priority->getElementsCount(lock), elements_limit,
-                    desired_size, desired_elements_num,
-                    eviction_candidates.size(), stat.total_stat.non_releasable_count);
-
-            lock.unlock();
-
-            /// Remove files from filesystem.
-            eviction_candidates.evict();
-
-            /// Take lock again to finalize eviction,
-            /// e.g. to update the in-memory state.
-            lock.lock();
-            eviction_candidates.finalize(nullptr, lock);
-
-            ProfileEvents::increment(ProfileEvents::FilesystemCacheBackgroundEvictedFileSegments, eviction_candidates.size());
-            ProfileEvents::increment(ProfileEvents::FilesystemCacheBackgroundEvictedBytes, eviction_candidates.bytes());
-        }
-    }
-    catch (...)
->>>>>>> 15c6050c
-    {
-
+    {
         //LOG_TRACE(log, "Current usage {}/{} in size, {}/{} in elements count "
         //        "(trying to keep size ratio at {} and elements ratio at {}). "
         //        "Collected {} eviction candidates, "
@@ -2171,6 +2032,7 @@
                 stat,
                 eviction_candidates,
                 nullptr,
+                false,
                 {},
                 cache_guard.readLock()))
         {
