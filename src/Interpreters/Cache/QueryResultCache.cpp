#include "Interpreters/Cache/QueryResultCache.h"

#include <Functions/FunctionFactory.h>
#include <Functions/UserDefined/UserDefinedSQLFunctionFactory.h>
#include <Functions/UserDefined/UserDefinedExecutableFunctionFactory.h>
#include <Interpreters/Context.h>
#include <Interpreters/DatabaseCatalog.h>
#include <Interpreters/InDepthNodeVisitor.h>
#include <Parsers/ASTFunction.h>
#include <Parsers/ASTIdentifier.h>
#include <Parsers/ASTLiteral.h>
#include <Parsers/ASTSelectQuery.h>
#include <Parsers/ASTSelectWithUnionQuery.h>
#include <Parsers/ASTSetQuery.h>
#include <Parsers/ASTSubquery.h>
#include <Parsers/ASTTablesInSelectQuery.h>
#include <Parsers/ASTWithAlias.h>
#include <Parsers/IAST.h>
#include <Parsers/IParser.h>
#include <Parsers/TokenIterator.h>
#include <Parsers/parseDatabaseAndTableName.h>
#include <Columns/IColumn.h>
#include <Common/ProfileEvents.h>
#include <Common/SipHash.h>
#include <Common/TTLCachePolicy.h>
#include <Common/formatReadable.h>
#include <Common/quoteString.h>
#include <Core/Settings.h>
#include <base/defines.h> /// chassert


namespace ProfileEvents
{
    extern const Event QueryCacheHits;
    extern const Event QueryCacheMisses;
};

namespace DB
{
namespace Setting
{
    extern const SettingsBool enable_writes_to_query_cache;
    extern const SettingsBool extremes;
    extern const SettingsUInt64 max_result_bytes;
    extern const SettingsUInt64 max_result_rows;
    extern const SettingsQueryResultCacheNondeterministicFunctionHandling query_cache_nondeterministic_function_handling;
    extern const SettingsQueryResultCacheSystemTableHandling query_cache_system_table_handling;
    extern const SettingsString query_cache_tag;
}

namespace ErrorCodes
{
    extern const int QUERY_CACHE_USED_WITH_NONDETERMINISTIC_FUNCTIONS;
    extern const int QUERY_CACHE_USED_WITH_SYSTEM_TABLE;
}

namespace
{

struct HasNonDeterministicFunctionsMatcher
{
    struct Data
    {
        const ContextPtr context;
        bool has_non_deterministic_functions = false;
    };

    static bool needChildVisit(const ASTPtr &, const ASTPtr &) { return true; }

    static void visit(const ASTPtr & node, Data & data)
    {
        if (data.has_non_deterministic_functions)
            return;

        if (const auto * function = node->as<ASTFunction>())
        {
            if (const auto func = FunctionFactory::instance().tryGet(function->name, data.context))
            {
                if (!func->isDeterministic())
                    data.has_non_deterministic_functions = true;
                return;
            }
            if (const auto udf_sql = UserDefinedSQLFunctionFactory::instance().tryGet(function->name))
            {
                /// ClickHouse currently doesn't know if SQL-based UDFs are deterministic or not. We must assume they are non-deterministic.
                data.has_non_deterministic_functions = true;
                return;
            }
            if (const auto udf_executable = UserDefinedExecutableFunctionFactory::tryGet(function->name, data.context))
            {
                if (!udf_executable->isDeterministic())
                    data.has_non_deterministic_functions = true;
                return;
            }
        }
    }
};

struct HasSystemTablesMatcher
{
    struct Data
    {
        const ContextPtr context;
        bool has_system_tables = false;
    };

    static bool needChildVisit(const ASTPtr &, const ASTPtr &) { return true; }

    static void visit(const ASTPtr & node, Data & data)
    {
        if (data.has_system_tables)
            return;

        String database_table; /// or whatever else we get, e.g. just a table

        /// SELECT [...] FROM <table>
        if (const auto * table_identifier = node->as<ASTTableIdentifier>())
        {
            database_table = table_identifier->name();
        }
        /// SELECT [...] FROM clusterAllReplicas(<cluster>, <table>)
        else if (const auto * identifier = node->as<ASTIdentifier>())
        {
            database_table = identifier->name();
        }
        /// SELECT [...] FROM clusterAllReplicas(<cluster>, '<table>')
        /// This SQL syntax is quite common but we need to be careful. A naive attempt to cast 'node' to an ASTLiteral will be too general
        /// and introduce false positives in queries like
        ///     'SELECT * FROM users WHERE name = 'system.metrics' SETTINGS use_query_cache = true;'
        /// Therefore, make sure we are really in `clusterAllReplicas`. EXPLAIN AST for
        ///     'SELECT * FROM clusterAllReplicas('default', system.one) SETTINGS use_query_cache = 1'
        /// returns:
        ///     [...]
        ///     Function clusterAllReplicas (children 1)
        ///       ExpressionList (children 2)
        ///         Literal 'test_shard_localhost'
        ///         Literal 'system.one'
        ///     [...]
        else if (const auto * function = node->as<ASTFunction>())
        {
            if (function->name == "clusterAllReplicas")
            {
                const ASTs & function_children = function->children;
                if (!function_children.empty())
                {
                    if (const auto * expression_list = function_children[0]->as<ASTExpressionList>())
                    {
                        const ASTs & expression_list_children = expression_list->children;
                        if (expression_list_children.size() >= 2)
                        {
                            if (const auto * literal = expression_list_children[1]->as<ASTLiteral>())
                            {
                                const auto & value = literal->value;
                                database_table = toString(value);
                            }
                        }
                    }
                }
            }
        }

        Tokens tokens(database_table.c_str(), database_table.c_str() + database_table.size(), /*max_query_size*/ 2048, /*skip_insignificant*/ true);
        IParser::Pos pos(tokens, /*max_depth*/ 42, /*max_backtracks*/ 42);
        Expected expected;
        String database;
        String table;
        bool successfully_parsed = parseDatabaseAndTableName(pos, expected, database, table);
        if (successfully_parsed)
            if (DatabaseCatalog::isPredefinedDatabase(database))
                data.has_system_tables = true;
    }
};

using HasNonDeterministicFunctionsVisitor = InDepthNodeVisitor<HasNonDeterministicFunctionsMatcher, true>;
using HasSystemTablesVisitor = InDepthNodeVisitor<HasSystemTablesMatcher, true>;

}

/// Does AST contain non-deterministic functions like rand() and now()?
bool astContainsNonDeterministicFunctions(ASTPtr ast, ContextPtr context)
{
    HasNonDeterministicFunctionsMatcher::Data finder_data{context};
    HasNonDeterministicFunctionsVisitor(finder_data).visit(ast);
    return finder_data.has_non_deterministic_functions;
}

/// Does AST contain system tables like "system.processes"?
bool astContainsSystemTables(ASTPtr ast, ContextPtr context)
{
    HasSystemTablesMatcher::Data finder_data{context};
    HasSystemTablesVisitor(finder_data).visit(ast);
    return finder_data.has_system_tables;
}

bool checkCanWriteQueryResultCache(ASTPtr ast, ContextPtr context)
{
    const Settings & settings = context->getSettingsRef();

    if (context->getCanUseQueryResultCache() && settings[Setting::enable_writes_to_query_cache])
    {
        const bool ast_contains_nondeterministic_functions = astContainsNonDeterministicFunctions(ast, context);
        const bool ast_contains_system_tables = astContainsSystemTables(ast, context);

        const QueryResultCacheNondeterministicFunctionHandling nondeterministic_function_handling
            = settings[Setting::query_cache_nondeterministic_function_handling];
        const QueryResultCacheSystemTableHandling system_table_handling = settings[Setting::query_cache_system_table_handling];

        if (ast_contains_nondeterministic_functions && nondeterministic_function_handling == QueryResultCacheNondeterministicFunctionHandling::Throw)
            throw Exception(ErrorCodes::QUERY_CACHE_USED_WITH_NONDETERMINISTIC_FUNCTIONS,
                "The query result was not cached because the query contains a non-deterministic function."
                " Use setting `query_cache_nondeterministic_function_handling = 'save'` or `= 'ignore'` to cache the query result regardless or to omit caching");

        if (ast_contains_system_tables && system_table_handling == QueryResultCacheSystemTableHandling::Throw)
            throw Exception(ErrorCodes::QUERY_CACHE_USED_WITH_SYSTEM_TABLE,
                "The query result was not cached because the query contains a system table."
                " Use setting `query_cache_system_table_handling = 'save'` or `= 'ignore'` to cache the query result regardless or to omit caching");

        if ((!ast_contains_nondeterministic_functions || nondeterministic_function_handling == QueryResultCacheNondeterministicFunctionHandling::Save)
            && (!ast_contains_system_tables || system_table_handling == QueryResultCacheSystemTableHandling::Save))
            return true;
    }

    return false;
}

namespace
{

bool isQueryResultCacheRelatedSetting(const String & setting_name)
{
    return (setting_name.starts_with("query_cache_") || setting_name.ends_with("_query_cache")) && setting_name != "query_cache_tag";
}

/// Some additional settings are set for subqueries, they don't affect the result of SELECT queries,
/// however with them similar subqueries can sometimes mismatch, so ignore this settings.
bool isSubquerySpecificSetting(const String & setting_name)
{
    return setting_name == "use_structure_from_insertion_table_in_table_functions";
}

class RemoveQueryResultCacheSettingsMatcher
{
public:
    struct Data {};

    static bool needChildVisit(ASTPtr &, const ASTPtr &) { return true; }

    static void visit(ASTPtr & ast, Data &)
    {
        auto remove_query_cache_settings = [](ASTSetQuery * set_clause)
        {
            chassert(!set_clause->is_standalone);

            auto is_query_cache_related_setting = [](const auto & change)
            {
                return isQueryResultCacheRelatedSetting(change.name);
            };

            std::erase_if(set_clause->changes, is_query_cache_related_setting);
        };

        if (auto * select_clause = ast->as<ASTSelectQuery>())
        {
            if (auto select_settings = select_clause->settings())
            {
                auto* set_clause = select_settings->as<ASTSetQuery>();

                remove_query_cache_settings(set_clause);

                /// Remove SETTINGS clause completely if it is empty
                /// E.g. SELECT 1 SETTINGS use_query_cache = true
                /// and SET use_query_cache = true; SELECT 1;
                /// will match.
                if (set_clause->changes.empty())
                    select_clause->setExpression(ASTSelectQuery::Expression::SETTINGS, {});
            }
        }
    }


};

using RemoveQueryResultCacheSettingsVisitor = InDepthNodeVisitor<RemoveQueryResultCacheSettingsMatcher, true>;

/// Consider
///   (1) SET use_query_cache = true;
///       SELECT expensiveComputation(...) SETTINGS max_threads = 64, query_cache_ttl = 300;
///       SET use_query_cache = false;
/// and
///   (2) SELECT expensiveComputation(...) SETTINGS max_threads = 64, use_query_cache = true;
///
/// The SELECT queries in (1) and (2) are basically the same and the user expects that the second invocation is served from the query
/// cache. However, query results are indexed by their query ASTs and therefore no result will be found. Insert and retrieval behave overall
/// more natural if settings related to the query result cache are erased from the AST key. Note that at this point the settings themselves
/// have been parsed already, they are not lost or discarded.
ASTPtr removeQueryResultCacheSettings(ASTPtr ast)
{
    RemoveQueryResultCacheSettingsMatcher::Data visitor_data;
    RemoveQueryResultCacheSettingsVisitor(visitor_data).visit(ast);

    return ast;
}

<<<<<<< HEAD
class RemoveTableAliasMatcher
=======
IASTHash calculateAstHash(ASTPtr ast, const String & current_database, const Settings & settings)
>>>>>>> 95072a27
{
public:
    struct Data {};

    static bool needChildVisit(ASTPtr &, const ASTPtr &) { return true; }

    static void visit(ASTPtr & ast, Data &)
    {
        if (auto * table_identifier = ast->as<ASTTableIdentifier>())
        {
            if (table_identifier->alias.starts_with("__table"))
                table_identifier->setAlias("");
        }
        else if (auto * identifier = ast->as<ASTIdentifier>())
        {
            if (identifier->compound() && identifier->name_parts[0].starts_with("__table"))
                identifier->setShortName(identifier->name_parts[1]);
        }
        else if (auto * function = ast->as<ASTFunction>())
        {
            if (function->alias.starts_with("__table"))
                function->setAlias("");
        }
    }
};

using RemoveTableAliasVisitor = InDepthNodeVisitor<RemoveTableAliasMatcher, true>;

/// QueryTree is used for caching subqueries, therefore ast has unnecessary aliases (__table1, __table2, ...)
/// Remove these aliases from ast before using it for caching.
ASTPtr removeTableAliases(ASTPtr ast)
{
    RemoveTableAliasVisitor::Data visitor_data;
    RemoveTableAliasVisitor(visitor_data).visit(ast);

    return ast;
}

IAST::Hash calculateAstHash(ASTPtr ast, const String & current_database, const Settings & settings, const bool is_subquery)
{
    ast = ast->clone();
    ast = removeQueryResultCacheSettings(ast);
    if (is_subquery)
        ast = removeTableAliases(ast);

    /// Hash the AST, we must consider aliases (issue #56258)
    SipHash hash;
    ast->updateTreeHash(hash, /*ignore_aliases=*/ false);

    /// Also hash the database specified via SQL `USE db`, otherwise identifiers in same query (AST) may mean different columns in different
    /// tables (issue #64136)
    hash.update(current_database);

    /// Finally, hash the (changed) settings as they might affect the query result (e.g. think of settings `additional_table_filters` and `limit`).
    /// Note: allChanged() returns the settings in random order. Also, update()-s of the composite hash must be done in deterministic order.
    /// Therefore, collect and sort the settings first, then hash them.
    auto changed_settings = settings.changes();
    std::vector<std::pair<String, String>> changed_settings_sorted; /// (name, value)
    for (const auto & change : changed_settings)
    {
        const String & name = change.name;
        if (!isQueryResultCacheRelatedSetting(name) && !isSubquerySpecificSetting(name)) /// see removeQueryResultCacheSettings() and isSubquerySpecificSetting() why this is a good idea
            changed_settings_sorted.push_back({name, Settings::valueToStringUtil(change.name, change.value)});
    }

    /// Some specific settings are added to subqueries (extremes 0, max_result_bytes 0, max_result_rows 0),
    /// however non subqueries don't have this settings in settings.changes() and therefore don't match in cache.
    /// Try to also add default values for extremes, max_result_bytes, max_result_rows from settings.

    if (!changed_settings.tryGet("extremes"))
        changed_settings_sorted.push_back({"extremes", settings[Setting::extremes].toString()});

    if (!changed_settings.tryGet("max_result_bytes"))
        changed_settings_sorted.push_back({"max_result_bytes", settings[Setting::max_result_bytes].toString()});

    if (!changed_settings.tryGet("max_result_rows"))
        changed_settings_sorted.push_back({"max_result_rows", settings[Setting::max_result_rows].toString()});

    std::sort(changed_settings_sorted.begin(), changed_settings_sorted.end(), [](auto & lhs, auto & rhs) { return lhs.first < rhs.first; });
    for (const auto & setting : changed_settings_sorted)
    {
        hash.update(setting.first);
        hash.update(setting.second);
    }

    return getSipHash128AsPair(hash);
}

String queryStringFromAST(ASTPtr ast)
{
    return ast->formatForLogging();
}

}

QueryResultCache::Key::Key(
    ASTPtr ast_,
    const String & current_database,
    const Settings & settings,
    Block header_,
    const String & query_id_,
    std::optional<UUID> user_id_,
    const std::vector<UUID> & current_user_roles_,
    bool is_shared_,
    std::chrono::time_point<std::chrono::system_clock> expires_at_,
    bool is_compressed_,
    bool is_subquery_)
    : ast_hash(calculateAstHash(ast_, current_database, settings, is_subquery_))
    , header(header_)
    , user_id(user_id_)
    , current_user_roles(current_user_roles_)
    , is_shared(is_shared_)
    , expires_at(expires_at_)
    , is_compressed(is_compressed_)
    , query_string(is_subquery_ ? queryStringFromAST(removeTableAliases(ast_->clone())) : queryStringFromAST(ast_))
    /// ^^ if subquery, remove unnecessary aliases first for more convenient display in system.query_cache
    , query_id(query_id_)
    , tag(settings[Setting::query_cache_tag])
    , is_subquery(is_subquery_)
{
}

QueryResultCache::Key::Key(
    ASTPtr ast_,
    const String & current_database,
    const Settings & settings,
    const String & query_id_,
    std::optional<UUID> user_id_,
    const std::vector<UUID> & current_user_roles_,
    bool is_subquery_)
    : QueryResultCache::Key(ast_, current_database, settings, {}, query_id_, user_id_, current_user_roles_, false, std::chrono::system_clock::from_time_t(1), false, is_subquery_)
    /// ^^ dummy values for everything except AST, current database, query_id, user name/roles
{
}

bool QueryResultCache::Key::operator==(const Key & other) const
{
    return ast_hash == other.ast_hash;
}

size_t QueryResultCache::KeyHasher::operator()(const Key & key) const
{
    return key.ast_hash.low64;
}

size_t QueryResultCache::QueryResultCacheEntryWeight::operator()(const Entry & entry) const
{
    size_t res = 0;
    for (const auto & chunk : entry.chunks)
        res += chunk.allocatedBytes();
    res += entry.totals.has_value() ? entry.totals->allocatedBytes() : 0;
    res += entry.extremes.has_value() ? entry.extremes->allocatedBytes() : 0;
    return res;
}

bool QueryResultCache::IsStale::operator()(const Key & key) const
{
    return (key.expires_at < std::chrono::system_clock::now());
};

QueryResultCacheWriter::QueryResultCacheWriter(
    Cache & cache_,
    const QueryResultCache::Key & key_,
    size_t max_entry_size_in_bytes_,
    size_t max_entry_size_in_rows_,
    std::chrono::milliseconds min_query_runtime_,
    bool squash_partial_results_,
    size_t max_block_size_)
    : cache(cache_)
    , key(key_)
    , max_entry_size_in_bytes(max_entry_size_in_bytes_)
    , max_entry_size_in_rows(max_entry_size_in_rows_)
    , min_query_runtime(min_query_runtime_)
    , squash_partial_results(squash_partial_results_)
    , max_block_size(max_block_size_)
{
    if (auto entry = cache.getWithKey(key); entry.has_value() && !QueryResultCache::IsStale()(entry->key))
    {
        skip_insert = true; /// Key already contained in cache and did not expire yet --> don't replace it
        LOG_TRACE(logger, "Skipped insert because the cache contains a non-stale query result for query {}", doubleQuoteString(key.query_string));
    }
}

QueryResultCacheWriter::QueryResultCacheWriter(const QueryResultCacheWriter & other)
    : cache(other.cache)
    , key(other.key)
    , max_entry_size_in_bytes(other.max_entry_size_in_bytes)
    , max_entry_size_in_rows(other.max_entry_size_in_rows)
    , min_query_runtime(other.min_query_runtime)
    , squash_partial_results(other.squash_partial_results)
    , max_block_size(other.max_block_size)
{
}

void QueryResultCacheWriter::buffer(Chunk && chunk, ChunkType chunk_type)
{
    if (skip_insert)
        return;

    /// Reading from the query result cache is implemented using processor `SourceFromChunks` which inherits from `ISource`. The latter has
    /// logic which finishes processing (= calls `.finish()` on the output port + returns `Status::Finished`) when the derived class returns
    /// an empty chunk. If this empty chunk is not the last chunk, i.e. if it is followed by non-empty chunks, the query result will be
    /// incorrect. This situation should theoretically never occur in practice but who knows... To be on the safe side, writing into the
    /// query result cache now rejects empty chunks and thereby avoids this scenario.
    if (chunk.empty())
        return;

    std::lock_guard lock(mutex);

    switch (chunk_type)
    {
        case ChunkType::Result:
        {
            /// Normal query result chunks are simply buffered. They are squashed and compressed later in finalizeWrite().
            query_result->chunks.emplace_back(std::move(chunk));
            break;
        }
        case ChunkType::Totals:
        case ChunkType::Extremes:
        {
            /// For simplicity, totals and extremes chunks are immediately squashed (totals/extremes are obscure and even if enabled, few
            /// such chunks are expected).
            auto & buffered_chunk = (chunk_type == ChunkType::Totals) ? query_result->totals : query_result->extremes;

            convertToFullIfSparse(chunk);
            convertToFullIfConst(chunk);

            if (!buffered_chunk.has_value())
                buffered_chunk = std::move(chunk);
            else
                buffered_chunk->append(chunk);

            break;
        }
    }
}

void QueryResultCacheWriter::finalizeWrite()
{
    if (skip_insert)
        return;

    if (was_finalized.exchange(true))
        return;

    std::lock_guard lock(mutex);

    /// Check some reasons why the entry must not be cached:

    if (auto query_runtime = std::chrono::duration_cast<std::chrono::milliseconds>(std::chrono::system_clock::now() - query_start_time); query_runtime < min_query_runtime)
    {
        LOG_TRACE(logger, "Skipped insert because the query is not expensive enough, query runtime: {} msec (minimum query runtime: {} msec), query: {}",
                query_runtime.count(), min_query_runtime.count(), doubleQuoteString(key.query_string));
        return;
    }

    if (auto entry = cache.getWithKey(key); entry.has_value() && !QueryResultCache::IsStale()(entry->key))
    {
        /// Same check as in ctor because a parallel Writer could have inserted the current key in the meantime
        LOG_TRACE(logger, "Skipped insert because the cache contains a non-stale query result for query {}", doubleQuoteString(key.query_string));
        return;
    }

    if (squash_partial_results)
    {
        /// Squash partial result chunks to chunks of size 'max_block_size' each. This costs some performance but provides a more natural
        /// compression of neither too small nor big blocks. Also, it will look like 'max_block_size' is respected when the query result is
        /// served later on from the query result cache.

        Chunks squashed_chunks;
        size_t rows_remaining_in_squashed = 0; /// how many further rows can the last squashed chunk consume until it reaches max_block_size

        for (auto & chunk : query_result->chunks)
        {
            convertToFullIfSparse(chunk);
            convertToFullIfConst(chunk);

            const size_t rows_chunk = chunk.getNumRows();
            if (rows_chunk == 0)
                continue;

            size_t rows_chunk_processed = 0;
            while (true)
            {
                if (rows_remaining_in_squashed == 0)
                {
                    Chunk empty_chunk = Chunk(chunk.cloneEmptyColumns(), 0);
                    squashed_chunks.push_back(std::move(empty_chunk));
                    rows_remaining_in_squashed = max_block_size;
                }

                const size_t rows_to_append = std::min(rows_chunk - rows_chunk_processed, rows_remaining_in_squashed);
                squashed_chunks.back().append(chunk, rows_chunk_processed, rows_to_append);
                rows_chunk_processed += rows_to_append;
                rows_remaining_in_squashed -= rows_to_append;

                if (rows_chunk_processed == rows_chunk)
                    break;
            }
        }

        query_result->chunks = std::move(squashed_chunks);
    }

    if (key.is_compressed)
    {
        /// Compress result chunks. Reduces the space consumption of the cache but means reading from it will be slower due to decompression.

        Chunks compressed_chunks;

        for (const auto & chunk : query_result->chunks)
        {
            const Columns & columns = chunk.getColumns();
            Columns compressed_columns;
            for (const auto & column : columns)
            {
                auto compressed_column = column->compress(/*force_compression=*/false);
                compressed_columns.push_back(compressed_column);
            }
            Chunk compressed_chunk(compressed_columns, chunk.getNumRows());
            compressed_chunks.push_back(std::move(compressed_chunk));
        }
        query_result->chunks = std::move(compressed_chunks);
    }

    /// Check more reasons why the entry must not be cached.

    auto count_rows_in_chunks = [](const QueryResultCache::Entry & entry)
    {
        size_t res = 0;
        for (const auto & chunk : entry.chunks)
            res += chunk.getNumRows();
        res += entry.totals.has_value() ? entry.totals->getNumRows() : 0;
        res += entry.extremes.has_value() ? entry.extremes->getNumRows() : 0;
        return res;
    };

    size_t new_entry_size_in_bytes = QueryResultCache::QueryResultCacheEntryWeight()(*query_result);
    size_t new_entry_size_in_rows = count_rows_in_chunks(*query_result);

    if ((new_entry_size_in_bytes > max_entry_size_in_bytes) || (new_entry_size_in_rows > max_entry_size_in_rows))
    {
        LOG_TRACE(logger, "Skipped insert because the query result is too big, query result size: {} (maximum size: {}), query result size in rows: {} (maximum size: {}), query: {}",
                formatReadableSizeWithBinarySuffix(new_entry_size_in_bytes, 0), formatReadableSizeWithBinarySuffix(max_entry_size_in_bytes, 0), new_entry_size_in_rows, max_entry_size_in_rows, doubleQuoteString(key.query_string));
        return;
    }

    cache.set(key, query_result);

    LOG_TRACE(logger, "Stored query result of query {}", doubleQuoteString(key.query_string));
}

/// Creates a source processor which serves result chunks stored in the query result cache, and separate sources for optional totals/extremes.
void QueryResultCacheReader::buildSourceFromChunks(Block header, Chunks && chunks, const std::optional<Chunk> & totals, const std::optional<Chunk> & extremes)
{
    source_from_chunks = std::make_unique<SourceFromChunks>(header, std::move(chunks));

    if (totals.has_value())
    {
        Chunks chunks_totals;
        chunks_totals.emplace_back(totals->clone());
        source_from_chunks_totals = std::make_unique<SourceFromChunks>(header, std::move(chunks_totals));
    }

    if (extremes.has_value())
    {
        Chunks chunks_extremes;
        chunks_extremes.emplace_back(extremes->clone());
        source_from_chunks_extremes = std::make_unique<SourceFromChunks>(header, std::move(chunks_extremes));
    }
}

QueryResultCacheReader::QueryResultCacheReader(Cache & cache_, const Cache::Key & key, const std::lock_guard<std::mutex> &)
{
    auto entry = cache_.getWithKey(key);

    if (!entry.has_value())
    {
        LOG_TRACE(logger, "No query result found for query {}", doubleQuoteString(key.query_string));
        return;
    }

    const auto & entry_key = entry->key;
    const auto & entry_mapped = entry->mapped;

    const bool is_same_user_id = ((!entry_key.user_id.has_value() && !key.user_id.has_value()) || (entry_key.user_id.has_value() && key.user_id.has_value() && *entry_key.user_id == *key.user_id));
    const bool is_same_current_user_roles = (entry_key.current_user_roles == key.current_user_roles);
    if (!entry_key.is_shared && (!is_same_user_id || !is_same_current_user_roles))
    {
        LOG_TRACE(logger, "Inaccessible query result found for query {}", doubleQuoteString(key.query_string));
        return;
    }

    if (QueryResultCache::IsStale()(entry_key))
    {
        LOG_TRACE(logger, "Stale query result found for query {}", doubleQuoteString(key.query_string));
        return;
    }

    if (!entry_key.is_compressed)
    {
        // Cloning chunks isn't exactly great. It could be avoided by another indirection, i.e. wrapping Entry's members chunks, totals and
        // extremes into shared_ptrs and assuming that the lifecycle of these shared_ptrs coincides with the lifecycle of the Entry
        // shared_ptr. This is not done 1. to keep things simple 2. this case (uncompressed chunks) is the exceptional case, in the other
        // case (the default case aka. compressed chunks) we need to decompress the entry anyways and couldn't apply the potential
        // optimization.

        Chunks cloned_chunks;
        for (const auto & chunk : entry_mapped->chunks)
            cloned_chunks.push_back(chunk.clone());

        buildSourceFromChunks(entry_key.header, std::move(cloned_chunks), entry_mapped->totals, entry_mapped->extremes);
    }
    else
    {
        Chunks decompressed_chunks;
        const Chunks & chunks = entry_mapped->chunks;
        for (const auto & chunk : chunks)
        {
            const Columns & columns = chunk.getColumns();
            Columns decompressed_columns;
            for (const auto & column : columns)
            {
                auto decompressed_column = column->decompress();
                decompressed_columns.push_back(decompressed_column);
            }
            Chunk decompressed_chunk(decompressed_columns, chunk.getNumRows());
            decompressed_chunks.push_back(std::move(decompressed_chunk));
        }

        buildSourceFromChunks(entry_key.header, std::move(decompressed_chunks), entry_mapped->totals, entry_mapped->extremes);
    }

    LOG_TRACE(logger, "Query result found for query {}", doubleQuoteString(key.query_string));
}

bool QueryResultCacheReader::hasCacheEntryForKey() const
{
    bool has_entry = (source_from_chunks != nullptr);

    if (has_entry)
        ProfileEvents::increment(ProfileEvents::QueryCacheHits);
    else
        ProfileEvents::increment(ProfileEvents::QueryCacheMisses);

    return has_entry;
}

std::unique_ptr<SourceFromChunks> QueryResultCacheReader::getSource()
{
    return std::move(source_from_chunks);
}

std::unique_ptr<SourceFromChunks> QueryResultCacheReader::getSourceTotals()
{
    return std::move(source_from_chunks_totals);
}

std::unique_ptr<SourceFromChunks> QueryResultCacheReader::getSourceExtremes()
{
    return std::move(source_from_chunks_extremes);
}

QueryResultCache::QueryResultCache(size_t max_size_in_bytes, size_t max_entries, size_t max_entry_size_in_bytes_, size_t max_entry_size_in_rows_)
    : cache(std::make_unique<TTLCachePolicy<Key, Entry, KeyHasher, QueryResultCacheEntryWeight, IsStale>>(
          std::make_unique<PerUserTTLCachePolicyUserQuota>()))
{
    updateConfiguration(max_size_in_bytes, max_entries, max_entry_size_in_bytes_, max_entry_size_in_rows_);
}

void QueryResultCache::updateConfiguration(size_t max_size_in_bytes, size_t max_entries, size_t max_entry_size_in_bytes_, size_t max_entry_size_in_rows_)
{
    std::lock_guard lock(mutex);
    cache.setMaxSizeInBytes(max_size_in_bytes);
    cache.setMaxCount(max_entries);
    max_entry_size_in_bytes = max_entry_size_in_bytes_;
    max_entry_size_in_rows = max_entry_size_in_rows_;
}

QueryResultCacheReader QueryResultCache::createReader(const Key & key)
{
    std::lock_guard lock(mutex);
    return QueryResultCacheReader(cache, key, lock);
}

QueryResultCacheWriter QueryResultCache::createWriter(
    const Key & key,
    std::chrono::milliseconds min_query_runtime,
    bool squash_partial_results,
    size_t max_block_size,
    size_t max_query_result_cache_size_in_bytes_quota,
    size_t max_query_result_cache_entries_quota)
{
    /// Update the per-user cache quotas with the values stored in the query context. This happens per query which writes into the query
    /// cache. Obviously, this is overkill but I could find the good place to hook into which is called when the settings profiles in
    /// users.xml change.
    /// user_id == std::nullopt is the internal user for which no quota can be configured
    if (key.user_id.has_value())
        cache.setQuotaForUser(*key.user_id, max_query_result_cache_size_in_bytes_quota, max_query_result_cache_entries_quota);

    std::lock_guard lock(mutex);
    return QueryResultCacheWriter(cache, key, max_entry_size_in_bytes, max_entry_size_in_rows, min_query_runtime, squash_partial_results, max_block_size);
}

void QueryResultCache::clear(const std::optional<String> & tag)
{
    if (tag)
    {
        auto predicate = [tag](const Key & key, const Cache::MappedPtr &) { return key.tag == tag.value(); };
        cache.remove(predicate);
    }
    else
    {
        cache.clear();
    }

    std::lock_guard lock(mutex);
    times_executed.clear();
}

size_t QueryResultCache::sizeInBytes() const
{
    return cache.sizeInBytes();
}

size_t QueryResultCache::count() const
{
    return cache.count();
}

size_t QueryResultCache::recordQueryRun(const Key & key)
{
    std::lock_guard lock(mutex);
    size_t times = ++times_executed[key];
    // Regularly drop times_executed to avoid DOS-by-unlimited-growth.
    static constexpr auto TIMES_EXECUTED_MAX_SIZE = 10'000uz;
    if (times_executed.size() > TIMES_EXECUTED_MAX_SIZE)
        times_executed.clear();
    return times;
}

std::vector<QueryResultCache::Cache::KeyMapped> QueryResultCache::dump() const
{
    return cache.dump();
}

}<|MERGE_RESOLUTION|>--- conflicted
+++ resolved
@@ -301,11 +301,7 @@
     return ast;
 }
 
-<<<<<<< HEAD
 class RemoveTableAliasMatcher
-=======
-IASTHash calculateAstHash(ASTPtr ast, const String & current_database, const Settings & settings)
->>>>>>> 95072a27
 {
 public:
     struct Data {};
