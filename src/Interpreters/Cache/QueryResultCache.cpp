--- conflicted
+++ resolved
@@ -701,11 +701,7 @@
 }
 
 /// Creates a source processor which serves result chunks stored in the query result cache, and separate sources for optional totals/extremes.
-<<<<<<< HEAD
-void QueryResultCacheReader::buildSourceFromChunks(Block header, Chunks && chunks, std::optional<Chunk> & totals, std::optional<Chunk> & extremes)
-=======
 void QueryResultCacheReader::buildSourceFromChunks(SharedHeader header, Chunks && chunks, const std::optional<Chunk> & totals, const std::optional<Chunk> & extremes)
->>>>>>> c20ee8e7
 {
     source_from_chunks = std::make_unique<SourceFromChunks>(header, std::move(chunks));
 
