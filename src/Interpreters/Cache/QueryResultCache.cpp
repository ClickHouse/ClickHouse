--- conflicted
+++ resolved
@@ -478,7 +478,7 @@
     return res;
 }
 
-size_t QueryResultCache::QueryResultCacheDiskEntryWeight::operator()(const DiskEntry & entry) const
+size_t QueryResultCache::DiskEntryWeight::operator()(const DiskEntry & entry) const
 {
     return entry.bytes_on_disk;
 }
@@ -768,9 +768,9 @@
     size_t max_disk_entries,
     DiskPtr & disk_,
     const String & path_)
-    : memory_cache(std::make_unique<TTLCachePolicy<Key, Entry, KeyHasher, QueryResultCacheEntryWeight, IsStale>>(
+    : memory_cache(std::make_unique<TTLCachePolicy<Key, Entry, KeyHasher, EntryWeight, IsStale>>(
           std::make_unique<PerUserTTLCachePolicyUserQuota>()))
-    , disk_cache(std::make_unique<TTLCachePolicy<Key, DiskEntry, KeyHasher, QueryResultCacheDiskEntryWeight, IsStale>>(
+    , disk_cache(std::make_unique<TTLCachePolicy<Key, DiskEntry, KeyHasher, DiskEntryWeight, IsStale>>(
         std::make_unique<PerUserTTLCachePolicyUserQuota>()))
     , disk(disk_)
     , path(path_)
@@ -1014,13 +1014,7 @@
     }
 }
 
-<<<<<<< HEAD
 std::tuple<Block, QueryResultCache::Cache::MappedPtr, QueryResultCache::DiskCache::MappedPtr> QueryResultCache::deserializeEntry(const Key & key)
-=======
-QueryResultCache::QueryResultCache(size_t max_size_in_bytes, size_t max_entries, size_t max_entry_size_in_bytes_, size_t max_entry_size_in_rows_)
-    : cache(std::make_unique<TTLCachePolicy<Key, Entry, KeyHasher, EntryWeight, IsStale>>(
-            CurrentMetrics::QueryCacheBytes, CurrentMetrics::QueryCacheEntries, std::make_unique<PerUserTTLCachePolicyUserQuota>()))
->>>>>>> 52f6a892
 {
     try
     {
