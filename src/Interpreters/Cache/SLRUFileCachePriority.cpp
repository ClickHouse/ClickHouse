--- conflicted
+++ resolved
@@ -419,27 +419,6 @@
 
     EvictionCandidates eviction_candidates;
     FileCacheReserveStat stat;
-<<<<<<< HEAD
-    try
-    {
-        /// Check if there is enough space in protected queue to move entry there.
-        /// If not - we need to "downgrade" lowest priority entries from protected
-        /// queue to probationary queue.
-        ///
-        if (!collectCandidatesForEvictionInProtected(
-                entry->size, /* elements */1, stat, eviction_candidates, nullptr, false, FileCache::getInternalOrigin(), lock))
-        {
-            /// "downgrade" candidates cannot be moved to probationary queue,
-            /// so entry cannot be moved to protected queue as well.
-            /// Then just increase its priority within probationary queue.
-            iterator.lru_iterator = addOrThrow(entry, probationary_queue, lock);
-            return;
-        }
-
-        eviction_candidates.evict();
-        eviction_candidates.finalize(nullptr, lock);
-=======
->>>>>>> cd4955d1
 
     /// Check if there is enough space in protected queue to move entry there.
     /// If not - we need to "downgrade" lowest priority entries from protected
