--- conflicted
+++ resolved
@@ -177,7 +177,6 @@
 }
 
 bool SLRUFileCachePriority::collectCandidatesForEviction(
-<<<<<<< HEAD
     [[maybe_unused]] size_t size,
     [[maybe_unused]] size_t elements,
     [[maybe_unused]] FileCacheReserveStat & stat,
@@ -194,7 +193,7 @@
     //    return probationary_queue.collectCandidatesForEviction(size, elements, stat, res, reservee, continue_from_last_eviction_pos, user_id, lock);
     //}
 
-    //auto * slru_iterator = assert_cast<SLRUIterator *>(reservee.get());
+    //auto * slru_iterator = assert_cast<SLRUIterator *>(reservee->getNestedOrThis());
     //bool success = false;
 
     ///// If `reservee` is not nullptr (e.g. is already in some queue),
@@ -233,188 +232,6 @@
 }
 
 void SLRUFileCachePriority::downgrade(IteratorPtr iterator, const CachePriorityGuard::WriteLock & lock, const CacheStateGuard::Lock & state_lock)
-=======
-    size_t size,
-    size_t elements,
-    FileCacheReserveStat & stat,
-    EvictionCandidates & res,
-    IFileCachePriority::IteratorPtr reservee,
-    bool continue_from_last_eviction_pos,
-    const UserID & user_id,
-    const CachePriorityGuard::Lock & lock)
-{
-    /// If `reservee` is nullptr, then it is the first space reservation attempt
-    /// for a corresponding file segment, so it will be directly put into probationary queue.
-    if (!reservee)
-    {
-        return probationary_queue.collectCandidatesForEviction(size, elements, stat, res, reservee, continue_from_last_eviction_pos, user_id, lock);
-    }
-
-    auto * slru_iterator = assert_cast<SLRUIterator *>(reservee->getNestedOrThis());
-    bool success = false;
-
-    /// If `reservee` is not nullptr (e.g. is already in some queue),
-    /// we need to check in which queue (protected/probationary) it currently is
-    /// (in order to know where we need to free space).
-    if (!slru_iterator->is_protected)
-    {
-        chassert(slru_iterator->lru_iterator.cache_priority == &probationary_queue);
-        success = probationary_queue.collectCandidatesForEviction(size, elements, stat, res, reservee, continue_from_last_eviction_pos, user_id, lock);
-    }
-    else
-    {
-        chassert(slru_iterator->lru_iterator.cache_priority == &protected_queue);
-        /// Entry is in protected queue.
-        /// Check if we have enough space in protected queue to fit a new size of entry.
-        /// `size` is the increment to the current entry.size we want to increase.
-        success = collectCandidatesForEvictionInProtected(size, elements, stat, res, reservee, continue_from_last_eviction_pos, user_id, lock);
-    }
-
-    /// We eviction_candidates (res) set is non-empty and
-    /// space reservation was successful, we will do eviction from filesystem
-    /// which is executed without a cache priority lock.
-    /// So we made space reservation from a certain queue (protected or probationary),
-    /// but we should remember that there is an increasePriority operation
-    /// which can be called concurrently to space reservation.
-    /// This operation can move elements from one queue to another.
-    /// We need to make sure that this does not happen for the elements
-    /// which are in the process of unfinished space reservation.
-    if (success && res.size() > 0)
-    {
-        slru_iterator->movable = false;
-        res.onFinalize([=](const CachePriorityGuard::Lock &){ slru_iterator->movable = true; });
-    }
-    return success;
-}
-
-bool SLRUFileCachePriority::collectCandidatesForEvictionInProtected(
-    size_t size,
-    size_t elements,
-    FileCacheReserveStat & stat,
-    EvictionCandidates & res,
-    IFileCachePriority::IteratorPtr reservee,
-    bool continue_from_last_eviction_pos,
-    const UserID & user_id,
-    const CachePriorityGuard::Lock & lock)
-{
-    if (protected_queue.canFit(size, elements, lock))
-    {
-        return true;
-    }
-
-    /// If not enough space - we need to "downgrade" lowest priority entries
-    /// from protected queue to probationary queue.
-
-    auto downgrade_candidates = std::make_shared<EvictionCandidates>();
-    FileCacheReserveStat downgrade_stat;
-    if (!protected_queue.collectCandidatesForEviction(size, elements, downgrade_stat, *downgrade_candidates, reservee, continue_from_last_eviction_pos, user_id, lock))
-    {
-        return false;
-    }
-
-    /// We can have no downgrade candidates because cache size could
-    /// reduce concurrently because of lock-free cache entries invalidation.
-    if (downgrade_candidates->size() == 0)
-    {
-        return true;
-    }
-
-    if (!probationary_queue.collectCandidatesForEviction(
-            downgrade_stat.total_stat.releasable_size, downgrade_stat.total_stat.releasable_count,
-            stat, res, reservee, continue_from_last_eviction_pos, user_id, lock))
-    {
-        return false;
-    }
-
-    auto downgrade_func = [=, this](const CachePriorityGuard::Lock & lk)
-    {
-        for (const auto & [key, key_candidates] : *downgrade_candidates)
-        {
-            for (const auto & candidate : key_candidates.candidates)
-                downgrade(candidate->getQueueIterator(), lk);
-        }
-    };
-
-    if (res.size() > 0)
-    {
-        LOG_TEST(log, "Setting up delayed downgrade for {} elements "
-                 "from protected to probationary. Total size: {}",
-                 downgrade_candidates->size(), downgrade_stat.total_stat.releasable_size);
-
-        /// Downgrade from protected to probationary only after
-        /// we free up space in probationary (in order to fit these downgrade candidates).
-        res.onFinalize(std::move(downgrade_func));
-    }
-    else
-    {
-        LOG_TEST(log, "Downgrading {} elements from protected to probationary. "
-                 "Total size: {}",
-                 downgrade_candidates->size(), downgrade_stat.total_stat.releasable_size);
-
-        /// Enough space in probationary queue already to fit our downgrade candidates.
-        downgrade_func(lock);
-    }
-
-    return true;
-}
-
-IFileCachePriority::CollectStatus SLRUFileCachePriority::collectCandidatesForEviction(
-    size_t desired_size,
-    size_t desired_elements_count,
-    size_t max_candidates_to_evict,
-    FileCacheReserveStat & stat,
-    EvictionCandidates & res,
-    const CachePriorityGuard::Lock & lock)
-{
-    const auto desired_probationary_size = getRatio(desired_size, 1 - size_ratio);
-    const auto desired_probationary_elements_num = getRatio(desired_elements_count, 1 - size_ratio);
-
-    FileCacheReserveStat probationary_stat;
-    const auto probationary_desired_size_status = probationary_queue.collectCandidatesForEviction(
-        desired_probationary_size, desired_probationary_elements_num,
-        max_candidates_to_evict, probationary_stat, res, lock);
-
-    stat += probationary_stat;
-
-    LOG_TEST(log, "Collected {} to evict from probationary queue "
-             "with total size: {} (result: {}). "
-             "Desired size: {}, desired elements count: {}, current state: {}",
-             probationary_stat.total_stat.releasable_count,
-             probationary_stat.total_stat.releasable_size, res.size(),
-             desired_probationary_size, desired_probationary_elements_num,
-             probationary_queue.getStateInfoForLog(lock));
-
-    chassert(!max_candidates_to_evict || res.size() <= max_candidates_to_evict);
-    chassert(res.size() == stat.total_stat.releasable_count);
-
-    if (probationary_desired_size_status == CollectStatus::REACHED_MAX_CANDIDATES_LIMIT)
-        return probationary_desired_size_status;
-
-    const auto desired_protected_size = getRatio(desired_size, size_ratio);
-    const auto desired_protected_elements_num = getRatio(desired_elements_count, size_ratio);
-
-    FileCacheReserveStat protected_stat;
-    const auto protected_desired_size_status = protected_queue.collectCandidatesForEviction(
-        desired_protected_size, desired_protected_elements_num,
-        max_candidates_to_evict - res.size(), protected_stat, res, lock);
-
-    stat += protected_stat;
-
-    LOG_TEST(log, "Collected {} to evict from protected queue "
-             "with total size: {} (result: {}). "
-             "Desired size: {}, desired elements count: {}, current state: {}",
-             protected_stat.total_stat.releasable_count,
-             protected_stat.total_stat.releasable_size, res.size(),
-             desired_protected_size, desired_protected_elements_num,
-             protected_queue.getStateInfoForLog(lock));
-
-    if (probationary_desired_size_status == CollectStatus::SUCCESS)
-        return protected_desired_size_status;
-    return probationary_desired_size_status;
-}
-
-void SLRUFileCachePriority::downgrade(IteratorPtr iterator, const CachePriorityGuard::Lock & lock)
->>>>>>> 7a645f1d
 {
     auto * candidate_it = assert_cast<SLRUIterator *>(iterator->getNestedOrThis());
     if (!candidate_it->is_protected)
