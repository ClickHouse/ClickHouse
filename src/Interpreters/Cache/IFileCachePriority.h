#pragma once

#include <Interpreters/Cache/FileCacheOriginInfo.h>
#include <Core/Types.h>
#include <Interpreters/Cache/FileSegmentInfo.h>
#include <Interpreters/Cache/Guards.h>
#include <Interpreters/Cache/FileCache_fwd_internal.h>

#include <atomic>
#include <memory>

#include <fmt/ranges.h>

namespace DB
{
struct FileCacheReserveStat;
class EvictionCandidates;

class IFileCachePriority : private boost::noncopyable
{
public:
    using Key = FileCacheKey;
    using QueueEntryType = FileCacheQueueEntryType;
    using OriginInfo = FileCacheOriginInfo;
    using UserID = OriginInfo::UserID;

    struct Entry
    {
        Entry(const Key & key_, size_t offset_, size_t size_, KeyMetadataPtr key_metadata_);
        Entry(const Entry & other);

        const Key key;
        const size_t offset;
        const KeyMetadataPtr key_metadata;

        std::atomic<size_t> size;
        size_t hits = 0;

        std::string toString() const { return fmt::format("{}:{}:{}", key, offset, size.load()); }

        bool isEvicting(const CachePriorityGuard::Lock &) const { return evicting; }
        bool isEvicting(const LockedKey &) const { return evicting; }
        /// This does not look good to have isEvicting with two options for locks,
        /// but still it is valid as we do setEvicting always under both of them.
        /// (Well, not always - only always for setting it to True,
        /// but for False we have lower guarantees and allow a logical race,
        /// physical race is not possible because the value is atomic).
        /// We can avoid this ambiguity for isEvicting by introducing
        /// a separate lock `EntryGuard::Lock`, it will make this part of code more coherent,
        /// but it will introduce one more mutex while it is avoidable.
        /// Introducing one more mutex just for coherency does not win the trade-off (isn't it?).
        void setEvictingFlag(const LockedKey &, const CachePriorityGuard::Lock &) const
        {
            auto prev = evicting.exchange(true, std::memory_order_relaxed);
            chassert(!prev);
            UNUSED(prev);
        }

        void resetEvictingFlag() const
        {
            auto prev = evicting.exchange(false, std::memory_order_relaxed);
            chassert(prev);
            UNUSED(prev);
        }

    private:
        mutable std::atomic<bool> evicting = false;
    };
    using EntryPtr = std::shared_ptr<Entry>;

    class Iterator
    {
    public:
        virtual ~Iterator() = default;

        virtual EntryPtr getEntry() const = 0;

        virtual size_t increasePriority(const CachePriorityGuard::Lock &) = 0;

        /// Note: IncrementSize unlike decrementSize requires a cache lock, because
        /// it requires more consistency guarantees for eviction.

        virtual void incrementSize(size_t size, const CachePriorityGuard::Lock &) = 0;

        virtual void decrementSize(size_t size) = 0;

        virtual void remove(const CachePriorityGuard::Lock &) = 0;

        virtual void invalidate() = 0;

        virtual QueueEntryType getType() const = 0;
    };
    using IteratorPtr = std::shared_ptr<Iterator>;

    virtual ~IFileCachePriority() = default;

    size_t getElementsLimit(const CachePriorityGuard::Lock &) const { return max_elements; }

    size_t getSizeLimit(const CachePriorityGuard::Lock &) const { return max_size; }
    size_t getSizeLimitApprox() const { return max_size.load(std::memory_order_relaxed); }
    virtual double getSLRUSizeRatio() const { return 0; }

    virtual size_t getSize(const CachePriorityGuard::Lock &) const = 0;

    virtual size_t getSizeApprox() const = 0;

    virtual size_t getElementsCount(const CachePriorityGuard::Lock &) const = 0;

    virtual size_t getElementsCountApprox() const = 0;

    virtual std::string getStateInfoForLog(const CachePriorityGuard::Lock &) const = 0;

    virtual void check(const CachePriorityGuard::Lock &) const;

    enum class IterationResult : uint8_t
    {
        BREAK,
        CONTINUE,
        REMOVE_AND_CONTINUE,
    };

    using IterateFunc = std::function<IterationResult(LockedKey &, const FileSegmentMetadataPtr &)>;
    virtual void iterate(IterateFunc func, const CachePriorityGuard::Lock &) = 0;

    /// Throws exception if there is not enough size to fit it.
    virtual IteratorPtr add( /// NOLINT
        KeyMetadataPtr key_metadata,
        size_t offset,
        size_t size,
        const OriginInfo & origin,
        const CachePriorityGuard::Lock &,
        bool best_effort = false) = 0;

    /// `reservee` is the entry for which are reserving now.
    /// It does not exist, if it is the first space reservation attempt
    /// for the corresponding file segment.
    virtual bool canFit( /// NOLINT
        size_t size,
        size_t elements,
        const CachePriorityGuard::Lock &,
        IteratorPtr reservee = nullptr,
        bool best_effort = false) const = 0;

    virtual void shuffle(const CachePriorityGuard::Lock &) = 0;

    struct IPriorityDump
    {
        std::vector<FileSegmentInfo> infos;
        explicit IPriorityDump(const std::vector<FileSegmentInfo> & infos_) : infos(infos_) {}
        void merge(const IPriorityDump & other) { infos.insert(infos.end(), other.infos.begin(), other.infos.end()); }
        virtual ~IPriorityDump() = default;
    };

    using PriorityDumpPtr = std::shared_ptr<IPriorityDump>;

    virtual PriorityDumpPtr dump(const CachePriorityGuard::Lock &) = 0;

    /// Collect eviction candidates sufficient to free `size` bytes
    /// and `elements` elements from cache.
    virtual bool collectCandidatesForEviction(
        size_t size,
        size_t elements,
        FileCacheReserveStat & stat,
        EvictionCandidates & res,
        IteratorPtr reservee,
<<<<<<< HEAD
        const OriginInfo & origin,
=======
        bool continue_from_last_eviction_pos,
        const UserID & user_id,
>>>>>>> 1fe6bf88
        const CachePriorityGuard::Lock &) = 0;

    virtual void resetEvictionPos(const CachePriorityGuard::Lock & lock) = 0;

    /// Collect eviction candidates sufficient to have `desired_size`
    /// and `desired_elements_num` as current cache state.
    /// Collect no more than `max_candidates_to_evict` elements.
    /// Return SUCCESS status if the first condition is satisfied.
    enum class CollectStatus
    {
        SUCCESS,
        CANNOT_EVICT,
        REACHED_MAX_CANDIDATES_LIMIT,
    };
    virtual CollectStatus collectCandidatesForEviction(
        size_t desired_size,
        size_t desired_elements_count,
        size_t max_candidates_to_evict,
        FileCacheReserveStat & stat,
        EvictionCandidates & candidates,
        const CachePriorityGuard::Lock &) = 0;

    virtual bool modifySizeLimits(
        size_t max_size_,
        size_t max_elements_,
        double size_ratio_,
        const CachePriorityGuard::Lock &) = 0;

    /// A space holder implementation, which allows to take hold of
    /// some space in cache given that this space was freed.
    /// Takes hold of the space in constructor and releases it in destructor.
    struct HoldSpace : private boost::noncopyable
    {
        HoldSpace(
            size_t size_,
            size_t elements_,
            IFileCachePriority & priority_,
            const CachePriorityGuard::Lock & lock)
            : size(size_), elements(elements_), priority(priority_)
        {
            priority.holdImpl(size, elements, lock);
        }

        void release()
        {
            if (released)
                return;
            released = true;
            priority.releaseImpl(size, elements);
        }

        ~HoldSpace()
        {
            if (!released)
                release();
        }

    private:
        const size_t size;
        const size_t elements;
        IFileCachePriority & priority;
        bool released = false;
    };
    using HoldSpacePtr = std::unique_ptr<HoldSpace>;

protected:
    IFileCachePriority(size_t max_size_, size_t max_elements_);

    virtual void holdImpl(size_t /* size */, size_t /* elements */, const CachePriorityGuard::Lock &) {}

    virtual void releaseImpl(size_t /* size */, size_t /* elements */) {}

    std::atomic<size_t> max_size = 0;
    std::atomic<size_t> max_elements = 0;
};

using IFileCachePriorityPtr = std::unique_ptr<IFileCachePriority>;

}<|MERGE_RESOLUTION|>--- conflicted
+++ resolved
@@ -163,12 +163,8 @@
         FileCacheReserveStat & stat,
         EvictionCandidates & res,
         IteratorPtr reservee,
-<<<<<<< HEAD
+        bool continue_from_last_eviction_pos,
         const OriginInfo & origin,
-=======
-        bool continue_from_last_eviction_pos,
-        const UserID & user_id,
->>>>>>> 1fe6bf88
         const CachePriorityGuard::Lock &) = 0;
 
     virtual void resetEvictionPos(const CachePriorityGuard::Lock & lock) = 0;
