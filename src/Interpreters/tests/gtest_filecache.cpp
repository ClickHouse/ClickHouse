--- conflicted
+++ resolved
@@ -992,13 +992,8 @@
     DB::FileCache file_cache("7", settings);
     file_cache.initialize();
 
-<<<<<<< HEAD
     const auto & user = FileCache::getCommonOrigin();
-    auto tmp_data_scope = std::make_shared<TemporaryDataOnDiskScope>(&file_cache, TemporaryDataOnDiskSettings{});
-=======
-    const auto & user = FileCache::getCommonUser();
     auto tmp_data_scope = std::make_shared<TemporaryDataOnDiskScope>(TemporaryDataOnDiskSettings{}, &file_cache);
->>>>>>> 6a1052e4
 
     auto some_data_holder = file_cache.getOrSet(FileCacheKey::fromPath("some_data"), 0, 5_KiB, 5_KiB, CreateFileSegmentSettings{}, 0, user);
 
