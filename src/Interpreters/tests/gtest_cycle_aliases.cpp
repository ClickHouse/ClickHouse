--- conflicted
+++ resolved
@@ -35,10 +35,6 @@
     aliases["b"] = parseQuery(parser, "a as b", 0, 0)->children[0];
 
     Settings settings;
-<<<<<<< HEAD
-    QueryNormalizer::Data normalizer_data(aliases, {}, false, settings, true);
-=======
-    QueryNormalizer::Data normalizer_data(aliases, settings);
->>>>>>> 0942e194
+    QueryNormalizer::Data normalizer_data(aliases, settings, true);
     EXPECT_THROW(QueryNormalizer(normalizer_data).visit(ast), Exception);
 }