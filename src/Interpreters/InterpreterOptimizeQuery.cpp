#include <Storages/IStorage.h>
#include <Parsers/ASTOptimizeQuery.h>
#include <Interpreters/Context.h>
#include <Interpreters/executeDDLQueryOnCluster.h>
#include <Interpreters/InterpreterOptimizeQuery.h>
#include <Access/Common/AccessRightsElement.h>
#include <Common/typeid_cast.h>
#include <Parsers/ASTExpressionList.h>
#include <Storages/MergeTree/MergeTreeData.h>

#include <Interpreters/processColumnTransformers.h>

#include <memory>

namespace DB
{

namespace ErrorCodes
{
    extern const int THERE_IS_NO_COLUMN;
}


BlockIO InterpreterOptimizeQuery::execute()
{
    const auto & ast = query_ptr->as<ASTOptimizeQuery &>();

    if (!ast.cluster.empty())
    {
        DDLQueryOnClusterParams params;
        params.access_to_check = getRequiredAccess();
        return executeDDLQueryOnCluster(query_ptr, getContext(), params);
    }

    getContext()->checkAccess(getRequiredAccess());

    auto table_id = getContext()->resolveStorageID(ast, Context::ResolveOrdinary);
    StoragePtr table = DatabaseCatalog::instance().getTable(table_id, getContext());
    checkStorageSupportsTransactionsIfNeeded(table, getContext());
    auto metadata_snapshot = table->getInMemoryMetadataPtr();
    auto storage_snapshot = table->getStorageSnapshot(metadata_snapshot, getContext());

    // Empty list of names means we deduplicate by all columns, but user can explicitly state which columns to use.
    Names column_names;
    if (ast.deduplicate_by_columns)
    {
        // User requested custom set of columns for deduplication, possibly with Column Transformer expression.
        {
            // Expand asterisk, column transformers, etc into list of column names.
            const auto cols
                = processColumnTransformers(getContext()->getCurrentDatabase(), table, metadata_snapshot, ast.deduplicate_by_columns);
            for (const auto & col : cols->children)
                column_names.emplace_back(col->getColumnName());
        }

        storage_snapshot->check(column_names);
        Names required_columns;
        {
            required_columns = metadata_snapshot->getColumnsRequiredForSortingKey();
            const auto partitioning_cols = metadata_snapshot->getColumnsRequiredForPartitionKey();
            required_columns.reserve(required_columns.size() + partitioning_cols.size());
            required_columns.insert(required_columns.end(), partitioning_cols.begin(), partitioning_cols.end());
        }
        for (const auto & required_col : required_columns)
        {
            // Deduplication is performed only for adjacent rows in a block,
            // and all rows in block are in the sorting key order within a single partition,
            // hence deduplication always implicitly takes sorting keys and partition keys in account.
            // So we just explicitly state that limitation in order to avoid confusion.
            if (std::find(column_names.begin(), column_names.end(), required_col) == column_names.end())
                throw Exception(ErrorCodes::THERE_IS_NO_COLUMN,
                        "DEDUPLICATE BY expression must include all columns used in table's"
                        " ORDER BY, PRIMARY KEY, or PARTITION BY but '{}' is missing."
                        " Expanded DEDUPLICATE BY columns expression: ['{}']",
                        required_col, fmt::join(column_names, "', '"));
        }
    }

<<<<<<< HEAD
    table->optimize(query_ptr, metadata_snapshot, ast.partition, ast.final, ast.deduplicate, column_names, ast.cleanup, getContext());
=======
    if (auto * snapshot_data = dynamic_cast<MergeTreeData::SnapshotData *>(storage_snapshot->data.get()))
        snapshot_data->parts = {};

    table->optimize(query_ptr, metadata_snapshot, ast.partition, ast.final, ast.deduplicate, column_names, getContext());
>>>>>>> 011ae867

    return {};
}


AccessRightsElements InterpreterOptimizeQuery::getRequiredAccess() const
{
    const auto & optimize = query_ptr->as<const ASTOptimizeQuery &>();
    AccessRightsElements required_access;
    required_access.emplace_back(AccessType::OPTIMIZE, optimize.getDatabase(), optimize.getTable());
    return required_access;
}

}<|MERGE_RESOLUTION|>--- conflicted
+++ resolved
@@ -76,14 +76,10 @@
         }
     }
 
-<<<<<<< HEAD
-    table->optimize(query_ptr, metadata_snapshot, ast.partition, ast.final, ast.deduplicate, column_names, ast.cleanup, getContext());
-=======
     if (auto * snapshot_data = dynamic_cast<MergeTreeData::SnapshotData *>(storage_snapshot->data.get()))
         snapshot_data->parts = {};
 
-    table->optimize(query_ptr, metadata_snapshot, ast.partition, ast.final, ast.deduplicate, column_names, getContext());
->>>>>>> 011ae867
+    table->optimize(query_ptr, metadata_snapshot, ast.partition, ast.final, ast.deduplicate, column_names, ast.cleanup, getContext());
 
     return {};
 }
