--- conflicted
+++ resolved
@@ -28,24 +28,7 @@
         buildOutputFromBlocks<false>(size_to_reserve, columns, row_refs_begin, row_refs_end);
     else
     {
-<<<<<<< HEAD
-        if (rows_limit)
-        {
-            PaddedPODArray<UInt64> left_sizes;
-            if (bytes_limit)
-            {
-                for (const auto & col : left_block)
-                    col.column->collectSerializedValueSizes(left_sizes, nullptr, nullptr);
-            }
-            return buildOutputFromBlocksLimitAndOffset(
-                columns, row_refs_begin, row_refs_end,
-                left_sizes, left_offsets,
-                rows_offset, rows_limit, bytes_limit);
-        }
-        if (!join_data_sorted && join_data_avg_perkey_rows < output_by_row_list_threshold)
-=======
         if (join_data_avg_perkey_rows < output_by_row_list_threshold)
->>>>>>> 867d7877
             buildOutputFromBlocks<true>(size_to_reserve, columns, row_refs_begin, row_refs_end);
         else
             buildOutputFromRowRefLists(size_to_reserve, columns, row_refs_begin, row_refs_end);
