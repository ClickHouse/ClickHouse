--- conflicted
+++ resolved
@@ -35,12 +35,8 @@
 
     JoinResultBlock next() override;
 
-<<<<<<< HEAD
     void setNextBlock(ScatteredBlock && block);
 
-    ~HashJoinResult() override;
-=======
->>>>>>> 72baf830
 private:
     const LazyOutput lazy_output;
     const Properties properties;
