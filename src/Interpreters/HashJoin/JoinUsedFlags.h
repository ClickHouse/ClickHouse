--- conflicted
+++ resolved
@@ -18,19 +18,11 @@
     using UsedFlagsForColumns = std::vector<std::atomic_bool>;
 
     /// For multiple disjuncts each entry in hashmap stores flags for particular block
-<<<<<<< HEAD
-    std::unordered_map<RawColumnsPtr, UsedFlagsForColumns> flags;
-=======
     std::unordered_map<RawColumnsPtr, UsedFlagsForColumns> per_row_flags;
 
     /// For single disjunct we store all flags in a dedicated container to avoid calculating hash(nullptr) on each access.
     /// Index is the offset in FindResult
     UsedFlagsForColumns per_offset_flags;
->>>>>>> fa6cbb0e
-
-    /// For single disjunct we store all flags in a dedicated container to avoid calculating hash(nullptr) on each access.
-    /// Index is the offset in FindResult
-    UsedFlagsForColumns plain_flags;
 
     bool need_flags;
 
@@ -43,22 +35,13 @@
     {
         if constexpr (MapGetter<KIND, STRICTNESS, prefer_use_maps_all>::flagged)
         {
-<<<<<<< HEAD
-            assert(plain_flags.size() <= size);
-=======
             assert(per_offset_flags.size() <= size);
->>>>>>> fa6cbb0e
             need_flags = true;
             // For one disjunct clause case, we don't need to reinit each time we call addBlockToJoin.
             // and there is no value inserted in this JoinUsedFlags before addBlockToJoin finish.
             // So we reinit only when the hash table is rehashed to a larger size.
-<<<<<<< HEAD
-            if (plain_flags.size() < size) [[unlikely]]
-                plain_flags = std::vector<std::atomic_bool>(size);
-=======
             if (per_offset_flags.size() < size) [[unlikely]]
                 per_offset_flags = std::vector<std::atomic_bool>(size);
->>>>>>> fa6cbb0e
         }
     }
 
@@ -73,11 +56,7 @@
         }
     }
 
-<<<<<<< HEAD
-    bool getUsedSafe(size_t i) const { return plain_flags[i].load(); }
-=======
     bool getUsedSafe(size_t i) const { return per_offset_flags[i].load(); }
->>>>>>> fa6cbb0e
 
     bool getUsedSafe(const Columns * columns, size_t row_idx) const
     {
@@ -106,11 +85,7 @@
         }
         else
         {
-<<<<<<< HEAD
-            plain_flags[f.getOffset()].store(true, std::memory_order_relaxed);
-=======
             per_offset_flags[f.getOffset()].store(true, std::memory_order_relaxed);
->>>>>>> fa6cbb0e
         }
     }
 
@@ -127,11 +102,7 @@
         }
         else
         {
-<<<<<<< HEAD
-            plain_flags[offset].store(true, std::memory_order_relaxed);
-=======
             per_offset_flags[offset].store(true, std::memory_order_relaxed);
->>>>>>> fa6cbb0e
         }
     }
 
@@ -148,11 +119,7 @@
         }
         else
         {
-<<<<<<< HEAD
-            return plain_flags[f.getOffset()].load();
-=======
             return per_offset_flags[f.getOffset()].load();
->>>>>>> fa6cbb0e
         }
 
     }
@@ -179,19 +146,11 @@
             auto off = f.getOffset();
 
             /// fast check to prevent heavy CAS with seq_cst order
-<<<<<<< HEAD
-            if (plain_flags[off].load(std::memory_order_relaxed))
-                return false;
-
-            bool expected = false;
-            return plain_flags[off].compare_exchange_strong(expected, true);
-=======
             if (per_offset_flags[off].load(std::memory_order_relaxed))
                 return false;
 
             bool expected = false;
             return per_offset_flags[off].compare_exchange_strong(expected, true);
->>>>>>> fa6cbb0e
         }
 
     }
@@ -214,19 +173,11 @@
         else
         {
             /// fast check to prevent heavy CAS with seq_cst order
-<<<<<<< HEAD
-            if (plain_flags[offset].load(std::memory_order_relaxed))
-                return false;
-
-            bool expected = false;
-            return plain_flags[offset].compare_exchange_strong(expected, true);
-=======
             if (per_offset_flags[offset].load(std::memory_order_relaxed))
                 return false;
 
             bool expected = false;
             return per_offset_flags[offset].compare_exchange_strong(expected, true);
->>>>>>> fa6cbb0e
         }
     }
 };
