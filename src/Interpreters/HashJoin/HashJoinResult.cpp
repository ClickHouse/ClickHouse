--- conflicted
+++ resolved
@@ -253,17 +253,8 @@
 
 IJoinResult::JoinResultBlock HashJoinResult::next()
 {
-<<<<<<< HEAD
     ScatteredBlock * next_block_ptr = next_scattered_block ? &next_scattered_block.value() : nullptr;
-    if (current_row_state)
-    {
-        bool is_last = current_row_state->is_last;
-        auto block = generateBlock(current_row_state, lazy_output, properties);
-        return {std::move(block), next_block_ptr, is_last && !current_row_state.has_value()};
-    }
-
-=======
->>>>>>> 72baf830
+
     if (!scattered_block)
         return {Block(), next_block_ptr, true};
 
@@ -284,11 +275,7 @@
             std::span<UInt64>{matched_rows});
 
         scattered_block.reset();
-<<<<<<< HEAD
-        return {std::move(block), next_block_ptr, !current_row_state.has_value()};
-=======
-        return {std::move(block), true};
->>>>>>> 72baf830
+        return {std::move(block), next_block_ptr, true};
     }
 
     const size_t prev_offset = next_row ? offsets[next_row - 1] : 0;
@@ -408,11 +395,7 @@
     if (is_last)
         scattered_block.reset();
 
-<<<<<<< HEAD
-    return {std::move(block), next_block_ptr, is_last && !current_row_state.has_value()};
-=======
-    return {std::move(block), is_last};
->>>>>>> 72baf830
+    return {std::move(block), next_block_ptr, is_last};
 }
 
 }