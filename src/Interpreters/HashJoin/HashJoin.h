--- conflicted
+++ resolved
@@ -116,8 +116,7 @@
         bool any_take_last_row_ = false,
         size_t reserve_num_ = 0,
         const String & instance_id_ = "",
-        bool use_two_level_maps_ = false,
-        std::shared_ptr<JoinStuff::JoinUsedFlags> shared_used_flags_ = {});
+        bool use_two_level_maps_ = false);
 
     ~HashJoin() override;
 
@@ -453,9 +452,6 @@
     void tryRerangeRightTableData() override;
     size_t getAndSetRightTableKeys() const;
 
-    bool hasNonJoinedRows() const;
-    void updateNonJoinedRowsStatus() const;
-
     const std::vector<Sizes> & getKeySizes() const { return key_sizes; }
 
     std::shared_ptr<JoinStuff::JoinUsedFlags> getUsedFlags() const { return used_flags; }
@@ -465,11 +461,6 @@
 
 private:
     friend class NotJoinedHash;
-<<<<<<< HEAD
-    friend class NotJoinedSingleSlot;
-
-=======
->>>>>>> 6d37142e
     friend class JoinSource;
     friend class CrossJoinResult;
 
@@ -479,9 +470,6 @@
     std::shared_ptr<TableJoin> table_join;
     JoinKind kind;
     JoinStrictness strictness;
-
-    mutable std::atomic<bool> has_non_joined_rows_checked{false};
-    mutable std::atomic<bool> has_non_joined_rows{false};
 
     /// This join was created from StorageJoin and it is already filled.
     bool from_storage_join = false;
