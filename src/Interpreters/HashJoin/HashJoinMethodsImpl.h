#pragma once
#include <Columns/IColumn.h>
#include <Interpreters/ExpressionActions.h>
#include <Interpreters/HashJoin/AddedColumns.h>
#include <Interpreters/HashJoin/HashJoinMethods.h>
#include <Interpreters/HashJoin/ScatteredBlock.h>
#include <Interpreters/HashJoin/HashJoinResult.h>
#include <Interpreters/JoinUtils.h>
#include "Common/Stopwatch.h"

#include <algorithm>
#include <type_traits>

namespace ProfileEvents
{
extern const Event JoinPrepare;
extern const Event JoinMainLoop;
extern const Event JoinCutBlock;
extern const Event JoinBuildOutput;
extern const Event JoinApplyingFilter;
extern const Event JoinFilterBySelector;
extern const Event JoinReplicateBlock;
}

namespace DB
{
namespace ErrorCodes
{
extern const int UNSUPPORTED_JOIN_KEYS;
extern const int LOGICAL_ERROR;
}
template <JoinKind KIND, JoinStrictness STRICTNESS, typename MapsTemplate>
void HashJoinMethods<KIND, STRICTNESS, MapsTemplate>::insertFromBlockImpl(
    HashJoin & join,
    HashJoin::Type type,
    MapsTemplate & maps,
    const ColumnRawPtrs & key_columns,
    const Sizes & key_sizes,
    const Columns * stored_columns,
    const ScatteredBlock::Selector & selector,
    ConstNullMapPtr null_map,
    const JoinCommon::JoinMask & join_mask,
    Arena & pool,
    bool & is_inserted)
{
    switch (type)
    {
        case HashJoin::Type::EMPTY:
            [[fallthrough]];
        case HashJoin::Type::CROSS:
            /// Do nothing. We will only save block, and it is enough
            is_inserted = true;
            break;

#define M(TYPE) \
    case HashJoin::Type::TYPE: \
        if (selector.isContinuousRange()) \
            insertFromBlockImplTypeCase< \
                typename KeyGetterForType<HashJoin::Type::TYPE, std::remove_reference_t<decltype(*maps.TYPE)>>::Type>( \
                join, *maps.TYPE, key_columns, key_sizes, stored_columns, selector.getRange(), null_map, join_mask, pool, is_inserted); \
        else \
            insertFromBlockImplTypeCase< \
                typename KeyGetterForType<HashJoin::Type::TYPE, std::remove_reference_t<decltype(*maps.TYPE)>>::Type>( \
                join, *maps.TYPE, key_columns, key_sizes, stored_columns, selector.getIndexes(), null_map, join_mask, pool, is_inserted); \
        break;

            APPLY_FOR_JOIN_VARIANTS(M)
#undef M
    }
}

template <JoinKind KIND, JoinStrictness STRICTNESS, typename MapsTemplate>
JoinResultPtr HashJoinMethods<KIND, STRICTNESS, MapsTemplate>::joinBlockImpl(
    const HashJoin & join, Block block, const Block & block_with_columns_to_add, const MapsTemplateVector & maps_, bool is_join_get)
{
    ScatteredBlock scattered_block{std::move(block)};
    return joinBlockImpl(join, std::move(scattered_block), block_with_columns_to_add, maps_, is_join_get);
}

template <JoinKind KIND, JoinStrictness STRICTNESS, typename MapsTemplate>
JoinResultPtr HashJoinMethods<KIND, STRICTNESS, MapsTemplate>::joinBlockImpl(
    const HashJoin & join,
    ScatteredBlock block,
    const Block & block_with_columns_to_add,
    const MapsTemplateVector & maps_,
    bool is_join_get)
{
    constexpr JoinFeatures<KIND, STRICTNESS, MapsTemplate> join_features;

    std::vector<JoinOnKeyColumns> join_on_keys;
    const auto & onexprs = join.table_join->getClauses();
    for (size_t i = 0; i < onexprs.size(); ++i)
    {
        const auto & key_names = !is_join_get ? onexprs[i].key_names_left : onexprs[i].key_names_right;
        join_on_keys.emplace_back(block, key_names, onexprs[i].condColumnNames().first, join.key_sizes[i]);
    }


    Stopwatch watch1;
    /** For LEFT/INNER JOIN, the saved blocks do not contain keys.
      * For FULL/RIGHT JOIN, the saved blocks contain keys;
      *  but they will not be used at this stage of joining (and will be in `AdderNonJoined`), and they need to be skipped.
      * For ASOF, the last column is used as the ASOF column
      */
    AddedColumns<!join_features.is_any_join> added_columns(
        block,
        block_with_columns_to_add,
        join.savedBlockSample(),
        join,
        std::move(join_on_keys),
        join.table_join->getMixedJoinExpression(),
        join.additional_filter_required_rhs_pos,
        join_features.is_asof_join,
        is_join_get);

    bool has_required_right_keys = (join.required_right_keys.columns() != 0);
    added_columns.need_filter = join_features.need_filter || has_required_right_keys;
    added_columns.max_joined_block_rows = join.max_joined_block_rows;
    if (!added_columns.max_joined_block_rows)
        added_columns.max_joined_block_rows = std::numeric_limits<size_t>::max();
    else
        added_columns.reserve(join_features.need_replication);
    ProfileEvents::increment(ProfileEvents::JoinPrepare, watch1.elapsedMicroseconds());

<<<<<<< HEAD
    Stopwatch watch2;
    const size_t num_joined = switchJoinRightColumns(maps_, added_columns, join.data->type, *join.used_flags);
    ProfileEvents::increment(ProfileEvents::JoinMainLoop, watch2.elapsedMicroseconds());

    /// Do not hold memory for join_on_keys anymore
    added_columns.join_on_keys.clear();
    Stopwatch watch3;
    auto remaining_block = block.cut(num_joined);
    ProfileEvents::increment(ProfileEvents::JoinCutBlock, watch3.elapsedMicroseconds());

    Stopwatch watch4;
    if (is_join_get)
        added_columns.buildJoinGetOutput();
    else
        added_columns.buildOutput();
    ProfileEvents::increment(ProfileEvents::JoinBuildOutput, watch4.elapsedMicroseconds());

    if constexpr (join_features.need_filter)
    {
        Stopwatch watch5;
        block.filter(added_columns.filter);
        ProfileEvents::increment(ProfileEvents::JoinApplyingFilter, watch5.elapsedMicroseconds());
    }

    Stopwatch watch6;
    block.filterBySelector();
    ProfileEvents::increment(ProfileEvents::JoinFilterBySelector, watch6.elapsedMicroseconds());

    const auto & table_join = join.table_join;
    std::set<size_t> block_columns_to_erase;
    if (join.canRemoveColumnsFromLeftBlock())
    {
        std::unordered_set<String> left_output_columns;
        for (const auto & out_column : table_join->getOutputColumns(JoinTableSide::Left))
            left_output_columns.insert(out_column.name);
        for (size_t i = 0; i < source_block.columns(); ++i)
        {
            if (!left_output_columns.contains(source_block.getByPosition(i).name))
                block_columns_to_erase.insert(i);
        }
    }

    for (size_t i = 0; i < added_columns.size(); ++i)
        source_block.insert(added_columns.moveColumn(i));

    std::vector<size_t> right_keys_to_replicate [[maybe_unused]];

    if constexpr (join_features.need_filter)
    {
        /// Add join key columns from right block if needed using value from left table because of equality
        for (size_t i = 0; i < join.required_right_keys.columns(); ++i)
        {
            const auto & right_key = join.required_right_keys.getByPosition(i);
            /// asof column is already in block.
            if (join_features.is_asof_join && right_key.name == join.table_join->getOnlyClause().key_names_right.back())
                continue;

            const auto & left_column = block.getByName(join.required_right_keys_sources[i]);
            const auto & right_col_name = join.getTableJoin().renamedRightColumnName(right_key.name);
            auto right_col = copyLeftKeyColumnToRight(right_key.type, right_col_name, left_column);
            source_block.insert(std::move(right_col));
        }
    }
    else if (has_required_right_keys)
    {
        /// Add join key columns from right block if needed.
        for (size_t i = 0; i < join.required_right_keys.columns(); ++i)
        {
            const auto & right_key = join.required_right_keys.getByPosition(i);
            auto right_col_name = join.getTableJoin().renamedRightColumnName(right_key.name);
            /// asof column is already in block.
            if (join_features.is_asof_join && right_key.name == join.table_join->getOnlyClause().key_names_right.back())
                continue;

            const auto & left_column = block.getByName(join.required_right_keys_sources[i]);
            auto right_col = copyLeftKeyColumnToRight(right_key.type, right_col_name, left_column, &added_columns.filter);
            source_block.insert(std::move(right_col));

            if constexpr (join_features.need_replication)
                right_keys_to_replicate.push_back(source_block.getPositionByName(right_col_name));
        }
    }

    if constexpr (join_features.need_replication)
    {
        Stopwatch watch7;
        IColumn::Offsets & offsets = added_columns.offsets_to_replicate;

        chassert(block);
        chassert(offsets.size() == block.rows());

        auto && columns = block.getSourceBlock().getColumns();
        for (size_t i = 0; i < existing_columns; ++i)
            columns[i] = columns[i]->replicate(offsets);
        for (size_t pos : right_keys_to_replicate)
            columns[pos] = columns[pos]->replicate(offsets);

        block.getSourceBlock().setColumns(columns);
        block = ScatteredBlock(std::move(block).getSourceBlock());
        ProfileEvents::increment(ProfileEvents::JoinReplicateBlock, watch7.elapsedMicroseconds());
    }

    block.getSourceBlock().erase(block_columns_to_erase);

    return remaining_block;
=======
    switchJoinRightColumns(maps_, added_columns, block.getSelector(), join.data->type, *join.used_flags);
    /// Do not hold memory for join_on_keys anymore
    added_columns.join_on_keys.clear();

    return std::make_unique<HashJoinResult>(
        std::move(added_columns.lazy_output),
        std::move(added_columns.columns),
        std::move(added_columns.offsets_to_replicate),
        std::move(added_columns.filter),
        std::move(block),
        HashJoinResult::Properties{
            *join.table_join,
            join.required_right_keys,
            join.required_right_keys_sources,
            join.max_joined_block_rows,
            join_features.need_filter,
            is_join_get
        });
>>>>>>> 0e72b35c
}

template <JoinKind KIND, JoinStrictness STRICTNESS, typename MapsTemplate>
template <typename KeyGetter, bool is_asof_join>
KeyGetter HashJoinMethods<KIND, STRICTNESS, MapsTemplate>::createKeyGetter(const ColumnRawPtrs & key_columns, const Sizes & key_sizes)
{
    if constexpr (is_asof_join)
    {
        auto key_column_copy = key_columns;
        auto key_size_copy = key_sizes;
        key_column_copy.pop_back();
        key_size_copy.pop_back();
        return KeyGetter(key_column_copy, key_size_copy, nullptr);
    }
    else
        return KeyGetter(key_columns, key_sizes, nullptr);
}

template <JoinKind KIND, JoinStrictness STRICTNESS, typename MapsTemplate>
template <typename KeyGetter, typename HashMap, typename Selector>
void HashJoinMethods<KIND, STRICTNESS, MapsTemplate>::insertFromBlockImplTypeCase(
    HashJoin & join,
    HashMap & map,
    const ColumnRawPtrs & key_columns,
    const Sizes & key_sizes,
    const Columns * stored_columns,
    const Selector & selector,
    ConstNullMapPtr null_map,
    const JoinCommon::JoinMask & join_mask,
    Arena & pool,
    bool & is_inserted)
{
    [[maybe_unused]] constexpr bool mapped_one = std::is_same_v<typename HashMap::mapped_type, RowRef>;
    constexpr bool is_asof_join = STRICTNESS == JoinStrictness::Asof;

    const IColumn * asof_column [[maybe_unused]] = nullptr;
    if constexpr (is_asof_join)
        asof_column = key_columns.back();

    auto key_getter = createKeyGetter<KeyGetter, is_asof_join>(key_columns, key_sizes);

    /// For ALL and ASOF join always insert values
    is_inserted = !mapped_one || is_asof_join;

    size_t rows = 0;
    if constexpr (std::is_same_v<std::decay_t<Selector>, ScatteredBlock::Indexes>)
        rows = selector.getData().size();
    else
        rows = selector.second - selector.first;

    for (size_t i = 0; i < rows; ++i)
    {
        size_t ind = 0;
        if constexpr (std::is_same_v<std::decay_t<Selector>, ScatteredBlock::Indexes>)
            ind = selector.getData()[i];
        else
            ind = selector.first + i;

        chassert(!null_map || ind < null_map->size());
        if (null_map && (*null_map)[ind])
        {
            /// nulls are not inserted into hash table,
            /// keep them for RIGHT and FULL joins
            is_inserted = true;
            continue;
        }

        /// Check condition for right table from ON section
        if (join_mask.isRowFiltered(ind))
            continue;

        if constexpr (is_asof_join)
            Inserter<HashMap, KeyGetter>::insertAsof(join, map, key_getter, stored_columns, ind, pool, *asof_column);
        else if constexpr (mapped_one)
            is_inserted |= Inserter<HashMap, KeyGetter>::insertOne(join, map, key_getter, stored_columns, ind, pool);
        else
            Inserter<HashMap, KeyGetter>::insertAll(join, map, key_getter, stored_columns, ind, pool);
    }
}

template <JoinKind KIND, JoinStrictness STRICTNESS, typename MapsTemplate>
template <typename AddedColumns>
void HashJoinMethods<KIND, STRICTNESS, MapsTemplate>::switchJoinRightColumns(
    const std::vector<const MapsTemplate *> & mapv,
    AddedColumns & added_columns,
    const ScatteredBlock::Selector & selector,
    HashJoin::Type type,
    JoinStuff::JoinUsedFlags & used_flags)
{
    constexpr bool is_asof_join = STRICTNESS == JoinStrictness::Asof;
    switch (type)
    {
        case HashJoin::Type::EMPTY: {
            if constexpr (!is_asof_join)
            {
                using KeyGetter = KeyGetterEmpty<typename MapsTemplate::MappedType>;
                std::vector<KeyGetter> key_getter_vector;
                key_getter_vector.emplace_back();

                using MapTypeVal = typename KeyGetter::MappedType;
                std::vector<const MapTypeVal *> a_map_type_vector;
                a_map_type_vector.emplace_back();
                return joinRightColumnsSwitchNullability<KeyGetter>(
                    std::move(key_getter_vector), a_map_type_vector, added_columns, selector, used_flags);
            }
            throw Exception(ErrorCodes::UNSUPPORTED_JOIN_KEYS, "Unsupported JOIN keys. Type: {}", type);
        }
#define M(TYPE) \
    case HashJoin::Type::TYPE: { \
        using MapTypeVal = const typename std::remove_reference_t<decltype(MapsTemplate::TYPE)>::element_type; \
        using KeyGetter = typename KeyGetterForType<HashJoin::Type::TYPE, MapTypeVal>::Type; \
        std::vector<const MapTypeVal *> a_map_type_vector(mapv.size()); \
        std::vector<KeyGetter> key_getter_vector; \
        for (size_t d = 0; d < added_columns.join_on_keys.size(); ++d) \
        { \
            const auto & join_on_key = added_columns.join_on_keys[d]; \
            a_map_type_vector[d] = mapv[d]->TYPE.get(); \
            key_getter_vector.push_back( \
                std::move(createKeyGetter<KeyGetter, is_asof_join>(join_on_key.key_columns, join_on_key.key_sizes))); \
        } \
        return joinRightColumnsSwitchNullability<KeyGetter>(std::move(key_getter_vector), a_map_type_vector, added_columns, selector, used_flags); \
    }
            APPLY_FOR_JOIN_VARIANTS(M)
#undef M

        default:
            throw Exception(ErrorCodes::UNSUPPORTED_JOIN_KEYS, "Unsupported JOIN keys (type: {})", type);
    }
}

template <JoinKind KIND, JoinStrictness STRICTNESS, typename MapsTemplate>
template <typename KeyGetter, typename Map, typename AddedColumns>
void HashJoinMethods<KIND, STRICTNESS, MapsTemplate>::joinRightColumnsSwitchNullability(
    std::vector<KeyGetter> && key_getter_vector,
    const std::vector<const Map *> & mapv,
    AddedColumns & added_columns,
    const ScatteredBlock::Selector & selector,
    JoinStuff::JoinUsedFlags & used_flags)
{
    if (added_columns.need_filter)
        joinRightColumnsSwitchMultipleDisjuncts<KeyGetter, Map, true>(
            std::forward<std::vector<KeyGetter>>(key_getter_vector), mapv, added_columns, selector, used_flags);
    else
        joinRightColumnsSwitchMultipleDisjuncts<KeyGetter, Map, false>(
            std::forward<std::vector<KeyGetter>>(key_getter_vector), mapv, added_columns, selector, used_flags);
}

template <JoinKind KIND, JoinStrictness STRICTNESS, typename MapsTemplate>
template <typename KeyGetter, typename Map, bool need_filter, typename AddedColumns>
void HashJoinMethods<KIND, STRICTNESS, MapsTemplate>::joinRightColumnsSwitchMultipleDisjuncts(
    std::vector<KeyGetter> && key_getter_vector,
    const std::vector<const Map *> & mapv,
    AddedColumns & added_columns,
    const ScatteredBlock::Selector & selector,
    JoinStuff::JoinUsedFlags & used_flags)
{
    constexpr JoinFeatures<KIND, STRICTNESS, MapsTemplate> join_features;
    if constexpr (join_features.is_maps_all)
    {
        if (added_columns.additional_filter_expression)
        {
            const bool mark_per_row_used = join_features.right || join_features.full || mapv.size() > 1;
            joinRightColumnsWithAddtitionalFilter<KeyGetter, Map>(
                std::forward<std::vector<KeyGetter>>(key_getter_vector),
                mapv,
                added_columns,
                used_flags,
                selector,
                need_filter,
                mark_per_row_used);

            return;
        }
    }

    if (added_columns.additional_filter_expression)
        throw Exception(ErrorCodes::LOGICAL_ERROR, "Additional filter expression is not supported for this JOIN");

    if (selector.isContinuousRange())
    {
        if (mapv.size() > 1 || added_columns.join_on_keys.empty())
        {
            if (std::ranges::any_of(added_columns.join_on_keys, [](const auto & elem) { return elem.null_map; }))
                joinRightColumnsSwitchJoinMaskKind<KeyGetter, Map, need_filter, /*check_null_map=*/true>(
                    std::move(key_getter_vector), mapv, added_columns, used_flags, selector.getRange());
            else
                joinRightColumnsSwitchJoinMaskKind<KeyGetter, Map, need_filter, /*check_null_map=*/false>(
                    std::move(key_getter_vector), mapv, added_columns, used_flags, selector.getRange());
        }
        else
        {
            chassert(key_getter_vector.size() == 1);
            if (added_columns.join_on_keys.at(0).null_map)
                joinRightColumnsSwitchJoinMaskKind<KeyGetter, Map, need_filter, /*check_null_map=*/true>(
                    key_getter_vector.at(0), mapv.at(0), added_columns, used_flags, selector.getRange());
            else
                joinRightColumnsSwitchJoinMaskKind<KeyGetter, Map, need_filter, /*check_null_map=*/false>(
                    key_getter_vector.at(0), mapv.at(0), added_columns, used_flags, selector.getRange());
        }
    }
    else
    {
        if (mapv.size() > 1 || added_columns.join_on_keys.empty())
        {
            if (std::ranges::any_of(added_columns.join_on_keys, [](const auto & elem) { return elem.null_map; }))
                joinRightColumnsSwitchJoinMaskKind<KeyGetter, Map, need_filter, /*check_null_map=*/true>(
                    std::move(key_getter_vector), mapv, added_columns, used_flags, selector.getIndexes());
            else
                joinRightColumnsSwitchJoinMaskKind<KeyGetter, Map, need_filter, /*check_null_map=*/false>(
                    std::move(key_getter_vector), mapv, added_columns, used_flags, selector.getIndexes());
        }
        else
        {
            chassert(key_getter_vector.size() == 1);
            if (added_columns.join_on_keys.at(0).null_map)
                joinRightColumnsSwitchJoinMaskKind<KeyGetter, Map, need_filter, /*check_null_map=*/true>(
                    key_getter_vector.at(0), mapv.at(0), added_columns, used_flags, selector.getIndexes());
            else
                joinRightColumnsSwitchJoinMaskKind<KeyGetter, Map, need_filter, /*check_null_map=*/false>(
                    key_getter_vector.at(0), mapv.at(0), added_columns, used_flags, selector.getIndexes());
        }
    }
}

template <bool need_filter>
void setUsed(IColumn::Filter & filter [[maybe_unused]], size_t pos [[maybe_unused]])
{
    if constexpr (need_filter)
        filter[pos] = 1;
}

template <
    JoinKind KIND,
    JoinStrictness STRICTNESS,
    bool need_filter,
    bool flag_per_row,
    typename MapsTemplate,
    typename Map,
    typename KeyGetter,
    typename AddedColumns>
void processMatch(
    const typename KeyGetter::FindResult & find_result,
    AddedColumns & added_columns,
    JoinStuff::JoinUsedFlags & used_flags,
    size_t i,
    size_t ind,
    IColumn::Offset & current_offset,
    KnownRowsHolder<flag_per_row> & known_rows)
{
    constexpr JoinFeatures<KIND, STRICTNESS, MapsTemplate> join_features;

    auto & mapped = find_result.getMapped();
    if constexpr (join_features.is_asof_join)
    {
        const IColumn & left_asof_key = added_columns.leftAsofKey();

        auto row_ref = mapped->findAsof(left_asof_key, ind);
        if (row_ref && row_ref->columns)
        {
            setUsed<need_filter>(added_columns.filter, i);
            if constexpr (flag_per_row)
                used_flags.template setUsed<join_features.need_flags, flag_per_row>(row_ref->columns, row_ref->row_num, 0);
            else
                used_flags.template setUsed<join_features.need_flags, flag_per_row>(find_result);

            added_columns.appendFromBlock(row_ref, join_features.add_missing);
        }
        else
            addNotFoundRow<join_features.add_missing, join_features.need_replication>(added_columns, current_offset);
    }
    else if constexpr (join_features.is_all_join)
    {
        setUsed<need_filter>(added_columns.filter, i);
        used_flags.template setUsed<join_features.need_flags, flag_per_row>(find_result);
        auto used_flags_opt = join_features.need_flags ? &used_flags : nullptr;
        addFoundRowAll<Map, join_features.add_missing>(mapped, added_columns, current_offset, known_rows, used_flags_opt);
    }
    else if constexpr ((join_features.is_any_join || join_features.is_semi_join) && join_features.right)
    {
        /// Use first appeared left key + it needs left columns replication
        bool used_once = used_flags.template setUsedOnce<join_features.need_flags, flag_per_row>(find_result);
        if (used_once)
        {
            auto used_flags_opt = join_features.need_flags ? &used_flags : nullptr;
            setUsed<need_filter>(added_columns.filter, i);
            addFoundRowAll<Map, join_features.add_missing>(mapped, added_columns, current_offset, known_rows, used_flags_opt);
        }
    }
    else if constexpr (join_features.is_any_join && join_features.inner)
    {
        bool used_once = used_flags.template setUsedOnce<join_features.need_flags, flag_per_row>(find_result);

        /// Use first appeared left key only
        if (used_once)
        {
            setUsed<need_filter>(added_columns.filter, i);
            added_columns.appendFromBlock(&mapped, join_features.add_missing);
        }
    }
    else if constexpr (join_features.is_any_join && join_features.full)
    {
        /// TODO
    }
    else if constexpr (join_features.is_anti_join)
    {
        if constexpr (join_features.right && join_features.need_flags)
            used_flags.template setUsed<join_features.need_flags, flag_per_row>(find_result);
    }
    else /// ANY LEFT, SEMI LEFT, old ANY (RightAny)
    {
        setUsed<need_filter>(added_columns.filter, i);
        used_flags.template setUsed<join_features.need_flags, flag_per_row>(find_result);
        added_columns.appendFromBlock(&mapped, join_features.add_missing);
    }
}

template <JoinKind KIND, JoinStrictness STRICTNESS, typename MapsTemplate>
template <
    typename KeyGetter,
    typename Map,
    bool need_filter,
    bool check_null_map,
    JoinCommon::JoinMask::Kind join_mask_kind,
    typename AddedColumns,
    typename Selector>
void HashJoinMethods<KIND, STRICTNESS, MapsTemplate>::joinRightColumns(
    KeyGetter & key_getter, const Map * map, AddedColumns & added_columns, JoinStuff::JoinUsedFlags & used_flags, const Selector & selector)
{
    static constexpr bool flag_per_row = false; // Always false in single map case
    const auto & join_keys = added_columns.join_on_keys.at(0);

    constexpr JoinFeatures<KIND, STRICTNESS, MapsTemplate> join_features;

    size_t rows = ScatteredBlock::Selector::size(selector);
    if constexpr (need_filter)
        added_columns.filter = IColumn::Filter(rows, 0);
    if constexpr (!flag_per_row && (STRICTNESS == JoinStrictness::All || (STRICTNESS == JoinStrictness::Semi && KIND == JoinKind::Right)))
        added_columns.lazy_output.output_by_row_list = true;

    Arena pool;

    if constexpr (join_features.need_replication)
        added_columns.offsets_to_replicate = IColumn::Offsets(rows);

    IColumn::Offset current_offset = 0;
    for (size_t i = 0; i < rows; ++i)
    {
        size_t ind = 0;
        if constexpr (std::is_same_v<std::decay_t<Selector>, ScatteredBlock::Indexes>)
            ind = selector.getData()[i];
        else
            ind = selector.first + i;

        bool right_row_found = false;
        KnownRowsHolder<flag_per_row> dummy_known_rows;

        bool skip_row = false;
        if constexpr (check_null_map)
            skip_row = join_keys.null_map && (*join_keys.null_map)[ind];

        if (!skip_row)
        {
            bool row_acceptable;
            if constexpr (join_mask_kind == JoinCommon::JoinMask::Kind::AllFalse)
                row_acceptable = false;
            else if constexpr (join_mask_kind == JoinCommon::JoinMask::Kind::AllTrue)
                row_acceptable = true;
            else
                row_acceptable = !join_keys.isRowFiltered(ind);

            using FindResult = typename KeyGetter::FindResult;
            auto find_result = row_acceptable ? key_getter.findKey(*map, ind, pool) : FindResult();

            if (find_result.isFound())
            {
                right_row_found = true;
                processMatch<KIND, STRICTNESS, need_filter, flag_per_row, MapsTemplate, Map, KeyGetter>(
                    find_result, added_columns, used_flags, i, ind, current_offset, dummy_known_rows);
            }
        }

        if (!right_row_found)
        {
            if constexpr (join_features.is_anti_join && join_features.left)
                setUsed<need_filter>(added_columns.filter, i);
            addNotFoundRow<join_features.add_missing, join_features.need_replication>(added_columns, current_offset);
        }

        if constexpr (join_features.need_replication)
        {
            added_columns.offsets_to_replicate[i] = current_offset;
        }
    }

    added_columns.applyLazyDefaults();
}

template <JoinKind KIND, JoinStrictness STRICTNESS, typename MapsTemplate>
template <typename KeyGetter, typename Map, bool need_filter, bool check_null_map, typename AddedColumns, typename Selector>
void HashJoinMethods<KIND, STRICTNESS, MapsTemplate>::joinRightColumnsSwitchJoinMaskKind(
    KeyGetter & key_getter, const Map * map, AddedColumns & added_columns, JoinStuff::JoinUsedFlags & used_flags, const Selector & selector)
{
    switch (added_columns.join_on_keys.at(0).join_mask_column.getKind())
    {
        case JoinCommon::JoinMask::Kind::Unknown:
            return joinRightColumns<KeyGetter, Map, need_filter, check_null_map, JoinCommon::JoinMask::Kind::Unknown>(
                key_getter, map, added_columns, used_flags, selector);
        case JoinCommon::JoinMask::Kind::AllFalse:
            return joinRightColumns<KeyGetter, Map, need_filter, check_null_map, JoinCommon::JoinMask::Kind::AllFalse>(
                key_getter, map, added_columns, used_flags, selector);
        case JoinCommon::JoinMask::Kind::AllTrue:
            return joinRightColumns<KeyGetter, Map, need_filter, check_null_map, JoinCommon::JoinMask::Kind::AllTrue>(
                key_getter, map, added_columns, used_flags, selector);
    }
}

/// Joins right table columns which indexes are present in right_indexes using specified map.
/// Makes filter (1 if row presented in right table) and returns offsets to replicate (for ALL JOINS).
template <JoinKind KIND, JoinStrictness STRICTNESS, typename MapsTemplate>
template <
    typename KeyGetter,
    typename Map,
    bool need_filter,
    bool check_null_map,
    JoinCommon::JoinMask::Kind join_mask_kind,
    typename AddedColumns,
    typename Selector>
void HashJoinMethods<KIND, STRICTNESS, MapsTemplate>::joinRightColumns(
    std::vector<KeyGetter> && key_getter_vector,
    const std::vector<const Map *> & mapv,
    AddedColumns & added_columns,
    JoinStuff::JoinUsedFlags & used_flags,
    const Selector & selector)
{
    static constexpr bool flag_per_row = true; // Always true in multiple maps case

    constexpr JoinFeatures<KIND, STRICTNESS, MapsTemplate> join_features;

    size_t rows = ScatteredBlock::Selector::size(selector);
    if constexpr (need_filter)
        added_columns.filter = IColumn::Filter(rows, 0);
    if constexpr (!flag_per_row && (STRICTNESS == JoinStrictness::All || (STRICTNESS == JoinStrictness::Semi && KIND == JoinKind::Right)))
        added_columns.lazy_output.output_by_row_list = true;

    Arena pool;

    if constexpr (join_features.need_replication)
        added_columns.offsets_to_replicate = IColumn::Offsets(rows);

    IColumn::Offset current_offset = 0;
    for (size_t i = 0; i < rows; ++i)
    {
        size_t ind = 0;
        if constexpr (std::is_same_v<std::decay_t<Selector>, ScatteredBlock::Indexes>)
            ind = selector.getData()[i];
        else
            ind = selector.first + i;

        bool right_row_found = false;
        KnownRowsHolder<flag_per_row> known_rows;
        for (size_t onexpr_idx = 0; onexpr_idx < added_columns.join_on_keys.size(); ++onexpr_idx)
        {
            const auto & join_keys = added_columns.join_on_keys[onexpr_idx];
            bool skip_row = false;
            if constexpr (check_null_map)
                skip_row = join_keys.null_map && (*join_keys.null_map)[ind];

            if (!skip_row)
            {
                bool row_acceptable;
                if constexpr (join_mask_kind == JoinCommon::JoinMask::Kind::AllFalse)
                    row_acceptable = false;
                else if constexpr (join_mask_kind == JoinCommon::JoinMask::Kind::AllTrue)
                    row_acceptable = true;
                else
                    row_acceptable = !join_keys.isRowFiltered(ind);

                using FindResult = typename KeyGetter::FindResult;
                auto find_result = row_acceptable ? key_getter_vector[onexpr_idx].findKey(*(mapv[onexpr_idx]), ind, pool) : FindResult();

                if (find_result.isFound())
                {
                    right_row_found = true;
                    processMatch<KIND, STRICTNESS, need_filter, flag_per_row, MapsTemplate, Map, KeyGetter>(
                        find_result, added_columns, used_flags, i, ind, current_offset, known_rows);

                    if constexpr ((join_features.is_any_join && join_features.inner) || (join_features.is_any_or_semi_join))
                        break;
                }
            }
        }

        if (!right_row_found)
        {
            if constexpr (join_features.is_anti_join && join_features.left)
                setUsed<need_filter>(added_columns.filter, i);
            addNotFoundRow<join_features.add_missing, join_features.need_replication>(added_columns, current_offset);
        }

        if constexpr (join_features.need_replication)
        {
            added_columns.offsets_to_replicate[i] = current_offset;
        }
    }

    added_columns.applyLazyDefaults();
}

template <JoinKind KIND, JoinStrictness STRICTNESS, typename MapsTemplate>
template <
    typename KeyGetter,
    typename Map,
    bool need_filter,
    bool check_null_map,
    typename AddedColumns,
    typename Selector>
size_t HashJoinMethods<KIND, STRICTNESS, MapsTemplate>::joinRightColumnsSwitchJoinMaskKind(
    std::vector<KeyGetter> && key_getter_vector,
    const std::vector<const Map *> & mapv,
    AddedColumns & added_columns,
    JoinStuff::JoinUsedFlags & used_flags,
    const Selector & selector)
{
    using Kind = JoinCommon::JoinMask::Kind;
    if (std::ranges::all_of(added_columns.join_on_keys, [](const auto & elem) { return elem.join_mask_column.getKind() == Kind::AllTrue; }))
    {
        return joinRightColumns<KeyGetter, Map, need_filter, check_null_map, Kind::AllTrue>(
            std::move(key_getter_vector), mapv, added_columns, used_flags, selector);
    }
    else if (std::ranges::all_of(added_columns.join_on_keys, [](const auto & elem) { return elem.join_mask_column.getKind() == Kind::AllFalse; }))
    {
        return joinRightColumns<KeyGetter, Map, need_filter, check_null_map, Kind::AllFalse>(
            std::move(key_getter_vector), mapv, added_columns, used_flags, selector);
    }
    else
    {
        return joinRightColumns<KeyGetter, Map, need_filter, check_null_map, Kind::Unknown>(
            std::move(key_getter_vector), mapv, added_columns, used_flags, selector);
    }
}

template <JoinKind KIND, JoinStrictness STRICTNESS, typename MapsTemplate>
template <typename AddedColumns, typename Selector>
ColumnPtr HashJoinMethods<KIND, STRICTNESS, MapsTemplate>::buildAdditionalFilter(
    const Selector & selector,
    const std::vector<const RowRef *> & selected_rows,
    const std::vector<size_t> & row_replicate_offset,
    AddedColumns & added_columns)
{
    ColumnPtr result_column;
    do
    {
        if (selected_rows.empty())
        {
            result_column = ColumnUInt8::create();
            break;
        }

        if (!added_columns.additional_filter_expression)
        {
            auto filter = ColumnUInt8::create();
            filter->insertMany(1, selected_rows.size());
            result_column = std::move(filter);
            break;
        }

        auto required_cols = added_columns.additional_filter_expression->getRequiredColumnsWithTypes();
        if (required_cols.empty())
        {
            Block block;
            added_columns.additional_filter_expression->execute(block);
            result_column = block.getByPosition(0).column->cloneResized(selected_rows.size());
            break;
        }

        ColumnsWithTypeAndName required_columns;
        required_columns.reserve(required_cols.size());
        auto rhs_pos_it = added_columns.additional_filter_required_rhs_pos.begin();
        auto req_cols_it = required_cols.begin();
        for (size_t pos = 0; pos < required_cols.size(); ++pos, ++req_cols_it)
        {
            if (rhs_pos_it != added_columns.additional_filter_required_rhs_pos.end() && pos == rhs_pos_it->first)
            {

                const auto & req_col = *req_cols_it;
                required_columns.emplace_back(nullptr, req_col.type, req_col.name);

                auto col = req_col.type->createColumn();
                for (const auto & selected_row : selected_rows)
                {
                    const auto & src_col = (*selected_row->columns)[rhs_pos_it->second];
                    col->insertFrom(*src_col, selected_row->row_num);
                }
                required_columns[pos].column = std::move(col);
                ++rhs_pos_it;
            }
            else
            {
                const auto & col_name = req_cols_it->name;
                const auto * src_col = added_columns.left_block.findByName(col_name);
                if (!src_col)
                    throw Exception(
                        ErrorCodes::LOGICAL_ERROR,
                        "required columns: [{}], but not found any in left table. left table: {}, required column: {}",
                        required_cols.toString(),
                        added_columns.left_block.dumpNames(),
                        col_name);

                auto new_col = src_col->column->cloneEmpty();
                size_t prev_left_offset = 0;
                for (size_t i = 0; i < row_replicate_offset.size(); ++i)
                {
                    const size_t & left_offset = row_replicate_offset[i];
                    size_t rows = left_offset - prev_left_offset;
                    if (rows)
                        new_col->insertManyFrom(*src_col->column, selector[i], rows);
                    prev_left_offset = left_offset;
                }
                required_columns.push_back({std::move(new_col), src_col->type, col_name});
            }
        }

        Block executed_block(std::move(required_columns));

        for (const auto & col : executed_block.getColumnsWithTypeAndName())
            if (!col.column || !col.type)
                throw Exception(ErrorCodes::LOGICAL_ERROR, "Illegal nullptr column in input block: {}", executed_block.dumpStructure());

        added_columns.additional_filter_expression->execute(executed_block);
        result_column = executed_block.getByPosition(0).column->convertToFullColumnIfConst();
        executed_block.clear();
    } while (false);

    result_column = result_column->convertToFullIfNeeded();
    if (result_column->isNullable())
    {
        /// Convert Nullable(UInt8) to UInt8 ensuring that nulls are zeros
        /// Trying to avoid copying data, since we are the only owner of the column.
        ColumnPtr mask_column = assert_cast<const ColumnNullable &>(*result_column).getNullMapColumnPtr();

        MutableColumnPtr mutable_column;
        {
            ColumnPtr nested_column = assert_cast<const ColumnNullable &>(*result_column).getNestedColumnPtr();
            result_column.reset();
            mutable_column = IColumn::mutate(std::move(nested_column));
        }

        auto & column_data = assert_cast<ColumnUInt8 &>(*mutable_column).getData();
        const auto & mask_column_data = assert_cast<const ColumnUInt8 &>(*mask_column).getData();
        for (size_t i = 0; i < column_data.size(); ++i)
        {
            if (mask_column_data[i])
                column_data[i] = 0;
        }
        return mutable_column;
    }
    return result_column;
}

template <JoinKind KIND, JoinStrictness STRICTNESS, typename MapsTemplate>
template <typename KeyGetter, typename Map, typename AddedColumns>
void HashJoinMethods<KIND, STRICTNESS, MapsTemplate>::joinRightColumnsWithAddtitionalFilter(
    std::vector<KeyGetter> && key_getter_vector,
    const std::vector<const Map *> & mapv,
    AddedColumns & added_columns,
    JoinStuff::JoinUsedFlags & used_flags [[maybe_unused]],
    const ScatteredBlock::Selector & selector,
    bool need_filter [[maybe_unused]],
    bool flag_per_row [[maybe_unused]])
{
    constexpr JoinFeatures<KIND, STRICTNESS, MapsTemplate> join_features;
    const size_t left_block_rows = selector.size();
    if (need_filter)
        added_columns.filter = IColumn::Filter(left_block_rows, 0);

    std::unique_ptr<Arena> pool;

    if constexpr (join_features.need_replication)
        added_columns.offsets_to_replicate = IColumn::Offsets(left_block_rows);

    std::vector<size_t> row_replicate_offset;
    row_replicate_offset.reserve(left_block_rows);

    using FindResult = typename KeyGetter::FindResult;
    PreSelectedRows selected_rows;
    selected_rows.reserve(left_block_rows);
    std::vector<FindResult> find_results;
    find_results.reserve(left_block_rows);
    IColumn::Offset total_added_rows = 0;
    IColumn::Offset current_added_rows = 0;

    {
        pool = std::make_unique<Arena>();
        current_added_rows = 0;
        for (size_t ind : selector)
        {
            KnownRowsHolder<true> all_flag_known_rows;
            KnownRowsHolder<false> single_flag_know_rows;
            for (size_t join_clause_idx = 0; join_clause_idx < added_columns.join_on_keys.size(); ++join_clause_idx)
            {
                const auto & join_keys = added_columns.join_on_keys[join_clause_idx];
                if (join_keys.null_map && (*join_keys.null_map)[ind])
                    continue;

                bool row_acceptable = !join_keys.isRowFiltered(ind);
                auto find_result
                    = row_acceptable ? key_getter_vector[join_clause_idx].findKey(*(mapv[join_clause_idx]), ind, *pool) : FindResult();

                if (find_result.isFound())
                {
                    auto & mapped = find_result.getMapped();
                    find_results.push_back(find_result);
                    /// We don't add missing in addFoundRowAll here. we will add it after filter is applied.
                    /// it's different from `joinRightColumns`.
                    if (flag_per_row)
                        addFoundRowAll<Map, false, true>(mapped, selected_rows, current_added_rows, all_flag_known_rows, nullptr);
                    else
                        addFoundRowAll<Map, false, false>(mapped, selected_rows, current_added_rows, single_flag_know_rows, nullptr);
                }
            }
            row_replicate_offset.push_back(current_added_rows);
        }
    }

    if (selected_rows.size() != current_added_rows)
        throw Exception(
            ErrorCodes::LOGICAL_ERROR,
            "Sizes are mismatched. selected_rows.size:{}, current_added_rows:{}, row_replicate_offset.size:{}",
            selected_rows.size(),
            current_added_rows,
            row_replicate_offset.size());


    auto filter_col = buildAdditionalFilter(selector, selected_rows, row_replicate_offset, added_columns);

    {
        const PaddedPODArray<UInt8> & filter_flags = assert_cast<const ColumnUInt8 &>(*filter_col).getData();

        size_t prev_replicated_row = 0;
        auto selected_right_row_it = selected_rows.begin();
        size_t find_result_index = 0;
        for (size_t i = 0, n = row_replicate_offset.size(); i < n; ++i)
        {
            bool any_matched = false;
            /// right/full join or multiple disjuncts, we need to mark used flags for each row.
            if (flag_per_row)
            {
                for (size_t replicated_row = prev_replicated_row; replicated_row < row_replicate_offset[i]; ++replicated_row)
                {
                    if (filter_flags[replicated_row])
                    {
                        if constexpr (join_features.is_semi_join || join_features.is_any_join)
                        {
                            /// For LEFT/INNER SEMI/ANY JOIN, we need to add only first appeared row from left,
                            if constexpr (join_features.left || join_features.inner)
                            {
                                if (!any_matched)
                                {
                                    // For inner join, we need mark each right row'flag, because we only use each right row once.
                                    auto used_once = used_flags.template setUsedOnce<join_features.need_flags, true>(
                                        (*selected_right_row_it)->columns, (*selected_right_row_it)->row_num, 0);
                                    if (used_once)
                                    {
                                        any_matched = true;
                                        total_added_rows += 1;
                                        added_columns.appendFromBlock(*selected_right_row_it, join_features.add_missing);
                                    }
                                }
                            }
                            else
                            {
                                auto used_once = used_flags.template setUsedOnce<join_features.need_flags, true>(
                                    (*selected_right_row_it)->columns, (*selected_right_row_it)->row_num, 0);
                                if (used_once)
                                {
                                    any_matched = true;
                                    total_added_rows += 1;
                                    added_columns.appendFromBlock(*selected_right_row_it, join_features.add_missing);
                                }
                            }
                        }
                        else if constexpr (join_features.is_anti_join)
                        {
                            any_matched = true;
                            if constexpr (join_features.right && join_features.need_flags)
                                used_flags.template setUsed<true, true>((*selected_right_row_it)->columns, (*selected_right_row_it)->row_num, 0);
                        }
                        else
                        {
                            any_matched = true;
                            total_added_rows += 1;
                            added_columns.appendFromBlock(*selected_right_row_it, join_features.add_missing);
                            used_flags.template setUsed<join_features.need_flags, true>((*selected_right_row_it)->columns, (*selected_right_row_it)->row_num, 0);
                        }
                    }

                    ++selected_right_row_it;
                }
            }
            else
            {
                for (size_t replicated_row = prev_replicated_row; replicated_row < row_replicate_offset[i]; ++replicated_row)
                {
                    if constexpr (join_features.is_anti_join)
                    {
                        any_matched |= filter_flags[replicated_row];
                    }
                    else if constexpr (join_features.need_replication)
                    {
                        if (filter_flags[replicated_row])
                        {
                            any_matched = true;
                            added_columns.appendFromBlock(*selected_right_row_it, join_features.add_missing);
                            total_added_rows += 1;
                        }
                        ++selected_right_row_it;
                    }
                    else
                    {
                        if (filter_flags[replicated_row])
                        {
                            any_matched = true;
                            added_columns.appendFromBlock(*selected_right_row_it, join_features.add_missing);
                            total_added_rows += 1;
                            selected_right_row_it = selected_right_row_it + row_replicate_offset[i] - replicated_row;
                            break;
                        }
                        ++selected_right_row_it;
                    }
                }
            }


            if constexpr (join_features.is_anti_join)
            {
                if (!any_matched)
                {
                    if constexpr (join_features.left)
                        if (need_filter)
                            setUsed<true>(added_columns.filter, i);
                    addNotFoundRow<join_features.add_missing, join_features.need_replication>(added_columns, total_added_rows);
                }
            }
            else
            {
                if (!any_matched)
                {
                    addNotFoundRow<join_features.add_missing, join_features.need_replication>(added_columns, total_added_rows);
                }
                else
                {
                    if (!flag_per_row)
                        used_flags.template setUsed<join_features.need_flags, false>(find_results[find_result_index]);
                    if (need_filter)
                        setUsed<true>(added_columns.filter, i);
                    if constexpr (join_features.add_missing)
                        added_columns.applyLazyDefaults();
                }
            }
            find_result_index += (prev_replicated_row != row_replicate_offset[i]);

            if constexpr (join_features.need_replication)
            {
                added_columns.offsets_to_replicate[i] = total_added_rows;
            }
            prev_replicated_row = row_replicate_offset[i];
        }
    }

    if constexpr (join_features.need_replication)
    {
        added_columns.offsets_to_replicate.resize_assume_reserved(left_block_rows);
        added_columns.filter.resize_assume_reserved(left_block_rows);
    }
    added_columns.applyLazyDefaults();
}

}<|MERGE_RESOLUTION|>--- conflicted
+++ resolved
@@ -122,114 +122,10 @@
         added_columns.reserve(join_features.need_replication);
     ProfileEvents::increment(ProfileEvents::JoinPrepare, watch1.elapsedMicroseconds());
 
-<<<<<<< HEAD
     Stopwatch watch2;
-    const size_t num_joined = switchJoinRightColumns(maps_, added_columns, join.data->type, *join.used_flags);
+    switchJoinRightColumns(maps_, added_columns, block.getSelector(), join.data->type, *join.used_flags);
     ProfileEvents::increment(ProfileEvents::JoinMainLoop, watch2.elapsedMicroseconds());
 
-    /// Do not hold memory for join_on_keys anymore
-    added_columns.join_on_keys.clear();
-    Stopwatch watch3;
-    auto remaining_block = block.cut(num_joined);
-    ProfileEvents::increment(ProfileEvents::JoinCutBlock, watch3.elapsedMicroseconds());
-
-    Stopwatch watch4;
-    if (is_join_get)
-        added_columns.buildJoinGetOutput();
-    else
-        added_columns.buildOutput();
-    ProfileEvents::increment(ProfileEvents::JoinBuildOutput, watch4.elapsedMicroseconds());
-
-    if constexpr (join_features.need_filter)
-    {
-        Stopwatch watch5;
-        block.filter(added_columns.filter);
-        ProfileEvents::increment(ProfileEvents::JoinApplyingFilter, watch5.elapsedMicroseconds());
-    }
-
-    Stopwatch watch6;
-    block.filterBySelector();
-    ProfileEvents::increment(ProfileEvents::JoinFilterBySelector, watch6.elapsedMicroseconds());
-
-    const auto & table_join = join.table_join;
-    std::set<size_t> block_columns_to_erase;
-    if (join.canRemoveColumnsFromLeftBlock())
-    {
-        std::unordered_set<String> left_output_columns;
-        for (const auto & out_column : table_join->getOutputColumns(JoinTableSide::Left))
-            left_output_columns.insert(out_column.name);
-        for (size_t i = 0; i < source_block.columns(); ++i)
-        {
-            if (!left_output_columns.contains(source_block.getByPosition(i).name))
-                block_columns_to_erase.insert(i);
-        }
-    }
-
-    for (size_t i = 0; i < added_columns.size(); ++i)
-        source_block.insert(added_columns.moveColumn(i));
-
-    std::vector<size_t> right_keys_to_replicate [[maybe_unused]];
-
-    if constexpr (join_features.need_filter)
-    {
-        /// Add join key columns from right block if needed using value from left table because of equality
-        for (size_t i = 0; i < join.required_right_keys.columns(); ++i)
-        {
-            const auto & right_key = join.required_right_keys.getByPosition(i);
-            /// asof column is already in block.
-            if (join_features.is_asof_join && right_key.name == join.table_join->getOnlyClause().key_names_right.back())
-                continue;
-
-            const auto & left_column = block.getByName(join.required_right_keys_sources[i]);
-            const auto & right_col_name = join.getTableJoin().renamedRightColumnName(right_key.name);
-            auto right_col = copyLeftKeyColumnToRight(right_key.type, right_col_name, left_column);
-            source_block.insert(std::move(right_col));
-        }
-    }
-    else if (has_required_right_keys)
-    {
-        /// Add join key columns from right block if needed.
-        for (size_t i = 0; i < join.required_right_keys.columns(); ++i)
-        {
-            const auto & right_key = join.required_right_keys.getByPosition(i);
-            auto right_col_name = join.getTableJoin().renamedRightColumnName(right_key.name);
-            /// asof column is already in block.
-            if (join_features.is_asof_join && right_key.name == join.table_join->getOnlyClause().key_names_right.back())
-                continue;
-
-            const auto & left_column = block.getByName(join.required_right_keys_sources[i]);
-            auto right_col = copyLeftKeyColumnToRight(right_key.type, right_col_name, left_column, &added_columns.filter);
-            source_block.insert(std::move(right_col));
-
-            if constexpr (join_features.need_replication)
-                right_keys_to_replicate.push_back(source_block.getPositionByName(right_col_name));
-        }
-    }
-
-    if constexpr (join_features.need_replication)
-    {
-        Stopwatch watch7;
-        IColumn::Offsets & offsets = added_columns.offsets_to_replicate;
-
-        chassert(block);
-        chassert(offsets.size() == block.rows());
-
-        auto && columns = block.getSourceBlock().getColumns();
-        for (size_t i = 0; i < existing_columns; ++i)
-            columns[i] = columns[i]->replicate(offsets);
-        for (size_t pos : right_keys_to_replicate)
-            columns[pos] = columns[pos]->replicate(offsets);
-
-        block.getSourceBlock().setColumns(columns);
-        block = ScatteredBlock(std::move(block).getSourceBlock());
-        ProfileEvents::increment(ProfileEvents::JoinReplicateBlock, watch7.elapsedMicroseconds());
-    }
-
-    block.getSourceBlock().erase(block_columns_to_erase);
-
-    return remaining_block;
-=======
-    switchJoinRightColumns(maps_, added_columns, block.getSelector(), join.data->type, *join.used_flags);
     /// Do not hold memory for join_on_keys anymore
     added_columns.join_on_keys.clear();
 
@@ -247,7 +143,6 @@
             join_features.need_filter,
             is_join_get
         });
->>>>>>> 0e72b35c
 }
 
 template <JoinKind KIND, JoinStrictness STRICTNESS, typename MapsTemplate>
@@ -757,14 +652,8 @@
 }
 
 template <JoinKind KIND, JoinStrictness STRICTNESS, typename MapsTemplate>
-template <
-    typename KeyGetter,
-    typename Map,
-    bool need_filter,
-    bool check_null_map,
-    typename AddedColumns,
-    typename Selector>
-size_t HashJoinMethods<KIND, STRICTNESS, MapsTemplate>::joinRightColumnsSwitchJoinMaskKind(
+template <typename KeyGetter, typename Map, bool need_filter, bool check_null_map, typename AddedColumns, typename Selector>
+void HashJoinMethods<KIND, STRICTNESS, MapsTemplate>::joinRightColumnsSwitchJoinMaskKind(
     std::vector<KeyGetter> && key_getter_vector,
     const std::vector<const Map *> & mapv,
     AddedColumns & added_columns,
