--- conflicted
+++ resolved
@@ -7,12 +7,9 @@
 #include <Interpreters/HashJoin/HashJoinResult.h>
 #include <Interpreters/JoinUtils.h>
 
-<<<<<<< HEAD
 #include <Common/XRayTracing.h>
 
-=======
 #include <algorithm>
->>>>>>> d1344796
 #include <type_traits>
 
 namespace DB
@@ -579,11 +576,9 @@
     JoinStuff::JoinUsedFlags & used_flags,
     const Selector & selector)
 {
-<<<<<<< HEAD
-    XRAY_TRACE((joinRightColumns<KeyGetter, Map, need_filter, flag_per_row, AddedColumns, Selector>))
-=======
+    XRAY_TRACE((joinRightColumns<KeyGetter, Map, need_filter, check_null_map, join_mask_kind, AddedColumns, Selector>))
+
     static constexpr bool flag_per_row = true; // Always true in multiple maps case
->>>>>>> d1344796
 
     constexpr JoinFeatures<KIND, STRICTNESS, MapsTemplate> join_features;
 
