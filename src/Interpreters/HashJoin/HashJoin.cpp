#include <any>
#include <limits>
#include <memory>
#include <vector>

#include <Columns/ColumnConst.h>
#include <Columns/ColumnFixedString.h>
#include <Columns/ColumnNullable.h>
#include <Columns/ColumnSparse.h>
#include <Columns/ColumnString.h>
#include <Common/CurrentThread.h>
#include <Common/StackTrace.h>
#include <Common/logger_useful.h>


#include <DataTypes/DataTypeLowCardinality.h>
#include <DataTypes/DataTypeNullable.h>
#include <DataTypes/DataTypesNumber.h>

#include <Interpreters/ExpressionActions.h>
#include <Interpreters/HashJoin/HashJoin.h>
#include <Interpreters/JoinUtils.h>
#include <DataTypes/NullableUtils.h>
#include <Interpreters/RowRefs.h>
#include <Interpreters/TableJoin.h>
#include <Interpreters/joinDispatch.h>

#include <Interpreters/TemporaryDataOnDisk.h>
#include <Common/Exception.h>
#include <Common/assert_cast.h>
#include <Common/formatReadable.h>
#include <Common/typeid_cast.h>
#include <Interpreters/IJoin.h>

#include <Interpreters/HashJoin/HashJoinMethods.h>
#include <Interpreters/HashJoin/JoinUsedFlags.h>

namespace DB
{

namespace ErrorCodes
{
extern const int NOT_IMPLEMENTED;
extern const int NO_SUCH_COLUMN_IN_TABLE;
extern const int INCOMPATIBLE_TYPE_OF_JOIN;
extern const int UNSUPPORTED_JOIN_KEYS;
extern const int LOGICAL_ERROR;
extern const int SET_SIZE_LIMIT_EXCEEDED;
extern const int TYPE_MISMATCH;
extern const int NUMBER_OF_ARGUMENTS_DOESNT_MATCH;
extern const int INVALID_JOIN_ON_EXPRESSION;
}

namespace
{

Int64 getCurrentQueryMemoryUsage()
{
    /// Use query-level memory tracker
    if (auto * memory_tracker_child = CurrentThread::getMemoryTracker())
        if (auto * memory_tracker = memory_tracker_child->getParent())
            return memory_tracker->get();
    return 0;
}

Block filterColumnsPresentInSampleBlock(const Block & block, const Block & sample_block)
{
    Block filtered_block;
    for (const auto & sample_column : sample_block.getColumnsWithTypeAndName())
        filtered_block.insert(block.getByName(sample_column.name));
    return filtered_block;
}

Block materializeColumnsFromRightBlock(Block block, const Block & sample_block, const Names &)
{
    std::unordered_map<std::string_view, std::vector<ColumnWithTypeAndName *>> block_index;
    for (auto & column : block)
        block_index[column.name].push_back(&column);

    for (const auto & sample_column : sample_block.getColumnsWithTypeAndName())
    {
        for (auto * column_ptr : block_index[sample_column.name])
        {
            auto & column = *column_ptr;

            /// There's no optimization for right side const columns. Remove constness if any.
            column.column = column.column->convertToFullColumnIfConst();
            auto actual_column = column.column;
            /// We support replicated columns on the right side.
            const auto * replicated_column = typeid_cast<const ColumnReplicated *>(actual_column.get());
            if (replicated_column)
                actual_column = replicated_column->getNestedColumn();
            /// Sparse columns are not supported on the right side.
            actual_column = recursiveRemoveSparse(actual_column);

            if (actual_column->lowCardinality() && !sample_column.column->lowCardinality())
            {
                actual_column = actual_column->convertToFullColumnIfLowCardinality();
                column.type = removeLowCardinality(column.type);
            }

            column.column = actual_column;

            if (sample_column.column->isNullable())
                JoinCommon::convertColumnToNullable(column);

            if (replicated_column)
                column.column = ColumnReplicated::create(column.column, replicated_column->getIndexesColumn());
        }
    }

    return block;
}
}

static void correctNullabilityInplace(ColumnWithTypeAndName & column, bool nullable)
{
    if (nullable)
    {
        JoinCommon::convertColumnToNullable(column);
    }
    else
    {
        /// We have to replace values masked by NULLs with defaults.
        if (column.column)
            if (const auto * nullable_column = checkAndGetColumn<ColumnNullable>(&*column.column))
                column.column = JoinCommon::filterWithBlanks(column.column, nullable_column->getNullMapColumn().getData(), true);

        JoinCommon::removeColumnNullability(column);
    }
}

static HashJoin::Type chooseMethod(JoinKind kind, const ColumnRawPtrs & key_columns, Sizes & key_sizes, bool use_two_level_maps);

HashJoin::HashJoin(
    std::shared_ptr<TableJoin> table_join_,
    SharedHeader right_sample_block_,
    bool any_take_last_row_,
    size_t reserve_num_,
    const String & instance_id_,
    bool use_two_level_maps)
    : table_join(table_join_)
    , kind(table_join->kind())
    , strictness(table_join->strictness())
    , any_take_last_row(any_take_last_row_)
    , reserve_num(reserve_num_)
    , instance_id(instance_id_)
    , asof_inequality(table_join->getAsofInequality())
    , data(std::make_shared<RightTableData>())
    , tmp_data(table_join_->getTempDataOnDisk())
    , right_sample_block(*right_sample_block_)
    , max_joined_block_rows(table_join->maxJoinedBlockRows())
    , max_joined_block_bytes(table_join->maxJoinedBlockBytes())
    , joined_block_split_single_row(table_join->joinedBlockAllowSplitSingleRow())
    , enable_lazy_columns_replication(table_join->enableColumnsLazyReplication())
    , instance_log_id(!instance_id_.empty() ? "(" + instance_id_ + ") " : "")
    , log(getLogger("HashJoin"))
{
    if (joined_block_split_single_row && max_joined_block_rows == 0)
    {
        throw Exception(ErrorCodes::NOT_IMPLEMENTED,
            "Setting `joined_block_split_single_row` is set to true, but `max_joined_block_rows` is 0 (no limit). "
            "Set max_joined_block_rows > 0 or use `max_joined_block_bytes` with default `max_joined_block_rows` (by default equals to block size).");
    }

    for (auto & column : right_sample_block)
    {
        if (!column.column)
            column.column = column.type->createColumn();
    }

    LOG_TEST(
        log,
        "{}Keys: {}, datatype: {}, kind: {}, strictness: {}, right header: {}",
        instance_log_id,
        TableJoin::formatClauses(table_join->getClauses(), true),
        data->type,
        kind,
        strictness,
        right_sample_block.dumpStructure());

    validateAdditionalFilterExpression(table_join->getMixedJoinExpression());

    used_flags = std::make_unique<JoinStuff::JoinUsedFlags>();

    if (isCrossOrComma(kind))
    {
        data->type = Type::CROSS;
        sample_block_with_columns_to_add = materializeBlock(right_sample_block);
    }
    else if (table_join->getClauses().empty())
    {
        data->type = Type::EMPTY;
        /// We might need to insert default values into the right columns, materialize them
        sample_block_with_columns_to_add = materializeBlock(right_sample_block);
    }
    else if (table_join->oneDisjunct())
    {
        const auto & key_names_right = table_join->getOnlyClause().key_names_right;
        JoinCommon::splitAdditionalColumns(key_names_right, right_sample_block, right_table_keys, sample_block_with_columns_to_add);
        required_right_keys = table_join->getRequiredRightKeys(right_table_keys, required_right_keys_sources);
    }
    else
    {
        /// required right keys concept does not work well if multiple disjuncts, we need all keys
        sample_block_with_columns_to_add = right_table_keys = materializeBlock(right_sample_block);
    }

    materializeBlockInplace(right_table_keys);
    initRightBlockStructure(data->sample_block);
    data->sample_block = prepareRightBlock(data->sample_block);

    JoinCommon::createMissedColumns(sample_block_with_columns_to_add);

    size_t disjuncts_num = table_join->getClauses().size();
    data->maps.resize(disjuncts_num);
    key_sizes.reserve(disjuncts_num);

    for (const auto & clause : table_join->getClauses())
    {
        const auto & key_names_right = clause.key_names_right;
        ColumnRawPtrs key_columns = JoinCommon::extractKeysForJoin(right_table_keys, key_names_right);

        if (strictness == JoinStrictness::Asof)
        {
            assert(disjuncts_num == 1);

            /// @note ASOF JOIN is not INNER. It's better avoid use of 'INNER ASOF' combination in messages.
            /// In fact INNER means 'LEFT SEMI ASOF' while LEFT means 'LEFT OUTER ASOF'.
            if (!isLeft(kind) && !isInner(kind))
                throw Exception(ErrorCodes::NOT_IMPLEMENTED, "Wrong ASOF JOIN type. Only ASOF and LEFT ASOF joins are supported");

            if (key_columns.size() <= 1)
                throw Exception(ErrorCodes::NOT_IMPLEMENTED, "ASOF join with hash algorithm needs at least one equi-join column");

            size_t asof_size;
            asof_type = SortedLookupVectorBase::getTypeSize(*key_columns.back(), asof_size);
            key_columns.pop_back();

            /// this is going to set up the appropriate hash table for the direct lookup part of the join
            /// However, this does not depend on the size of the asof join key (as that goes into the BST)
            /// Therefore, add it back in such that it can be extracted appropriately from the full stored
            /// key_columns and key_sizes
            auto & asof_key_sizes = key_sizes.emplace_back();
            data->type = chooseMethod(kind, key_columns, asof_key_sizes, use_two_level_maps);
            asof_key_sizes.push_back(asof_size);
        }
        else
        {
            /// Choose data structure to use for JOIN.
            auto current_join_method = chooseMethod(kind, key_columns, key_sizes.emplace_back(), use_two_level_maps);
            if (data->type == Type::EMPTY)
                data->type = current_join_method;
            else if (data->type != current_join_method)
                data->type = Type::hashed;
        }
    }

    for (auto & maps : data->maps)
        dataMapInit(maps);

    if (table_join->getMixedJoinExpression())
    {
        const auto & required_cols = table_join->getMixedJoinExpression()->getRequiredColumnsWithTypes();
        size_t pos = 0;
        for (const auto & input : required_cols)
        {
            if (data->sample_block.has(input.name))
                additional_filter_required_rhs_pos.emplace_back(
                    pos,
                    data->sample_block.getPositionByName(input.name));
            ++pos;
        }
    }
}

size_t HashJoin::ScatteredColumns::allocatedBytes() const
{
    if (columns_info.columns.empty())
        return 0;

    size_t rows = columns_info.columns.front()->size();
    if (rows == 0)
        return 0;

    size_t res = 0;
    for (const auto & column : columns_info.columns)
        res += column->allocatedBytes();
    return res * selector.size() / rows;
}

size_t HashJoin::NullMapHolder::allocatedBytes() const
{
    if (!column)
        return 0;
    size_t rows = column->size();
    if (rows == 0)
        return 0;
    if (rows < selector_rows)
        throw Exception(ErrorCodes::LOGICAL_ERROR, "The column size is smaller than the cached size");
    return column->allocatedBytes() * selector_rows / rows;
}

static HashJoin::Type chooseMethod(JoinKind kind, const ColumnRawPtrs & key_columns, Sizes & key_sizes)
{
    using Type = HashJoin::Type;

    size_t keys_size = key_columns.size();

    if (keys_size == 0)
    {
        if (isCrossOrComma(kind))
            return Type::CROSS;
        return Type::EMPTY;
    }

    bool all_fixed = true;
    size_t keys_bytes = 0;
    key_sizes.resize(keys_size);
    for (size_t j = 0; j < keys_size; ++j)
    {
        if (!key_columns[j]->isFixedAndContiguous())
        {
            all_fixed = false;
            break;
        }
        key_sizes[j] = key_columns[j]->sizeOfValueIfFixed();
        keys_bytes += key_sizes[j];
    }

    /// If there is one numeric key that fits in 64 bits
    if (keys_size == 1 && key_columns[0]->isNumeric())
    {
        size_t size_of_field = key_columns[0]->sizeOfValueIfFixed();
        if (size_of_field == 1)
            return Type::key8;
        if (size_of_field == 2)
            return Type::key16;
        if (size_of_field == 4)
            return Type::key32;
        if (size_of_field == 8)
            return Type::key64;
        if (size_of_field == 16)
            return Type::keys128;
        if (size_of_field == 32)
            return Type::keys256;
        throw Exception(ErrorCodes::LOGICAL_ERROR, "Numeric column has sizeOfField not in 1, 2, 4, 8, 16, 32.");
    }

    /// If the keys fit in N bits, we will use a hash table for N-bit-packed keys
    if (all_fixed && keys_bytes <= 16)
        return Type::keys128;
    if (all_fixed && keys_bytes <= 32)
        return Type::keys256;

    /// If there is single string key, use hash table of it's values.
    if (keys_size == 1)
    {
        auto is_string_column = [](const IColumn * column_ptr) -> bool
        {
            if (const auto * lc_column_ptr = typeid_cast<const ColumnLowCardinality *>(column_ptr))
                return typeid_cast<const ColumnString *>(lc_column_ptr->getDictionary().getNestedColumn().get());
            return typeid_cast<const ColumnString *>(column_ptr);
        };

        const auto * key_column = key_columns[0];
        if (is_string_column(key_column)
            || (isColumnConst(*key_column) && is_string_column(assert_cast<const ColumnConst *>(key_column)->getDataColumnPtr().get())))
            return Type::key_string;
    }

    if (keys_size == 1 && typeid_cast<const ColumnFixedString *>(key_columns[0]))
        return Type::key_fixed_string;

    /// Otherwise, will use set of cryptographic hashes of unambiguously serialized values.
    return Type::hashed;
}

static HashJoin::Type chooseMethod(JoinKind kind, const ColumnRawPtrs & key_columns, Sizes & key_sizes, bool use_two_level_maps)
{
    using Type = HashJoin::Type;

    if (!use_two_level_maps)
        return chooseMethod(kind, key_columns, key_sizes);

    // if `use_two_level_maps == true` returns two-level version of the map
    switch (auto type = chooseMethod(kind, key_columns, key_sizes))
    {
        case Type::key32:
            return Type::two_level_key32;
        case Type::key64:
            return Type::two_level_key64;
        case Type::keys128:
            return Type::two_level_keys128;
        case Type::keys256:
            return Type::two_level_keys256;
        case Type::key_string:
            return Type::two_level_key_string;
        case Type::key_fixed_string:
            return Type::two_level_key_fixed_string;
        case Type::hashed:
            return Type::two_level_hashed;
        default:
            return type;
    }
}

template <typename KeyGetter, bool is_asof_join>
static KeyGetter createKeyGetter(const ColumnRawPtrs & key_columns, const Sizes & key_sizes)
{
    if constexpr (is_asof_join)
    {
        auto key_column_copy = key_columns;
        auto key_size_copy = key_sizes;
        key_column_copy.pop_back();
        key_size_copy.pop_back();
        return KeyGetter(key_column_copy, key_size_copy, nullptr);
    }
    else
        return KeyGetter(key_columns, key_sizes, nullptr);
}

void HashJoin::dataMapInit(MapsVariant & map)
{
    if (kind == JoinKind::Cross)
        return;
    const bool prefer_use_maps_all = preferUseMapsAll();
    joinDispatchInit(kind, strictness, map, prefer_use_maps_all);
    joinDispatch(kind, strictness, map, prefer_use_maps_all, [&](auto, auto, auto & map_) { map_.create(data->type, reserve_num); });

    if (!data)
        throw Exception(ErrorCodes::LOGICAL_ERROR, "HashJoin::dataMapInit called with empty data");
}


bool HashJoin::preferUseMapsAll() const
{
    return all_join_was_promoted_to_right_any // It means that we built hash tables for ALL strictness, but upon finishing found out that we can switch to RIGHT ANY.
                                              // In this case we still have to use ALL maps.
        || table_join->getMixedJoinExpression() != nullptr;
}

bool HashJoin::empty() const
{
    return data->type == Type::EMPTY;
}

bool HashJoin::alwaysReturnsEmptySet() const
{
    return isInnerOrRight(getKind()) && data->empty;
}

size_t HashJoin::getTotalRowCount() const
{
    if (!data)
        return 0;

    size_t res = 0;

    if (data->type == Type::CROSS)
    {
        for (const auto & columns : data->columns)
            res += columns.columns_info.columns.at(0)->size();
    }
    else
    {
        const bool prefer_use_maps_all = preferUseMapsAll();
        for (const auto & map : data->maps)
        {
            joinDispatch(
                kind, strictness, map, prefer_use_maps_all, [&](auto, auto, auto & map_) { res += map_.getTotalRowCount(data->type); });
        }
    }
    return res;
}

void HashJoin::doDebugAsserts() const
{
#ifdef DEBUG_OR_SANITIZER_BUILD
    size_t debug_allocated_size = 0;
    for (const auto & columns : data->columns)
        debug_allocated_size += columns.allocatedBytes();

    if (data->allocated_size != debug_allocated_size)
        throw Exception(
            ErrorCodes::LOGICAL_ERROR,
            "data->allocated_size != debug_allocated_size ({} != {})",
            data->allocated_size,
            debug_allocated_size);

    size_t debug_nullmaps_allocated_size = 0;
    for (const auto & nullmap : data->nullmaps)
        debug_nullmaps_allocated_size += nullmap.allocatedBytes();

    if (data->nullmaps_allocated_size != debug_nullmaps_allocated_size)
        throw Exception(
            ErrorCodes::LOGICAL_ERROR,
            "data->nullmaps_allocated_size != debug_nullmaps_allocated_size ({} != {})",
            data->nullmaps_allocated_size,
            debug_nullmaps_allocated_size);
#endif
}

size_t HashJoin::getTotalByteCount() const
{
    if (!data)
        return 0;

    doDebugAsserts();

    size_t res = 0;

    res += data->allocated_size;
    res += data->nullmaps_allocated_size;
    res += data->pool.allocatedBytes();

    if (data->type != Type::CROSS)
    {
        const bool prefer_use_maps_all = preferUseMapsAll();
        for (const auto & map : data->maps)
        {
            joinDispatch(
                kind,
                strictness,
                map,
                prefer_use_maps_all,
                [&](auto, auto, auto & map_) { res += map_.getTotalByteCountImpl(data->type); });
        }
    }
    return res;
}

bool HashJoin::isUsedByAnotherAlgorithm(const TableJoin & table_join)
{
    return table_join.isEnabledAlgorithm(JoinAlgorithm::AUTO) || table_join.isEnabledAlgorithm(JoinAlgorithm::GRACE_HASH);
}
bool HashJoin::canRemoveColumnsFromLeftBlock(const TableJoin & table_join)
{
    return table_join.enableAnalyzer() && !table_join.hasUsing() && !isUsedByAnotherAlgorithm(table_join) && table_join.strictness() != JoinStrictness::RightAny;
}

bool HashJoin::isUsedByAnotherAlgorithm() const
{
    return isUsedByAnotherAlgorithm(*table_join);
}

bool HashJoin::canRemoveColumnsFromLeftBlock() const
{
    return canRemoveColumnsFromLeftBlock(*table_join);
}

void HashJoin::initRightBlockStructure(Block & saved_block_sample)
{
    if (isCrossOrComma(kind))
    {
        /// cross join doesn't have keys, just add all columns
        saved_block_sample = sample_block_with_columns_to_add.cloneEmpty();
        return;
    }

    bool multiple_disjuncts = !table_join->oneDisjunct();
    /// We could remove key columns for LEFT | INNER HashJoin but we should keep them for JoinSwitcher (if any).
    bool save_key_columns = isUsedByAnotherAlgorithm() ||
                            isRightOrFull(kind) ||
                            multiple_disjuncts ||
                            table_join->getMixedJoinExpression();

    if (save_key_columns)
    {
        saved_block_sample = right_table_keys.cloneEmpty();
    }
    else if (strictness == JoinStrictness::Asof)
    {
        /// Save ASOF key
        saved_block_sample.insert(right_table_keys.safeGetByPosition(right_table_keys.columns() - 1));
    }

    /// Save non key columns
    for (auto & column : sample_block_with_columns_to_add)
    {
        if (auto * col = saved_block_sample.findByName(column.name))
            *col = column;
        else
            saved_block_sample.insert(column);
    }
}

void HashJoin::materializeColumnsFromLeftBlock(Block & block) const
{
    /** If you use FULL or RIGHT JOIN, then the columns from the "left" table must be materialized.
      * Because if they are constants, then in the "not joined" rows, they may have different values
      *  - default values, which can differ from the values of these constants.
      */
    if (kind == JoinKind::Right || kind == JoinKind::Full)
    {
        materializeBlockInplace(block);
    }
}

Block HashJoin::materializeColumnsFromRightBlock(Block block) const
{
    return DB::materializeColumnsFromRightBlock(std::move(block), savedBlockSample(), table_join->getAllNames(JoinTableSide::Right));
}

Block HashJoin::prepareRightBlock(const Block & block, const Block & saved_block_sample_)
{
    Block prepared_block = DB::materializeColumnsFromRightBlock(block, saved_block_sample_, {});
    return filterColumnsPresentInSampleBlock(prepared_block, saved_block_sample_);
}

Block HashJoin::prepareRightBlock(const Block & block) const
{
    return prepareRightBlock(block, savedBlockSample());
}

bool HashJoin::addBlockToJoin(const Block & source_block, bool check_limits)
{
    auto materialized = materializeColumnsFromRightBlock(source_block);
    return addBlockToJoin(materialized, ScatteredBlock::Selector(materialized.rows()), check_limits);
}

bool HashJoin::addBlockToJoin(const Block & block, ScatteredBlock::Selector selector, bool check_limits)
{
    if (!data)
        throw Exception(ErrorCodes::LOGICAL_ERROR, "Join data was released");

    /// RowRef::SizeT is uint32_t (not size_t) for hash table Cell memory efficiency.
    /// It's possible to split bigger blocks and insert them by parts here. But it would be a dead code.
    if (unlikely(selector.size() > std::numeric_limits<RowRef::SizeT>::max()))
        throw Exception(ErrorCodes::NOT_IMPLEMENTED, "Too many rows in right table block for HashJoin: {}", selector.size());

    /** We do not allocate memory for stored blocks inside HashJoin, only for hash table.
      * In case when we have all the blocks allocated before the first `addBlockToJoin` call, will already be quite high.
      * In that case memory consumed by stored blocks will be underestimated.
      */
    if (!memory_usage_before_adding_blocks)
        memory_usage_before_adding_blocks = getCurrentQueryMemoryUsage();

    if (strictness == JoinStrictness::Asof)
    {
        chassert(kind == JoinKind::Left || kind == JoinKind::Inner);

        /// Filter out rows with NULLs in ASOF key, nulls are not joined with anything since they are not comparable
        /// We support only INNER/LEFT ASOF join, so rows with NULLs never return from the right joined table.
        /// So filter them out here not to handle in implementation.
        const auto & asof_key_name = table_join->getOnlyClause().key_names_right.back();
        const auto & asof_column = block.getByName(asof_key_name);

        if (asof_column.type->isNullable())
        {
            /// filter rows with nulls in asof key
            if (const auto * asof_const_column = typeid_cast<const ColumnConst *>(asof_column.column.get()))
            {
                if (asof_const_column->isNullAt(0))
                    return false;
            }
            else
            {
                const auto & asof_column_nullable = assert_cast<const ColumnNullable &>(*asof_column.column).getNullMapData();

                auto new_selector = ScatteredBlock::Indexes::create();
                auto & new_selector_data = new_selector->getData();

                for (size_t i = 0; i < asof_column_nullable.size(); ++i)
                    if (!asof_column_nullable[i])
                        new_selector_data.push_back(i);

                selector = ScatteredBlock::Selector(std::move(new_selector));
            }
        }
    }

    const size_t rows = selector.size();
    data->rows_to_join += rows;
    const auto & right_key_names = table_join->getAllNames(JoinTableSide::Right);
    ColumnPtrMap all_key_columns(right_key_names.size());
    for (const auto & column_name : right_key_names)
    {
        const auto & column = block.getByName(column_name).column;
        all_key_columns[column_name] = removeSpecialRepresentations(column->convertToFullColumnIfConst())->convertToFullColumnIfLowCardinality();
    }

    Block block_to_save = filterColumnsPresentInSampleBlock(block, savedBlockSample());
    if (shrink_blocks)
        block_to_save = block_to_save.shrinkToFit();

    size_t max_bytes_in_join = table_join->sizeLimits().max_bytes;
    size_t max_rows_in_join = table_join->sizeLimits().max_rows;

    if (kind == JoinKind::Cross && tmp_data
        && (tmp_stream || (max_bytes_in_join && getTotalByteCount() + block_to_save.allocatedBytes() >= max_bytes_in_join)
            || (max_rows_in_join && getTotalRowCount() + block_to_save.rows() >= max_rows_in_join)))
    {
        if (!tmp_stream)
            tmp_stream.emplace(std::make_shared<const Block>(right_sample_block), tmp_data);

        chassert(rows == block.rows()); /// We don't run parallel_hash for cross join
        tmp_stream.value()->write(block_to_save);
        return true;
    }

    const bool prefer_use_maps_all = preferUseMapsAll();

    size_t total_rows = 0;
    size_t total_bytes = 0;
    {
        if (storage_join_lock)
            throw DB::Exception(ErrorCodes::LOGICAL_ERROR, "addBlockToJoin called when HashJoin locked to prevent updates");

        assertBlocksHaveEqualStructureAllowReplicated(data->sample_block, block_to_save, "joined block");

        size_t min_bytes_to_compress = table_join->crossJoinMinBytesToCompress();
        size_t min_rows_to_compress = table_join->crossJoinMinRowsToCompress();

        if (kind == JoinKind::Cross
            && ((min_bytes_to_compress && getTotalByteCount() >= min_bytes_to_compress)
                || (min_rows_to_compress && getTotalRowCount() >= min_rows_to_compress)))
        {
            chassert(rows == block.rows()); /// We don't run parallel_hash for cross join
            block_to_save = block_to_save.compress();
            have_compressed = true;
        }

        doDebugAsserts();
        data->columns.emplace_back(ColumnsInfo(block_to_save.getColumns()), std::move(selector));
        const auto * stored_columns = &data->columns.back();
        size_t data_allocated_bytes = stored_columns->allocatedBytes();
        data->allocated_size += data_allocated_bytes;
        doDebugAsserts();

        if (rows)
            data->empty = false;

        bool flag_per_row = needUsedFlagsForPerRightTableRow(table_join);
        const auto & onexprs = table_join->getClauses();
        for (size_t onexpr_idx = 0; onexpr_idx < onexprs.size(); ++onexpr_idx)
        {
            ColumnRawPtrs key_columns;
            for (const auto & name : onexprs[onexpr_idx].key_names_right)
                key_columns.push_back(all_key_columns[name].get());

            /// We will insert to the map only keys, where all components are not NULL.
            ConstNullMapPtr null_map{};
            ColumnPtr null_map_holder = extractNestedColumnsAndNullMap(key_columns, null_map);

            /// If RIGHT or FULL save blocks with nulls for NotJoinedBlocks
            UInt8 save_nullmap = 0;
            if (isRightOrFull(kind) && null_map)
            {
                /// Save rows with NULL keys
                for (size_t i = 0; !save_nullmap && i < null_map->size(); ++i)
                    save_nullmap |= (*null_map)[i];
            }

            auto join_mask_col = JoinCommon::getColumnAsMask(block, onexprs[onexpr_idx].condColumnNames().second);
            /// Save blocks that do not hold conditions in ON section
            ColumnUInt8::MutablePtr not_joined_map = nullptr;
            bool has_right_not_joined = false;
            if (!flag_per_row && isRightOrFull(kind) && join_mask_col.hasData())
            {
                ///  - build mask in the source block row space
                ///  - set bits only for rows that belong to THIS slot (by selector)
                not_joined_map = ColumnUInt8::create(block.rows(), 0);
                const auto & sel = stored_columns->selector;

                auto mark_if_needed = [&](size_t row)
                {
                    if (!join_mask_col.isRowFiltered(row))
                        return; // ON condition passed -> not "non-joined"
                    if (save_nullmap && (*null_map)[row])
                        return; // already covered by null-keys map
                    not_joined_map->getData()[row] = 1;
                    has_right_not_joined = true;
                };

                for (size_t r : sel)
                    mark_if_needed(r);
            }

            bool is_inserted = false;
            if (kind != JoinKind::Cross)
            {
                joinDispatch(
                    kind,
                    strictness,
                    data->maps[onexpr_idx],
                    prefer_use_maps_all,
                    [&](auto kind_, auto strictness_, auto & map)
                    {
                        HashJoinMethods<kind_, strictness_, std::decay_t<decltype(map)>>::insertFromBlockImpl(
                            *this,
                            data->type,
                            map,
                            key_columns,
                            key_sizes[onexpr_idx],
                            &stored_columns->columns_info,
                            stored_columns->selector,
                            null_map,
                            join_mask_col,
                            data->pool,
                            is_inserted,
                            all_values_unique);

                        if (flag_per_row)
                            used_flags->reinit<kind_, strictness_, std::is_same_v<std::decay_t<decltype(map)>, MapsAll>>(&stored_columns->columns_info.columns);
                    });
            }

            if (!flag_per_row && save_nullmap && is_inserted)
            {
                auto & h = data->nullmaps.emplace_back(stored_columns, null_map_holder);
                data->nullmaps_allocated_size += h.allocatedBytes();
            }

            if (!flag_per_row && not_joined_map && (is_inserted || has_right_not_joined))
            {
                auto & h = data->nullmaps.emplace_back(stored_columns, std::move(not_joined_map));
                data->nullmaps_allocated_size += h.allocatedBytes();
            }

            if (!flag_per_row && !is_inserted)
            {
                doDebugAsserts();
                LOG_TRACE(log, "Skipping inserting block with {} rows", rows);
                data->allocated_size -= data_allocated_bytes;
                data->columns.pop_back();
                doDebugAsserts();
            }

            if (!check_limits)
                return true;

            /// TODO: Do not calculate them every time
            total_rows = getTotalRowCount();
            total_bytes = getTotalByteCount();
        }
    }
    data->keys_to_join = total_rows;
    shrinkStoredBlocksToFit(total_bytes);
    return table_join->sizeLimits().check(total_rows, total_bytes, "JOIN", ErrorCodes::SET_SIZE_LIMIT_EXCEEDED);
}

void HashJoin::shrinkStoredBlocksToFit(size_t & total_bytes_in_join, bool force_optimize)
{
    Int64 current_memory_usage = getCurrentQueryMemoryUsage();
    Int64 query_memory_usage_delta = current_memory_usage - memory_usage_before_adding_blocks;
    Int64 max_total_bytes_for_query = memory_usage_before_adding_blocks ? table_join->getMaxMemoryUsage() : 0;

    auto max_total_bytes_in_join = table_join->sizeLimits().max_bytes;

    if (!force_optimize)
    {
        if (shrink_blocks)
            return; /// Already shrunk

        /** If accounted data size is more than half of `max_bytes_in_join`
        * or query memory consumption growth from the beginning of adding blocks (estimation of memory consumed by join using memory tracker)
        * is bigger than half of all memory available for query,
        * then shrink stored blocks to fit.
        */
        shrink_blocks = (max_total_bytes_in_join && total_bytes_in_join > max_total_bytes_in_join / 2)
            || (max_total_bytes_for_query && query_memory_usage_delta > max_total_bytes_for_query / 2);
        if (!shrink_blocks)
            return;
    }

    LOG_DEBUG(
        log,
        "Shrinking stored blocks, memory consumption is {} {} calculated by join, {} {} by memory tracker",
        ReadableSize(total_bytes_in_join),
        max_total_bytes_in_join ? fmt::format("/ {}", ReadableSize(max_total_bytes_in_join)) : "",
        ReadableSize(query_memory_usage_delta),
        max_total_bytes_for_query ? fmt::format("/ {}", ReadableSize(max_total_bytes_for_query)) : "");

    for (auto & stored_columns : data->columns)
    {
        doDebugAsserts();

        size_t old_size = stored_columns.allocatedBytes();

        for (auto & column : stored_columns.columns_info.columns)
            column = column->cloneResized(column->size());

        size_t new_size = stored_columns.allocatedBytes();

        if (old_size >= new_size)
        {
            if (data->allocated_size < old_size - new_size)
                throw Exception(
                    ErrorCodes::LOGICAL_ERROR,
                    "Blocks allocated size value is broken: "
                    "blocks_allocated_size = {}, old_size = {}, new_size = {}",
                    data->allocated_size,
                    old_size,
                    new_size);

            data->allocated_size -= old_size - new_size;
        }
        else
            /// Sometimes after clone resized block can be bigger than original
            data->allocated_size += new_size - old_size;

        doDebugAsserts();
    }

    auto new_total_bytes_in_join = getTotalByteCount();

    Int64 new_current_memory_usage = getCurrentQueryMemoryUsage();

    LOG_DEBUG(
        log,
        "Shrunk stored blocks {} freed ({} by memory tracker), new memory consumption is {} ({} by memory tracker)",
        ReadableSize(total_bytes_in_join - new_total_bytes_in_join),
        ReadableSize(current_memory_usage - new_current_memory_usage),
        ReadableSize(new_total_bytes_in_join),
        ReadableSize(new_current_memory_usage));

    total_bytes_in_join = new_total_bytes_in_join;
}

class CrossJoinResult final : public IJoinResult
{
    size_t left_row = 0;
    std::optional<HashJoin::ScatteredColumnsList::iterator> right_block_it;
    std::optional<TemporaryBlockStreamReaderHolder> reader;
    Block block;
    const HashJoin & join;

public:
    CrossJoinResult(const HashJoin & join_, Block block_)
        : block(std::move(block_)), join(join_) {}

    JoinResultBlock next() override;
};

IJoinResult::JoinResultBlock CrossJoinResult::next()
{
    size_t num_existing_columns = block.columns();
    size_t num_columns_to_add = join.sample_block_with_columns_to_add.columns();

    ColumnRawPtrs src_left_columns;
    MutableColumns dst_columns;

    {
        src_left_columns.reserve(num_existing_columns);
        dst_columns.reserve(num_existing_columns + num_columns_to_add);

        for (const ColumnWithTypeAndName & left_column : block)
        {
            src_left_columns.push_back(left_column.column.get());
            dst_columns.emplace_back(src_left_columns.back()->cloneEmpty());
        }

        for (const ColumnWithTypeAndName & right_column : join.sample_block_with_columns_to_add)
            dst_columns.emplace_back(right_column.column->cloneEmpty());

        size_t to_reserve = 0;
        if (common::mulOverflow(block.rows(), join.data->rows_to_join, to_reserve))
            to_reserve = join.max_joined_block_rows;

        to_reserve = std::min(join.max_joined_block_rows, to_reserve);

        for (auto & dst : dst_columns)
            dst->reserve(to_reserve);
    }

    size_t rows_total = block.rows();
    size_t rows_added = 0;
    size_t bytes_added = 0;

    auto enough_data = [&]()
    {
        return (join.max_joined_block_rows && rows_added > join.max_joined_block_rows)
            || (join.max_joined_block_bytes && bytes_added > join.max_joined_block_bytes);
    };

    for (; left_row < rows_total; ++left_row)
    {
        if (enough_data())
            break;

        auto process_right_block = [&](const ColumnsInfo & columns_info)
        {
            size_t rows_right = columns_info.columns.at(0)->size();
            rows_added += rows_right;

            for (size_t col_num = 0; col_num < num_existing_columns; ++col_num)
                dst_columns[col_num]->insertManyFrom(*src_left_columns[col_num], left_row, rows_right);

            for (size_t col_num = 0; col_num < num_columns_to_add; ++col_num)
            {
                if (const auto * replicated_column_right = columns_info.replicated_columns[col_num])
                {
                    for (size_t row = 0; row != rows_right; ++row)
                        dst_columns[num_existing_columns + col_num]->insertFrom(*replicated_column_right->getNestedColumn(), replicated_column_right->getIndexes().getIndexAt(row));
                }
                else
                {
                    const IColumn & column_right = *columns_info.columns[col_num];
                    dst_columns[num_existing_columns + col_num]->insertRangeFrom(column_right, 0, rows_right);
                }
            }

            if (join.max_joined_block_bytes)
            {
                bytes_added = 0;
                /// Using byteSize here instead of allocatedBytes because memory was already reserved.
                for (const auto & dst : dst_columns)
                    bytes_added += dst->byteSize();
            }
        };

        if (!right_block_it.has_value())
            right_block_it = join.data->columns.begin();

        for (; *right_block_it != join.data->columns.end(); ++*right_block_it)
        {
            if (enough_data())
                break;

            const auto & scattered_columns = **right_block_it;
            /// The following statement cannot be substituted with `process_right_block(!have_compressed ? block_right : block_right.decompress())`
            /// because it will lead to copying of `block_right` even if its branch is taken (because common type of `block_right` and `block_right.decompress()` is `Block`).
            if (!join.have_compressed)
                process_right_block(scattered_columns.columns_info);
            else
            {
                chassert(scattered_columns.selector.size() == scattered_columns.columns_info.columns.at(0)->size()); /// Compression only happens for cross join and scattering only for concurrent hash

                Columns new_columns;
                new_columns.reserve(scattered_columns.columns_info.columns.size());
                for (const auto & column : scattered_columns.columns_info.columns)
                    new_columns.emplace_back(column->decompress());

                process_right_block(ColumnsInfo(std::move(new_columns)));
            }
        }

        if (*right_block_it != join.data->columns.end())
            break;

        if (join.tmp_stream)
        {
            if (!reader)
                reader = join.tmp_stream->getReadStream();

            while (reader)
            {
                if (enough_data())
                    break;

                auto block_right = reader.value()->read();
                if (block_right.empty())
                {
                    reader.reset();
                    break;
                }

                process_right_block(ColumnsInfo(block_right.getColumns()));
            }
        }

        if (reader)
            break;

        right_block_it = std::nullopt;
    }

    auto res = block.cloneEmpty();
    for (const ColumnWithTypeAndName & src_column : join.sample_block_with_columns_to_add)
        res.insert(src_column);

    bool is_last = left_row >= rows_total;
    res = res.cloneWithColumns(std::move(dst_columns));
    return {res, nullptr, is_last};
}

JoinResultPtr HashJoin::joinBlockImplCross(Block block) const
{
    return std::make_unique<CrossJoinResult>(*this, std::move(block));
}

DataTypePtr HashJoin::joinGetCheckAndGetReturnType(const DataTypes & data_types, const String & column_name, bool or_null) const
{
    size_t num_keys = data_types.size();
    if (right_table_keys.columns() != num_keys)
        throw Exception(
            ErrorCodes::NUMBER_OF_ARGUMENTS_DOESNT_MATCH,
            "Number of join_keys and number of right table key columns for function joinGet{} don't match: passed {}, should be equal to {}",
            toString(or_null ? "OrNull" : ""),
            toString(num_keys),
            toString(right_table_keys.columns()));

    for (size_t i = 0; i < num_keys; ++i)
    {
        const auto & left_type_origin = data_types[i];
        const auto & [c2, right_type_origin, right_name] = right_table_keys.safeGetByPosition(i);
        auto left_type = removeNullable(recursiveRemoveLowCardinality(left_type_origin));
        auto right_type = removeNullable(recursiveRemoveLowCardinality(right_type_origin));
        if (!left_type->equals(*right_type))
            throw Exception(
                ErrorCodes::TYPE_MISMATCH,
                "Type mismatch in joinGet key {}: "
                "found type {}, while the needed type is {}",
                i,
                left_type->getName(),
                right_type->getName());
    }

    if (!sample_block_with_columns_to_add.has(column_name))
        throw Exception(ErrorCodes::NO_SUCH_COLUMN_IN_TABLE, "StorageJoin doesn't contain column {}", column_name);

    auto elem = sample_block_with_columns_to_add.getByName(column_name);
    if (or_null && JoinCommon::canBecomeNullable(elem.type))
        elem.type = makeNullable(elem.type);
    return elem.type;
}

/// TODO: return multiple columns as named tuple
/// TODO: return array of values when strictness == JoinStrictness::All
ColumnWithTypeAndName HashJoin::joinGet(const Block & block, const Block & block_with_columns_to_add) const
{
    bool is_valid = (strictness == JoinStrictness::Any || strictness == JoinStrictness::RightAny) && kind == JoinKind::Left;
    if (!is_valid)
        throw Exception(ErrorCodes::INCOMPATIBLE_TYPE_OF_JOIN, "joinGet only supports StorageJoin of type Left Any");
    const auto & key_names_right = table_join->getOnlyClause().key_names_right;

    /// Assemble the key block with correct names.
    Block keys;
    for (size_t i = 0; i < block.columns(); ++i)
    {
        auto key = block.getByPosition(i);
        key.name = key_names_right[i];
        keys.insert(std::move(key));
    }

    static_assert(
        !MapGetter<JoinKind::Left, JoinStrictness::Any, false>::flagged,
        "joinGet are not protected from hash table changes between block processing");

    std::vector<const MapsOne *> maps_vector;
    maps_vector.push_back(&std::get<MapsOne>(data->maps[0]));
    auto res = HashJoinMethods<JoinKind::Left, JoinStrictness::Any, MapsOne>::joinBlockImpl(
        *this, std::move(keys), block_with_columns_to_add, maps_vector, /* is_join_get = */ true)->next();
    chassert(res.is_last);
    return res.block.getByPosition(res.block.columns() - 1);
}

void HashJoin::checkTypesOfKeys(const Block & block) const
{
    for (const auto & onexpr : table_join->getClauses())
    {
        JoinCommon::checkTypesOfKeys(block, onexpr.key_names_left, right_table_keys, onexpr.key_names_right);
    }
}

JoinResultPtr HashJoin::joinBlock(Block block)
{
    if (!data)
        throw Exception(ErrorCodes::LOGICAL_ERROR, "Cannot join after data has been released");

    for (const auto & onexpr : table_join->getClauses())
    {
        auto cond_column_name = onexpr.condColumnNames();
        JoinCommon::checkTypesOfKeys(
            block, onexpr.key_names_left, cond_column_name.first, right_sample_block, onexpr.key_names_right, cond_column_name.second);
    }

    if (kind == JoinKind::Cross || kind == JoinKind::Comma)
        return joinBlockImplCross(std::move(block));

    materializeColumnsFromLeftBlock(block);

    const bool prefer_use_maps_all = preferUseMapsAll();
    {
        std::vector<const std::decay_t<decltype(data->maps[0])> *> maps_vector;
        maps_vector.reserve(table_join->getClauses().size());
        for (size_t i = 0; i < table_join->getClauses().size(); ++i)
            maps_vector.push_back(&data->maps[i]);

        JoinResultPtr res;
        if (joinDispatch(
                kind,
                strictness,
                maps_vector,
                prefer_use_maps_all,
                [&](auto kind_, auto strictness_, auto & maps_vector_)
                {
                    if constexpr (std::is_same_v<std::decay_t<decltype(maps_vector_)>, std::vector<const MapsAll *>>)
                    {
                        res = HashJoinMethods<kind_, strictness_, MapsAll>::joinBlockImpl(
                            *this, std::move(block), sample_block_with_columns_to_add, maps_vector_);
                    }
                    else if constexpr (std::is_same_v<std::decay_t<decltype(maps_vector_)>, std::vector<const MapsOne *>>)
                    {
                        res = HashJoinMethods<kind_, strictness_, MapsOne>::joinBlockImpl(
                            *this, std::move(block), sample_block_with_columns_to_add, maps_vector_);
                    }
                    else if constexpr (std::is_same_v<std::decay_t<decltype(maps_vector_)>, std::vector<const MapsAsof *>>)
                    {
                        res = HashJoinMethods<kind_, strictness_, MapsAsof>::joinBlockImpl(
                            *this, std::move(block), sample_block_with_columns_to_add, maps_vector_);
                    }
                    else
                    {
                        throw Exception(ErrorCodes::LOGICAL_ERROR, "Unknown maps type");
                    }
                }))
        {
            /// Joined
            return res;
        }
        else
            throw Exception(ErrorCodes::LOGICAL_ERROR, "Wrong JOIN combination: {} {}", strictness, kind);
    }
}

JoinResultPtr HashJoin::joinScatteredBlock(ScatteredBlock block)
{
    if (!data)
        throw Exception(ErrorCodes::LOGICAL_ERROR, "Cannot join after data has been released");

    chassert(kind == JoinKind::Left || kind == JoinKind::Inner || kind == JoinKind::Right || kind == JoinKind::Full);
    for (const auto & onexpr : table_join->getClauses())
    {
        auto cond_column_name = onexpr.condColumnNames();
        JoinCommon::checkTypesOfKeys(
            block.getSourceBlock(),
            onexpr.key_names_left,
            cond_column_name.first,
            right_sample_block,
            onexpr.key_names_right,
            cond_column_name.second);
    }

    std::vector<const std::decay_t<decltype(data->maps[0])> *> maps_vector;
    maps_vector.reserve(table_join->getClauses().size());

    for (size_t i = 0; i < table_join->getClauses().size(); ++i)
        maps_vector.push_back(&data->maps[i]);

    const bool prefer_use_maps_all = preferUseMapsAll();
    JoinResultPtr res;
    [[maybe_unused]] const bool joined = joinDispatch(
        kind,
        strictness,
        maps_vector,
        prefer_use_maps_all,
        [&](auto kind_, auto strictness_, auto & maps_vector_)
        {
            if constexpr (std::is_same_v<std::decay_t<decltype(maps_vector_)>, std::vector<const MapsAll *>>)
            {
                res = HashJoinMethods<kind_, strictness_, MapsAll>::joinBlockImpl(
                    *this, std::move(block), sample_block_with_columns_to_add, maps_vector_);
            }
            else if constexpr (std::is_same_v<std::decay_t<decltype(maps_vector_)>, std::vector<const MapsOne *>>)
            {
                res = HashJoinMethods<kind_, strictness_, MapsOne>::joinBlockImpl(
                    *this, std::move(block), sample_block_with_columns_to_add, maps_vector_);
            }
            else if constexpr (std::is_same_v<std::decay_t<decltype(maps_vector_)>, std::vector<const MapsAsof *>>)
            {
                res = HashJoinMethods<kind_, strictness_, MapsAsof>::joinBlockImpl(
                    *this, std::move(block), sample_block_with_columns_to_add, maps_vector_);
            }
            else
            {
                throw Exception(ErrorCodes::LOGICAL_ERROR, "Unknown maps type");
            }
        });

    chassert(joined);
    return res;
}

HashJoin::~HashJoin()
{
    if (!data)
    {
        LOG_TEST(log, "{}Join data has been already released", instance_log_id);
        return;
    }
    LOG_TEST(
        log,
        "{}Join data is being destroyed, {} bytes and {} rows in hash table",
        instance_log_id,
        getTotalByteCount(),
        getTotalRowCount());
}

bool HashJoin::hasNonJoinedRows()
{
    if (has_non_joined_rows_checked)
        return has_non_joined_rows;

    if (!isRightOrFull(kind))
        return false;

    if (!needUsedFlagsForPerRightTableRow(table_join))
        return false;

    /// if the hash table is empty, we have no non-joined rows
    if (data->type == Type::EMPTY || data->type == Type::CROSS || empty())
        return false;

    updateNonJoinedRowsStatus();
    return has_non_joined_rows;
}

void HashJoin::updateNonJoinedRowsStatus()
{
    if (has_non_joined_rows_checked)
        return;

    bool found_non_joined = false;
    if (!empty())
    {
        // 1) There are masks for NULL-keys/ON? -> we have nonJoined rows
        if (!data->nullmaps.empty())
            found_non_joined = true;
        // 2) Used flags present:
        //    - If per-row flags are required (mixed ON / multiple disjuncts / RIGHT|FULL), conservatively assume non-joined rows exist
        //    - For single disjunct with per-offset flags, check allOffsetFlagsSet
        //    - Otherwise assume non-joined rows may exist
        else if (used_flags)
        {
            if (needUsedFlagsForPerRightTableRow(table_join))
                found_non_joined = true;
            else if (table_join->oneDisjunct())
                found_non_joined = !used_flags->allOffsetFlagsSet();
            else
                found_non_joined = true;
        }
    }

    has_non_joined_rows = found_non_joined;
    has_non_joined_rows_checked = true;
}

template <typename Mapped>
struct AdderNonJoined
{
    static void add(const Mapped & mapped, size_t & rows_added, MutableColumns & columns_right)
    {
        constexpr bool mapped_asof = std::is_same_v<Mapped, AsofRowRefs>;
        [[maybe_unused]] constexpr bool mapped_one = std::is_same_v<Mapped, RowRef>;

        if constexpr (mapped_asof)
        {
            /// Do nothing
        }
        else if constexpr (mapped_one)
        {
            for (size_t j = 0; j < columns_right.size(); ++j)
            {
                if (const auto * replicated_column = mapped.columns_info->replicated_columns[j])
                    columns_right[j]->insertFrom(*replicated_column->getNestedColumn(), replicated_column->getIndexes().getIndexAt(mapped.row_num));
                else
                    columns_right[j]->insertFrom(*mapped.columns_info->columns[j], mapped.row_num);
            }

            ++rows_added;
        }
        else
        {
            for (auto it = mapped.begin(); it.ok(); ++it)
            {
                for (size_t j = 0; j < columns_right.size(); ++j)
                {
                    if (const auto * replicated_column = it->columns_info->replicated_columns[j])
                        columns_right[j]->insertFrom(*replicated_column->getNestedColumn(), replicated_column->getIndexes().getIndexAt(mapped.row_num));
                    else
                        columns_right[j]->insertFrom(*it->columns_info->columns[j], it->row_num);
                }

                ++rows_added;
            }
        }
    }
};

/// Stream from not joined earlier rows of the right table.
/// Based on:
///   - map offsetInternal saved in used_flags for single disjuncts
///   - flags in BlockWithFlags for multiple disjuncts
class NotJoinedHash final : public NotJoinedBlocks::RightColumnsFiller
{
public:
    NotJoinedHash(const HashJoin & parent_, UInt64 max_block_size_, bool flag_per_row_)
        : parent(parent_), max_block_size(max_block_size_), flag_per_row(flag_per_row_), current_block_start(0)
    {
        if (parent.data == nullptr)
            throw Exception(ErrorCodes::LOGICAL_ERROR, "Cannot join after data has been released");
    }

    Block getEmptyBlock() override { return parent.savedBlockSample().cloneEmpty(); }

    size_t fillColumns(MutableColumns & columns_right) override
    {
        size_t rows_added = 0;
        if (unlikely(parent.data->type == HashJoin::Type::EMPTY))
        {
            rows_added = fillColumnsFromData(parent.data->columns, columns_right);
        }
        else
        {
            auto fill_callback = [&](auto, auto, auto & map) { rows_added = fillColumnsFromMap(map, columns_right); };

            const bool prefer_use_maps_all = parent.preferUseMapsAll();
            if (!joinDispatch(parent.kind, parent.strictness, parent.data->maps.front(), prefer_use_maps_all, fill_callback))
                throw Exception(
                    ErrorCodes::LOGICAL_ERROR, "Unknown JOIN strictness '{}' (must be on of: ANY, ALL, ASOF)", parent.strictness);
        }

        if (!flag_per_row)
        {
            fillNullsFromBlocks(columns_right, rows_added);
        }

        return rows_added;
    }

private:
    const HashJoin & parent;
    UInt64 max_block_size;
    bool flag_per_row;

    size_t current_block_start;

    std::any position;
    std::optional<HashJoin::NullmapList::const_iterator> nulls_position;
    std::optional<HashJoin::ScatteredColumnsList::const_iterator> used_position;

    size_t fillColumnsFromData(const HashJoin::ScatteredColumnsList & columns, MutableColumns & columns_right)
    {
        if (!position.has_value())
            position = std::make_any<HashJoin::ScatteredColumnsList::const_iterator>(columns.begin());

        auto & block_it = std::any_cast<HashJoin::ScatteredColumnsList::const_iterator &>(position);
        auto end = columns.end();

        size_t rows_added = 0;
        for (; block_it != end; ++block_it)
        {
            size_t rows_from_block = std::min<size_t>(max_block_size - rows_added, block_it->columns_info.columns.at(0)->size() - current_block_start);
            for (size_t j = 0; j < columns_right.size(); ++j)
            {
                if (const auto * replicated_column = block_it->columns_info.replicated_columns[j])
                {
                    size_t current_block_end = current_block_start + rows_from_block;
                    for (size_t row = current_block_start; row < current_block_end; ++row)
                        columns_right[j]->insertFrom(*replicated_column->getNestedColumn(), replicated_column->getIndexes().getIndexAt(row));
                }
                else
                {
                    const auto & col = block_it->columns_info.columns[j];
                    columns_right[j]->insertRangeFrom(*col, current_block_start, rows_from_block);
                }
            }
            rows_added += rows_from_block;

            if (rows_added >= max_block_size)
            {
                /// How many rows have been read
                current_block_start += rows_from_block;
                if (block_it->columns_info.columns.at(0)->size() <= current_block_start)
                {
                    /// current block was fully read
                    ++block_it;
                    current_block_start = 0;
                }
                break;
            }
            current_block_start = 0;
        }
        return rows_added;
    }

    template <typename Maps>
    size_t fillColumnsFromMap(const Maps & maps, MutableColumns & columns_keys_and_right)
    {
        switch (parent.data->type)
        {
#define M(TYPE) \
    case HashJoin::Type::TYPE: \
        return fillColumns(*maps.TYPE, columns_keys_and_right);
            APPLY_FOR_JOIN_VARIANTS(M)
#undef M
            default:
                throw Exception(ErrorCodes::UNSUPPORTED_JOIN_KEYS, "Unsupported JOIN keys (type: {})", parent.data->type);
        }
    }

    template <typename Map>
    size_t fillColumns(const Map & map, MutableColumns & columns_keys_and_right)
    {
        size_t rows_added = 0;

        if (flag_per_row)
        {
            if (!used_position.has_value())
                used_position = parent.data->columns.begin();

            auto end = parent.data->columns.end();

            for (auto & it = *used_position; it != end && rows_added < max_block_size; ++it)
            {
                const auto & mapped_block = *it;
                size_t rows = mapped_block.columns_info.columns.at(0)->size();

                auto used_flags_holder = parent.getUsedFlagsHolder(&mapped_block.columns);
                for (size_t row = 0; row < rows; ++row)
                {
<<<<<<< HEAD
                    if (!used_flags_holder->isUsed(row))
=======
                    if (!parent.isUsed(&mapped_block.columns_info.columns, row))
>>>>>>> c24aa055
                    {
                        for (size_t column = 0; column < columns_keys_and_right.size(); ++column)
                        {
                            if (const auto * replicated_column = mapped_block.columns_info.replicated_columns[column])
                                columns_keys_and_right[column]->insertFrom(*replicated_column->getNestedColumn(), replicated_column->getIndexes().getIndexAt(row));
                            else
                                columns_keys_and_right[column]->insertFrom(*mapped_block.columns_info.columns[column], row);
                        }
                        ++rows_added;
                    }
                }
            }
        }
        else
        {
            using Mapped = typename Map::mapped_type;
            using Iterator = typename Map::const_iterator;


            if (!position.has_value())
                position = std::make_any<Iterator>(map.begin());

            Iterator & it = std::any_cast<Iterator &>(position);
            auto end = map.end();

            auto used_flags_holder = parent.getUsedFlagsHolder();
            for (; it != end; ++it)
            {
                size_t offset = map.offsetInternal(it.getPtr());
                if (used_flags_holder->isUsed(offset))
                    continue;

<<<<<<< HEAD
=======
                const Mapped & mapped = it->getMapped();
>>>>>>> c24aa055
                AdderNonJoined<Mapped>::add(mapped, rows_added, columns_keys_and_right);

                if (rows_added >= max_block_size)
                {
                    ++it;
                    break;
                }
            }
        }

        return rows_added;
    }

    void fillNullsFromBlocks(MutableColumns & columns_keys_and_right, size_t & rows_added)
    {
        if (!nulls_position.has_value())
            nulls_position = parent.data->nullmaps.begin();

        auto end = parent.data->nullmaps.end();

        for (auto & it = *nulls_position; it != end && rows_added < max_block_size; ++it)
        {
            const auto * columns = it->columns;
            ConstNullMapPtr nullmap = nullptr;
            if (it->column)
                nullmap = &assert_cast<const ColumnUInt8 &>(*it->column).getData();

<<<<<<< HEAD
            size_t rows = columns->columns.at(0)->size();
            if (nullmap)
=======
            size_t rows = columns->columns_info.columns.at(0)->size();
            for (size_t row = 0; row < rows; ++row)
>>>>>>> c24aa055
            {
                for (size_t i = 0; i < rows; ++i)
                {
<<<<<<< HEAD
                    if ((*nullmap)[i])
                    {
                        for (size_t col = 0; col < columns_keys_and_right.size(); ++col)
                            columns_keys_and_right[col]->insertFrom(*columns->columns[col], i);
                        ++rows_added;
                    }
=======
                    for (size_t col = 0; col < columns_keys_and_right.size(); ++col)
                    {
                        if (const auto * replicated_column = columns->columns_info.replicated_columns[col])
                            columns_keys_and_right[col]->insertFrom(*replicated_column->getNestedColumn(), replicated_column->getIndexes().getIndexAt(row));
                        else
                            columns_keys_and_right[col]->insertFrom(*columns->columns_info.columns[col], row);
                    }
                    ++rows_added;
>>>>>>> c24aa055
                }
            }
        }
    }
};

IBlocksStreamPtr
HashJoin::getNonJoinedBlocks(const Block & left_sample_block, const Block & result_sample_block, UInt64 max_block_size) const
{
    if (!JoinCommon::hasNonJoinedBlocks(*table_join))
        return {};

    size_t left_columns_count = left_sample_block.columns();
    if (canRemoveColumnsFromLeftBlock())
        left_columns_count = table_join->getOutputColumns(JoinTableSide::Left).size();

    bool flag_per_row = needUsedFlagsForPerRightTableRow(table_join);
    if (!flag_per_row)
    {
        /// With multiple disjuncts, all keys are in sample_block_with_columns_to_add, so invariant is not held
        size_t expected_columns_count = left_columns_count + required_right_keys.columns() + sample_block_with_columns_to_add.columns();
        if (expected_columns_count != result_sample_block.columns())
        {
            Names left_block_names;
            if (canRemoveColumnsFromLeftBlock())
                std::ranges::copy(
                    table_join->getOutputColumns(JoinTableSide::Left) | std::views::transform([](const auto & column) { return column.name; }),
                    std::back_inserter(left_block_names));
            else
                left_block_names = left_sample_block.getNames();

            throw Exception(ErrorCodes::LOGICAL_ERROR,
                            "Unexpected number of columns in result sample block: {} expected {} ([{}] = [{}] + [{}] + [{}])",
                            result_sample_block.columns(), expected_columns_count,
                            result_sample_block.dumpNames(), fmt::join(left_block_names, ", "),
                            required_right_keys.dumpNames(), sample_block_with_columns_to_add.dumpNames());
        }
    }

    auto non_joined = std::make_unique<NotJoinedHash>(*this, max_block_size, flag_per_row);
    return std::make_unique<NotJoinedBlocks>(std::move(non_joined), result_sample_block, left_columns_count, *table_join);
}

void HashJoin::reuseJoinedData(const HashJoin & join)
{
    have_compressed = join.have_compressed;
    data = join.data;
    from_storage_join = true;

    bool flag_per_row = needUsedFlagsForPerRightTableRow(table_join);
    if (flag_per_row)
        throw Exception(ErrorCodes::NOT_IMPLEMENTED, "StorageJoin with ORs is not supported");

    const bool prefer_use_maps_all = preferUseMapsAll();
    for (auto & map : data->maps)
    {
        joinDispatch(
            kind,
            strictness,
            map,
            prefer_use_maps_all,
            [this](auto kind_, auto strictness_, auto & map_)
            {
                used_flags->reinit<kind_, strictness_, std::is_same_v<std::decay_t<decltype(map_)>, MapsAll>>(
                    map_.getBufferSizeInCells(data->type) + 1);
            });
    }
}

BlocksList HashJoin::releaseJoinedBlocks(bool restructure [[maybe_unused]])
{
    LOG_TRACE(
        log, "{}Join data is being released, {} bytes and {} rows in hash table", instance_log_id, getTotalByteCount(), getTotalRowCount());

    auto extract_source_blocks = [](ScatteredColumnsList && columns_list, const Block & sample_block)
    {
        BlocksList result;
        for (auto & columns : columns_list)
            result.emplace_back(sample_block.cloneWithColumns(columns.columns_info.columns));
        return result;
    };

    ScatteredColumnsList right_columns = std::move(data->columns);
    if (!restructure)
    {
        auto sample_block = std::move(data->sample_block);
        data.reset();
        return extract_source_blocks(std::move(right_columns), sample_block);
    }

    data->maps.clear();
    data->nullmaps.clear();

    BlocksList restored_blocks;

    /// names to positions optimization
    std::vector<size_t> positions;
    std::vector<bool> is_nullable;
    if (!right_columns.empty())
    {
        positions.reserve(right_sample_block.columns());
        for (const auto & sample_column : right_sample_block)
        {
            positions.emplace_back(data->sample_block.getPositionByName(sample_column.name));
            is_nullable.emplace_back(isNullableOrLowCardinalityNullable(sample_column.type));
        }
    }

    for (auto & saved_columns : right_columns)
    {
        Block restored_block;
        for (size_t i = 0; i < positions.size(); ++i)
        {
            auto column = data->sample_block.getByPosition(positions[i]);
            column.column = saved_columns.columns_info.columns[positions[i]];
            correctNullabilityInplace(column, is_nullable[i]);
            restored_block.insert(column);
        }
        restored_blocks.emplace_back(std::move(restored_block));
    }

    data.reset();
    return restored_blocks;
}

const ColumnWithTypeAndName & HashJoin::rightAsofKeyColumn() const
{
    /// It should be nullable when right side is nullable
    return savedBlockSample().getByName(table_join->getOnlyClause().key_names_right.back());
}

void HashJoin::validateAdditionalFilterExpression(ExpressionActionsPtr additional_filter_expression)
{
    if (!additional_filter_expression)
        return;

    Block expression_sample_block = additional_filter_expression->getSampleBlock();

    if (expression_sample_block.columns() != 1)
    {
        throw Exception(ErrorCodes::LOGICAL_ERROR,
            "Unexpected expression in JOIN ON section. Expected single column, got '{}', expression:\n{}",
            expression_sample_block.dumpStructure(),
            additional_filter_expression->dumpActions());
    }

    auto type = removeNullable(expression_sample_block.getByPosition(0).type);
    if (!type->equals(*std::make_shared<DataTypeUInt8>()))
    {
        throw Exception(
            ErrorCodes::LOGICAL_ERROR,
            "Unexpected expression in JOIN ON section. Expected boolean (UInt8), got '{}'. expression:\n{}",
            expression_sample_block.getByPosition(0).type->getName(),
            additional_filter_expression->dumpActions());
    }

    bool is_supported = ((strictness == JoinStrictness::All) && (isInnerOrLeft(kind) || isRightOrFull(kind)))
        || ((strictness == JoinStrictness::Semi || strictness == JoinStrictness::Any || strictness == JoinStrictness::Anti)
            && (isLeft(kind) || isRight(kind)))
        || (strictness == JoinStrictness::Any && (isInner(kind)));

    if (!is_supported)
    {
        throw Exception(
            ErrorCodes::INVALID_JOIN_ON_EXPRESSION,
            "Non equi condition '{}' from JOIN ON section is supported only for ALL INNER/LEFT/FULL/RIGHT JOINs",
            expression_sample_block.getByPosition(0).name);
    }
}

bool HashJoin::isUsed(size_t off) const
{
    return used_flags->getUsedSafe(off);
}

bool HashJoin::isUsed(const Columns * columns_ptr, size_t row_idx) const
{
    return used_flags->getUsedSafe(columns_ptr, row_idx);
}

std::unique_ptr<JoinStuff::UsedFlagsHolder> HashJoin::getUsedFlagsHolder(const Columns * columns) const
{
    return used_flags->getUsedFlagsHolder(columns);
}

std::unique_ptr<JoinStuff::UsedFlagsHolder> HashJoin::getUsedFlagsHolder() const
{
    return used_flags->getUsedFlagsHolder();
}

bool HashJoin::needUsedFlagsForPerRightTableRow(std::shared_ptr<TableJoin> table_join_) const
{
    // It would be better to check the cross join first, as it has an empty disjunct list.
    if (table_join_->kind() == JoinKind::Cross)
        return false;

    if (!table_join_->oneDisjunct())
        return true;
    /// If it'a a all right join with inequal conditions, we need to mark each row
    if (table_join_->getMixedJoinExpression() && isRightOrFull(table_join_->kind()))
        return true;
    return false;
}

template <JoinKind KIND, typename Map, JoinStrictness STRICTNESS>
void HashJoin::tryRerangeRightTableDataImpl(Map & map [[maybe_unused]])
{
    constexpr JoinFeatures<KIND, STRICTNESS, Map> join_features;
    if constexpr (!join_features.is_all_join || (!join_features.left && !join_features.inner))
        throw Exception(ErrorCodes::LOGICAL_ERROR, "Only left or inner join table can be reranged.");
    else
    {
        auto merge_rows_into_one_block = [&](ScatteredColumnsList & columns_list, RowRefList & rows_ref)
        {
            auto it = rows_ref.begin();
            if (!it.ok())
                return;

            if (columns_list.empty() || columns_list.back().columns_info.columns.at(0)->size() >= DEFAULT_BLOCK_SIZE)
            {
                Columns columns;
                columns.reserve(it->columns_info->columns.size());
                for (const auto & col : (*it)->columns_info->columns)
                    columns.push_back(col->cloneEmpty());
                columns_list.emplace_back(ColumnsInfo(std::move(columns)), ScatteredBlock::Selector());
            }

            auto & columns_info = columns_list.back().columns_info;
            size_t start_row = columns_info.columns.at(0)->size();
            for (; it.ok(); ++it)
            {
                for (size_t i = 0; i < columns_info.columns.size(); ++i)
                {
                    auto & col = columns_info.columns[i]->assumeMutableRef();
                    /// Check if we insert into non replicated column from a replicated column.
                    if (!columns_info.replicated_columns[i] && it->columns_info->replicated_columns[i])
                    {
                        const auto * src_replicated_column = it->columns_info->replicated_columns[i];
                        col.insertFrom(*src_replicated_column->getNestedColumn(), src_replicated_column->getIndexes().getIndexAt(it->row_num));
                    }
                    else
                    {
                        col.insertFrom(*(it->columns_info->columns[i]), it->row_num);
                    }
                }
            }
            size_t new_rows = columns_info.columns.at(0)->size();
            if (new_rows > start_row)
            {
                RowRefList new_rows_ref(&columns_info, start_row, new_rows - start_row);
                rows_ref = std::move(new_rows_ref);
            }
        };

        auto visit_rows_map = [&](ScatteredColumnsList & columns, MapsAll & rows_map)
        {
            switch (data->type)
            {
#define M(TYPE) \
    case Type::TYPE: { \
        rows_map.TYPE->forEachMapped([&](RowRefList & rows_ref) { merge_rows_into_one_block(columns, rows_ref); }); \
        break; \
    }
                APPLY_FOR_JOIN_VARIANTS(M)
#undef M
                default:
                    break;
            }
        };
        ScatteredColumnsList sorted_columns;
        visit_rows_map(sorted_columns, map);
        doDebugAsserts();
        data->columns.swap(sorted_columns);
        size_t new_blocks_allocated_size = 0;
        for (auto & columns : data->columns)
        {
            columns.selector = ScatteredBlock::Selector(columns.columns_info.columns.at(0)->size());
            new_blocks_allocated_size += columns.allocatedBytes();
        }
        data->allocated_size = new_blocks_allocated_size;
        doDebugAsserts();
    }
}

bool HashJoin::rightTableCanBeReranged() const
{
    return table_join->allowJoinSorting()
            && !table_join->getMixedJoinExpression()
            && isInnerOrLeft(kind)
            && strictness == JoinStrictness::All;
}

size_t HashJoin::getAndSetRightTableKeys() const
{
    size_t total_rows = getTotalRowCount();
    if (data)
        data->keys_to_join = total_rows;
    return total_rows;
}

void HashJoin::tryRerangeRightTableData()
{
    if (!rightTableCanBeReranged())
        return;

    /// We should not rerange the right table on such conditions:
    /// 1. The right table is already reranged by key, or it is empty.
    /// 2. The join clauses size is greater than 1, for example:
    ///    `...join on a.key1=b.key1 or a.key2=b.key2`.
    ///    We cannot rerange the right table on different sets of keys.
    /// 3. The number of right table rows exceeds the threshold, which may
    ///    results in a significant cost for reranging and performance degradation.
    /// 4. The keys of the right table are very sparse, which may result in
    ///    insignificant performance improvement after reranging by key.
    if (!data
        || data->sorted
        || data->columns.empty()
        || data->maps.size() > 1
        || data->rows_to_join > table_join->sortRightMaximumTableRows()
        || data->avgPerKeyRows() < table_join->sortRightMinimumPerkeyRows())
    {
        return;
    }

    if (data->keys_to_join == 0)
        data->keys_to_join = getTotalRowCount();

    /// If the there is no columns to add, means no columns to output, then the rerange would not improve performance by using column's `insertRangeFrom`
    /// to replace column's `insertFrom` to make the output.
    if (sample_block_with_columns_to_add.columns() == 0)
    {
        LOG_DEBUG(log, "The joined right table total rows :{}, total keys :{}", data->rows_to_join, data->keys_to_join);
        return;
    }
    [[maybe_unused]] bool result = joinDispatch(
        kind,
        strictness,
        data->maps.front(),
        preferUseMapsAll(),
        [&](auto kind_, auto strictness_, auto & map_) { tryRerangeRightTableDataImpl<kind_, decltype(map_), strictness_>(map_); });
    chassert(result);
    data->sorted = true;
}

void HashJoin::onBuildPhaseFinish()
{
    if (!needUsedFlagsForPerRightTableRow(table_join))
    {
        const bool prefer_use_maps_all = preferUseMapsAll();
        for (auto & map : data->maps)
        {
            joinDispatch(
                kind,
                strictness,
                map,
                prefer_use_maps_all,
                [this](auto kind_, auto strictness_, auto & map_)
                {
                    used_flags->reinit<kind_, strictness_, std::is_same_v<std::decay_t<decltype(map_)>, MapsAll>>(
                        map_.getBufferSizeInCells(data->type) + 1);
                });
        }
    }

    if (all_values_unique && strictness == JoinStrictness::All && isInnerOrLeft(kind) && data->maps.size() == 1)
    {
        strictness = JoinStrictness::RightAny;
        all_join_was_promoted_to_right_any = true;
        LOG_DEBUG(log, "Promoting join strictness to RightAny, because all values in the right table are unique");
    }
    updateNonJoinedRowsStatus();

    LOG_TRACE(log, "{}Join data is built, {} and {} rows in hash table", instance_log_id, ReadableSize(getTotalByteCount()), getTotalRowCount());
}
}<|MERGE_RESOLUTION|>--- conflicted
+++ resolved
@@ -1508,14 +1508,10 @@
                 const auto & mapped_block = *it;
                 size_t rows = mapped_block.columns_info.columns.at(0)->size();
 
-                auto used_flags_holder = parent.getUsedFlagsHolder(&mapped_block.columns);
+                auto used_flags_holder = parent.getUsedFlagsHolder(&mapped_block.columns_info.columns);
                 for (size_t row = 0; row < rows; ++row)
                 {
-<<<<<<< HEAD
                     if (!used_flags_holder->isUsed(row))
-=======
-                    if (!parent.isUsed(&mapped_block.columns_info.columns, row))
->>>>>>> c24aa055
                     {
                         for (size_t column = 0; column < columns_keys_and_right.size(); ++column)
                         {
@@ -1548,10 +1544,7 @@
                 if (used_flags_holder->isUsed(offset))
                     continue;
 
-<<<<<<< HEAD
-=======
                 const Mapped & mapped = it->getMapped();
->>>>>>> c24aa055
                 AdderNonJoined<Mapped>::add(mapped, rows_added, columns_keys_and_right);
 
                 if (rows_added >= max_block_size)
@@ -1579,33 +1572,22 @@
             if (it->column)
                 nullmap = &assert_cast<const ColumnUInt8 &>(*it->column).getData();
 
-<<<<<<< HEAD
-            size_t rows = columns->columns.at(0)->size();
+            size_t rows = columns->columns_info.columns.at(0)->size();
             if (nullmap)
-=======
-            size_t rows = columns->columns_info.columns.at(0)->size();
-            for (size_t row = 0; row < rows; ++row)
->>>>>>> c24aa055
             {
                 for (size_t i = 0; i < rows; ++i)
                 {
-<<<<<<< HEAD
                     if ((*nullmap)[i])
                     {
                         for (size_t col = 0; col < columns_keys_and_right.size(); ++col)
-                            columns_keys_and_right[col]->insertFrom(*columns->columns[col], i);
+                        {
+                            if (const auto * replicated_column = columns->columns_info.replicated_columns[col])
+                                columns_keys_and_right[col]->insertFrom(*replicated_column->getNestedColumn(), replicated_column->getIndexes().getIndexAt(row));
+                            else
+                                columns_keys_and_right[col]->insertFrom(*columns->columns_info.columns[col], row);
+                        }
                         ++rows_added;
                     }
-=======
-                    for (size_t col = 0; col < columns_keys_and_right.size(); ++col)
-                    {
-                        if (const auto * replicated_column = columns->columns_info.replicated_columns[col])
-                            columns_keys_and_right[col]->insertFrom(*replicated_column->getNestedColumn(), replicated_column->getIndexes().getIndexAt(row));
-                        else
-                            columns_keys_and_right[col]->insertFrom(*columns->columns_info.columns[col], row);
-                    }
-                    ++rows_added;
->>>>>>> c24aa055
                 }
             }
         }
