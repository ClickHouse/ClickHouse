--- conflicted
+++ resolved
@@ -272,13 +272,7 @@
             return;
         }
         else if (matched_rows.size() == rows())
-<<<<<<< HEAD
-        {
             return;
-        }
-=======
-            return;
->>>>>>> ae2c7c64
 
         IndexesPtr new_selector = Indexes::create(matched_rows.size());
         auto & data = new_selector->getData();
