#pragma once
#include <Interpreters/HashJoin/HashJoin.h>
#include <Interpreters/HashJoin/KeyGetter.h>
#include <Interpreters/HashJoin/JoinFeatures.h>
#include <Interpreters/HashJoin/AddedColumns.h>
#include <Interpreters/HashJoin/KnownRowsHolder.h>
#include <Interpreters//HashJoin/JoinUsedFlags.h>
#include <Interpreters/JoinUtils.h>
#include <Interpreters/TableJoin.h>
#include <Interpreters/castColumn.h>

namespace DB
{
/// Inserting an element into a hash table of the form `key -> reference to a string`, which will then be used by JOIN.
template <typename HashMap, typename KeyGetter>
struct Inserter
{
    static ALWAYS_INLINE bool
    insertOne(const HashJoin & join, HashMap & map, KeyGetter & key_getter, const Columns * stored_columns, size_t i, Arena & pool)
    {
        auto emplace_result = key_getter.emplaceKey(map, i, pool);

        if (emplace_result.isInserted() || join.anyTakeLastRow())
            new (&emplace_result.getMapped()) typename HashMap::mapped_type(stored_columns, i);
        return emplace_result.isInserted() || join.anyTakeLastRow();
    }

    static ALWAYS_INLINE bool
    insertAll(const HashJoin &, HashMap & map, KeyGetter & key_getter, const Columns * stored_columns, size_t i, Arena & pool)
    {
        auto emplace_result = key_getter.emplaceKey(map, i, pool);

        if (emplace_result.isInserted())
            new (&emplace_result.getMapped()) typename HashMap::mapped_type(stored_columns, i);
        else
        {
            /// The first element of the list is stored in the value of the hash table, the rest in the pool.
            emplace_result.getMapped().insert({stored_columns, i}, pool);
        }
        return emplace_result.isInserted();
    }

    static ALWAYS_INLINE bool insertAsof(
        HashJoin & join,
        HashMap & map,
        KeyGetter & key_getter,
        const Columns * stored_columns,
        size_t i,
        Arena & pool,
        const IColumn & asof_column)
    {
        auto emplace_result = key_getter.emplaceKey(map, i, pool);
        typename HashMap::mapped_type * time_series_map = &emplace_result.getMapped();

        TypeIndex asof_type = *join.getAsofType();
        if (emplace_result.isInserted())
            time_series_map = new (time_series_map) typename HashMap::mapped_type(createAsofRowRef(asof_type, join.getAsofInequality()));
        (*time_series_map)->insert(asof_column, stored_columns, i);
        return emplace_result.isInserted();
    }
};

/// MapsTemplate is one of MapsOne, MapsAll and MapsAsof
template <JoinKind KIND, JoinStrictness STRICTNESS, typename MapsTemplate>
class HashJoinMethods
{
public:
    static void insertFromBlockImpl(
        HashJoin & join,
        HashJoin::Type type,
        MapsTemplate & maps,
        const ColumnRawPtrs & key_columns,
        const Sizes & key_sizes,
        const Columns * stored_columns,
        const ScatteredBlock::Selector & selector,
        ConstNullMapPtr null_map,
        const JoinCommon::JoinMask & join_mask,
        Arena & pool,
        bool & is_inserted,
        bool & all_values_unique);

    using MapsTemplateVector = std::vector<const MapsTemplate *>;

    static JoinResultPtr joinBlockImpl(
        const HashJoin & join,
        Block block,
        const Block & block_with_columns_to_add,
        const MapsTemplateVector & maps_,
        bool is_join_get = false);

    static JoinResultPtr joinBlockImpl(
        const HashJoin & join,
        ScatteredBlock block,
        const Block & block_with_columns_to_add,
        const MapsTemplateVector & maps_,
        bool is_join_get = false);

private:
    template <typename KeyGetter, bool is_asof_join>
    static KeyGetter createKeyGetter(const ColumnRawPtrs & key_columns, const Sizes & key_sizes);

    template <typename KeyGetter, typename HashMap, typename Selector>
    static void insertFromBlockImplTypeCase(
        HashJoin & join,
        HashMap & map,
        const ColumnRawPtrs & key_columns,
        const Sizes & key_sizes,
        const Columns * stored_columns,
        const Selector & selector,
        ConstNullMapPtr null_map,
        const JoinCommon::JoinMask & join_mask,
        Arena & pool,
        bool & is_inserted,
        bool & all_values_unique);

    template <typename AddedColumns>
    static void switchJoinRightColumns(
        const std::vector<const MapsTemplate *> & mapv,
        AddedColumns & added_columns,
        const ScatteredBlock::Selector & selector,
        HashJoin::Type type,
        JoinStuff::JoinUsedFlags & used_flags);

    template <typename KeyGetter, typename Map, typename AddedColumns>
    static void joinRightColumnsSwitchNullability(
        std::vector<KeyGetter> && key_getter_vector,
        const std::vector<const Map *> & mapv,
        AddedColumns & added_columns,
        const ScatteredBlock::Selector & selector,
        JoinStuff::JoinUsedFlags & used_flags);

    template <typename KeyGetter, typename Map, bool need_filter, typename AddedColumns>
    static void joinRightColumnsSwitchMultipleDisjuncts(
        std::vector<KeyGetter> && key_getter_vector,
        const std::vector<const Map *> & mapv,
        AddedColumns & added_columns,
        const ScatteredBlock::Selector & selector,
        JoinStuff::JoinUsedFlags & used_flags);

    /// Joins right table columns which indexes are present in right_indexes using specified map.
    /// Makes filter (1 if row presented in right table) and returns offsets to replicate (for ALL JOINS).
    template <
        typename KeyGetter,
        typename Map,
        bool need_filter,
        bool check_null_map,
        JoinCommon::JoinMask::Kind join_mask_kind,
        typename AddedColumns,
        typename Selector>
    static void joinRightColumns(
        std::vector<KeyGetter> && key_getter_vector,
        const std::vector<const Map *> & mapv,
        AddedColumns & added_columns,
        JoinStuff::JoinUsedFlags & used_flags,
        const Selector & selector);

<<<<<<< HEAD
    template <typename KeyGetter, typename Map, bool need_filter, bool check_null_map, typename AddedColumns, typename Selector>
=======
    template <
        typename KeyGetter,
        typename Map,
        bool need_filter,
        bool check_null_map,
        typename AddedColumns,
        typename Selector>
>>>>>>> ae2c7c64
    static void joinRightColumnsSwitchJoinMaskKind(
        std::vector<KeyGetter> && key_getter_vector,
        const std::vector<const Map *> & mapv,
        AddedColumns & added_columns,
        JoinStuff::JoinUsedFlags & used_flags,
        const Selector & selector);

    template <
        typename KeyGetter,
        typename Map,
        bool need_filter,
        bool check_null_map,
        JoinCommon::JoinMask::Kind join_mask_kind,
        typename AddedColumns,
        typename Selector>
    static void joinRightColumns(
        KeyGetter & key_getter,
        const Map * map,
        AddedColumns & added_columns,
        JoinStuff::JoinUsedFlags & used_flags,
        const Selector & selector);

    template <typename KeyGetter, typename Map, bool need_filter, bool check_null_map, typename AddedColumns, typename Selector>
    static void joinRightColumnsSwitchJoinMaskKind(
        KeyGetter & key_getter,
        const Map * map,
        AddedColumns & added_columns,
        JoinStuff::JoinUsedFlags & used_flags,
        const Selector & selector);

    template <typename AddedColumns, typename Selector>
    static ColumnPtr buildAdditionalFilter(
        const Selector & selector,
        const std::vector<const RowRef *> & selected_rows,
        const std::vector<size_t> & row_replicate_offset,
        AddedColumns & added_columns);

    /// First to collect all matched rows refs by join keys, then filter out rows which are not true in additional filter expression.
    template <typename KeyGetter, typename Map, typename AddedColumns>
    static void joinRightColumnsWithAddtitionalFilter(
        std::vector<KeyGetter> && key_getter_vector,
        const std::vector<const Map *> & mapv,
        AddedColumns & added_columns,
        JoinStuff::JoinUsedFlags & used_flags [[maybe_unused]],
        const ScatteredBlock::Selector & selector,
        bool need_filter [[maybe_unused]],
        bool flag_per_row [[maybe_unused]]);

    /// Cut first num_rows rows from block in place and returns block with remaining rows
    static Block sliceBlock(Block & block, size_t num_rows);

    /** Since we do not store right key columns,
      * this function is used to copy left key columns to right key columns.
      * If the user requests some right columns, we just copy left key columns to right, since they are equal.
      * Example: SELECT t1.key, t2.key FROM t1 FULL JOIN t2 ON t1.key = t2.key;
      * In that case for matched rows in t2.key we will use values from t1.key.
      * However, in some cases we might need to adjust the type of column, e.g. t1.key :: LowCardinality(String) and t2.key :: String
      * Also, the nullability of the column might be different.
      * Returns the right column after with necessary adjustments.
      */
    static ColumnWithTypeAndName copyLeftKeyColumnToRight(
        const DataTypePtr & right_key_type,
        const String & renamed_right_column,
        const ColumnWithTypeAndName & left_column,
        const IColumn::Filter * null_map_filter = nullptr);

    static void correctNullabilityInplace(ColumnWithTypeAndName & column, bool nullable);

    static void correctNullabilityInplace(ColumnWithTypeAndName & column, bool nullable, const IColumn::Filter & negative_null_map);
};

/// Instantiate template class ahead in different .cpp files to avoid `too large translation unit`.
extern template class HashJoinMethods<JoinKind::Left, JoinStrictness::RightAny, HashJoin::MapsOne>;
extern template class HashJoinMethods<JoinKind::Left, JoinStrictness::RightAny, HashJoin::MapsAll>;
extern template class HashJoinMethods<JoinKind::Left, JoinStrictness::Any, HashJoin::MapsOne>;
extern template class HashJoinMethods<JoinKind::Left, JoinStrictness::Any, HashJoin::MapsAll>;
extern template class HashJoinMethods<JoinKind::Left, JoinStrictness::All, HashJoin::MapsAll>;
extern template class HashJoinMethods<JoinKind::Left, JoinStrictness::Semi, HashJoin::MapsOne>;
extern template class HashJoinMethods<JoinKind::Left, JoinStrictness::Semi, HashJoin::MapsAll>;
extern template class HashJoinMethods<JoinKind::Left, JoinStrictness::Anti, HashJoin::MapsOne>;
extern template class HashJoinMethods<JoinKind::Left, JoinStrictness::Anti, HashJoin::MapsAll>;
extern template class HashJoinMethods<JoinKind::Left, JoinStrictness::Asof, HashJoin::MapsAsof>;

extern template class HashJoinMethods<JoinKind::Right, JoinStrictness::RightAny, HashJoin::MapsAll>;
extern template class HashJoinMethods<JoinKind::Right, JoinStrictness::Any, HashJoin::MapsAll>;
extern template class HashJoinMethods<JoinKind::Right, JoinStrictness::All, HashJoin::MapsAll>;
extern template class HashJoinMethods<JoinKind::Right, JoinStrictness::Semi, HashJoin::MapsAll>;
extern template class HashJoinMethods<JoinKind::Right, JoinStrictness::Anti, HashJoin::MapsAll>;
extern template class HashJoinMethods<JoinKind::Right, JoinStrictness::Asof, HashJoin::MapsAsof>;

extern template class HashJoinMethods<JoinKind::Inner, JoinStrictness::RightAny, HashJoin::MapsOne>;
extern template class HashJoinMethods<JoinKind::Inner, JoinStrictness::RightAny, HashJoin::MapsAll>;
extern template class HashJoinMethods<JoinKind::Inner, JoinStrictness::Any, HashJoin::MapsOne>;
extern template class HashJoinMethods<JoinKind::Inner, JoinStrictness::Any, HashJoin::MapsAll>;
extern template class HashJoinMethods<JoinKind::Inner, JoinStrictness::All, HashJoin::MapsAll>;
extern template class HashJoinMethods<JoinKind::Inner, JoinStrictness::Semi, HashJoin::MapsOne>;
extern template class HashJoinMethods<JoinKind::Inner, JoinStrictness::Anti, HashJoin::MapsOne>;
extern template class HashJoinMethods<JoinKind::Inner, JoinStrictness::Asof, HashJoin::MapsAsof>;

extern template class HashJoinMethods<JoinKind::Full, JoinStrictness::RightAny, HashJoin::MapsAll>;
extern template class HashJoinMethods<JoinKind::Full, JoinStrictness::Any, HashJoin::MapsAll>;
extern template class HashJoinMethods<JoinKind::Full, JoinStrictness::All, HashJoin::MapsAll>;
extern template class HashJoinMethods<JoinKind::Full, JoinStrictness::Semi, HashJoin::MapsOne>;
extern template class HashJoinMethods<JoinKind::Full, JoinStrictness::Anti, HashJoin::MapsOne>;
extern template class HashJoinMethods<JoinKind::Full, JoinStrictness::Asof, HashJoin::MapsAsof>;
}<|MERGE_RESOLUTION|>--- conflicted
+++ resolved
@@ -154,9 +154,6 @@
         JoinStuff::JoinUsedFlags & used_flags,
         const Selector & selector);
 
-<<<<<<< HEAD
-    template <typename KeyGetter, typename Map, bool need_filter, bool check_null_map, typename AddedColumns, typename Selector>
-=======
     template <
         typename KeyGetter,
         typename Map,
@@ -164,7 +161,6 @@
         bool check_null_map,
         typename AddedColumns,
         typename Selector>
->>>>>>> ae2c7c64
     static void joinRightColumnsSwitchJoinMaskKind(
         std::vector<KeyGetter> && key_getter_vector,
         const std::vector<const Map *> & mapv,
