#pragma once

#include <Columns/ColumnNullable.h>
#include <Core/Defines.h>
#include <Interpreters/HashJoin/HashJoin.h>
#include <Interpreters/TableJoin.h>

namespace DB
{
namespace ErrorCodes
{
    extern const int LOGICAL_ERROR;
}

class ExpressionActions;
using ExpressionActionsPtr = std::shared_ptr<ExpressionActions>;

struct JoinOnKeyColumns
{
    Names key_names;

    Columns materialized_keys_holder;
    ColumnRawPtrs key_columns;

    ConstNullMapPtr null_map;
    ColumnPtr null_map_holder;

    /// Only rows where mask == true can be joined
    JoinCommon::JoinMask join_mask_column;

    Sizes key_sizes;

    JoinOnKeyColumns(
        const ScatteredBlock & block, const Names & key_names_, const String & cond_column_name, const Sizes & key_sizes_);

    bool isRowFiltered(size_t i) const
    {
        return join_mask_column.isRowFiltered(i);
    }
};

struct LazyOutput
{
    PaddedPODArray<UInt64> row_refs;
    size_t row_count = 0;   /// Total number of rows in all RowRef-s and RowRefList-s

    std::vector<size_t> right_indexes;
    NamesAndTypes type_name;

    bool join_data_sorted = false;
    bool output_by_row_list = false;
    size_t output_by_row_list_threshold = 0;
    size_t join_data_avg_perkey_rows = 0;

    const PaddedPODArray<UInt64> & getRowRefs() const { return row_refs; }
    size_t getRowCount() const { return row_count; }

    void reserve(size_t size) { row_refs.reserve(size); }

    void addRowRef(const RowRef * row_ref)
    {
        row_refs.emplace_back(reinterpret_cast<UInt64>(row_ref));
        ++row_count;
    }

    void addRowRefList(const RowRefList * row_ref_list)
    {
        row_refs.emplace_back(reinterpret_cast<UInt64>(row_ref_list));
        row_count += row_ref_list->rows;
    }

    void addDefault()
    {
        row_refs.emplace_back(0);
        ++row_count;
    }

    void buildOutput(size_t size_to_reserve, MutableColumns & columns, const UInt64 * row_refs_begin, const UInt64 * row_refs_end) const;
    void buildJoinGetOutput(size_t size_to_reserve, MutableColumns & columns, const UInt64 * row_refs_begin, const UInt64 * row_refs_end) const;

    /** Build output from the blocks that extract from `RowRef` or `RowRefList`, to avoid block cache miss which may cause performance slow down.
     *  And This problem would happen it we directly build output from `RowRef` or `RowRefList`.
     */
    template<bool from_row_list>
    void buildOutputFromBlocks(size_t size_to_reserve, MutableColumns & columns, const UInt64 * row_refs_begin, const UInt64 * row_refs_end) const;

    void buildOutputFromRowRefLists(size_t size_to_reserve, MutableColumns & columns, const UInt64 * row_refs_begin, const UInt64 * row_refs_end) const;
};

template <bool lazy>
class AddedColumns
{
public:

    AddedColumns(
        const ScatteredBlock & left_block_,
        const Block & block_with_columns_to_add,
        const Block & saved_block_sample,
        const HashJoin & join,
        std::vector<JoinOnKeyColumns> && join_on_keys_,
        ExpressionActionsPtr additional_filter_expression_,
        const std::vector<std::pair<size_t, size_t>> & additional_filter_required_rhs_pos_,
        bool is_asof_join,
        bool is_join_get_)
        : left_block(left_block_.getSourceBlock())
        , join_on_keys(join_on_keys_)
        , additional_filter_expression(additional_filter_expression_)
        , additional_filter_required_rhs_pos(additional_filter_required_rhs_pos_)
        , rows_to_add(left_block_.rows())
        , is_join_get(is_join_get_)
    {
        size_t num_columns_to_add = block_with_columns_to_add.columns();
        if (is_asof_join)
            ++num_columns_to_add;

        if constexpr (lazy)
        {
            has_columns_to_add = num_columns_to_add > 0;
            lazy_output.reserve(rows_to_add);
        }

        columns.reserve(num_columns_to_add);
        lazy_output.type_name.reserve(num_columns_to_add);
        lazy_output.right_indexes.reserve(num_columns_to_add);

        lazy_output.output_by_row_list_threshold = join.getTableJoin().outputByRowListPerkeyRowsThreshold();
        lazy_output.join_data_sorted = join.getJoinedData()->sorted;
        lazy_output.join_data_avg_perkey_rows = join.getJoinedData()->avgPerKeyRows();

        for (const auto & src_column : block_with_columns_to_add)
        {
            /// Column names `src_column.name` and `qualified_name` can differ for StorageJoin,
            /// because it uses not qualified right block column names
            auto qualified_name = join.getTableJoin().renamedRightColumnName(src_column.name);
            /// Don't insert column if it's in left block
            if (!left_block.has(qualified_name))
                addColumn(src_column);
        }

        if (is_asof_join)
        {
            assert(join_on_keys.size() == 1);
            const ColumnWithTypeAndName & right_asof_column = join.rightAsofKeyColumn();
            addColumn(right_asof_column);
            left_asof_key = join_on_keys[0].key_columns.back();
        }

        for (auto & tn : lazy_output.type_name)
            lazy_output.right_indexes.push_back(saved_block_sample.getPositionByName(tn.name));

        nullable_column_ptrs.resize(lazy_output.right_indexes.size(), nullptr);
        for (size_t j = 0; j < lazy_output.right_indexes.size(); ++j)
        {
            /** If it's joinGetOrNull, we will have nullable columns in result block
              * even if right column is not nullable in storage (saved_block_sample).
              */
            const auto & saved_column = saved_block_sample.getByPosition(lazy_output.right_indexes[j]).column;
            if (columns[j]->isNullable() && !saved_column->isNullable())
                nullable_column_ptrs[j] = typeid_cast<ColumnNullable *>(columns[j].get());
        }
    }

    size_t size() const { return columns.size(); }

    ColumnWithTypeAndName moveColumn(size_t i)
    {
        return ColumnWithTypeAndName(std::move(columns[i]), lazy_output.type_name[i].type, lazy_output.type_name[i].name);
    }

    void appendFromBlock(const RowRefList * row_ref_list, bool has_default);
    void appendFromBlock(const RowRef * row_ref, bool has_default);

    void appendDefaultRow();

    void applyLazyDefaults();

    const IColumn & leftAsofKey() const { return *left_asof_key; }

    static constexpr bool isLazy() { return lazy; }

    Block left_block;
    std::vector<JoinOnKeyColumns> join_on_keys;
    ExpressionActionsPtr additional_filter_expression;
    const std::vector<std::pair<size_t, size_t>> & additional_filter_required_rhs_pos;

    size_t max_joined_block_rows = 0;
    size_t rows_to_add;
    bool need_filter = false;

    MutableColumns columns;
    IColumn::Offsets offsets_to_replicate;
    IColumn::Filter filter;
    /// For every row with a match, if we set filter[row] = 1, we also add this row to `matched_rows` for faster ScatteredBlock::filter().
    IColumn::Offsets matched_rows;

    /// for lazy
    // The default row is represented by an empty RowRef, so that fixed-size blocks can be generated sequentially,
    // default_count cannot represent the position of the row
    LazyOutput lazy_output;
    bool has_columns_to_add;

    void reserve(bool need_replicate)
    {
        /// If lazy, we will reserve right after actual insertion into columns, because at that moment we will know the exact number of rows to add.
        if constexpr (lazy)
            return;

        if (!max_joined_block_rows)
            return;

        /// Do not allow big allocations when user set max_joined_block_rows to huge value
        size_t reserve_size = std::min<size_t>(max_joined_block_rows, rows_to_add * 2);

        if (need_replicate)
            /// Reserve 10% more space for columns, because some rows can be repeated
            reserve_size = static_cast<size_t>(1.1 * reserve_size);

        for (auto & column : columns)
            column->reserve(reserve_size);
    }

private:

    void checkColumns(const Columns & to_check)
    {
        for (size_t j = 0; j < lazy_output.right_indexes.size(); ++j)
        {
            const auto * column_from_block = to_check.at(lazy_output.right_indexes[j]).get();
            const auto * dest_column = columns[j].get();
            if (auto * nullable_col = nullable_column_ptrs[j])
            {
                if (!is_join_get)
                    throw Exception(ErrorCodes::LOGICAL_ERROR,
                                    "Columns {} and {} can have different nullability only in joinGetOrNull",
                                    dest_column->getName(), column_from_block->getName());
                dest_column = nullable_col->getNestedColumnPtr().get();
            }
            /** Using dest_column->structureEquals(*column_from_block) will not work for low cardinality columns,
              * because dictionaries can be different, while calling insertFrom on them is safe, for example:
              * ColumnLowCardinality(size = 0, UInt8(size = 0), ColumnUnique(size = 1, String(size = 1)))
              * and
              * ColumnLowCardinality(size = 0, UInt16(size = 0), ColumnUnique(size = 1, String(size = 1)))
              */
            if (typeid(*dest_column) != typeid(*column_from_block))
                throw Exception(ErrorCodes::LOGICAL_ERROR, "Columns {} and {} have different types {} and {}",
                                dest_column->getName(), column_from_block->getName(),
                                demangle(typeid(*dest_column).name()), demangle(typeid(*column_from_block).name()));
        }
    }

    bool is_join_get;
    std::vector<ColumnNullable *> nullable_column_ptrs;
    size_t lazy_defaults_count = 0;

    /// for ASOF
    const IColumn * left_asof_key = nullptr;

    void addColumn(const ColumnWithTypeAndName & src_column)
    {
        columns.push_back(src_column.column->cloneEmpty());
        /// If lazy, we will reserve right after actual insertion into columns, because at that moment we will know the exact number of rows to add.
        if constexpr (!lazy)
            columns.back()->reserve(rows_to_add);
        lazy_output.type_name.emplace_back(src_column.name, src_column.type);
    }
};

<<<<<<< HEAD
std::pair<const IColumn *, size_t> getBlockColumnAndRow(const RowRef * row_ref, size_t column_index);
=======
/// Adapter class to pass into addFoundRowAll
/// In joinRightColumnsWithAdditionalFilter we don't want to add rows directly into AddedColumns,
/// because they need to be filtered by additional_filter_expression.
class PreSelectedRows : public std::vector<const RowRef *>
{
public:
    void appendFromBlock(const RowRef * row_ref, bool /* has_default */) { this->emplace_back(row_ref); }
    static constexpr bool isLazy() { return false; }
};
>>>>>>> 72baf830

}<|MERGE_RESOLUTION|>--- conflicted
+++ resolved
@@ -265,18 +265,4 @@
     }
 };
 
-<<<<<<< HEAD
-std::pair<const IColumn *, size_t> getBlockColumnAndRow(const RowRef * row_ref, size_t column_index);
-=======
-/// Adapter class to pass into addFoundRowAll
-/// In joinRightColumnsWithAdditionalFilter we don't want to add rows directly into AddedColumns,
-/// because they need to be filtered by additional_filter_expression.
-class PreSelectedRows : public std::vector<const RowRef *>
-{
-public:
-    void appendFromBlock(const RowRef * row_ref, bool /* has_default */) { this->emplace_back(row_ref); }
-    static constexpr bool isLazy() { return false; }
-};
->>>>>>> 72baf830
-
 }