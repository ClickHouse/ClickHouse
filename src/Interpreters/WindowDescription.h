#pragma once

#include <AggregateFunctions/IAggregateFunction_fwd.h>
#include <Core/Field.h>
#include <Core/Names.h>
#include <Core/SortDescription.h>
#include <Core/Types.h>
#include <DataTypes/IDataType.h>
#include <Parsers/IAST_fwd.h>

namespace DB
{

class ASTFunction;

class ActionsDAG;

struct WindowFunctionDescription
{
    std::string column_name;
    const ASTFunction * function_node = nullptr;
    AggregateFunctionPtr aggregate_function;
    Array function_parameters;
    DataTypes argument_types;
    Names argument_names;

    std::string dump() const;
};

struct WindowFrame
{
<<<<<<< HEAD
    enum class FrameType { ROWS, GROUPS, RANGE, SESSION };
    enum class BoundaryType { Unbounded, Current, Offset };
=======
    enum class FrameType : uint8_t { ROWS, GROUPS, RANGE };
    enum class BoundaryType : uint8_t { Unbounded, Current, Offset };
>>>>>>> 2ff7bf00

    // This flag signifies that the frame properties were not set explicitly by
    // user, but the fields of this structure still have to contain proper values
    // for the default frame of RANGE BETWEEN UNBOUNDED PRECEDING AND CURRENT ROW.
    bool is_default = true;

    FrameType type = FrameType::RANGE;

    // UNBOUNDED FOLLOWING for the frame start is forbidden by the standard, but for
    // uniformity the begin_preceding still has to be set to true for UNBOUNDED
    // frame start.
    // Offset might be both preceding and following, controlled by begin_preceding,
    // but the offset value must be positive.
    BoundaryType begin_type = BoundaryType::Unbounded;
    Field begin_offset = 0;
    bool begin_preceding = true;

    // Here as well, Unbounded can only be UNBOUNDED FOLLOWING, and end_preceding
    // must be false.
    BoundaryType end_type = BoundaryType::Current;
    Field end_offset = 0;
    bool end_preceding = false;

    // Threshold for SESSION frame.
    Field session_window_threshold = 0;

    // Throws BAD_ARGUMENTS exception if the frame definition is incorrect, e.g.
    // the frame start comes later than the frame end.
    void checkValid() const;

    std::string toString() const;
    void toString(WriteBuffer & buf) const;

    bool operator == (const WindowFrame & other) const
    {
        // We don't compare is_default because it's not a real property of the
        // frame, and only influences how we display it.
        return other.type == type
            && other.begin_type == begin_type
            && other.begin_offset == begin_offset
            && other.begin_preceding == begin_preceding
            && other.end_type == end_type
            && other.end_offset == end_offset
            && other.end_preceding == end_preceding
            ;
    }
};

struct WindowDescription
{
    std::string window_name;

    // We don't care about the particular order of keys for PARTITION BY, only
    // that they are sorted. For now we always require ASC, but we could be more
    // flexible and match any direction, or even different order of columns.
    SortDescription partition_by;

    SortDescription order_by;

    // To calculate the window function, we sort input data first by PARTITION BY,
    // then by ORDER BY. This field holds this combined sort order.
    SortDescription full_sort_description;

    std::vector<std::shared_ptr<const ActionsDAG>> partition_by_actions;
    std::vector<std::shared_ptr<const ActionsDAG>> order_by_actions;

    WindowFrame frame;

    // The window functions that are calculated for this window.
    std::vector<WindowFunctionDescription> window_functions;

    std::string dump() const;

    void checkValid() const;
};

using WindowFunctionDescriptions = std::vector<WindowFunctionDescription>;

using WindowDescriptions = std::unordered_map<std::string, WindowDescription>;

}<|MERGE_RESOLUTION|>--- conflicted
+++ resolved
@@ -29,13 +29,8 @@
 
 struct WindowFrame
 {
-<<<<<<< HEAD
-    enum class FrameType { ROWS, GROUPS, RANGE, SESSION };
-    enum class BoundaryType { Unbounded, Current, Offset };
-=======
-    enum class FrameType : uint8_t { ROWS, GROUPS, RANGE };
+    enum class FrameType : uint8_t { ROWS, GROUPS, RANGE, SESSION };
     enum class BoundaryType : uint8_t { Unbounded, Current, Offset };
->>>>>>> 2ff7bf00
 
     // This flag signifies that the frame properties were not set explicitly by
     // user, but the fields of this structure still have to contain proper values
