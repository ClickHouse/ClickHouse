--- conflicted
+++ resolved
@@ -101,14 +101,11 @@
 #include <re2/re2.h>
 #include <Storages/StorageView.h>
 #include <Parsers/ASTFunction.h>
-<<<<<<< HEAD
 #include <Parsers/FunctionParameterValuesVisitor.h>
 #include <Parsers/ASTSelectWithUnionQuery.h>
 #include <Interpreters/InterpreterSelectWithUnionQuery.h>
-=======
 #include <base/find_symbols.h>
 #include <QueryCoordination/Coordinator.h>
->>>>>>> f42739e1
 
 
 namespace fs = std::filesystem;
@@ -1139,9 +1136,9 @@
     need_recalculate_access = true;
 }
 
-<<<<<<< HEAD
+
 std::optional<UUID> Context::getUserID() const
-=======
+
 bool Context::addQueryCoordinationMetaInfo(String cluster_name_, const std::vector<StorageID> & storages_, const std::vector<String> & sharding_keys_)
 {
     auto lock = getLock();
@@ -1163,7 +1160,6 @@
 }
 
 void Context::setQuotaKey(String quota_key_)
->>>>>>> f42739e1
 {
     auto lock = getLock();
     return user_id;
