#include <map>
#include <set>
#include <optional>
#include <memory>
#include <Poco/UUID.h>
#include <Poco/Util/Application.h>
#include <Common/ISlotControl.h>
#include <Common/Scheduler/IResourceManager.h>
#include <Common/AsyncLoader.h>
#include <Common/CgroupsMemoryUsageObserver.h>
#include <Common/PoolId.h>
#include <Common/SensitiveDataMasker.h>
#include <Common/Macros.h>
#include <Common/EventNotifier.h>
#include <Common/getNumberOfCPUCoresToUse.h>
#include <Common/Stopwatch.h>
#include <Common/formatReadable.h>
#include <Common/Throttler.h>
#include <Common/thread_local_rng.h>
#include <Common/FieldVisitorToString.h>
#include <Common/getMultipleKeysFromConfig.h>
#include <Common/callOnce.h>
#include <Common/SharedLockGuard.h>
#include <Common/PageCache.h>
#include <Common/NamedCollections/NamedCollectionsFactory.h>
#include <Common/isLocalAddress.h>
#include <Common/ConcurrencyControl.h>
#include <Coordination/KeeperDispatcher.h>
#include <Core/BackgroundSchedulePool.h>
#include <Core/Settings.h>
#include <Formats/FormatFactory.h>
#include <Databases/DatabaseReplicatedSettings.h>
#include <Databases/IDatabase.h>
#include <Server/ServerType.h>
#include <Storages/MarkCache.h>
#include <Storages/MergeTree/MergeList.h>
#include <Storages/MergeTree/MovesList.h>
#include <Storages/MergeTree/ReplicatedFetchList.h>
#include <Storages/MergeTree/MergeTreeData.h>
#include <Storages/MergeTree/MergeTreeSettings.h>
#include <Storages/MergeTree/PrimaryIndexCache.h>
#include <Storages/ObjectStorage/DataLakes/Iceberg/IcebergMetadataFilesCache.h>
#include <Storages/ObjectStorageQueue/ObjectStorageQueueMetadataFactory.h>
#include <Storages/MergeTree/VectorSimilarityIndexCache.h>
#include <Storages/Distributed/DistributedSettings.h>
#include <Storages/CompressionCodecSelector.h>
#include <IO/S3Settings.h>
#include <Disks/ObjectStorages/AzureBlobStorage/AzureBlobStorageCommon.h>
#include <Disks/DiskLocal.h>
#include <Disks/ObjectStorages/DiskObjectStorage.h>
#include <Disks/ObjectStorages/IObjectStorage.h>
#include <Disks/SingleDiskVolume.h>
#include <Disks/StoragePolicy.h>
#include <Disks/IO/IOUringReader.h>
#include <Disks/IO/getIOUringReader.h>
#include <IO/SynchronousReader.h>
#include <TableFunctions/TableFunctionFactory.h>
#include <Interpreters/ActionLocksManager.h>
#include <Interpreters/ExternalLoaderXMLConfigRepository.h>
#include <Interpreters/TemporaryDataOnDisk.h>
#include <Interpreters/Cache/FileCacheFactory.h>
#include <Interpreters/Cache/FileCache.h>
#include <Interpreters/Cache/QueryConditionCache.h>
#include <Interpreters/Cache/QueryResultCache.h>
#include <Interpreters/ContextTimeSeriesTagsCollector.h>
#include <Interpreters/SessionTracker.h>
#include <Core/ServerSettings.h>
#include <Interpreters/PreparedSets.h>
#include <Core/SettingsQuirks.h>
#include <Access/AccessControl.h>
#include <Access/ContextAccess.h>
#include <Access/EnabledRolesInfo.h>
#include <Access/EnabledRowPolicies.h>
#include <Access/QuotaUsage.h>
#include <Access/User.h>
#include <Access/Role.h>
#include <Access/SettingsProfile.h>
#include <Access/SettingsProfilesInfo.h>
#include <Access/SettingsConstraintsAndProfileIDs.h>
#include <Access/ExternalAuthenticators.h>
#include <Access/GSSAcceptor.h>
#include <Backups/BackupsWorker.h>
#include <Dictionaries/Embedded/GeoDictionariesLoader.h>
#include <Interpreters/EmbeddedDictionaries.h>
#include <Interpreters/ExternalDictionariesLoader.h>
#include <Functions/UserDefined/ExternalUserDefinedExecutableFunctionsLoader.h>
#include <Functions/UserDefined/IUserDefinedSQLObjectsStorage.h>
#include <Functions/UserDefined/createUserDefinedSQLObjectsStorage.h>
#include <Interpreters/ProcessList.h>
#include <Interpreters/InterserverCredentials.h>
#include <Interpreters/Cluster.h>
#include <Interpreters/InterserverIOHandler.h>
#include <Interpreters/Context.h>
#include <Interpreters/DDLWorker.h>
#include <Interpreters/DDLTask.h>
#include <Interpreters/Session.h>
#include <Interpreters/TraceCollector.h>
#include <IO/AsyncReadCounters.h>
#include <IO/ReadBufferFromFile.h>
#include <IO/ReadWriteBufferFromHTTP.h>
#include <IO/UncompressedCache.h>
#include <IO/MMappedFileCache.h>
#include <IO/WriteSettings.h>
#include <Parsers/ASTCreateQuery.h>
#include <Parsers/ASTAsterisk.h>
#include <Parsers/ASTIdentifier.h>
#include <Common/Scheduler/createResourceManager.h>
#include <Common/Scheduler/Workload/createWorkloadEntityStorage.h>
#include <Common/StackTrace.h>
#include <Common/Config/ConfigHelper.h>
#include <Common/Config/ConfigProcessor.h>
#include <Common/Config/ConfigReloader.h>
#include <Common/Config/AbstractConfigurationComparison.h>
#include <Common/ZooKeeper/ZooKeeper.h>
#include <Common/ShellCommand.h>
#include <Common/logger_useful.h>
#include <Common/RemoteHostFilter.h>
#include <Common/HTTPHeaderFilter.h>
#include <Interpreters/StorageID.h>
#include <Interpreters/SystemLog.h>
#include <Interpreters/InterpreterSelectQueryAnalyzer.h>
#include <Interpreters/AsynchronousInsertQueue.h>
#include <Interpreters/DatabaseCatalog.h>
#include <Interpreters/JIT/CompiledExpressionCache.h>
#include <Storages/MergeTree/BackgroundJobsAssignee.h>
#include <Storages/MergeTree/MergeTreeDataPartUUID.h>
#include <Storages/MaterializedView/RefreshSet.h>
#include <Interpreters/SynonymsExtensions.h>
#include <Interpreters/Lemmatizers.h>
#include <Interpreters/ClusterDiscovery.h>
#include <Interpreters/TransactionLog.h>
#include <Interpreters/ZooKeeperConnectionLog.h>
#include <filesystem>
#include <re2/re2.h>
#include <Storages/StorageView.h>
#include <Parsers/ASTFunction.h>
#include <Parsers/FunctionParameterValuesVisitor.h>
#include <Parsers/ASTSelectWithUnionQuery.h>
#include <Interpreters/InterpreterSelectWithUnionQuery.h>
#include <base/defines.h>

namespace fs = std::filesystem;

namespace ProfileEvents
{
    extern const Event ContextLock;
    extern const Event ContextLockWaitMicroseconds;
    extern const Event LocalReadThrottlerBytes;
    extern const Event LocalReadThrottlerSleepMicroseconds;
    extern const Event LocalWriteThrottlerBytes;
    extern const Event LocalWriteThrottlerSleepMicroseconds;
    extern const Event RemoteReadThrottlerBytes;
    extern const Event RemoteReadThrottlerSleepMicroseconds;
    extern const Event RemoteWriteThrottlerBytes;
    extern const Event RemoteWriteThrottlerSleepMicroseconds;
    extern const Event BackupThrottlerBytes;
    extern const Event BackupThrottlerSleepMicroseconds;
    extern const Event MergesThrottlerBytes;
    extern const Event MergesThrottlerSleepMicroseconds;
    extern const Event MutationsThrottlerBytes;
    extern const Event MutationsThrottlerSleepMicroseconds;
    extern const Event QueryLocalReadThrottlerBytes;
    extern const Event QueryLocalReadThrottlerSleepMicroseconds;
    extern const Event QueryLocalWriteThrottlerBytes;
    extern const Event QueryLocalWriteThrottlerSleepMicroseconds;
    extern const Event QueryRemoteReadThrottlerBytes;
    extern const Event QueryRemoteReadThrottlerSleepMicroseconds;
    extern const Event QueryRemoteWriteThrottlerBytes;
    extern const Event QueryRemoteWriteThrottlerSleepMicroseconds;
    extern const Event QueryBackupThrottlerBytes;
    extern const Event QueryBackupThrottlerSleepMicroseconds;

    extern const Event MergeMutateBackgroundExecutorTaskExecuteStepMicroseconds;
    extern const Event MergeMutateBackgroundExecutorTaskCancelMicroseconds;
    extern const Event MergeMutateBackgroundExecutorTaskResetMicroseconds;
    extern const Event MergeMutateBackgroundExecutorWaitMicroseconds;

    extern const Event MoveBackgroundExecutorTaskExecuteStepMicroseconds;
    extern const Event MoveBackgroundExecutorTaskCancelMicroseconds;
    extern const Event MoveBackgroundExecutorTaskResetMicroseconds;
    extern const Event MoveBackgroundExecutorWaitMicroseconds;

    extern const Event FetchBackgroundExecutorTaskExecuteStepMicroseconds;
    extern const Event FetchBackgroundExecutorTaskCancelMicroseconds;
    extern const Event FetchBackgroundExecutorTaskResetMicroseconds;
    extern const Event FetchBackgroundExecutorWaitMicroseconds;

    extern const Event CommonBackgroundExecutorTaskExecuteStepMicroseconds;
    extern const Event CommonBackgroundExecutorTaskCancelMicroseconds;
    extern const Event CommonBackgroundExecutorTaskResetMicroseconds;
    extern const Event CommonBackgroundExecutorWaitMicroseconds;
}

namespace CurrentMetrics
{
    extern const Metric ContextLockWait;
    extern const Metric BackgroundMovePoolTask;
    extern const Metric BackgroundMovePoolSize;
    extern const Metric BackgroundSchedulePoolTask;
    extern const Metric BackgroundSchedulePoolSize;
    extern const Metric BackgroundBufferFlushSchedulePoolTask;
    extern const Metric BackgroundBufferFlushSchedulePoolSize;
    extern const Metric BackgroundDistributedSchedulePoolTask;
    extern const Metric BackgroundDistributedSchedulePoolSize;
    extern const Metric BackgroundMessageBrokerSchedulePoolTask;
    extern const Metric BackgroundMessageBrokerSchedulePoolSize;
    extern const Metric BackgroundMergesAndMutationsPoolTask;
    extern const Metric BackgroundMergesAndMutationsPoolSize;
    extern const Metric BackgroundFetchesPoolTask;
    extern const Metric BackgroundFetchesPoolSize;
    extern const Metric BackgroundCommonPoolTask;
    extern const Metric BackgroundCommonPoolSize;
    extern const Metric MarksLoaderThreads;
    extern const Metric MarksLoaderThreadsActive;
    extern const Metric MarksLoaderThreadsScheduled;
    extern const Metric IOPrefetchThreads;
    extern const Metric IOPrefetchThreadsActive;
    extern const Metric IOPrefetchThreadsScheduled;
    extern const Metric IOWriterThreads;
    extern const Metric IOWriterThreadsActive;
    extern const Metric TablesLoaderBackgroundThreads;
    extern const Metric TablesLoaderBackgroundThreadsActive;
    extern const Metric TablesLoaderBackgroundThreadsScheduled;
    extern const Metric TablesLoaderForegroundThreads;
    extern const Metric TablesLoaderForegroundThreadsActive;
    extern const Metric TablesLoaderForegroundThreadsScheduled;
    extern const Metric IOWriterThreadsScheduled;
    extern const Metric BuildVectorSimilarityIndexThreads;
    extern const Metric BuildVectorSimilarityIndexThreadsActive;
    extern const Metric BuildVectorSimilarityIndexThreadsScheduled;
    extern const Metric AttachedTable;
    extern const Metric AttachedView;
    extern const Metric AttachedDictionary;
    extern const Metric AttachedDatabase;
    extern const Metric PartsActive;
    extern const Metric IcebergCatalogThreads;
    extern const Metric IcebergCatalogThreadsActive;
    extern const Metric IcebergCatalogThreadsScheduled;
    extern const Metric IndexMarkCacheBytes;
    extern const Metric IndexMarkCacheFiles;
    extern const Metric MarkCacheBytes;
    extern const Metric MarkCacheFiles;
    extern const Metric UncompressedCacheBytes;
    extern const Metric UncompressedCacheCells;
    extern const Metric IndexUncompressedCacheBytes;
    extern const Metric IndexUncompressedCacheCells;
}


namespace DB
{
namespace Setting
{
    extern const SettingsUInt64 allow_experimental_parallel_reading_from_replicas;
    extern const SettingsMilliseconds async_insert_poll_timeout_ms;
    extern const SettingsBool azure_allow_parallel_part_upload;
    extern const SettingsString cluster_for_parallel_replicas;
    extern const SettingsBool enable_filesystem_cache;
    extern const SettingsBool enable_filesystem_cache_log;
    extern const SettingsBool enable_filesystem_cache_on_write_operations;
    extern const SettingsBool enable_filesystem_read_prefetches_log;
    extern const SettingsBool enable_blob_storage_log;
    extern const SettingsUInt64 filesystem_cache_max_download_size;
    extern const SettingsUInt64 filesystem_cache_reserve_space_wait_lock_timeout_milliseconds;
    extern const SettingsUInt64 filesystem_cache_segments_batch_size;
    extern const SettingsBool filesystem_cache_enable_background_download_for_metadata_files_in_packed_storage;
    extern const SettingsBool filesystem_cache_enable_background_download_during_fetch;
    extern const SettingsBool filesystem_cache_prefer_bigger_buffer_size;
    extern const SettingsBool http_make_head_request;
    extern const SettingsUInt64 http_max_fields;
    extern const SettingsUInt64 http_max_field_name_size;
    extern const SettingsUInt64 http_max_field_value_size;
    extern const SettingsUInt64 http_max_tries;
    extern const SettingsUInt64 http_max_uri_size;
    extern const SettingsSeconds http_receive_timeout;
    extern const SettingsUInt64 http_retry_initial_backoff_ms;
    extern const SettingsUInt64 http_retry_max_backoff_ms;
    extern const SettingsSeconds http_send_timeout;
    extern const SettingsBool http_skip_not_found_url_for_globs;
    extern const SettingsUInt64 hsts_max_age;
    extern const SettingsString local_filesystem_read_method;
    extern const SettingsBool local_filesystem_read_prefetch;
    extern const SettingsBool load_marks_asynchronously;
    extern const SettingsUInt64 max_backup_bandwidth;
    extern const SettingsUInt64 max_local_read_bandwidth;
    extern const SettingsUInt64 max_local_write_bandwidth;
    extern const SettingsNonZeroUInt64 max_parallel_replicas;
    extern const SettingsNonZeroUInt64 max_read_buffer_size;
    extern const SettingsUInt64 max_read_buffer_size_local_fs;
    extern const SettingsUInt64 max_read_buffer_size_remote_fs;
    extern const SettingsUInt64 max_remote_read_network_bandwidth;
    extern const SettingsUInt64 max_remote_write_network_bandwidth;
    extern const SettingsUInt64 min_bytes_to_use_direct_io;
    extern const SettingsUInt64 min_bytes_to_use_mmap_io;
    extern const SettingsBool page_cache_inject_eviction;
    extern const SettingsParallelReplicasMode parallel_replicas_mode;
    extern const SettingsString parallel_replicas_custom_key;
    extern const SettingsUInt64 prefetch_buffer_size;
    extern const SettingsBool read_from_filesystem_cache_if_exists_otherwise_bypass_cache;
    extern const SettingsBool read_from_page_cache_if_exists_otherwise_bypass_cache;
    extern const SettingsUInt64 page_cache_block_size;
    extern const SettingsUInt64 page_cache_lookahead_blocks;
    extern const SettingsInt64 read_priority;
    extern const SettingsString remote_filesystem_read_method;
    extern const SettingsBool remote_filesystem_read_prefetch;
    extern const SettingsUInt64 remote_fs_read_max_backoff_ms;
    extern const SettingsUInt64 remote_fs_read_backoff_max_tries;
    extern const SettingsUInt64 remote_read_min_bytes_for_seek;
    extern const SettingsBool throw_on_error_from_cache_on_write_operations;
    extern const SettingsBool filesystem_cache_skip_download_if_exceeds_per_query_cache_write_limit;
    extern const SettingsBool s3_allow_parallel_part_upload;
    extern const SettingsBool use_page_cache_for_disks_without_file_cache;
    extern const SettingsBool use_page_cache_with_distributed_cache;
    extern const SettingsUInt64 use_structure_from_insertion_table_in_table_functions;
    extern const SettingsString workload;
    extern const SettingsString compatibility;
    extern const SettingsBool allow_experimental_analyzer;
    extern const SettingsBool parallel_replicas_only_with_analyzer;
    extern const SettingsBool enable_hdfs_pread;
}

namespace MergeTreeSetting
{
    extern const MergeTreeSettingsString merge_workload;
    extern const MergeTreeSettingsString mutation_workload;
}

namespace ServerSetting
{
    extern const ServerSettingsUInt64 background_buffer_flush_schedule_pool_size;
    extern const ServerSettingsUInt64 background_common_pool_size;
    extern const ServerSettingsUInt64 background_distributed_schedule_pool_size;
    extern const ServerSettingsUInt64 background_fetches_pool_size;
    extern const ServerSettingsFloat background_merges_mutations_concurrency_ratio;
    extern const ServerSettingsString background_merges_mutations_scheduling_policy;
    extern const ServerSettingsUInt64 background_message_broker_schedule_pool_size;
    extern const ServerSettingsUInt64 background_move_pool_size;
    extern const ServerSettingsUInt64 background_pool_size;
    extern const ServerSettingsUInt64 background_schedule_pool_size;
    extern const ServerSettingsBool display_secrets_in_show_and_select;
    extern const ServerSettingsUInt64 max_backup_bandwidth_for_server;
    extern const ServerSettingsUInt64 max_build_vector_similarity_index_thread_pool_size;
    extern const ServerSettingsUInt64 max_local_read_bandwidth_for_server;
    extern const ServerSettingsUInt64 max_local_write_bandwidth_for_server;
    extern const ServerSettingsUInt64 max_merges_bandwidth_for_server;
    extern const ServerSettingsUInt64 max_mutations_bandwidth_for_server;
    extern const ServerSettingsUInt64 max_remote_read_network_bandwidth_for_server;
    extern const ServerSettingsUInt64 max_remote_write_network_bandwidth_for_server;
    extern const ServerSettingsUInt64 max_replicated_fetches_network_bandwidth_for_server;
    extern const ServerSettingsUInt64 max_replicated_sends_network_bandwidth_for_server;
    extern const ServerSettingsBool s3queue_disable_streaming;
    extern const ServerSettingsUInt64 tables_loader_background_pool_size;
    extern const ServerSettingsUInt64 tables_loader_foreground_pool_size;
    extern const ServerSettingsNonZeroUInt64 prefetch_threadpool_pool_size;
    extern const ServerSettingsUInt64 prefetch_threadpool_queue_size;
    extern const ServerSettingsUInt64 load_marks_threadpool_pool_size;
    extern const ServerSettingsUInt64 load_marks_threadpool_queue_size;
    extern const ServerSettingsNonZeroUInt64 threadpool_writer_pool_size;
    extern const ServerSettingsUInt64 threadpool_writer_queue_size;
    extern const ServerSettingsUInt64 iceberg_catalog_threadpool_pool_size;
    extern const ServerSettingsUInt64 iceberg_catalog_threadpool_queue_size;
    extern const ServerSettingsBool dictionaries_lazy_load;
<<<<<<< HEAD
    extern const ServerSettingsInt32 os_threads_nice_value_zookeeper_client_send_receive;
    extern const ServerSettingsUInt64 max_table_num_to_throw;
    extern const ServerSettingsUInt64 max_view_num_to_throw;
    extern const ServerSettingsUInt64 max_dictionary_num_to_throw;
    extern const ServerSettingsUInt64 max_database_num_to_throw;
    extern const ServerSettingsUInt64 max_named_collection_num_to_throw;
=======
>>>>>>> 05bf4d5c
}

namespace ErrorCodes
{
    extern const int BAD_ARGUMENTS;
    extern const int UNKNOWN_DATABASE;
    extern const int UNKNOWN_TABLE;
    extern const int TABLE_ALREADY_EXISTS;
    extern const int THERE_IS_NO_SESSION;
    extern const int THERE_IS_NO_QUERY;
    extern const int NO_ELEMENTS_IN_CONFIG;
    extern const int TABLE_SIZE_EXCEEDS_MAX_DROP_SIZE_LIMIT;
    extern const int LOGICAL_ERROR;
    extern const int INVALID_SETTING_VALUE;
    extern const int NOT_IMPLEMENTED;
    extern const int UNKNOWN_FUNCTION;
    extern const int ILLEGAL_COLUMN;
    extern const int NUMBER_OF_COLUMNS_DOESNT_MATCH;
    extern const int CLUSTER_DOESNT_EXIST;
    extern const int SET_NON_GRANTED_ROLE;
    extern const int UNKNOWN_DISK;
    extern const int UNKNOWN_READ_METHOD;
}

#define SHUTDOWN(log, desc, ptr, method) do             \
{                                                       \
    if (ptr)                                            \
    {                                                   \
        LOG_DEBUG(log, "Shutting down " desc);          \
        (ptr)->method;                                  \
    }                                                   \
} while (false)                                         \

/** Set of known objects (environment), that could be used in query.
  * Shared (global) part. Order of members (especially, order of destruction) is very important.
  */
struct ContextSharedPart : boost::noncopyable
{
    LoggerPtr log = getLogger("Context");

    /// For access of most of shared objects.
    mutable ContextSharedMutex mutex;
    /// Separate mutex for access of dictionaries. Separate mutex to avoid locks when server doing request to itself.
    mutable std::mutex embedded_dictionaries_mutex;
    mutable std::mutex external_dictionaries_mutex;
    mutable std::mutex external_user_defined_executable_functions_mutex;
    /// Separate mutex for storage policies. During server startup we may
    /// initialize some important storages (system logs with MergeTree engine)
    /// under context lock.
    mutable std::mutex storage_policies_mutex;
    /// Separate mutex for re-initialization of zookeeper session. This operation could take a long time and must not interfere with another operations.
    mutable std::mutex zookeeper_mutex;

    mutable zkutil::ZooKeeperPtr zookeeper TSA_GUARDED_BY(zookeeper_mutex);                 /// Client for ZooKeeper.
    ConfigurationPtr zookeeper_config TSA_GUARDED_BY(zookeeper_mutex);                      /// Stores zookeeper configs

    ConfigurationPtr sensitive_data_masker_config;

    mutable std::mutex auxiliary_zookeepers_mutex;
    mutable std::map<String, zkutil::ZooKeeperPtr> auxiliary_zookeepers TSA_GUARDED_BY(auxiliary_zookeepers_mutex);    /// Map for auxiliary ZooKeeper clients.
    ConfigurationPtr auxiliary_zookeepers_config TSA_GUARDED_BY(auxiliary_zookeepers_mutex);           /// Stores auxiliary zookeepers configs

    /// No lock required for interserver_io_host, interserver_io_port, interserver_scheme modified only during initialization
    String interserver_io_host;                             /// The host name by which this server is available for other servers.
    UInt16 interserver_io_port = 0;                         /// and port.
    String interserver_scheme;                              /// http or https
    MultiVersion<InterserverCredentials> interserver_io_credentials;

    String path TSA_GUARDED_BY(mutex);                       /// Path to the data directory, with a slash at the end.
    String flags_path TSA_GUARDED_BY(mutex);                 /// Path to the directory with some control flags for server maintenance.
    String user_files_path TSA_GUARDED_BY(mutex);            /// Path to the directory with user provided files, usable by 'file' table function.
    String dictionaries_lib_path TSA_GUARDED_BY(mutex);      /// Path to the directory with user provided binaries and libraries for external dictionaries.
    String user_scripts_path TSA_GUARDED_BY(mutex);          /// Path to the directory with user provided scripts.
    String filesystem_caches_path TSA_GUARDED_BY(mutex);     /// Path to the directory with filesystem caches.
    String filesystem_cache_user TSA_GUARDED_BY(mutex);
    ConfigurationPtr config TSA_GUARDED_BY(mutex);           /// Global configuration settings.
    String tmp_path TSA_GUARDED_BY(mutex);                   /// Path to the temporary files that occur when processing the request.

    /// The default disk storing metadata files for databases: database metadata files and table metadata files.
    /// For DBs which have `disk` setting in the create query, the table metadata files of these DBs are stored on that disk.
    /// However, the DB metadata files are still stored on this `default_db_disk`. So the instance can load its DBs during starting up.
    std::shared_ptr<IDisk> default_db_disk TSA_GUARDED_BY(mutex);

    /// All temporary files that occur when processing the requests accounted here.
    /// Child scopes for more fine-grained accounting are created per user/query/etc.
    /// Initialized once during server startup.
    TemporaryDataOnDiskScopePtr root_temp_data_on_disk TSA_GUARDED_BY(mutex);
    /// TODO: remove, use only root_temp_data_on_disk
    VolumePtr temporary_volume_legacy;

    mutable OnceFlag async_loader_initialized;
    mutable std::unique_ptr<AsyncLoader> async_loader; /// Thread pool for asynchronous initialization of arbitrary DAG of `LoadJob`s (used for tables loading)

    mutable std::unique_ptr<EmbeddedDictionaries> embedded_dictionaries TSA_GUARDED_BY(embedded_dictionaries_mutex);    /// Metrica's dictionaries. Have lazy initialization.
    mutable std::unique_ptr<ExternalDictionariesLoader> external_dictionaries_loader TSA_GUARDED_BY(external_dictionaries_mutex);

    ExternalLoaderXMLConfigRepository * external_dictionaries_config_repository TSA_GUARDED_BY(external_dictionaries_mutex) = nullptr;
    scope_guard dictionaries_xmls TSA_GUARDED_BY(external_dictionaries_mutex);

    mutable std::unique_ptr<ExternalUserDefinedExecutableFunctionsLoader> external_user_defined_executable_functions_loader TSA_GUARDED_BY(external_user_defined_executable_functions_mutex);
    ExternalLoaderXMLConfigRepository * user_defined_executable_functions_config_repository TSA_GUARDED_BY(external_user_defined_executable_functions_mutex) = nullptr;
    scope_guard user_defined_executable_functions_xmls TSA_GUARDED_BY(external_user_defined_executable_functions_mutex);

    mutable OnceFlag user_defined_sql_objects_storage_initialized;
    mutable std::unique_ptr<IUserDefinedSQLObjectsStorage> user_defined_sql_objects_storage;

    mutable OnceFlag workload_entity_storage_initialized;
    mutable std::unique_ptr<IWorkloadEntityStorage> workload_entity_storage;

#if USE_NLP
    mutable OnceFlag synonyms_extensions_initialized;
    mutable std::optional<SynonymsExtensions> synonyms_extensions;

    mutable OnceFlag lemmatizers_initialized;
    mutable std::optional<Lemmatizers> lemmatizers;
#endif

    mutable OnceFlag backups_worker_initialized;
    std::optional<BackupsWorker> backups_worker;

    /// No lock required for default_profile_name, system_profile_name, buffer_profile_name modified only during initialization
    String default_profile_name;                                /// Default profile name used for default values.
    String system_profile_name;                                 /// Profile used by system processes
    String buffer_profile_name;                                 /// Profile used by Buffer engine for flushing to the underlying
    String merge_workload TSA_GUARDED_BY(mutex);                /// Workload setting value that is used by all merges
    String mutation_workload TSA_GUARDED_BY(mutex);             /// Workload setting value that is used by all mutations
    bool throw_on_unknown_workload TSA_GUARDED_BY(mutex) = false;
    bool cpu_slot_preemption TSA_GUARDED_BY(mutex) = false;
    UInt64 cpu_slot_quantum_ns TSA_GUARDED_BY(mutex) = 10'000'000;
    UInt64 cpu_slot_preemption_timeout_ms TSA_GUARDED_BY(mutex) = 1000;
    UInt64 concurrent_threads_soft_limit_num TSA_GUARDED_BY(mutex) = 0;
    UInt64 concurrent_threads_soft_limit_ratio_to_cores TSA_GUARDED_BY(mutex) = 0;
    String concurrent_threads_scheduler TSA_GUARDED_BY(mutex);
    std::unique_ptr<AccessControl> access_control TSA_GUARDED_BY(mutex);
    mutable OnceFlag resource_manager_initialized;
    mutable ResourceManagerPtr resource_manager;
    mutable UncompressedCachePtr uncompressed_cache TSA_GUARDED_BY(mutex);            /// The cache of decompressed blocks.
    mutable MarkCachePtr mark_cache TSA_GUARDED_BY(mutex);                            /// Cache of marks in compressed files.
    mutable PrimaryIndexCachePtr primary_index_cache TSA_GUARDED_BY(mutex);
    mutable OnceFlag load_marks_threadpool_initialized;
    mutable std::unique_ptr<ThreadPool> load_marks_threadpool;  /// Threadpool for loading marks cache.
    mutable OnceFlag prefetch_threadpool_initialized;
    mutable std::unique_ptr<ThreadPool> prefetch_threadpool;    /// Threadpool for loading marks cache.
    mutable std::unique_ptr<ThreadPool> iceberg_catalog_threadpool;
    mutable OnceFlag iceberg_catalog_threadpool_initialized;
    mutable OnceFlag build_vector_similarity_index_threadpool_initialized;
    mutable std::unique_ptr<ThreadPool> build_vector_similarity_index_threadpool; /// Threadpool for vector-similarity index creation.
    mutable UncompressedCachePtr index_uncompressed_cache TSA_GUARDED_BY(mutex);      /// The cache of decompressed blocks for MergeTree indices.
    mutable VectorSimilarityIndexCachePtr vector_similarity_index_cache TSA_GUARDED_BY(mutex);         /// Cache of deserialized secondary index granules.
    mutable QueryConditionCachePtr query_condition_cache TSA_GUARDED_BY(mutex);       /// Cache of matching marks for predicates
    mutable QueryResultCachePtr query_result_cache TSA_GUARDED_BY(mutex);             /// Cache of query results.
    mutable MarkCachePtr index_mark_cache TSA_GUARDED_BY(mutex);                      /// Cache of marks in compressed files of MergeTree indices.
    mutable MMappedFileCachePtr mmap_cache TSA_GUARDED_BY(mutex);                     /// Cache of mmapped files to avoid frequent open/map/unmap/close and to reuse from several threads.
#if USE_AVRO
    mutable IcebergMetadataFilesCachePtr iceberg_metadata_files_cache TSA_GUARDED_BY(mutex);   /// Cache of deserialized iceberg metadata files.
#endif
    AsynchronousMetrics * asynchronous_metrics TSA_GUARDED_BY(mutex) = nullptr;       /// Points to asynchronous metrics
    mutable PageCachePtr page_cache TSA_GUARDED_BY(mutex);                            /// Userspace page cache.
    ProcessList process_list;                                   /// Executing queries at the moment.
    SessionTracker session_tracker;
    GlobalOvercommitTracker global_overcommit_tracker;
    MergeList merge_list;                                       /// The list of executable merge (for (Replicated)?MergeTree)
    MovesList moves_list;                                       /// The list of executing moves (for (Replicated)?MergeTree)
    ReplicatedFetchList replicated_fetch_list;
    RefreshSet refresh_set;                                 /// The list of active refreshes (for MaterializedView)
    ConfigurationPtr users_config TSA_GUARDED_BY(mutex);                              /// Config with the users, profiles and quotas sections.
    InterserverIOHandler interserver_io_handler;                /// Handler for interserver communication.

    OnceFlag buffer_flush_schedule_pool_initialized;
    mutable BackgroundSchedulePoolPtr buffer_flush_schedule_pool; /// A thread pool that can do background flush for Buffer tables.
    OnceFlag schedule_pool_initialized;
    mutable BackgroundSchedulePoolPtr schedule_pool;    /// A thread pool that can run different jobs in background (used in replicated tables)
    OnceFlag distributed_schedule_pool_initialized;
    mutable BackgroundSchedulePoolPtr distributed_schedule_pool; /// A thread pool that can run different jobs in background (used for distributed sends)
    OnceFlag message_broker_schedule_pool_initialized;
    mutable BackgroundSchedulePoolPtr message_broker_schedule_pool; /// A thread pool that can run different jobs in background (used for message brokers, like RabbitMQ and Kafka)

    mutable OnceFlag readers_initialized;
    mutable std::unique_ptr<IAsynchronousReader> asynchronous_remote_fs_reader;
    mutable std::unique_ptr<IAsynchronousReader> asynchronous_local_fs_reader;
    mutable std::unique_ptr<IAsynchronousReader> synchronous_local_fs_reader;

    mutable OnceFlag threadpool_writer_initialized;
    mutable std::unique_ptr<ThreadPool> threadpool_writer;

#if USE_LIBURING
    mutable OnceFlag io_uring_reader_initialized;
    mutable std::unique_ptr<IOUringReader> io_uring_reader;
#endif

    mutable ThrottlerPtr replicated_fetches_throttler;      /// A server-wide throttler for replicated fetches
    mutable ThrottlerPtr replicated_sends_throttler;        /// A server-wide throttler for replicated sends

    mutable ThrottlerPtr remote_read_throttler;             /// A server-wide throttler for remote IO reads
    mutable ThrottlerPtr remote_write_throttler;            /// A server-wide throttler for remote IO writes

    mutable ThrottlerPtr local_read_throttler;              /// A server-wide throttler for local IO reads
    mutable ThrottlerPtr local_write_throttler;             /// A server-wide throttler for local IO writes

    mutable ThrottlerPtr backups_server_throttler;          /// A server-wide throttler for BACKUPs

    mutable ThrottlerPtr mutations_throttler;               /// A server-wide throttler for mutations
    mutable ThrottlerPtr merges_throttler;                  /// A server-wide throttler for merges

    MultiVersion<Macros> macros;                            /// Substitutions extracted from config.
    std::unique_ptr<DDLWorker> ddl_worker TSA_GUARDED_BY(mutex); /// Process ddl commands from zk.
    LoadTaskPtr ddl_worker_startup_task;                         /// To postpone `ddl_worker->startup()` after all tables startup
    /// Rules for selecting the compression settings, depending on the size of the part.
    mutable std::unique_ptr<CompressionCodecSelector> compression_codec_selector TSA_GUARDED_BY(mutex);
    /// Storage disk chooser for MergeTree engines
    mutable std::shared_ptr<const DiskSelector> merge_tree_disk_selector TSA_GUARDED_BY(storage_policies_mutex);
    /// Storage policy chooser for MergeTree engines
    mutable std::shared_ptr<const StoragePolicySelector> merge_tree_storage_policy_selector TSA_GUARDED_BY(storage_policies_mutex);

    ServerSettings server_settings;

    std::optional<MergeTreeSettings> merge_tree_settings TSA_GUARDED_BY(mutex);   /// Settings of MergeTree* engines.
    std::optional<MergeTreeSettings> replicated_merge_tree_settings TSA_GUARDED_BY(mutex);   /// Settings of ReplicatedMergeTree* engines.
    std::optional<DatabaseReplicatedSettings> database_replicated_settings TSA_GUARDED_BY(mutex); /// Settings of DatabaseReplicated engine.
    std::optional<DistributedSettings> distributed_settings TSA_GUARDED_BY(mutex);
    std::atomic_size_t max_table_size_to_drop = 50000000000lu; /// Protects MergeTree tables from accidental DROP (50GB by default)
    std::atomic_size_t max_partition_size_to_drop = 50000000000lu; /// Protects MergeTree partitions from accidental DROP (50GB by default)
    /// No lock required for format_schema_path modified only during initialization
    std::atomic_size_t max_database_num_to_warn = 1000lu;
    std::atomic_size_t max_table_num_to_warn = 5000lu;
    std::atomic_size_t max_view_num_to_warn = 10000lu;
    std::atomic_size_t max_dictionary_num_to_warn = 1000lu;
    std::atomic_size_t max_part_num_to_warn = 100000lu;
    // these variables are used in inserting warning message into system.warning table based on asynchronous metrics
    size_t max_pending_mutations_to_warn = 500lu;
    size_t max_pending_mutations_execution_time_to_warn = 86400lu;
    /// Only for system.server_settings, actually value stored in reloader itself
    std::atomic_size_t config_reload_interval_ms = ConfigReloader::DEFAULT_RELOAD_INTERVAL.count();

    double min_os_cpu_wait_time_ratio_to_drop_connection = 15.0;
    double max_os_cpu_wait_time_ratio_to_drop_connection = 30.0;

    String format_schema_path;                              /// Path to a directory that contains schema files used by input formats.
    String google_protos_path; /// Path to a directory that contains the proto files for the well-known Protobuf types.
    mutable OnceFlag action_locks_manager_initialized;
    ActionLocksManagerPtr action_locks_manager;             /// Set of storages' action lockers
    OnceFlag system_logs_initialized;
    std::unique_ptr<SystemLogs> system_logs TSA_GUARDED_BY(mutex);                /// Used to log queries and operations on parts

    mutable std::mutex dashboard_mutex;
    std::optional<Context::Dashboards> dashboards;

    std::optional<S3SettingsByEndpoint> storage_s3_settings TSA_GUARDED_BY(mutex);   /// Settings of S3 storage
    std::optional<AzureSettingsByEndpoint> storage_azure_settings TSA_GUARDED_BY(mutex);   /// Settings of AzureBlobStorage
    std::unordered_map<Context::WarningType, PreformattedMessage> warnings TSA_GUARDED_BY(mutex); /// Store warning messages about server.

    /// Background executors for *MergeTree tables
    /// Has background executors for MergeTree tables been initialized?
    mutable ContextSharedMutex background_executors_mutex;
    bool are_background_executors_initialized TSA_GUARDED_BY(background_executors_mutex) = false;
    MergeMutateBackgroundExecutorPtr merge_mutate_executor TSA_GUARDED_BY(background_executors_mutex);
    OrdinaryBackgroundExecutorPtr moves_executor TSA_GUARDED_BY(background_executors_mutex);
    OrdinaryBackgroundExecutorPtr fetch_executor TSA_GUARDED_BY(background_executors_mutex);
    OrdinaryBackgroundExecutorPtr common_executor TSA_GUARDED_BY(background_executors_mutex);

    RemoteHostFilter remote_host_filter;                    /// Allowed URL from config.xml
    HTTPHeaderFilter http_header_filter;                    /// Forbidden HTTP headers from config.xml

    /// No lock required for trace_collector modified only during initialization
    std::optional<TraceCollector> trace_collector;          /// Thread collecting traces from threads executing queries

    /// Clusters for distributed tables
    /// Initialized on demand (on distributed storages initialization) since Settings should be initialized
    mutable std::mutex clusters_mutex;                       /// Guards clusters, clusters_config and cluster_discovery
    std::shared_ptr<Clusters> clusters TSA_GUARDED_BY(clusters_mutex);
    ConfigurationPtr clusters_config TSA_GUARDED_BY(clusters_mutex);                        /// Stores updated configs
    std::unique_ptr<ClusterDiscovery> cluster_discovery TSA_GUARDED_BY(clusters_mutex);
    size_t clusters_version TSA_GUARDED_BY(clusters_mutex) = 0;

    /// No lock required for async_insert_queue modified only during initialization
    std::shared_ptr<AsynchronousInsertQueue> async_insert_queue;

    std::map<String, UInt16> server_ports;

    std::atomic<bool> shutdown_called = false;

    Stopwatch uptime_watch TSA_GUARDED_BY(mutex);

    /// No lock required for application_type modified only during initialization
    Context::ApplicationType application_type = Context::ApplicationType::SERVER;

    /// No lock required for config_reload_callback, start_servers_callback, stop_servers_callback modified only during initialization
    Context::ConfigReloadCallback config_reload_callback;
    Context::StartStopServersCallback start_servers_callback;
    Context::StartStopServersCallback stop_servers_callback;

    bool is_server_completely_started TSA_GUARDED_BY(mutex) = false;

#if USE_NURAFT
    mutable std::mutex keeper_dispatcher_mutex;
    mutable std::shared_ptr<KeeperDispatcher> keeper_dispatcher TSA_GUARDED_BY(keeper_dispatcher_mutex);
#endif

    ContextSharedPart()
        : access_control(std::make_unique<AccessControl>()), global_overcommit_tracker(&process_list), macros(std::make_unique<Macros>())
    {
        /// TODO: make it singleton (?)
        static std::atomic<size_t> num_calls{0};
        if (++num_calls > 1)
        {
            std::cerr << "Attempting to create multiple ContextShared instances. Stack trace:\n" << StackTrace().toString();
            std::cerr.flush();
            std::terminate();
        }
    }

    ~ContextSharedPart()
    {
#if USE_NURAFT
        if (keeper_dispatcher)
        {
            try
            {
                keeper_dispatcher->shutdown();
            }
            catch (...)
            {
                tryLogCurrentException(__PRETTY_FUNCTION__);
            }
        }
#endif

        /// Wait for thread pool for background reads and writes,
        /// since it may use per-user MemoryTracker which will be destroyed here.
        if (asynchronous_remote_fs_reader)
        {
            try
            {
                LOG_DEBUG(log, "Destructing remote fs threadpool reader");
                asynchronous_remote_fs_reader->wait();
                asynchronous_remote_fs_reader.reset();
            }
            catch (...)
            {
                tryLogCurrentException(__PRETTY_FUNCTION__);
            }
        }

        if (asynchronous_local_fs_reader)
        {
            try
            {
                LOG_DEBUG(log, "Destructing local fs threadpool reader");
                asynchronous_local_fs_reader->wait();
                asynchronous_local_fs_reader.reset();
            }
            catch (...)
            {
                tryLogCurrentException(__PRETTY_FUNCTION__);
            }
        }

        if (synchronous_local_fs_reader)
        {
            try
            {
                LOG_DEBUG(log, "Destructing local fs threadpool reader");
                synchronous_local_fs_reader->wait();
                synchronous_local_fs_reader.reset();
            }
            catch (...)
            {
                tryLogCurrentException(__PRETTY_FUNCTION__);
            }
        }

        if (threadpool_writer)
        {
            try
            {
                LOG_DEBUG(log, "Destructing threadpool writer");
                threadpool_writer->wait();
                threadpool_writer.reset();
            }
            catch (...)
            {
                tryLogCurrentException(__PRETTY_FUNCTION__);
            }
        }

        if (load_marks_threadpool)
        {
            try
            {
                LOG_DEBUG(log, "Destructing marks loader");
                load_marks_threadpool->wait();
                load_marks_threadpool.reset();
            }
            catch (...)
            {
                tryLogCurrentException(__PRETTY_FUNCTION__);
            }
        }

        if (prefetch_threadpool)
        {
            try
            {
                LOG_DEBUG(log, "Destructing prefetch threadpool");
                prefetch_threadpool->wait();
                prefetch_threadpool.reset();
            }
            catch (...)
            {
                tryLogCurrentException(__PRETTY_FUNCTION__);
            }
        }

        try
        {
            shutdown();
        }
        catch (...)
        {
            tryLogCurrentException(__PRETTY_FUNCTION__);
        }
    }

    void setConfig(const ConfigurationPtr & config_value)
    {
        if (!config_value)
            throw Exception(ErrorCodes::LOGICAL_ERROR, "Set nullptr config is invalid");

        std::lock_guard lock(mutex);
        config = config_value;
        access_control->setExternalAuthenticatorsConfig(*config_value);
    }

    const Poco::Util::AbstractConfiguration & getConfigRefWithLock(const std::lock_guard<ContextSharedMutex> &) const TSA_REQUIRES(this->mutex)
    {
        return config ? *config : Poco::Util::Application::instance().config();
    }

    const Poco::Util::AbstractConfiguration & getConfigRef() const
    {
        SharedLockGuard lock(mutex);
        return config ? *config : Poco::Util::Application::instance().config();
    }

    /** Perform a complex job of destroying objects in advance.
      */
    void shutdown() TSA_NO_THREAD_SAFETY_ANALYSIS
    {
        bool is_shutdown_called = shutdown_called.exchange(true);
        if (is_shutdown_called)
            return;

        /// Need to flush the async insert queue before shutting down the database catalog
        std::shared_ptr<AsynchronousInsertQueue> delete_async_insert_queue;
        {
            std::lock_guard lock(mutex);
            delete_async_insert_queue = std::move(async_insert_queue);
        }
        if (delete_async_insert_queue)
            delete_async_insert_queue->flushAndShutdown();

        /// Stop periodic reloading of the configuration files.
        /// This must be done first because otherwise the reloading may pass a changed config
        /// to some destroyed parts of ContextSharedPart.

        SHUTDOWN(log, "dictionaries loader", external_dictionaries_loader, enablePeriodicUpdates(false));
        SHUTDOWN(log, "UDFs loader", external_user_defined_executable_functions_loader, enablePeriodicUpdates(false));
        SHUTDOWN(log, "another UDFs storage", user_defined_sql_objects_storage, stopWatching());
        SHUTDOWN(log, "workload entity storage", workload_entity_storage, stopWatching());

        LOG_TRACE(log, "Shutting down named sessions");
        Session::shutdownNamedSessions();

        /// Stop watching DDL queue in ZooKeeper and wait until currently executed tasks finish.
        /// This must be done before closing ZooKeeper connection (because DDLWorker can call Context::getZooKeeper() and resurrect it),
        /// and before shutting down BackupsWorker (because DDLWorker can start an internal backup or restore).
        SHUTDOWN(log, "ddl worker", ddl_worker, shutdown());

        /// Waiting for current backups/restores to be finished. This must be done before shutting down DatabaseCatalog.
        SHUTDOWN(log, "backups worker", backups_worker, shutdown());

        LOG_TRACE(log, "Shutting down object storage queue streaming");
        ObjectStorageQueueFactory::instance().shutdown();

        LOG_TRACE(log, "Shutting down database catalog");
        DatabaseCatalog::shutdown([this]()
        {
            SHUTDOWN(log, "system logs", TSA_SUPPRESS_WARNING_FOR_READ(system_logs), flushAndShutdown());
        });

        NamedCollectionFactory::instance().shutdown();

        delete_async_insert_queue.reset();

        SHUTDOWN(log, "merges executor", merge_mutate_executor, wait());
        SHUTDOWN(log, "fetches executor", fetch_executor, wait());
        SHUTDOWN(log, "moves executor", moves_executor, wait());
        SHUTDOWN(log, "common executor", common_executor, wait());

        TransactionLog::shutdownIfAny();

        std::unique_ptr<SystemLogs> delete_system_logs;
        std::unique_ptr<EmbeddedDictionaries> delete_embedded_dictionaries;
        std::unique_ptr<ExternalDictionariesLoader> delete_external_dictionaries_loader;
        std::unique_ptr<ExternalUserDefinedExecutableFunctionsLoader> delete_external_user_defined_executable_functions_loader;
        std::unique_ptr<IUserDefinedSQLObjectsStorage> delete_user_defined_sql_objects_storage;
        std::unique_ptr<IWorkloadEntityStorage> delete_workload_entity_storage;
        std::unique_ptr<DDLWorker> delete_ddl_worker;

        BackgroundSchedulePoolPtr delete_buffer_flush_schedule_pool;
        BackgroundSchedulePoolPtr delete_schedule_pool;
        BackgroundSchedulePoolPtr delete_distributed_schedule_pool;
        BackgroundSchedulePoolPtr delete_message_broker_schedule_pool;

        std::unique_ptr<AccessControl> delete_access_control;

        scope_guard delete_dictionaries_xmls;
        scope_guard delete_user_defined_executable_functions_xmls;

        /// Background operations in cache use background schedule pool.
        /// Deactivate them before destructing it.
        LOG_TRACE(log, "Shutting down caches");
        for (const auto & cache_data : FileCacheFactory::instance().getUniqueInstances())
            cache_data->cache->deactivateBackgroundOperations();
        FileCacheFactory::instance().clear();

        {
            std::lock_guard lock(clusters_mutex);
            if (cluster_discovery)
            {
                LOG_TRACE(log, "Shutting down ClusterDiscovery");
                /// Reset cluster_discovery if any.
                /// Some classes (such as ZooKeeper, ReplicatedAccessStorage) will finalize the keeper session while deconstructing,
                /// which will trigger the callback and make ClusterDiscovery reconnect to keeper again (unnecessary).
                cluster_discovery.reset();
            }
        }

        {
            // Disk selector might not be initialized if there was some error during
            // its initialization. Don't try to initialize it again on shutdown.
            if (merge_tree_disk_selector)
            {
                for (const auto & [disk_name, disk] : merge_tree_disk_selector->getDisksMap())
                {
                    LOG_INFO(log, "Shutdown disk {}", disk_name);
                    disk->shutdown();
                }
            }

            /// Special volumes might also use disks that require shutdown.
            if (temporary_volume_legacy)
            {
                auto & disks = temporary_volume_legacy->getDisks();
                for (auto & disk : disks)
                    disk->shutdown();
            }
        }

        LOG_TRACE(log, "Shutting down AccessControl");
        access_control->shutdown();

        {
            std::lock_guard lock(mutex);

            /** Compiled expressions stored in cache need to be destroyed before destruction of static objects.
              * Because CHJIT instance can be static object.
              */
#if USE_EMBEDDED_COMPILER
            if (auto * cache = CompiledExpressionCacheFactory::instance().tryGetCache())
                cache->clear();
#endif

            /// Preemptive destruction is important, because these objects may have a refcount to ContextShared (cyclic reference).
            /// TODO: Get rid of this.

            delete_dictionaries_xmls = std::move(dictionaries_xmls);
            delete_user_defined_executable_functions_xmls = std::move(user_defined_executable_functions_xmls);

            delete_system_logs = std::move(system_logs);
            delete_embedded_dictionaries = std::move(embedded_dictionaries);
            delete_external_dictionaries_loader = std::move(external_dictionaries_loader);
            delete_external_user_defined_executable_functions_loader = std::move(external_user_defined_executable_functions_loader);
            delete_user_defined_sql_objects_storage = std::move(user_defined_sql_objects_storage);
            delete_workload_entity_storage = std::move(workload_entity_storage);
            delete_ddl_worker = std::move(ddl_worker);

            delete_buffer_flush_schedule_pool = std::move(buffer_flush_schedule_pool);
            delete_schedule_pool = std::move(schedule_pool);
            delete_distributed_schedule_pool = std::move(distributed_schedule_pool);
            delete_message_broker_schedule_pool = std::move(message_broker_schedule_pool);

            delete_access_control = std::move(access_control);

            /// Stop trace collector if any
            trace_collector.reset();
            /// Stop zookeeper connection
            zookeeper.reset();
        }

        /// Dictionaries may be required:
        /// - for storage shutdown (during final flush of the Buffer engine)
        /// - before storage startup (because of some streaming of, i.e. Kafka, to
        ///   the table with materialized column that has dictGet)
        ///
        /// So they should be created before any storages and preserved until storages will be terminated.
        ///
        /// But they cannot be created before storages since they may required table as a source,
        /// but at least they can be preserved for storage termination.
        delete_dictionaries_xmls.reset();
        delete_user_defined_executable_functions_xmls.reset();

        /// Can be removed without context lock
        delete_system_logs.reset();
        delete_embedded_dictionaries.reset();
        delete_external_dictionaries_loader.reset();
        delete_external_user_defined_executable_functions_loader.reset();
        delete_user_defined_sql_objects_storage.reset();
        delete_workload_entity_storage.reset();
        delete_ddl_worker.reset();

        auto join_background_pool = [&](BackgroundSchedulePoolPtr && pool_ptr)
        {
            if (!pool_ptr)
                return;
            pool_ptr->join();
            pool_ptr.reset();
        };
        join_background_pool(std::move(delete_buffer_flush_schedule_pool));
        join_background_pool(std::move(delete_schedule_pool));
        join_background_pool(std::move(delete_distributed_schedule_pool));
        join_background_pool(std::move(delete_message_broker_schedule_pool));

        delete_access_control.reset();

        total_memory_tracker.resetOvercommitTracker();
        total_memory_tracker.resetPageCache();
    }

    bool hasTraceCollector() const
    {
        return trace_collector.has_value();
    }

    void initializeTraceCollector(std::shared_ptr<TraceLog> trace_log)
    {
        if (!trace_collector.has_value())
            throw Exception(ErrorCodes::LOGICAL_ERROR, "TraceCollector needs to be first created before initialization");

        trace_collector->initialize(trace_log);
    }

    void createTraceCollector()
    {
        if (hasTraceCollector())
            return;

        trace_collector.emplace();
    }

    void addOrUpdateWarningMessage(Context::WarningType warning, const PreformattedMessage & message) TSA_REQUIRES(mutex)
    {
        /// A warning goes both: into server's log; stored to be placed in `system.warnings` table.
        LOG_WARNING(log, "{}", message.text);
        warnings[warning] = message;
    }

    void removeAllWarnings() TSA_REQUIRES(mutex)
    {
        warnings.clear();
    }

    void removeWarningMessage(Context::WarningType warning) TSA_REQUIRES(mutex)
    {
        if (warnings.contains(warning))
        {
            /// While removing the warning, log it with INFO level before it's removed from the `system.warnings` table.
            LOG_INFO(log, "Removing warning {}", warnings[warning].text);
            warnings.erase(warning);
        }
    }

    void configureServerWideThrottling()
    {
        if (auto bandwidth = server_settings[ServerSetting::max_replicated_fetches_network_bandwidth_for_server])
            replicated_fetches_throttler = std::make_shared<Throttler>(bandwidth);

        if (auto bandwidth = server_settings[ServerSetting::max_replicated_sends_network_bandwidth_for_server])
            replicated_sends_throttler = std::make_shared<Throttler>(bandwidth);

        if (auto bandwidth = server_settings[ServerSetting::max_remote_read_network_bandwidth_for_server])
            remote_read_throttler = std::make_shared<Throttler>(bandwidth, ProfileEvents::RemoteReadThrottlerBytes, ProfileEvents::RemoteReadThrottlerSleepMicroseconds);

        if (auto bandwidth = server_settings[ServerSetting::max_remote_write_network_bandwidth_for_server])
            remote_write_throttler = std::make_shared<Throttler>(bandwidth, ProfileEvents::RemoteWriteThrottlerBytes, ProfileEvents::RemoteWriteThrottlerSleepMicroseconds);

        if (auto bandwidth = server_settings[ServerSetting::max_local_read_bandwidth_for_server])
            local_read_throttler = std::make_shared<Throttler>(bandwidth, ProfileEvents::LocalReadThrottlerBytes, ProfileEvents::LocalReadThrottlerSleepMicroseconds);

        if (auto bandwidth = server_settings[ServerSetting::max_local_write_bandwidth_for_server])
            local_write_throttler = std::make_shared<Throttler>(bandwidth, ProfileEvents::LocalWriteThrottlerBytes, ProfileEvents::LocalWriteThrottlerSleepMicroseconds);

        if (auto bandwidth = server_settings[ServerSetting::max_backup_bandwidth_for_server])
            backups_server_throttler = std::make_shared<Throttler>(bandwidth, ProfileEvents::BackupThrottlerBytes, ProfileEvents::BackupThrottlerSleepMicroseconds);

        if (auto bandwidth = server_settings[ServerSetting::max_mutations_bandwidth_for_server])
            mutations_throttler = std::make_shared<Throttler>(bandwidth, ProfileEvents::MutationsThrottlerBytes, ProfileEvents::MutationsThrottlerSleepMicroseconds);

        if (auto bandwidth = server_settings[ServerSetting::max_merges_bandwidth_for_server])
            merges_throttler = std::make_shared<Throttler>(bandwidth, ProfileEvents::MergesThrottlerBytes, ProfileEvents::MergesThrottlerSleepMicroseconds);
    }
};

void ContextSharedMutex::lockImpl()
{
    ProfileEvents::increment(ProfileEvents::ContextLock);
    CurrentMetrics::Increment increment{CurrentMetrics::ContextLockWait};
    Stopwatch watch;
    Base::lockImpl();
    ProfileEvents::increment(ProfileEvents::ContextLockWaitMicroseconds, watch.elapsedMicroseconds());
}

void ContextSharedMutex::lockSharedImpl()
{
    ProfileEvents::increment(ProfileEvents::ContextLock);
    CurrentMetrics::Increment increment{CurrentMetrics::ContextLockWait};
    Stopwatch watch;
    Base::lockSharedImpl();
    ProfileEvents::increment(ProfileEvents::ContextLockWaitMicroseconds, watch.elapsedMicroseconds());
}

ContextData::ContextData()
{
    settings = std::make_unique<Settings>();
}

ContextData::ContextData(const ContextData &o) :
    shared(o.shared),
    client_info(o.client_info),
    external_tables_initializer_callback(o.external_tables_initializer_callback),
    input_initializer_callback(o.input_initializer_callback),
    input_blocks_reader(o.input_blocks_reader),
    user_id(o.user_id),
    current_roles(o.current_roles),
    settings_constraints_and_current_profiles(o.settings_constraints_and_current_profiles),
    access(o.access),
    need_recalculate_access(o.need_recalculate_access),
    current_database(o.current_database),
    settings(std::make_unique<Settings>(*o.settings)),
    progress_callback(o.progress_callback),
    file_progress_callback(o.file_progress_callback),
    process_list_elem(o.process_list_elem),
    has_process_list_elem(o.has_process_list_elem),
    insertion_table_info(o.insertion_table_info),
    is_distributed(o.is_distributed),
    default_format(o.default_format),
    insert_format(o.insert_format),
    external_tables_mapping(o.external_tables_mapping),
    scalars(o.scalars),
    special_scalars(o.special_scalars),
    next_task_callback(o.next_task_callback),
    merge_tree_read_task_callback(o.merge_tree_read_task_callback),
    merge_tree_all_ranges_callback(o.merge_tree_all_ranges_callback),
    parallel_replicas_group_uuid(o.parallel_replicas_group_uuid),
    block_marshalling_callback(o.block_marshalling_callback),
    is_under_restore(o.is_under_restore),
    client_protocol_version(o.client_protocol_version),
    partition_id_to_max_block(o.partition_id_to_max_block),
    query_access_info(std::make_shared<QueryAccessInfo>(*o.query_access_info)),
    query_factories_info(o.query_factories_info),
    query_privileges_info(o.query_privileges_info),
    async_read_counters(o.async_read_counters),
    view_source(o.view_source),
    table_function_results(o.table_function_results),
    query_context(o.query_context),
    session_context(o.session_context),
    global_context(o.global_context),
    buffer_context(o.buffer_context),
    is_internal_query(o.is_internal_query),
    temp_data_on_disk(o.temp_data_on_disk),
    classifier(o.classifier),
    prepared_sets_cache(o.prepared_sets_cache),
    offset_parallel_replicas_enabled(o.offset_parallel_replicas_enabled),
    kitchen_sink(o.kitchen_sink),
    part_uuids(o.part_uuids),
    ignored_part_uuids(o.ignored_part_uuids),
    query_parameters(o.query_parameters),
    host_context(o.host_context),
    metadata_transaction(o.metadata_transaction),
    merge_tree_transaction(o.merge_tree_transaction),
    merge_tree_transaction_holder(o.merge_tree_transaction_holder),
    remote_read_query_throttler(o.remote_read_query_throttler),
    remote_write_query_throttler(o.remote_write_query_throttler),
    local_read_query_throttler(o.local_read_query_throttler),
    local_write_query_throttler(o.local_write_query_throttler),
    backups_query_throttler(o.backups_query_throttler)
{
}

void ContextData::resetSharedContext()
{
    std::lock_guard<std::mutex> lock(mutex_shared_context);
    shared = nullptr;
}

Context::Context() = default;
Context::Context(const Context & rhs) : ContextData(rhs), std::enable_shared_from_this<Context>(rhs) {}

SharedContextHolder::SharedContextHolder(SharedContextHolder &&) noexcept = default;
SharedContextHolder & SharedContextHolder::operator=(SharedContextHolder &&) noexcept = default;
SharedContextHolder::SharedContextHolder() = default;
SharedContextHolder::~SharedContextHolder() = default;
SharedContextHolder::SharedContextHolder(std::unique_ptr<ContextSharedPart> shared_context)
    : shared(std::move(shared_context)) {}

void SharedContextHolder::reset() { shared.reset(); }

ContextMutablePtr Context::createGlobal(ContextSharedPart * shared_part)
{
    auto res = std::shared_ptr<Context>(new Context);
    res->shared = shared_part;
    res->query_access_info = std::make_shared<QueryAccessInfo>();
    res->query_privileges_info = std::make_shared<QueryPrivilegesInfo>();
    res->async_read_counters = std::make_shared<AsyncReadCounters>();
    return res;
}

SharedContextHolder Context::createShared()
{
    return SharedContextHolder(std::make_unique<ContextSharedPart>());
}

ContextMutablePtr Context::createCopy(const ContextPtr & other)
{
    SharedLockGuard lock(other->mutex);
    auto new_context = std::shared_ptr<Context>(new Context(*other));
    return new_context;
}

ContextMutablePtr Context::createCopy(const ContextWeakPtr & other)
{
    auto ptr = other.lock();
    if (!ptr)
        throw Exception(ErrorCodes::LOGICAL_ERROR, "Can't copy an expired context");
    return createCopy(ptr);
}

ContextMutablePtr Context::createCopy(const ContextMutablePtr & other)
{
    return createCopy(std::const_pointer_cast<const Context>(other));
}

Context::~Context() = default;

InterserverIOHandler & Context::getInterserverIOHandler() { return shared->interserver_io_handler; }
const InterserverIOHandler & Context::getInterserverIOHandler() const { return shared->interserver_io_handler; }

ProcessList & Context::getProcessList() { return shared->process_list; }
const ProcessList & Context::getProcessList() const { return shared->process_list; }
OvercommitTracker * Context::getGlobalOvercommitTracker() const { return &shared->global_overcommit_tracker; }

SessionTracker & Context::getSessionTracker() { return shared->session_tracker; }

MergeList & Context::getMergeList() { return shared->merge_list; }
const MergeList & Context::getMergeList() const { return shared->merge_list; }
MovesList & Context::getMovesList() { return shared->moves_list; }
const MovesList & Context::getMovesList() const { return shared->moves_list; }
ReplicatedFetchList & Context::getReplicatedFetchList() { return shared->replicated_fetch_list; }
const ReplicatedFetchList & Context::getReplicatedFetchList() const { return shared->replicated_fetch_list; }
RefreshSet & Context::getRefreshSet() { return shared->refresh_set; }
const RefreshSet & Context::getRefreshSet() const { return shared->refresh_set; }

String Context::resolveDatabase(const String & database_name) const
{
    String res = database_name.empty() ? getCurrentDatabase() : database_name;
    if (res.empty())
        throw Exception(ErrorCodes::UNKNOWN_DATABASE, "Default database is not selected");
    return res;
}

String Context::getPath() const
{
    SharedLockGuard lock(shared->mutex);
    return shared->path;
}

String Context::getFlagsPath() const
{
    SharedLockGuard lock(shared->mutex);
    return shared->flags_path;
}

String Context::getUserFilesPath() const
{
    SharedLockGuard lock(shared->mutex);
    return shared->user_files_path;
}

String Context::getDictionariesLibPath() const
{
    SharedLockGuard lock(shared->mutex);
    return shared->dictionaries_lib_path;
}

String Context::getUserScriptsPath() const
{
    SharedLockGuard lock(shared->mutex);
    return shared->user_scripts_path;
}

String Context::getFilesystemCachesPath() const
{
    SharedLockGuard lock(shared->mutex);
    return shared->filesystem_caches_path;
}

std::shared_ptr<IDisk> Context::getDatabaseDisk() const
{
    {
        SharedLockGuard lock(shared->mutex);
        if (shared->default_db_disk)
            return shared->default_db_disk;
    }

    // This is called first time early during the initialization.
    // Even if multiple threads try to get target_db_disk, only the first one will initialize the disks as there is another mutex in `getDiskMap()`
    // It is not necessary to introduce a mutex here.
    auto target_db_disk = [&]() -> std::shared_ptr<IDisk>
    {
        const auto & config = shared->getConfigRef();
        const auto & disk_map = getDisksMap();
        auto disk_name = config.getString("database_disk.disk", DiskSelector::DEFAULT_DISK_NAME);

        LOG_INFO(shared->log, "Database disk name: {}", disk_name);

        auto it = disk_map.find(disk_name);
        if (it == disk_map.end())
            throw Exception(ErrorCodes::UNKNOWN_DISK, "No disk {}", backQuote(disk_name));

        chassert(it->second);

        LOG_INFO(shared->log, "Database disk name: {}, path: {}", disk_name, it->second->getPath());
        return it->second;
    }();

    std::lock_guard lock(shared->mutex);
    if (shared->default_db_disk)
        return shared->default_db_disk;

    return shared->default_db_disk = target_db_disk;
}

String Context::getFilesystemCacheUser() const
{
    SharedLockGuard lock(shared->mutex);
    return shared->filesystem_cache_user;
}

std::unordered_map<Context::WarningType, PreformattedMessage> Context::getWarnings() const
{
    std::unordered_map<Context::WarningType, PreformattedMessage> common_warnings;
    {
        SharedLockGuard lock(shared->mutex);
        common_warnings = shared->warnings;
<<<<<<< HEAD

        auto attached_tables = CurrentMetrics::get(CurrentMetrics::AttachedTable);
        auto attached_views = CurrentMetrics::get(CurrentMetrics::AttachedView);
        auto attached_dictionaries = CurrentMetrics::get(CurrentMetrics::AttachedDictionary);
        auto attached_databases = CurrentMetrics::get(CurrentMetrics::AttachedDatabase);
        auto attached_named_collections = CurrentMetrics::get(CurrentMetrics::NamedCollection);
        auto active_parts = CurrentMetrics::get(CurrentMetrics::PartsActive);

        if (attached_tables > static_cast<Int64>(shared->max_table_num_to_warn))
        {
            if (auto limit = shared->server_settings[ServerSetting::max_table_num_to_throw]; limit > shared->max_table_num_to_warn.load())
                common_warnings[Context::WarningType::MAX_ATTACHED_TABLES] = PreformattedMessage::create(
                    "The number of attached tables ({}) exceeds the warning limit of {}. You will not be able to create new tables once the limit of {} is reached.",
                    attached_tables, shared->max_table_num_to_warn.load(), limit.value);
            else
                common_warnings[Context::WarningType::MAX_ATTACHED_TABLES] = PreformattedMessage::create(
                    "The number of attached tables ({}) exceeds the warning limit of {}.",
                    attached_tables, shared->max_table_num_to_warn.load());
        }

        if (attached_views > static_cast<Int64>(shared->max_view_num_to_warn))
        {
            if (auto limit = shared->server_settings[ServerSetting::max_view_num_to_throw]; limit > shared->max_view_num_to_warn.load())
                common_warnings[Context::WarningType::MAX_ATTACHED_VIEWS] =  PreformattedMessage::create(
                    "The number of attached views ({}) exceeds the warning limit of {}. You will not be able to create new views once the limit of {} is reached.",
                    attached_views, shared->max_view_num_to_warn.load(), limit.value);
            else
                common_warnings[Context::WarningType::MAX_ATTACHED_VIEWS] =  PreformattedMessage::create(
                    "The number of attached views ({}) exceeds the warning limit of {}.",
                    attached_views, shared->max_view_num_to_warn.load());
        }

        if (attached_dictionaries > static_cast<Int64>(shared->max_dictionary_num_to_warn))
        {
            if (auto limit = shared->server_settings[ServerSetting::max_dictionary_num_to_throw]; limit > shared->max_dictionary_num_to_warn.load())
                common_warnings[Context::WarningType::MAX_ATTACHED_DICTIONARIES] =  PreformattedMessage::create(
                    "The number of attached dictionaries ({}) exceeds the warning limit of {}. You will not be able to create new dictionaries once the limit of {} is reached.",
                    attached_dictionaries, shared->max_dictionary_num_to_warn.load(), limit.value);
            else
                common_warnings[Context::WarningType::MAX_ATTACHED_DICTIONARIES] =  PreformattedMessage::create(
                    "The number of attached dictionaries ({}) exceeds the warning limit of {}.",
                    attached_dictionaries, shared->max_dictionary_num_to_warn.load());
        }

        if (attached_databases > static_cast<Int64>(shared->max_database_num_to_warn))
        {
            if (auto limit = shared->server_settings[ServerSetting::max_database_num_to_throw]; limit > shared->max_database_num_to_warn.load())
                common_warnings[Context::WarningType::MAX_ATTACHED_DATABASES] = PreformattedMessage::create(
                    "The number of attached databases ({}) exceeds the warning limit of {}. You will not be able to create new databases once the limit of {} is reached.",
                    attached_databases, shared->max_database_num_to_warn.load(), limit.value);
            else
                common_warnings[Context::WarningType::MAX_ATTACHED_DATABASES] = PreformattedMessage::create(
                    "The number of attached databases ({}) exceeds the warning limit of {}.",
                    attached_databases, shared->max_database_num_to_warn.load());
        }

        if (attached_named_collections > static_cast<Int64>(shared->max_named_collection_num_to_warn))
        {
            if (auto limit = shared->server_settings[ServerSetting::max_named_collection_num_to_throw]; limit > shared->max_named_collection_num_to_warn.load())
                common_warnings[Context::WarningType::MAX_NAMED_COLLECTIONS] = PreformattedMessage::create(
                    "The number of named collections ({}) exceeds the warning limit of {}. You will not be able to create new named collections once the limit of {} is reached.",
                    attached_named_collections, shared->max_named_collection_num_to_warn.load(), limit.value);
            else
                common_warnings[Context::WarningType::MAX_NAMED_COLLECTIONS] = PreformattedMessage::create(
                    "The number of named collections ({}) exceeds the warning limit of {}.",
                    attached_named_collections, shared->max_named_collection_num_to_warn.load());
        }

        if (active_parts > static_cast<Int64>(shared->max_part_num_to_warn))
            common_warnings[Context::WarningType::MAX_ACTIVE_PARTS] = PreformattedMessage::create(
                "The number of active parts ({}) exceeds the warning limit of {}.",
                active_parts, shared->max_part_num_to_warn.load());
=======
        if (CurrentMetrics::get(CurrentMetrics::AttachedTable) > static_cast<Int64>(shared->max_table_num_to_warn))
            common_warnings[Context::WarningType::MAX_ATTACHED_TABLES] = PreformattedMessage::create("The number of attached tables is more than {}.", shared->max_table_num_to_warn.load());
        if (CurrentMetrics::get(CurrentMetrics::AttachedView) > static_cast<Int64>(shared->max_view_num_to_warn))
            common_warnings[Context::WarningType::MAX_ATTACHED_VIEWS] =  PreformattedMessage::create("The number of attached views is more than {}.", shared->max_view_num_to_warn.load());
        if (CurrentMetrics::get(CurrentMetrics::AttachedDictionary) > static_cast<Int64>(shared->max_dictionary_num_to_warn))
            common_warnings[Context::WarningType::MAX_ATTACHED_DICTIONARIES] =  PreformattedMessage::create("The number of attached dictionaries is more than {}.", shared->max_dictionary_num_to_warn.load());
        if (CurrentMetrics::get(CurrentMetrics::AttachedDatabase) > static_cast<Int64>(shared->max_database_num_to_warn))
            common_warnings[Context::WarningType::MAX_ATTACHED_DATABASES] = PreformattedMessage::create("The number of attached databases is more than {}.", shared->max_database_num_to_warn.load());
        if (CurrentMetrics::get(CurrentMetrics::PartsActive) > static_cast<Int64>(shared->max_part_num_to_warn))
            common_warnings[Context::WarningType::MAX_ACTIVE_PARTS] = PreformattedMessage::create("The number of active parts is more than {}.", shared->max_part_num_to_warn.load());
>>>>>>> 05bf4d5c
    }
    /// Make setting's name ordered
    auto obsolete_settings = settings->getChangedAndObsoleteNames();

    if (!obsolete_settings.empty())
    {
        bool single_element = obsolete_settings.size() == 1;
        constexpr auto message_format_string
            = "Obsolete setting{} [{}]{} changed. Please check 'SELECT * FROM system.settings WHERE changed AND is_obsolete' and read the "
              "changelog at https://github.com/ClickHouse/ClickHouse/blob/master/CHANGELOG.md";
        String settings_list = fmt::format("'{}'", fmt::join(obsolete_settings, "', '"));
        common_warnings[Context::WarningType::OBSOLETE_SETTINGS]
            = PreformattedMessage::create(message_format_string, single_element ? "" : "s", settings_list, single_element ? " is" : " are");
    }

    return common_warnings;
}

/// TODO: remove, use `getTempDataOnDisk`
VolumePtr Context::getGlobalTemporaryVolume() const
{
    SharedLockGuard lock(shared->mutex);
    /// Calling this method we just bypass the `temp_data_on_disk` and write to the file on the volume directly.
    /// Volume is the same for `root_temp_data_on_disk` (always set) and `temp_data_on_disk` (if it's set).
    if (shared->temporary_volume_legacy)
        return shared->temporary_volume_legacy;
    return nullptr;
}

TemporaryDataOnDiskScopePtr Context::getTempDataOnDisk() const
{
    if (temp_data_on_disk)
        return temp_data_on_disk;

    SharedLockGuard lock(shared->mutex);
    return shared->root_temp_data_on_disk;
}

TemporaryDataOnDiskScopePtr Context::getSharedTempDataOnDisk() const
{
    SharedLockGuard lock(shared->mutex);
    return shared->root_temp_data_on_disk;
}

void Context::setTempDataOnDisk(TemporaryDataOnDiskScopePtr temp_data_on_disk_)
{
    /// It's set from `ProcessList::insert` in `executeQueryImpl` before query execution
    /// so no races with `getTempDataOnDisk` which is called from query execution.
    this->temp_data_on_disk = std::move(temp_data_on_disk_);
}

void Context::setPath(const String & path)
{
    std::lock_guard lock(shared->mutex);

    shared->path = path;

    if (shared->tmp_path.empty() && !shared->root_temp_data_on_disk)
        shared->tmp_path = shared->path + "tmp/";

    if (shared->flags_path.empty())
        shared->flags_path = shared->path + "flags/";

    if (shared->user_files_path.empty())
        shared->user_files_path = shared->path + "user_files/";

    if (shared->dictionaries_lib_path.empty())
        shared->dictionaries_lib_path = shared->path + "dictionaries_lib/";

    if (shared->user_scripts_path.empty())
        shared->user_scripts_path = shared->path + "user_scripts/";
}

void Context::setFilesystemCachesPath(const String & path)
{
    std::lock_guard lock(shared->mutex);

    if (getApplicationType() != ApplicationType::LOCAL && !fs::path(path).is_absolute())
        throw Exception(ErrorCodes::BAD_ARGUMENTS, "Filesystem caches path must be absolute: {}", path);

    shared->filesystem_caches_path = path;
}

void Context::setFilesystemCacheUser(const String & user)
{
    std::lock_guard lock(shared->mutex);
    shared->filesystem_cache_user = user;
}

static void setupTmpPath(LoggerPtr log, const DiskPtr & disk)
try
{
    LOG_DEBUG(log, "Setting up {}:{} to store temporary data in it", disk->getName(), disk->getPath());

    if (disk->existsDirectory(""))
    {
        for (auto it = disk->iterateDirectory(""); it->isValid(); it->next())
        {
            /// existsFile() checks for is_regular_file() for local disk
            if (it->path().starts_with("tmp") && disk->existsFile(it->path()))
            {
                LOG_DEBUG(log, "Removing old temporary file {}", it->path());
                disk->removeFile(it->path());
            }
            else
            {
                LOG_DEBUG(log, "Found unknown file in temporary path {}", it->path());
            }
        }
    }
    else
    {
        disk->createDirectory("");
    }
}
catch (...)
{
    DB::tryLogCurrentException(log, fmt::format(
        "Caught exception while setting up temporary disk {}:{}. "
        "It is ok to skip this exception as cleaning old temporary files is not necessary",
        disk->getName(), disk->getPath()));
}

static VolumePtr createLocalSingleDiskVolume(const std::string & path, const Poco::Util::AbstractConfiguration & config_)
{
    auto disk = std::make_shared<DiskLocal>("_tmp_default", path, 0, config_, "storage_configuration.disks._tmp_default");
    VolumePtr volume = std::make_shared<SingleDiskVolume>("_tmp_default", disk, 0);
    return volume;
}

void Context::setTemporaryStoragePath(const String & path, size_t max_size)
{
    std::lock_guard lock(shared->mutex);

    if (shared->root_temp_data_on_disk)
        throw Exception(ErrorCodes::LOGICAL_ERROR, "Temporary storage is already set");

    shared->tmp_path = path;
    if (!shared->tmp_path.ends_with('/'))
        shared->tmp_path += '/';

    VolumePtr volume = createLocalSingleDiskVolume(shared->tmp_path, shared->getConfigRefWithLock(lock));

    for (const auto & disk : volume->getDisks())
        setupTmpPath(shared->log, disk);

    TemporaryDataOnDiskSettings temporary_data_on_disk_settings;
    temporary_data_on_disk_settings.max_size_on_disk = max_size;
    shared->root_temp_data_on_disk = std::make_shared<TemporaryDataOnDiskScope>(volume, std::move(temporary_data_on_disk_settings));
    shared->temporary_volume_legacy = volume;
}

void Context::setTemporaryStoragePolicy(const String & policy_name, size_t max_size)
{
    StoragePolicyPtr tmp_policy;
    {
        /// lock in required only for accessing `shared->merge_tree_storage_policy_selector`
        /// StoragePolicy itself is immutable.
        std::lock_guard storage_policies_lock(shared->storage_policies_mutex);
        tmp_policy = getStoragePolicySelector(storage_policies_lock)->get(policy_name);
    }

    if (tmp_policy->getVolumes().size() != 1)
        throw Exception(ErrorCodes::NO_ELEMENTS_IN_CONFIG,
            "Policy '{}' is used temporary files, such policy should have exactly one volume", policy_name);

    VolumePtr volume = tmp_policy->getVolume(0);

    if (volume->getDisks().empty())
        throw Exception(ErrorCodes::NO_ELEMENTS_IN_CONFIG, "No disks volume for temporary files");

    for (const auto & disk : volume->getDisks())
    {
        if (!disk)
            throw Exception(ErrorCodes::NO_ELEMENTS_IN_CONFIG, "Temporary disk is null");

        /// Check that underlying disk is local (can be wrapped in decorator)
        DiskPtr disk_ptr = disk;
        setupTmpPath(shared->log, disk);
    }

    std::lock_guard lock(shared->mutex);

    if (shared->root_temp_data_on_disk)
        throw Exception(ErrorCodes::LOGICAL_ERROR, "Temporary storage is already set");

    TemporaryDataOnDiskSettings temporary_data_on_disk_settings;
    temporary_data_on_disk_settings.max_size_on_disk = max_size;
    shared->root_temp_data_on_disk = std::make_shared<TemporaryDataOnDiskScope>(volume, std::move(temporary_data_on_disk_settings));
    shared->temporary_volume_legacy = volume;
}

void Context::setTemporaryStorageInCache(const String & cache_disk_name, size_t max_size)
{
    auto disk_ptr = getDisk(cache_disk_name);
    if (!disk_ptr)
        throw Exception(ErrorCodes::NO_ELEMENTS_IN_CONFIG, "Disk '{}' is not found", cache_disk_name);

    std::lock_guard lock(shared->mutex);
    if (shared->root_temp_data_on_disk)
        throw Exception(ErrorCodes::LOGICAL_ERROR, "Temporary storage is already set");

    auto file_cache = FileCacheFactory::instance().getByName(disk_ptr->getCacheName())->cache;
    if (!file_cache)
        throw Exception(ErrorCodes::NO_ELEMENTS_IN_CONFIG, "Cache '{}' is not found", disk_ptr->getCacheName());

    LOG_DEBUG(shared->log, "Using file cache ({}) for temporary files", file_cache->getBasePath());

    shared->tmp_path = file_cache->getBasePath();
    VolumePtr volume = createLocalSingleDiskVolume(shared->tmp_path, shared->getConfigRefWithLock(lock));

    TemporaryDataOnDiskSettings temporary_data_on_disk_settings;
    temporary_data_on_disk_settings.max_size_on_disk = max_size;
    shared->root_temp_data_on_disk = std::make_shared<TemporaryDataOnDiskScope>(file_cache.get(), std::move(temporary_data_on_disk_settings));
    shared->temporary_volume_legacy = volume;
}

void Context::setFlagsPath(const String & path)
{
    std::lock_guard lock(shared->mutex);
    shared->flags_path = path;
}

void Context::setUserFilesPath(const String & path)
{
    std::lock_guard lock(shared->mutex);
    shared->user_files_path = path;
}

void Context::setDictionariesLibPath(const String & path)
{
    std::lock_guard lock(shared->mutex);
    shared->dictionaries_lib_path = path;
}

void Context::setUserScriptsPath(const String & path)
{
    std::lock_guard lock(shared->mutex);
    shared->user_scripts_path = path;
}

void Context::addOrUpdateWarningMessage(WarningType warning, const PreformattedMessage & message) const
{
    std::lock_guard lock(shared->mutex);
    auto suppress_re = shared->getConfigRefWithLock(lock).getString("warning_supress_regexp", "");

    bool is_supressed = !suppress_re.empty() && re2::RE2::PartialMatch(message.text, suppress_re);
    if (!is_supressed)
        shared->addOrUpdateWarningMessage(warning, message);
}

void Context::addWarningMessageAboutDatabaseOrdinary(const String & database_name) const
{
    std::lock_guard lock(shared->mutex);

    /// We would like to report only about the first database with engine Ordinary
    static std::atomic_bool is_called = false;
    if (is_called.exchange(true))
        return;

    /// We don't use getFlagsPath method, because it takes a shared lock.
    auto convert_databases_flag = fs::path(shared->flags_path) / "convert_ordinary_to_atomic";
    constexpr auto message_format_string
        = "Server has databases (for example `{}`) with Ordinary engine, which was deprecated. "
          "To convert this database to the new Atomic engine, create a flag {} and make sure that ClickHouse has write permission for it. "
          "Example: sudo touch '{}' && sudo chmod 666 '{}'";
    shared->addOrUpdateWarningMessage(
        Context::WarningType::DB_ORDINARY_DEPRECATED,
        PreformattedMessage::create(
            message_format_string,
            database_name,
            convert_databases_flag.string(),
            convert_databases_flag.string(),
            convert_databases_flag.string()));
}

void Context::removeWarningMessage(WarningType warning) const
{
    std::lock_guard lock(shared->mutex);
    shared->removeWarningMessage(warning);
}

void Context::removeAllWarnings() const
{
    std::lock_guard lock(shared->mutex);
    shared->removeAllWarnings();
}

void Context::setConfig(const ConfigurationPtr & config)
{
    shared->setConfig(config);
}

const Poco::Util::AbstractConfiguration & Context::getConfigRef() const
{
    return shared->getConfigRef();
}

AccessControl & Context::getAccessControl()
{
    SharedLockGuard lock(shared->mutex);
    return *shared->access_control;
}

const AccessControl & Context::getAccessControl() const
{
    SharedLockGuard lock(shared->mutex);
    return *shared->access_control;
}

void Context::setExternalAuthenticatorsConfig(const Poco::Util::AbstractConfiguration & config)
{
    std::lock_guard lock(shared->mutex);
    shared->access_control->setExternalAuthenticatorsConfig(config);
}

std::unique_ptr<GSSAcceptorContext> Context::makeGSSAcceptorContext() const
{
    SharedLockGuard lock(shared->mutex);
    return std::make_unique<GSSAcceptorContext>(shared->access_control->getExternalAuthenticators().getKerberosParams());
}

void Context::setUsersConfig(const ConfigurationPtr & config)
{
    std::lock_guard lock(shared->mutex);
    shared->users_config = config;
    shared->access_control->setUsersConfig(*shared->users_config);
}

ConfigurationPtr Context::getUsersConfig()
{
    SharedLockGuard lock(shared->mutex);
    return shared->users_config;
}

void Context::setUser(const UUID & user_id_, const std::vector<UUID> & external_roles_)
{
    /// Prepare lists of user's profiles, constraints, settings, roles.
    /// NOTE: AccessControl::read<User>() and other AccessControl's functions may require some IO work,
    /// so Context::getLocalLock() and Context::getGlobalLock() must be unlocked while we're doing this.

    auto & access_control = getAccessControl();
    auto user = access_control.read<User>(user_id_);

    auto default_roles = user->granted_roles.findGranted(user->default_roles);
    auto enabled_roles = access_control.getEnabledRolesInfo(default_roles, {});
    auto enabled_profiles = access_control.getEnabledSettingsInfo(user_id_, user->settings, enabled_roles->enabled_roles, enabled_roles->settings_from_enabled_roles);
    const auto & database = user->default_database;

    /// Apply user's profiles, constraints, settings, roles.
    std::lock_guard lock(mutex);

    setUserIDWithLock(user_id_, lock);

    /// A profile can specify a value and a readonly constraint for same setting at the same time,
    /// so we shouldn't check constraints here.
    setCurrentProfilesWithLock(*enabled_profiles, /* check_constraints= */ false, lock);

    setCurrentRolesWithLock(default_roles, lock);
    setExternalRolesWithLock(external_roles_, lock);

    /// It's optional to specify the DEFAULT DATABASE in the user's definition.
    if (!database.empty())
        setCurrentDatabaseWithLock(database, lock);
}

std::shared_ptr<const User> Context::getUser() const
{
    return getAccess()->getUser();
}

String Context::getUserName() const
{
    return getAccess()->getUserName();
}

void Context::setUserIDWithLock(const UUID & user_id_, const std::lock_guard<ContextSharedMutex> &)
{
    user_id = user_id_;
    need_recalculate_access = true;
}

void Context::setUserID(const UUID & user_id_)
{
    std::lock_guard lock(mutex);
    setUserIDWithLock(user_id_, lock);
}

std::optional<UUID> Context::getUserID() const
{
    SharedLockGuard lock(mutex);
    return user_id;
}

void Context::setCurrentRolesWithLock(const std::vector<UUID> & new_current_roles, const std::lock_guard<ContextSharedMutex> &)
{
    if (new_current_roles.empty())
        current_roles = nullptr;
    else
        current_roles = std::make_shared<std::vector<UUID>>(new_current_roles);
    need_recalculate_access = true;
}

void Context::setExternalRolesWithLock(const std::vector<UUID> & new_external_roles, const std::lock_guard<ContextSharedMutex> &)
{
    // External roles are roles received from other node, current roles is a collection of roles that were assigned locally
    if (!new_external_roles.empty())
    {
        if (external_roles)
            external_roles->insert(external_roles->end(), new_external_roles.begin(), new_external_roles.end());
        else
            external_roles = std::make_shared<std::vector<UUID>>(new_external_roles);
        need_recalculate_access = true;
    }
}

void Context::setCurrentRolesImpl(const std::vector<UUID> & new_current_roles, bool throw_if_not_granted, bool skip_if_not_granted, const std::shared_ptr<const User> & user)
{
    if (skip_if_not_granted)
    {
        auto filtered_role_ids = user->granted_roles.findGranted(new_current_roles);
        std::lock_guard lock{mutex};
        setCurrentRolesWithLock(filtered_role_ids, lock);
        return;
    }
    if (throw_if_not_granted)
    {
        for (const auto & role_id : new_current_roles)
        {
            if (!user->granted_roles.isGranted(role_id))
            {
                auto role_name = getAccessControl().tryReadName(role_id);
                throw Exception(ErrorCodes::SET_NON_GRANTED_ROLE, "Role {} should be granted to set as a current", role_name.value_or(toString(role_id)));
            }
        }
    }
    std::lock_guard lock2{mutex};
    setCurrentRolesWithLock(new_current_roles, lock2);
}

void Context::setCurrentRoles(const std::vector<UUID> & new_current_roles, bool check_grants)
{
    setCurrentRolesImpl(new_current_roles, /* throw_if_not_granted= */ check_grants, /* skip_if_not_granted= */ !check_grants, getUser());
}

void Context::setCurrentRoles(const RolesOrUsersSet & new_current_roles, bool check_grants)
{
    if (new_current_roles.all)
    {
        auto user = getUser();
        setCurrentRolesImpl(user->granted_roles.findGranted(new_current_roles), /* throw_if_not_granted= */ false, /* skip_if_not_granted= */ false, user);
    }
    else
    {
        setCurrentRoles(new_current_roles.getMatchingIDs(), check_grants);
    }
}

void Context::setCurrentRoles(const Strings & new_current_roles, bool check_grants)
{
    setCurrentRoles(getAccessControl().getIDs<Role>(new_current_roles), check_grants);
}

void Context::setCurrentRolesDefault()
{
    auto user = getUser();
    setCurrentRolesImpl(user->granted_roles.findGranted(user->default_roles), /* throw_if_not_granted= */ false, /* skip_if_not_granted= */ false, user);
}

std::vector<UUID> Context::getCurrentRoles() const
{
    return getRolesInfo()->getCurrentRoles();
}

std::vector<UUID> Context::getEnabledRoles() const
{
    return getRolesInfo()->getEnabledRoles();
}

std::shared_ptr<const EnabledRolesInfo> Context::getRolesInfo() const
{
    return getAccess()->getRolesInfo();
}

namespace
{
ALWAYS_INLINE inline void
contextSanityClampSettingsWithLock(const Context & context, Settings & settings, const std::lock_guard<ContextSharedMutex> &)
{
    const auto type = context.getApplicationType();
    if (type == Context::ApplicationType::LOCAL || type == Context::ApplicationType::SERVER)
        doSettingsSanityCheckClamp(settings, getLogger("SettingsSanity"));
}

ALWAYS_INLINE inline void contextSanityClampSettings(const Context & context, Settings & settings)
{
    const auto type = context.getApplicationType();
    if (type == Context::ApplicationType::LOCAL || type == Context::ApplicationType::SERVER)
        doSettingsSanityCheckClamp(settings, getLogger("SettingsSanity"));
}
}

template <typename... Args>
void Context::checkAccessImpl(const Args &... args) const
{
    return getAccess()->checkAccess(args...);
}

void Context::checkAccess(const AccessFlags & flags) const { checkAccessImpl(flags); }
void Context::checkAccess(const AccessFlags & flags, std::string_view database) const { checkAccessImpl(flags, database); }
void Context::checkAccess(const AccessFlags & flags, std::string_view database, std::string_view table) const { checkAccessImpl(flags, database, table); }
void Context::checkAccess(const AccessFlags & flags, std::string_view database, std::string_view table, std::string_view column) const { checkAccessImpl(flags, database, table, column); }
void Context::checkAccess(const AccessFlags & flags, std::string_view database, std::string_view table, const std::vector<std::string_view> & columns) const { checkAccessImpl(flags, database, table, columns); }
void Context::checkAccess(const AccessFlags & flags, std::string_view database, std::string_view table, const Strings & columns) const { checkAccessImpl(flags, database, table, columns); }
void Context::checkAccess(const AccessFlags & flags, const StorageID & table_id) const { checkAccessImpl(flags, table_id.getDatabaseName(), table_id.getTableName()); }
void Context::checkAccess(const AccessFlags & flags, const StorageID & table_id, std::string_view column) const { checkAccessImpl(flags, table_id.getDatabaseName(), table_id.getTableName(), column); }
void Context::checkAccess(const AccessFlags & flags, const StorageID & table_id, const std::vector<std::string_view> & columns) const { checkAccessImpl(flags, table_id.getDatabaseName(), table_id.getTableName(), columns); }
void Context::checkAccess(const AccessFlags & flags, const StorageID & table_id, const Strings & columns) const { checkAccessImpl(flags, table_id.getDatabaseName(), table_id.getTableName(), columns); }
void Context::checkAccess(const AccessRightsElement & element) const { checkAccessImpl(element); }
void Context::checkAccess(const AccessRightsElements & elements) const { checkAccessImpl(elements); }

std::shared_ptr<const ContextAccessWrapper> Context::getAccess() const
{
    /// A helper function to collect parameters for calculating access rights, called with Context::getLocalSharedLock() acquired.
    auto get_params = [this]()
    {
        /// If setUserID() was never called then this must be the global context with the full access.
        bool full_access = !user_id;

        return ContextAccessParams{
            user_id, full_access, /* use_default_roles= */ false, current_roles, external_roles, *settings, current_database, client_info};
    };

    /// Check if the current access rights are still valid, otherwise get parameters for recalculating access rights.
    std::optional<ContextAccessParams> params;

    {
        SharedLockGuard lock(mutex);
        if (access && !need_recalculate_access)
            return std::make_shared<const ContextAccessWrapper>(access, shared_from_this()); /// No need to recalculate access rights.

        params.emplace(get_params());

        if (access && (access->getParams() == *params))
        {
            need_recalculate_access = false;
            return std::make_shared<const ContextAccessWrapper>(access, shared_from_this()); /// No need to recalculate access rights.
        }
    }

    /// Calculate new access rights according to the collected parameters.
    /// NOTE: AccessControl::getContextAccess() may require some IO work, so Context::getLocalLock()
    ///       and Context::getGlobalLock() must be unlocked while we're doing this.
    auto res = getAccessControl().getContextAccess(*params);

    {
        /// If the parameters of access rights were not changed while we were calculated them
        /// then we store the new access rights in the Context to allow reusing it later.
        std::lock_guard lock(mutex);
        if (get_params() == *params)
        {
            access = res;
            need_recalculate_access = false;
        }
    }

    return std::make_shared<const ContextAccessWrapper>(res, shared_from_this());
}

RowPolicyFilterPtr Context::getRowPolicyFilter(const String & database, const String & table_name, RowPolicyFilterType filter_type) const
{
    return getAccess()->getRowPolicyFilter(database, table_name, filter_type);
}


std::shared_ptr<const EnabledQuota> Context::getQuota() const
{
    return getAccess()->getQuota();
}


std::optional<QuotaUsage> Context::getQuotaUsage() const
{
    return getAccess()->getQuotaUsage();
}

void Context::setCurrentProfileWithLock(const String & profile_name, bool check_constraints, const std::lock_guard<ContextSharedMutex> & lock)
{
    try
    {
        UUID profile_id = getAccessControl().getID<SettingsProfile>(profile_name);
        setCurrentProfileWithLock(profile_id, check_constraints, lock);
    }
    catch (Exception & e)
    {
        e.addMessage(", while trying to set settings profile {}", profile_name);
        throw;
    }
}

void Context::setCurrentProfileWithLock(const UUID & profile_id, bool check_constraints, const std::lock_guard<ContextSharedMutex> & lock)
{
    auto profile_info = getAccessControl().getSettingsProfileInfo(profile_id);
    setCurrentProfilesWithLock(*profile_info, check_constraints, lock);
}

void Context::setCurrentProfilesWithLock(const SettingsProfilesInfo & profiles_info, bool check_constraints, const std::lock_guard<ContextSharedMutex> & lock)
{
    if (check_constraints)
        checkSettingsConstraintsWithLock(profiles_info.settings, SettingSource::PROFILE);
    applySettingsChangesWithLock(profiles_info.settings, lock);
    settings_constraints_and_current_profiles = profiles_info.getConstraintsAndProfileIDs(settings_constraints_and_current_profiles);
    contextSanityClampSettingsWithLock(*this, *settings, lock);
}

void Context::setCurrentProfile(const String & profile_name, bool check_constraints)
{
    std::lock_guard lock(mutex);
    setCurrentProfileWithLock(profile_name, check_constraints, lock);
}

void Context::setCurrentProfile(const UUID & profile_id, bool check_constraints)
{
    std::lock_guard lock(mutex);
    setCurrentProfileWithLock(profile_id, check_constraints, lock);
}

void Context::setCurrentProfiles(const SettingsProfilesInfo & profiles_info, bool check_constraints)
{
    std::lock_guard lock(mutex);
    setCurrentProfilesWithLock(profiles_info, check_constraints, lock);
}

std::vector<UUID> Context::getCurrentProfiles() const
{
    SharedLockGuard lock(mutex);
    if (!settings_constraints_and_current_profiles)
        return {};
    return settings_constraints_and_current_profiles->current_profiles;
}

std::vector<UUID> Context::getEnabledProfiles() const
{
    SharedLockGuard lock(mutex);
    if (!settings_constraints_and_current_profiles)
        return {};
    return settings_constraints_and_current_profiles->enabled_profiles;
}


ResourceManagerPtr Context::getResourceManager() const
{
    callOnce(shared->resource_manager_initialized, [&] {
        shared->resource_manager = createResourceManager(getGlobalContext());
    });

    return shared->resource_manager;
}

ClassifierPtr Context::getWorkloadClassifier() const
{
    ClassifierSettings settings{.throw_on_unknown_workload = getThrowOnUnknownWorkload()}; // to avoid locking shared mutex under `mutex`
    std::lock_guard lock(mutex);
    // NOTE: Workload cannot be changed after query start, and getWorkloadClassifier() should not be called before proper `workload` is set
    if (!classifier)
        classifier = getResourceManager()->acquire(getSettingsRef()[Setting::workload], settings);
    return classifier;
}

String Context::getMergeWorkload() const
{
    SharedLockGuard lock(shared->mutex);
    return shared->merge_workload;
}

void Context::setMergeWorkload(const String & value)
{
    std::lock_guard lock(shared->mutex);
    shared->merge_workload = value;
}

String Context::getMutationWorkload() const
{
    SharedLockGuard lock(shared->mutex);
    return shared->mutation_workload;
}

void Context::setMutationWorkload(const String & value)
{
    std::lock_guard lock(shared->mutex);
    shared->mutation_workload = value;
}

bool Context::getThrowOnUnknownWorkload() const
{
    SharedLockGuard lock(shared->mutex);
    return shared->throw_on_unknown_workload;
}

void Context::setThrowOnUnknownWorkload(bool value)
{
    std::lock_guard lock(shared->mutex);
    shared->throw_on_unknown_workload = value;
}

bool Context::getCPUSlotPreemption() const
{
    SharedLockGuard lock(shared->mutex);
    return shared->cpu_slot_preemption;
}

UInt64 Context::getCPUSlotQuantum() const
{
    SharedLockGuard lock(shared->mutex);
    return shared->cpu_slot_quantum_ns;
}

UInt64 Context::getCPUSlotPreemptionTimeout() const
{
    SharedLockGuard lock(shared->mutex);
    return shared->cpu_slot_preemption_timeout_ms;
}

void Context::setCPUSlotPreemption(bool cpu_slot_preemption, UInt64 cpu_slot_quantum_ns, UInt64 cpu_slot_preemption_timeout_ms)
{
    std::lock_guard lock(shared->mutex);
    shared->cpu_slot_preemption = cpu_slot_preemption;
    shared->cpu_slot_quantum_ns = cpu_slot_quantum_ns;
    shared->cpu_slot_preemption_timeout_ms = cpu_slot_preemption_timeout_ms;
}

UInt64 Context::getConcurrentThreadsSoftLimitNum() const
{
    std::lock_guard lock(shared->mutex);
    return shared->concurrent_threads_soft_limit_num;
}

UInt64 Context::getConcurrentThreadsSoftLimitRatioToCores() const
{
    std::lock_guard lock(shared->mutex);
    return shared->concurrent_threads_soft_limit_ratio_to_cores;
}

String Context::getConcurrentThreadsScheduler() const
{
    std::lock_guard lock(shared->mutex);
    return shared->concurrent_threads_scheduler;
}

std::pair<UInt64, String> Context::setConcurrentThreadsSoftLimit(UInt64 num, UInt64 ratio_to_cores, const String & scheduler)
{
    std::lock_guard lock(shared->mutex);

    // Set the scheduler
    bool ok = ConcurrencyControl::instance().setScheduler(scheduler);
    if (ok)
        shared->concurrent_threads_scheduler = scheduler;
    else
        LOG_ERROR(shared->log, "Invalid value '{}' is set for the server setting 'concurrent_threads_scheduler'. Scheduler was not changed.", scheduler);

    // Set the limit
    SlotCount concurrent_threads_soft_limit = UnlimitedSlots;
    if (num > 0 && num < concurrent_threads_soft_limit)
        concurrent_threads_soft_limit = num;
    if (ratio_to_cores > 0)
    {
        auto value = ratio_to_cores * getNumberOfCPUCoresToUse();
        if (value > 0 && value < concurrent_threads_soft_limit)
            concurrent_threads_soft_limit = value;
    }
    ConcurrencyControl::instance().setMaxConcurrency(concurrent_threads_soft_limit);
    shared->concurrent_threads_soft_limit_num = num;
    shared->concurrent_threads_soft_limit_ratio_to_cores = ratio_to_cores;
    return { concurrent_threads_soft_limit, ConcurrencyControl::instance().getScheduler() };
}


Scalars Context::getScalars() const
{
    std::lock_guard lock(mutex);
    return scalars;
}


Block Context::getScalar(const String & name) const
{
    std::lock_guard lock(mutex);

    auto it = scalars.find(name);
    if (scalars.end() == it)
    {
        // This should be a logical error, but it fails the sql_fuzz test too
        // often, so 'bad arguments' for now.
        throw Exception(ErrorCodes::BAD_ARGUMENTS, "Scalar {} doesn't exist (internal bug)", backQuoteIfNeed(name));
    }
    return it->second;
}

std::optional<Block> Context::tryGetSpecialScalar(const String & name) const
{
    std::lock_guard lock(mutex);
    auto it = special_scalars.find(name);
    if (special_scalars.end() == it)
        return std::nullopt;
    return it->second;
}

Tables Context::getExternalTables() const
{
    if (isGlobalContext())
        throw Exception(ErrorCodes::LOGICAL_ERROR, "Global context cannot have external tables");

    SharedLockGuard lock(mutex);

    Tables res;
    for (const auto & table : external_tables_mapping)
        res[table.first] = table.second->getTable();

    auto query_context_ptr = query_context.lock();
    auto session_context_ptr = session_context.lock();
    if (query_context_ptr && query_context_ptr.get() != this)
    {
        Tables buf = query_context_ptr->getExternalTables();
        res.insert(buf.begin(), buf.end());
    }
    else if (session_context_ptr && session_context_ptr.get() != this)
    {
        Tables buf = session_context_ptr->getExternalTables();
        res.insert(buf.begin(), buf.end());
    }
    return res;
}


void Context::addExternalTable(const String & table_name, TemporaryTableHolder && temporary_table)
{
    addExternalTable(table_name, std::make_shared<TemporaryTableHolder>(std::move(temporary_table)));
}

void Context::updateExternalTable(const String & table_name, TemporaryTableHolder && temporary_table)
{
    updateExternalTable(table_name, std::make_shared<TemporaryTableHolder>(std::move(temporary_table)));
}

void Context::addOrUpdateExternalTable(const String & table_name, TemporaryTableHolder && temporary_table)
{
    addOrUpdateExternalTable(table_name, std::make_shared<TemporaryTableHolder>(std::move(temporary_table)));
}

void Context::addExternalTable(const String & table_name, std::shared_ptr<TemporaryTableHolder> temporary_table)
{
    if (isGlobalContext())
        throw Exception(ErrorCodes::LOGICAL_ERROR, "Global context cannot have external tables");

    std::lock_guard lock(mutex);
    if (external_tables_mapping.end() != external_tables_mapping.find(table_name))
        throw Exception(ErrorCodes::TABLE_ALREADY_EXISTS, "Temporary table {} already exists", backQuoteIfNeed(table_name));

    external_tables_mapping.emplace(table_name, std::move(temporary_table));
}

void Context::updateExternalTable(const String & table_name, std::shared_ptr<TemporaryTableHolder> temporary_table)
{
    if (isGlobalContext())
        throw Exception(ErrorCodes::LOGICAL_ERROR, "Global context cannot have external tables");

    std::lock_guard lock(mutex);
    auto it = external_tables_mapping.find(table_name);
    if (it == external_tables_mapping.end())
        throw Exception(ErrorCodes::TABLE_ALREADY_EXISTS, "Temporary table {} does not exist", backQuoteIfNeed(table_name));

    it->second = std::move(temporary_table);
}

void Context::addOrUpdateExternalTable(const String & table_name, std::shared_ptr<TemporaryTableHolder> temporary_table)
{
    if (isGlobalContext())
        throw Exception(ErrorCodes::LOGICAL_ERROR, "Global context cannot have external tables");

    std::lock_guard lock(mutex);
    auto [it, inserted] = external_tables_mapping.emplace(table_name, temporary_table);
    if (!inserted)
        it->second = std::move(temporary_table);
}

std::shared_ptr<TemporaryTableHolder> Context::findExternalTable(const String & table_name) const
{
    if (isGlobalContext())
        throw Exception(ErrorCodes::LOGICAL_ERROR, "Global context cannot have external tables");

    std::shared_ptr<TemporaryTableHolder> holder;
    {
        SharedLockGuard lock(mutex);
        auto iter = external_tables_mapping.find(table_name);
        if (iter == external_tables_mapping.end())
            return {};
        holder = iter->second;
    }
    return holder;
}

std::shared_ptr<TemporaryTableHolder> Context::removeExternalTable(const String & table_name)
{
    if (isGlobalContext())
        throw Exception(ErrorCodes::LOGICAL_ERROR, "Global context cannot have external tables");

    std::shared_ptr<TemporaryTableHolder> holder;
    {
        std::lock_guard lock(mutex);
        auto iter = external_tables_mapping.find(table_name);
        if (iter == external_tables_mapping.end())
            return {};
        holder = iter->second;
        external_tables_mapping.erase(iter);
    }
    return holder;
}


void Context::addScalar(const String & name, const Block & block)
{
    if (isGlobalContext())
        throw Exception(ErrorCodes::LOGICAL_ERROR, "Global context cannot have scalars");

    std::lock_guard lock(mutex);
    scalars[name] = block;
}


void Context::addSpecialScalar(const String & name, const Block & block)
{
    if (isGlobalContext())
        throw Exception(ErrorCodes::LOGICAL_ERROR, "Global context cannot have local scalars");

    std::lock_guard lock(mutex);
    special_scalars[name] = block;
}


bool Context::hasScalar(const String & name) const
{
    if (isGlobalContext())
        throw Exception(ErrorCodes::LOGICAL_ERROR, "Global context cannot have scalars");

    std::lock_guard lock(mutex);
    return scalars.contains(name);
}

void Context::addQueryAccessInfo(
    const StorageID & table_id,
    const Names & column_names)
{
    addQueryAccessInfo(backQuoteIfNeed(table_id.getDatabaseName()), table_id.getFullTableName(), column_names);
}

ContextTimeSeriesTagsCollector & Context::getTimeSeriesTagsCollector()
{
    {
        SharedLockGuard lock(mutex);
        if (time_series_tags_collector)
            return *time_series_tags_collector;
    }
    std::lock_guard lock(mutex);
    if (!time_series_tags_collector)
        time_series_tags_collector = std::make_shared<ContextTimeSeriesTagsCollector>();
    return *time_series_tags_collector;
}

const ContextTimeSeriesTagsCollector & Context::getTimeSeriesTagsCollector() const
{
    return const_cast<Context *>(this)->getTimeSeriesTagsCollector();
}


void Context::addQueryAccessInfo(
    const String & quoted_database_name,
    const String & full_quoted_table_name,
    const Names & column_names)
{
    if (isGlobalContext())
        throw Exception(ErrorCodes::LOGICAL_ERROR, "Global context cannot have query access info");

    std::lock_guard lock(query_access_info->mutex);
    query_access_info->databases.emplace(quoted_database_name);
    query_access_info->tables.emplace(full_quoted_table_name);

    for (const auto & column_name : column_names)
        query_access_info->columns.emplace(full_quoted_table_name + "." + backQuoteIfNeed(column_name));
}

void Context::addQueryAccessInfo(const Names & partition_names)
{
    if (isGlobalContext())
        throw Exception(ErrorCodes::LOGICAL_ERROR, "Global context cannot have query access info");

    std::lock_guard<std::mutex> lock(query_access_info->mutex);
    for (const auto & partition_name : partition_names)
        query_access_info->partitions.emplace(partition_name);
}

void Context::addViewAccessInfo(const String & view_name)
{
    if (isGlobalContext())
        throw Exception(ErrorCodes::LOGICAL_ERROR, "Global context cannot have query access info");

    std::lock_guard<std::mutex> lock(query_access_info->mutex);
    query_access_info->views.emplace(view_name);
}

void Context::addQueryAccessInfo(const QualifiedProjectionName & qualified_projection_name)
{
    if (!qualified_projection_name)
        return;

    if (isGlobalContext())
        throw Exception(ErrorCodes::LOGICAL_ERROR, "Global context cannot have query access info");

    std::lock_guard<std::mutex> lock(query_access_info->mutex);
    query_access_info->projections.emplace(fmt::format(
        "{}.{}", qualified_projection_name.storage_id.getFullTableName(), backQuoteIfNeed(qualified_projection_name.projection_name)));
}

Context::QueryFactoriesInfo Context::getQueryFactoriesInfo() const
{
    return query_factories_info;
}

void Context::addQueryFactoriesInfo(QueryLogFactories factory_type, const String & created_object) const
{
    if (isGlobalContext())
        throw Exception(ErrorCodes::LOGICAL_ERROR, "Global context cannot have query factories info");

    std::lock_guard lock(query_factories_info.mutex);

    switch (factory_type)
    {
        case QueryLogFactories::AggregateFunction:
            query_factories_info.aggregate_functions.emplace(created_object);
            break;
        case QueryLogFactories::AggregateFunctionCombinator:
            query_factories_info.aggregate_function_combinators.emplace(created_object);
            break;
        case QueryLogFactories::Database:
            query_factories_info.database_engines.emplace(created_object);
            break;
        case QueryLogFactories::DataType:
            query_factories_info.data_type_families.emplace(created_object);
            break;
        case QueryLogFactories::Dictionary:
            query_factories_info.dictionaries.emplace(created_object);
            break;
        case QueryLogFactories::Format:
            query_factories_info.formats.emplace(created_object);
            break;
        case QueryLogFactories::Function:
            query_factories_info.functions.emplace(created_object);
            break;
        case QueryLogFactories::Storage:
            query_factories_info.storages.emplace(created_object);
            break;
        case QueryLogFactories::TableFunction:
            query_factories_info.table_functions.emplace(created_object);
            break;
        case QueryLogFactories::ExecutableUserDefinedFunction:
            query_factories_info.executable_user_defined_functions.emplace(created_object);
            break;
        case QueryLogFactories::SQLUserDefinedFunction:
            query_factories_info.sql_user_defined_functions.emplace(created_object);
    }
}

void Context::addQueryPrivilegesInfo(const String & privilege, bool granted) const
{
    std::lock_guard lock(query_privileges_info->mutex);
    if (granted)
        query_privileges_info->used_privileges.emplace(privilege);
    else
        query_privileges_info->missing_privileges.emplace(privilege);
}

static bool findIdentifier(const ASTFunction * function)
{
    if (!function || !function->arguments)
        return false;
    if (const auto * arguments = function->arguments->as<ASTExpressionList>())
    {
        for (const auto & argument : arguments->children)
        {
            if (argument->as<ASTIdentifier>())
                return true;
            if (const auto * f = argument->as<ASTFunction>(); f && findIdentifier(f))
                return true;
        }
    }
    return false;
}

StoragePtr Context::executeTableFunction(const ASTPtr & table_expression, const ASTSelectQuery * select_query_hint)
{
    ASTFunction * function = assert_cast<ASTFunction *>(table_expression.get());
    String database_name = getCurrentDatabase();
    String table_name = function->name;

    if (function->is_compound_name)
    {
        std::vector<std::string> parts;
        splitInto<'.'>(parts, function->name);

        if (parts.size() == 2)
        {
            database_name = parts[0];
            table_name = parts[1];
        }
    }

    StoragePtr table = DatabaseCatalog::instance().tryGetTable({database_name, table_name}, getQueryContext());
    if (table)
    {
        if (table.get()->isView() && table->as<StorageView>() && table->as<StorageView>()->isParameterizedView())
        {
            auto query = table->getInMemoryMetadataPtr()->getSelectQuery().inner_query->clone();
            NameToNameMap parameterized_view_values = analyzeFunctionParamValues(table_expression, getQueryContext());
            StorageView::replaceQueryParametersIfParameterizedView(query, parameterized_view_values);

            ASTCreateQuery create;
            create.select = query->as<ASTSelectWithUnionQuery>();
            auto sample_block = InterpreterSelectWithUnionQuery::getSampleBlock(query, getQueryContext());
            auto res = std::make_shared<StorageView>(StorageID(database_name, table_name),
                                                     create,
                                                     ColumnsDescription(sample_block->getNamesAndTypesList()),
                                                     /* comment */ "",
                                                     /* is_parameterized_view */ true);
            res->startup();
            function->prefer_subquery_to_function_formatting = true;
            return res;
        }
    }
    auto hash = table_expression->getTreeHash(/*ignore_aliases=*/ true);
    auto key = toString(hash);
    StoragePtr & res = table_function_results[key];
    if (!res)
    {
        TableFunctionPtr table_function_ptr;
        try
        {
            table_function_ptr = TableFunctionFactory::instance().get(table_expression, shared_from_this());
        }
        catch (Exception & e)
        {
            if (e.code() == ErrorCodes::UNKNOWN_FUNCTION)
            {
                e.addMessage(" or incorrect parameterized view");
            }
            throw;
        }

        uint64_t use_structure_from_insertion_table_in_table_functions
            = getSettingsRef()[Setting::use_structure_from_insertion_table_in_table_functions];
        if (select_query_hint && use_structure_from_insertion_table_in_table_functions && table_function_ptr->needStructureHint()
            && hasInsertionTable())
        {
            const auto & insert_columns = DatabaseCatalog::instance()
                                              .getTable(getInsertionTable(), shared_from_this())
                                              ->getInMemoryMetadataPtr()
                                              ->getColumns();

            const auto & insert_column_names = hasInsertionTableColumnNames() ? *getInsertionTableColumnNames() : insert_columns.getOrdinary().getNames();
            DB::ColumnsDescription structure_hint;

            bool use_columns_from_insert_query = true;

            /// Insert table matches columns against SELECT expression by position, so we want to map
            /// insert table columns to table function columns through names from SELECT expression.

            auto insert_column_name_it = insert_column_names.begin();
            auto insert_column_names_end = insert_column_names.end();  /// end iterator of the range covered by possible asterisk
            auto virtual_column_names = table_function_ptr->getVirtualsToCheckBeforeUsingStructureHint();
            bool asterisk = false;
            const auto & expression_list = select_query_hint->select()->as<ASTExpressionList>()->children;
            const auto * expression = expression_list.begin();

            /// We want to go through SELECT expression list and correspond each expression to column in insert table
            /// which type will be used as a hint for the file structure inference.
            for (; expression != expression_list.end() && insert_column_name_it != insert_column_names_end; ++expression)
            {
                if (auto * identifier = (*expression)->as<ASTIdentifier>())
                {
                    if (!virtual_column_names.contains(identifier->name()))
                    {
                        if (asterisk)
                        {
                            if (use_structure_from_insertion_table_in_table_functions == 1)
                                throw Exception(ErrorCodes::ILLEGAL_COLUMN, "Asterisk cannot be mixed with column list in INSERT SELECT query.");

                            use_columns_from_insert_query = false;
                            break;
                        }

                        ColumnDescription column = insert_columns.get(*insert_column_name_it);
                        column.name = identifier->name();
                        /// Change ephemeral columns to default columns.
                        column.default_desc.kind = ColumnDefaultKind::Default;
                        structure_hint.add(std::move(column));
                    }

                    /// Once we hit asterisk we want to find end of the range covered by asterisk
                    /// contributing every further SELECT expression to the tail of insert structure
                    if (asterisk)
                        --insert_column_names_end;
                    else
                        ++insert_column_name_it;
                }
                else if ((*expression)->as<ASTAsterisk>())
                {
                    if (asterisk)
                    {
                        if (use_structure_from_insertion_table_in_table_functions == 1)
                            throw Exception(ErrorCodes::ILLEGAL_COLUMN, "Only one asterisk can be used in INSERT SELECT query.");

                        use_columns_from_insert_query = false;
                        break;
                    }
                    if (!structure_hint.empty())
                    {
                        if (use_structure_from_insertion_table_in_table_functions == 1)
                            throw Exception(ErrorCodes::ILLEGAL_COLUMN, "Asterisk cannot be mixed with column list in INSERT SELECT query.");

                        use_columns_from_insert_query = false;
                        break;
                    }

                    asterisk = true;
                }
                else if (auto * func = (*expression)->as<ASTFunction>())
                {
                    if (use_structure_from_insertion_table_in_table_functions == 2 && findIdentifier(func))
                    {
                        use_columns_from_insert_query = false;
                        break;
                    }

                    /// Once we hit asterisk we want to find end of the range covered by asterisk
                    /// contributing every further SELECT expression to the tail of insert structure
                    if (asterisk)
                        --insert_column_names_end;
                    else
                        ++insert_column_name_it;
                }
                else
                {
                    /// Once we hit asterisk we want to find end of the range covered by asterisk
                    /// contributing every further SELECT expression to the tail of insert structure
                    if (asterisk)
                        --insert_column_names_end;
                    else
                        ++insert_column_name_it;
                }
            }

            if (use_structure_from_insertion_table_in_table_functions == 2 && !asterisk)
            {
                /// For input function we should check if input format supports reading subset of columns.
                if (table_function_ptr->getName() == "input")
                    use_columns_from_insert_query = FormatFactory::instance().checkIfFormatSupportsSubsetOfColumns(getInsertFormat(), shared_from_this());
                else
                    use_columns_from_insert_query = table_function_ptr->supportsReadingSubsetOfColumns(shared_from_this());
            }

            if (use_columns_from_insert_query)
            {
                if (expression == expression_list.end())
                {
                    /// Append tail of insert structure to the hint
                    if (asterisk)
                    {
                        for (; insert_column_name_it != insert_column_names_end; ++insert_column_name_it)
                        {
                            ColumnDescription column = insert_columns.get(*insert_column_name_it);
                            /// Change ephemeral columns to default columns.
                            column.default_desc.kind = ColumnDefaultKind::Default;

                            structure_hint.add(std::move(column));
                        }
                    }

                    if (!structure_hint.empty())
                        table_function_ptr->setStructureHint(structure_hint);
                }
                else if (use_structure_from_insertion_table_in_table_functions == 1)
                    throw Exception(ErrorCodes::NUMBER_OF_COLUMNS_DOESNT_MATCH, "Number of columns in insert table less than required by SELECT expression.");
            }
        }

        res = table_function_ptr->execute(table_expression, shared_from_this(), table_function_ptr->getName());

        /// Since ITableFunction::parseArguments() may change table_expression, i.e.:
        ///
        ///     remote('127.1', system.one) -> remote('127.1', 'system.one'),
        ///
        auto new_hash = table_expression->getTreeHash(/*ignore_aliases=*/ true);
        if (hash != new_hash)
        {
            key = toString(new_hash);
            table_function_results[key] = res;
        }
    }
    return res;
}

StoragePtr Context::executeTableFunction(const ASTPtr & table_expression, const TableFunctionPtr & table_function_ptr)
{
    const auto hash = table_expression->getTreeHash(/*ignore_aliases=*/ true);
    const auto key = toString(hash);
    StoragePtr & res = table_function_results[key];

    if (!res)
    {
        res = table_function_ptr->execute(table_expression, shared_from_this(), table_function_ptr->getName());
    }

    return res;
}


StoragePtr Context::buildParameterizedViewStorage(const String & database_name, const String & table_name, const NameToNameMap & param_values)
{
    if (table_name.empty())
        return nullptr;

    StoragePtr original_view = DatabaseCatalog::instance().tryGetTable({database_name, table_name}, getQueryContext());
    if (!original_view || !original_view->isView())
        return nullptr;
    auto * storage_view = original_view->as<StorageView>();
    if (!storage_view || !storage_view->isParameterizedView())
        return nullptr;

    auto original_view_metadata = original_view->getInMemoryMetadataPtr();
    auto query = original_view_metadata->getSelectQuery().inner_query->clone();
    StorageView::replaceQueryParametersIfParameterizedView(query, param_values);

    ASTCreateQuery create;
    create.select = query->as<ASTSelectWithUnionQuery>();

    auto sql_security = std::make_shared<ASTSQLSecurity>();
    sql_security->type = original_view_metadata->sql_security_type;
    if (original_view_metadata->definer)
        sql_security->definer = std::make_shared<ASTUserNameWithHost>(*original_view_metadata->definer);
    create.sql_security = sql_security;

    auto view_context = original_view_metadata->getSQLSecurityOverriddenContext(shared_from_this());
    auto sample_block = InterpreterSelectQueryAnalyzer::getSampleBlock(query, view_context);
    auto res = std::make_shared<StorageView>(StorageID(database_name, table_name),
                                                create,
                                                ColumnsDescription(sample_block->getNamesAndTypesList()),
            /* comment */ "",
            /* is_parameterized_view */ true);
    res->startup();
    return res;
}


void Context::addViewSource(const StoragePtr & storage)
{
    if (view_source)
        throw Exception(ErrorCodes::TABLE_ALREADY_EXISTS, "Temporary view source storage {} already exists.",
            backQuoteIfNeed(view_source->getName()));
    view_source = storage;
}


StoragePtr Context::getViewSource() const
{
    return view_source;
}

bool Context::displaySecretsInShowAndSelect() const
{
    return shared->server_settings[ServerSetting::display_secrets_in_show_and_select];
}

Settings Context::getSettingsCopy() const
{
    SharedLockGuard lock(mutex);
    return *settings;
}

void Context::setSettings(const Settings & settings_)
{
    std::lock_guard lock(mutex);
    *settings = settings_;
    need_recalculate_access = true;
    contextSanityClampSettings(*this, *settings);
}

void Context::setSettingWithLock(std::string_view name, const String & value, const std::lock_guard<ContextSharedMutex> & lock)
{
    if (name == "profile")
    {
        setCurrentProfileWithLock(value, true /*check_constraints*/, lock);
        return;
    }
    settings->set(name, value);
    if (ContextAccessParams::dependsOnSettingName(name))
        need_recalculate_access = true;
    contextSanityClampSettingsWithLock(*this, *settings, lock);
}

void Context::setSettingWithLock(std::string_view name, const Field & value, const std::lock_guard<ContextSharedMutex> & lock)
{
    if (name == "profile")
    {
        setCurrentProfileWithLock(value.safeGet<String>(), true /*check_constraints*/, lock);
        return;
    }
    settings->set(name, value);
    if (ContextAccessParams::dependsOnSettingName(name))
        need_recalculate_access = true;
}

void Context::applySettingChangeWithLock(const SettingChange & change, const std::lock_guard<ContextSharedMutex> & lock)
{
    try
    {
        setSettingWithLock(change.name, change.value, lock);
        contextSanityClampSettingsWithLock(*this, *settings, lock);
    }
    catch (Exception & e)
    {
        e.addMessage(fmt::format(
                         "in attempt to set the value of setting '{}' to {}",
                         change.name, applyVisitor(FieldVisitorToString(), change.value)));
        throw;
    }
}

void Context::applySettingsChangesWithLock(const SettingsChanges & changes, const std::lock_guard<ContextSharedMutex>& lock)
{
    for (const SettingChange & change : changes)
        applySettingChangeWithLock(change, lock);
    applySettingsQuirks(*settings);
}

void Context::setSetting(std::string_view name, const String & value)
{
    std::lock_guard lock(mutex);
    setSettingWithLock(name, value, lock);
}

void Context::setSetting(std::string_view name, const Field & value)
{
    std::lock_guard lock(mutex);
    setSettingWithLock(name, value, lock);
    contextSanityClampSettingsWithLock(*this, *settings, lock);
}

void Context::setServerSetting(std::string_view name, const Field & value)
{
    std::lock_guard lock(mutex);
    shared->server_settings.set(name, value);
}

void Context::applySettingChange(const SettingChange & change)
{
    try
    {
        setSetting(change.name, change.value);
    }
    catch (Exception & e)
    {
        e.addMessage(fmt::format(
                         "in attempt to set the value of setting '{}' to {}",
                         change.name, applyVisitor(FieldVisitorToString(), change.value)));
        throw;
    }
}


void Context::applySettingsChanges(const SettingsChanges & changes)
{
    std::lock_guard lock(mutex);
    applySettingsChangesWithLock(changes, lock);
}

void Context::checkSettingsConstraintsWithLock(const AlterSettingsProfileElements & profile_elements, SettingSource source)
{
    getSettingsConstraintsAndCurrentProfilesWithLock()->constraints.check(*settings, profile_elements, source);
    if (getApplicationType() == ApplicationType::LOCAL || getApplicationType() == ApplicationType::SERVER)
        doSettingsSanityCheckClamp(*settings, getLogger("SettingsSanity"));
}

void Context::checkSettingsConstraintsWithLock(const SettingChange & change, SettingSource source)
{
    getSettingsConstraintsAndCurrentProfilesWithLock()->constraints.check(*settings, change, source);
    if (getApplicationType() == ApplicationType::LOCAL || getApplicationType() == ApplicationType::SERVER)
        doSettingsSanityCheckClamp(*settings, getLogger("SettingsSanity"));
}

void Context::checkSettingsConstraintsWithLock(const SettingsChanges & changes, SettingSource source)
{
    getSettingsConstraintsAndCurrentProfilesWithLock()->constraints.check(*settings, changes, source);
    if (getApplicationType() == ApplicationType::LOCAL || getApplicationType() == ApplicationType::SERVER)
        doSettingsSanityCheckClamp(*settings, getLogger("SettingsSanity"));
}

void Context::checkSettingsConstraintsWithLock(SettingsChanges & changes, SettingSource source)
{
    getSettingsConstraintsAndCurrentProfilesWithLock()->constraints.check(*settings, changes, source);
    if (getApplicationType() == ApplicationType::LOCAL || getApplicationType() == ApplicationType::SERVER)
        doSettingsSanityCheckClamp(*settings, getLogger("SettingsSanity"));
}

void Context::clampToSettingsConstraintsWithLock(SettingsChanges & changes, SettingSource source)
{
    getSettingsConstraintsAndCurrentProfilesWithLock()->constraints.clamp(*settings, changes, source);
    if (getApplicationType() == ApplicationType::LOCAL || getApplicationType() == ApplicationType::SERVER)
        doSettingsSanityCheckClamp(*settings, getLogger("SettingsSanity"));
}

void Context::checkMergeTreeSettingsConstraintsWithLock(const MergeTreeSettings & merge_tree_settings, const SettingsChanges & changes) const
{
    getSettingsConstraintsAndCurrentProfilesWithLock()->constraints.check(merge_tree_settings, changes);
}

void Context::checkSettingsConstraints(const AlterSettingsProfileElements & profile_elements, SettingSource source)
{
    SharedLockGuard lock(mutex);
    checkSettingsConstraintsWithLock(profile_elements, source);
}

void Context::checkSettingsConstraints(const SettingChange & change, SettingSource source)
{
    SharedLockGuard lock(mutex);
    checkSettingsConstraintsWithLock(change, source);
}

void Context::checkSettingsConstraints(const SettingsChanges & changes, SettingSource source)
{
    SharedLockGuard lock(mutex);
    getSettingsConstraintsAndCurrentProfilesWithLock()->constraints.check(*settings, changes, source);
    doSettingsSanityCheckClamp(*settings, getLogger("SettingsSanity"));
}

void Context::checkSettingsConstraints(SettingsChanges & changes, SettingSource source)
{
    SharedLockGuard lock(mutex);
    checkSettingsConstraintsWithLock(changes, source);
}

void Context::clampToSettingsConstraints(SettingsChanges & changes, SettingSource source)
{
    SharedLockGuard lock(mutex);
    clampToSettingsConstraintsWithLock(changes, source);
}

void Context::checkMergeTreeSettingsConstraints(const MergeTreeSettings & merge_tree_settings, const SettingsChanges & changes) const
{
    SharedLockGuard lock(mutex);
    checkMergeTreeSettingsConstraintsWithLock(merge_tree_settings, changes);
}

void Context::resetSettingsToDefaultValue(const std::vector<String> & names)
{
    std::lock_guard lock(mutex);
    for (const String & name: names)
        settings->setDefaultValue(name);
}

std::shared_ptr<const SettingsConstraintsAndProfileIDs> Context::getSettingsConstraintsAndCurrentProfilesWithLock() const
{
    if (settings_constraints_and_current_profiles)
        return settings_constraints_and_current_profiles;
    static auto no_constraints_or_profiles = std::make_shared<SettingsConstraintsAndProfileIDs>(getAccessControl());
    return no_constraints_or_profiles;
}

std::shared_ptr<const SettingsConstraintsAndProfileIDs> Context::getSettingsConstraintsAndCurrentProfiles() const
{
    SharedLockGuard lock(mutex);
    return getSettingsConstraintsAndCurrentProfilesWithLock();
}

String Context::getCurrentDatabase() const
{
    SharedLockGuard lock(mutex);
    return current_database;
}


String Context::getInitialQueryId() const
{
    return client_info.initial_query_id;
}


void Context::setCurrentDatabaseNameInGlobalContext(const String & name)
{
    if (name.empty())
        throw Exception(ErrorCodes::LOGICAL_ERROR, "Database name cannot be empty");

    if (!isGlobalContext())
        throw Exception(ErrorCodes::LOGICAL_ERROR,
                        "Cannot set current database for non global context, this method should "
                        "be used during server initialization");
    std::lock_guard lock(mutex);

    if (!current_database.empty())
        throw Exception(ErrorCodes::LOGICAL_ERROR, "Default database name cannot be changed in global context without server restart");

    current_database = name;
}

void Context::setCurrentDatabaseWithLock(const String & name, const std::lock_guard<ContextSharedMutex> &)
{
    if (name.empty())
        throw Exception(ErrorCodes::LOGICAL_ERROR, "Database name cannot be empty");

    DatabaseCatalog::instance().assertDatabaseExists(name);
    current_database = name;
    need_recalculate_access = true;
}

void Context::setCurrentDatabase(const String & name)
{
    std::lock_guard lock(mutex);
    setCurrentDatabaseWithLock(name, lock);
}

void Context::setCurrentQueryId(const String & query_id)
{
    /// Generate random UUID, but using lower quality RNG,
    ///  because Poco::UUIDGenerator::generateRandom method is using /dev/random, that is very expensive.
    /// NOTE: Actually we don't need to use UUIDs for query identifiers.
    /// We could use any suitable string instead.
    union
    {
        char bytes[16];
        struct
        {
            UInt64 a;
            UInt64 b;
        } words;
        UUID uuid{};
    } random;

    random.words.a = thread_local_rng();
    random.words.b = thread_local_rng();


    String query_id_to_set = query_id;
    if (query_id_to_set.empty())    /// If the user did not submit his query_id, then we generate it ourselves.
    {
        /// Use protected constructor.
        struct QueryUUID : Poco::UUID
        {
            QueryUUID(const char * bytes, Poco::UUID::Version version)
                : Poco::UUID(bytes, version) {}
        };

        query_id_to_set = QueryUUID(random.bytes, Poco::UUID::UUID_RANDOM).toString();
    }

    client_info.current_query_id = query_id_to_set;

    if (client_info.query_kind == ClientInfo::QueryKind::INITIAL_QUERY)
        client_info.initial_query_id = client_info.current_query_id;
}

void Context::setBackgroundOperationTypeForContext(ClientInfo::BackgroundOperationType background_operation)
{
    chassert(background_operation != ClientInfo::BackgroundOperationType::NOT_A_BACKGROUND_OPERATION);
    client_info.background_operation_type = background_operation;
}

bool Context::isBackgroundOperationContext() const
{
    return client_info.background_operation_type != ClientInfo::BackgroundOperationType::NOT_A_BACKGROUND_OPERATION;
}

void Context::killCurrentQuery() const
{
    if (auto elem = getProcessListElement())
        elem->cancelQuery(CancelReason::CANCELLED_BY_USER);
}

bool Context::isCurrentQueryKilled() const
{
    /// Here getProcessListElementSafe is used, not getProcessListElement call
    /// getProcessListElement requires that process list exists
    /// In the most cases it is true, because process list exists during the query execution time.
    /// That is valid for all operations with parts, like read and write operations.
    /// However that Context::isCurrentQueryKilled call could be used on the edges
    /// when query is starting or finishing, in such edges context still exist but process list already expired
    if (auto elem = getProcessListElementSafe())
        return elem->isKilled();

    return false;
}


String Context::getDefaultFormat() const
{
    return default_format.empty() ? "TabSeparated" : default_format;
}

void Context::setDefaultFormat(const String & name)
{
    default_format = name;
}

String Context::getInsertFormat() const
{
    return insert_format;
}

void Context::setInsertFormat(const String & name)
{
    insert_format = name;
}

MultiVersion<Macros>::Version Context::getMacros() const
{
    return shared->macros.get();
}

void Context::setMacros(std::unique_ptr<Macros> && macros)
{
    shared->macros.set(std::move(macros));
}

ContextMutablePtr Context::getQueryContext() const
{
    auto ptr = query_context.lock();
    if (!ptr)
        throw Exception(ErrorCodes::THERE_IS_NO_QUERY, "There is no query or query context has expired");
    return ptr;
}

bool Context::isInternalSubquery() const
{
    auto ptr = query_context.lock();
    return ptr && ptr.get() != this;
}

ContextMutablePtr Context::getSessionContext() const
{
    auto ptr = session_context.lock();
    if (!ptr) throw Exception(ErrorCodes::THERE_IS_NO_SESSION, "There is no session or session context has expired");
    return ptr;
}

ContextMutablePtr Context::getGlobalContext() const
{
    auto ptr = global_context.lock();
    if (!ptr) throw Exception(ErrorCodes::LOGICAL_ERROR, "There is no global context or global context has expired");
    return ptr;
}

ContextMutablePtr Context::getBufferContext() const
{
    if (!buffer_context) throw Exception(ErrorCodes::LOGICAL_ERROR, "There is no buffer context");
    return buffer_context;
}

void Context::makeQueryContext()
{
    query_context = shared_from_this();

    /// Throttling should not be inherited, otherwise if you will set
    /// throttling for default profile you will not able to overwrite it
    /// per-user/query.
    ///
    /// Note, that if you need to set it server-wide, you should use
    /// per-server settings, i.e.:
    /// - max_backup_bandwidth_for_server
    /// - max_remote_read_network_bandwidth_for_server
    /// - max_remote_write_network_bandwidth_for_server
    /// - max_local_read_bandwidth_for_server
    /// - max_local_write_bandwidth_for_server
    remote_read_query_throttler.reset();
    remote_write_query_throttler.reset();
    local_read_query_throttler.reset();
    local_write_query_throttler.reset();
    backups_query_throttler.reset();
    query_privileges_info = std::make_shared<QueryPrivilegesInfo>(*query_privileges_info);
    async_read_counters = std::make_shared<AsyncReadCounters>();
}

void Context::makeQueryContextForMerge(const MergeTreeSettings & merge_tree_settings)
{
    makeQueryContext();
    classifier.reset(); // It is assumed that there are no active queries running using this classifier, otherwise this will lead to crashes
    (*settings)[Setting::workload] = merge_tree_settings[MergeTreeSetting::merge_workload].value.empty() ? getMergeWorkload() : merge_tree_settings[MergeTreeSetting::merge_workload];
}

void Context::makeQueryContextForMutate(const MergeTreeSettings & merge_tree_settings)
{
    makeQueryContext();
    classifier.reset(); // It is assumed that there are no active queries running using this classifier, otherwise this will lead to crashes
    (*settings)[Setting::workload]
        = merge_tree_settings[MergeTreeSetting::mutation_workload].value.empty() ? getMutationWorkload() : merge_tree_settings[MergeTreeSetting::mutation_workload];
}

void Context::makeSessionContext()
{
    session_context = shared_from_this();
}

void Context::makeGlobalContext()
{
    assert(!global_context_instance);
    global_context_instance = shared_from_this();
    DatabaseCatalog::init(shared_from_this());
    EventNotifier::init();

    global_context = shared_from_this();
}

const EmbeddedDictionaries & Context::getEmbeddedDictionaries() const
{
    return getEmbeddedDictionariesImpl(false);
}

EmbeddedDictionaries & Context::getEmbeddedDictionaries()
{
    return getEmbeddedDictionariesImpl(false);
}

AsyncLoader & Context::getAsyncLoader() const
{
    callOnce(shared->async_loader_initialized, [&] {
        shared->async_loader = std::make_unique<AsyncLoader>(std::vector<AsyncLoader::PoolInitializer>{
                // IMPORTANT: Pool declaration order should match the order in `PoolId.h` to get the indices right.
                { // TablesLoaderForegroundPoolId
                    "ForegroundLoad",
                    CurrentMetrics::TablesLoaderForegroundThreads,
                    CurrentMetrics::TablesLoaderForegroundThreadsActive,
                    CurrentMetrics::TablesLoaderForegroundThreadsScheduled,
                    shared->server_settings[ServerSetting::tables_loader_foreground_pool_size],
                    TablesLoaderForegroundPriority
                },
                { // TablesLoaderBackgroundLoadPoolId
                    "BackgroundLoad",
                    CurrentMetrics::TablesLoaderBackgroundThreads,
                    CurrentMetrics::TablesLoaderBackgroundThreadsActive,
                    CurrentMetrics::TablesLoaderBackgroundThreadsScheduled,
                    shared->server_settings[ServerSetting::tables_loader_background_pool_size],
                    TablesLoaderBackgroundLoadPriority
                },
                { // TablesLoaderBackgroundStartupPoolId
                    "BackgrndStartup",
                    CurrentMetrics::TablesLoaderBackgroundThreads,
                    CurrentMetrics::TablesLoaderBackgroundThreadsActive,
                    CurrentMetrics::TablesLoaderBackgroundThreadsScheduled,
                    shared->server_settings[ServerSetting::tables_loader_background_pool_size],
                    TablesLoaderBackgroundStartupPriority
                }
            },
            /* log_failures = */ true,
            /* log_progress = */ true,
            /* log_events = */ true);
    });

    return *shared->async_loader;
}


const ExternalDictionariesLoader & Context::getExternalDictionariesLoader() const
{
    return const_cast<Context *>(this)->getExternalDictionariesLoader();
}

ExternalDictionariesLoader & Context::getExternalDictionariesLoader()
{
    std::lock_guard lock(shared->external_dictionaries_mutex);
    return getExternalDictionariesLoaderWithLock(lock);
}

ExternalDictionariesLoader & Context::getExternalDictionariesLoaderWithLock(const std::lock_guard<std::mutex> &) TSA_REQUIRES(shared->external_dictionaries_mutex)
{
    if (!shared->external_dictionaries_loader)
        shared->external_dictionaries_loader =
            std::make_unique<ExternalDictionariesLoader>(getGlobalContext());
    return *shared->external_dictionaries_loader;
}

const ExternalUserDefinedExecutableFunctionsLoader & Context::getExternalUserDefinedExecutableFunctionsLoader() const
{
    return const_cast<Context *>(this)->getExternalUserDefinedExecutableFunctionsLoader();
}

ExternalUserDefinedExecutableFunctionsLoader & Context::getExternalUserDefinedExecutableFunctionsLoader()
{
    std::lock_guard lock(shared->external_user_defined_executable_functions_mutex);
    return getExternalUserDefinedExecutableFunctionsLoaderWithLock(lock);
}

ExternalUserDefinedExecutableFunctionsLoader &
Context::getExternalUserDefinedExecutableFunctionsLoaderWithLock(const std::lock_guard<std::mutex> &) TSA_REQUIRES(shared->external_user_defined_executable_functions_mutex)
{
    if (!shared->external_user_defined_executable_functions_loader)
        shared->external_user_defined_executable_functions_loader =
            std::make_unique<ExternalUserDefinedExecutableFunctionsLoader>(getGlobalContext());
    return *shared->external_user_defined_executable_functions_loader;
}

EmbeddedDictionaries & Context::getEmbeddedDictionariesImpl(const bool throw_on_error) const
{
    std::lock_guard lock(shared->embedded_dictionaries_mutex);

    if (!shared->embedded_dictionaries)
    {
        auto geo_dictionaries_loader = std::make_unique<GeoDictionariesLoader>();

        shared->embedded_dictionaries = std::make_unique<EmbeddedDictionaries>(
            std::move(geo_dictionaries_loader),
            getGlobalContext(),
            throw_on_error);
    }

    return *shared->embedded_dictionaries;
}


void Context::tryCreateEmbeddedDictionaries() const
{
    if (!shared->server_settings[ServerSetting::dictionaries_lazy_load])
        static_cast<void>(getEmbeddedDictionariesImpl(true));
}

void Context::loadOrReloadDictionaries(const Poco::Util::AbstractConfiguration & config)
{
    bool dictionaries_lazy_load = shared->server_settings[ServerSetting::dictionaries_lazy_load];
    auto patterns_values = getMultipleValuesFromConfig(config, "", "dictionaries_config");
    std::unordered_set<std::string> patterns(patterns_values.begin(), patterns_values.end());

    std::lock_guard lock(shared->external_dictionaries_mutex);

    auto & external_dictionaries_loader = getExternalDictionariesLoaderWithLock(lock);
    external_dictionaries_loader.enableAlwaysLoadEverything(!dictionaries_lazy_load);

    if (shared->external_dictionaries_config_repository)
    {
        shared->external_dictionaries_config_repository->updatePatterns(patterns);
        external_dictionaries_loader.reloadConfig(shared->external_dictionaries_config_repository->getName());
        return;
    }

    auto app_path = getPath();
    auto config_path = getConfigRef().getString("config-file", "config.xml");
    auto repository = std::make_unique<ExternalLoaderXMLConfigRepository>(app_path, config_path, patterns);
    shared->external_dictionaries_config_repository = repository.get();
    shared->dictionaries_xmls = external_dictionaries_loader.addConfigRepository(std::move(repository));
}

void Context::waitForDictionariesLoad() const
{
    LOG_INFO(shared->log, "Waiting for dictionaries to be loaded");
    auto results = getExternalDictionariesLoader().tryLoadAll<ExternalLoader::LoadResults>();
    bool all_dictionaries_loaded = true;
    for (const auto & result : results)
    {
        if ((result.status != ExternalLoaderStatus::LOADED) && (result.status != ExternalLoaderStatus::LOADED_AND_RELOADING))
        {
            LOG_WARNING(shared->log, "Dictionary {} was not loaded ({})", result.name, result.status);
            all_dictionaries_loaded = false;
        }
    }
    if (all_dictionaries_loaded)
        LOG_INFO(shared->log, "All dictionaries have been loaded");
    else
        LOG_INFO(shared->log, "Some dictionaries were not loaded");
}

void Context::loadOrReloadUserDefinedExecutableFunctions(const Poco::Util::AbstractConfiguration & config)
{
    auto patterns_values = getMultipleValuesFromConfig(config, "", "user_defined_executable_functions_config");
    std::unordered_set<std::string> patterns(patterns_values.begin(), patterns_values.end());

    std::lock_guard lock(shared->external_user_defined_executable_functions_mutex);

    auto & external_user_defined_executable_functions_loader = getExternalUserDefinedExecutableFunctionsLoaderWithLock(lock);

    if (shared->user_defined_executable_functions_config_repository)
    {
        shared->user_defined_executable_functions_config_repository->updatePatterns(patterns);
        external_user_defined_executable_functions_loader.reloadConfig(shared->user_defined_executable_functions_config_repository->getName());
        return;
    }

    auto app_path = getPath();
    auto config_path = getConfigRef().getString("config-file", "config.xml");
    auto repository = std::make_unique<ExternalLoaderXMLConfigRepository>(app_path, config_path, patterns);
    shared->user_defined_executable_functions_config_repository = repository.get();
    shared->user_defined_executable_functions_xmls = external_user_defined_executable_functions_loader.addConfigRepository(std::move(repository));
}

const IUserDefinedSQLObjectsStorage & Context::getUserDefinedSQLObjectsStorage() const
{
    callOnce(shared->user_defined_sql_objects_storage_initialized, [&] {
        shared->user_defined_sql_objects_storage = createUserDefinedSQLObjectsStorage(getGlobalContext());
    });

    SharedLockGuard lock(shared->mutex);
    return *shared->user_defined_sql_objects_storage;
}

IUserDefinedSQLObjectsStorage & Context::getUserDefinedSQLObjectsStorage()
{
    callOnce(shared->user_defined_sql_objects_storage_initialized, [&] {
        shared->user_defined_sql_objects_storage = createUserDefinedSQLObjectsStorage(getGlobalContext());
    });

    std::lock_guard lock(shared->mutex);
    return *shared->user_defined_sql_objects_storage;
}

void Context::setUserDefinedSQLObjectsStorage(std::unique_ptr<IUserDefinedSQLObjectsStorage> storage)
{
    std::lock_guard lock(shared->mutex);
    shared->user_defined_sql_objects_storage = std::move(storage);
}

IWorkloadEntityStorage & Context::getWorkloadEntityStorage() const
{
    callOnce(shared->workload_entity_storage_initialized, [&] {
        shared->workload_entity_storage = createWorkloadEntityStorage(getGlobalContext());
    });

    std::lock_guard lock(shared->mutex);
    return *shared->workload_entity_storage;
}

#if USE_NLP

SynonymsExtensions & Context::getSynonymsExtensions() const
{
    callOnce(shared->synonyms_extensions_initialized, [&] {
        shared->synonyms_extensions.emplace(getConfigRef());
    });

    return *shared->synonyms_extensions;
}

Lemmatizers & Context::getLemmatizers() const
{
    callOnce(shared->lemmatizers_initialized, [&] {
        shared->lemmatizers.emplace(getConfigRef());
    });

    return *shared->lemmatizers;
}
#endif

BackupsWorker & Context::getBackupsWorker() const
{
    callOnce(shared->backups_worker_initialized, [&] {
        const auto & config = getConfigRef();
        Poco::UInt64 max_threads_max_value = 256 * getNumberOfCPUCoresToUse(); /// Limit to something unreasonable
        size_t backup_threads = std::min(max_threads_max_value, std::max(Poco::UInt64{1}, config.getUInt64("backup_threads", 16)));
        size_t restore_threads = std::min(max_threads_max_value, std::max(Poco::UInt64{1}, config.getUInt64("restore_threads", 16)));

        shared->backups_worker.emplace(getGlobalContext(), backup_threads, restore_threads);
    });

    return *shared->backups_worker;
}

void Context::waitAllBackupsAndRestores() const
{
    if (shared->backups_worker)
        shared->backups_worker->waitAll();
}

void Context::cancelAllBackupsAndRestores() const
{
    if (shared->backups_worker)
        shared->backups_worker->cancelAll();
}

BackupsInMemoryHolder & Context::getBackupsInMemory()
{
    return backups_in_memory;
}

const BackupsInMemoryHolder & Context::getBackupsInMemory() const
{
    return backups_in_memory;
}


void Context::setProgressCallback(ProgressCallback callback)
{
    /// Callback is set to a session or to a query. In the session, only one query is processed at a time. Therefore, the lock is not needed.
    progress_callback = callback;
}

ProgressCallback Context::getProgressCallback() const
{
    return progress_callback;
}


void Context::setProcessListElement(QueryStatusPtr elem)
{
    if (isGlobalContext())
        throw Exception(ErrorCodes::LOGICAL_ERROR, "Global context cannot have process list element");

    /// Set to a session or query. In the session, only one query is processed at a time. Therefore, the lock is not needed.
    process_list_elem = elem;
    has_process_list_elem = elem.get();
}

QueryStatusPtr Context::getProcessListElement() const
{
    if (!has_process_list_elem)
        return {};
    if (auto res = process_list_elem.lock())
        return res;
    throw Exception(ErrorCodes::LOGICAL_ERROR, "Weak pointer to process_list_elem expired during query execution, it's a bug");
}

QueryStatusPtr Context::getProcessListElementSafe() const
{
    if (!has_process_list_elem)
        return {};
    if (auto res = process_list_elem.lock())
        return res;
    return {};
}

void Context::setUncompressedCache(const String & cache_policy, size_t max_size_in_bytes, double size_ratio)
{
    std::lock_guard lock(shared->mutex);

    if (shared->uncompressed_cache)
        throw Exception(ErrorCodes::LOGICAL_ERROR, "Uncompressed cache has been already created.");

    shared->uncompressed_cache = std::make_shared<UncompressedCache>(cache_policy, CurrentMetrics::UncompressedCacheBytes, CurrentMetrics::UncompressedCacheCells, max_size_in_bytes, size_ratio);
}

void Context::updateUncompressedCacheConfiguration(const Poco::Util::AbstractConfiguration & config)
{
    std::lock_guard lock(shared->mutex);

    if (!shared->uncompressed_cache)
        throw Exception(ErrorCodes::LOGICAL_ERROR, "Uncompressed cache was not created yet.");

    size_t max_size_in_bytes = config.getUInt64("uncompressed_cache_size", DEFAULT_UNCOMPRESSED_CACHE_MAX_SIZE);
    shared->uncompressed_cache->setMaxSizeInBytes(max_size_in_bytes);
}

UncompressedCachePtr Context::getUncompressedCache() const
{
    SharedLockGuard lock(shared->mutex);
    return shared->uncompressed_cache;
}

void Context::clearUncompressedCache() const
{
    UncompressedCachePtr cache = getUncompressedCache();

    /// Clear the cache without holding context mutex to avoid blocking context for a long time
    if (cache)
        cache->clear();
}

void Context::setPageCache(std::chrono::milliseconds history_window,
    const String & cache_policy, double size_ratio, size_t min_size_in_bytes, size_t max_size_in_bytes,
    double free_memory_ratio, size_t num_shards)
{
    std::lock_guard lock(shared->mutex);

    if (shared->page_cache)
        throw Exception(ErrorCodes::LOGICAL_ERROR, "Page cache has been already created.");

    shared->page_cache = std::make_shared<PageCache>(
        history_window, cache_policy, size_ratio,
        min_size_in_bytes, max_size_in_bytes, free_memory_ratio, num_shards);
}

PageCachePtr Context::getPageCache() const
{
    SharedLockGuard lock(shared->mutex);
    return shared->page_cache;
}

void Context::clearPageCache() const
{
    PageCachePtr cache;
    {
        SharedLockGuard lock(shared->mutex);
        cache = shared->page_cache;
    }
    if (cache)
        cache->clear();
}

void Context::setMarkCache(const String & cache_policy, size_t max_cache_size_in_bytes, double size_ratio)
{
    std::lock_guard lock(shared->mutex);

    if (shared->mark_cache)
        throw Exception(ErrorCodes::LOGICAL_ERROR, "Mark cache has been already created.");

    shared->mark_cache = std::make_shared<MarkCache>(cache_policy, CurrentMetrics::MarkCacheBytes, CurrentMetrics::MarkCacheFiles, max_cache_size_in_bytes, size_ratio);
}

void Context::updateMarkCacheConfiguration(const Poco::Util::AbstractConfiguration & config)
{
    std::lock_guard lock(shared->mutex);

    if (!shared->mark_cache)
        throw Exception(ErrorCodes::LOGICAL_ERROR, "Mark cache was not created yet.");

    size_t max_size_in_bytes = config.getUInt64("mark_cache_size", DEFAULT_MARK_CACHE_MAX_SIZE);
    shared->mark_cache->setMaxSizeInBytes(max_size_in_bytes);
}

MarkCachePtr Context::getMarkCache() const
{
    SharedLockGuard lock(shared->mutex);
    return shared->mark_cache;
}

void Context::clearMarkCache() const
{
    MarkCachePtr cache = getMarkCache();

    /// Clear the cache without holding context mutex to avoid blocking context for a long time
    if (cache)
        cache->clear();
}

ThreadPool & Context::getLoadMarksThreadpool() const
{
    callOnce(shared->load_marks_threadpool_initialized, [&] {
        auto pool_size = shared->server_settings[ServerSetting::load_marks_threadpool_pool_size];
        auto queue_size = shared->server_settings[ServerSetting::load_marks_threadpool_queue_size];
        shared->load_marks_threadpool = std::make_unique<ThreadPool>(
            CurrentMetrics::MarksLoaderThreads, CurrentMetrics::MarksLoaderThreadsActive, CurrentMetrics::MarksLoaderThreadsScheduled, pool_size, pool_size, queue_size);
    });

    return *shared->load_marks_threadpool;
}

ThreadPool & Context::getIcebergCatalogThreadpool() const
{
    callOnce(shared->iceberg_catalog_threadpool_initialized, [&]
    {
        auto pool_size = shared->server_settings[ServerSetting::iceberg_catalog_threadpool_pool_size];
        auto queue_size = shared->server_settings[ServerSetting::iceberg_catalog_threadpool_queue_size];

        shared->iceberg_catalog_threadpool = std::make_unique<ThreadPool>(
            CurrentMetrics::IcebergCatalogThreads,
            CurrentMetrics::IcebergCatalogThreadsActive,
            CurrentMetrics::IcebergCatalogThreadsScheduled,
            pool_size, pool_size, queue_size);
    });

    return *shared->iceberg_catalog_threadpool;
}

void Context::setPrimaryIndexCache(const String & cache_policy, size_t max_cache_size_in_bytes, double size_ratio)
{
    std::lock_guard lock(shared->mutex);

    if (shared->primary_index_cache)
        throw Exception(ErrorCodes::LOGICAL_ERROR, "Primary index cache has been already created.");

    shared->primary_index_cache = std::make_shared<PrimaryIndexCache>(cache_policy, max_cache_size_in_bytes, size_ratio);
}

void Context::updatePrimaryIndexCacheConfiguration(const Poco::Util::AbstractConfiguration & config)
{
    std::lock_guard lock(shared->mutex);

    if (!shared->primary_index_cache)
        throw Exception(ErrorCodes::LOGICAL_ERROR, "Primary index cache was not created yet.");

    size_t max_size_in_bytes = config.getUInt64("primary_index_cache_size", DEFAULT_PRIMARY_INDEX_CACHE_MAX_SIZE);
    shared->primary_index_cache->setMaxSizeInBytes(max_size_in_bytes);
}

PrimaryIndexCachePtr Context::getPrimaryIndexCache() const
{
    SharedLockGuard lock(shared->mutex);
    return shared->primary_index_cache;
}

void Context::clearPrimaryIndexCache() const
{
    PrimaryIndexCachePtr cache = getPrimaryIndexCache();

    /// Clear the cache without holding context mutex to avoid blocking context for a long time
    if (cache)
        cache->clear();
}

void Context::setIndexUncompressedCache(const String & cache_policy, size_t max_size_in_bytes, double size_ratio)
{
    std::lock_guard lock(shared->mutex);

    if (shared->index_uncompressed_cache)
        throw Exception(ErrorCodes::LOGICAL_ERROR, "Index uncompressed cache has been already created.");

    shared->index_uncompressed_cache = std::make_shared<UncompressedCache>(cache_policy, CurrentMetrics::IndexUncompressedCacheBytes, CurrentMetrics::IndexUncompressedCacheCells, max_size_in_bytes, size_ratio);
}

void Context::updateIndexUncompressedCacheConfiguration(const Poco::Util::AbstractConfiguration & config)
{
    std::lock_guard lock(shared->mutex);

    if (!shared->index_uncompressed_cache)
        throw Exception(ErrorCodes::LOGICAL_ERROR, "Index uncompressed cache was not created yet.");

    size_t max_size_in_bytes = config.getUInt64("index_uncompressed_cache_size", DEFAULT_INDEX_UNCOMPRESSED_CACHE_MAX_SIZE);
    shared->index_uncompressed_cache->setMaxSizeInBytes(max_size_in_bytes);
}

UncompressedCachePtr Context::getIndexUncompressedCache() const
{
    SharedLockGuard lock(shared->mutex);
    return shared->index_uncompressed_cache;
}

void Context::clearIndexUncompressedCache() const
{
    UncompressedCachePtr cache = getIndexUncompressedCache();

    /// Clear the cache without holding context mutex to avoid blocking context for a long time
    if (cache)
        cache->clear();
}

void Context::setIndexMarkCache(const String & cache_policy, size_t max_cache_size_in_bytes, double size_ratio)
{
    std::lock_guard lock(shared->mutex);

    if (shared->index_mark_cache)
        throw Exception(ErrorCodes::LOGICAL_ERROR, "Index mark cache has been already created.");

    shared->index_mark_cache = std::make_shared<MarkCache>(cache_policy, CurrentMetrics::IndexMarkCacheBytes, CurrentMetrics::IndexMarkCacheFiles, max_cache_size_in_bytes, size_ratio);
}

void Context::updateIndexMarkCacheConfiguration(const Poco::Util::AbstractConfiguration & config)
{
    std::lock_guard lock(shared->mutex);

    if (!shared->index_mark_cache)
        throw Exception(ErrorCodes::LOGICAL_ERROR, "Index mark cache was not created yet.");

    size_t max_size_in_bytes = config.getUInt64("index_mark_cache_size", DEFAULT_INDEX_MARK_CACHE_MAX_SIZE);
    shared->index_mark_cache->setMaxSizeInBytes(max_size_in_bytes);
}

MarkCachePtr Context::getIndexMarkCache() const
{
    SharedLockGuard lock(shared->mutex);
    return shared->index_mark_cache;
}

void Context::clearIndexMarkCache() const
{
    MarkCachePtr cache = getIndexMarkCache();

    /// Clear the cache without holding context mutex to avoid blocking context for a long time
    if (cache)
        cache->clear();
}

void Context::setVectorSimilarityIndexCache(const String & cache_policy, size_t max_size_in_bytes, size_t max_entries, double size_ratio)
{
    std::lock_guard lock(shared->mutex);

    if (shared->vector_similarity_index_cache)
        throw Exception(ErrorCodes::LOGICAL_ERROR, "Vector similarity index cache has been already created.");

    shared->vector_similarity_index_cache = std::make_shared<VectorSimilarityIndexCache>(cache_policy, max_size_in_bytes, max_entries, size_ratio);
}

void Context::updateVectorSimilarityIndexCacheConfiguration(const Poco::Util::AbstractConfiguration & config)
{
    std::lock_guard lock(shared->mutex);

    if (!shared->vector_similarity_index_cache)
        throw Exception(ErrorCodes::LOGICAL_ERROR, "Vector similarity index cache was not created yet.");

    size_t max_size_in_bytes = config.getUInt64("vector_similarity_index_cache_size", DEFAULT_VECTOR_SIMILARITY_INDEX_CACHE_MAX_SIZE);
    size_t max_entries = config.getUInt64("vector_similarity_index_cache_max_entries", DEFAULT_VECTOR_SIMILARITY_INDEX_CACHE_MAX_ENTRIES);
    shared->vector_similarity_index_cache->setMaxSizeInBytes(max_size_in_bytes);
    shared->vector_similarity_index_cache->setMaxCount(max_entries);
}

VectorSimilarityIndexCachePtr Context::getVectorSimilarityIndexCache() const
{
    SharedLockGuard lock(shared->mutex);
    return shared->vector_similarity_index_cache;
}

void Context::clearVectorSimilarityIndexCache() const
{
    std::lock_guard lock(shared->mutex);

    if (shared->vector_similarity_index_cache)
        shared->vector_similarity_index_cache->clear();
}

void Context::setMMappedFileCache(size_t max_cache_size_in_num_entries)
{
    std::lock_guard lock(shared->mutex);

    if (shared->mmap_cache)
        throw Exception(ErrorCodes::LOGICAL_ERROR, "Mapped file cache has been already created.");

    shared->mmap_cache = std::make_shared<MMappedFileCache>(max_cache_size_in_num_entries);
}

void Context::updateMMappedFileCacheConfiguration(const Poco::Util::AbstractConfiguration & config)
{
    std::lock_guard lock(shared->mutex);

    if (!shared->mmap_cache)
        throw Exception(ErrorCodes::LOGICAL_ERROR, "Mapped file cache was not created yet.");

    size_t max_size_in_bytes = config.getUInt64("mmap_cache_size", DEFAULT_MMAP_CACHE_MAX_SIZE);
    shared->mmap_cache->setMaxSizeInBytes(max_size_in_bytes);
}

MMappedFileCachePtr Context::getMMappedFileCache() const
{
    SharedLockGuard lock(shared->mutex);
    return shared->mmap_cache;
}

void Context::clearMMappedFileCache() const
{
    MMappedFileCachePtr cache = getMMappedFileCache();

    /// Clear the cache without holding context mutex to avoid blocking context for a long time
    if (cache)
        cache->clear();
}

#if USE_AVRO
void Context::setIcebergMetadataFilesCache(const String & cache_policy, size_t max_size_in_bytes, size_t max_entries, double size_ratio)
{
    std::lock_guard lock(shared->mutex);

    if (shared->iceberg_metadata_files_cache)
        throw Exception(ErrorCodes::LOGICAL_ERROR, "Iceberg metadata cache has been already created.");

    shared->iceberg_metadata_files_cache = std::make_shared<IcebergMetadataFilesCache>(cache_policy, max_size_in_bytes, max_entries, size_ratio);
}

void Context::updateIcebergMetadataFilesCacheConfiguration(const Poco::Util::AbstractConfiguration & config)
{
    std::lock_guard lock(shared->mutex);

    if (!shared->iceberg_metadata_files_cache)
        throw Exception(ErrorCodes::LOGICAL_ERROR, "Iceberg metadata cache was not created yet.");

    size_t max_size_in_bytes = config.getUInt64("iceberg_metadata_files_cache_size", DEFAULT_ICEBERG_METADATA_CACHE_MAX_SIZE);
    size_t max_entries = config.getUInt64("iceberg_metadata_files_cache_max_entries", DEFAULT_ICEBERG_METADATA_CACHE_MAX_ENTRIES);
    shared->iceberg_metadata_files_cache->setMaxSizeInBytes(max_size_in_bytes);
    shared->iceberg_metadata_files_cache->setMaxCount(max_entries);
}

std::shared_ptr<IcebergMetadataFilesCache> Context::getIcebergMetadataFilesCache() const
{
    std::lock_guard lock(shared->mutex);
    return shared->iceberg_metadata_files_cache;
}

void Context::clearIcebergMetadataFilesCache() const
{
    auto cache = getIcebergMetadataFilesCache();

    /// Clear the cache without holding context mutex to avoid blocking context for a long time
    if (cache)
        cache->clear();
}
#endif

void Context::setQueryConditionCache(const String & cache_policy, size_t max_size_in_bytes, double size_ratio)
{
    std::lock_guard lock(shared->mutex);

    if (shared->query_condition_cache)
        throw Exception(ErrorCodes::LOGICAL_ERROR, "Mark filter cache has been already create.");

    shared->query_condition_cache = std::make_shared<QueryConditionCache>(cache_policy, max_size_in_bytes, size_ratio);
}

QueryConditionCachePtr Context::getQueryConditionCache() const
{
    SharedLockGuard lock(shared->mutex);
    return shared->query_condition_cache;
}

void Context::updateQueryConditionCacheConfiguration(const Poco::Util::AbstractConfiguration & config)
{
    std::lock_guard lock(shared->mutex);

    if (!shared->query_condition_cache)
        throw Exception(ErrorCodes::LOGICAL_ERROR, "Query condition cache was not created yet.");

    size_t max_size_in_bytes = config.getUInt64("query_condition_cache_size", DEFAULT_QUERY_CONDITION_CACHE_MAX_SIZE);
    shared->query_condition_cache->setMaxSizeInBytes(max_size_in_bytes);
}

void Context::clearQueryConditionCache() const
{
    std::lock_guard lock(shared->mutex);

    if (shared->query_condition_cache)
        shared->query_condition_cache->clear();
}


void Context::setQueryResultCache(size_t max_size_in_bytes, size_t max_entries, size_t max_entry_size_in_bytes, size_t max_entry_size_in_rows)
{
    std::lock_guard lock(shared->mutex);

    if (shared->query_result_cache)
        throw Exception(ErrorCodes::LOGICAL_ERROR, "Query cache has been already created.");

    shared->query_result_cache = std::make_shared<QueryResultCache>(max_size_in_bytes, max_entries, max_entry_size_in_bytes, max_entry_size_in_rows);
}

void Context::updateQueryResultCacheConfiguration(const Poco::Util::AbstractConfiguration & config)
{
    std::lock_guard lock(shared->mutex);

    if (!shared->query_result_cache)
        throw Exception(ErrorCodes::LOGICAL_ERROR, "Query cache was not created yet.");

    size_t max_size_in_bytes = config.getUInt64("query_cache.max_size_in_bytes", DEFAULT_QUERY_RESULT_CACHE_MAX_SIZE);
    size_t max_entries = config.getUInt64("query_cache.max_entries", DEFAULT_QUERY_RESULT_CACHE_MAX_ENTRIES);
    size_t max_entry_size_in_bytes = config.getUInt64("query_cache.max_entry_size_in_bytes", DEFAULT_QUERY_RESULT_CACHE_MAX_ENTRY_SIZE_IN_BYTES);
    size_t max_entry_size_in_rows = config.getUInt64("query_cache.max_entry_rows_in_rows", DEFAULT_QUERY_RESULT_CACHE_MAX_ENTRY_SIZE_IN_ROWS);
    shared->query_result_cache->updateConfiguration(max_size_in_bytes, max_entries, max_entry_size_in_bytes, max_entry_size_in_rows);
}

QueryResultCachePtr Context::getQueryResultCache() const
{
    SharedLockGuard lock(shared->mutex);
    return shared->query_result_cache;
}

void Context::clearQueryResultCache(const std::optional<String> & tag) const
{
    QueryResultCachePtr cache = getQueryResultCache();

    /// Clear the cache without holding context mutex to avoid blocking context for a long time
    if (cache)
        cache->clear(tag);
}

void Context::clearCaches() const
{
    std::lock_guard lock(shared->mutex);

    if (!shared->uncompressed_cache)
        throw Exception(ErrorCodes::LOGICAL_ERROR, "Uncompressed cache was not created yet.");
    shared->uncompressed_cache->clear();

    if (!shared->mark_cache)
        throw Exception(ErrorCodes::LOGICAL_ERROR, "Mark cache was not created yet.");
    shared->mark_cache->clear();

    if (!shared->primary_index_cache)
        throw Exception(ErrorCodes::LOGICAL_ERROR, "Primary index cache was not created yet.");
    shared->primary_index_cache->clear();

    if (!shared->index_uncompressed_cache)
        throw Exception(ErrorCodes::LOGICAL_ERROR, "Index uncompressed cache was not created yet.");
    shared->index_uncompressed_cache->clear();

    if (!shared->index_mark_cache)
        throw Exception(ErrorCodes::LOGICAL_ERROR, "Index mark cache was not created yet.");
    shared->index_mark_cache->clear();

    if (!shared->vector_similarity_index_cache)
        throw Exception(ErrorCodes::LOGICAL_ERROR, "Vector similarity index cache was not created yet.");
    shared->vector_similarity_index_cache->clear();

    if (!shared->mmap_cache)
        throw Exception(ErrorCodes::LOGICAL_ERROR, "Mmapped file cache was not created yet.");
    shared->mmap_cache->clear();

    if (!shared->query_condition_cache)
        throw Exception(ErrorCodes::LOGICAL_ERROR, "Query condition cache was not created yet.");
    shared->query_condition_cache->clear();

    /// Intentionally not clearing the query result cache which is transactionally inconsistent by design.
}

void Context::setAsynchronousMetrics(AsynchronousMetrics * asynchronous_metrics_)
{
    std::lock_guard lock(shared->mutex);
    shared->asynchronous_metrics = asynchronous_metrics_;
}

AsynchronousMetrics * Context::getAsynchronousMetrics() const
{
    SharedLockGuard lock(shared->mutex);
    return shared->asynchronous_metrics;
}

ThreadPool & Context::getPrefetchThreadpool() const
{
    callOnce(shared->prefetch_threadpool_initialized, [&] {
        auto pool_size = shared->server_settings[ServerSetting::prefetch_threadpool_pool_size];
        auto queue_size = shared->server_settings[ServerSetting::prefetch_threadpool_queue_size];

        shared->prefetch_threadpool = std::make_unique<ThreadPool>(
            CurrentMetrics::IOPrefetchThreads, CurrentMetrics::IOPrefetchThreadsActive, CurrentMetrics::IOPrefetchThreadsScheduled, pool_size, pool_size, queue_size);
    });

    return *shared->prefetch_threadpool;
}

size_t Context::getPrefetchThreadpoolSize() const
{
    return shared->server_settings[ServerSetting::prefetch_threadpool_pool_size];
}

ThreadPool & Context::getBuildVectorSimilarityIndexThreadPool() const
{
    callOnce(
        shared->build_vector_similarity_index_threadpool_initialized,
        [&]
        {
            size_t pool_size = shared->server_settings[ServerSetting::max_build_vector_similarity_index_thread_pool_size] > 0
                ? shared->server_settings[ServerSetting::max_build_vector_similarity_index_thread_pool_size]
                : getNumberOfCPUCoresToUse();
            shared->build_vector_similarity_index_threadpool = std::make_unique<ThreadPool>(
                CurrentMetrics::BuildVectorSimilarityIndexThreads,
                CurrentMetrics::BuildVectorSimilarityIndexThreadsActive,
                CurrentMetrics::BuildVectorSimilarityIndexThreadsScheduled,
                pool_size);
        });
    return *shared->build_vector_similarity_index_threadpool;
}

BackgroundSchedulePool & Context::getBufferFlushSchedulePool() const
{
    callOnce(shared->buffer_flush_schedule_pool_initialized, [&] {
        shared->buffer_flush_schedule_pool = BackgroundSchedulePool::create(
            shared->server_settings[ServerSetting::background_buffer_flush_schedule_pool_size],
            CurrentMetrics::BackgroundBufferFlushSchedulePoolTask,
            CurrentMetrics::BackgroundBufferFlushSchedulePoolSize,
            "BgBufSchPool");
    });

    return *shared->buffer_flush_schedule_pool;
}

BackgroundTaskSchedulingSettings Context::getBackgroundProcessingTaskSchedulingSettings() const
{
    BackgroundTaskSchedulingSettings task_settings;

    const auto & config = getConfigRef();
    task_settings.thread_sleep_seconds = config.getDouble("background_processing_pool_thread_sleep_seconds", 10);
    task_settings.thread_sleep_seconds_random_part = config.getDouble("background_processing_pool_thread_sleep_seconds_random_part", 1.0);
    task_settings.thread_sleep_seconds_if_nothing_to_do = config.getDouble("background_processing_pool_thread_sleep_seconds_if_nothing_to_do", 0.1);
    task_settings.task_sleep_seconds_when_no_work_min = config.getDouble("background_processing_pool_task_sleep_seconds_when_no_work_min", 10);
    task_settings.task_sleep_seconds_when_no_work_max = config.getDouble("background_processing_pool_task_sleep_seconds_when_no_work_max", 600);
    task_settings.task_sleep_seconds_when_no_work_multiplier = config.getDouble("background_processing_pool_task_sleep_seconds_when_no_work_multiplier", 1.1);
    task_settings.task_sleep_seconds_when_no_work_random_part = config.getDouble("background_processing_pool_task_sleep_seconds_when_no_work_random_part", 1.0);
    return task_settings;
}

BackgroundTaskSchedulingSettings Context::getBackgroundMoveTaskSchedulingSettings() const
{
    BackgroundTaskSchedulingSettings task_settings;

    const auto & config = getConfigRef();
    task_settings.thread_sleep_seconds = config.getDouble("background_move_processing_pool_thread_sleep_seconds", 10);
    task_settings.thread_sleep_seconds_random_part = config.getDouble("background_move_processing_pool_thread_sleep_seconds_random_part", 1.0);
    task_settings.thread_sleep_seconds_if_nothing_to_do = config.getDouble("background_move_processing_pool_thread_sleep_seconds_if_nothing_to_do", 0.1);
    task_settings.task_sleep_seconds_when_no_work_min = config.getDouble("background_move_processing_pool_task_sleep_seconds_when_no_work_min", 10);
    task_settings.task_sleep_seconds_when_no_work_max = config.getDouble("background_move_processing_pool_task_sleep_seconds_when_no_work_max", 600);
    task_settings.task_sleep_seconds_when_no_work_multiplier = config.getDouble("background_move_processing_pool_task_sleep_seconds_when_no_work_multiplier", 1.1);
    task_settings.task_sleep_seconds_when_no_work_random_part = config.getDouble("background_move_processing_pool_task_sleep_seconds_when_no_work_random_part", 1.0);

    return task_settings;
}

BackgroundSchedulePool & Context::getSchedulePool() const
{
    callOnce(shared->schedule_pool_initialized, [&] {
        shared->schedule_pool = BackgroundSchedulePool::create(
            shared->server_settings[ServerSetting::background_schedule_pool_size],
            CurrentMetrics::BackgroundSchedulePoolTask,
            CurrentMetrics::BackgroundSchedulePoolSize,
            "BgSchPool");
    });

    return *shared->schedule_pool;
}

BackgroundSchedulePool & Context::getDistributedSchedulePool() const
{
    callOnce(shared->distributed_schedule_pool_initialized, [&] {
        shared->distributed_schedule_pool = BackgroundSchedulePool::create(
            shared->server_settings[ServerSetting::background_distributed_schedule_pool_size],
            CurrentMetrics::BackgroundDistributedSchedulePoolTask,
            CurrentMetrics::BackgroundDistributedSchedulePoolSize,
            "BgDistSchPool");
    });

    return *shared->distributed_schedule_pool;
}

BackgroundSchedulePool & Context::getMessageBrokerSchedulePool() const
{
    callOnce(shared->message_broker_schedule_pool_initialized, [&] {
        shared->message_broker_schedule_pool = BackgroundSchedulePool::create(
            shared->server_settings[ServerSetting::background_message_broker_schedule_pool_size],
            CurrentMetrics::BackgroundMessageBrokerSchedulePoolTask,
            CurrentMetrics::BackgroundMessageBrokerSchedulePoolSize,
            "BgMBSchPool");
    });

    return *shared->message_broker_schedule_pool;
}

ThrottlerPtr Context::getReplicatedFetchesThrottler() const
{
    return shared->replicated_fetches_throttler;
}

ThrottlerPtr Context::getReplicatedSendsThrottler() const
{
    return shared->replicated_sends_throttler;
}

ThrottlerPtr Context::getRemoteReadThrottler() const
{
    ThrottlerPtr throttler;
    {
        std::lock_guard lock(shared->mutex);
        throttler = shared->remote_read_throttler;
    }

    if (auto bandwidth = getSettingsRef()[Setting::max_remote_read_network_bandwidth])
    {
        std::lock_guard lock(mutex);
        if (!remote_read_query_throttler)
            remote_read_query_throttler = std::make_shared<Throttler>(bandwidth, throttler, ProfileEvents::QueryRemoteReadThrottlerBytes, ProfileEvents::QueryRemoteReadThrottlerSleepMicroseconds);
        throttler = remote_read_query_throttler;
    }
    return throttler;
}

ThrottlerPtr Context::getRemoteWriteThrottler() const
{
    ThrottlerPtr throttler;
    {
        std::lock_guard lock(shared->mutex);
        throttler = shared->remote_write_throttler;
    }

    if (auto bandwidth = getSettingsRef()[Setting::max_remote_write_network_bandwidth])
    {
        std::lock_guard lock(mutex);
        if (!remote_write_query_throttler)
            remote_write_query_throttler = std::make_shared<Throttler>(bandwidth, throttler, ProfileEvents::QueryRemoteWriteThrottlerBytes, ProfileEvents::QueryRemoteWriteThrottlerSleepMicroseconds);
        throttler = remote_write_query_throttler;
    }
    return throttler;
}

ThrottlerPtr Context::getLocalReadThrottler() const
{
    ThrottlerPtr throttler;
    {
        std::lock_guard lock(shared->mutex);
        throttler = shared->local_read_throttler;
    }

    if (auto bandwidth = getSettingsRef()[Setting::max_local_read_bandwidth])
    {
        std::lock_guard lock(mutex);
        if (!local_read_query_throttler)
            local_read_query_throttler = std::make_shared<Throttler>(bandwidth, throttler, ProfileEvents::QueryLocalReadThrottlerBytes, ProfileEvents::QueryLocalReadThrottlerSleepMicroseconds);
        throttler = local_read_query_throttler;
    }
    return throttler;
}

ThrottlerPtr Context::getLocalWriteThrottler() const
{
    ThrottlerPtr throttler;
    {
        std::lock_guard lock(shared->mutex);
        throttler = shared->local_write_throttler;
    }

    if (auto bandwidth = getSettingsRef()[Setting::max_local_write_bandwidth])
    {
        std::lock_guard lock(mutex);
        if (!local_write_query_throttler)
            local_write_query_throttler = std::make_shared<Throttler>(bandwidth, throttler, ProfileEvents::QueryLocalWriteThrottlerBytes, ProfileEvents::QueryLocalWriteThrottlerSleepMicroseconds);
        throttler = local_write_query_throttler;
    }
    return throttler;
}

ThrottlerPtr Context::getBackupsThrottler() const
{
    ThrottlerPtr throttler = shared->backups_server_throttler;
    if (auto bandwidth = getSettingsRef()[Setting::max_backup_bandwidth])
    {
        std::lock_guard lock(mutex);
         if (!backups_query_throttler)
            backups_query_throttler = std::make_shared<Throttler>(bandwidth, throttler, ProfileEvents::QueryBackupThrottlerBytes, ProfileEvents::QueryBackupThrottlerSleepMicroseconds);
        throttler = backups_query_throttler;
    }
    return throttler;
}

ThrottlerPtr Context::getMutationsThrottler() const
{
    return shared->mutations_throttler;
}

ThrottlerPtr Context::getMergesThrottler() const
{
    return shared->merges_throttler;
}

void Context::reloadRemoteThrottlerConfig(size_t read_bandwidth, size_t write_bandwidth) const
{
    if (read_bandwidth)
    {
        std::lock_guard lock(shared->mutex);
        if (!shared->remote_read_throttler)
            shared->remote_read_throttler = std::make_shared<Throttler>(read_bandwidth, ProfileEvents::RemoteReadThrottlerBytes, ProfileEvents::RemoteReadThrottlerSleepMicroseconds);
    }

    if (shared->remote_read_throttler)
        std::static_pointer_cast<Throttler>(shared->remote_read_throttler)->setMaxSpeed(read_bandwidth);

    if (write_bandwidth)
    {
        std::lock_guard lock(shared->mutex);
        if (!shared->remote_write_throttler)
            shared->remote_write_throttler = std::make_shared<Throttler>(write_bandwidth, ProfileEvents::RemoteWriteThrottlerBytes, ProfileEvents::RemoteWriteThrottlerSleepMicroseconds);
    }

    if (shared->remote_write_throttler)
        std::static_pointer_cast<Throttler>(shared->remote_write_throttler)->setMaxSpeed(write_bandwidth);
}

void Context::reloadLocalThrottlerConfig(size_t read_bandwidth, size_t write_bandwidth) const
{
    if (read_bandwidth)
    {
        std::lock_guard lock(shared->mutex);
        if (!shared->local_read_throttler)
            shared->local_read_throttler = std::make_shared<Throttler>(read_bandwidth);
    }

    if (shared->local_read_throttler)
        std::static_pointer_cast<Throttler>(shared->local_read_throttler)->setMaxSpeed(read_bandwidth);

    if (write_bandwidth)
    {
        std::lock_guard lock(shared->mutex);
        if (!shared->local_write_throttler)
            shared->local_write_throttler = std::make_shared<Throttler>(write_bandwidth);
    }

    if (shared->local_write_throttler)
        std::static_pointer_cast<Throttler>(shared->local_write_throttler)->setMaxSpeed(write_bandwidth);
}

bool Context::hasDistributedDDL() const
{
    return getConfigRef().has("distributed_ddl");
}

void Context::setDDLWorker(std::unique_ptr<DDLWorker> ddl_worker, const LoadTaskPtrs & startup_after)
{
    std::lock_guard lock(shared->mutex);
    if (shared->ddl_worker)
        throw Exception(ErrorCodes::LOGICAL_ERROR, "DDL background thread has already been initialized");

    shared->ddl_worker = std::move(ddl_worker);

    auto job = makeLoadJob(
        getGoals(startup_after),
        TablesLoaderBackgroundStartupPoolId,
        "startup ddl worker",
        [this] (AsyncLoader &, const LoadJobPtr &)
        {
            std::lock_guard lock2(shared->mutex);
            shared->ddl_worker->startup();
        });

    shared->ddl_worker_startup_task = makeLoadTask(getAsyncLoader(), {job});
    shared->ddl_worker_startup_task->schedule();
}

DDLWorker & Context::getDDLWorker() const
{
    // We have to ensure that DDL worker will not interfere with async loading of tables.
    // For example to prevent creation of a table that already exists, but has not been yet loaded.
    // So we have to wait for all tables to be loaded before starting up DDL worker.
    // NOTE: Possible improvement: above requirement can be loosen by waiting for specific tables to load.
    if (shared->ddl_worker_startup_task)
        waitLoad(shared->ddl_worker_startup_task); // Just wait and do not prioritize, because it depends on all load and startup tasks

    {
        /// Only acquire the lock for reading ddl_worker field.
        /// hasZooKeeper() and hasDistributedDDL() acquire the same lock as well and double acquisition of the lock in shared mode can lead
        /// to a deadlock if an exclusive lock attempt is made in the meantime by another thread.
        SharedLockGuard lock(shared->mutex);
        if (shared->ddl_worker)
            return *shared->ddl_worker;
    }

    if (!hasZooKeeper())
        throw Exception(ErrorCodes::NO_ELEMENTS_IN_CONFIG, "There is no Zookeeper configuration in server config");

    if (!hasDistributedDDL())
        throw Exception(ErrorCodes::NO_ELEMENTS_IN_CONFIG, "There is no DistributedDDL configuration in server config");

    throw Exception(ErrorCodes::NO_ELEMENTS_IN_CONFIG, "DDL background thread is not initialized");
}

zkutil::ZooKeeperPtr Context::getZooKeeper() const
{
    std::lock_guard lock(shared->zookeeper_mutex);

    const auto & config = shared->zookeeper_config ? *shared->zookeeper_config : getConfigRef();

    if (!shared->zookeeper)
    {
        shared->zookeeper = zkutil::ZooKeeper::create(config, zkutil::getZooKeeperConfigName(config), getZooKeeperLog());
        if (auto zookeeper_connection_log = getZooKeeperConnectionLog(); zookeeper_connection_log)
            zookeeper_connection_log->addConnected(
                ZooKeeperConnectionLog::default_zookeeper_name, *shared->zookeeper, ZooKeeperConnectionLog::keeper_init_reason);
    }

    if (shared->zookeeper->expired())
    {
        Stopwatch watch;
        LOG_DEBUG(shared->log, "Trying to establish a new connection with ZooKeeper");

        auto old_zookeeper = shared->zookeeper;

        shared->zookeeper = shared->zookeeper->startNewSession();

        if (auto zookeeper_connection_log = getZooKeeperConnectionLog(); zookeeper_connection_log)
        {
            zookeeper_connection_log->addDisconnected(
                ZooKeeperConnectionLog::default_zookeeper_name, *old_zookeeper, ZooKeeperConnectionLog::keeper_expired_reason);
            zookeeper_connection_log->addConnected(
                ZooKeeperConnectionLog::default_zookeeper_name, *shared->zookeeper, ZooKeeperConnectionLog::keeper_expired_reason);
        }

        if (isServerCompletelyStarted())
            shared->zookeeper->setServerCompletelyStarted();
        LOG_DEBUG(shared->log, "Establishing a new connection with ZooKeeper took {} ms", watch.elapsedMilliseconds());
    }

    return shared->zookeeper;
}

namespace
{

bool checkZooKeeperConfigIsLocal(const Poco::Util::AbstractConfiguration & config, const std::string & config_name)
{
    Poco::Util::AbstractConfiguration::Keys keys;
    config.keys(config_name, keys);

    for (const auto & key : keys)
    {
        if (startsWith(key, "node"))
        {
            String host = config.getString(config_name + "." + key + ".host");
            if (isLocalAddress(DNSResolver::instance().resolveHostAllInOriginOrder(host).front()))
                return true;
        }
    }
    return false;
}

}


bool Context::tryCheckClientConnectionToMyKeeperCluster() const
{
    try
    {
        const auto config_name = zkutil::getZooKeeperConfigName(getConfigRef());
        /// If our server is part of main Keeper cluster
        if (config_name == "keeper_server" || checkZooKeeperConfigIsLocal(getConfigRef(), config_name))
        {
            LOG_DEBUG(shared->log, "Keeper server is participant of the main zookeeper cluster, will try to connect to it");
            getZooKeeper();
            /// Connected, return true
            return true;
        }

        Poco::Util::AbstractConfiguration::Keys keys;
        getConfigRef().keys("auxiliary_zookeepers", keys);

        /// If our server is part of some auxiliary_zookeeper
        for (const auto & aux_zk_name : keys)
        {
            if (checkZooKeeperConfigIsLocal(getConfigRef(), "auxiliary_zookeepers." + aux_zk_name))
            {
                LOG_DEBUG(shared->log, "Our Keeper server is participant of the auxiliary zookeeper cluster ({}), will try to connect to it", aux_zk_name);
                getAuxiliaryZooKeeper(aux_zk_name);
                /// Connected, return true
                return true;
            }
        }

        /// Our server doesn't depend on our Keeper cluster
        return true;
    }
    catch (...)
    {
        return false;
    }
}

UInt32 Context::getZooKeeperSessionUptime() const
{
    std::lock_guard lock(shared->zookeeper_mutex);
    if (!shared->zookeeper || shared->zookeeper->expired())
        return 0;
    return shared->zookeeper->getSessionUptime();
}

void Context::handleSystemZooKeeperLogAndConnectionLogAfterInitializationIfNeeded()
{
    /// It can be nearly impossible to understand in which order global objects are initialized on server startup.
    /// If getZooKeeper() is called before initializeSystemLogs(), then zkutil::ZooKeeper gets nullptr
    /// instead of pointer to system table and it logs nothing. Furthermore, ZooKeeperConnectionLog will also miss
    /// entries for connections that were established before initializeSystemLogs() was called.
    /// This method explicitly sets correct pointer to system log after its initialization and also adds connected
    /// entries for ZooKeeperConnectionLog.
    /// TODO get rid of this if possible

    std::shared_ptr<ZooKeeperLog> zookeeper_log;
    std::shared_ptr<ZooKeeperConnectionLog> zookeeper_connection_log;
    {
        SharedLockGuard lock(shared->mutex);
        if (!shared->system_logs)
            return;

        zookeeper_log = shared->system_logs->zookeeper_log;
        zookeeper_connection_log = shared->system_logs->zookeeper_connection_log;
    }

    if (!zookeeper_log && !zookeeper_connection_log)
        return;

    {
        std::lock_guard lock(shared->zookeeper_mutex);
        if (shared->zookeeper)
        {
            shared->zookeeper->setZooKeeperLog(zookeeper_log);
            if (zookeeper_connection_log)
                zookeeper_connection_log->addConnected(
                    ZooKeeperConnectionLog::default_zookeeper_name, *shared->zookeeper, ZooKeeperConnectionLog::keeper_init_reason);
        }
    }

    {
        std::lock_guard lock_auxiliary_zookeepers(shared->auxiliary_zookeepers_mutex);
        for (auto & zk : shared->auxiliary_zookeepers)
        {
            zk.second->setZooKeeperLog(zookeeper_log);
            if (zookeeper_connection_log)
                zookeeper_connection_log->addConnected(
                    zk.first, *zk.second, ZooKeeperConnectionLog::keeper_init_reason);
        }
    }
}

void Context::initializeKeeperDispatcher([[maybe_unused]] bool start_async) const
{
#if USE_NURAFT
    std::lock_guard lock(shared->keeper_dispatcher_mutex);

    if (shared->keeper_dispatcher)
        throw Exception(ErrorCodes::LOGICAL_ERROR, "Trying to initialize Keeper multiple times");

    const auto & config = getConfigRef();
    if (config.has("keeper_server"))
    {
        bool is_standalone_app = getApplicationType() == ApplicationType::KEEPER;
        if (start_async)
        {
            assert(!is_standalone_app);
            LOG_INFO(shared->log, "Connected to ZooKeeper (or Keeper) before internal Keeper start or we don't depend on our Keeper cluster, "
                     "will wait for Keeper asynchronously");
        }
        else
        {
            LOG_INFO(shared->log, "Cannot connect to ZooKeeper (or Keeper) before internal Keeper start, "
                     "will wait for Keeper synchronously");
        }

        shared->keeper_dispatcher = std::make_shared<KeeperDispatcher>();
        shared->keeper_dispatcher->initialize(config, is_standalone_app, start_async, getMacros());
    }
#endif
}

#if USE_NURAFT
std::shared_ptr<KeeperDispatcher> Context::getKeeperDispatcher() const
{
    std::lock_guard lock(shared->keeper_dispatcher_mutex);
    if (!shared->keeper_dispatcher)
        throw Exception(ErrorCodes::LOGICAL_ERROR, "Keeper must be initialized before requests");

    return shared->keeper_dispatcher;
}

std::shared_ptr<KeeperDispatcher> Context::tryGetKeeperDispatcher() const
{
    std::lock_guard lock(shared->keeper_dispatcher_mutex);
    return shared->keeper_dispatcher;
}
#endif

void Context::shutdownKeeperDispatcher() const
{
#if USE_NURAFT
    std::lock_guard lock(shared->keeper_dispatcher_mutex);
    if (shared->keeper_dispatcher)
    {
        shared->keeper_dispatcher->shutdown();
        shared->keeper_dispatcher.reset();
    }
#endif
}


void Context::updateKeeperConfiguration([[maybe_unused]] const Poco::Util::AbstractConfiguration & config)
{
#if USE_NURAFT
    std::lock_guard lock(shared->keeper_dispatcher_mutex);
    if (!shared->keeper_dispatcher)
        return;

    shared->keeper_dispatcher->updateConfiguration(config, getMacros());
#endif
}


zkutil::ZooKeeperPtr Context::getAuxiliaryZooKeeper(const String & name) const
{
    std::lock_guard lock(shared->auxiliary_zookeepers_mutex);
    const auto config_name = "auxiliary_zookeepers." + name;

    auto zookeeper = shared->auxiliary_zookeepers.find(name);
    if (zookeeper == shared->auxiliary_zookeepers.end())
    {
        if (name.contains(':') || name.contains('/'))
            throw Exception(ErrorCodes::BAD_ARGUMENTS, "Invalid auxiliary ZooKeeper name {}: ':' and '/' are not allowed", name);

        const auto & config = shared->auxiliary_zookeepers_config ? *shared->auxiliary_zookeepers_config : getConfigRef();
        if (!config.has(config_name))
            throw Exception(
                ErrorCodes::BAD_ARGUMENTS,
                "Unknown auxiliary ZooKeeper name '{}'. If it's required it can be added to the section <auxiliary_zookeepers> in "
                "config.xml",
                name);


        zookeeper = shared->auxiliary_zookeepers.emplace(name,
                        zkutil::ZooKeeper::create(config, config_name, getZooKeeperLog())).first;

        if (auto zookeeper_connection_log = getZooKeeperConnectionLog(); zookeeper_connection_log)
            zookeeper_connection_log->addConnected(name, *zookeeper->second, ZooKeeperConnectionLog::keeper_init_reason);
    }
    else if (zookeeper->second->expired())
    {
        auto old_zookeeper = zookeeper->second;
        zookeeper->second = zookeeper->second->startNewSession();

        if (auto zookeeper_connection_log = getZooKeeperConnectionLog(); zookeeper_connection_log)
        {
            zookeeper_connection_log->addDisconnected(name, *old_zookeeper, ZooKeeperConnectionLog::keeper_expired_reason);
            zookeeper_connection_log->addConnected(name, *zookeeper->second, ZooKeeperConnectionLog::keeper_expired_reason);
        }
    }

    return zookeeper->second;
}

std::shared_ptr<zkutil::ZooKeeper> Context::getDefaultOrAuxiliaryZooKeeper(const String & name) const
{
    return name == zkutil::DEFAULT_ZOOKEEPER_NAME ? getZooKeeper() : getAuxiliaryZooKeeper(name);
}


std::map<String, zkutil::ZooKeeperPtr> Context::getAuxiliaryZooKeepers() const
{
    std::lock_guard lock(shared->auxiliary_zookeepers_mutex);
    return shared->auxiliary_zookeepers;
}

static void reloadZooKeeperIfChangedImpl(
    const ConfigurationPtr & config,
    const std::string_view keeper_name,
    const std::string & config_name,
    zkutil::ZooKeeperPtr & zk,
    std::shared_ptr<ZooKeeperLog> zk_log,
    std::shared_ptr<ZooKeeperConnectionLog> zk_concection_log,
    bool server_started)
{
    static constexpr auto reason = "Config changed";
    if (!zk || zk->configChanged(*config, config_name))
    {
        if (zk)
            zk->finalize(reason);

        auto old_zk = zk;

        zk = zkutil::ZooKeeper::create(*config, config_name, std::move(zk_log));

        if (zk_concection_log)
        {
            zk_concection_log->addDisconnected(keeper_name, *old_zk, reason);
            zk_concection_log->addConnected(keeper_name, *zk, reason);
        }

        if (server_started)
            zk->setServerCompletelyStarted();
    }
}

void Context::reloadZooKeeperIfChanged(const ConfigurationPtr & config) const
{
    bool server_started = isServerCompletelyStarted();

    std::lock_guard lock(shared->zookeeper_mutex);
    shared->zookeeper_config = config;

    reloadZooKeeperIfChangedImpl(config, ZooKeeperConnectionLog::default_zookeeper_name, zkutil::getZooKeeperConfigName(*config), shared->zookeeper, getZooKeeperLog(), getZooKeeperConnectionLog(), server_started);
}

void Context::reloadAuxiliaryZooKeepersConfigIfChanged(const ConfigurationPtr & config)
{
    bool server_started = isServerCompletelyStarted();
    auto zookeeper_connection_log = getZooKeeperConnectionLog();

    std::lock_guard lock(shared->auxiliary_zookeepers_mutex);

    shared->auxiliary_zookeepers_config = config;

    for (auto it = shared->auxiliary_zookeepers.begin(); it != shared->auxiliary_zookeepers.end();)
    {
        const auto config_name = "auxiliary_zookeepers." + it->first;
        LOG_TRACE(shared->log, "Reloading auxiliary ZooKeeper config for {}", it->first);
        if (!config->has(config_name))
        {
            LOG_TRACE(shared->log, "Removing auxiliary ZooKeeper {}", it->first);
            if (zookeeper_connection_log)
                zookeeper_connection_log->addDisconnected(it->first, *it->second, ZooKeeperConnectionLog::keeper_removed_from_config);

            it = shared->auxiliary_zookeepers.erase(it);
        }
        else
        {
            LOG_TRACE(shared->log, "Replacing auxiliary ZooKeeper {}", it->first);
            reloadZooKeeperIfChangedImpl(config, it->first, config_name, it->second, getZooKeeperLog(), zookeeper_connection_log, server_started);
            ++it;
        }
    }
}


bool Context::hasZooKeeper() const
{
    return zkutil::hasZooKeeperConfig(getConfigRef());
}

bool Context::hasAuxiliaryZooKeeper(const String & name) const
{
    return getConfigRef().has("auxiliary_zookeepers." + name);
}

void Context::reloadQueryMaskingRulesIfChanged(const ConfigurationPtr & config) const
{
    const auto old_config = shared->sensitive_data_masker_config;
    if (old_config && isSameConfiguration(*config, *old_config, "query_masking_rules"))
        return;

    SensitiveDataMasker::setInstance(std::make_unique<SensitiveDataMasker>(*config, "query_masking_rules"));
    shared->sensitive_data_masker_config = config;
}

InterserverCredentialsPtr Context::getInterserverCredentials() const
{
    return shared->interserver_io_credentials.get();
}

void Context::updateInterserverCredentials(const Poco::Util::AbstractConfiguration & config)
{
    auto credentials = InterserverCredentials::make(config, "interserver_http_credentials");
    shared->interserver_io_credentials.set(std::move(credentials));
}

void Context::setInterserverIOAddress(const String & host, UInt16 port)
{
    shared->interserver_io_host = host;
    shared->interserver_io_port = port;
}

std::pair<String, UInt16> Context::getInterserverIOAddress() const
{
    if (shared->interserver_io_host.empty() || shared->interserver_io_port == 0)
        throw Exception(ErrorCodes::NO_ELEMENTS_IN_CONFIG,
                        "Parameter 'interserver_http(s)_port' required for replication is not specified "
                        "in configuration file.");

    return { shared->interserver_io_host, shared->interserver_io_port };
}

void Context::setInterserverScheme(const String & scheme)
{
    shared->interserver_scheme = scheme;
}

String Context::getInterserverScheme() const
{
    return shared->interserver_scheme;
}

void Context::setRemoteHostFilter(const Poco::Util::AbstractConfiguration & config)
{
    shared->remote_host_filter.setValuesFromConfig(config);
}

const RemoteHostFilter & Context::getRemoteHostFilter() const
{
    return shared->remote_host_filter;
}

void Context::setHTTPHeaderFilter(const Poco::Util::AbstractConfiguration & config)
{
    shared->http_header_filter.setValuesFromConfig(config);
}

const HTTPHeaderFilter & Context::getHTTPHeaderFilter() const
{
    return shared->http_header_filter;
}

UInt16 Context::getTCPPort() const
{
    const auto & config = getConfigRef();
    return config.getInt("tcp_port", DBMS_DEFAULT_PORT);
}

std::optional<UInt16> Context::getTCPPortSecure() const
{
    const auto & config = getConfigRef();
    if (config.has("tcp_port_secure"))
        return config.getInt("tcp_port_secure");
    return {};
}

void Context::registerServerPort(String port_name, UInt16 port)
{
    shared->server_ports.emplace(std::move(port_name), port);
}

UInt16 Context::getServerPort(const String & port_name) const
{
    auto it = shared->server_ports.find(port_name);
    if (it == shared->server_ports.end())
        throw Exception(ErrorCodes::CLUSTER_DOESNT_EXIST, "There is no port named {}", port_name);
    return it->second;
}

size_t Context::getMaxPendingMutationsToWarn() const
{
    SharedLockGuard lock(shared->mutex);
    return shared->max_pending_mutations_to_warn;
}

size_t Context::getMaxPendingMutationsExecutionTimeToWarn() const
{
    SharedLockGuard lock(shared->mutex);
    return shared->max_pending_mutations_execution_time_to_warn;
}

size_t Context::getMaxPartNumToWarn() const
{
    SharedLockGuard lock(shared->mutex);
    return shared->max_part_num_to_warn;
}

size_t Context::getMaxTableNumToWarn() const
{
    SharedLockGuard lock(shared->mutex);
    return shared->max_table_num_to_warn;
}

size_t Context::getMaxViewNumToWarn() const
{
    SharedLockGuard lock(shared->mutex);
    return shared->max_view_num_to_warn;
}

size_t Context::getMaxDictionaryNumToWarn() const
{
    SharedLockGuard lock(shared->mutex);
    return shared->max_dictionary_num_to_warn;
}

size_t Context::getMaxDatabaseNumToWarn() const
{
    SharedLockGuard lock(shared->mutex);
    return shared->max_database_num_to_warn;
}

void Context::setMaxPendingMutationsToWarn(size_t max_pending_mutations_to_warn)
{
    SharedLockGuard lock(shared->mutex);
    shared->max_pending_mutations_to_warn = max_pending_mutations_to_warn;
}

void Context::setMaxPendingMutationsExecutionTimeToWarn(size_t max_pending_mutations_execution_time_to_warn)
{
    SharedLockGuard lock(shared->mutex);
    shared->max_pending_mutations_execution_time_to_warn = max_pending_mutations_execution_time_to_warn;
}

void Context::setMaxPartNumToWarn(size_t max_part_to_warn)
{
    SharedLockGuard lock(shared->mutex);
    shared->max_part_num_to_warn = max_part_to_warn;
}

void Context::setMaxTableNumToWarn(size_t max_table_to_warn)
{
    SharedLockGuard lock(shared->mutex);
    shared->max_table_num_to_warn = max_table_to_warn;
}

void Context::setMaxViewNumToWarn(size_t max_view_to_warn)
{
    SharedLockGuard lock(shared->mutex);
    shared->max_view_num_to_warn = max_view_to_warn;
}

void Context::setMaxDictionaryNumToWarn(size_t max_dictionary_to_warn)
{
    SharedLockGuard lock(shared->mutex);
    shared->max_dictionary_num_to_warn = max_dictionary_to_warn;
}

void Context::setMaxDatabaseNumToWarn(size_t max_database_to_warn)
{
    SharedLockGuard lock(shared->mutex);
    shared->max_database_num_to_warn = max_database_to_warn;
}

double Context::getMinOSCPUWaitTimeRatioToDropConnection() const
{
    SharedLockGuard lock(shared->mutex);
    return shared->min_os_cpu_wait_time_ratio_to_drop_connection;
}

double Context::getMaxOSCPUWaitTimeRatioToDropConnection() const
{
    SharedLockGuard lock(shared->mutex);
    return shared->max_os_cpu_wait_time_ratio_to_drop_connection;
}

void Context::setOSCPUOverloadSettings(double min_os_cpu_wait_time_ratio_to_drop_connection, double max_os_cpu_wait_time_ratio_to_drop_connection)
{
    SharedLockGuard lock(shared->mutex);
    shared->min_os_cpu_wait_time_ratio_to_drop_connection = min_os_cpu_wait_time_ratio_to_drop_connection;
    shared->max_os_cpu_wait_time_ratio_to_drop_connection = max_os_cpu_wait_time_ratio_to_drop_connection;
}

bool Context::getS3QueueDisableStreaming() const
{
    SharedLockGuard lock(shared->mutex);
    return shared->server_settings[ServerSetting::s3queue_disable_streaming];
}

void Context::setS3QueueDisableStreaming(bool s3queue_disable_streaming) const
{
    std::lock_guard lock(shared->mutex);
    shared->server_settings.set("s3queue_disable_streaming", s3queue_disable_streaming);
}

std::shared_ptr<Cluster> Context::getCluster(const std::string & cluster_name) const
{
    if (auto res = tryGetCluster(cluster_name))
        return res;
    throw Exception(ErrorCodes::CLUSTER_DOESNT_EXIST, "Requested cluster '{}' not found", cluster_name);
}


std::shared_ptr<Cluster> Context::tryGetCluster(const std::string & cluster_name) const
{
    std::shared_ptr<Cluster> res = nullptr;

    {
        std::lock_guard lock(shared->clusters_mutex);
        res = getClustersImpl(lock)->getCluster(cluster_name);

        if (res == nullptr && shared->cluster_discovery)
            res = shared->cluster_discovery->getCluster(cluster_name);
    }

    if (res == nullptr && !cluster_name.empty())
        res = tryGetReplicatedDatabaseCluster(cluster_name);

    return res;
}


void Context::reloadClusterConfig() const
{
    while (true)
    {
        ConfigurationPtr cluster_config;
        {
            std::lock_guard lock(shared->clusters_mutex);
            cluster_config = shared->clusters_config;
        }

        const auto & config = cluster_config ? *cluster_config : getConfigRef();
        auto new_clusters = std::make_shared<Clusters>(config, *settings, getMacros());

        {
            std::lock_guard lock(shared->clusters_mutex);
            if (shared->clusters_config.get() == cluster_config.get())
            {
                shared->clusters = std::move(new_clusters);
                return;
            }

            // Clusters config has been suddenly changed, recompute clusters
        }
    }
}

std::map<String, ClusterPtr> Context::getClusters() const
{
    std::lock_guard lock(shared->clusters_mutex);

    auto clusters = getClustersImpl(lock)->getContainer();

    if (shared->cluster_discovery)
    {
        const auto & cluster_discovery_map = shared->cluster_discovery->getClusters();
        for (const auto & [name, cluster] : cluster_discovery_map)
            clusters.emplace(name, cluster);
    }
    return clusters;
}

std::shared_ptr<Clusters> Context::getClustersImpl(std::lock_guard<std::mutex> & /* lock */) const TSA_REQUIRES(shared->clusters_mutex)
{
    if (!shared->clusters)
    {
        const auto & config = shared->clusters_config ? *shared->clusters_config : getConfigRef();
        shared->clusters = std::make_shared<Clusters>(config, *settings, getMacros());
    }

    return shared->clusters;
}

void Context::startClusterDiscovery()
{
    std::lock_guard lock(shared->clusters_mutex);
    if (!shared->cluster_discovery)
        return;
    shared->cluster_discovery->start();
}


/// On repeating calls updates existing clusters and adds new clusters, doesn't delete old clusters
void Context::setClustersConfig(const ConfigurationPtr & config, bool enable_discovery, const String & config_name)
{
    std::lock_guard lock(shared->clusters_mutex);
    if (ConfigHelper::getBool(*config, "allow_experimental_cluster_discovery") && enable_discovery && !shared->cluster_discovery)
    {
        shared->cluster_discovery = std::make_unique<ClusterDiscovery>(*config, getGlobalContext(), getMacros());
    }

    /// Do not update clusters if this part of config wasn't changed.
    if (shared->clusters && isSameConfiguration(*config, *shared->clusters_config, config_name))
        return;

    auto old_clusters_config = shared->clusters_config;
    shared->clusters_config = config;

    if (!shared->clusters)
        shared->clusters = std::make_shared<Clusters>(*shared->clusters_config, *settings, getMacros(), config_name);
    else
        shared->clusters->updateClusters(*shared->clusters_config, *settings, config_name, old_clusters_config);

    ++shared->clusters_version;
}

size_t Context::getClustersVersion() const
{
    std::lock_guard lock(shared->clusters_mutex);
    return shared->clusters_version;
}


void Context::setCluster(const String & cluster_name, const std::shared_ptr<Cluster> & cluster)
{
    std::lock_guard lock(shared->clusters_mutex);

    if (!shared->clusters)
        throw Exception(ErrorCodes::LOGICAL_ERROR, "Clusters are not set");

    shared->clusters->setCluster(cluster_name, cluster);
}


void Context::initializeSystemLogs()
{
    /// It is required, because the initialization of system logs can be also
    /// triggered from another thread, that is launched while initializing the system logs,
    /// for example, system.filesystem_cache_log will be triggered by parts loading
    /// of any other table if it is stored on a disk with cache.
    callOnce(shared->system_logs_initialized, [&] {
        auto system_logs = std::make_unique<SystemLogs>(getGlobalContext(), getConfigRef());
        std::lock_guard lock(shared->mutex);
        shared->system_logs = std::move(system_logs);
    });
}

void Context::createTraceCollector()
{
    shared->createTraceCollector();
}

void Context::initializeTraceCollector()
{
    shared->initializeTraceCollector(getTraceLog());
}

/// Call after unexpected crash happen.
void Context::handleCrash() const
{
    std::lock_guard<std::mutex> lock(mutex_shared_context);
    if (!shared)
        return;

    std::optional<SystemLogs> system_logs;
    {
        SharedLockGuard lock2(shared->mutex);
        if (!shared->system_logs)
            return;
        system_logs.emplace(*shared->system_logs);
    }

    system_logs->handleCrash();
}

bool Context::hasTraceCollector() const
{
    return shared->hasTraceCollector();
}


std::shared_ptr<QueryLog> Context::getQueryLog() const
{
    SharedLockGuard lock(shared->mutex);

    if (!shared->system_logs)
        return {};

    return shared->system_logs->query_log;
}

std::shared_ptr<QueryMetricLog> Context::getQueryMetricLog() const
{
    SharedLockGuard lock(shared->mutex);

    if (!shared->system_logs)
        return {};

    return shared->system_logs->query_metric_log;
}

std::shared_ptr<ZooKeeperConnectionLog> Context::getZooKeeperConnectionLog() const
{
    SharedLockGuard lock(shared->mutex);

    if (!shared->system_logs)
        return {};

    return shared->system_logs->zookeeper_connection_log;
}

std::shared_ptr<QueryThreadLog> Context::getQueryThreadLog() const
{
    SharedLockGuard lock(shared->mutex);

    if (!shared->system_logs)
        return {};

    return shared->system_logs->query_thread_log;
}

std::shared_ptr<QueryViewsLog> Context::getQueryViewsLog() const
{
    SharedLockGuard lock(shared->mutex);
    if (!shared->system_logs)
        return {};

    return shared->system_logs->query_views_log;
}

std::shared_ptr<PartLog> Context::getPartLog(const String & part_database) const
{
    SharedLockGuard lock(shared->mutex);

    /// No part log or system logs are shutting down.
    if (!shared->system_logs)
        return {};

    /// Will not log operations on system tables (including part_log itself).
    /// It doesn't make sense and not allow to destruct PartLog correctly due to infinite logging and flushing,
    /// and also make troubles on startup.
    if (part_database == DatabaseCatalog::SYSTEM_DATABASE)
        return {};

    return shared->system_logs->part_log;
}

std::shared_ptr<TraceLog> Context::getTraceLog() const
{
    SharedLockGuard lock(shared->mutex);

    if (!shared->system_logs)
        return {};

    return shared->system_logs->trace_log;
}


std::shared_ptr<TextLog> Context::getTextLog() const
{
    SharedLockGuard lock(shared->mutex);

    if (!shared->system_logs)
        return {};

    return shared->system_logs->text_log;
}


std::shared_ptr<MetricLog> Context::getMetricLog() const
{
    SharedLockGuard lock(shared->mutex);

    if (!shared->system_logs)
        return {};

    return shared->system_logs->metric_log;
}

std::shared_ptr<TransposedMetricLog> Context::getTransposedMetricLog() const
{
     SharedLockGuard lock(shared->mutex);

    if (!shared->system_logs)
        return {};

    return shared->system_logs->transposed_metric_log;
}

std::shared_ptr<AsynchronousMetricLog> Context::getAsynchronousMetricLog() const
{
    SharedLockGuard lock(shared->mutex);

    if (!shared->system_logs)
        return {};

    return shared->system_logs->asynchronous_metric_log;
}


std::shared_ptr<OpenTelemetrySpanLog> Context::getOpenTelemetrySpanLog() const
{
    SharedLockGuard lock(shared->mutex);

    if (!shared->system_logs)
        return {};

    return shared->system_logs->opentelemetry_span_log;
}

std::shared_ptr<SessionLog> Context::getSessionLog() const
{
    SharedLockGuard lock(shared->mutex);

    if (!shared->system_logs)
        return {};

    return shared->system_logs->session_log;
}


std::shared_ptr<ZooKeeperLog> Context::getZooKeeperLog() const
{
    SharedLockGuard lock(shared->mutex);

    if (!shared->system_logs)
        return {};

    return shared->system_logs->zookeeper_log;
}


std::shared_ptr<TransactionsInfoLog> Context::getTransactionsInfoLog() const
{
    SharedLockGuard lock(shared->mutex);

    if (!shared->system_logs)
        return {};

    return shared->system_logs->transactions_info_log;
}


std::shared_ptr<ProcessorsProfileLog> Context::getProcessorsProfileLog() const
{
    SharedLockGuard lock(shared->mutex);

    if (!shared->system_logs)
        return {};

    return shared->system_logs->processors_profile_log;
}

std::shared_ptr<FilesystemCacheLog> Context::getFilesystemCacheLog() const
{
    SharedLockGuard lock(shared->mutex);
    if (!shared->system_logs)
        return {};

    return shared->system_logs->filesystem_cache_log;
}

std::shared_ptr<ObjectStorageQueueLog> Context::getS3QueueLog() const
{
    SharedLockGuard lock(shared->mutex);
    if (!shared->system_logs)
        return {};

    return shared->system_logs->s3queue_log;
}

std::shared_ptr<ObjectStorageQueueLog> Context::getAzureQueueLog() const
{
    SharedLockGuard lock(shared->mutex);
    if (!shared->system_logs)
        return {};

    return shared->system_logs->azure_queue_log;
}

std::shared_ptr<FilesystemReadPrefetchesLog> Context::getFilesystemReadPrefetchesLog() const
{
    SharedLockGuard lock(shared->mutex);
    if (!shared->system_logs)
        return {};

    return shared->system_logs->filesystem_read_prefetches_log;
}

std::shared_ptr<AsynchronousInsertLog> Context::getAsynchronousInsertLog() const
{
    SharedLockGuard lock(shared->mutex);

    if (!shared->system_logs)
        return {};

    return shared->system_logs->asynchronous_insert_log;
}

std::shared_ptr<BackupLog> Context::getBackupLog() const
{
    SharedLockGuard lock(shared->mutex);

    if (!shared->system_logs)
        return {};

    return shared->system_logs->backup_log;
}

std::shared_ptr<BlobStorageLog> Context::getBlobStorageLog() const
{
    bool enable_blob_storage_log = getSettingsRef()[Setting::enable_blob_storage_log];
    if (hasQueryContext())
        enable_blob_storage_log = getQueryContext()->getSettingsRef()[Setting::enable_blob_storage_log];

    if (!enable_blob_storage_log)
        return {};

    SharedLockGuard lock(shared->mutex);

    if (!shared->system_logs)
        return {};
    return shared->system_logs->blob_storage_log;
}

std::shared_ptr<IcebergMetadataLog> Context::getIcebergMetadataLog() const
{
    SharedLockGuard lock(shared->mutex);

    if (!shared->system_logs)
        return {};

    return shared->system_logs->iceberg_metadata_log;
}

std::shared_ptr<DeadLetterQueue> Context::getDeadLetterQueue() const
{
    SharedLockGuard lock(shared->mutex);
    if (!shared->system_logs)
        return {};

    return shared->system_logs->dead_letter_queue;
}

SystemLogs Context::getSystemLogs() const
{
    SharedLockGuard lock(shared->mutex);

    if (!shared->system_logs)
        return {};
    return *shared->system_logs;
}

std::optional<Context::Dashboards> Context::getDashboards() const
{
    std::lock_guard lock(shared->dashboard_mutex);

    if (!shared->dashboards)
        return {};
    return shared->dashboards;
}


namespace
{

String trim(const String & text)
{
    std::string_view view(text);
    ::trim(view, '\n');
    return String(view);
}

}

void Context::setDashboardsConfig(const ConfigurationPtr & config)
{
    Poco::Util::AbstractConfiguration::Keys keys;
    config->keys("dashboards", keys);

    Dashboards dashboards;
    for (const auto & key : keys)
    {
        const auto & prefix = "dashboards." + key + ".";
        dashboards.push_back({
            { "dashboard", config->getString(prefix + "dashboard") },
            { "title",     config->getString(prefix + "title") },
            { "query",     trim(config->getString(prefix + "query")) },
        });
    }

    {
        std::lock_guard lock(shared->dashboard_mutex);
        if (!dashboards.empty())
            shared->dashboards.emplace(std::move(dashboards));
        else
            shared->dashboards.reset();
    }
}

CompressionCodecPtr Context::chooseCompressionCodec(size_t part_size, double part_size_ratio) const
{
    std::lock_guard lock(shared->mutex);

    if (!shared->compression_codec_selector)
    {
        constexpr auto config_name = "compression";
        const auto & config = shared->getConfigRefWithLock(lock);

        if (config.has(config_name))
            shared->compression_codec_selector = std::make_unique<CompressionCodecSelector>(config, "compression");
        else
            shared->compression_codec_selector = std::make_unique<CompressionCodecSelector>();
    }

    return shared->compression_codec_selector->choose(part_size, part_size_ratio);
}


DiskPtr Context::getDisk(const String & name) const
{
    std::lock_guard lock(shared->storage_policies_mutex);

    auto disk_selector = getDiskSelector(lock);

    return disk_selector->get(name);
}

DiskPtr Context::getOrCreateDisk(const String & name, DiskCreator creator) const
{
    std::lock_guard lock(shared->storage_policies_mutex);

    auto disk_selector = getDiskSelector(lock);

    auto disk = disk_selector->tryGet(name);
    if (!disk)
    {
        disk = creator(getDisksMap(lock));
        const_cast<DiskSelector *>(disk_selector.get())->addToDiskMap(name, disk);
    }

    return disk;
}

StoragePolicyPtr Context::getStoragePolicy(const String & name) const
{
    std::lock_guard lock(shared->storage_policies_mutex);

    auto policy_selector = getStoragePolicySelector(lock);

    return policy_selector->get(name);
}

StoragePolicyPtr Context::getStoragePolicyFromDisk(const String & disk_name) const
{
    std::lock_guard lock(shared->storage_policies_mutex);

    const std::string storage_policy_name = StoragePolicySelector::TMP_STORAGE_POLICY_PREFIX + disk_name;
    auto storage_policy_selector = getStoragePolicySelector(lock);
    StoragePolicyPtr storage_policy = storage_policy_selector->tryGet(storage_policy_name);

    if (!storage_policy)
    {
        auto disk_selector = getDiskSelector(lock);
        auto disk = disk_selector->get(disk_name);
        auto volume = std::make_shared<SingleDiskVolume>("_volume_" + disk_name, disk);

        static const auto move_factor_for_single_disk_volume = 0.0;
        storage_policy = std::make_shared<StoragePolicy>(storage_policy_name, Volumes{volume}, move_factor_for_single_disk_volume);
        const_cast<StoragePolicySelector *>(storage_policy_selector.get())->add(storage_policy);
    }
    /// Note: it is important to put storage policy into disk selector (and not recreate it on each call)
    /// because in some places there are checks that storage policy pointers are the same from different tables.
    /// (We can assume that tables with the same `disk` setting are on the same storage policy).

    return storage_policy;
}

StoragePolicyPtr Context::getOrCreateStoragePolicy(const String & name, StoragePolicyCreator creator) const
{
    std::lock_guard lock(shared->storage_policies_mutex);

    auto storage_policy_selector = getStoragePolicySelector(lock);

    auto storage_policy = storage_policy_selector->tryGet(name);
    if (!storage_policy)
    {
        storage_policy = creator(storage_policy_selector->getPoliciesMap());
        const_cast<StoragePolicySelector *>(storage_policy_selector.get())->add(storage_policy);
    }

    return storage_policy;
}

DisksMap Context::getDisksMap() const
{
    std::lock_guard lock(shared->storage_policies_mutex);
    return getDisksMap(lock);
}

DisksMap Context::getDisksMap(std::lock_guard<std::mutex> & lock) const
{
    return getDiskSelector(lock)->getDisksMap();
}

StoragePoliciesMap Context::getPoliciesMap() const
{
    std::lock_guard lock(shared->storage_policies_mutex);
    return getStoragePolicySelector(lock)->getPoliciesMap();
}

DiskSelectorPtr Context::getDiskSelector(std::lock_guard<std::mutex> & /* lock */) const TSA_REQUIRES(shared->storage_policies_mutex)
{
    if (!shared->merge_tree_disk_selector)
    {
        constexpr auto config_name = "storage_configuration.disks";
        const auto & config = getConfigRef();
        auto disk_selector = std::make_shared<DiskSelector>();
        disk_selector->initialize(config, config_name, shared_from_this());
        shared->merge_tree_disk_selector = disk_selector;
    }

    return shared->merge_tree_disk_selector;
}

StoragePolicySelectorPtr Context::getStoragePolicySelector(std::lock_guard<std::mutex> & lock) const TSA_REQUIRES(shared->storage_policies_mutex)
{
    if (!shared->merge_tree_storage_policy_selector)
    {
        constexpr auto config_name = "storage_configuration.policies";
        const auto & config = getConfigRef();
        shared->merge_tree_storage_policy_selector = std::make_shared<StoragePolicySelector>(config, config_name, getDiskSelector(lock));
    }

    return shared->merge_tree_storage_policy_selector;
}


void Context::updateStorageConfiguration(const Poco::Util::AbstractConfiguration & config)
{
    {
        std::lock_guard lock(shared->storage_policies_mutex);
        Strings disks_to_reinit;
        if (shared->merge_tree_disk_selector)
            shared->merge_tree_disk_selector
                = shared->merge_tree_disk_selector->updateFromConfig(config, "storage_configuration.disks", shared_from_this());

        if (shared->merge_tree_storage_policy_selector)
        {
            try
            {
                shared->merge_tree_storage_policy_selector = shared->merge_tree_storage_policy_selector->updateFromConfig(
                    config, "storage_configuration.policies", shared->merge_tree_disk_selector, disks_to_reinit);
            }
            catch (Exception & e)
            {
                LOG_ERROR(
                    shared->log, "An error has occurred while reloading storage policies, storage policies were not applied: {}", e.message());
            }
        }

        if (!disks_to_reinit.empty())
        {
            LOG_INFO(shared->log, "Initializing disks: ({}) for all tables", fmt::join(disks_to_reinit, ", "));
            DatabaseCatalog::instance().triggerReloadDisksTask(disks_to_reinit);
        }
    }

    {
        std::lock_guard lock(shared->mutex);
        if (shared->storage_s3_settings)
            shared->storage_s3_settings->loadFromConfig(config, /* config_prefix */"s3", getSettingsRef());
    }

    {
        std::lock_guard lock(shared->mutex);
        if (shared->storage_azure_settings)
            shared->storage_azure_settings->loadFromConfig(config, /* config_prefix */"configuration.disks.", getSettingsRef());
    }

}


const MergeTreeSettings & Context::getMergeTreeSettings() const
{
    std::lock_guard lock(shared->mutex);

    if (!shared->merge_tree_settings)
    {
        const auto & config = shared->getConfigRefWithLock(lock);
        MergeTreeSettings mt_settings;

        /// Respect compatibility setting from the default profile.
        /// First, we apply compatibility values, and only after apply changes from the config.
        mt_settings.applyCompatibilitySetting((*settings)[Setting::compatibility]);

        mt_settings.loadFromConfig("merge_tree", config);
        shared->merge_tree_settings.emplace(mt_settings);
    }

    return *shared->merge_tree_settings;
}

const MergeTreeSettings & Context::getReplicatedMergeTreeSettings() const
{
    std::lock_guard lock(shared->mutex);

    if (!shared->replicated_merge_tree_settings)
    {
        const auto & config = shared->getConfigRefWithLock(lock);
        MergeTreeSettings mt_settings;

        /// Respect compatibility setting from the default profile.
        /// First, we apply compatibility values, and only after apply changes from the config.
        mt_settings.applyCompatibilitySetting((*settings)[Setting::compatibility]);

        mt_settings.loadFromConfig("merge_tree", config);
        mt_settings.loadFromConfig("replicated_merge_tree", config);
        shared->replicated_merge_tree_settings.emplace(mt_settings);
    }

    return *shared->replicated_merge_tree_settings;
}

const DatabaseReplicatedSettings & Context::getDatabaseReplicatedSettings() const
{
    std::lock_guard lock(shared->mutex);

    if (!shared->database_replicated_settings)
    {
        const auto & config = shared->getConfigRefWithLock(lock);
        DatabaseReplicatedSettings db_replicated_settings;

        db_replicated_settings.loadFromConfig("database_replicated", config);
        shared->database_replicated_settings.emplace(db_replicated_settings);
    }

    return *shared->database_replicated_settings;
}

const DistributedSettings & Context::getDistributedSettings() const
{
    std::lock_guard lock(shared->mutex);

    if (!shared->distributed_settings)
    {
        const auto & config = shared->getConfigRefWithLock(lock);
        DistributedSettings distributed_settings;
        distributed_settings.loadFromConfig("distributed", config);
        shared->distributed_settings.emplace(distributed_settings);
    }

    return *shared->distributed_settings;
}

const S3SettingsByEndpoint & Context::getStorageS3Settings() const
{
    std::lock_guard lock(shared->mutex);

    if (!shared->storage_s3_settings)
    {
        const auto & config = shared->getConfigRefWithLock(lock);
        shared->storage_s3_settings.emplace().loadFromConfig(config, "s3", getSettingsRef());
    }

    return *shared->storage_s3_settings;
}

const AzureSettingsByEndpoint & Context::getStorageAzureSettings() const
{
    std::lock_guard lock(shared->mutex);

    if (!shared->storage_azure_settings)
    {
        const auto & config = shared->getConfigRefWithLock(lock);
        shared->storage_azure_settings.emplace().loadFromConfig(config, "storage_configuration.disks", getSettingsRef());
    }

    return *shared->storage_azure_settings;
}

void Context::checkCanBeDropped(const String & database, const String & table, const size_t & size, const size_t & max_size_to_drop) const
{
    if (!max_size_to_drop || size <= max_size_to_drop)
        return;

    fs::path force_file(getFlagsPath() + "force_drop_table");
    bool force_file_exists = fs::exists(force_file);

    if (force_file_exists)
    {
        try
        {
            fs::remove(force_file);
            return;
        }
        catch (...)
        {
            /// User should recreate force file on each drop, it shouldn't be protected
            tryLogCurrentException("Drop table check", "Can't remove force file to enable table or partition drop");
        }
    }

    String size_str = formatReadableSizeWithDecimalSuffix(size);
    String max_size_to_drop_str = formatReadableSizeWithDecimalSuffix(max_size_to_drop);
    throw Exception(ErrorCodes::TABLE_SIZE_EXCEEDS_MAX_DROP_SIZE_LIMIT,
                    "Table or Partition in {}.{} was not dropped.\nReason:\n"
                    "1. Size ({}) is greater than max_[table/partition]_size_to_drop ({})\n"
                    "2. File '{}' intended to force DROP {}\n"
                    "How to fix this:\n"
                    "1. Either increase (or set to zero) max_[table/partition]_size_to_drop in server config\n"
                    "2. Either pass a bigger (or set to zero) max_[table/partition]_size_to_drop through query settings\n"
                    "3. Either create forcing file {} and make sure that ClickHouse has write permission for it.\n"
                    "Example:\nsudo touch '{}' && sudo chmod 666 '{}'",
                    backQuoteIfNeed(database), backQuoteIfNeed(table),
                    size_str, max_size_to_drop_str,
                    force_file.string(), force_file_exists ? "exists but not writeable (could not be removed)" : "doesn't exist",
                    force_file.string(),
                    force_file.string(), force_file.string());
}


void Context::setMaxTableSizeToDrop(size_t max_size)
{
    // Is initialized at server startup and updated at config reload
    shared->max_table_size_to_drop.store(max_size, std::memory_order_relaxed);
}

size_t Context::getMaxTableSizeToDrop() const
{
    return shared->max_table_size_to_drop.load();
}

void Context::checkTableCanBeDropped(const String & database, const String & table, const size_t & table_size) const
{
    size_t max_table_size_to_drop = shared->max_table_size_to_drop.load();

    checkCanBeDropped(database, table, table_size, max_table_size_to_drop);
}

void Context::checkTableCanBeDropped(const String & database, const String & table, const size_t & table_size, const size_t & max_table_size_to_drop) const
{
    checkCanBeDropped(database, table, table_size, max_table_size_to_drop);
}

void Context::setMaxPartitionSizeToDrop(size_t max_size)
{
    // Is initialized at server startup and updated at config reload
    shared->max_partition_size_to_drop.store(max_size, std::memory_order_relaxed);
}

size_t Context::getMaxPartitionSizeToDrop() const
{
    return shared->max_partition_size_to_drop.load();
}

void Context::checkPartitionCanBeDropped(const String & database, const String & table, const size_t & partition_size) const
{
    size_t max_partition_size_to_drop = shared->max_partition_size_to_drop.load();

    checkCanBeDropped(database, table, partition_size, max_partition_size_to_drop);
}

void Context::checkPartitionCanBeDropped(const String & database, const String & table, const size_t & partition_size, const size_t & max_partition_size_to_drop) const
{
    checkCanBeDropped(database, table, partition_size, max_partition_size_to_drop);
}

void Context::setConfigReloaderInterval(size_t value_ms)
{
    shared->config_reload_interval_ms.store(value_ms, std::memory_order_relaxed);
}

size_t Context::getConfigReloaderInterval() const
{
    return shared->config_reload_interval_ms.load(std::memory_order_relaxed);
}

InputFormatPtr Context::getInputFormat(const String & name, ReadBuffer & buf, const Block & sample, UInt64 max_block_size, const std::optional<FormatSettings> & format_settings) const
{
    return FormatFactory::instance().getInput(name, buf, sample, shared_from_this(), max_block_size, format_settings);
}

OutputFormatPtr Context::getOutputFormat(const String & name, WriteBuffer & buf, const Block & sample, const std::optional<FormatSettings> & format_settings) const
{
    return FormatFactory::instance().getOutputFormat(name, buf, sample, shared_from_this(), format_settings);
}

OutputFormatPtr Context::getOutputFormatParallelIfPossible(const String & name, WriteBuffer & buf, const Block & sample, const std::optional<FormatSettings> & format_settings) const
{
    return FormatFactory::instance().getOutputFormatParallelIfPossible(name, buf, sample, shared_from_this(), format_settings);
}


double Context::getUptimeSeconds() const
{
    SharedLockGuard lock(shared->mutex);
    return shared->uptime_watch.elapsedSeconds();
}


void Context::setConfigReloadCallback(ConfigReloadCallback && callback)
{
    /// Is initialized at server startup, so lock isn't required. Otherwise use mutex.
    shared->config_reload_callback = std::move(callback);
}

void Context::reloadConfig() const
{
    /// Use mutex if callback may be changed after startup.
    if (!shared->config_reload_callback)
        throw Exception(ErrorCodes::LOGICAL_ERROR, "Can't reload config because config_reload_callback is not set.");

    shared->config_reload_callback();
}

void Context::setStartServersCallback(StartStopServersCallback && callback)
{
    /// Is initialized at server startup, so lock isn't required. Otherwise use mutex.
    shared->start_servers_callback = std::move(callback);
}

void Context::setStopServersCallback(StartStopServersCallback && callback)
{
    /// Is initialized at server startup, so lock isn't required. Otherwise use mutex.
    shared->stop_servers_callback = std::move(callback);
}

void Context::startServers(const ServerType & server_type) const
{
    /// Use mutex if callback may be changed after startup.
    if (!shared->start_servers_callback)
        throw Exception(ErrorCodes::LOGICAL_ERROR, "Can't start servers because start_servers_callback is not set.");

    shared->start_servers_callback(server_type);
}

void Context::stopServers(const ServerType & server_type) const
{
    /// Use mutex if callback may be changed after startup.
    if (!shared->stop_servers_callback)
        throw Exception(ErrorCodes::LOGICAL_ERROR, "Can't stop servers because stop_servers_callback is not set.");

    shared->stop_servers_callback(server_type);
}


void Context::shutdown() TSA_NO_THREAD_SAFETY_ANALYSIS
{
    shared->shutdown();
}


Context::ApplicationType Context::getApplicationType() const
{
    return shared->application_type;
}

void Context::setApplicationType(ApplicationType type)
{
    /// Lock isn't required, you should set it at start
    shared->application_type = type;

    if (type == ApplicationType::LOCAL || type == ApplicationType::SERVER || type == ApplicationType::DISKS)
        shared->server_settings.loadSettingsFromConfig(Poco::Util::Application::instance().config());

    if (type == ApplicationType::SERVER)
        shared->configureServerWideThrottling();
}

void Context::setDefaultProfiles(const Poco::Util::AbstractConfiguration & config)
{
    shared->default_profile_name = config.getString("default_profile", "default");
    getAccessControl().setDefaultProfileName(shared->default_profile_name);

    shared->system_profile_name = config.getString("system_profile", shared->default_profile_name);

    /// Don't check for constraints on first load. This makes the default profile consistent with other users, where
    /// the default value set in the config might be outside of the constraints range
    /// It makes it possible to change the value of experimental settings with `allow_feature_tier` != 2
    bool check_constraints = false;
    setCurrentProfile(shared->system_profile_name, check_constraints);

    applySettingsQuirks(*settings, getLogger("SettingsQuirks"));
    doSettingsSanityCheckClamp(*settings, getLogger("SettingsSanity"));

    shared->buffer_profile_name = config.getString("buffer_profile", shared->system_profile_name);
    buffer_context = Context::createCopy(shared_from_this());
    buffer_context->setCurrentProfile(shared->buffer_profile_name);
}

String Context::getDefaultProfileName() const
{
    return shared->default_profile_name;
}

String Context::getSystemProfileName() const
{
    return shared->system_profile_name;
}

String Context::getFormatSchemaPath() const
{
    return shared->format_schema_path;
}

void Context::setFormatSchemaPath(const String & path)
{
    shared->format_schema_path = path;
}

String Context::getGoogleProtosPath() const
{
    return shared->google_protos_path;
}

void Context::setGoogleProtosPath(const String & path)
{
    shared->google_protos_path = path;
}

std::pair<Context::SampleBlockCache *, std::unique_lock<std::mutex>> Context::getSampleBlockCache() const
{
    chassert(hasQueryContext());
    return std::make_pair(&getQueryContext()->sample_block_cache, std::unique_lock(getQueryContext()->sample_block_cache_mutex));
}

std::pair<Context::StorageMetadataCache *, std::unique_lock<std::mutex>> Context::getStorageMetadataCache() const
{
    chassert(hasQueryContext());
    return std::make_pair(&getQueryContext()->storage_metadata_cache, std::unique_lock(getQueryContext()->storage_metadata_cache_mutex));
}

std::pair<Context::StorageSnapshotCache *, std::unique_lock<std::mutex>> Context::getStorageSnapshotCache() const
{
    chassert(hasQueryContext());
    return std::make_pair(&getQueryContext()->storage_snapshot_cache, std::unique_lock(getQueryContext()->storage_snapshot_cache_mutex));
}

bool Context::hasQueryParameters() const
{
    return !query_parameters.empty();
}


const NameToNameMap & Context::getQueryParameters() const
{
    return query_parameters;
}


void Context::setQueryParameter(const String & name, const String & value)
{
    if (!query_parameters.emplace(name, value).second)
        throw Exception(ErrorCodes::BAD_ARGUMENTS, "Duplicate name {} of query parameter", backQuote(name));
}

void Context::addQueryParameters(const NameToNameMap & parameters)
{
    for (const auto & [name, value] : parameters)
        query_parameters.insert_or_assign(name, value);
}


IHostContextPtr & Context::getHostContext()
{
    return host_context;
}


const IHostContextPtr & Context::getHostContext() const
{
    return host_context;
}


std::shared_ptr<ActionLocksManager> Context::getActionLocksManager() const
{
    callOnce(shared->action_locks_manager_initialized, [&] {
        shared->action_locks_manager = std::make_shared<ActionLocksManager>(shared_from_this());
    });

    return shared->action_locks_manager;
}


void Context::setExternalTablesInitializer(ExternalTablesInitializer && initializer)
{
    if (external_tables_initializer_callback)
        throw Exception(ErrorCodes::LOGICAL_ERROR, "External tables initializer is already set");

    external_tables_initializer_callback = std::move(initializer);
}

void Context::initializeExternalTablesIfSet()
{
    if (external_tables_initializer_callback)
    {
        external_tables_initializer_callback(shared_from_this());
        /// Reset callback
        external_tables_initializer_callback = {};
    }
}

void Context::setQueryPlanDeserializationCallback(QueryPlanDeserializationCallback && callback)
{
    query_plan_deserialization_callback = std::move(callback);
}

std::shared_ptr<QueryPlanAndSets> Context::getDeserializedQueryPlan()
{
    if (!query_plan_deserialization_callback)
        throw Exception(ErrorCodes::LOGICAL_ERROR, "Query plan deserialization callback is not set");

    return query_plan_deserialization_callback();
}

void Context::setInputInitializer(InputInitializer && initializer)
{
    if (input_initializer_callback)
        throw Exception(ErrorCodes::LOGICAL_ERROR, "Input initializer is already set");

    input_initializer_callback = std::move(initializer);
}


void Context::initializeInput(const StoragePtr & input_storage)
{
    if (!input_initializer_callback)
        throw Exception(ErrorCodes::LOGICAL_ERROR, "Input initializer is not set");

    input_initializer_callback(shared_from_this(), input_storage);
    /// Reset callback
    input_initializer_callback = {};
}


void Context::setInputBlocksReaderCallback(InputBlocksReader && reader)
{
    if (input_blocks_reader)
        throw Exception(ErrorCodes::LOGICAL_ERROR, "Input blocks reader is already set");

    input_blocks_reader = std::move(reader);
}


InputBlocksReader Context::getInputBlocksReaderCallback() const
{
    return input_blocks_reader;
}


void Context::resetInputCallbacks()
{
    if (input_initializer_callback)
        input_initializer_callback = {};

    if (input_blocks_reader)
        input_blocks_reader = {};
}


void Context::setClientInfo(const ClientInfo & client_info_)
{
    client_info = client_info_;
    need_recalculate_access = true;
}

void Context::setClientName(const String & client_name)
{
    client_info.client_name = client_name;
}

void Context::setClientInterface(ClientInfo::Interface interface)
{
    client_info.interface = interface;
    need_recalculate_access = true;
}

void Context::setClientVersion(UInt64 client_version_major, UInt64 client_version_minor, UInt64 client_version_patch, unsigned client_tcp_protocol_version)
{
    client_info.client_version_major = client_version_major;
    client_info.client_version_minor = client_version_minor;
    client_info.client_version_patch = client_version_patch;
    client_info.client_tcp_protocol_version = client_tcp_protocol_version;
}

void Context::setScriptQueryAndLineNumber(uint32_t query_number, uint32_t line_number)
{
    client_info.script_query_number = query_number;
    client_info.script_line_number = line_number;
}

void Context::setClientConnectionId(uint32_t connection_id_)
{
    client_info.connection_id = connection_id_;
}

void Context::setHTTPClientInfo(const Poco::Net::HTTPRequest & request)
{
    client_info.setFromHTTPRequest(request);
    need_recalculate_access = true;
}

void Context::setForwardedFor(const String & forwarded_for)
{
    client_info.forwarded_for = forwarded_for;
    need_recalculate_access = true;
}

void Context::setQueryKind(ClientInfo::QueryKind query_kind)
{
    client_info.query_kind = query_kind;
}

void Context::setQueryKindInitial()
{
    /// TODO: Try to combine this function with setQueryKind().
    client_info.setInitialQuery();
}

void Context::setQueryKindReplicatedDatabaseInternal()
{
    /// TODO: Try to combine this function with setQueryKind().
    client_info.is_replicated_database_internal = true;
}

void Context::setCurrentUserName(const String & current_user_name)
{
    /// TODO: Try to combine this function with setUser().
    client_info.current_user = current_user_name;
    need_recalculate_access = true;
}

void Context::setCurrentAddress(const Poco::Net::SocketAddress & current_address)
{
    client_info.current_address = std::make_shared<Poco::Net::SocketAddress>(current_address);
    need_recalculate_access = true;
}

void Context::setInitialUserName(const String & initial_user_name)
{
    client_info.initial_user = initial_user_name;
    need_recalculate_access = true;
}

void Context::setInitialAddress(const Poco::Net::SocketAddress & initial_address)
{
    client_info.initial_address = std::make_shared<Poco::Net::SocketAddress>(initial_address);
}

void Context::setInitialQueryId(const String & initial_query_id)
{
    client_info.initial_query_id = initial_query_id;
}

void Context::setInitialQueryStartTime(std::chrono::time_point<std::chrono::system_clock> initial_query_start_time)
{
    client_info.initial_query_start_time = timeInSeconds(initial_query_start_time);
    client_info.initial_query_start_time_microseconds = timeInMicroseconds(initial_query_start_time);
}

void Context::setQuotaClientKey(const String & quota_key_)
{
    client_info.quota_key = quota_key_;
    need_recalculate_access = true;
}

void Context::setConnectionClientVersion(UInt64 client_version_major, UInt64 client_version_minor, UInt64 client_version_patch, unsigned client_tcp_protocol_version)
{
    client_info.connection_client_version_major = client_version_major;
    client_info.connection_client_version_minor = client_version_minor;
    client_info.connection_client_version_patch = client_version_patch;
    client_info.connection_tcp_protocol_version = client_tcp_protocol_version;
}

void Context::increaseDistributedDepth()
{
    ++client_info.distributed_depth;
}


StorageID Context::resolveStorageID(StorageID storage_id, StorageNamespace where) const
{
    if (storage_id.uuid != UUIDHelpers::Nil)
        return storage_id;

    StorageID resolved = StorageID::createEmpty();
    std::optional<Exception> exc;
    {
        SharedLockGuard lock(mutex);
        resolved = resolveStorageIDImpl(std::move(storage_id), where, &exc);
    }
    if (exc)
        throw Exception(*exc);
    if (!resolved.hasUUID() && resolved.database_name != DatabaseCatalog::TEMPORARY_DATABASE)
        resolved.uuid = DatabaseCatalog::instance().getDatabase(resolved.database_name)->tryGetTableUUID(resolved.table_name);
    return resolved;
}

StorageID Context::tryResolveStorageID(StorageID storage_id, StorageNamespace where) const
{
    if (storage_id.uuid != UUIDHelpers::Nil)
        return storage_id;

    StorageID resolved = StorageID::createEmpty();
    {
        SharedLockGuard lock(mutex);
        resolved = resolveStorageIDImpl(std::move(storage_id), where, nullptr);
    }
    if (resolved && !resolved.hasUUID() && resolved.database_name != DatabaseCatalog::TEMPORARY_DATABASE)
    {
        auto db = DatabaseCatalog::instance().tryGetDatabase(resolved.database_name);
        if (db)
            resolved.uuid = db->tryGetTableUUID(resolved.table_name);
    }
    return resolved;
}

StorageID Context::resolveStorageIDImpl(StorageID storage_id, StorageNamespace where, std::optional<Exception> * exception) const
{
    if (storage_id.uuid != UUIDHelpers::Nil)
        return storage_id;

    if (!storage_id)
    {
        if (exception)
            exception->emplace(Exception(ErrorCodes::UNKNOWN_TABLE, "Both table name and UUID are empty"));
        return storage_id;
    }

    bool look_for_external_table = where & StorageNamespace::ResolveExternal;
    /// Global context should not contain temporary tables
    if (isGlobalContext())
        look_for_external_table = false;

    bool in_current_database = where & StorageNamespace::ResolveCurrentDatabase;
    bool in_specified_database = where & StorageNamespace::ResolveGlobal;

    if (!storage_id.database_name.empty())
    {
        if (in_specified_database)
            return storage_id;     /// NOTE There is no guarantees that table actually exists in database.
        if (exception)
            exception->emplace(Exception(ErrorCodes::UNKNOWN_TABLE, "External and temporary tables have no database, but {} is specified",
                               storage_id.database_name));
        return StorageID::createEmpty();
    }

    /// Database name is not specified. It's temporary table or table in current database.

    if (look_for_external_table)
    {
        auto resolved_id = StorageID::createEmpty();
        auto try_resolve = [&](ContextPtr context) -> bool
        {
            const auto & tables = context->external_tables_mapping;
            auto it = tables.find(storage_id.getTableName());
            if (it == tables.end())
                return false;
            resolved_id = it->second->getGlobalTableID();
            return true;
        };

        /// Firstly look for temporary table in current context
        if (try_resolve(shared_from_this()))
            return resolved_id;

        /// If not found and current context was created from some query context, look for temporary table in query context
        auto query_context_ptr = query_context.lock();
        bool is_local_context = query_context_ptr && query_context_ptr.get() != this;
        if (is_local_context && try_resolve(query_context_ptr))
            return resolved_id;

        /// If not found and current context was created from some session context, look for temporary table in session context
        auto session_context_ptr = session_context.lock();
        bool is_local_or_query_context = session_context_ptr && session_context_ptr.get() != this;
        if (is_local_or_query_context && try_resolve(session_context_ptr))
            return resolved_id;
    }

    /// Temporary table not found. It's table in current database.

    if (in_current_database)
    {
        if (current_database.empty())
        {
            if (exception)
                exception->emplace(Exception(ErrorCodes::UNKNOWN_DATABASE, "Default database is not selected"));
            return StorageID::createEmpty();
        }
        storage_id.database_name = current_database;
        /// NOTE There is no guarantees that table actually exists in database.
        return storage_id;
    }

    if (exception)
        exception->emplace(Exception(ErrorCodes::UNKNOWN_TABLE, "Cannot resolve database name for table {}", storage_id.getNameForLogs()));
    return StorageID::createEmpty();
}

void Context::initZooKeeperMetadataTransaction(ZooKeeperMetadataTransactionPtr txn, [[maybe_unused]] bool attach_existing)
{
    assert(!metadata_transaction);
    assert(attach_existing || query_context.lock().get() == this);
    metadata_transaction = std::move(txn);
}

ZooKeeperMetadataTransactionPtr Context::getZooKeeperMetadataTransaction() const
{
    assert(!metadata_transaction || hasQueryContext());
    return metadata_transaction;
}

void Context::setParentTable(UUID uuid)
{
    chassert(!parent_table_uuid.has_value());
    parent_table_uuid = uuid;
}

std::optional<UUID> Context::getParentTable() const
{
    return parent_table_uuid;
}

void Context::setDDLQueryCancellation(StopToken cancel)
{
    chassert(!ddl_query_cancellation.stop_possible());
    ddl_query_cancellation = cancel;
}

StopToken Context::getDDLQueryCancellation() const
{
    return ddl_query_cancellation;
}

void Context::setDDLAdditionalChecksOnEnqueue(Coordination::Requests requests)
{
    ddl_additional_checks_on_enqueue = requests;
}

Coordination::Requests Context::getDDLAdditionalChecksOnEnqueue() const
{
    return ddl_additional_checks_on_enqueue;
}


void Context::checkTransactionsAreAllowed(bool explicit_tcl_query /* = false */) const
{
    if (getConfigRef().getInt("allow_experimental_transactions", 0))
        return;

    if (explicit_tcl_query)
        throw Exception(ErrorCodes::NOT_IMPLEMENTED, "Transactions are not supported");

    throw Exception(ErrorCodes::LOGICAL_ERROR, "Experimental support for transactions is disabled, "
                    "however, some query or background task tried to access TransactionLog. "
                    "If you have not enabled this feature explicitly, then it's a bug.");
}

void Context::initCurrentTransaction(MergeTreeTransactionPtr txn)
{
    merge_tree_transaction_holder = MergeTreeTransactionHolder(txn, false, this);
    setCurrentTransaction(std::move(txn));
}

void Context::setCurrentTransaction(MergeTreeTransactionPtr txn)
{
    assert(!merge_tree_transaction || !txn);
    assert(this == session_context.lock().get() || this == query_context.lock().get());
    merge_tree_transaction = std::move(txn);
    if (!merge_tree_transaction)
        merge_tree_transaction_holder = {};
}

MergeTreeTransactionPtr Context::getCurrentTransaction() const
{
    return merge_tree_transaction;
}

bool Context::isServerCompletelyStarted() const
{
    SharedLockGuard lock(shared->mutex);
    assert(getApplicationType() == ApplicationType::SERVER);
    return shared->is_server_completely_started;
}

void Context::setServerCompletelyStarted()
{
    {
        {
            std::lock_guard lock(shared->zookeeper_mutex);
            if (shared->zookeeper)
                shared->zookeeper->setServerCompletelyStarted();
        }

        {
            std::lock_guard lock(shared->auxiliary_zookeepers_mutex);
            for (auto & zk : shared->auxiliary_zookeepers)
                zk.second->setServerCompletelyStarted();
        }
    }

    std::lock_guard lock(shared->mutex);
    assert(global_context.lock().get() == this);
    assert(!shared->is_server_completely_started);
    assert(getApplicationType() == ApplicationType::SERVER);
    shared->is_server_completely_started = true;
}

PartUUIDsPtr Context::getPartUUIDs() const
{
    std::lock_guard lock(mutex);

    if (!part_uuids)
        /// For context itself, only this initialization is not const.
        /// We could have done in constructor.
        /// TODO: probably, remove this from Context.
        const_cast<PartUUIDsPtr &>(part_uuids) = std::make_shared<PartUUIDs>();

    return part_uuids;
}


ClusterFunctionReadTaskCallback Context::getClusterFunctionReadTaskCallback() const
{
    if (!next_task_callback.has_value())
        throw Exception(ErrorCodes::LOGICAL_ERROR, "Next task callback is not set for query {}", getInitialQueryId());
    return next_task_callback.value();
}


void Context::setClusterFunctionReadTaskCallback(ClusterFunctionReadTaskCallback && callback)
{
    next_task_callback = callback;
}


bool Context::hasClusterFunctionReadTaskCallback() const
{
    return next_task_callback.has_value();
}


MergeTreeReadTaskCallback Context::getMergeTreeReadTaskCallback() const
{
    if (!merge_tree_read_task_callback.has_value())
        throw Exception(ErrorCodes::LOGICAL_ERROR, "Next task callback for is not set for query {}", getInitialQueryId());

    return merge_tree_read_task_callback.value();
}

void Context::setMergeTreeReadTaskCallback(MergeTreeReadTaskCallback && callback)
{
    merge_tree_read_task_callback = callback;
}


MergeTreeAllRangesCallback Context::getMergeTreeAllRangesCallback() const
{
    if (!merge_tree_all_ranges_callback.has_value())
        throw Exception(ErrorCodes::LOGICAL_ERROR, "Next task callback is not set for query with id: {}", getInitialQueryId());

    return merge_tree_all_ranges_callback.value();
}


void Context::setMergeTreeAllRangesCallback(MergeTreeAllRangesCallback && callback)
{
    merge_tree_all_ranges_callback = callback;
}

BlockMarshallingCallback Context::getBlockMarshallingCallback() const
{
    return block_marshalling_callback;
}

void Context::setBlockMarshallingCallback(BlockMarshallingCallback && callback)
{
    block_marshalling_callback = std::move(callback);
}

void Context::setParallelReplicasGroupUUID(UUID uuid)
{
    parallel_replicas_group_uuid = uuid;
}

UUID Context::getParallelReplicasGroupUUID() const
{
    return parallel_replicas_group_uuid;
}

PartUUIDsPtr Context::getIgnoredPartUUIDs() const
{
    std::lock_guard lock(mutex);
    if (!ignored_part_uuids)
        const_cast<PartUUIDsPtr &>(ignored_part_uuids) = std::make_shared<PartUUIDs>();

    return ignored_part_uuids;
}

AsynchronousInsertQueue * Context::tryGetAsynchronousInsertQueue() const
{
    SharedLockGuard lock(shared->mutex);
    return shared->async_insert_queue.get();
}

void Context::setAsynchronousInsertQueue(const std::shared_ptr<AsynchronousInsertQueue> & ptr)
{
    AsynchronousInsertQueue::validateSettings(*settings, getLogger("Context"));

    SharedLockGuard lock(shared->mutex);

    if (std::chrono::milliseconds(getSettingsRef()[Setting::async_insert_poll_timeout_ms]) == std::chrono::milliseconds::zero())
        throw Exception(ErrorCodes::INVALID_SETTING_VALUE, "Setting async_insert_poll_timeout_ms can't be zero");

    shared->async_insert_queue = ptr;
}

void Context::initializeBackgroundExecutorsIfNeeded()
{
    std::lock_guard lock(shared->background_executors_mutex);

    if (shared->are_background_executors_initialized)
        return;

    const ServerSettings & server_settings = shared->server_settings;
    size_t background_pool_size = server_settings[ServerSetting::background_pool_size];
    auto background_merges_mutations_concurrency_ratio = server_settings[ServerSetting::background_merges_mutations_concurrency_ratio];
    size_t background_pool_max_tasks_count = static_cast<size_t>(background_pool_size * background_merges_mutations_concurrency_ratio);
    String background_merges_mutations_scheduling_policy = server_settings[ServerSetting::background_merges_mutations_scheduling_policy];
    size_t background_move_pool_size = server_settings[ServerSetting::background_move_pool_size];
    size_t background_fetches_pool_size = server_settings[ServerSetting::background_fetches_pool_size];
    size_t background_common_pool_size = server_settings[ServerSetting::background_common_pool_size];

    /// With this executor we can execute more tasks than threads we have
    shared->merge_mutate_executor = std::make_shared<MergeMutateBackgroundExecutor>
    (
        "MergeMutate",
        /*max_threads_count*/background_pool_size,
        /*max_tasks_count*/background_pool_max_tasks_count,
        CurrentMetrics::BackgroundMergesAndMutationsPoolTask,
        CurrentMetrics::BackgroundMergesAndMutationsPoolSize,
        ProfileEvents::MergeMutateBackgroundExecutorTaskExecuteStepMicroseconds,
        ProfileEvents::MergeMutateBackgroundExecutorTaskCancelMicroseconds,
        ProfileEvents::MergeMutateBackgroundExecutorTaskResetMicroseconds,
        ProfileEvents::MergeMutateBackgroundExecutorWaitMicroseconds,
        background_merges_mutations_scheduling_policy
    );
    LOG_INFO(shared->log, "Initialized background executor for merges and mutations with num_threads={}, num_tasks={}, scheduling_policy={}",
        background_pool_size, background_pool_max_tasks_count, background_merges_mutations_scheduling_policy);

    shared->moves_executor = std::make_shared<OrdinaryBackgroundExecutor>
    (
        "Move",
        background_move_pool_size,
        background_move_pool_size,
        CurrentMetrics::BackgroundMovePoolTask,
        CurrentMetrics::BackgroundMovePoolSize,
        ProfileEvents::MoveBackgroundExecutorTaskExecuteStepMicroseconds,
        ProfileEvents::MoveBackgroundExecutorTaskCancelMicroseconds,
        ProfileEvents::MoveBackgroundExecutorTaskResetMicroseconds,
        ProfileEvents::MoveBackgroundExecutorWaitMicroseconds
    );
    LOG_INFO(shared->log, "Initialized background executor for move operations with num_threads={}, num_tasks={}", background_move_pool_size, background_move_pool_size);

    shared->fetch_executor = std::make_shared<OrdinaryBackgroundExecutor>
    (
        "Fetch",
        background_fetches_pool_size,
        background_fetches_pool_size,
        CurrentMetrics::BackgroundFetchesPoolTask,
        CurrentMetrics::BackgroundFetchesPoolSize,
        ProfileEvents::FetchBackgroundExecutorTaskExecuteStepMicroseconds,
        ProfileEvents::FetchBackgroundExecutorTaskCancelMicroseconds,
        ProfileEvents::FetchBackgroundExecutorTaskResetMicroseconds,
        ProfileEvents::FetchBackgroundExecutorWaitMicroseconds
    );
    LOG_INFO(shared->log, "Initialized background executor for fetches with num_threads={}, num_tasks={}", background_fetches_pool_size, background_fetches_pool_size);

    shared->common_executor = std::make_shared<OrdinaryBackgroundExecutor>
    (
        "Common",
        background_common_pool_size,
        background_common_pool_size,
        CurrentMetrics::BackgroundCommonPoolTask,
        CurrentMetrics::BackgroundCommonPoolSize,
        ProfileEvents::CommonBackgroundExecutorTaskExecuteStepMicroseconds,
        ProfileEvents::CommonBackgroundExecutorTaskCancelMicroseconds,
        ProfileEvents::CommonBackgroundExecutorTaskResetMicroseconds,
        ProfileEvents::CommonBackgroundExecutorWaitMicroseconds
    );
    LOG_INFO(shared->log, "Initialized background executor for common operations (e.g. clearing old parts) with num_threads={}, num_tasks={}", background_common_pool_size, background_common_pool_size);

    shared->are_background_executors_initialized = true;
}

bool Context::areBackgroundExecutorsInitialized() const
{
    SharedLockGuard lock(shared->background_executors_mutex);
    return shared->are_background_executors_initialized;
}

MergeMutateBackgroundExecutorPtr Context::getMergeMutateExecutor() const
{
    SharedLockGuard lock(shared->background_executors_mutex);
    return shared->merge_mutate_executor;
}

OrdinaryBackgroundExecutorPtr Context::getMovesExecutor() const
{
    SharedLockGuard lock(shared->background_executors_mutex);
    return shared->moves_executor;
}

OrdinaryBackgroundExecutorPtr Context::getFetchesExecutor() const
{
    SharedLockGuard lock(shared->background_executors_mutex);
    return shared->fetch_executor;
}

OrdinaryBackgroundExecutorPtr Context::getCommonExecutor() const
{
    SharedLockGuard lock(shared->background_executors_mutex);
    return shared->common_executor;
}

IAsynchronousReader & Context::getThreadPoolReader(FilesystemReaderType type) const
{
    callOnce(
        shared->readers_initialized,
        [&]
        {
            const auto & server_settings = getServerSettings();
            shared->asynchronous_remote_fs_reader
                = createThreadPoolReader(FilesystemReaderType::ASYNCHRONOUS_REMOTE_FS_READER, server_settings);
            shared->asynchronous_local_fs_reader
                = createThreadPoolReader(FilesystemReaderType::ASYNCHRONOUS_LOCAL_FS_READER, server_settings);
            shared->synchronous_local_fs_reader
                = createThreadPoolReader(FilesystemReaderType::SYNCHRONOUS_LOCAL_FS_READER, server_settings);
        });

    switch (type)
    {
        case FilesystemReaderType::ASYNCHRONOUS_REMOTE_FS_READER:
            return *shared->asynchronous_remote_fs_reader;
        case FilesystemReaderType::ASYNCHRONOUS_LOCAL_FS_READER:
            return *shared->asynchronous_local_fs_reader;
        case FilesystemReaderType::SYNCHRONOUS_LOCAL_FS_READER:
            return *shared->synchronous_local_fs_reader;
    }
}

#if USE_LIBURING
IOUringReader & Context::getIOUringReader() const
{
    callOnce(shared->io_uring_reader_initialized, [&] {
        shared->io_uring_reader = createIOUringReader();
    });

    return *shared->io_uring_reader;
}
#endif

ThreadPool & Context::getThreadPoolWriter() const
{
    callOnce(shared->threadpool_writer_initialized, [&] {
        auto pool_size = shared->server_settings[ServerSetting::threadpool_writer_pool_size];
        auto queue_size = shared->server_settings[ServerSetting::threadpool_writer_queue_size];

        shared->threadpool_writer = std::make_unique<ThreadPool>(
            CurrentMetrics::IOWriterThreads, CurrentMetrics::IOWriterThreadsActive, CurrentMetrics::IOWriterThreadsScheduled, pool_size, pool_size, queue_size);
    });

    return *shared->threadpool_writer;
}

ReadSettings Context::getReadSettings() const
{
    ReadSettings res;
    const auto & settings_ref = getSettingsRef();

    std::string_view read_method_str = getSettingsRef()[Setting::local_filesystem_read_method].value;

    if (auto opt_method = magic_enum::enum_cast<LocalFSReadMethod>(read_method_str))
        res.local_fs_method = *opt_method;
    else
        throw Exception(ErrorCodes::UNKNOWN_READ_METHOD, "Unknown read method '{}' for local filesystem", read_method_str);

    read_method_str = getSettingsRef()[Setting::remote_filesystem_read_method].value;

    if (auto opt_method = magic_enum::enum_cast<RemoteFSReadMethod>(read_method_str))
        res.remote_fs_method = *opt_method;
    else
        throw Exception(ErrorCodes::UNKNOWN_READ_METHOD, "Unknown read method '{}' for remote filesystem", read_method_str);

    res.local_fs_prefetch = settings_ref[Setting::local_filesystem_read_prefetch];
    res.remote_fs_prefetch = settings_ref[Setting::remote_filesystem_read_prefetch];

    res.load_marks_asynchronously = settings_ref[Setting::load_marks_asynchronously];

    res.enable_filesystem_read_prefetches_log = settings_ref[Setting::enable_filesystem_read_prefetches_log];

    res.remote_fs_read_max_backoff_ms = settings_ref[Setting::remote_fs_read_max_backoff_ms];
    res.remote_fs_read_backoff_max_tries = settings_ref[Setting::remote_fs_read_backoff_max_tries];
    res.enable_filesystem_cache = settings_ref[Setting::enable_filesystem_cache];
    res.read_from_filesystem_cache_if_exists_otherwise_bypass_cache
        = settings_ref[Setting::read_from_filesystem_cache_if_exists_otherwise_bypass_cache];
    res.enable_filesystem_cache_log = settings_ref[Setting::enable_filesystem_cache_log];
    res.filesystem_cache_segments_batch_size = settings_ref[Setting::filesystem_cache_segments_batch_size];
    res.filesystem_cache_reserve_space_wait_lock_timeout_milliseconds
        = settings_ref[Setting::filesystem_cache_reserve_space_wait_lock_timeout_milliseconds];
    res.filesystem_cache_allow_background_download_for_metadata_files_in_packed_storage
        = settings_ref[Setting::filesystem_cache_enable_background_download_for_metadata_files_in_packed_storage];
    res.filesystem_cache_allow_background_download_during_fetch = settings_ref[Setting::filesystem_cache_enable_background_download_during_fetch];
    res.filesystem_cache_prefer_bigger_buffer_size = settings_ref[Setting::filesystem_cache_prefer_bigger_buffer_size];

    res.filesystem_cache_max_download_size = settings_ref[Setting::filesystem_cache_max_download_size];
    res.filesystem_cache_skip_download_if_exceeds_per_query_cache_write_limit = settings_ref[Setting::filesystem_cache_skip_download_if_exceeds_per_query_cache_write_limit];

    res.page_cache = getPageCache();
    res.use_page_cache_for_disks_without_file_cache = settings_ref[Setting::use_page_cache_for_disks_without_file_cache];
    res.use_page_cache_with_distributed_cache = settings_ref[Setting::use_page_cache_with_distributed_cache];
    res.read_from_page_cache_if_exists_otherwise_bypass_cache = settings_ref[Setting::read_from_page_cache_if_exists_otherwise_bypass_cache];
    res.page_cache_inject_eviction = settings_ref[Setting::page_cache_inject_eviction];
    res.page_cache_block_size = settings_ref[Setting::page_cache_block_size];
    res.page_cache_lookahead_blocks = settings_ref[Setting::page_cache_lookahead_blocks];

    res.remote_read_min_bytes_for_seek = getSettingsRef()[Setting::remote_read_min_bytes_for_seek];

    /// Zero read buffer will not make progress.
    if (!getSettingsRef()[Setting::max_read_buffer_size])
    {
        throw Exception(
            ErrorCodes::INVALID_SETTING_VALUE, "Invalid value '{}' for max_read_buffer_size", getSettingsRef()[Setting::max_read_buffer_size].value);
    }

    res.local_fs_buffer_size
        = settings_ref[Setting::max_read_buffer_size_local_fs] ? settings_ref[Setting::max_read_buffer_size_local_fs] : settings_ref[Setting::max_read_buffer_size];
    res.remote_fs_buffer_size
        = settings_ref[Setting::max_read_buffer_size_remote_fs] ? settings_ref[Setting::max_read_buffer_size_remote_fs] : settings_ref[Setting::max_read_buffer_size];
    res.prefetch_buffer_size = settings_ref[Setting::prefetch_buffer_size];
    res.direct_io_threshold = settings_ref[Setting::min_bytes_to_use_direct_io];
    res.mmap_threshold = settings_ref[Setting::min_bytes_to_use_mmap_io];
    res.priority = Priority{settings_ref[Setting::read_priority]};

    res.remote_throttler = getRemoteReadThrottler();
    res.local_throttler = getLocalReadThrottler();

    res.http_max_tries = settings_ref[Setting::http_max_tries];
    res.http_retry_initial_backoff_ms = settings_ref[Setting::http_retry_initial_backoff_ms];
    res.http_retry_max_backoff_ms = settings_ref[Setting::http_retry_max_backoff_ms];
    res.http_skip_not_found_url_for_globs = settings_ref[Setting::http_skip_not_found_url_for_globs];
    res.http_make_head_request = settings_ref[Setting::http_make_head_request];

    res.mmap_cache = getMMappedFileCache().get();
    res.enable_hdfs_pread = settings_ref[Setting::enable_hdfs_pread];

    return res;
}

WriteSettings Context::getWriteSettings() const
{
    WriteSettings res;
    const auto & settings_ref = getSettingsRef();

    res.enable_filesystem_cache_on_write_operations = settings_ref[Setting::enable_filesystem_cache_on_write_operations];
    res.enable_filesystem_cache_log = settings_ref[Setting::enable_filesystem_cache_log];
    res.throw_on_error_from_cache = settings_ref[Setting::throw_on_error_from_cache_on_write_operations];
    res.filesystem_cache_reserve_space_wait_lock_timeout_milliseconds
        = settings_ref[Setting::filesystem_cache_reserve_space_wait_lock_timeout_milliseconds];

    res.s3_allow_parallel_part_upload = settings_ref[Setting::s3_allow_parallel_part_upload];
    res.azure_allow_parallel_part_upload = settings_ref[Setting::azure_allow_parallel_part_upload];

    res.remote_throttler = getRemoteWriteThrottler();
    res.local_throttler = getLocalWriteThrottler();

    return res;
}

std::shared_ptr<AsyncReadCounters> Context::getAsyncReadCounters() const
{
    return async_read_counters;
}

bool Context::canUseTaskBasedParallelReplicas() const
{
    const auto & settings_ref = getSettingsRef();

    if (!settings_ref[Setting::allow_experimental_analyzer] && settings_ref[Setting::parallel_replicas_only_with_analyzer])
        return false;

    return settings_ref[Setting::allow_experimental_parallel_reading_from_replicas] > 0
        && settings_ref[Setting::parallel_replicas_mode] == ParallelReplicasMode::READ_TASKS
        && settings_ref[Setting::max_parallel_replicas] > 1;
}

bool Context::canUseParallelReplicasOnInitiator() const
{
    return canUseTaskBasedParallelReplicas() && !getClientInfo().collaborate_with_initiator;
}

bool Context::canUseParallelReplicasOnFollower() const
{
    return canUseTaskBasedParallelReplicas() && getClientInfo().collaborate_with_initiator;
}

bool Context::canUseParallelReplicasCustomKey() const
{
    const auto & settings_ref = getSettingsRef();

    const bool has_enough_servers = settings_ref[Setting::max_parallel_replicas] > 1;
    const bool parallel_replicas_enabled = settings_ref[Setting::allow_experimental_parallel_reading_from_replicas] > 0;
    const bool is_parallel_replicas_with_custom_key =
        settings_ref[Setting::parallel_replicas_mode] == ParallelReplicasMode::CUSTOM_KEY_SAMPLING ||
        settings_ref[Setting::parallel_replicas_mode] == ParallelReplicasMode::CUSTOM_KEY_RANGE;

    return has_enough_servers && parallel_replicas_enabled && is_parallel_replicas_with_custom_key;
}

bool Context::canUseParallelReplicasCustomKeyForCluster(const Cluster & cluster) const
{
    return canUseParallelReplicasCustomKey() && cluster.getShardCount() == 1 && cluster.getShardsInfo()[0].getAllNodeCount() > 1;
}

bool Context::canUseOffsetParallelReplicas() const
{
    const auto & settings_ref = getSettingsRef();

    /**
     * Offset parallel replicas algorithm is not only the one which relies on native SAMPLING KEY,
     * but also those which rely on customer-provided "custom" key.
     * We combine them together into one group for convenience.
     */
    const bool has_enough_servers = settings_ref[Setting::max_parallel_replicas] > 1;
    const bool parallel_replicas_enabled = settings_ref[Setting::allow_experimental_parallel_reading_from_replicas] > 0;
    const bool is_parallel_replicas_with_custom_key_or_native_sampling_key =
        settings_ref[Setting::parallel_replicas_mode] == ParallelReplicasMode::SAMPLING_KEY ||
        settings_ref[Setting::parallel_replicas_mode] == ParallelReplicasMode::CUSTOM_KEY_SAMPLING ||
        settings_ref[Setting::parallel_replicas_mode] == ParallelReplicasMode::CUSTOM_KEY_RANGE;
    return offset_parallel_replicas_enabled &&
           has_enough_servers &&
           parallel_replicas_enabled &&
           is_parallel_replicas_with_custom_key_or_native_sampling_key;
}

void Context::disableOffsetParallelReplicas()
{
    offset_parallel_replicas_enabled = false;
}

ClusterPtr Context::getClusterForParallelReplicas() const
{
    const auto & settings_ref = getSettingsRef();
    /// check cluster for parallel replicas
    if (settings_ref[Setting::cluster_for_parallel_replicas].value.empty())
        throw Exception(
            ErrorCodes::CLUSTER_DOESNT_EXIST,
            "Reading in parallel from replicas is enabled but cluster to execute query is not provided. Please set "
            "'cluster_for_parallel_replicas' setting");

    return getCluster(settings_ref[Setting::cluster_for_parallel_replicas]);
}

void Context::setPreparedSetsCache(const PreparedSetsCachePtr & cache)
{
    prepared_sets_cache = cache;
}

PreparedSetsCachePtr Context::getPreparedSetsCache() const
{
    return prepared_sets_cache;
}

UInt64 Context::getClientProtocolVersion() const
{
    return client_protocol_version;
}

void Context::setClientProtocolVersion(UInt64 version)
{
    client_protocol_version = version;
}

void Context::setPartitionIdToMaxBlock(const UUID & table_uuid, PartitionIdToMaxBlockPtr partitions)
{
    partition_id_to_max_block[table_uuid] = std::move(partitions);
}

PartitionIdToMaxBlockPtr Context::getPartitionIdToMaxBlock(const UUID & table_uuid) const
{
    auto it = partition_id_to_max_block.find(table_uuid);
    return it != partition_id_to_max_block.end() ? it->second : nullptr;
}

const ServerSettings & Context::getServerSettings() const
{
    return shared->server_settings;
}

uint64_t HTTPContext::getMaxHstsAge() const
{
    return context->getSettingsRef()[Setting::hsts_max_age];
}

    uint64_t HTTPContext::getMaxUriSize() const
{
    return context->getSettingsRef()[Setting::http_max_uri_size];
}

uint64_t HTTPContext::getMaxFields() const
{
    return context->getSettingsRef()[Setting::http_max_fields];
}

uint64_t HTTPContext::getMaxFieldNameSize() const
{
    return context->getSettingsRef()[Setting::http_max_field_name_size];
}

uint64_t HTTPContext::getMaxFieldValueSize() const
{
    return context->getSettingsRef()[Setting::http_max_field_value_size];
}

Poco::Timespan HTTPContext::getReceiveTimeout() const
{
    return context->getSettingsRef()[Setting::http_receive_timeout];
}

Poco::Timespan HTTPContext::getSendTimeout() const
{
    return context->getSettingsRef()[Setting::http_send_timeout];
}

}<|MERGE_RESOLUTION|>--- conflicted
+++ resolved
@@ -360,15 +360,11 @@
     extern const ServerSettingsUInt64 iceberg_catalog_threadpool_pool_size;
     extern const ServerSettingsUInt64 iceberg_catalog_threadpool_queue_size;
     extern const ServerSettingsBool dictionaries_lazy_load;
-<<<<<<< HEAD
     extern const ServerSettingsInt32 os_threads_nice_value_zookeeper_client_send_receive;
     extern const ServerSettingsUInt64 max_table_num_to_throw;
     extern const ServerSettingsUInt64 max_view_num_to_throw;
     extern const ServerSettingsUInt64 max_dictionary_num_to_throw;
     extern const ServerSettingsUInt64 max_database_num_to_throw;
-    extern const ServerSettingsUInt64 max_named_collection_num_to_throw;
-=======
->>>>>>> 05bf4d5c
 }
 
 namespace ErrorCodes
@@ -1333,13 +1329,11 @@
     {
         SharedLockGuard lock(shared->mutex);
         common_warnings = shared->warnings;
-<<<<<<< HEAD
 
         auto attached_tables = CurrentMetrics::get(CurrentMetrics::AttachedTable);
         auto attached_views = CurrentMetrics::get(CurrentMetrics::AttachedView);
         auto attached_dictionaries = CurrentMetrics::get(CurrentMetrics::AttachedDictionary);
         auto attached_databases = CurrentMetrics::get(CurrentMetrics::AttachedDatabase);
-        auto attached_named_collections = CurrentMetrics::get(CurrentMetrics::NamedCollection);
         auto active_parts = CurrentMetrics::get(CurrentMetrics::PartsActive);
 
         if (attached_tables > static_cast<Int64>(shared->max_table_num_to_warn))
@@ -1390,34 +1384,10 @@
                     attached_databases, shared->max_database_num_to_warn.load());
         }
 
-        if (attached_named_collections > static_cast<Int64>(shared->max_named_collection_num_to_warn))
-        {
-            if (auto limit = shared->server_settings[ServerSetting::max_named_collection_num_to_throw]; limit > shared->max_named_collection_num_to_warn.load())
-                common_warnings[Context::WarningType::MAX_NAMED_COLLECTIONS] = PreformattedMessage::create(
-                    "The number of named collections ({}) exceeds the warning limit of {}. You will not be able to create new named collections once the limit of {} is reached.",
-                    attached_named_collections, shared->max_named_collection_num_to_warn.load(), limit.value);
-            else
-                common_warnings[Context::WarningType::MAX_NAMED_COLLECTIONS] = PreformattedMessage::create(
-                    "The number of named collections ({}) exceeds the warning limit of {}.",
-                    attached_named_collections, shared->max_named_collection_num_to_warn.load());
-        }
-
         if (active_parts > static_cast<Int64>(shared->max_part_num_to_warn))
             common_warnings[Context::WarningType::MAX_ACTIVE_PARTS] = PreformattedMessage::create(
                 "The number of active parts ({}) exceeds the warning limit of {}.",
                 active_parts, shared->max_part_num_to_warn.load());
-=======
-        if (CurrentMetrics::get(CurrentMetrics::AttachedTable) > static_cast<Int64>(shared->max_table_num_to_warn))
-            common_warnings[Context::WarningType::MAX_ATTACHED_TABLES] = PreformattedMessage::create("The number of attached tables is more than {}.", shared->max_table_num_to_warn.load());
-        if (CurrentMetrics::get(CurrentMetrics::AttachedView) > static_cast<Int64>(shared->max_view_num_to_warn))
-            common_warnings[Context::WarningType::MAX_ATTACHED_VIEWS] =  PreformattedMessage::create("The number of attached views is more than {}.", shared->max_view_num_to_warn.load());
-        if (CurrentMetrics::get(CurrentMetrics::AttachedDictionary) > static_cast<Int64>(shared->max_dictionary_num_to_warn))
-            common_warnings[Context::WarningType::MAX_ATTACHED_DICTIONARIES] =  PreformattedMessage::create("The number of attached dictionaries is more than {}.", shared->max_dictionary_num_to_warn.load());
-        if (CurrentMetrics::get(CurrentMetrics::AttachedDatabase) > static_cast<Int64>(shared->max_database_num_to_warn))
-            common_warnings[Context::WarningType::MAX_ATTACHED_DATABASES] = PreformattedMessage::create("The number of attached databases is more than {}.", shared->max_database_num_to_warn.load());
-        if (CurrentMetrics::get(CurrentMetrics::PartsActive) > static_cast<Int64>(shared->max_part_num_to_warn))
-            common_warnings[Context::WarningType::MAX_ACTIVE_PARTS] = PreformattedMessage::create("The number of active parts is more than {}.", shared->max_part_num_to_warn.load());
->>>>>>> 05bf4d5c
     }
     /// Make setting's name ordered
     auto obsolete_settings = settings->getChangedAndObsoleteNames();
