#include <map>
#include <set>
#include <optional>
#include <memory>
#include <Poco/UUID.h>
#include <Poco/Util/Application.h>
#include <Common/ISlotControl.h>
#include <Common/Scheduler/IResourceManager.h>
#include <Common/AsyncLoader.h>
#include <Common/CgroupsMemoryUsageObserver.h>
#include <Common/PoolId.h>
#include <Common/SensitiveDataMasker.h>
#include <Common/Macros.h>
#include <Common/EventNotifier.h>
#include <Common/getNumberOfCPUCoresToUse.h>
#include <Common/Stopwatch.h>
#include <Common/formatReadable.h>
#include <Common/Throttler.h>
#include <Common/thread_local_rng.h>
#include <Common/FieldVisitorToString.h>
#include <Common/getMultipleKeysFromConfig.h>
#include <Common/callOnce.h>
#include <Common/SharedLockGuard.h>
#include <Common/PageCache.h>
#include <Common/NamedCollections/NamedCollectionsFactory.h>
#include <Common/isLocalAddress.h>
#include <Common/ConcurrencyControl.h>
#include <Coordination/KeeperDispatcher.h>
#include <Core/BackgroundSchedulePool.h>
#include <Core/Settings.h>
#include <Formats/FormatFactory.h>
#include <Databases/DatabaseReplicatedSettings.h>
#include <Databases/IDatabase.h>
#include <Server/ServerType.h>
#include <Storages/MarkCache.h>
#include <Storages/MergeTree/MergeList.h>
#include <Storages/MergeTree/MovesList.h>
#include <Storages/MergeTree/ReplicatedFetchList.h>
#include <Storages/MergeTree/MergeTreeData.h>
#include <Storages/MergeTree/MergeTreeSettings.h>
#include <Storages/MergeTree/PrimaryIndexCache.h>
#include <Storages/ObjectStorage/DataLakes/Iceberg/IcebergMetadataFilesCache.h>
#include <Storages/ObjectStorageQueue/ObjectStorageQueueMetadataFactory.h>
#include <Storages/MergeTree/VectorSimilarityIndexCache.h>
#include <Storages/Distributed/DistributedSettings.h>
#include <Storages/CompressionCodecSelector.h>
#include <IO/S3Settings.h>
#include <Disks/ObjectStorages/AzureBlobStorage/AzureBlobStorageCommon.h>
#include <Disks/DiskLocal.h>
#include <Disks/ObjectStorages/DiskObjectStorage.h>
#include <Disks/ObjectStorages/IObjectStorage.h>
#include <Disks/SingleDiskVolume.h>
#include <Disks/StoragePolicy.h>
#include <Disks/IO/IOUringReader.h>
#include <Disks/IO/getIOUringReader.h>
#include <IO/SynchronousReader.h>
#include <TableFunctions/TableFunctionFactory.h>
#include <Interpreters/ActionLocksManager.h>
#include <Interpreters/ExternalLoaderXMLConfigRepository.h>
#include <Interpreters/TemporaryDataOnDisk.h>
#include <Interpreters/Cache/FileCacheFactory.h>
#include <Interpreters/Cache/FileCache.h>
#include <Interpreters/Cache/QueryConditionCache.h>
#include <Interpreters/Cache/QueryResultCache.h>
#include <Interpreters/ContextTimeSeriesTagsCollector.h>
#include <Interpreters/SessionTracker.h>
#include <Core/ServerSettings.h>
#include <Interpreters/PreparedSets.h>
#include <Core/SettingsQuirks.h>
#include <Access/AccessControl.h>
#include <Access/ContextAccess.h>
#include <Access/EnabledRolesInfo.h>
#include <Access/EnabledRowPolicies.h>
#include <Access/QuotaUsage.h>
#include <Access/User.h>
#include <Access/Role.h>
#include <Access/SettingsProfile.h>
#include <Access/SettingsProfilesInfo.h>
#include <Access/SettingsConstraintsAndProfileIDs.h>
#include <Access/ExternalAuthenticators.h>
#include <Access/GSSAcceptor.h>
#include <Backups/BackupsWorker.h>
#include <Dictionaries/Embedded/GeoDictionariesLoader.h>
#include <Interpreters/EmbeddedDictionaries.h>
#include <Interpreters/ExternalDictionariesLoader.h>
#include <Functions/UserDefined/ExternalUserDefinedExecutableFunctionsLoader.h>
#include <Functions/UserDefined/IUserDefinedSQLObjectsStorage.h>
#include <Functions/UserDefined/createUserDefinedSQLObjectsStorage.h>
#include <Interpreters/ProcessList.h>
#include <Interpreters/InterserverCredentials.h>
#include <Interpreters/Cluster.h>
#include <Interpreters/InterserverIOHandler.h>
#include <Interpreters/Context.h>
#include <Interpreters/DDLWorker.h>
#include <Interpreters/DDLTask.h>
#include <Interpreters/Session.h>
#include <Interpreters/TraceCollector.h>
#include <IO/AsyncReadCounters.h>
#include <IO/ReadBufferFromFile.h>
#include <IO/ReadWriteBufferFromHTTP.h>
#include <IO/UncompressedCache.h>
#include <IO/MMappedFileCache.h>
#include <IO/WriteSettings.h>
#include <Parsers/ASTCreateQuery.h>
#include <Parsers/ASTAsterisk.h>
#include <Parsers/ASTIdentifier.h>
#include <Common/Scheduler/createResourceManager.h>
#include <Common/Scheduler/Workload/createWorkloadEntityStorage.h>
#include <Common/StackTrace.h>
#include <Common/Config/ConfigHelper.h>
#include <Common/Config/ConfigProcessor.h>
#include <Common/Config/ConfigReloader.h>
#include <Common/Config/AbstractConfigurationComparison.h>
#include <Common/ZooKeeper/IKeeper.h>
#include <Common/ZooKeeper/ZooKeeper.h>
#include <Common/ShellCommand.h>
#include <Common/logger_useful.h>
#include <Common/RemoteHostFilter.h>
#include <Common/HTTPHeaderFilter.h>
#include <Interpreters/StorageID.h>
#include <Interpreters/SystemLog.h>
#include <Interpreters/InterpreterSelectQueryAnalyzer.h>
#include <Interpreters/AsynchronousInsertQueue.h>
#include <Interpreters/DatabaseCatalog.h>
#include <Interpreters/JIT/CompiledExpressionCache.h>
#include <Storages/MergeTree/BackgroundJobsAssignee.h>
#include <Storages/MergeTree/MergeTreeDataPartUUID.h>
#include <Storages/MaterializedView/RefreshSet.h>
#include <Interpreters/SynonymsExtensions.h>
#include <Interpreters/Lemmatizers.h>
#include <Interpreters/ClusterDiscovery.h>
#include <Interpreters/TransactionLog.h>
#include <Interpreters/ZooKeeperConnectionLog.h>
#include <filesystem>
#include <re2/re2.h>
#include <Storages/StorageView.h>
#include <Parsers/ASTFunction.h>
#include <Parsers/FunctionParameterValuesVisitor.h>
#include <Parsers/ASTSelectWithUnionQuery.h>
#include <Interpreters/InterpreterSelectWithUnionQuery.h>
#include <base/defines.h>

namespace fs = std::filesystem;

namespace ProfileEvents
{
    extern const Event ContextLock;
    extern const Event ContextLockWaitMicroseconds;
    extern const Event LocalReadThrottlerBytes;
    extern const Event LocalReadThrottlerSleepMicroseconds;
    extern const Event LocalWriteThrottlerBytes;
    extern const Event LocalWriteThrottlerSleepMicroseconds;
    extern const Event RemoteReadThrottlerBytes;
    extern const Event RemoteReadThrottlerSleepMicroseconds;
    extern const Event RemoteWriteThrottlerBytes;
    extern const Event RemoteWriteThrottlerSleepMicroseconds;
    extern const Event BackupThrottlerBytes;
    extern const Event BackupThrottlerSleepMicroseconds;
    extern const Event MergesThrottlerBytes;
    extern const Event MergesThrottlerSleepMicroseconds;
    extern const Event MutationsThrottlerBytes;
    extern const Event MutationsThrottlerSleepMicroseconds;
    extern const Event QueryLocalReadThrottlerBytes;
    extern const Event QueryLocalReadThrottlerSleepMicroseconds;
    extern const Event QueryLocalWriteThrottlerBytes;
    extern const Event QueryLocalWriteThrottlerSleepMicroseconds;
    extern const Event QueryRemoteReadThrottlerBytes;
    extern const Event QueryRemoteReadThrottlerSleepMicroseconds;
    extern const Event QueryRemoteWriteThrottlerBytes;
    extern const Event QueryRemoteWriteThrottlerSleepMicroseconds;
    extern const Event QueryBackupThrottlerBytes;
    extern const Event QueryBackupThrottlerSleepMicroseconds;
}

namespace CurrentMetrics
{
    extern const Metric ContextLockWait;
    extern const Metric BackgroundMovePoolTask;
    extern const Metric BackgroundMovePoolSize;
    extern const Metric BackgroundSchedulePoolTask;
    extern const Metric BackgroundSchedulePoolSize;
    extern const Metric BackgroundBufferFlushSchedulePoolTask;
    extern const Metric BackgroundBufferFlushSchedulePoolSize;
    extern const Metric BackgroundDistributedSchedulePoolTask;
    extern const Metric BackgroundDistributedSchedulePoolSize;
    extern const Metric BackgroundMessageBrokerSchedulePoolTask;
    extern const Metric BackgroundMessageBrokerSchedulePoolSize;
    extern const Metric BackgroundMergesAndMutationsPoolTask;
    extern const Metric BackgroundMergesAndMutationsPoolSize;
    extern const Metric BackgroundFetchesPoolTask;
    extern const Metric BackgroundFetchesPoolSize;
    extern const Metric BackgroundCommonPoolTask;
    extern const Metric BackgroundCommonPoolSize;
    extern const Metric MarksLoaderThreads;
    extern const Metric MarksLoaderThreadsActive;
    extern const Metric MarksLoaderThreadsScheduled;
    extern const Metric IOPrefetchThreads;
    extern const Metric IOPrefetchThreadsActive;
    extern const Metric IOPrefetchThreadsScheduled;
    extern const Metric IOWriterThreads;
    extern const Metric IOWriterThreadsActive;
    extern const Metric TablesLoaderBackgroundThreads;
    extern const Metric TablesLoaderBackgroundThreadsActive;
    extern const Metric TablesLoaderBackgroundThreadsScheduled;
    extern const Metric TablesLoaderForegroundThreads;
    extern const Metric TablesLoaderForegroundThreadsActive;
    extern const Metric TablesLoaderForegroundThreadsScheduled;
    extern const Metric IOWriterThreadsScheduled;
    extern const Metric BuildVectorSimilarityIndexThreads;
    extern const Metric BuildVectorSimilarityIndexThreadsActive;
    extern const Metric BuildVectorSimilarityIndexThreadsScheduled;
    extern const Metric AttachedTable;
    extern const Metric AttachedView;
    extern const Metric AttachedDictionary;
    extern const Metric AttachedDatabase;
    extern const Metric PartsActive;
    extern const Metric IcebergCatalogThreads;
    extern const Metric IcebergCatalogThreadsActive;
    extern const Metric IcebergCatalogThreadsScheduled;
    extern const Metric IndexMarkCacheBytes;
    extern const Metric IndexMarkCacheFiles;
    extern const Metric MarkCacheBytes;
    extern const Metric MarkCacheFiles;
    extern const Metric UncompressedCacheBytes;
    extern const Metric UncompressedCacheCells;
    extern const Metric IndexUncompressedCacheBytes;
    extern const Metric IndexUncompressedCacheCells;
}


namespace DB
{
namespace Setting
{
    extern const SettingsUInt64 allow_experimental_parallel_reading_from_replicas;
    extern const SettingsMilliseconds async_insert_poll_timeout_ms;
    extern const SettingsBool azure_allow_parallel_part_upload;
    extern const SettingsString cluster_for_parallel_replicas;
    extern const SettingsBool enable_filesystem_cache;
    extern const SettingsBool enable_filesystem_cache_log;
    extern const SettingsBool enable_filesystem_cache_on_write_operations;
    extern const SettingsBool enable_filesystem_read_prefetches_log;
    extern const SettingsBool enable_blob_storage_log;
    extern const SettingsUInt64 filesystem_cache_max_download_size;
    extern const SettingsUInt64 filesystem_cache_reserve_space_wait_lock_timeout_milliseconds;
    extern const SettingsUInt64 filesystem_cache_segments_batch_size;
    extern const SettingsBool filesystem_cache_enable_background_download_for_metadata_files_in_packed_storage;
    extern const SettingsBool filesystem_cache_enable_background_download_during_fetch;
    extern const SettingsBool filesystem_cache_prefer_bigger_buffer_size;
    extern const SettingsBool http_make_head_request;
    extern const SettingsUInt64 http_max_fields;
    extern const SettingsUInt64 http_max_field_name_size;
    extern const SettingsUInt64 http_max_field_value_size;
    extern const SettingsUInt64 http_max_tries;
    extern const SettingsUInt64 http_max_uri_size;
    extern const SettingsSeconds http_receive_timeout;
    extern const SettingsUInt64 http_retry_initial_backoff_ms;
    extern const SettingsUInt64 http_retry_max_backoff_ms;
    extern const SettingsSeconds http_send_timeout;
    extern const SettingsBool http_skip_not_found_url_for_globs;
    extern const SettingsUInt64 hsts_max_age;
    extern const SettingsString local_filesystem_read_method;
    extern const SettingsBool local_filesystem_read_prefetch;
    extern const SettingsBool load_marks_asynchronously;
    extern const SettingsUInt64 max_backup_bandwidth;
    extern const SettingsUInt64 max_local_read_bandwidth;
    extern const SettingsUInt64 max_local_write_bandwidth;
    extern const SettingsNonZeroUInt64 max_parallel_replicas;
    extern const SettingsNonZeroUInt64 max_read_buffer_size;
    extern const SettingsUInt64 max_read_buffer_size_local_fs;
    extern const SettingsUInt64 max_read_buffer_size_remote_fs;
    extern const SettingsUInt64 max_remote_read_network_bandwidth;
    extern const SettingsUInt64 max_remote_write_network_bandwidth;
    extern const SettingsUInt64 min_bytes_to_use_direct_io;
    extern const SettingsUInt64 min_bytes_to_use_mmap_io;
    extern const SettingsBool page_cache_inject_eviction;
    extern const SettingsParallelReplicasMode parallel_replicas_mode;
    extern const SettingsString parallel_replicas_custom_key;
    extern const SettingsUInt64 prefetch_buffer_size;
    extern const SettingsBool read_from_filesystem_cache_if_exists_otherwise_bypass_cache;
    extern const SettingsBool read_from_page_cache_if_exists_otherwise_bypass_cache;
    extern const SettingsUInt64 page_cache_block_size;
    extern const SettingsUInt64 page_cache_lookahead_blocks;
    extern const SettingsInt64 read_priority;
    extern const SettingsString remote_filesystem_read_method;
    extern const SettingsBool remote_filesystem_read_prefetch;
    extern const SettingsUInt64 remote_fs_read_max_backoff_ms;
    extern const SettingsUInt64 remote_fs_read_backoff_max_tries;
    extern const SettingsUInt64 remote_read_min_bytes_for_seek;
    extern const SettingsBool throw_on_error_from_cache_on_write_operations;
    extern const SettingsBool filesystem_cache_skip_download_if_exceeds_per_query_cache_write_limit;
    extern const SettingsBool s3_allow_parallel_part_upload;
    extern const SettingsBool use_page_cache_for_disks_without_file_cache;
    extern const SettingsBool use_page_cache_with_distributed_cache;
    extern const SettingsUInt64 use_structure_from_insertion_table_in_table_functions;
    extern const SettingsString workload;
    extern const SettingsString compatibility;
    extern const SettingsBool allow_experimental_analyzer;
    extern const SettingsBool parallel_replicas_only_with_analyzer;
    extern const SettingsBool enable_hdfs_pread;
}

namespace MergeTreeSetting
{
    extern const MergeTreeSettingsString merge_workload;
    extern const MergeTreeSettingsString mutation_workload;
}

namespace ServerSetting
{
    extern const ServerSettingsUInt64 background_buffer_flush_schedule_pool_size;
    extern const ServerSettingsUInt64 background_common_pool_size;
    extern const ServerSettingsUInt64 background_distributed_schedule_pool_size;
    extern const ServerSettingsUInt64 background_fetches_pool_size;
    extern const ServerSettingsFloat background_merges_mutations_concurrency_ratio;
    extern const ServerSettingsString background_merges_mutations_scheduling_policy;
    extern const ServerSettingsUInt64 background_message_broker_schedule_pool_size;
    extern const ServerSettingsUInt64 background_move_pool_size;
    extern const ServerSettingsUInt64 background_pool_size;
    extern const ServerSettingsUInt64 background_schedule_pool_size;
    extern const ServerSettingsFloat background_schedule_pool_max_parallel_tasks_per_type_ratio;
    extern const ServerSettingsBool display_secrets_in_show_and_select;
    extern const ServerSettingsUInt64 max_backup_bandwidth_for_server;
    extern const ServerSettingsUInt64 max_build_vector_similarity_index_thread_pool_size;
    extern const ServerSettingsUInt64 max_local_read_bandwidth_for_server;
    extern const ServerSettingsUInt64 max_local_write_bandwidth_for_server;
    extern const ServerSettingsUInt64 max_merges_bandwidth_for_server;
    extern const ServerSettingsUInt64 max_mutations_bandwidth_for_server;
    extern const ServerSettingsUInt64 max_remote_read_network_bandwidth_for_server;
    extern const ServerSettingsUInt64 max_remote_write_network_bandwidth_for_server;
    extern const ServerSettingsUInt64 max_replicated_fetches_network_bandwidth_for_server;
    extern const ServerSettingsUInt64 max_replicated_sends_network_bandwidth_for_server;
    extern const ServerSettingsBool s3queue_disable_streaming;
    extern const ServerSettingsUInt64 tables_loader_background_pool_size;
    extern const ServerSettingsUInt64 tables_loader_foreground_pool_size;
    extern const ServerSettingsNonZeroUInt64 prefetch_threadpool_pool_size;
    extern const ServerSettingsUInt64 prefetch_threadpool_queue_size;
    extern const ServerSettingsUInt64 load_marks_threadpool_pool_size;
    extern const ServerSettingsUInt64 load_marks_threadpool_queue_size;
    extern const ServerSettingsNonZeroUInt64 threadpool_writer_pool_size;
    extern const ServerSettingsUInt64 threadpool_writer_queue_size;
    extern const ServerSettingsUInt64 iceberg_catalog_threadpool_pool_size;
    extern const ServerSettingsUInt64 iceberg_catalog_threadpool_queue_size;
    extern const ServerSettingsBool dictionaries_lazy_load;
    extern const ServerSettingsInt32 os_threads_nice_value_zookeeper_client_send_receive;
}

namespace ErrorCodes
{
    extern const int BAD_ARGUMENTS;
    extern const int UNKNOWN_DATABASE;
    extern const int UNKNOWN_TABLE;
    extern const int TABLE_ALREADY_EXISTS;
    extern const int THERE_IS_NO_SESSION;
    extern const int THERE_IS_NO_QUERY;
    extern const int NO_ELEMENTS_IN_CONFIG;
    extern const int TABLE_SIZE_EXCEEDS_MAX_DROP_SIZE_LIMIT;
    extern const int LOGICAL_ERROR;
    extern const int INVALID_SETTING_VALUE;
    extern const int NOT_IMPLEMENTED;
    extern const int UNKNOWN_FUNCTION;
    extern const int ILLEGAL_COLUMN;
    extern const int NUMBER_OF_COLUMNS_DOESNT_MATCH;
    extern const int CLUSTER_DOESNT_EXIST;
    extern const int SET_NON_GRANTED_ROLE;
    extern const int UNKNOWN_DISK;
    extern const int UNKNOWN_READ_METHOD;
}

#define SHUTDOWN(log, desc, ptr, method) do             \
{                                                       \
    if (ptr)                                            \
    {                                                   \
        LOG_DEBUG(log, "Shutting down " desc);          \
        (ptr)->method;                                  \
    }                                                   \
} while (false)                                         \

/** Set of known objects (environment), that could be used in query.
  * Shared (global) part. Order of members (especially, order of destruction) is very important.
  */
struct ContextSharedPart : boost::noncopyable
{
    LoggerPtr log = getLogger("Context");

    /// For access of most of shared objects.
    mutable ContextSharedMutex mutex;
    /// Separate mutex for access of dictionaries. Separate mutex to avoid locks when server doing request to itself.
    mutable std::mutex embedded_dictionaries_mutex;
    mutable std::mutex external_dictionaries_mutex;
    mutable std::mutex external_user_defined_executable_functions_mutex;
    /// Separate mutex for storage policies. During server startup we may
    /// initialize some important storages (system logs with MergeTree engine)
    /// under context lock.
    mutable std::mutex storage_policies_mutex;
    /// Separate mutex for re-initialization of zookeeper session. This operation could take a long time and must not interfere with another operations.
    mutable std::shared_timed_mutex zookeeper_mutex;

    mutable zkutil::ZooKeeperPtr zookeeper TSA_GUARDED_BY(zookeeper_mutex);                 /// Client for ZooKeeper.
    ConfigurationPtr zookeeper_config TSA_GUARDED_BY(zookeeper_mutex);                      /// Stores zookeeper configs

    ConfigurationPtr sensitive_data_masker_config;

    mutable std::mutex auxiliary_zookeepers_mutex;
    mutable std::map<String, zkutil::ZooKeeperPtr> auxiliary_zookeepers TSA_GUARDED_BY(auxiliary_zookeepers_mutex);    /// Map for auxiliary ZooKeeper clients.
    ConfigurationPtr auxiliary_zookeepers_config TSA_GUARDED_BY(auxiliary_zookeepers_mutex);           /// Stores auxiliary zookeepers configs

    /// No lock required for interserver_io_host, interserver_io_port, interserver_scheme modified only during initialization
    String interserver_io_host;                             /// The host name by which this server is available for other servers.
    UInt16 interserver_io_port = 0;                         /// and port.
    String interserver_scheme;                              /// http or https
    MultiVersion<InterserverCredentials> interserver_io_credentials;

    String path TSA_GUARDED_BY(mutex);                       /// Path to the data directory, with a slash at the end.
    String flags_path TSA_GUARDED_BY(mutex);                 /// Path to the directory with some control flags for server maintenance.
    String user_files_path TSA_GUARDED_BY(mutex);            /// Path to the directory with user provided files, usable by 'file' table function.
    String dictionaries_lib_path TSA_GUARDED_BY(mutex);      /// Path to the directory with user provided binaries and libraries for external dictionaries.
    String user_scripts_path TSA_GUARDED_BY(mutex);          /// Path to the directory with user provided scripts.
    String filesystem_caches_path TSA_GUARDED_BY(mutex);     /// Path to the directory with filesystem caches.
    String filesystem_cache_user TSA_GUARDED_BY(mutex);
    ConfigurationPtr config TSA_GUARDED_BY(mutex);           /// Global configuration settings.
    String tmp_path TSA_GUARDED_BY(mutex);                   /// Path to the temporary files that occur when processing the request.

    /// The default disk storing metadata files for databases: database metadata files and table metadata files.
    /// For DBs which have `disk` setting in the create query, the table metadata files of these DBs are stored on that disk.
    /// However, the DB metadata files are still stored on this `default_db_disk`. So the instance can load its DBs during starting up.
    std::shared_ptr<IDisk> default_db_disk TSA_GUARDED_BY(mutex);

    /// All temporary files that occur when processing the requests accounted here.
    /// Child scopes for more fine-grained accounting are created per user/query/etc.
    /// Initialized once during server startup.
    TemporaryDataOnDiskScopePtr root_temp_data_on_disk TSA_GUARDED_BY(mutex);
    /// TODO: remove, use only root_temp_data_on_disk
    VolumePtr temporary_volume_legacy;

    mutable OnceFlag async_loader_initialized;
    mutable std::unique_ptr<AsyncLoader> async_loader; /// Thread pool for asynchronous initialization of arbitrary DAG of `LoadJob`s (used for tables loading)

    mutable std::unique_ptr<EmbeddedDictionaries> embedded_dictionaries TSA_GUARDED_BY(embedded_dictionaries_mutex);    /// Metrica's dictionaries. Have lazy initialization.
    mutable std::unique_ptr<ExternalDictionariesLoader> external_dictionaries_loader TSA_GUARDED_BY(external_dictionaries_mutex);

    ExternalLoaderXMLConfigRepository * external_dictionaries_config_repository TSA_GUARDED_BY(external_dictionaries_mutex) = nullptr;
    scope_guard dictionaries_xmls TSA_GUARDED_BY(external_dictionaries_mutex);

    mutable std::unique_ptr<ExternalUserDefinedExecutableFunctionsLoader> external_user_defined_executable_functions_loader TSA_GUARDED_BY(external_user_defined_executable_functions_mutex);
    ExternalLoaderXMLConfigRepository * user_defined_executable_functions_config_repository TSA_GUARDED_BY(external_user_defined_executable_functions_mutex) = nullptr;
    scope_guard user_defined_executable_functions_xmls TSA_GUARDED_BY(external_user_defined_executable_functions_mutex);

    mutable OnceFlag user_defined_sql_objects_storage_initialized;
    mutable std::unique_ptr<IUserDefinedSQLObjectsStorage> user_defined_sql_objects_storage;

    mutable OnceFlag workload_entity_storage_initialized;
    mutable std::unique_ptr<IWorkloadEntityStorage> workload_entity_storage;

#if USE_NLP
    mutable OnceFlag synonyms_extensions_initialized;
    mutable std::optional<SynonymsExtensions> synonyms_extensions;

    mutable OnceFlag lemmatizers_initialized;
    mutable std::optional<Lemmatizers> lemmatizers;
#endif

    mutable OnceFlag backups_worker_initialized;
    std::optional<BackupsWorker> backups_worker;

    /// No lock required for default_profile_name, system_profile_name, buffer_profile_name modified only during initialization
    String default_profile_name;                                /// Default profile name used for default values.
    String system_profile_name;                                 /// Profile used by system processes
    String buffer_profile_name;                                 /// Profile used by Buffer engine for flushing to the underlying
    String merge_workload TSA_GUARDED_BY(mutex);                /// Workload setting value that is used by all merges
    String mutation_workload TSA_GUARDED_BY(mutex);             /// Workload setting value that is used by all mutations
    bool throw_on_unknown_workload TSA_GUARDED_BY(mutex) = false;
    bool cpu_slot_preemption TSA_GUARDED_BY(mutex) = false;
    UInt64 cpu_slot_quantum_ns TSA_GUARDED_BY(mutex) = 10'000'000;
    UInt64 cpu_slot_preemption_timeout_ms TSA_GUARDED_BY(mutex) = 1000;
    UInt64 concurrent_threads_soft_limit_num TSA_GUARDED_BY(mutex) = 0;
    UInt64 concurrent_threads_soft_limit_ratio_to_cores TSA_GUARDED_BY(mutex) = 0;
    String concurrent_threads_scheduler TSA_GUARDED_BY(mutex);
    std::unique_ptr<AccessControl> access_control TSA_GUARDED_BY(mutex);
    mutable OnceFlag resource_manager_initialized;
    mutable ResourceManagerPtr resource_manager;
    mutable UncompressedCachePtr uncompressed_cache TSA_GUARDED_BY(mutex);            /// The cache of decompressed blocks.
    mutable MarkCachePtr mark_cache TSA_GUARDED_BY(mutex);                            /// Cache of marks in compressed files.
    mutable PrimaryIndexCachePtr primary_index_cache TSA_GUARDED_BY(mutex);
    mutable OnceFlag load_marks_threadpool_initialized;
    mutable std::unique_ptr<ThreadPool> load_marks_threadpool;  /// Threadpool for loading marks cache.
    mutable OnceFlag prefetch_threadpool_initialized;
    mutable std::unique_ptr<ThreadPool> prefetch_threadpool;    /// Threadpool for loading marks cache.
    mutable std::unique_ptr<ThreadPool> iceberg_catalog_threadpool;
    mutable OnceFlag iceberg_catalog_threadpool_initialized;
    mutable OnceFlag build_vector_similarity_index_threadpool_initialized;
    mutable std::unique_ptr<ThreadPool> build_vector_similarity_index_threadpool; /// Threadpool for vector-similarity index creation.
    mutable UncompressedCachePtr index_uncompressed_cache TSA_GUARDED_BY(mutex);      /// The cache of decompressed blocks for MergeTree indices.
    mutable VectorSimilarityIndexCachePtr vector_similarity_index_cache TSA_GUARDED_BY(mutex);         /// Cache of deserialized secondary index granules.
    mutable QueryConditionCachePtr query_condition_cache TSA_GUARDED_BY(mutex);       /// Cache of matching marks for predicates
    mutable QueryResultCachePtr query_result_cache TSA_GUARDED_BY(mutex);             /// Cache of query results.
    mutable MarkCachePtr index_mark_cache TSA_GUARDED_BY(mutex);                      /// Cache of marks in compressed files of MergeTree indices.
    mutable MMappedFileCachePtr mmap_cache TSA_GUARDED_BY(mutex);                     /// Cache of mmapped files to avoid frequent open/map/unmap/close and to reuse from several threads.
#if USE_AVRO
    mutable IcebergMetadataFilesCachePtr iceberg_metadata_files_cache TSA_GUARDED_BY(mutex);   /// Cache of deserialized iceberg metadata files.
#endif
    AsynchronousMetrics * asynchronous_metrics TSA_GUARDED_BY(mutex) = nullptr;       /// Points to asynchronous metrics
    mutable PageCachePtr page_cache TSA_GUARDED_BY(mutex);                            /// Userspace page cache.
    ProcessList process_list;                                   /// Executing queries at the moment.
    SessionTracker session_tracker;
    GlobalOvercommitTracker global_overcommit_tracker;
    MergeList merge_list;                                       /// The list of executable merge (for (Replicated)?MergeTree)
    MovesList moves_list;                                       /// The list of executing moves (for (Replicated)?MergeTree)
    ReplicatedFetchList replicated_fetch_list;
    RefreshSet refresh_set;                                 /// The list of active refreshes (for MaterializedView)
    ConfigurationPtr users_config TSA_GUARDED_BY(mutex);                              /// Config with the users, profiles and quotas sections.
    InterserverIOHandler interserver_io_handler;                /// Handler for interserver communication.

    OnceFlag buffer_flush_schedule_pool_initialized;
    mutable BackgroundSchedulePoolPtr buffer_flush_schedule_pool; /// A thread pool that can do background flush for Buffer tables.
    OnceFlag schedule_pool_initialized;
    mutable BackgroundSchedulePoolPtr schedule_pool;    /// A thread pool that can run different jobs in background (used in replicated tables)
    OnceFlag distributed_schedule_pool_initialized;
    mutable BackgroundSchedulePoolPtr distributed_schedule_pool; /// A thread pool that can run different jobs in background (used for distributed sends)
    OnceFlag message_broker_schedule_pool_initialized;
    mutable BackgroundSchedulePoolPtr message_broker_schedule_pool; /// A thread pool that can run different jobs in background (used for message brokers, like RabbitMQ and Kafka)

    mutable OnceFlag readers_initialized;
    mutable std::unique_ptr<IAsynchronousReader> asynchronous_remote_fs_reader;
    mutable std::unique_ptr<IAsynchronousReader> asynchronous_local_fs_reader;
    mutable std::unique_ptr<IAsynchronousReader> synchronous_local_fs_reader;

    mutable OnceFlag threadpool_writer_initialized;
    mutable std::unique_ptr<ThreadPool> threadpool_writer;

#if USE_LIBURING
    mutable OnceFlag io_uring_reader_initialized;
    mutable std::unique_ptr<IOUringReader> io_uring_reader;
#endif

    mutable ThrottlerPtr replicated_fetches_throttler;      /// A server-wide throttler for replicated fetches
    mutable ThrottlerPtr replicated_sends_throttler;        /// A server-wide throttler for replicated sends

    mutable ThrottlerPtr remote_read_throttler;             /// A server-wide throttler for remote IO reads
    mutable ThrottlerPtr remote_write_throttler;            /// A server-wide throttler for remote IO writes

    mutable ThrottlerPtr local_read_throttler;              /// A server-wide throttler for local IO reads
    mutable ThrottlerPtr local_write_throttler;             /// A server-wide throttler for local IO writes

    mutable ThrottlerPtr backups_server_throttler;          /// A server-wide throttler for BACKUPs

    mutable ThrottlerPtr mutations_throttler;               /// A server-wide throttler for mutations
    mutable ThrottlerPtr merges_throttler;                  /// A server-wide throttler for merges

    MultiVersion<Macros> macros;                            /// Substitutions extracted from config.
    std::unique_ptr<DDLWorker> ddl_worker TSA_GUARDED_BY(mutex); /// Process ddl commands from zk.
    LoadTaskPtr ddl_worker_startup_task;                         /// To postpone `ddl_worker->startup()` after all tables startup
    /// Rules for selecting the compression settings, depending on the size of the part.
    mutable std::unique_ptr<CompressionCodecSelector> compression_codec_selector TSA_GUARDED_BY(mutex);
    /// Storage disk chooser for MergeTree engines
    mutable std::shared_ptr<const DiskSelector> merge_tree_disk_selector TSA_GUARDED_BY(storage_policies_mutex);
    /// Storage policy chooser for MergeTree engines
    mutable std::shared_ptr<const StoragePolicySelector> merge_tree_storage_policy_selector TSA_GUARDED_BY(storage_policies_mutex);

    ServerSettings server_settings;

    std::optional<MergeTreeSettings> merge_tree_settings TSA_GUARDED_BY(mutex);   /// Settings of MergeTree* engines.
    std::optional<MergeTreeSettings> replicated_merge_tree_settings TSA_GUARDED_BY(mutex);   /// Settings of ReplicatedMergeTree* engines.
    std::optional<DatabaseReplicatedSettings> database_replicated_settings TSA_GUARDED_BY(mutex); /// Settings of DatabaseReplicated engine.
    std::optional<DistributedSettings> distributed_settings TSA_GUARDED_BY(mutex);
    std::atomic_size_t max_table_size_to_drop = 50000000000lu; /// Protects MergeTree tables from accidental DROP (50GB by default)
    std::atomic_size_t max_partition_size_to_drop = 50000000000lu; /// Protects MergeTree partitions from accidental DROP (50GB by default)
    /// No lock required for format_schema_path modified only during initialization
    std::atomic_size_t max_database_num_to_warn = 1000lu;
    std::atomic_size_t max_table_num_to_warn = 5000lu;
    std::atomic_size_t max_view_num_to_warn = 10000lu;
    std::atomic_size_t max_dictionary_num_to_warn = 1000lu;
    std::atomic_size_t max_part_num_to_warn = 100000lu;
    // these variables are used in inserting warning message into system.warning table based on asynchronous metrics
    size_t max_pending_mutations_to_warn = 500lu;
    size_t max_pending_mutations_execution_time_to_warn = 86400lu;
    /// Only for system.server_settings, actually value stored in reloader itself
    std::atomic_size_t config_reload_interval_ms = ConfigReloader::DEFAULT_RELOAD_INTERVAL.count();

    double min_os_cpu_wait_time_ratio_to_drop_connection = 15.0;
    double max_os_cpu_wait_time_ratio_to_drop_connection = 30.0;

    String format_schema_path;                              /// Path to a directory that contains schema files used by input formats.
    String google_protos_path; /// Path to a directory that contains the proto files for the well-known Protobuf types.
    mutable OnceFlag action_locks_manager_initialized;
    ActionLocksManagerPtr action_locks_manager;             /// Set of storages' action lockers
    OnceFlag system_logs_initialized;
    std::unique_ptr<SystemLogs> system_logs TSA_GUARDED_BY(mutex);                /// Used to log queries and operations on parts

    mutable std::mutex dashboard_mutex;
    std::optional<Context::Dashboards> dashboards;

    std::optional<S3SettingsByEndpoint> storage_s3_settings TSA_GUARDED_BY(mutex);   /// Settings of S3 storage
    std::optional<AzureSettingsByEndpoint> storage_azure_settings TSA_GUARDED_BY(mutex);   /// Settings of AzureBlobStorage
    std::unordered_map<Context::WarningType, PreformattedMessage> warnings TSA_GUARDED_BY(mutex); /// Store warning messages about server.

    /// Background executors for *MergeTree tables
    /// Has background executors for MergeTree tables been initialized?
    mutable ContextSharedMutex background_executors_mutex;
    bool are_background_executors_initialized TSA_GUARDED_BY(background_executors_mutex) = false;
    MergeMutateBackgroundExecutorPtr merge_mutate_executor TSA_GUARDED_BY(background_executors_mutex);
    OrdinaryBackgroundExecutorPtr moves_executor TSA_GUARDED_BY(background_executors_mutex);
    OrdinaryBackgroundExecutorPtr fetch_executor TSA_GUARDED_BY(background_executors_mutex);
    OrdinaryBackgroundExecutorPtr common_executor TSA_GUARDED_BY(background_executors_mutex);

    RemoteHostFilter remote_host_filter;                    /// Allowed URL from config.xml
    HTTPHeaderFilter http_header_filter;                    /// Forbidden HTTP headers from config.xml

    /// No lock required for trace_collector modified only during initialization
    std::optional<TraceCollector> trace_collector;          /// Thread collecting traces from threads executing queries

    /// Clusters for distributed tables
    /// Initialized on demand (on distributed storages initialization) since Settings should be initialized
    mutable std::mutex clusters_mutex;                       /// Guards clusters, clusters_config and cluster_discovery
    std::shared_ptr<Clusters> clusters TSA_GUARDED_BY(clusters_mutex);
    ConfigurationPtr clusters_config TSA_GUARDED_BY(clusters_mutex);                        /// Stores updated configs
    std::unique_ptr<ClusterDiscovery> cluster_discovery TSA_GUARDED_BY(clusters_mutex);
    size_t clusters_version TSA_GUARDED_BY(clusters_mutex) = 0;

    /// No lock required for async_insert_queue modified only during initialization
    std::shared_ptr<AsynchronousInsertQueue> async_insert_queue;

    std::map<String, UInt16> server_ports;

    std::atomic<bool> shutdown_called = false;

    Stopwatch uptime_watch TSA_GUARDED_BY(mutex);

    /// No lock required for application_type modified only during initialization
    Context::ApplicationType application_type = Context::ApplicationType::SERVER;

    /// No lock required for config_reload_callback, start_servers_callback, stop_servers_callback modified only during initialization
    Context::ConfigReloadCallback config_reload_callback;
    Context::StartStopServersCallback start_servers_callback;
    Context::StartStopServersCallback stop_servers_callback;

    bool is_server_completely_started TSA_GUARDED_BY(mutex) = false;

#if USE_NURAFT
    mutable std::mutex keeper_dispatcher_mutex;
    mutable std::shared_ptr<KeeperDispatcher> keeper_dispatcher TSA_GUARDED_BY(keeper_dispatcher_mutex);
#endif

    ContextSharedPart()
        : access_control(std::make_unique<AccessControl>()), global_overcommit_tracker(&process_list), macros(std::make_unique<Macros>())
    {
        /// TODO: make it singleton (?)
        static std::atomic<size_t> num_calls{0};
        if (++num_calls > 1)
        {
            std::cerr << "Attempting to create multiple ContextShared instances. Stack trace:\n" << StackTrace().toString();
            std::cerr.flush();
            std::terminate();
        }
    }

    ~ContextSharedPart()
    {
#if USE_NURAFT
        if (keeper_dispatcher)
        {
            try
            {
                keeper_dispatcher->shutdown();
            }
            catch (...)
            {
                tryLogCurrentException(__PRETTY_FUNCTION__);
            }
        }
#endif

        /// Wait for thread pool for background reads and writes,
        /// since it may use per-user MemoryTracker which will be destroyed here.
        if (asynchronous_remote_fs_reader)
        {
            try
            {
                LOG_DEBUG(log, "Destructing remote fs threadpool reader");
                asynchronous_remote_fs_reader->wait();
                asynchronous_remote_fs_reader.reset();
            }
            catch (...)
            {
                tryLogCurrentException(__PRETTY_FUNCTION__);
            }
        }

        if (asynchronous_local_fs_reader)
        {
            try
            {
                LOG_DEBUG(log, "Destructing local fs threadpool reader");
                asynchronous_local_fs_reader->wait();
                asynchronous_local_fs_reader.reset();
            }
            catch (...)
            {
                tryLogCurrentException(__PRETTY_FUNCTION__);
            }
        }

        if (synchronous_local_fs_reader)
        {
            try
            {
                LOG_DEBUG(log, "Destructing local fs threadpool reader");
                synchronous_local_fs_reader->wait();
                synchronous_local_fs_reader.reset();
            }
            catch (...)
            {
                tryLogCurrentException(__PRETTY_FUNCTION__);
            }
        }

        if (threadpool_writer)
        {
            try
            {
                LOG_DEBUG(log, "Destructing threadpool writer");
                threadpool_writer->wait();
                threadpool_writer.reset();
            }
            catch (...)
            {
                tryLogCurrentException(__PRETTY_FUNCTION__);
            }
        }

        if (load_marks_threadpool)
        {
            try
            {
                LOG_DEBUG(log, "Destructing marks loader");
                load_marks_threadpool->wait();
                load_marks_threadpool.reset();
            }
            catch (...)
            {
                tryLogCurrentException(__PRETTY_FUNCTION__);
            }
        }

        if (prefetch_threadpool)
        {
            try
            {
                LOG_DEBUG(log, "Destructing prefetch threadpool");
                prefetch_threadpool->wait();
                prefetch_threadpool.reset();
            }
            catch (...)
            {
                tryLogCurrentException(__PRETTY_FUNCTION__);
            }
        }

        try
        {
            shutdown();
        }
        catch (...)
        {
            tryLogCurrentException(__PRETTY_FUNCTION__);
        }
    }

    void setConfig(const ConfigurationPtr & config_value)
    {
        if (!config_value)
            throw Exception(ErrorCodes::LOGICAL_ERROR, "Set nullptr config is invalid");

        std::lock_guard lock(mutex);
        config = config_value;
        access_control->setExternalAuthenticatorsConfig(*config_value);
    }

    const Poco::Util::AbstractConfiguration & getConfigRefWithLock(const std::lock_guard<ContextSharedMutex> &) const TSA_REQUIRES(this->mutex)
    {
        return config ? *config : Poco::Util::Application::instance().config();
    }

    const Poco::Util::AbstractConfiguration & getConfigRef() const
    {
        SharedLockGuard lock(mutex);
        return config ? *config : Poco::Util::Application::instance().config();
    }

    /** Perform a complex job of destroying objects in advance.
      */
    void shutdown() TSA_NO_THREAD_SAFETY_ANALYSIS
    {
        bool is_shutdown_called = shutdown_called.exchange(true);
        if (is_shutdown_called)
            return;

        /// Need to flush the async insert queue before shutting down the database catalog
        std::shared_ptr<AsynchronousInsertQueue> delete_async_insert_queue;
        {
            std::lock_guard lock(mutex);
            delete_async_insert_queue = std::move(async_insert_queue);
        }
        if (delete_async_insert_queue)
            delete_async_insert_queue->flushAndShutdown();

        /// Stop periodic reloading of the configuration files.
        /// This must be done first because otherwise the reloading may pass a changed config
        /// to some destroyed parts of ContextSharedPart.

        SHUTDOWN(log, "dictionaries loader", external_dictionaries_loader, enablePeriodicUpdates(false));
        SHUTDOWN(log, "UDFs loader", external_user_defined_executable_functions_loader, enablePeriodicUpdates(false));
        SHUTDOWN(log, "another UDFs storage", user_defined_sql_objects_storage, stopWatching());
        SHUTDOWN(log, "workload entity storage", workload_entity_storage, stopWatching());

        LOG_TRACE(log, "Shutting down named sessions");
        Session::shutdownNamedSessions();

        /// Stop watching DDL queue in ZooKeeper and wait until currently executed tasks finish.
        /// This must be done before closing ZooKeeper connection (because DDLWorker can call Context::getZooKeeper() and resurrect it),
        /// and before shutting down BackupsWorker (because DDLWorker can start an internal backup or restore).
        SHUTDOWN(log, "ddl worker", ddl_worker, shutdown());

        /// Waiting for current backups/restores to be finished. This must be done before shutting down DatabaseCatalog.
        SHUTDOWN(log, "backups worker", backups_worker, shutdown());

        LOG_TRACE(log, "Shutting down object storage queue streaming");
        ObjectStorageQueueFactory::instance().shutdown();

        LOG_TRACE(log, "Shutting down database catalog");
        DatabaseCatalog::shutdown([this]()
        {
            SHUTDOWN(log, "system logs", TSA_SUPPRESS_WARNING_FOR_READ(system_logs), flushAndShutdown());
        });

        NamedCollectionFactory::instance().shutdown();

        delete_async_insert_queue.reset();

        SHUTDOWN(log, "merges executor", merge_mutate_executor, wait());
        SHUTDOWN(log, "fetches executor", fetch_executor, wait());
        SHUTDOWN(log, "moves executor", moves_executor, wait());
        SHUTDOWN(log, "common executor", common_executor, wait());

        TransactionLog::shutdownIfAny();

        std::unique_ptr<SystemLogs> delete_system_logs;
        std::unique_ptr<EmbeddedDictionaries> delete_embedded_dictionaries;
        std::unique_ptr<ExternalDictionariesLoader> delete_external_dictionaries_loader;
        std::unique_ptr<ExternalUserDefinedExecutableFunctionsLoader> delete_external_user_defined_executable_functions_loader;
        std::unique_ptr<IUserDefinedSQLObjectsStorage> delete_user_defined_sql_objects_storage;
        std::unique_ptr<IWorkloadEntityStorage> delete_workload_entity_storage;
        std::unique_ptr<DDLWorker> delete_ddl_worker;

        BackgroundSchedulePoolPtr delete_buffer_flush_schedule_pool;
        BackgroundSchedulePoolPtr delete_schedule_pool;
        BackgroundSchedulePoolPtr delete_distributed_schedule_pool;
        BackgroundSchedulePoolPtr delete_message_broker_schedule_pool;

        std::unique_ptr<AccessControl> delete_access_control;

        scope_guard delete_dictionaries_xmls;
        scope_guard delete_user_defined_executable_functions_xmls;

        /// Background operations in cache use background schedule pool.
        /// Deactivate them before destructing it.
        LOG_TRACE(log, "Shutting down caches");
        const auto & caches = FileCacheFactory::instance().getAll();
        for (const auto & [_, cache] : caches)
            cache->cache->deactivateBackgroundOperations();
        FileCacheFactory::instance().clear();

        {
            std::lock_guard lock(clusters_mutex);
            if (cluster_discovery)
            {
                LOG_TRACE(log, "Shutting down ClusterDiscovery");
                /// Reset cluster_discovery if any.
                /// Some classes (such as ZooKeeper, ReplicatedAccessStorage) will finalize the keeper session while deconstructing,
                /// which will trigger the callback and make ClusterDiscovery reconnect to keeper again (unnecessary).
                cluster_discovery.reset();
            }
        }

        {
            // Disk selector might not be initialized if there was some error during
            // its initialization. Don't try to initialize it again on shutdown.
            if (merge_tree_disk_selector)
            {
                for (const auto & [disk_name, disk] : merge_tree_disk_selector->getDisksMap())
                {
                    LOG_INFO(log, "Shutdown disk {}", disk_name);
                    disk->shutdown();
                }
            }

            /// Special volumes might also use disks that require shutdown.
            if (temporary_volume_legacy)
            {
                auto & disks = temporary_volume_legacy->getDisks();
                for (auto & disk : disks)
                    disk->shutdown();
            }
        }

        LOG_TRACE(log, "Shutting down AccessControl");
        access_control->shutdown();

        {
            std::lock_guard lock(mutex);

            /** Compiled expressions stored in cache need to be destroyed before destruction of static objects.
              * Because CHJIT instance can be static object.
              */
#if USE_EMBEDDED_COMPILER
            if (auto * cache = CompiledExpressionCacheFactory::instance().tryGetCache())
                cache->clear();
#endif

            /// Preemptive destruction is important, because these objects may have a refcount to ContextShared (cyclic reference).
            /// TODO: Get rid of this.

            delete_dictionaries_xmls = std::move(dictionaries_xmls);
            delete_user_defined_executable_functions_xmls = std::move(user_defined_executable_functions_xmls);

            delete_system_logs = std::move(system_logs);
            delete_embedded_dictionaries = std::move(embedded_dictionaries);
            delete_external_dictionaries_loader = std::move(external_dictionaries_loader);
            delete_external_user_defined_executable_functions_loader = std::move(external_user_defined_executable_functions_loader);
            delete_user_defined_sql_objects_storage = std::move(user_defined_sql_objects_storage);
            delete_workload_entity_storage = std::move(workload_entity_storage);
            delete_ddl_worker = std::move(ddl_worker);

            delete_buffer_flush_schedule_pool = std::move(buffer_flush_schedule_pool);
            delete_schedule_pool = std::move(schedule_pool);
            delete_distributed_schedule_pool = std::move(distributed_schedule_pool);
            delete_message_broker_schedule_pool = std::move(message_broker_schedule_pool);

            delete_access_control = std::move(access_control);

            /// Stop trace collector if any
            trace_collector.reset();
            /// Stop zookeeper connection
            zookeeper.reset();
        }

        /// Dictionaries may be required:
        /// - for storage shutdown (during final flush of the Buffer engine)
        /// - before storage startup (because of some streaming of, i.e. Kafka, to
        ///   the table with materialized column that has dictGet)
        ///
        /// So they should be created before any storages and preserved until storages will be terminated.
        ///
        /// But they cannot be created before storages since they may required table as a source,
        /// but at least they can be preserved for storage termination.
        delete_dictionaries_xmls.reset();
        delete_user_defined_executable_functions_xmls.reset();

        /// Can be removed without context lock
        delete_system_logs.reset();
        delete_embedded_dictionaries.reset();
        delete_external_dictionaries_loader.reset();
        delete_external_user_defined_executable_functions_loader.reset();
        delete_user_defined_sql_objects_storage.reset();
        delete_workload_entity_storage.reset();
        delete_ddl_worker.reset();

        auto join_background_pool = [&](BackgroundSchedulePoolPtr && pool_ptr)
        {
            if (!pool_ptr)
                return;
            pool_ptr->join();
            pool_ptr.reset();
        };
        join_background_pool(std::move(delete_buffer_flush_schedule_pool));
        join_background_pool(std::move(delete_schedule_pool));
        join_background_pool(std::move(delete_distributed_schedule_pool));
        join_background_pool(std::move(delete_message_broker_schedule_pool));

        delete_access_control.reset();

        total_memory_tracker.resetOvercommitTracker();
        total_memory_tracker.resetPageCache();
    }

    bool hasTraceCollector() const
    {
        return trace_collector.has_value();
    }

    void initializeTraceCollector(std::shared_ptr<TraceLog> trace_log)
    {
        if (!trace_collector.has_value())
            throw Exception(ErrorCodes::LOGICAL_ERROR, "TraceCollector needs to be first created before initialization");

        trace_collector->initialize(trace_log);
    }

    void createTraceCollector()
    {
        if (hasTraceCollector())
            return;

        trace_collector.emplace();
    }

    void addOrUpdateWarningMessage(Context::WarningType warning, const PreformattedMessage & message) TSA_REQUIRES(mutex)
    {
        /// A warning goes both: into server's log; stored to be placed in `system.warnings` table.
        LOG_WARNING(log, "{}", message.text);
        warnings[warning] = message;
    }

    void removeAllWarnings() TSA_REQUIRES(mutex)
    {
        warnings.clear();
    }

    void removeWarningMessage(Context::WarningType warning) TSA_REQUIRES(mutex)
    {
        if (warnings.contains(warning))
        {
            /// While removing the warning, log it with INFO level before it's removed from the `system.warnings` table.
            LOG_INFO(log, "Removing warning {}", warnings[warning].text);
            warnings.erase(warning);
        }
    }

    void configureServerWideThrottling()
    {
        if (auto bandwidth = server_settings[ServerSetting::max_replicated_fetches_network_bandwidth_for_server])
            replicated_fetches_throttler = std::make_shared<Throttler>(bandwidth);

        if (auto bandwidth = server_settings[ServerSetting::max_replicated_sends_network_bandwidth_for_server])
            replicated_sends_throttler = std::make_shared<Throttler>(bandwidth);

        if (auto bandwidth = server_settings[ServerSetting::max_remote_read_network_bandwidth_for_server])
            remote_read_throttler = std::make_shared<Throttler>(bandwidth, ProfileEvents::RemoteReadThrottlerBytes, ProfileEvents::RemoteReadThrottlerSleepMicroseconds);

        if (auto bandwidth = server_settings[ServerSetting::max_remote_write_network_bandwidth_for_server])
            remote_write_throttler = std::make_shared<Throttler>(bandwidth, ProfileEvents::RemoteWriteThrottlerBytes, ProfileEvents::RemoteWriteThrottlerSleepMicroseconds);

        if (auto bandwidth = server_settings[ServerSetting::max_local_read_bandwidth_for_server])
            local_read_throttler = std::make_shared<Throttler>(bandwidth, ProfileEvents::LocalReadThrottlerBytes, ProfileEvents::LocalReadThrottlerSleepMicroseconds);

        if (auto bandwidth = server_settings[ServerSetting::max_local_write_bandwidth_for_server])
            local_write_throttler = std::make_shared<Throttler>(bandwidth, ProfileEvents::LocalWriteThrottlerBytes, ProfileEvents::LocalWriteThrottlerSleepMicroseconds);

        if (auto bandwidth = server_settings[ServerSetting::max_backup_bandwidth_for_server])
            backups_server_throttler = std::make_shared<Throttler>(bandwidth, ProfileEvents::BackupThrottlerBytes, ProfileEvents::BackupThrottlerSleepMicroseconds);

        if (auto bandwidth = server_settings[ServerSetting::max_mutations_bandwidth_for_server])
            mutations_throttler = std::make_shared<Throttler>(bandwidth, ProfileEvents::MutationsThrottlerBytes, ProfileEvents::MutationsThrottlerSleepMicroseconds);

        if (auto bandwidth = server_settings[ServerSetting::max_merges_bandwidth_for_server])
            merges_throttler = std::make_shared<Throttler>(bandwidth, ProfileEvents::MergesThrottlerBytes, ProfileEvents::MergesThrottlerSleepMicroseconds);
    }
};

void ContextSharedMutex::lockImpl()
{
    ProfileEvents::increment(ProfileEvents::ContextLock);
    CurrentMetrics::Increment increment{CurrentMetrics::ContextLockWait};
    Stopwatch watch;
    Base::lockImpl();
    ProfileEvents::increment(ProfileEvents::ContextLockWaitMicroseconds, watch.elapsedMicroseconds());
}

void ContextSharedMutex::lockSharedImpl()
{
    ProfileEvents::increment(ProfileEvents::ContextLock);
    CurrentMetrics::Increment increment{CurrentMetrics::ContextLockWait};
    Stopwatch watch;
    Base::lockSharedImpl();
    ProfileEvents::increment(ProfileEvents::ContextLockWaitMicroseconds, watch.elapsedMicroseconds());
}

ContextData::ContextData()
{
    settings = std::make_unique<Settings>();
}

ContextData::ContextData(const ContextData &o) :
    shared(o.shared),
    client_info(o.client_info),
    external_tables_initializer_callback(o.external_tables_initializer_callback),
    input_initializer_callback(o.input_initializer_callback),
    input_blocks_reader(o.input_blocks_reader),
    user_id(o.user_id),
    current_roles(o.current_roles),
    settings_constraints_and_current_profiles(o.settings_constraints_and_current_profiles),
    access(o.access),
    need_recalculate_access(o.need_recalculate_access),
    current_database(o.current_database),
    settings(std::make_unique<Settings>(*o.settings)),
    progress_callback(o.progress_callback),
    file_progress_callback(o.file_progress_callback),
    process_list_elem(o.process_list_elem),
    has_process_list_elem(o.has_process_list_elem),
    insertion_table_info(o.insertion_table_info),
    is_distributed(o.is_distributed),
    default_format(o.default_format),
    insert_format(o.insert_format),
    external_tables_mapping(o.external_tables_mapping),
    scalars(o.scalars),
    special_scalars(o.special_scalars),
    next_task_callback(o.next_task_callback),
    merge_tree_read_task_callback(o.merge_tree_read_task_callback),
    merge_tree_all_ranges_callback(o.merge_tree_all_ranges_callback),
    parallel_replicas_group_uuid(o.parallel_replicas_group_uuid),
    block_marshalling_callback(o.block_marshalling_callback),
    is_under_restore(o.is_under_restore),
    client_protocol_version(o.client_protocol_version),
    partition_id_to_max_block(o.partition_id_to_max_block),
    query_access_info(std::make_shared<QueryAccessInfo>(*o.query_access_info)),
    query_factories_info(o.query_factories_info),
    query_privileges_info(o.query_privileges_info),
    async_read_counters(o.async_read_counters),
    view_source(o.view_source),
    table_function_results(o.table_function_results),
    query_context(o.query_context),
    session_context(o.session_context),
    global_context(o.global_context),
    buffer_context(o.buffer_context),
    is_internal_query(o.is_internal_query),
    temp_data_on_disk(o.temp_data_on_disk),
    classifier(o.classifier),
    prepared_sets_cache(o.prepared_sets_cache),
    offset_parallel_replicas_enabled(o.offset_parallel_replicas_enabled),
    storage_alias_behaviour(o.storage_alias_behaviour),
    kitchen_sink(o.kitchen_sink),
    part_uuids(o.part_uuids),
    ignored_part_uuids(o.ignored_part_uuids),
    query_parameters(o.query_parameters),
    host_context(o.host_context),
    metadata_transaction(o.metadata_transaction),
    merge_tree_transaction(o.merge_tree_transaction),
    merge_tree_transaction_holder(o.merge_tree_transaction_holder),
    remote_read_query_throttler(o.remote_read_query_throttler),
    remote_write_query_throttler(o.remote_write_query_throttler),
    local_read_query_throttler(o.local_read_query_throttler),
    local_write_query_throttler(o.local_write_query_throttler),
    backups_query_throttler(o.backups_query_throttler)
{
}

void ContextData::resetSharedContext()
{
    std::lock_guard<std::mutex> lock(mutex_shared_context);
    shared = nullptr;
}

Context::Context() = default;
Context::Context(const Context & rhs) : ContextData(rhs), std::enable_shared_from_this<Context>(rhs) {}

SharedContextHolder::SharedContextHolder(SharedContextHolder &&) noexcept = default;
SharedContextHolder & SharedContextHolder::operator=(SharedContextHolder &&) noexcept = default;
SharedContextHolder::SharedContextHolder() = default;
SharedContextHolder::~SharedContextHolder() = default;
SharedContextHolder::SharedContextHolder(std::unique_ptr<ContextSharedPart> shared_context)
    : shared(std::move(shared_context)) {}

void SharedContextHolder::reset() { shared.reset(); }

ContextMutablePtr Context::createGlobal(ContextSharedPart * shared_part)
{
    auto res = std::shared_ptr<Context>(new Context);
    res->shared = shared_part;
    res->query_access_info = std::make_shared<QueryAccessInfo>();
    res->query_privileges_info = std::make_shared<QueryPrivilegesInfo>();
    res->async_read_counters = std::make_shared<AsyncReadCounters>();
    return res;
}

SharedContextHolder Context::createShared()
{
    return SharedContextHolder(std::make_unique<ContextSharedPart>());
}

ContextMutablePtr Context::createCopy(const ContextPtr & other)
{
    SharedLockGuard lock(other->mutex);
    auto new_context = std::shared_ptr<Context>(new Context(*other));
    return new_context;
}

ContextMutablePtr Context::createCopy(const ContextWeakPtr & other)
{
    auto ptr = other.lock();
    if (!ptr)
        throw Exception(ErrorCodes::LOGICAL_ERROR, "Can't copy an expired context");
    return createCopy(ptr);
}

ContextMutablePtr Context::createCopy(const ContextMutablePtr & other)
{
    return createCopy(std::const_pointer_cast<const Context>(other));
}

Context::~Context() = default;

InterserverIOHandler & Context::getInterserverIOHandler() { return shared->interserver_io_handler; }
const InterserverIOHandler & Context::getInterserverIOHandler() const { return shared->interserver_io_handler; }

ProcessList & Context::getProcessList() { return shared->process_list; }
const ProcessList & Context::getProcessList() const { return shared->process_list; }
OvercommitTracker * Context::getGlobalOvercommitTracker() const { return &shared->global_overcommit_tracker; }

SessionTracker & Context::getSessionTracker() { return shared->session_tracker; }

MergeList & Context::getMergeList() { return shared->merge_list; }
const MergeList & Context::getMergeList() const { return shared->merge_list; }
MovesList & Context::getMovesList() { return shared->moves_list; }
const MovesList & Context::getMovesList() const { return shared->moves_list; }
ReplicatedFetchList & Context::getReplicatedFetchList() { return shared->replicated_fetch_list; }
const ReplicatedFetchList & Context::getReplicatedFetchList() const { return shared->replicated_fetch_list; }
RefreshSet & Context::getRefreshSet() { return shared->refresh_set; }
const RefreshSet & Context::getRefreshSet() const { return shared->refresh_set; }

String Context::resolveDatabase(const String & database_name) const
{
    String res = database_name.empty() ? getCurrentDatabase() : database_name;
    if (res.empty())
        throw Exception(ErrorCodes::UNKNOWN_DATABASE, "Default database is not selected");
    return res;
}

String Context::getPath() const
{
    SharedLockGuard lock(shared->mutex);
    return shared->path;
}

String Context::getFlagsPath() const
{
    SharedLockGuard lock(shared->mutex);
    return shared->flags_path;
}

String Context::getUserFilesPath() const
{
    SharedLockGuard lock(shared->mutex);
    return shared->user_files_path;
}

String Context::getDictionariesLibPath() const
{
    SharedLockGuard lock(shared->mutex);
    return shared->dictionaries_lib_path;
}

String Context::getUserScriptsPath() const
{
    SharedLockGuard lock(shared->mutex);
    return shared->user_scripts_path;
}

String Context::getFilesystemCachesPath() const
{
    SharedLockGuard lock(shared->mutex);
    return shared->filesystem_caches_path;
}

std::shared_ptr<IDisk> Context::getDatabaseDisk() const
{
    {
        SharedLockGuard lock(shared->mutex);
        if (shared->default_db_disk)
            return shared->default_db_disk;
    }

    // This is called first time early during the initialization.
    // Even if multiple threads try to get target_db_disk, only the first one will initialize the disks as there is another mutex in `getDiskMap()`
    // It is not necessary to introduce a mutex here.
    auto target_db_disk = [&]() -> std::shared_ptr<IDisk>
    {
        const auto & config = shared->getConfigRef();
        const auto & disk_map = getDisksMap();
        auto disk_name = config.getString("database_disk.disk", DiskSelector::DEFAULT_DISK_NAME);

        LOG_INFO(shared->log, "Database disk name: {}", disk_name);

        auto it = disk_map.find(disk_name);
        if (it == disk_map.end())
            throw Exception(ErrorCodes::UNKNOWN_DISK, "No disk {}", backQuote(disk_name));

        chassert(it->second);

        LOG_INFO(shared->log, "Database disk name: {}, path: {}", disk_name, it->second->getPath());
        return it->second;
    }();

    std::lock_guard lock(shared->mutex);
    if (shared->default_db_disk)
        return shared->default_db_disk;

    return shared->default_db_disk = target_db_disk;
}

String Context::getFilesystemCacheUser() const
{
    SharedLockGuard lock(shared->mutex);
    return shared->filesystem_cache_user;
}

std::unordered_map<Context::WarningType, PreformattedMessage> Context::getWarnings() const
{
    std::unordered_map<Context::WarningType, PreformattedMessage> common_warnings;
    {
        SharedLockGuard lock(shared->mutex);
        common_warnings = shared->warnings;
        if (CurrentMetrics::get(CurrentMetrics::AttachedTable) > static_cast<Int64>(shared->max_table_num_to_warn))
            common_warnings[Context::WarningType::MAX_ATTACHED_TABLES] = PreformattedMessage::create("The number of attached tables is more than {}.", shared->max_table_num_to_warn.load());
        if (CurrentMetrics::get(CurrentMetrics::AttachedView) > static_cast<Int64>(shared->max_view_num_to_warn))
            common_warnings[Context::WarningType::MAX_ATTACHED_VIEWS] =  PreformattedMessage::create("The number of attached views is more than {}.", shared->max_view_num_to_warn.load());
        if (CurrentMetrics::get(CurrentMetrics::AttachedDictionary) > static_cast<Int64>(shared->max_dictionary_num_to_warn))
            common_warnings[Context::WarningType::MAX_ATTACHED_DICTIONARIES] =  PreformattedMessage::create("The number of attached dictionaries is more than {}.", shared->max_dictionary_num_to_warn.load());
        if (CurrentMetrics::get(CurrentMetrics::AttachedDatabase) > static_cast<Int64>(shared->max_database_num_to_warn))
            common_warnings[Context::WarningType::MAX_ATTACHED_DATABASES] = PreformattedMessage::create("The number of attached databases is more than {}.", shared->max_database_num_to_warn.load());
        if (CurrentMetrics::get(CurrentMetrics::PartsActive) > static_cast<Int64>(shared->max_part_num_to_warn))
            common_warnings[Context::WarningType::MAX_ACTIVE_PARTS] = PreformattedMessage::create("The number of active parts is more than {}.", shared->max_part_num_to_warn.load());
    }
    /// Make setting's name ordered
    auto obsolete_settings = settings->getChangedAndObsoleteNames();

    if (!obsolete_settings.empty())
    {
        bool single_element = obsolete_settings.size() == 1;
        constexpr auto message_format_string
            = "Obsolete setting{} [{}]{} changed. Please check 'SELECT * FROM system.settings WHERE changed AND is_obsolete' and read the "
              "changelog at https://github.com/ClickHouse/ClickHouse/blob/master/CHANGELOG.md";
        String settings_list = fmt::format("'{}'", fmt::join(obsolete_settings, "', '"));
        common_warnings[Context::WarningType::OBSOLETE_SETTINGS]
            = PreformattedMessage::create(message_format_string, single_element ? "" : "s", settings_list, single_element ? " is" : " are");
    }

    return common_warnings;
}

/// TODO: remove, use `getTempDataOnDisk`
VolumePtr Context::getGlobalTemporaryVolume() const
{
    SharedLockGuard lock(shared->mutex);
    /// Calling this method we just bypass the `temp_data_on_disk` and write to the file on the volume directly.
    /// Volume is the same for `root_temp_data_on_disk` (always set) and `temp_data_on_disk` (if it's set).
    if (shared->temporary_volume_legacy)
        return shared->temporary_volume_legacy;
    return nullptr;
}

TemporaryDataOnDiskScopePtr Context::getTempDataOnDisk() const
{
    if (temp_data_on_disk)
        return temp_data_on_disk;

    SharedLockGuard lock(shared->mutex);
    return shared->root_temp_data_on_disk;
}

TemporaryDataOnDiskScopePtr Context::getSharedTempDataOnDisk() const
{
    SharedLockGuard lock(shared->mutex);
    return shared->root_temp_data_on_disk;
}

void Context::setTempDataOnDisk(TemporaryDataOnDiskScopePtr temp_data_on_disk_)
{
    /// It's set from `ProcessList::insert` in `executeQueryImpl` before query execution
    /// so no races with `getTempDataOnDisk` which is called from query execution.
    this->temp_data_on_disk = std::move(temp_data_on_disk_);
}

void Context::setPath(const String & path)
{
    std::lock_guard lock(shared->mutex);

    shared->path = path;

    if (shared->tmp_path.empty() && !shared->root_temp_data_on_disk)
        shared->tmp_path = shared->path + "tmp/";

    if (shared->flags_path.empty())
        shared->flags_path = shared->path + "flags/";

    if (shared->user_files_path.empty())
        shared->user_files_path = shared->path + "user_files/";

    if (shared->dictionaries_lib_path.empty())
        shared->dictionaries_lib_path = shared->path + "dictionaries_lib/";

    if (shared->user_scripts_path.empty())
        shared->user_scripts_path = shared->path + "user_scripts/";
}

void Context::setFilesystemCachesPath(const String & path)
{
    std::lock_guard lock(shared->mutex);

    if (getApplicationType() != ApplicationType::LOCAL && !fs::path(path).is_absolute())
        throw Exception(ErrorCodes::BAD_ARGUMENTS, "Filesystem caches path must be absolute: {}", path);

    shared->filesystem_caches_path = path;
}

void Context::setFilesystemCacheUser(const String & user)
{
    std::lock_guard lock(shared->mutex);
    shared->filesystem_cache_user = user;
}

static void setupTmpPath(LoggerPtr log, const DiskPtr & disk)
try
{
    LOG_DEBUG(log, "Setting up {}:{} to store temporary data in it", disk->getName(), disk->getPath());

    if (disk->existsDirectory(""))
    {
        for (auto it = disk->iterateDirectory(""); it->isValid(); it->next())
        {
            /// existsFile() checks for is_regular_file() for local disk
            if (it->path().starts_with("tmp") && disk->existsFile(it->path()))
            {
                LOG_DEBUG(log, "Removing old temporary file {}", it->path());
                disk->removeFile(it->path());
            }
            else
            {
                LOG_DEBUG(log, "Found unknown file in temporary path {}", it->path());
            }
        }
    }
    else
    {
        disk->createDirectory("");
    }
}
catch (...)
{
    DB::tryLogCurrentException(log, fmt::format(
        "Caught exception while setting up temporary disk {}:{}. "
        "It is ok to skip this exception as cleaning old temporary files is not necessary",
        disk->getName(), disk->getPath()));
}

static VolumePtr createLocalSingleDiskVolume(const std::string & path, const Poco::Util::AbstractConfiguration & config_)
{
    auto disk = std::make_shared<DiskLocal>("_tmp_default", path, 0, config_, "storage_configuration.disks._tmp_default");
    VolumePtr volume = std::make_shared<SingleDiskVolume>("_tmp_default", disk, 0);
    return volume;
}

void Context::setTemporaryStoragePath(const String & path, size_t max_size)
{
    std::lock_guard lock(shared->mutex);

    if (shared->root_temp_data_on_disk)
        throw Exception(ErrorCodes::LOGICAL_ERROR, "Temporary storage is already set");

    shared->tmp_path = path;
    if (!shared->tmp_path.ends_with('/'))
        shared->tmp_path += '/';

    VolumePtr volume = createLocalSingleDiskVolume(shared->tmp_path, shared->getConfigRefWithLock(lock));

    for (const auto & disk : volume->getDisks())
        setupTmpPath(shared->log, disk);

    TemporaryDataOnDiskSettings temporary_data_on_disk_settings;
    temporary_data_on_disk_settings.max_size_on_disk = max_size;
    shared->root_temp_data_on_disk = std::make_shared<TemporaryDataOnDiskScope>(std::move(temporary_data_on_disk_settings), volume);
    shared->temporary_volume_legacy = volume;
}

void Context::setTemporaryStoragePolicy(const String & policy_name, size_t max_size)
{
    StoragePolicyPtr tmp_policy;
    {
        /// lock in required only for accessing `shared->merge_tree_storage_policy_selector`
        /// StoragePolicy itself is immutable.
        std::lock_guard storage_policies_lock(shared->storage_policies_mutex);
        tmp_policy = getStoragePolicySelector(storage_policies_lock)->get(policy_name);
    }

    if (tmp_policy->getVolumes().size() != 1)
        throw Exception(ErrorCodes::NO_ELEMENTS_IN_CONFIG,
            "Policy '{}' is used temporary files, such policy should have exactly one volume", policy_name);

    VolumePtr volume = tmp_policy->getVolume(0);

    if (volume->getDisks().empty())
        throw Exception(ErrorCodes::NO_ELEMENTS_IN_CONFIG, "No disks volume for temporary files");

    for (const auto & disk : volume->getDisks())
    {
        if (!disk)
            throw Exception(ErrorCodes::NO_ELEMENTS_IN_CONFIG, "Temporary disk is null");

        /// Check that underlying disk is local (can be wrapped in decorator)
        DiskPtr disk_ptr = disk;
        setupTmpPath(shared->log, disk);
    }

    std::lock_guard lock(shared->mutex);

    if (shared->root_temp_data_on_disk)
        throw Exception(ErrorCodes::LOGICAL_ERROR, "Temporary storage is already set");

    TemporaryDataOnDiskSettings temporary_data_on_disk_settings;
    temporary_data_on_disk_settings.max_size_on_disk = max_size;
    shared->root_temp_data_on_disk = std::make_shared<TemporaryDataOnDiskScope>(std::move(temporary_data_on_disk_settings), volume);
    shared->temporary_volume_legacy = volume;
}

void Context::setTemporaryStorageInDistributedCache([[maybe_unused]] size_t max_size)
{
#if ENABLE_DISTRIBUTED_CACHE
    TemporaryDataOnDiskSettings temporary_data_on_disk_settings;
    temporary_data_on_disk_settings.max_size_on_disk = max_size;
    auto temp_data = std::make_shared<TemporaryDataOnDiskScope>(std::move(temporary_data_on_disk_settings), DistributedCacheTag{});
    std::lock_guard lock(shared->mutex);
    shared->root_temp_data_on_disk = std::move(temp_data);
#else
    throw Exception(ErrorCodes::LOGICAL_ERROR, "Distributed cache for temporary files is not supported");
#endif
}

void Context::setTemporaryStorageInCache(const String & cache_disk_name, size_t max_size)
{
    auto disk_ptr = getDisk(cache_disk_name);
    if (!disk_ptr)
        throw Exception(ErrorCodes::NO_ELEMENTS_IN_CONFIG, "Disk '{}' is not found", cache_disk_name);

    std::lock_guard lock(shared->mutex);
    if (shared->root_temp_data_on_disk)
        throw Exception(ErrorCodes::LOGICAL_ERROR, "Temporary storage is already set");

    auto file_cache = FileCacheFactory::instance().getByName(disk_ptr->getCacheName())->cache;
    if (!file_cache)
        throw Exception(ErrorCodes::NO_ELEMENTS_IN_CONFIG, "Cache '{}' is not found", disk_ptr->getCacheName());

    LOG_DEBUG(shared->log, "Using file cache ({}) for temporary files", file_cache->getBasePath());

    shared->tmp_path = file_cache->getBasePath();
    VolumePtr volume = createLocalSingleDiskVolume(shared->tmp_path, shared->getConfigRefWithLock(lock));

    TemporaryDataOnDiskSettings temporary_data_on_disk_settings;
    temporary_data_on_disk_settings.max_size_on_disk = max_size;
    shared->root_temp_data_on_disk = std::make_shared<TemporaryDataOnDiskScope>(std::move(temporary_data_on_disk_settings), file_cache.get());
    shared->temporary_volume_legacy = volume;
}

void Context::setFlagsPath(const String & path)
{
    std::lock_guard lock(shared->mutex);
    shared->flags_path = path;
}

void Context::setUserFilesPath(const String & path)
{
    std::lock_guard lock(shared->mutex);
    shared->user_files_path = path;
}

void Context::setDictionariesLibPath(const String & path)
{
    std::lock_guard lock(shared->mutex);
    shared->dictionaries_lib_path = path;
}

void Context::setUserScriptsPath(const String & path)
{
    std::lock_guard lock(shared->mutex);
    shared->user_scripts_path = path;
}

void Context::addOrUpdateWarningMessage(WarningType warning, const PreformattedMessage & message) const
{
    std::lock_guard lock(shared->mutex);
    auto suppress_re = shared->getConfigRefWithLock(lock).getString("warning_supress_regexp", "");

    bool is_supressed = !suppress_re.empty() && re2::RE2::PartialMatch(message.text, suppress_re);
    if (!is_supressed)
        shared->addOrUpdateWarningMessage(warning, message);
}

void Context::addWarningMessageAboutDatabaseOrdinary(const String & database_name) const
{
    std::lock_guard lock(shared->mutex);

    /// We would like to report only about the first database with engine Ordinary
    static std::atomic_bool is_called = false;
    if (is_called.exchange(true))
        return;

    /// We don't use getFlagsPath method, because it takes a shared lock.
    auto convert_databases_flag = fs::path(shared->flags_path) / "convert_ordinary_to_atomic";
    constexpr auto message_format_string
        = "Server has databases (for example `{}`) with Ordinary engine, which was deprecated. "
          "To convert this database to the new Atomic engine, create a flag {} and make sure that ClickHouse has write permission for it. "
          "Example: sudo touch '{}' && sudo chmod 666 '{}'";
    shared->addOrUpdateWarningMessage(
        Context::WarningType::DB_ORDINARY_DEPRECATED,
        PreformattedMessage::create(
            message_format_string,
            database_name,
            convert_databases_flag.string(),
            convert_databases_flag.string(),
            convert_databases_flag.string()));
}

void Context::removeWarningMessage(WarningType warning) const
{
    std::lock_guard lock(shared->mutex);
    shared->removeWarningMessage(warning);
}

void Context::removeAllWarnings() const
{
    std::lock_guard lock(shared->mutex);
    shared->removeAllWarnings();
}

void Context::setConfig(const ConfigurationPtr & config)
{
    shared->setConfig(config);
}

const Poco::Util::AbstractConfiguration & Context::getConfigRef() const
{
    return shared->getConfigRef();
}

AccessControl & Context::getAccessControl()
{
    SharedLockGuard lock(shared->mutex);
    return *shared->access_control;
}

const AccessControl & Context::getAccessControl() const
{
    SharedLockGuard lock(shared->mutex);
    return *shared->access_control;
}

void Context::setExternalAuthenticatorsConfig(const Poco::Util::AbstractConfiguration & config)
{
    std::lock_guard lock(shared->mutex);
    shared->access_control->setExternalAuthenticatorsConfig(config);
}

std::unique_ptr<GSSAcceptorContext> Context::makeGSSAcceptorContext() const
{
    SharedLockGuard lock(shared->mutex);
    return std::make_unique<GSSAcceptorContext>(shared->access_control->getExternalAuthenticators().getKerberosParams());
}

void Context::setUsersConfig(const ConfigurationPtr & config)
{
    std::lock_guard lock(shared->mutex);
    shared->users_config = config;
    shared->access_control->setUsersConfig(*shared->users_config);
}

ConfigurationPtr Context::getUsersConfig()
{
    SharedLockGuard lock(shared->mutex);
    return shared->users_config;
}

void Context::setUser(const UUID & user_id_, const std::vector<UUID> & external_roles_)
{
    /// Prepare lists of user's profiles, constraints, settings, roles.
    /// NOTE: AccessControl::read<User>() and other AccessControl's functions may require some IO work,
    /// so Context::getLocalLock() and Context::getGlobalLock() must be unlocked while we're doing this.

    auto & access_control = getAccessControl();
    auto user = access_control.read<User>(user_id_);

    auto default_roles = user->granted_roles.findGranted(user->default_roles);
    auto enabled_roles = access_control.getEnabledRolesInfo(default_roles, {});
    auto enabled_profiles = access_control.getEnabledSettingsInfo(user_id_, user->settings, enabled_roles->enabled_roles, enabled_roles->settings_from_enabled_roles);
    const auto & database = user->default_database;

    /// Apply user's profiles, constraints, settings, roles.
    std::lock_guard lock(mutex);

    setUserIDWithLock(user_id_, lock);

    /// A profile can specify a value and a readonly constraint for same setting at the same time,
    /// so we shouldn't check constraints here.
    setCurrentProfilesWithLock(*enabled_profiles, /* check_constraints= */ false, lock);

    setCurrentRolesWithLock(default_roles, lock);
    setExternalRolesWithLock(external_roles_, lock);

    /// It's optional to specify the DEFAULT DATABASE in the user's definition.
    if (!database.empty())
        setCurrentDatabaseWithLock(database, lock);
}

std::shared_ptr<const User> Context::getUser() const
{
    return getAccess()->getUser();
}

String Context::getUserName() const
{
    return getAccess()->getUserName();
}

void Context::setUserIDWithLock(const UUID & user_id_, const std::lock_guard<ContextSharedMutex> &)
{
    user_id = user_id_;
    need_recalculate_access = true;
}

void Context::setUserID(const UUID & user_id_)
{
    std::lock_guard lock(mutex);
    setUserIDWithLock(user_id_, lock);
}

std::optional<UUID> Context::getUserID() const
{
    SharedLockGuard lock(mutex);
    return user_id;
}

void Context::setCurrentRolesWithLock(const std::vector<UUID> & new_current_roles, const std::lock_guard<ContextSharedMutex> &)
{
    if (new_current_roles.empty())
        current_roles = nullptr;
    else
        current_roles = std::make_shared<std::vector<UUID>>(new_current_roles);
    need_recalculate_access = true;
}

void Context::setExternalRolesWithLock(const std::vector<UUID> & new_external_roles, const std::lock_guard<ContextSharedMutex> &)
{
    // External roles are roles received from other node, current roles is a collection of roles that were assigned locally
    if (!new_external_roles.empty())
    {
        if (external_roles)
            external_roles->insert(external_roles->end(), new_external_roles.begin(), new_external_roles.end());
        else
            external_roles = std::make_shared<std::vector<UUID>>(new_external_roles);
        need_recalculate_access = true;
    }
}

void Context::setCurrentRolesImpl(const std::vector<UUID> & new_current_roles, bool throw_if_not_granted, bool skip_if_not_granted, const std::shared_ptr<const User> & user)
{
    if (skip_if_not_granted)
    {
        auto filtered_role_ids = user->granted_roles.findGranted(new_current_roles);
        std::lock_guard lock{mutex};
        setCurrentRolesWithLock(filtered_role_ids, lock);
        return;
    }
    if (throw_if_not_granted)
    {
        for (const auto & role_id : new_current_roles)
        {
            if (!user->granted_roles.isGranted(role_id))
            {
                auto role_name = getAccessControl().tryReadName(role_id);
                throw Exception(ErrorCodes::SET_NON_GRANTED_ROLE, "Role {} should be granted to set as a current", role_name.value_or(toString(role_id)));
            }
        }
    }
    std::lock_guard lock2{mutex};
    setCurrentRolesWithLock(new_current_roles, lock2);
}

void Context::setCurrentRoles(const std::vector<UUID> & new_current_roles, bool check_grants)
{
    setCurrentRolesImpl(new_current_roles, /* throw_if_not_granted= */ check_grants, /* skip_if_not_granted= */ !check_grants, getUser());
}

void Context::setCurrentRoles(const RolesOrUsersSet & new_current_roles, bool check_grants)
{
    if (new_current_roles.all)
    {
        auto user = getUser();
        setCurrentRolesImpl(user->granted_roles.findGranted(new_current_roles), /* throw_if_not_granted= */ false, /* skip_if_not_granted= */ false, user);
    }
    else
    {
        setCurrentRoles(new_current_roles.getMatchingIDs(), check_grants);
    }
}

void Context::setCurrentRoles(const Strings & new_current_roles, bool check_grants)
{
    setCurrentRoles(getAccessControl().getIDs<Role>(new_current_roles), check_grants);
}

void Context::setCurrentRolesDefault()
{
    auto user = getUser();
    setCurrentRolesImpl(user->granted_roles.findGranted(user->default_roles), /* throw_if_not_granted= */ false, /* skip_if_not_granted= */ false, user);
}

std::vector<UUID> Context::getCurrentRoles() const
{
    return getRolesInfo()->getCurrentRoles();
}

std::vector<UUID> Context::getEnabledRoles() const
{
    return getRolesInfo()->getEnabledRoles();
}

std::shared_ptr<const EnabledRolesInfo> Context::getRolesInfo() const
{
    return getAccess()->getRolesInfo();
}

namespace
{
ALWAYS_INLINE inline void
contextSanityClampSettingsWithLock(const Context & context, Settings & settings, const std::lock_guard<ContextSharedMutex> &)
{
    const auto type = context.getApplicationType();
    if (type == Context::ApplicationType::LOCAL || type == Context::ApplicationType::SERVER)
        doSettingsSanityCheckClamp(settings, getLogger("SettingsSanity"));
}

ALWAYS_INLINE inline void contextSanityClampSettings(const Context & context, Settings & settings)
{
    const auto type = context.getApplicationType();
    if (type == Context::ApplicationType::LOCAL || type == Context::ApplicationType::SERVER)
        doSettingsSanityCheckClamp(settings, getLogger("SettingsSanity"));
}
}

template <typename... Args>
void Context::checkAccessImpl(const Args &... args) const
{
    return getAccess()->checkAccess(args...);
}

void Context::checkAccess(const AccessFlags & flags) const { checkAccessImpl(flags); }
void Context::checkAccess(const AccessFlags & flags, std::string_view database) const { checkAccessImpl(flags, database); }
void Context::checkAccess(const AccessFlags & flags, std::string_view database, std::string_view table) const { checkAccessImpl(flags, database, table); }
void Context::checkAccess(const AccessFlags & flags, std::string_view database, std::string_view table, std::string_view column) const { checkAccessImpl(flags, database, table, column); }
void Context::checkAccess(const AccessFlags & flags, std::string_view database, std::string_view table, const std::vector<std::string_view> & columns) const { checkAccessImpl(flags, database, table, columns); }
void Context::checkAccess(const AccessFlags & flags, std::string_view database, std::string_view table, const Strings & columns) const { checkAccessImpl(flags, database, table, columns); }
void Context::checkAccess(const AccessFlags & flags, const StorageID & table_id) const { checkAccessImpl(flags, table_id.getDatabaseName(), table_id.getTableName()); }
void Context::checkAccess(const AccessFlags & flags, const StorageID & table_id, std::string_view column) const { checkAccessImpl(flags, table_id.getDatabaseName(), table_id.getTableName(), column); }
void Context::checkAccess(const AccessFlags & flags, const StorageID & table_id, const std::vector<std::string_view> & columns) const { checkAccessImpl(flags, table_id.getDatabaseName(), table_id.getTableName(), columns); }
void Context::checkAccess(const AccessFlags & flags, const StorageID & table_id, const Strings & columns) const { checkAccessImpl(flags, table_id.getDatabaseName(), table_id.getTableName(), columns); }
void Context::checkAccess(const AccessRightsElement & element) const { checkAccessImpl(element); }
void Context::checkAccess(const AccessRightsElements & elements) const { checkAccessImpl(elements); }

std::shared_ptr<const ContextAccessWrapper> Context::getAccess() const
{
    /// A helper function to collect parameters for calculating access rights, called with Context::getLocalSharedLock() acquired.
    auto get_params = [this]()
    {
        /// If setUserID() was never called then this must be the global context with the full access.
        bool full_access = !user_id;

        return ContextAccessParams{
            user_id, full_access, /* use_default_roles= */ false, current_roles, external_roles, *settings, current_database, client_info};
    };

    /// Check if the current access rights are still valid, otherwise get parameters for recalculating access rights.
    std::optional<ContextAccessParams> params;

    {
        SharedLockGuard lock(mutex);
        if (access && !need_recalculate_access)
            return std::make_shared<const ContextAccessWrapper>(access, shared_from_this()); /// No need to recalculate access rights.

        params.emplace(get_params());

        if (access && (access->getParams() == *params))
        {
            need_recalculate_access = false;
            return std::make_shared<const ContextAccessWrapper>(access, shared_from_this()); /// No need to recalculate access rights.
        }
    }

    /// Calculate new access rights according to the collected parameters.
    /// NOTE: AccessControl::getContextAccess() may require some IO work, so Context::getLocalLock()
    ///       and Context::getGlobalLock() must be unlocked while we're doing this.
    auto res = getAccessControl().getContextAccess(*params);

    {
        /// If the parameters of access rights were not changed while we were calculated them
        /// then we store the new access rights in the Context to allow reusing it later.
        std::lock_guard lock(mutex);
        if (get_params() == *params)
        {
            access = res;
            need_recalculate_access = false;
        }
    }

    return std::make_shared<const ContextAccessWrapper>(res, shared_from_this());
}

RowPolicyFilterPtr Context::getRowPolicyFilter(const String & database, const String & table_name, RowPolicyFilterType filter_type) const
{
    return getAccess()->getRowPolicyFilter(database, table_name, filter_type);
}


std::shared_ptr<const EnabledQuota> Context::getQuota() const
{
    return getAccess()->getQuota();
}


std::optional<QuotaUsage> Context::getQuotaUsage() const
{
    return getAccess()->getQuotaUsage();
}

void Context::setCurrentProfileWithLock(const String & profile_name, bool check_constraints, const std::lock_guard<ContextSharedMutex> & lock)
{
    try
    {
        UUID profile_id = getAccessControl().getID<SettingsProfile>(profile_name);
        setCurrentProfileWithLock(profile_id, check_constraints, lock);
    }
    catch (Exception & e)
    {
        e.addMessage(", while trying to set settings profile {}", profile_name);
        throw;
    }
}

void Context::setCurrentProfileWithLock(const UUID & profile_id, bool check_constraints, const std::lock_guard<ContextSharedMutex> & lock)
{
    auto profile_info = getAccessControl().getSettingsProfileInfo(profile_id);
    setCurrentProfilesWithLock(*profile_info, check_constraints, lock);
}

void Context::setCurrentProfilesWithLock(const SettingsProfilesInfo & profiles_info, bool check_constraints, const std::lock_guard<ContextSharedMutex> & lock)
{
    if (check_constraints)
        checkSettingsConstraintsWithLock(profiles_info.settings, SettingSource::PROFILE);
    applySettingsChangesWithLock(profiles_info.settings, lock);
    settings_constraints_and_current_profiles = profiles_info.getConstraintsAndProfileIDs(settings_constraints_and_current_profiles);
    contextSanityClampSettingsWithLock(*this, *settings, lock);
}

void Context::setCurrentProfile(const String & profile_name, bool check_constraints)
{
    std::lock_guard lock(mutex);
    setCurrentProfileWithLock(profile_name, check_constraints, lock);
}

void Context::setCurrentProfile(const UUID & profile_id, bool check_constraints)
{
    std::lock_guard lock(mutex);
    setCurrentProfileWithLock(profile_id, check_constraints, lock);
}

void Context::setCurrentProfiles(const SettingsProfilesInfo & profiles_info, bool check_constraints)
{
    std::lock_guard lock(mutex);
    setCurrentProfilesWithLock(profiles_info, check_constraints, lock);
}

std::vector<UUID> Context::getCurrentProfiles() const
{
    SharedLockGuard lock(mutex);
    if (!settings_constraints_and_current_profiles)
        return {};
    return settings_constraints_and_current_profiles->current_profiles;
}

std::vector<UUID> Context::getEnabledProfiles() const
{
    SharedLockGuard lock(mutex);
    if (!settings_constraints_and_current_profiles)
        return {};
    return settings_constraints_and_current_profiles->enabled_profiles;
}


ResourceManagerPtr Context::getResourceManager() const
{
    callOnce(shared->resource_manager_initialized, [&] {
        shared->resource_manager = createResourceManager(getGlobalContext());
    });

    return shared->resource_manager;
}

ClassifierPtr Context::getWorkloadClassifier() const
{
    ClassifierSettings settings{.throw_on_unknown_workload = getThrowOnUnknownWorkload()}; // to avoid locking shared mutex under `mutex`
    std::lock_guard lock(mutex);
    // NOTE: Workload cannot be changed after query start, and getWorkloadClassifier() should not be called before proper `workload` is set
    if (!classifier)
        classifier = getResourceManager()->acquire(getSettingsRef()[Setting::workload], settings);
    return classifier;
}

String Context::getMergeWorkload() const
{
    SharedLockGuard lock(shared->mutex);
    return shared->merge_workload;
}

void Context::setMergeWorkload(const String & value)
{
    std::lock_guard lock(shared->mutex);
    shared->merge_workload = value;
}

String Context::getMutationWorkload() const
{
    SharedLockGuard lock(shared->mutex);
    return shared->mutation_workload;
}

void Context::setMutationWorkload(const String & value)
{
    std::lock_guard lock(shared->mutex);
    shared->mutation_workload = value;
}

bool Context::getThrowOnUnknownWorkload() const
{
    SharedLockGuard lock(shared->mutex);
    return shared->throw_on_unknown_workload;
}

void Context::setThrowOnUnknownWorkload(bool value)
{
    std::lock_guard lock(shared->mutex);
    shared->throw_on_unknown_workload = value;
}

bool Context::getCPUSlotPreemption() const
{
    SharedLockGuard lock(shared->mutex);
    return shared->cpu_slot_preemption;
}

UInt64 Context::getCPUSlotQuantum() const
{
    SharedLockGuard lock(shared->mutex);
    return shared->cpu_slot_quantum_ns;
}

UInt64 Context::getCPUSlotPreemptionTimeout() const
{
    SharedLockGuard lock(shared->mutex);
    return shared->cpu_slot_preemption_timeout_ms;
}

void Context::setCPUSlotPreemption(bool cpu_slot_preemption, UInt64 cpu_slot_quantum_ns, UInt64 cpu_slot_preemption_timeout_ms)
{
    std::lock_guard lock(shared->mutex);
    shared->cpu_slot_preemption = cpu_slot_preemption;
    shared->cpu_slot_quantum_ns = cpu_slot_quantum_ns;
    shared->cpu_slot_preemption_timeout_ms = cpu_slot_preemption_timeout_ms;
}

UInt64 Context::getConcurrentThreadsSoftLimitNum() const
{
    std::lock_guard lock(shared->mutex);
    return shared->concurrent_threads_soft_limit_num;
}

UInt64 Context::getConcurrentThreadsSoftLimitRatioToCores() const
{
    std::lock_guard lock(shared->mutex);
    return shared->concurrent_threads_soft_limit_ratio_to_cores;
}

String Context::getConcurrentThreadsScheduler() const
{
    std::lock_guard lock(shared->mutex);
    return shared->concurrent_threads_scheduler;
}

std::pair<UInt64, String> Context::setConcurrentThreadsSoftLimit(UInt64 num, UInt64 ratio_to_cores, const String & scheduler)
{
    std::lock_guard lock(shared->mutex);

    // Set the scheduler
    bool ok = ConcurrencyControl::instance().setScheduler(scheduler);
    if (ok)
        shared->concurrent_threads_scheduler = scheduler;
    else
        LOG_ERROR(shared->log, "Invalid value '{}' is set for the server setting 'concurrent_threads_scheduler'. Scheduler was not changed.", scheduler);

    // Set the limit
    SlotCount concurrent_threads_soft_limit = UnlimitedSlots;
    if (num > 0 && num < concurrent_threads_soft_limit)
        concurrent_threads_soft_limit = num;
    if (ratio_to_cores > 0)
    {
        auto value = ratio_to_cores * getNumberOfCPUCoresToUse();
        if (value > 0 && value < concurrent_threads_soft_limit)
            concurrent_threads_soft_limit = value;
    }
    ConcurrencyControl::instance().setMaxConcurrency(concurrent_threads_soft_limit);
    shared->concurrent_threads_soft_limit_num = num;
    shared->concurrent_threads_soft_limit_ratio_to_cores = ratio_to_cores;
    return { concurrent_threads_soft_limit, ConcurrencyControl::instance().getScheduler() };
}


Scalars Context::getScalars() const
{
    std::lock_guard lock(mutex);
    return scalars;
}


Block Context::getScalar(const String & name) const
{
    std::lock_guard lock(mutex);

    auto it = scalars.find(name);
    if (scalars.end() == it)
    {
        // This should be a logical error, but it fails the sql_fuzz test too
        // often, so 'bad arguments' for now.
        throw Exception(ErrorCodes::BAD_ARGUMENTS, "Scalar {} doesn't exist (internal bug)", backQuoteIfNeed(name));
    }
    return it->second;
}

std::optional<Block> Context::tryGetSpecialScalar(const String & name) const
{
    std::lock_guard lock(mutex);
    auto it = special_scalars.find(name);
    if (special_scalars.end() == it)
        return std::nullopt;
    return it->second;
}

Tables Context::getExternalTables() const
{
    if (isGlobalContext())
        throw Exception(ErrorCodes::LOGICAL_ERROR, "Global context cannot have external tables");

    SharedLockGuard lock(mutex);

    Tables res;
    for (const auto & table : external_tables_mapping)
        res[table.first] = table.second->getTable();

    auto query_context_ptr = query_context.lock();
    auto session_context_ptr = session_context.lock();
    if (query_context_ptr && query_context_ptr.get() != this)
    {
        Tables buf = query_context_ptr->getExternalTables();
        res.insert(buf.begin(), buf.end());
    }
    else if (session_context_ptr && session_context_ptr.get() != this)
    {
        Tables buf = session_context_ptr->getExternalTables();
        res.insert(buf.begin(), buf.end());
    }
    return res;
}


void Context::addExternalTable(const String & table_name, TemporaryTableHolder && temporary_table)
{
    addExternalTable(table_name, std::make_shared<TemporaryTableHolder>(std::move(temporary_table)));
}

void Context::updateExternalTable(const String & table_name, TemporaryTableHolder && temporary_table)
{
    updateExternalTable(table_name, std::make_shared<TemporaryTableHolder>(std::move(temporary_table)));
}

void Context::addOrUpdateExternalTable(const String & table_name, TemporaryTableHolder && temporary_table)
{
    addOrUpdateExternalTable(table_name, std::make_shared<TemporaryTableHolder>(std::move(temporary_table)));
}

void Context::addExternalTable(const String & table_name, std::shared_ptr<TemporaryTableHolder> temporary_table)
{
    if (isGlobalContext())
        throw Exception(ErrorCodes::LOGICAL_ERROR, "Global context cannot have external tables");

    std::lock_guard lock(mutex);
    if (external_tables_mapping.end() != external_tables_mapping.find(table_name))
        throw Exception(ErrorCodes::TABLE_ALREADY_EXISTS, "Temporary table {} already exists", backQuoteIfNeed(table_name));

    external_tables_mapping.emplace(table_name, std::move(temporary_table));
}

void Context::updateExternalTable(const String & table_name, std::shared_ptr<TemporaryTableHolder> temporary_table)
{
    if (isGlobalContext())
        throw Exception(ErrorCodes::LOGICAL_ERROR, "Global context cannot have external tables");

    std::lock_guard lock(mutex);
    auto it = external_tables_mapping.find(table_name);
    if (it == external_tables_mapping.end())
        throw Exception(ErrorCodes::TABLE_ALREADY_EXISTS, "Temporary table {} does not exist", backQuoteIfNeed(table_name));

    it->second = std::move(temporary_table);
}

void Context::addOrUpdateExternalTable(const String & table_name, std::shared_ptr<TemporaryTableHolder> temporary_table)
{
    if (isGlobalContext())
        throw Exception(ErrorCodes::LOGICAL_ERROR, "Global context cannot have external tables");

    std::lock_guard lock(mutex);
    auto [it, inserted] = external_tables_mapping.emplace(table_name, temporary_table);
    if (!inserted)
        it->second = std::move(temporary_table);
}

std::shared_ptr<TemporaryTableHolder> Context::findExternalTable(const String & table_name) const
{
    if (isGlobalContext())
        throw Exception(ErrorCodes::LOGICAL_ERROR, "Global context cannot have external tables");

    std::shared_ptr<TemporaryTableHolder> holder;
    {
        SharedLockGuard lock(mutex);
        auto iter = external_tables_mapping.find(table_name);
        if (iter == external_tables_mapping.end())
            return {};
        holder = iter->second;
    }
    return holder;
}

std::shared_ptr<TemporaryTableHolder> Context::removeExternalTable(const String & table_name)
{
    if (isGlobalContext())
        throw Exception(ErrorCodes::LOGICAL_ERROR, "Global context cannot have external tables");

    std::shared_ptr<TemporaryTableHolder> holder;
    {
        std::lock_guard lock(mutex);
        auto iter = external_tables_mapping.find(table_name);
        if (iter == external_tables_mapping.end())
            return {};
        holder = iter->second;
        external_tables_mapping.erase(iter);
    }
    return holder;
}


void Context::addScalar(const String & name, const Block & block)
{
    if (isGlobalContext())
        throw Exception(ErrorCodes::LOGICAL_ERROR, "Global context cannot have scalars");

    std::lock_guard lock(mutex);
    scalars[name] = block;
}


void Context::addSpecialScalar(const String & name, const Block & block)
{
    if (isGlobalContext())
        throw Exception(ErrorCodes::LOGICAL_ERROR, "Global context cannot have local scalars");

    std::lock_guard lock(mutex);
    special_scalars[name] = block;
}


bool Context::hasScalar(const String & name) const
{
    if (isGlobalContext())
        throw Exception(ErrorCodes::LOGICAL_ERROR, "Global context cannot have scalars");

    std::lock_guard lock(mutex);
    return scalars.contains(name);
}

void Context::addQueryAccessInfo(
    const StorageID & table_id,
    const Names & column_names)
{
    addQueryAccessInfo(backQuoteIfNeed(table_id.getDatabaseName()), table_id.getFullTableName(), column_names);
}

ContextTimeSeriesTagsCollector & Context::getTimeSeriesTagsCollector()
{
    {
        SharedLockGuard lock(mutex);
        if (time_series_tags_collector)
            return *time_series_tags_collector;
    }
    std::lock_guard lock(mutex);
    if (!time_series_tags_collector)
        time_series_tags_collector = std::make_shared<ContextTimeSeriesTagsCollector>();
    return *time_series_tags_collector;
}

const ContextTimeSeriesTagsCollector & Context::getTimeSeriesTagsCollector() const
{
    return const_cast<Context *>(this)->getTimeSeriesTagsCollector();
}


void Context::addQueryAccessInfo(
    const String & quoted_database_name,
    const String & full_quoted_table_name,
    const Names & column_names)
{
    if (isGlobalContext())
        throw Exception(ErrorCodes::LOGICAL_ERROR, "Global context cannot have query access info");

    std::lock_guard lock(query_access_info->mutex);
    query_access_info->databases.emplace(quoted_database_name);
    query_access_info->tables.emplace(full_quoted_table_name);

    for (const auto & column_name : column_names)
        query_access_info->columns.emplace(full_quoted_table_name + "." + backQuoteIfNeed(column_name));
}

void Context::addQueryAccessInfo(const Names & partition_names)
{
    if (isGlobalContext())
        throw Exception(ErrorCodes::LOGICAL_ERROR, "Global context cannot have query access info");

    std::lock_guard<std::mutex> lock(query_access_info->mutex);
    for (const auto & partition_name : partition_names)
        query_access_info->partitions.emplace(partition_name);
}

void Context::addViewAccessInfo(const String & view_name)
{
    if (isGlobalContext())
        throw Exception(ErrorCodes::LOGICAL_ERROR, "Global context cannot have query access info");

    std::lock_guard<std::mutex> lock(query_access_info->mutex);
    query_access_info->views.emplace(view_name);
}

void Context::addQueryAccessInfo(const QualifiedProjectionName & qualified_projection_name)
{
    if (!qualified_projection_name)
        return;

    if (isGlobalContext())
        throw Exception(ErrorCodes::LOGICAL_ERROR, "Global context cannot have query access info");

    std::lock_guard<std::mutex> lock(query_access_info->mutex);
    query_access_info->projections.emplace(fmt::format(
        "{}.{}", qualified_projection_name.storage_id.getFullTableName(), backQuoteIfNeed(qualified_projection_name.projection_name)));
}

Context::QueryFactoriesInfo Context::getQueryFactoriesInfo() const
{
    return query_factories_info;
}

void Context::addQueryFactoriesInfo(QueryLogFactories factory_type, const String & created_object) const
{
    if (isGlobalContext())
        throw Exception(ErrorCodes::LOGICAL_ERROR, "Global context cannot have query factories info");

    std::lock_guard lock(query_factories_info.mutex);

    switch (factory_type)
    {
        case QueryLogFactories::AggregateFunction:
            query_factories_info.aggregate_functions.emplace(created_object);
            break;
        case QueryLogFactories::AggregateFunctionCombinator:
            query_factories_info.aggregate_function_combinators.emplace(created_object);
            break;
        case QueryLogFactories::Database:
            query_factories_info.database_engines.emplace(created_object);
            break;
        case QueryLogFactories::DataType:
            query_factories_info.data_type_families.emplace(created_object);
            break;
        case QueryLogFactories::Dictionary:
            query_factories_info.dictionaries.emplace(created_object);
            break;
        case QueryLogFactories::Format:
            query_factories_info.formats.emplace(created_object);
            break;
        case QueryLogFactories::Function:
            query_factories_info.functions.emplace(created_object);
            break;
        case QueryLogFactories::Storage:
            query_factories_info.storages.emplace(created_object);
            break;
        case QueryLogFactories::TableFunction:
            query_factories_info.table_functions.emplace(created_object);
            break;
        case QueryLogFactories::ExecutableUserDefinedFunction:
            query_factories_info.executable_user_defined_functions.emplace(created_object);
            break;
        case QueryLogFactories::SQLUserDefinedFunction:
            query_factories_info.sql_user_defined_functions.emplace(created_object);
    }
}

void Context::addQueryPrivilegesInfo(const String & privilege, bool granted) const
{
    std::lock_guard lock(query_privileges_info->mutex);
    if (granted)
        query_privileges_info->used_privileges.emplace(privilege);
    else
        query_privileges_info->missing_privileges.emplace(privilege);
}

static bool findIdentifier(const ASTFunction * function)
{
    if (!function || !function->arguments)
        return false;
    if (const auto * arguments = function->arguments->as<ASTExpressionList>())
    {
        for (const auto & argument : arguments->children)
        {
            if (argument->as<ASTIdentifier>())
                return true;
            if (const auto * f = argument->as<ASTFunction>(); f && findIdentifier(f))
                return true;
        }
    }
    return false;
}

StoragePtr Context::executeTableFunction(const ASTPtr & table_expression, const ASTSelectQuery * select_query_hint)
{
    ASTFunction * function = assert_cast<ASTFunction *>(table_expression.get());
    String database_name = getCurrentDatabase();
    String table_name = function->name;

    if (function->is_compound_name)
    {
        std::vector<std::string> parts;
        splitInto<'.'>(parts, function->name);

        if (parts.size() == 2)
        {
            database_name = parts[0];
            table_name = parts[1];
        }
    }

    StoragePtr table = DatabaseCatalog::instance().tryGetTable({database_name, table_name}, getQueryContext());
    if (table)
    {
        if (table.get()->isView() && table->as<StorageView>() && table->as<StorageView>()->isParameterizedView())
        {
            auto query = table->getInMemoryMetadataPtr()->getSelectQuery().inner_query->clone();
            NameToNameMap parameterized_view_values = analyzeFunctionParamValues(table_expression, getQueryContext());
            StorageView::replaceQueryParametersIfParameterizedView(query, parameterized_view_values);

            ASTCreateQuery create;
            create.select = query->as<ASTSelectWithUnionQuery>();
            auto sample_block = InterpreterSelectWithUnionQuery::getSampleBlock(query, getQueryContext());
            auto res = std::make_shared<StorageView>(StorageID(database_name, table_name),
                                                     create,
                                                     ColumnsDescription(sample_block->getNamesAndTypesList()),
                                                     /* comment */ "",
                                                     /* is_parameterized_view */ true);
            res->startup();
            function->prefer_subquery_to_function_formatting = true;
            return res;
        }
    }
    auto hash = table_expression->getTreeHash(/*ignore_aliases=*/ true);
    auto key = toString(hash);
    StoragePtr & res = table_function_results[key];
    if (!res)
    {
        TableFunctionPtr table_function_ptr;
        try
        {
            table_function_ptr = TableFunctionFactory::instance().get(table_expression, shared_from_this());
        }
        catch (Exception & e)
        {
            if (e.code() == ErrorCodes::UNKNOWN_FUNCTION)
            {
                e.addMessage(" or incorrect parameterized view");
            }
            throw;
        }

        uint64_t use_structure_from_insertion_table_in_table_functions
            = getSettingsRef()[Setting::use_structure_from_insertion_table_in_table_functions];
        if (select_query_hint && use_structure_from_insertion_table_in_table_functions && table_function_ptr->needStructureHint()
            && hasInsertionTable())
        {
            const auto & insert_columns = DatabaseCatalog::instance()
                                              .getTable(getInsertionTable(), shared_from_this())
                                              ->getInMemoryMetadataPtr()
                                              ->getColumns();

            const auto & insert_column_names = hasInsertionTableColumnNames() ? *getInsertionTableColumnNames() : insert_columns.getOrdinary().getNames();
            DB::ColumnsDescription structure_hint;

            bool use_columns_from_insert_query = true;

            /// Insert table matches columns against SELECT expression by position, so we want to map
            /// insert table columns to table function columns through names from SELECT expression.

            auto insert_column_name_it = insert_column_names.begin();
            auto insert_column_names_end = insert_column_names.end();  /// end iterator of the range covered by possible asterisk
            auto virtual_column_names = table_function_ptr->getVirtualsToCheckBeforeUsingStructureHint();
            bool asterisk = false;
            const auto & expression_list = select_query_hint->select()->as<ASTExpressionList>()->children;
            const auto * expression = expression_list.begin();

            /// We want to go through SELECT expression list and correspond each expression to column in insert table
            /// which type will be used as a hint for the file structure inference.
            for (; expression != expression_list.end() && insert_column_name_it != insert_column_names_end; ++expression)
            {
                if (auto * identifier = (*expression)->as<ASTIdentifier>())
                {
                    if (!virtual_column_names.contains(identifier->name()))
                    {
                        if (asterisk)
                        {
                            if (use_structure_from_insertion_table_in_table_functions == 1)
                                throw Exception(ErrorCodes::ILLEGAL_COLUMN, "Asterisk cannot be mixed with column list in INSERT SELECT query.");

                            use_columns_from_insert_query = false;
                            break;
                        }

                        ColumnDescription column = insert_columns.get(*insert_column_name_it);
                        column.name = identifier->name();
                        /// Change ephemeral columns to default columns.
                        column.default_desc.kind = ColumnDefaultKind::Default;
                        structure_hint.add(std::move(column));
                    }

                    /// Once we hit asterisk we want to find end of the range covered by asterisk
                    /// contributing every further SELECT expression to the tail of insert structure
                    if (asterisk)
                        --insert_column_names_end;
                    else
                        ++insert_column_name_it;
                }
                else if ((*expression)->as<ASTAsterisk>())
                {
                    if (asterisk)
                    {
                        if (use_structure_from_insertion_table_in_table_functions == 1)
                            throw Exception(ErrorCodes::ILLEGAL_COLUMN, "Only one asterisk can be used in INSERT SELECT query.");

                        use_columns_from_insert_query = false;
                        break;
                    }
                    if (!structure_hint.empty())
                    {
                        if (use_structure_from_insertion_table_in_table_functions == 1)
                            throw Exception(ErrorCodes::ILLEGAL_COLUMN, "Asterisk cannot be mixed with column list in INSERT SELECT query.");

                        use_columns_from_insert_query = false;
                        break;
                    }

                    asterisk = true;
                }
                else if (auto * func = (*expression)->as<ASTFunction>())
                {
                    if (use_structure_from_insertion_table_in_table_functions == 2 && findIdentifier(func))
                    {
                        use_columns_from_insert_query = false;
                        break;
                    }

                    /// Once we hit asterisk we want to find end of the range covered by asterisk
                    /// contributing every further SELECT expression to the tail of insert structure
                    if (asterisk)
                        --insert_column_names_end;
                    else
                        ++insert_column_name_it;
                }
                else
                {
                    /// Once we hit asterisk we want to find end of the range covered by asterisk
                    /// contributing every further SELECT expression to the tail of insert structure
                    if (asterisk)
                        --insert_column_names_end;
                    else
                        ++insert_column_name_it;
                }
            }

            if (use_structure_from_insertion_table_in_table_functions == 2 && !asterisk)
            {
                /// For input function we should check if input format supports reading subset of columns.
                if (table_function_ptr->getName() == "input")
                    use_columns_from_insert_query = FormatFactory::instance().checkIfFormatSupportsSubsetOfColumns(getInsertFormat(), shared_from_this());
                else
                    use_columns_from_insert_query = table_function_ptr->supportsReadingSubsetOfColumns(shared_from_this());
            }

            if (use_columns_from_insert_query)
            {
                if (expression == expression_list.end())
                {
                    /// Append tail of insert structure to the hint
                    if (asterisk)
                    {
                        for (; insert_column_name_it != insert_column_names_end; ++insert_column_name_it)
                        {
                            ColumnDescription column = insert_columns.get(*insert_column_name_it);
                            /// Change ephemeral columns to default columns.
                            column.default_desc.kind = ColumnDefaultKind::Default;

                            structure_hint.add(std::move(column));
                        }
                    }

                    if (!structure_hint.empty())
                        table_function_ptr->setStructureHint(structure_hint);
                }
                else if (use_structure_from_insertion_table_in_table_functions == 1)
                    throw Exception(ErrorCodes::NUMBER_OF_COLUMNS_DOESNT_MATCH, "Number of columns in insert table less than required by SELECT expression.");
            }
        }

        res = table_function_ptr->execute(table_expression, shared_from_this(), table_function_ptr->getName());

        /// Since ITableFunction::parseArguments() may change table_expression, i.e.:
        ///
        ///     remote('127.1', system.one) -> remote('127.1', 'system.one'),
        ///
        auto new_hash = table_expression->getTreeHash(/*ignore_aliases=*/ true);
        if (hash != new_hash)
        {
            key = toString(new_hash);
            table_function_results[key] = res;
        }
    }
    return res;
}

StoragePtr Context::executeTableFunction(const ASTPtr & table_expression, const TableFunctionPtr & table_function_ptr)
{
    const auto hash = table_expression->getTreeHash(/*ignore_aliases=*/ true);
    const auto key = toString(hash);
    StoragePtr & res = table_function_results[key];

    if (!res)
    {
        res = table_function_ptr->execute(table_expression, shared_from_this(), table_function_ptr->getName());
    }

    return res;
}


StoragePtr Context::buildParameterizedViewStorage(const String & database_name, const String & table_name, const NameToNameMap & param_values)
{
    if (table_name.empty())
        return nullptr;

    StoragePtr original_view = DatabaseCatalog::instance().tryGetTable({database_name, table_name}, getQueryContext());
    if (!original_view || !original_view->isView())
        return nullptr;
    auto * storage_view = original_view->as<StorageView>();
    if (!storage_view || !storage_view->isParameterizedView())
        return nullptr;

    auto original_view_metadata = original_view->getInMemoryMetadataPtr();
    auto query = original_view_metadata->getSelectQuery().inner_query->clone();
    StorageView::replaceQueryParametersIfParameterizedView(query, param_values);

    ASTCreateQuery create;
    create.select = query->as<ASTSelectWithUnionQuery>();

    auto sql_security = std::make_shared<ASTSQLSecurity>();
    sql_security->type = original_view_metadata->sql_security_type;
    if (original_view_metadata->definer)
        sql_security->definer = std::make_shared<ASTUserNameWithHost>(*original_view_metadata->definer);
    create.sql_security = sql_security;

    auto view_context = original_view_metadata->getSQLSecurityOverriddenContext(shared_from_this());
    auto sample_block = InterpreterSelectQueryAnalyzer::getSampleBlock(query, view_context);
    auto res = std::make_shared<StorageView>(StorageID(database_name, table_name),
                                                create,
                                                ColumnsDescription(sample_block->getNamesAndTypesList()),
            /* comment */ "",
            /* is_parameterized_view */ true);
    res->startup();
    return res;
}


void Context::addViewSource(const StoragePtr & storage)
{
    if (view_source)
        throw Exception(ErrorCodes::TABLE_ALREADY_EXISTS, "Temporary view source storage {} already exists.",
            backQuoteIfNeed(view_source->getName()));
    view_source = storage;
}


StoragePtr Context::getViewSource() const
{
    return view_source;
}

bool Context::displaySecretsInShowAndSelect() const
{
    return shared->server_settings[ServerSetting::display_secrets_in_show_and_select];
}

Settings Context::getSettingsCopy() const
{
    SharedLockGuard lock(mutex);
    return *settings;
}

void Context::setSettings(const Settings & settings_)
{
    std::lock_guard lock(mutex);
    *settings = settings_;
    need_recalculate_access = true;
    contextSanityClampSettings(*this, *settings);
}

void Context::setSettingWithLock(std::string_view name, const String & value, const std::lock_guard<ContextSharedMutex> & lock)
{
    if (name == "profile")
    {
        setCurrentProfileWithLock(value, true /*check_constraints*/, lock);
        return;
    }
    settings->set(name, value);
    if (ContextAccessParams::dependsOnSettingName(name))
        need_recalculate_access = true;
    contextSanityClampSettingsWithLock(*this, *settings, lock);
}

void Context::setSettingWithLock(std::string_view name, const Field & value, const std::lock_guard<ContextSharedMutex> & lock)
{
    if (name == "profile")
    {
        setCurrentProfileWithLock(value.safeGet<String>(), true /*check_constraints*/, lock);
        return;
    }
    settings->set(name, value);
    if (ContextAccessParams::dependsOnSettingName(name))
        need_recalculate_access = true;
}

void Context::applySettingChangeWithLock(const SettingChange & change, const std::lock_guard<ContextSharedMutex> & lock)
{
    try
    {
        setSettingWithLock(change.name, change.value, lock);
        contextSanityClampSettingsWithLock(*this, *settings, lock);
    }
    catch (Exception & e)
    {
        e.addMessage(fmt::format(
                         "in attempt to set the value of setting '{}' to {}",
                         change.name, applyVisitor(FieldVisitorToString(), change.value)));
        throw;
    }
}

void Context::applySettingsChangesWithLock(const SettingsChanges & changes, const std::lock_guard<ContextSharedMutex>& lock)
{
    for (const SettingChange & change : changes)
        applySettingChangeWithLock(change, lock);
    applySettingsQuirks(*settings);
}

void Context::setSetting(std::string_view name, const String & value)
{
    std::lock_guard lock(mutex);
    setSettingWithLock(name, value, lock);
}

void Context::setSetting(std::string_view name, const Field & value)
{
    std::lock_guard lock(mutex);
    setSettingWithLock(name, value, lock);
    contextSanityClampSettingsWithLock(*this, *settings, lock);
}

void Context::setServerSetting(std::string_view name, const Field & value)
{
    std::lock_guard lock(mutex);
    shared->server_settings.set(name, value);
}

void Context::applySettingChange(const SettingChange & change)
{
    try
    {
        setSetting(change.name, change.value);
    }
    catch (Exception & e)
    {
        e.addMessage(fmt::format(
                         "in attempt to set the value of setting '{}' to {}",
                         change.name, applyVisitor(FieldVisitorToString(), change.value)));
        throw;
    }
}


void Context::applySettingsChanges(const SettingsChanges & changes)
{
    std::lock_guard lock(mutex);
    applySettingsChangesWithLock(changes, lock);
}

void Context::checkSettingsConstraintsWithLock(const AlterSettingsProfileElements & profile_elements, SettingSource source)
{
    getSettingsConstraintsAndCurrentProfilesWithLock()->constraints.check(*settings, profile_elements, source);
    if (getApplicationType() == ApplicationType::LOCAL || getApplicationType() == ApplicationType::SERVER)
        doSettingsSanityCheckClamp(*settings, getLogger("SettingsSanity"));
}

void Context::checkSettingsConstraintsWithLock(const SettingChange & change, SettingSource source)
{
    getSettingsConstraintsAndCurrentProfilesWithLock()->constraints.check(*settings, change, source);
    if (getApplicationType() == ApplicationType::LOCAL || getApplicationType() == ApplicationType::SERVER)
        doSettingsSanityCheckClamp(*settings, getLogger("SettingsSanity"));
}

void Context::checkSettingsConstraintsWithLock(const SettingsChanges & changes, SettingSource source)
{
    getSettingsConstraintsAndCurrentProfilesWithLock()->constraints.check(*settings, changes, source);
    if (getApplicationType() == ApplicationType::LOCAL || getApplicationType() == ApplicationType::SERVER)
        doSettingsSanityCheckClamp(*settings, getLogger("SettingsSanity"));
}

void Context::checkSettingsConstraintsWithLock(SettingsChanges & changes, SettingSource source)
{
    getSettingsConstraintsAndCurrentProfilesWithLock()->constraints.check(*settings, changes, source);
    if (getApplicationType() == ApplicationType::LOCAL || getApplicationType() == ApplicationType::SERVER)
        doSettingsSanityCheckClamp(*settings, getLogger("SettingsSanity"));
}

void Context::clampToSettingsConstraintsWithLock(SettingsChanges & changes, SettingSource source)
{
    getSettingsConstraintsAndCurrentProfilesWithLock()->constraints.clamp(*settings, changes, source);
    if (getApplicationType() == ApplicationType::LOCAL || getApplicationType() == ApplicationType::SERVER)
        doSettingsSanityCheckClamp(*settings, getLogger("SettingsSanity"));
}

void Context::checkMergeTreeSettingsConstraintsWithLock(const MergeTreeSettings & merge_tree_settings, const SettingsChanges & changes) const
{
    getSettingsConstraintsAndCurrentProfilesWithLock()->constraints.check(merge_tree_settings, changes);
}

void Context::checkSettingsConstraints(const AlterSettingsProfileElements & profile_elements, SettingSource source)
{
    SharedLockGuard lock(mutex);
    checkSettingsConstraintsWithLock(profile_elements, source);
}

void Context::checkSettingsConstraints(const SettingChange & change, SettingSource source)
{
    SharedLockGuard lock(mutex);
    checkSettingsConstraintsWithLock(change, source);
}

void Context::checkSettingsConstraints(const SettingsChanges & changes, SettingSource source)
{
    SharedLockGuard lock(mutex);
    getSettingsConstraintsAndCurrentProfilesWithLock()->constraints.check(*settings, changes, source);
    doSettingsSanityCheckClamp(*settings, getLogger("SettingsSanity"));
}

void Context::checkSettingsConstraints(SettingsChanges & changes, SettingSource source)
{
    SharedLockGuard lock(mutex);
    checkSettingsConstraintsWithLock(changes, source);
}

void Context::clampToSettingsConstraints(SettingsChanges & changes, SettingSource source)
{
    SharedLockGuard lock(mutex);
    clampToSettingsConstraintsWithLock(changes, source);
}

void Context::checkMergeTreeSettingsConstraints(const MergeTreeSettings & merge_tree_settings, const SettingsChanges & changes) const
{
    SharedLockGuard lock(mutex);
    checkMergeTreeSettingsConstraintsWithLock(merge_tree_settings, changes);
}

void Context::resetSettingsToDefaultValue(const std::vector<String> & names)
{
    std::lock_guard lock(mutex);
    for (const String & name: names)
        settings->setDefaultValue(name);
}

std::shared_ptr<const SettingsConstraintsAndProfileIDs> Context::getSettingsConstraintsAndCurrentProfilesWithLock() const
{
    if (settings_constraints_and_current_profiles)
        return settings_constraints_and_current_profiles;
    static auto no_constraints_or_profiles = std::make_shared<SettingsConstraintsAndProfileIDs>(getAccessControl());
    return no_constraints_or_profiles;
}

std::shared_ptr<const SettingsConstraintsAndProfileIDs> Context::getSettingsConstraintsAndCurrentProfiles() const
{
    SharedLockGuard lock(mutex);
    return getSettingsConstraintsAndCurrentProfilesWithLock();
}

String Context::getCurrentDatabase() const
{
    SharedLockGuard lock(mutex);
    return current_database;
}


String Context::getInitialQueryId() const
{
    return client_info.initial_query_id;
}


void Context::setCurrentDatabaseNameInGlobalContext(const String & name)
{
    if (name.empty())
        throw Exception(ErrorCodes::LOGICAL_ERROR, "Database name cannot be empty");

    if (!isGlobalContext())
        throw Exception(ErrorCodes::LOGICAL_ERROR,
                        "Cannot set current database for non global context, this method should "
                        "be used during server initialization");
    std::lock_guard lock(mutex);

    if (!current_database.empty())
        throw Exception(ErrorCodes::LOGICAL_ERROR, "Default database name cannot be changed in global context without server restart");

    current_database = name;
}

void Context::setCurrentDatabaseWithLock(const String & name, const std::lock_guard<ContextSharedMutex> &)
{
    if (name.empty())
        throw Exception(ErrorCodes::LOGICAL_ERROR, "Database name cannot be empty");

    DatabaseCatalog::instance().assertDatabaseExists(name);
    current_database = name;
    need_recalculate_access = true;
}

void Context::setCurrentDatabase(const String & name)
{
    std::lock_guard lock(mutex);
    setCurrentDatabaseWithLock(name, lock);
}

void Context::setCurrentQueryId(const String & query_id)
{
    /// Generate random UUID, but using lower quality RNG,
    ///  because Poco::UUIDGenerator::generateRandom method is using /dev/random, that is very expensive.
    /// NOTE: Actually we don't need to use UUIDs for query identifiers.
    /// We could use any suitable string instead.
    union
    {
        char bytes[16];
        struct
        {
            UInt64 a;
            UInt64 b;
        } words;
        UUID uuid{};
    } random;

    random.words.a = thread_local_rng();
    random.words.b = thread_local_rng();


    String query_id_to_set = query_id;
    if (query_id_to_set.empty())    /// If the user did not submit his query_id, then we generate it ourselves.
    {
        /// Use protected constructor.
        struct QueryUUID : Poco::UUID
        {
            QueryUUID(const char * bytes, Poco::UUID::Version version)
                : Poco::UUID(bytes, version) {}
        };

        query_id_to_set = QueryUUID(random.bytes, Poco::UUID::UUID_RANDOM).toString();
    }

    client_info.current_query_id = query_id_to_set;

    if (client_info.query_kind == ClientInfo::QueryKind::INITIAL_QUERY)
        client_info.initial_query_id = client_info.current_query_id;
}

void Context::setBackgroundOperationTypeForContext(ClientInfo::BackgroundOperationType background_operation)
{
    chassert(background_operation != ClientInfo::BackgroundOperationType::NOT_A_BACKGROUND_OPERATION);
    client_info.background_operation_type = background_operation;
}

bool Context::isBackgroundOperationContext() const
{
    return client_info.background_operation_type != ClientInfo::BackgroundOperationType::NOT_A_BACKGROUND_OPERATION;
}

void Context::killCurrentQuery() const
{
    if (auto elem = getProcessListElement())
        elem->cancelQuery(CancelReason::CANCELLED_BY_USER);
}

bool Context::isCurrentQueryKilled() const
{
    /// Here getProcessListElementSafe is used, not getProcessListElement call
    /// getProcessListElement requires that process list exists
    /// In the most cases it is true, because process list exists during the query execution time.
    /// That is valid for all operations with parts, like read and write operations.
    /// However that Context::isCurrentQueryKilled call could be used on the edges
    /// when query is starting or finishing, in such edges context still exist but process list already expired
    if (auto elem = getProcessListElementSafe())
        return elem->isKilled();

    return false;
}


String Context::getDefaultFormat() const
{
    return default_format.empty() ? "TabSeparated" : default_format;
}

void Context::setDefaultFormat(const String & name)
{
    default_format = name;
}

String Context::getInsertFormat() const
{
    return insert_format;
}

void Context::setInsertFormat(const String & name)
{
    insert_format = name;
}

MultiVersion<Macros>::Version Context::getMacros() const
{
    return shared->macros.get();
}

void Context::setMacros(std::unique_ptr<Macros> && macros)
{
    shared->macros.set(std::move(macros));
}

ContextMutablePtr Context::getQueryContext() const
{
    auto ptr = query_context.lock();
    if (!ptr)
        throw Exception(ErrorCodes::THERE_IS_NO_QUERY, "There is no query or query context has expired");
    return ptr;
}

bool Context::isInternalSubquery() const
{
    auto ptr = query_context.lock();
    return ptr && ptr.get() != this;
}

ContextMutablePtr Context::getSessionContext() const
{
    auto ptr = session_context.lock();
    if (!ptr) throw Exception(ErrorCodes::THERE_IS_NO_SESSION, "There is no session or session context has expired");
    return ptr;
}

ContextMutablePtr Context::getGlobalContext() const
{
    auto ptr = global_context.lock();
    if (!ptr) throw Exception(ErrorCodes::LOGICAL_ERROR, "There is no global context or global context has expired");
    return ptr;
}

ContextMutablePtr Context::getBufferContext() const
{
    if (!buffer_context) throw Exception(ErrorCodes::LOGICAL_ERROR, "There is no buffer context");
    return buffer_context;
}

void Context::makeQueryContext()
{
    query_context = shared_from_this();

    /// Throttling should not be inherited, otherwise if you will set
    /// throttling for default profile you will not able to overwrite it
    /// per-user/query.
    ///
    /// Note, that if you need to set it server-wide, you should use
    /// per-server settings, i.e.:
    /// - max_backup_bandwidth_for_server
    /// - max_remote_read_network_bandwidth_for_server
    /// - max_remote_write_network_bandwidth_for_server
    /// - max_local_read_bandwidth_for_server
    /// - max_local_write_bandwidth_for_server
    remote_read_query_throttler.reset();
    remote_write_query_throttler.reset();
    local_read_query_throttler.reset();
    local_write_query_throttler.reset();
    backups_query_throttler.reset();
    query_privileges_info = std::make_shared<QueryPrivilegesInfo>(*query_privileges_info);
    async_read_counters = std::make_shared<AsyncReadCounters>();
}

void Context::makeQueryContextForMerge(const MergeTreeSettings & merge_tree_settings)
{
    makeQueryContext();
    classifier.reset(); // It is assumed that there are no active queries running using this classifier, otherwise this will lead to crashes
    (*settings)[Setting::workload] = merge_tree_settings[MergeTreeSetting::merge_workload].value.empty() ? getMergeWorkload() : merge_tree_settings[MergeTreeSetting::merge_workload];
}

void Context::makeQueryContextForMutate(const MergeTreeSettings & merge_tree_settings)
{
    makeQueryContext();
    classifier.reset(); // It is assumed that there are no active queries running using this classifier, otherwise this will lead to crashes
    (*settings)[Setting::workload]
        = merge_tree_settings[MergeTreeSetting::mutation_workload].value.empty() ? getMutationWorkload() : merge_tree_settings[MergeTreeSetting::mutation_workload];
}

void Context::makeSessionContext()
{
    session_context = shared_from_this();
}

void Context::makeGlobalContext()
{
    assert(!global_context_instance);
    global_context_instance = shared_from_this();
    DatabaseCatalog::init(shared_from_this());
    EventNotifier::init();

    global_context = shared_from_this();
}

const EmbeddedDictionaries & Context::getEmbeddedDictionaries() const
{
    return getEmbeddedDictionariesImpl(false);
}

EmbeddedDictionaries & Context::getEmbeddedDictionaries()
{
    return getEmbeddedDictionariesImpl(false);
}

AsyncLoader & Context::getAsyncLoader() const
{
    callOnce(shared->async_loader_initialized, [&] {
        shared->async_loader = std::make_unique<AsyncLoader>(std::vector<AsyncLoader::PoolInitializer>{
                // IMPORTANT: Pool declaration order should match the order in `PoolId.h` to get the indices right.
                { // TablesLoaderForegroundPoolId
                    "ForegroundLoad",
                    CurrentMetrics::TablesLoaderForegroundThreads,
                    CurrentMetrics::TablesLoaderForegroundThreadsActive,
                    CurrentMetrics::TablesLoaderForegroundThreadsScheduled,
                    shared->server_settings[ServerSetting::tables_loader_foreground_pool_size],
                    TablesLoaderForegroundPriority
                },
                { // TablesLoaderBackgroundLoadPoolId
                    "BackgroundLoad",
                    CurrentMetrics::TablesLoaderBackgroundThreads,
                    CurrentMetrics::TablesLoaderBackgroundThreadsActive,
                    CurrentMetrics::TablesLoaderBackgroundThreadsScheduled,
                    shared->server_settings[ServerSetting::tables_loader_background_pool_size],
                    TablesLoaderBackgroundLoadPriority
                },
                { // TablesLoaderBackgroundStartupPoolId
                    "BackgrndStartup",
                    CurrentMetrics::TablesLoaderBackgroundThreads,
                    CurrentMetrics::TablesLoaderBackgroundThreadsActive,
                    CurrentMetrics::TablesLoaderBackgroundThreadsScheduled,
                    shared->server_settings[ServerSetting::tables_loader_background_pool_size],
                    TablesLoaderBackgroundStartupPriority
                }
            },
            /* log_failures = */ true,
            /* log_progress = */ true,
            /* log_events = */ true);
    });

    return *shared->async_loader;
}


const ExternalDictionariesLoader & Context::getExternalDictionariesLoader() const
{
    return const_cast<Context *>(this)->getExternalDictionariesLoader();
}

ExternalDictionariesLoader & Context::getExternalDictionariesLoader()
{
    std::lock_guard lock(shared->external_dictionaries_mutex);
    return getExternalDictionariesLoaderWithLock(lock);
}

ExternalDictionariesLoader & Context::getExternalDictionariesLoaderWithLock(const std::lock_guard<std::mutex> &) TSA_REQUIRES(shared->external_dictionaries_mutex)
{
    if (!shared->external_dictionaries_loader)
        shared->external_dictionaries_loader =
            std::make_unique<ExternalDictionariesLoader>(getGlobalContext());
    return *shared->external_dictionaries_loader;
}

const ExternalUserDefinedExecutableFunctionsLoader & Context::getExternalUserDefinedExecutableFunctionsLoader() const
{
    return const_cast<Context *>(this)->getExternalUserDefinedExecutableFunctionsLoader();
}

ExternalUserDefinedExecutableFunctionsLoader & Context::getExternalUserDefinedExecutableFunctionsLoader()
{
    std::lock_guard lock(shared->external_user_defined_executable_functions_mutex);
    return getExternalUserDefinedExecutableFunctionsLoaderWithLock(lock);
}

ExternalUserDefinedExecutableFunctionsLoader &
Context::getExternalUserDefinedExecutableFunctionsLoaderWithLock(const std::lock_guard<std::mutex> &) TSA_REQUIRES(shared->external_user_defined_executable_functions_mutex)
{
    if (!shared->external_user_defined_executable_functions_loader)
        shared->external_user_defined_executable_functions_loader =
            std::make_unique<ExternalUserDefinedExecutableFunctionsLoader>(getGlobalContext());
    return *shared->external_user_defined_executable_functions_loader;
}

EmbeddedDictionaries & Context::getEmbeddedDictionariesImpl(const bool throw_on_error) const
{
    std::lock_guard lock(shared->embedded_dictionaries_mutex);

    if (!shared->embedded_dictionaries)
    {
        auto geo_dictionaries_loader = std::make_unique<GeoDictionariesLoader>();

        shared->embedded_dictionaries = std::make_unique<EmbeddedDictionaries>(
            std::move(geo_dictionaries_loader),
            getGlobalContext(),
            throw_on_error);
    }

    return *shared->embedded_dictionaries;
}


void Context::tryCreateEmbeddedDictionaries() const
{
    if (!shared->server_settings[ServerSetting::dictionaries_lazy_load])
        static_cast<void>(getEmbeddedDictionariesImpl(true));
}

void Context::loadOrReloadDictionaries(const Poco::Util::AbstractConfiguration & config)
{
    bool dictionaries_lazy_load = shared->server_settings[ServerSetting::dictionaries_lazy_load];
    auto patterns_values = getMultipleValuesFromConfig(config, "", "dictionaries_config");
    std::unordered_set<std::string> patterns(patterns_values.begin(), patterns_values.end());

    std::lock_guard lock(shared->external_dictionaries_mutex);

    auto & external_dictionaries_loader = getExternalDictionariesLoaderWithLock(lock);
    external_dictionaries_loader.enableAlwaysLoadEverything(!dictionaries_lazy_load);

    if (shared->external_dictionaries_config_repository)
    {
        shared->external_dictionaries_config_repository->updatePatterns(patterns);
        external_dictionaries_loader.reloadConfig(shared->external_dictionaries_config_repository->getName());
        return;
    }

    auto app_path = getPath();
    auto config_path = getConfigRef().getString("config-file", "config.xml");
    auto repository = std::make_unique<ExternalLoaderXMLConfigRepository>(app_path, config_path, patterns);
    shared->external_dictionaries_config_repository = repository.get();
    shared->dictionaries_xmls = external_dictionaries_loader.addConfigRepository(std::move(repository));
}

void Context::waitForDictionariesLoad() const
{
    LOG_INFO(shared->log, "Waiting for dictionaries to be loaded");
    auto results = getExternalDictionariesLoader().tryLoadAll<ExternalLoader::LoadResults>();
    bool all_dictionaries_loaded = true;
    for (const auto & result : results)
    {
        if ((result.status != ExternalLoaderStatus::LOADED) && (result.status != ExternalLoaderStatus::LOADED_AND_RELOADING))
        {
            LOG_WARNING(shared->log, "Dictionary {} was not loaded ({})", result.name, result.status);
            all_dictionaries_loaded = false;
        }
    }
    if (all_dictionaries_loaded)
        LOG_INFO(shared->log, "All dictionaries have been loaded");
    else
        LOG_INFO(shared->log, "Some dictionaries were not loaded");
}

void Context::loadOrReloadUserDefinedExecutableFunctions(const Poco::Util::AbstractConfiguration & config)
{
    auto patterns_values = getMultipleValuesFromConfig(config, "", "user_defined_executable_functions_config");
    std::unordered_set<std::string> patterns(patterns_values.begin(), patterns_values.end());

    std::lock_guard lock(shared->external_user_defined_executable_functions_mutex);

    auto & external_user_defined_executable_functions_loader = getExternalUserDefinedExecutableFunctionsLoaderWithLock(lock);

    if (shared->user_defined_executable_functions_config_repository)
    {
        shared->user_defined_executable_functions_config_repository->updatePatterns(patterns);
        external_user_defined_executable_functions_loader.reloadConfig(shared->user_defined_executable_functions_config_repository->getName());
        return;
    }

    auto app_path = getPath();
    auto config_path = getConfigRef().getString("config-file", "config.xml");
    auto repository = std::make_unique<ExternalLoaderXMLConfigRepository>(app_path, config_path, patterns);
    shared->user_defined_executable_functions_config_repository = repository.get();
    shared->user_defined_executable_functions_xmls = external_user_defined_executable_functions_loader.addConfigRepository(std::move(repository));
}

const IUserDefinedSQLObjectsStorage & Context::getUserDefinedSQLObjectsStorage() const
{
    callOnce(shared->user_defined_sql_objects_storage_initialized, [&] {
        shared->user_defined_sql_objects_storage = createUserDefinedSQLObjectsStorage(getGlobalContext());
    });

    SharedLockGuard lock(shared->mutex);
    return *shared->user_defined_sql_objects_storage;
}

IUserDefinedSQLObjectsStorage & Context::getUserDefinedSQLObjectsStorage()
{
    callOnce(shared->user_defined_sql_objects_storage_initialized, [&] {
        shared->user_defined_sql_objects_storage = createUserDefinedSQLObjectsStorage(getGlobalContext());
    });

    std::lock_guard lock(shared->mutex);
    return *shared->user_defined_sql_objects_storage;
}

void Context::setUserDefinedSQLObjectsStorage(std::unique_ptr<IUserDefinedSQLObjectsStorage> storage)
{
    std::lock_guard lock(shared->mutex);
    shared->user_defined_sql_objects_storage = std::move(storage);
}

IWorkloadEntityStorage & Context::getWorkloadEntityStorage() const
{
    callOnce(shared->workload_entity_storage_initialized, [&] {
        shared->workload_entity_storage = createWorkloadEntityStorage(getGlobalContext());
    });

    std::lock_guard lock(shared->mutex);
    return *shared->workload_entity_storage;
}

#if USE_NLP

SynonymsExtensions & Context::getSynonymsExtensions() const
{
    callOnce(shared->synonyms_extensions_initialized, [&] {
        shared->synonyms_extensions.emplace(getConfigRef());
    });

    return *shared->synonyms_extensions;
}

Lemmatizers & Context::getLemmatizers() const
{
    callOnce(shared->lemmatizers_initialized, [&] {
        shared->lemmatizers.emplace(getConfigRef());
    });

    return *shared->lemmatizers;
}
#endif

BackupsWorker & Context::getBackupsWorker() const
{
    callOnce(shared->backups_worker_initialized, [&] {
        const auto & config = getConfigRef();
        Poco::UInt64 max_threads_max_value = 256 * getNumberOfCPUCoresToUse(); /// Limit to something unreasonable
        size_t backup_threads = std::min(max_threads_max_value, std::max(Poco::UInt64{1}, config.getUInt64("backup_threads", 16)));
        size_t restore_threads = std::min(max_threads_max_value, std::max(Poco::UInt64{1}, config.getUInt64("restore_threads", 16)));

        shared->backups_worker.emplace(getGlobalContext(), backup_threads, restore_threads);
    });

    return *shared->backups_worker;
}

void Context::waitAllBackupsAndRestores() const
{
    if (shared->backups_worker)
        shared->backups_worker->waitAll();
}

void Context::cancelAllBackupsAndRestores() const
{
    if (shared->backups_worker)
        shared->backups_worker->cancelAll();
}

BackupsInMemoryHolder & Context::getBackupsInMemory()
{
    return backups_in_memory;
}

const BackupsInMemoryHolder & Context::getBackupsInMemory() const
{
    return backups_in_memory;
}


void Context::setProgressCallback(ProgressCallback callback)
{
    /// Callback is set to a session or to a query. In the session, only one query is processed at a time. Therefore, the lock is not needed.
    progress_callback = callback;
}

ProgressCallback Context::getProgressCallback() const
{
    return progress_callback;
}


void Context::setProcessListElement(QueryStatusPtr elem)
{
    if (isGlobalContext())
        throw Exception(ErrorCodes::LOGICAL_ERROR, "Global context cannot have process list element");

    /// Set to a session or query. In the session, only one query is processed at a time. Therefore, the lock is not needed.
    process_list_elem = elem;
    has_process_list_elem = elem.get();
}

QueryStatusPtr Context::getProcessListElement() const
{
    if (!has_process_list_elem)
        return {};
    if (auto res = process_list_elem.lock())
        return res;
    throw Exception(ErrorCodes::LOGICAL_ERROR, "Weak pointer to process_list_elem expired during query execution, it's a bug");
}

QueryStatusPtr Context::getProcessListElementSafe() const
{
    if (!has_process_list_elem)
        return {};
    if (auto res = process_list_elem.lock())
        return res;
    return {};
}

void Context::setUncompressedCache(const String & cache_policy, size_t max_size_in_bytes, double size_ratio)
{
    std::lock_guard lock(shared->mutex);

    if (shared->uncompressed_cache)
        throw Exception(ErrorCodes::LOGICAL_ERROR, "Uncompressed cache has been already created.");

    shared->uncompressed_cache = std::make_shared<UncompressedCache>(cache_policy, CurrentMetrics::UncompressedCacheBytes, CurrentMetrics::UncompressedCacheCells, max_size_in_bytes, size_ratio);
}

void Context::updateUncompressedCacheConfiguration(const Poco::Util::AbstractConfiguration & config)
{
    std::lock_guard lock(shared->mutex);

    if (!shared->uncompressed_cache)
        throw Exception(ErrorCodes::LOGICAL_ERROR, "Uncompressed cache was not created yet.");

    size_t max_size_in_bytes = config.getUInt64("uncompressed_cache_size", DEFAULT_UNCOMPRESSED_CACHE_MAX_SIZE);
    shared->uncompressed_cache->setMaxSizeInBytes(max_size_in_bytes);
}

UncompressedCachePtr Context::getUncompressedCache() const
{
    SharedLockGuard lock(shared->mutex);
    return shared->uncompressed_cache;
}

void Context::clearUncompressedCache() const
{
    UncompressedCachePtr cache = getUncompressedCache();

    /// Clear the cache without holding context mutex to avoid blocking context for a long time
    if (cache)
        cache->clear();
}

void Context::setPageCache(std::chrono::milliseconds history_window,
    const String & cache_policy, double size_ratio, size_t min_size_in_bytes, size_t max_size_in_bytes,
    double free_memory_ratio, size_t num_shards)
{
    std::lock_guard lock(shared->mutex);

    if (shared->page_cache)
        throw Exception(ErrorCodes::LOGICAL_ERROR, "Page cache has been already created.");

    shared->page_cache = std::make_shared<PageCache>(
        history_window, cache_policy, size_ratio,
        min_size_in_bytes, max_size_in_bytes, free_memory_ratio, num_shards);
}

PageCachePtr Context::getPageCache() const
{
    SharedLockGuard lock(shared->mutex);
    return shared->page_cache;
}

void Context::clearPageCache() const
{
    PageCachePtr cache;
    {
        SharedLockGuard lock(shared->mutex);
        cache = shared->page_cache;
    }
    if (cache)
        cache->clear();
}

void Context::setMarkCache(const String & cache_policy, size_t max_cache_size_in_bytes, double size_ratio)
{
    std::lock_guard lock(shared->mutex);

    if (shared->mark_cache)
        throw Exception(ErrorCodes::LOGICAL_ERROR, "Mark cache has been already created.");

    shared->mark_cache = std::make_shared<MarkCache>(cache_policy, CurrentMetrics::MarkCacheBytes, CurrentMetrics::MarkCacheFiles, max_cache_size_in_bytes, size_ratio);
}

void Context::updateMarkCacheConfiguration(const Poco::Util::AbstractConfiguration & config)
{
    std::lock_guard lock(shared->mutex);

    if (!shared->mark_cache)
        throw Exception(ErrorCodes::LOGICAL_ERROR, "Mark cache was not created yet.");

    size_t max_size_in_bytes = config.getUInt64("mark_cache_size", DEFAULT_MARK_CACHE_MAX_SIZE);
    shared->mark_cache->setMaxSizeInBytes(max_size_in_bytes);
}

MarkCachePtr Context::getMarkCache() const
{
    SharedLockGuard lock(shared->mutex);
    return shared->mark_cache;
}

void Context::clearMarkCache() const
{
    MarkCachePtr cache = getMarkCache();

    /// Clear the cache without holding context mutex to avoid blocking context for a long time
    if (cache)
        cache->clear();
}

ThreadPool & Context::getLoadMarksThreadpool() const
{
    callOnce(shared->load_marks_threadpool_initialized, [&] {
        auto pool_size = shared->server_settings[ServerSetting::load_marks_threadpool_pool_size];
        auto queue_size = shared->server_settings[ServerSetting::load_marks_threadpool_queue_size];
        shared->load_marks_threadpool = std::make_unique<ThreadPool>(
            CurrentMetrics::MarksLoaderThreads, CurrentMetrics::MarksLoaderThreadsActive, CurrentMetrics::MarksLoaderThreadsScheduled, pool_size, pool_size, queue_size);
    });

    return *shared->load_marks_threadpool;
}

ThreadPool & Context::getIcebergCatalogThreadpool() const
{
    callOnce(shared->iceberg_catalog_threadpool_initialized, [&]
    {
        auto pool_size = shared->server_settings[ServerSetting::iceberg_catalog_threadpool_pool_size];
        auto queue_size = shared->server_settings[ServerSetting::iceberg_catalog_threadpool_queue_size];

        shared->iceberg_catalog_threadpool = std::make_unique<ThreadPool>(
            CurrentMetrics::IcebergCatalogThreads,
            CurrentMetrics::IcebergCatalogThreadsActive,
            CurrentMetrics::IcebergCatalogThreadsScheduled,
            pool_size, pool_size, queue_size);
    });

    return *shared->iceberg_catalog_threadpool;
}

void Context::setPrimaryIndexCache(const String & cache_policy, size_t max_cache_size_in_bytes, double size_ratio)
{
    std::lock_guard lock(shared->mutex);

    if (shared->primary_index_cache)
        throw Exception(ErrorCodes::LOGICAL_ERROR, "Primary index cache has been already created.");

    shared->primary_index_cache = std::make_shared<PrimaryIndexCache>(cache_policy, max_cache_size_in_bytes, size_ratio);
}

void Context::updatePrimaryIndexCacheConfiguration(const Poco::Util::AbstractConfiguration & config)
{
    std::lock_guard lock(shared->mutex);

    if (!shared->primary_index_cache)
        throw Exception(ErrorCodes::LOGICAL_ERROR, "Primary index cache was not created yet.");

    size_t max_size_in_bytes = config.getUInt64("primary_index_cache_size", DEFAULT_PRIMARY_INDEX_CACHE_MAX_SIZE);
    shared->primary_index_cache->setMaxSizeInBytes(max_size_in_bytes);
}

PrimaryIndexCachePtr Context::getPrimaryIndexCache() const
{
    SharedLockGuard lock(shared->mutex);
    return shared->primary_index_cache;
}

void Context::clearPrimaryIndexCache() const
{
    PrimaryIndexCachePtr cache = getPrimaryIndexCache();

    /// Clear the cache without holding context mutex to avoid blocking context for a long time
    if (cache)
        cache->clear();
}

void Context::setIndexUncompressedCache(const String & cache_policy, size_t max_size_in_bytes, double size_ratio)
{
    std::lock_guard lock(shared->mutex);

    if (shared->index_uncompressed_cache)
        throw Exception(ErrorCodes::LOGICAL_ERROR, "Index uncompressed cache has been already created.");

    shared->index_uncompressed_cache = std::make_shared<UncompressedCache>(cache_policy, CurrentMetrics::IndexUncompressedCacheBytes, CurrentMetrics::IndexUncompressedCacheCells, max_size_in_bytes, size_ratio);
}

void Context::updateIndexUncompressedCacheConfiguration(const Poco::Util::AbstractConfiguration & config)
{
    std::lock_guard lock(shared->mutex);

    if (!shared->index_uncompressed_cache)
        throw Exception(ErrorCodes::LOGICAL_ERROR, "Index uncompressed cache was not created yet.");

    size_t max_size_in_bytes = config.getUInt64("index_uncompressed_cache_size", DEFAULT_INDEX_UNCOMPRESSED_CACHE_MAX_SIZE);
    shared->index_uncompressed_cache->setMaxSizeInBytes(max_size_in_bytes);
}

UncompressedCachePtr Context::getIndexUncompressedCache() const
{
    SharedLockGuard lock(shared->mutex);
    return shared->index_uncompressed_cache;
}

void Context::clearIndexUncompressedCache() const
{
    UncompressedCachePtr cache = getIndexUncompressedCache();

    /// Clear the cache without holding context mutex to avoid blocking context for a long time
    if (cache)
        cache->clear();
}

void Context::setIndexMarkCache(const String & cache_policy, size_t max_cache_size_in_bytes, double size_ratio)
{
    std::lock_guard lock(shared->mutex);

    if (shared->index_mark_cache)
        throw Exception(ErrorCodes::LOGICAL_ERROR, "Index mark cache has been already created.");

    shared->index_mark_cache = std::make_shared<MarkCache>(cache_policy, CurrentMetrics::IndexMarkCacheBytes, CurrentMetrics::IndexMarkCacheFiles, max_cache_size_in_bytes, size_ratio);
}

void Context::updateIndexMarkCacheConfiguration(const Poco::Util::AbstractConfiguration & config)
{
    std::lock_guard lock(shared->mutex);

    if (!shared->index_mark_cache)
        throw Exception(ErrorCodes::LOGICAL_ERROR, "Index mark cache was not created yet.");

    size_t max_size_in_bytes = config.getUInt64("index_mark_cache_size", DEFAULT_INDEX_MARK_CACHE_MAX_SIZE);
    shared->index_mark_cache->setMaxSizeInBytes(max_size_in_bytes);
}

MarkCachePtr Context::getIndexMarkCache() const
{
    SharedLockGuard lock(shared->mutex);
    return shared->index_mark_cache;
}

void Context::clearIndexMarkCache() const
{
    MarkCachePtr cache = getIndexMarkCache();

    /// Clear the cache without holding context mutex to avoid blocking context for a long time
    if (cache)
        cache->clear();
}

void Context::setVectorSimilarityIndexCache(const String & cache_policy, size_t max_size_in_bytes, size_t max_entries, double size_ratio)
{
    std::lock_guard lock(shared->mutex);

    if (shared->vector_similarity_index_cache)
        throw Exception(ErrorCodes::LOGICAL_ERROR, "Vector similarity index cache has been already created.");

    shared->vector_similarity_index_cache = std::make_shared<VectorSimilarityIndexCache>(cache_policy, max_size_in_bytes, max_entries, size_ratio);
}

void Context::updateVectorSimilarityIndexCacheConfiguration(const Poco::Util::AbstractConfiguration & config)
{
    std::lock_guard lock(shared->mutex);

    if (!shared->vector_similarity_index_cache)
        throw Exception(ErrorCodes::LOGICAL_ERROR, "Vector similarity index cache was not created yet.");

    size_t max_size_in_bytes = config.getUInt64("vector_similarity_index_cache_size", DEFAULT_VECTOR_SIMILARITY_INDEX_CACHE_MAX_SIZE);
    size_t max_entries = config.getUInt64("vector_similarity_index_cache_max_entries", DEFAULT_VECTOR_SIMILARITY_INDEX_CACHE_MAX_ENTRIES);
    shared->vector_similarity_index_cache->setMaxSizeInBytes(max_size_in_bytes);
    shared->vector_similarity_index_cache->setMaxCount(max_entries);
}

VectorSimilarityIndexCachePtr Context::getVectorSimilarityIndexCache() const
{
    SharedLockGuard lock(shared->mutex);
    return shared->vector_similarity_index_cache;
}

void Context::clearVectorSimilarityIndexCache() const
{
    std::lock_guard lock(shared->mutex);

    if (shared->vector_similarity_index_cache)
        shared->vector_similarity_index_cache->clear();
}

void Context::setMMappedFileCache(size_t max_cache_size_in_num_entries)
{
    std::lock_guard lock(shared->mutex);

    if (shared->mmap_cache)
        throw Exception(ErrorCodes::LOGICAL_ERROR, "Mapped file cache has been already created.");

    shared->mmap_cache = std::make_shared<MMappedFileCache>(max_cache_size_in_num_entries);
}

void Context::updateMMappedFileCacheConfiguration(const Poco::Util::AbstractConfiguration & config)
{
    std::lock_guard lock(shared->mutex);

    if (!shared->mmap_cache)
        throw Exception(ErrorCodes::LOGICAL_ERROR, "Mapped file cache was not created yet.");

    size_t max_size_in_bytes = config.getUInt64("mmap_cache_size", DEFAULT_MMAP_CACHE_MAX_SIZE);
    shared->mmap_cache->setMaxSizeInBytes(max_size_in_bytes);
}

MMappedFileCachePtr Context::getMMappedFileCache() const
{
    SharedLockGuard lock(shared->mutex);
    return shared->mmap_cache;
}

void Context::clearMMappedFileCache() const
{
    MMappedFileCachePtr cache = getMMappedFileCache();

    /// Clear the cache without holding context mutex to avoid blocking context for a long time
    if (cache)
        cache->clear();
}

#if USE_AVRO
void Context::setIcebergMetadataFilesCache(const String & cache_policy, size_t max_size_in_bytes, size_t max_entries, double size_ratio)
{
    std::lock_guard lock(shared->mutex);

    if (shared->iceberg_metadata_files_cache)
        throw Exception(ErrorCodes::LOGICAL_ERROR, "Iceberg metadata cache has been already created.");

    shared->iceberg_metadata_files_cache = std::make_shared<IcebergMetadataFilesCache>(cache_policy, max_size_in_bytes, max_entries, size_ratio);
}

void Context::updateIcebergMetadataFilesCacheConfiguration(const Poco::Util::AbstractConfiguration & config)
{
    std::lock_guard lock(shared->mutex);

    if (!shared->iceberg_metadata_files_cache)
        throw Exception(ErrorCodes::LOGICAL_ERROR, "Iceberg metadata cache was not created yet.");

    size_t max_size_in_bytes = config.getUInt64("iceberg_metadata_files_cache_size", DEFAULT_ICEBERG_METADATA_CACHE_MAX_SIZE);
    size_t max_entries = config.getUInt64("iceberg_metadata_files_cache_max_entries", DEFAULT_ICEBERG_METADATA_CACHE_MAX_ENTRIES);
    shared->iceberg_metadata_files_cache->setMaxSizeInBytes(max_size_in_bytes);
    shared->iceberg_metadata_files_cache->setMaxCount(max_entries);
}

std::shared_ptr<IcebergMetadataFilesCache> Context::getIcebergMetadataFilesCache() const
{
    std::lock_guard lock(shared->mutex);
    return shared->iceberg_metadata_files_cache;
}

void Context::clearIcebergMetadataFilesCache() const
{
    auto cache = getIcebergMetadataFilesCache();

    /// Clear the cache without holding context mutex to avoid blocking context for a long time
    if (cache)
        cache->clear();
}
#endif

void Context::setQueryConditionCache(const String & cache_policy, size_t max_size_in_bytes, double size_ratio)
{
    std::lock_guard lock(shared->mutex);

    if (shared->query_condition_cache)
        throw Exception(ErrorCodes::LOGICAL_ERROR, "Mark filter cache has been already create.");

    shared->query_condition_cache = std::make_shared<QueryConditionCache>(cache_policy, max_size_in_bytes, size_ratio);
}

QueryConditionCachePtr Context::getQueryConditionCache() const
{
    SharedLockGuard lock(shared->mutex);
    return shared->query_condition_cache;
}

void Context::updateQueryConditionCacheConfiguration(const Poco::Util::AbstractConfiguration & config)
{
    std::lock_guard lock(shared->mutex);

    if (!shared->query_condition_cache)
        throw Exception(ErrorCodes::LOGICAL_ERROR, "Query condition cache was not created yet.");

    size_t max_size_in_bytes = config.getUInt64("query_condition_cache_size", DEFAULT_QUERY_CONDITION_CACHE_MAX_SIZE);
    shared->query_condition_cache->setMaxSizeInBytes(max_size_in_bytes);
}

void Context::clearQueryConditionCache() const
{
    std::lock_guard lock(shared->mutex);

    if (shared->query_condition_cache)
        shared->query_condition_cache->clear();
}


void Context::setQueryResultCache(size_t max_size_in_bytes, size_t max_entries, size_t max_entry_size_in_bytes, size_t max_entry_size_in_rows)
{
    std::lock_guard lock(shared->mutex);

    if (shared->query_result_cache)
        throw Exception(ErrorCodes::LOGICAL_ERROR, "Query cache has been already created.");

    shared->query_result_cache = std::make_shared<QueryResultCache>(max_size_in_bytes, max_entries, max_entry_size_in_bytes, max_entry_size_in_rows);
}

void Context::updateQueryResultCacheConfiguration(const Poco::Util::AbstractConfiguration & config)
{
    std::lock_guard lock(shared->mutex);

    if (!shared->query_result_cache)
        throw Exception(ErrorCodes::LOGICAL_ERROR, "Query cache was not created yet.");

    size_t max_size_in_bytes = config.getUInt64("query_cache.max_size_in_bytes", DEFAULT_QUERY_RESULT_CACHE_MAX_SIZE);
    size_t max_entries = config.getUInt64("query_cache.max_entries", DEFAULT_QUERY_RESULT_CACHE_MAX_ENTRIES);
    size_t max_entry_size_in_bytes = config.getUInt64("query_cache.max_entry_size_in_bytes", DEFAULT_QUERY_RESULT_CACHE_MAX_ENTRY_SIZE_IN_BYTES);
    size_t max_entry_size_in_rows = config.getUInt64("query_cache.max_entry_rows_in_rows", DEFAULT_QUERY_RESULT_CACHE_MAX_ENTRY_SIZE_IN_ROWS);
    shared->query_result_cache->updateConfiguration(max_size_in_bytes, max_entries, max_entry_size_in_bytes, max_entry_size_in_rows);
}

QueryResultCachePtr Context::getQueryResultCache() const
{
    SharedLockGuard lock(shared->mutex);
    return shared->query_result_cache;
}

void Context::clearQueryResultCache(const std::optional<String> & tag) const
{
    QueryResultCachePtr cache = getQueryResultCache();

    /// Clear the cache without holding context mutex to avoid blocking context for a long time
    if (cache)
        cache->clear(tag);
}

void Context::clearCaches() const
{
    std::lock_guard lock(shared->mutex);

    if (!shared->uncompressed_cache)
        throw Exception(ErrorCodes::LOGICAL_ERROR, "Uncompressed cache was not created yet.");
    shared->uncompressed_cache->clear();

    if (!shared->mark_cache)
        throw Exception(ErrorCodes::LOGICAL_ERROR, "Mark cache was not created yet.");
    shared->mark_cache->clear();

    if (!shared->primary_index_cache)
        throw Exception(ErrorCodes::LOGICAL_ERROR, "Primary index cache was not created yet.");
    shared->primary_index_cache->clear();

    if (!shared->index_uncompressed_cache)
        throw Exception(ErrorCodes::LOGICAL_ERROR, "Index uncompressed cache was not created yet.");
    shared->index_uncompressed_cache->clear();

    if (!shared->index_mark_cache)
        throw Exception(ErrorCodes::LOGICAL_ERROR, "Index mark cache was not created yet.");
    shared->index_mark_cache->clear();

    if (!shared->vector_similarity_index_cache)
        throw Exception(ErrorCodes::LOGICAL_ERROR, "Vector similarity index cache was not created yet.");
    shared->vector_similarity_index_cache->clear();

    if (!shared->mmap_cache)
        throw Exception(ErrorCodes::LOGICAL_ERROR, "Mmapped file cache was not created yet.");
    shared->mmap_cache->clear();

    if (!shared->query_condition_cache)
        throw Exception(ErrorCodes::LOGICAL_ERROR, "Query condition cache was not created yet.");
    shared->query_condition_cache->clear();

    /// Intentionally not clearing the query result cache which is transactionally inconsistent by design.
}

void Context::setAsynchronousMetrics(AsynchronousMetrics * asynchronous_metrics_)
{
    std::lock_guard lock(shared->mutex);
    shared->asynchronous_metrics = asynchronous_metrics_;
}

AsynchronousMetrics * Context::getAsynchronousMetrics() const
{
    SharedLockGuard lock(shared->mutex);
    return shared->asynchronous_metrics;
}

ThreadPool & Context::getPrefetchThreadpool() const
{
    callOnce(shared->prefetch_threadpool_initialized, [&] {
        auto pool_size = shared->server_settings[ServerSetting::prefetch_threadpool_pool_size];
        auto queue_size = shared->server_settings[ServerSetting::prefetch_threadpool_queue_size];

        shared->prefetch_threadpool = std::make_unique<ThreadPool>(
            CurrentMetrics::IOPrefetchThreads, CurrentMetrics::IOPrefetchThreadsActive, CurrentMetrics::IOPrefetchThreadsScheduled, pool_size, pool_size, queue_size);
    });

    return *shared->prefetch_threadpool;
}

size_t Context::getPrefetchThreadpoolSize() const
{
    return shared->server_settings[ServerSetting::prefetch_threadpool_pool_size];
}

ThreadPool & Context::getBuildVectorSimilarityIndexThreadPool() const
{
    callOnce(
        shared->build_vector_similarity_index_threadpool_initialized,
        [&]
        {
            size_t pool_size = shared->server_settings[ServerSetting::max_build_vector_similarity_index_thread_pool_size] > 0
                ? shared->server_settings[ServerSetting::max_build_vector_similarity_index_thread_pool_size]
                : getNumberOfCPUCoresToUse();
            shared->build_vector_similarity_index_threadpool = std::make_unique<ThreadPool>(
                CurrentMetrics::BuildVectorSimilarityIndexThreads,
                CurrentMetrics::BuildVectorSimilarityIndexThreadsActive,
                CurrentMetrics::BuildVectorSimilarityIndexThreadsScheduled,
                pool_size);
        });
    return *shared->build_vector_similarity_index_threadpool;
}

BackgroundSchedulePool & Context::getBufferFlushSchedulePool() const
{
    callOnce(shared->buffer_flush_schedule_pool_initialized, [&] {
        shared->buffer_flush_schedule_pool = BackgroundSchedulePool::create(
            shared->server_settings[ServerSetting::background_buffer_flush_schedule_pool_size],
            /*max_parallel_tasks_per_type*/ 0,
            CurrentMetrics::BackgroundBufferFlushSchedulePoolTask,
            CurrentMetrics::BackgroundBufferFlushSchedulePoolSize,
            "BgBufSchPool");
    });

    return *shared->buffer_flush_schedule_pool;
}

BackgroundTaskSchedulingSettings Context::getBackgroundProcessingTaskSchedulingSettings() const
{
    BackgroundTaskSchedulingSettings task_settings;

    const auto & config = getConfigRef();
    task_settings.thread_sleep_seconds = config.getDouble("background_processing_pool_thread_sleep_seconds", 10);
    task_settings.thread_sleep_seconds_random_part = config.getDouble("background_processing_pool_thread_sleep_seconds_random_part", 1.0);
    task_settings.thread_sleep_seconds_if_nothing_to_do = config.getDouble("background_processing_pool_thread_sleep_seconds_if_nothing_to_do", 0.1);
    task_settings.task_sleep_seconds_when_no_work_min = config.getDouble("background_processing_pool_task_sleep_seconds_when_no_work_min", 10);
    task_settings.task_sleep_seconds_when_no_work_max = config.getDouble("background_processing_pool_task_sleep_seconds_when_no_work_max", 600);
    task_settings.task_sleep_seconds_when_no_work_multiplier = config.getDouble("background_processing_pool_task_sleep_seconds_when_no_work_multiplier", 1.1);
    task_settings.task_sleep_seconds_when_no_work_random_part = config.getDouble("background_processing_pool_task_sleep_seconds_when_no_work_random_part", 1.0);
    return task_settings;
}

BackgroundTaskSchedulingSettings Context::getBackgroundMoveTaskSchedulingSettings() const
{
    BackgroundTaskSchedulingSettings task_settings;

    const auto & config = getConfigRef();
    task_settings.thread_sleep_seconds = config.getDouble("background_move_processing_pool_thread_sleep_seconds", 10);
    task_settings.thread_sleep_seconds_random_part = config.getDouble("background_move_processing_pool_thread_sleep_seconds_random_part", 1.0);
    task_settings.thread_sleep_seconds_if_nothing_to_do = config.getDouble("background_move_processing_pool_thread_sleep_seconds_if_nothing_to_do", 0.1);
    task_settings.task_sleep_seconds_when_no_work_min = config.getDouble("background_move_processing_pool_task_sleep_seconds_when_no_work_min", 10);
    task_settings.task_sleep_seconds_when_no_work_max = config.getDouble("background_move_processing_pool_task_sleep_seconds_when_no_work_max", 600);
    task_settings.task_sleep_seconds_when_no_work_multiplier = config.getDouble("background_move_processing_pool_task_sleep_seconds_when_no_work_multiplier", 1.1);
    task_settings.task_sleep_seconds_when_no_work_random_part = config.getDouble("background_move_processing_pool_task_sleep_seconds_when_no_work_random_part", 1.0);

    return task_settings;
}

BackgroundSchedulePool & Context::getSchedulePool() const
{
    size_t max_parallel_tasks_per_type = static_cast<size_t>(shared->server_settings[ServerSetting::background_schedule_pool_size]
        * shared->server_settings[ServerSetting::background_schedule_pool_max_parallel_tasks_per_type_ratio]);
    callOnce(shared->schedule_pool_initialized, [&] {
        shared->schedule_pool = BackgroundSchedulePool::create(
            shared->server_settings[ServerSetting::background_schedule_pool_size],
            max_parallel_tasks_per_type,
            CurrentMetrics::BackgroundSchedulePoolTask,
            CurrentMetrics::BackgroundSchedulePoolSize,
            "BgSchPool");
    });

    return *shared->schedule_pool;
}

BackgroundSchedulePool & Context::getDistributedSchedulePool() const
{
    callOnce(shared->distributed_schedule_pool_initialized, [&] {
        shared->distributed_schedule_pool = BackgroundSchedulePool::create(
            shared->server_settings[ServerSetting::background_distributed_schedule_pool_size],
            /*max_parallel_tasks_per_type*/ 0,
            CurrentMetrics::BackgroundDistributedSchedulePoolTask,
            CurrentMetrics::BackgroundDistributedSchedulePoolSize,
            "BgDistSchPool");
    });

    return *shared->distributed_schedule_pool;
}

BackgroundSchedulePool & Context::getMessageBrokerSchedulePool() const
{
    callOnce(shared->message_broker_schedule_pool_initialized, [&] {
        shared->message_broker_schedule_pool = BackgroundSchedulePool::create(
            shared->server_settings[ServerSetting::background_message_broker_schedule_pool_size],
            /*max_parallel_tasks_per_type*/ 0,
            CurrentMetrics::BackgroundMessageBrokerSchedulePoolTask,
            CurrentMetrics::BackgroundMessageBrokerSchedulePoolSize,
            "BgMBSchPool");
    });

    return *shared->message_broker_schedule_pool;
}

ThrottlerPtr Context::getReplicatedFetchesThrottler() const
{
    return shared->replicated_fetches_throttler;
}

ThrottlerPtr Context::getReplicatedSendsThrottler() const
{
    return shared->replicated_sends_throttler;
}

ThrottlerPtr Context::getRemoteReadThrottler() const
{
    ThrottlerPtr throttler;
    {
        std::lock_guard lock(shared->mutex);
        throttler = shared->remote_read_throttler;
    }

    if (auto bandwidth = getSettingsRef()[Setting::max_remote_read_network_bandwidth])
    {
        std::lock_guard lock(mutex);
        if (!remote_read_query_throttler)
            remote_read_query_throttler = std::make_shared<Throttler>(bandwidth, throttler, ProfileEvents::QueryRemoteReadThrottlerBytes, ProfileEvents::QueryRemoteReadThrottlerSleepMicroseconds);
        throttler = remote_read_query_throttler;
    }
    return throttler;
}

ThrottlerPtr Context::getRemoteWriteThrottler() const
{
    ThrottlerPtr throttler;
    {
        std::lock_guard lock(shared->mutex);
        throttler = shared->remote_write_throttler;
    }

    if (auto bandwidth = getSettingsRef()[Setting::max_remote_write_network_bandwidth])
    {
        std::lock_guard lock(mutex);
        if (!remote_write_query_throttler)
            remote_write_query_throttler = std::make_shared<Throttler>(bandwidth, throttler, ProfileEvents::QueryRemoteWriteThrottlerBytes, ProfileEvents::QueryRemoteWriteThrottlerSleepMicroseconds);
        throttler = remote_write_query_throttler;
    }
    return throttler;
}

ThrottlerPtr Context::getLocalReadThrottler() const
{
    ThrottlerPtr throttler;
    {
        std::lock_guard lock(shared->mutex);
        throttler = shared->local_read_throttler;
    }

    if (auto bandwidth = getSettingsRef()[Setting::max_local_read_bandwidth])
    {
        std::lock_guard lock(mutex);
        if (!local_read_query_throttler)
            local_read_query_throttler = std::make_shared<Throttler>(bandwidth, throttler, ProfileEvents::QueryLocalReadThrottlerBytes, ProfileEvents::QueryLocalReadThrottlerSleepMicroseconds);
        throttler = local_read_query_throttler;
    }
    return throttler;
}

ThrottlerPtr Context::getLocalWriteThrottler() const
{
    ThrottlerPtr throttler;
    {
        std::lock_guard lock(shared->mutex);
        throttler = shared->local_write_throttler;
    }

    if (auto bandwidth = getSettingsRef()[Setting::max_local_write_bandwidth])
    {
        std::lock_guard lock(mutex);
        if (!local_write_query_throttler)
            local_write_query_throttler = std::make_shared<Throttler>(bandwidth, throttler, ProfileEvents::QueryLocalWriteThrottlerBytes, ProfileEvents::QueryLocalWriteThrottlerSleepMicroseconds);
        throttler = local_write_query_throttler;
    }
    return throttler;
}

ThrottlerPtr Context::getBackupsThrottler() const
{
    ThrottlerPtr throttler = shared->backups_server_throttler;
    if (auto bandwidth = getSettingsRef()[Setting::max_backup_bandwidth])
    {
        std::lock_guard lock(mutex);
         if (!backups_query_throttler)
            backups_query_throttler = std::make_shared<Throttler>(bandwidth, throttler, ProfileEvents::QueryBackupThrottlerBytes, ProfileEvents::QueryBackupThrottlerSleepMicroseconds);
        throttler = backups_query_throttler;
    }
    return throttler;
}

ThrottlerPtr Context::getMutationsThrottler() const
{
    return shared->mutations_throttler;
}

ThrottlerPtr Context::getMergesThrottler() const
{
    return shared->merges_throttler;
}

void Context::reloadRemoteThrottlerConfig(size_t read_bandwidth, size_t write_bandwidth) const
{
    if (read_bandwidth)
    {
        std::lock_guard lock(shared->mutex);
        if (!shared->remote_read_throttler)
            shared->remote_read_throttler = std::make_shared<Throttler>(read_bandwidth, ProfileEvents::RemoteReadThrottlerBytes, ProfileEvents::RemoteReadThrottlerSleepMicroseconds);
    }

    if (shared->remote_read_throttler)
        std::static_pointer_cast<Throttler>(shared->remote_read_throttler)->setMaxSpeed(read_bandwidth);

    if (write_bandwidth)
    {
        std::lock_guard lock(shared->mutex);
        if (!shared->remote_write_throttler)
            shared->remote_write_throttler = std::make_shared<Throttler>(write_bandwidth, ProfileEvents::RemoteWriteThrottlerBytes, ProfileEvents::RemoteWriteThrottlerSleepMicroseconds);
    }

    if (shared->remote_write_throttler)
        std::static_pointer_cast<Throttler>(shared->remote_write_throttler)->setMaxSpeed(write_bandwidth);
}

void Context::reloadLocalThrottlerConfig(size_t read_bandwidth, size_t write_bandwidth) const
{
    if (read_bandwidth)
    {
        std::lock_guard lock(shared->mutex);
        if (!shared->local_read_throttler)
            shared->local_read_throttler = std::make_shared<Throttler>(read_bandwidth);
    }

    if (shared->local_read_throttler)
        std::static_pointer_cast<Throttler>(shared->local_read_throttler)->setMaxSpeed(read_bandwidth);

    if (write_bandwidth)
    {
        std::lock_guard lock(shared->mutex);
        if (!shared->local_write_throttler)
            shared->local_write_throttler = std::make_shared<Throttler>(write_bandwidth);
    }

    if (shared->local_write_throttler)
        std::static_pointer_cast<Throttler>(shared->local_write_throttler)->setMaxSpeed(write_bandwidth);
}

bool Context::hasDistributedDDL() const
{
    return getConfigRef().has("distributed_ddl");
}

void Context::setDDLWorker(std::unique_ptr<DDLWorker> ddl_worker, const LoadTaskPtrs & startup_after)
{
    std::lock_guard lock(shared->mutex);
    if (shared->ddl_worker)
        throw Exception(ErrorCodes::LOGICAL_ERROR, "DDL background thread has already been initialized");

    shared->ddl_worker = std::move(ddl_worker);

    auto job = makeLoadJob(
        getGoals(startup_after),
        TablesLoaderBackgroundStartupPoolId,
        "startup ddl worker",
        [this] (AsyncLoader &, const LoadJobPtr &)
        {
            std::lock_guard lock2(shared->mutex);
            shared->ddl_worker->startup();
        });

    shared->ddl_worker_startup_task = makeLoadTask(getAsyncLoader(), {job});
    shared->ddl_worker_startup_task->schedule();
}

DDLWorker & Context::getDDLWorker() const
{
    // We have to ensure that DDL worker will not interfere with async loading of tables.
    // For example to prevent creation of a table that already exists, but has not been yet loaded.
    // So we have to wait for all tables to be loaded before starting up DDL worker.
    // NOTE: Possible improvement: above requirement can be loosen by waiting for specific tables to load.
    if (shared->ddl_worker_startup_task)
        waitLoad(shared->ddl_worker_startup_task); // Just wait and do not prioritize, because it depends on all load and startup tasks

    {
        /// Only acquire the lock for reading ddl_worker field.
        /// hasZooKeeper() and hasDistributedDDL() acquire the same lock as well and double acquisition of the lock in shared mode can lead
        /// to a deadlock if an exclusive lock attempt is made in the meantime by another thread.
        SharedLockGuard lock(shared->mutex);
        if (shared->ddl_worker)
            return *shared->ddl_worker;
    }

    if (!hasZooKeeper())
        throw Exception(ErrorCodes::NO_ELEMENTS_IN_CONFIG, "There is no Zookeeper configuration in server config");

    if (!hasDistributedDDL())
        throw Exception(ErrorCodes::NO_ELEMENTS_IN_CONFIG, "There is no DistributedDDL configuration in server config");

    throw Exception(ErrorCodes::NO_ELEMENTS_IN_CONFIG, "DDL background thread is not initialized");
}

zkutil::ZooKeeperPtr Context::getZooKeeper(UInt64 max_lock_milliseconds) const
{
    Stopwatch get_keeper_watch;
    /// We used to lock here indifinitely, but this potentially leads to unkillable queries and processes stuck for long
    /// Once keeper retries are added in more places it doesn't make sense to wait much as we want the retries to keep counting
    /// while there is no keeper session available (to throw errors or cancel processes)
    static const UInt64 DEFAULT_KEEPER_LOCK_TIMEOUT = 10000;
    max_lock_milliseconds = !max_lock_milliseconds ? DEFAULT_KEEPER_LOCK_TIMEOUT : std::max(UInt64{100}, max_lock_milliseconds);

    if (!shared->zookeeper_mutex.try_lock_for(std::chrono::milliseconds(max_lock_milliseconds)))
        throw zkutil::KeeperException(
            Coordination::Error::ZOPERATIONTIMEOUT,
            "Cannot get a Keeper connection. Other thread is creating a new one");
    std::lock_guard lock(shared->zookeeper_mutex, std::adopt_lock);

    if (!shared->zookeeper)
    {
<<<<<<< HEAD
        Stopwatch creation_watch;
        const auto & config = shared->zookeeper_config ? *shared->zookeeper_config : getConfigRef();
        shared->zookeeper = zkutil::ZooKeeper::create(config, zkutil::getZooKeeperConfigName(config), getZooKeeperLog());
=======
        zkutil::ZooKeeperArgs args(config, zkutil::getZooKeeperConfigName(config));
        args.send_receive_os_threads_nice_value = getServerSettings()[ServerSetting::os_threads_nice_value_zookeeper_client_send_receive];

        shared->zookeeper = zkutil::ZooKeeper::create(std::move(args), getZooKeeperLog());
>>>>>>> 5f91e8fb
        if (auto zookeeper_connection_log = getZooKeeperConnectionLog(); zookeeper_connection_log)
            zookeeper_connection_log->addConnected(
                ZooKeeperConnectionLog::default_zookeeper_name, *shared->zookeeper, ZooKeeperConnectionLog::keeper_init_reason);
        LOG_DEBUG(shared->log, "Establishing a new connection (session id {}) with Keeper took {} ms ({}ms in total)",
            shared->zookeeper->getClientID(), creation_watch.elapsedMilliseconds(), get_keeper_watch.elapsedMilliseconds());
    }

    if (shared->zookeeper->expired())
    {
        Stopwatch creation_watch;
        LOG_DEBUG(shared->log, "Trying to establish a new connection with ZooKeeper after the previous one expired (Old session id: {})",
            shared->zookeeper->getClientID());

        auto old_zookeeper = shared->zookeeper;

        shared->zookeeper = shared->zookeeper->startNewSession();

        if (auto zookeeper_connection_log = getZooKeeperConnectionLog(); zookeeper_connection_log)
        {
            zookeeper_connection_log->addDisconnected(
                ZooKeeperConnectionLog::default_zookeeper_name, *old_zookeeper, ZooKeeperConnectionLog::keeper_expired_reason);
            zookeeper_connection_log->addConnected(
                ZooKeeperConnectionLog::default_zookeeper_name, *shared->zookeeper, ZooKeeperConnectionLog::keeper_expired_reason);
        }

        if (isServerCompletelyStarted())
            shared->zookeeper->setServerCompletelyStarted();
        LOG_DEBUG(shared->log, "Establishing a new connection (session id {}) with Keeper took {} ms ({}ms in total)",
            shared->zookeeper->getClientID(), creation_watch.elapsedMilliseconds(), get_keeper_watch.elapsedMilliseconds());
    }

    return shared->zookeeper;
}

namespace
{

bool checkZooKeeperConfigIsLocal(const Poco::Util::AbstractConfiguration & config, const std::string & config_name)
{
    Poco::Util::AbstractConfiguration::Keys keys;
    config.keys(config_name, keys);

    for (const auto & key : keys)
    {
        if (startsWith(key, "node"))
        {
            String host = config.getString(config_name + "." + key + ".host");
            if (isLocalAddress(DNSResolver::instance().resolveHostAllInOriginOrder(host).front()))
                return true;
        }
    }
    return false;
}

}


bool Context::tryCheckClientConnectionToMyKeeperCluster() const
{
    try
    {
        const auto config_name = zkutil::getZooKeeperConfigName(getConfigRef());
        /// If our server is part of main Keeper cluster
        if (config_name == "keeper_server" || checkZooKeeperConfigIsLocal(getConfigRef(), config_name))
        {
            LOG_DEBUG(shared->log, "Keeper server is participant of the main zookeeper cluster, will try to connect to it");
            getZooKeeper();
            /// Connected, return true
            return true;
        }

        Poco::Util::AbstractConfiguration::Keys keys;
        getConfigRef().keys("auxiliary_zookeepers", keys);

        /// If our server is part of some auxiliary_zookeeper
        for (const auto & aux_zk_name : keys)
        {
            if (checkZooKeeperConfigIsLocal(getConfigRef(), "auxiliary_zookeepers." + aux_zk_name))
            {
                LOG_DEBUG(shared->log, "Our Keeper server is participant of the auxiliary zookeeper cluster ({}), will try to connect to it", aux_zk_name);
                getAuxiliaryZooKeeper(aux_zk_name);
                /// Connected, return true
                return true;
            }
        }

        /// Our server doesn't depend on our Keeper cluster
        return true;
    }
    catch (...)
    {
        return false;
    }
}

UInt32 Context::getZooKeeperSessionUptime() const
{
    std::lock_guard lock(shared->zookeeper_mutex);
    if (!shared->zookeeper || shared->zookeeper->expired())
        return 0;
    return shared->zookeeper->getSessionUptime();
}

void Context::handleSystemZooKeeperLogAndConnectionLogAfterInitializationIfNeeded()
{
    /// It can be nearly impossible to understand in which order global objects are initialized on server startup.
    /// If getZooKeeper() is called before initializeSystemLogs(), then zkutil::ZooKeeper gets nullptr
    /// instead of pointer to system table and it logs nothing. Furthermore, ZooKeeperConnectionLog will also miss
    /// entries for connections that were established before initializeSystemLogs() was called.
    /// This method explicitly sets correct pointer to system log after its initialization and also adds connected
    /// entries for ZooKeeperConnectionLog.
    /// TODO get rid of this if possible

    std::shared_ptr<ZooKeeperLog> zookeeper_log;
    std::shared_ptr<ZooKeeperConnectionLog> zookeeper_connection_log;
    {
        SharedLockGuard lock(shared->mutex);
        if (!shared->system_logs)
            return;

        zookeeper_log = shared->system_logs->zookeeper_log;
        zookeeper_connection_log = shared->system_logs->zookeeper_connection_log;
    }

    if (!zookeeper_log && !zookeeper_connection_log)
        return;

    {
        std::lock_guard lock(shared->zookeeper_mutex);
        if (shared->zookeeper)
        {
            shared->zookeeper->setZooKeeperLog(zookeeper_log);
            if (zookeeper_connection_log)
                zookeeper_connection_log->addConnected(
                    ZooKeeperConnectionLog::default_zookeeper_name, *shared->zookeeper, ZooKeeperConnectionLog::keeper_init_reason);
        }
    }

    {
        std::lock_guard lock_auxiliary_zookeepers(shared->auxiliary_zookeepers_mutex);
        for (auto & zk : shared->auxiliary_zookeepers)
        {
            zk.second->setZooKeeperLog(zookeeper_log);
            if (zookeeper_connection_log)
                zookeeper_connection_log->addConnected(
                    zk.first, *zk.second, ZooKeeperConnectionLog::keeper_init_reason);
        }
    }
}

void Context::initializeKeeperDispatcher([[maybe_unused]] bool start_async) const
{
#if USE_NURAFT
    std::lock_guard lock(shared->keeper_dispatcher_mutex);

    if (shared->keeper_dispatcher)
        throw Exception(ErrorCodes::LOGICAL_ERROR, "Trying to initialize Keeper multiple times");

    const auto & config = getConfigRef();
    if (config.has("keeper_server"))
    {
        bool is_standalone_app = getApplicationType() == ApplicationType::KEEPER;
        if (start_async)
        {
            assert(!is_standalone_app);
            LOG_INFO(shared->log, "Connected to ZooKeeper (or Keeper) before internal Keeper start or we don't depend on our Keeper cluster, "
                     "will wait for Keeper asynchronously");
        }
        else
        {
            LOG_INFO(shared->log, "Cannot connect to ZooKeeper (or Keeper) before internal Keeper start, "
                     "will wait for Keeper synchronously");
        }

        shared->keeper_dispatcher = std::make_shared<KeeperDispatcher>();
        shared->keeper_dispatcher->initialize(config, is_standalone_app, start_async, getMacros());
    }
#endif
}

#if USE_NURAFT
std::shared_ptr<KeeperDispatcher> Context::getKeeperDispatcher() const
{
    std::lock_guard lock(shared->keeper_dispatcher_mutex);
    if (!shared->keeper_dispatcher)
        throw Exception(ErrorCodes::LOGICAL_ERROR, "Keeper must be initialized before requests");

    return shared->keeper_dispatcher;
}

std::shared_ptr<KeeperDispatcher> Context::tryGetKeeperDispatcher() const
{
    std::lock_guard lock(shared->keeper_dispatcher_mutex);
    return shared->keeper_dispatcher;
}
#endif

void Context::shutdownKeeperDispatcher() const
{
#if USE_NURAFT
    std::lock_guard lock(shared->keeper_dispatcher_mutex);
    if (shared->keeper_dispatcher)
    {
        shared->keeper_dispatcher->shutdown();
        shared->keeper_dispatcher.reset();
    }
#endif
}


void Context::updateKeeperConfiguration([[maybe_unused]] const Poco::Util::AbstractConfiguration & config)
{
#if USE_NURAFT
    std::lock_guard lock(shared->keeper_dispatcher_mutex);
    if (!shared->keeper_dispatcher)
        return;

    shared->keeper_dispatcher->updateConfiguration(config, getMacros());
#endif
}


zkutil::ZooKeeperPtr Context::getAuxiliaryZooKeeper(const String & name) const
{
    std::lock_guard lock(shared->auxiliary_zookeepers_mutex);
    const auto config_name = "auxiliary_zookeepers." + name;

    auto zookeeper = shared->auxiliary_zookeepers.find(name);
    if (zookeeper == shared->auxiliary_zookeepers.end())
    {
        if (name.contains(':') || name.contains('/'))
            throw Exception(ErrorCodes::BAD_ARGUMENTS, "Invalid auxiliary ZooKeeper name {}: ':' and '/' are not allowed", name);

        const auto & config = shared->auxiliary_zookeepers_config ? *shared->auxiliary_zookeepers_config : getConfigRef();
        if (!config.has(config_name))
            throw Exception(
                ErrorCodes::BAD_ARGUMENTS,
                "Unknown auxiliary ZooKeeper name '{}'. If it's required it can be added to the section <auxiliary_zookeepers> in "
                "config.xml",
                name);

        zkutil::ZooKeeperArgs args(config, config_name);
        args.send_receive_os_threads_nice_value = getServerSettings()[ServerSetting::os_threads_nice_value_zookeeper_client_send_receive];

        zookeeper = shared->auxiliary_zookeepers.emplace(name,
                        zkutil::ZooKeeper::create(std::move(args), getZooKeeperLog())).first;

        if (auto zookeeper_connection_log = getZooKeeperConnectionLog(); zookeeper_connection_log)
            zookeeper_connection_log->addConnected(name, *zookeeper->second, ZooKeeperConnectionLog::keeper_init_reason);
    }
    else if (zookeeper->second->expired())
    {
        auto old_zookeeper = zookeeper->second;
        zookeeper->second = zookeeper->second->startNewSession();

        if (auto zookeeper_connection_log = getZooKeeperConnectionLog(); zookeeper_connection_log)
        {
            zookeeper_connection_log->addDisconnected(name, *old_zookeeper, ZooKeeperConnectionLog::keeper_expired_reason);
            zookeeper_connection_log->addConnected(name, *zookeeper->second, ZooKeeperConnectionLog::keeper_expired_reason);
        }
    }

    return zookeeper->second;
}

std::shared_ptr<zkutil::ZooKeeper> Context::getDefaultOrAuxiliaryZooKeeper(const String & name) const
{
    return name == zkutil::DEFAULT_ZOOKEEPER_NAME ? getZooKeeper() : getAuxiliaryZooKeeper(name);
}


std::map<String, zkutil::ZooKeeperPtr> Context::getAuxiliaryZooKeepers() const
{
    std::lock_guard lock(shared->auxiliary_zookeepers_mutex);
    return shared->auxiliary_zookeepers;
}

static void reloadZooKeeperIfChangedImpl(
    const ConfigurationPtr & config,
    const std::string_view keeper_name,
    const std::string & config_name,
    zkutil::ZooKeeperPtr & zk,
    std::shared_ptr<ZooKeeperLog> zk_log,
    std::shared_ptr<ZooKeeperConnectionLog> zk_concection_log,
    bool server_started,
    const Int32 send_receive_os_threads_nice_value)
{
    static constexpr auto reason = "Config changed";
    if (!zk || zk->configChanged(*config, config_name))
    {
        if (zk)
            zk->finalize(reason);

        auto old_zk = zk;

        zkutil::ZooKeeperArgs args(*config, config_name);
        args.send_receive_os_threads_nice_value = send_receive_os_threads_nice_value;
        zk = zkutil::ZooKeeper::create(std::move(args), std::move(zk_log));

        if (zk_concection_log)
        {
            zk_concection_log->addDisconnected(keeper_name, *old_zk, reason);
            zk_concection_log->addConnected(keeper_name, *zk, reason);
        }

        if (server_started)
            zk->setServerCompletelyStarted();
    }
}

void Context::reloadZooKeeperIfChanged(const ConfigurationPtr & config) const
{
    bool server_started = isServerCompletelyStarted();

    std::lock_guard lock(shared->zookeeper_mutex);
    shared->zookeeper_config = config;

    reloadZooKeeperIfChangedImpl(config, ZooKeeperConnectionLog::default_zookeeper_name, zkutil::getZooKeeperConfigName(*config), shared->zookeeper, getZooKeeperLog(), getZooKeeperConnectionLog(), server_started, getServerSettings()[ServerSetting::os_threads_nice_value_zookeeper_client_send_receive]);
}

void Context::reloadAuxiliaryZooKeepersConfigIfChanged(const ConfigurationPtr & config)
{
    bool server_started = isServerCompletelyStarted();
    auto zookeeper_connection_log = getZooKeeperConnectionLog();

    std::lock_guard lock(shared->auxiliary_zookeepers_mutex);

    shared->auxiliary_zookeepers_config = config;

    for (auto it = shared->auxiliary_zookeepers.begin(); it != shared->auxiliary_zookeepers.end();)
    {
        const auto config_name = "auxiliary_zookeepers." + it->first;
        LOG_TRACE(shared->log, "Reloading auxiliary ZooKeeper config for {}", it->first);
        if (!config->has(config_name))
        {
            LOG_TRACE(shared->log, "Removing auxiliary ZooKeeper {}", it->first);
            if (zookeeper_connection_log)
                zookeeper_connection_log->addDisconnected(it->first, *it->second, ZooKeeperConnectionLog::keeper_removed_from_config);

            it = shared->auxiliary_zookeepers.erase(it);
        }
        else
        {
            LOG_TRACE(shared->log, "Replacing auxiliary ZooKeeper {}", it->first);
            reloadZooKeeperIfChangedImpl(config, it->first, config_name, it->second, getZooKeeperLog(), zookeeper_connection_log, server_started, getServerSettings()[ServerSetting::os_threads_nice_value_zookeeper_client_send_receive]);
            ++it;
        }
    }
}


bool Context::hasZooKeeper() const
{
    return zkutil::hasZooKeeperConfig(getConfigRef());
}

bool Context::hasAuxiliaryZooKeeper(const String & name) const
{
    return getConfigRef().has("auxiliary_zookeepers." + name);
}

void Context::reloadQueryMaskingRulesIfChanged(const ConfigurationPtr & config) const
{
    const auto old_config = shared->sensitive_data_masker_config;
    if (old_config && isSameConfiguration(*config, *old_config, "query_masking_rules"))
        return;

    SensitiveDataMasker::setInstance(std::make_unique<SensitiveDataMasker>(*config, "query_masking_rules"));
    shared->sensitive_data_masker_config = config;
}

InterserverCredentialsPtr Context::getInterserverCredentials() const
{
    return shared->interserver_io_credentials.get();
}

void Context::updateInterserverCredentials(const Poco::Util::AbstractConfiguration & config)
{
    auto credentials = InterserverCredentials::make(config, "interserver_http_credentials");
    shared->interserver_io_credentials.set(std::move(credentials));
}

void Context::setInterserverIOAddress(const String & host, UInt16 port)
{
    shared->interserver_io_host = host;
    shared->interserver_io_port = port;
}

std::pair<String, UInt16> Context::getInterserverIOAddress() const
{
    if (shared->interserver_io_host.empty() || shared->interserver_io_port == 0)
        throw Exception(ErrorCodes::NO_ELEMENTS_IN_CONFIG,
                        "Parameter 'interserver_http(s)_port' required for replication is not specified "
                        "in configuration file.");

    return { shared->interserver_io_host, shared->interserver_io_port };
}

void Context::setInterserverScheme(const String & scheme)
{
    shared->interserver_scheme = scheme;
}

String Context::getInterserverScheme() const
{
    return shared->interserver_scheme;
}

void Context::setRemoteHostFilter(const Poco::Util::AbstractConfiguration & config)
{
    shared->remote_host_filter.setValuesFromConfig(config);
}

const RemoteHostFilter & Context::getRemoteHostFilter() const
{
    return shared->remote_host_filter;
}

void Context::setHTTPHeaderFilter(const Poco::Util::AbstractConfiguration & config)
{
    shared->http_header_filter.setValuesFromConfig(config);
}

const HTTPHeaderFilter & Context::getHTTPHeaderFilter() const
{
    return shared->http_header_filter;
}

UInt16 Context::getTCPPort() const
{
    const auto & config = getConfigRef();
    return config.getInt("tcp_port", DBMS_DEFAULT_PORT);
}

std::optional<UInt16> Context::getTCPPortSecure() const
{
    const auto & config = getConfigRef();
    if (config.has("tcp_port_secure"))
        return config.getInt("tcp_port_secure");
    return {};
}

void Context::registerServerPort(String port_name, UInt16 port)
{
    shared->server_ports.emplace(std::move(port_name), port);
}

UInt16 Context::getServerPort(const String & port_name) const
{
    auto it = shared->server_ports.find(port_name);
    if (it == shared->server_ports.end())
        throw Exception(ErrorCodes::CLUSTER_DOESNT_EXIST, "There is no port named {}", port_name);
    return it->second;
}

size_t Context::getMaxPendingMutationsToWarn() const
{
    SharedLockGuard lock(shared->mutex);
    return shared->max_pending_mutations_to_warn;
}

size_t Context::getMaxPendingMutationsExecutionTimeToWarn() const
{
    SharedLockGuard lock(shared->mutex);
    return shared->max_pending_mutations_execution_time_to_warn;
}

size_t Context::getMaxPartNumToWarn() const
{
    SharedLockGuard lock(shared->mutex);
    return shared->max_part_num_to_warn;
}

size_t Context::getMaxTableNumToWarn() const
{
    SharedLockGuard lock(shared->mutex);
    return shared->max_table_num_to_warn;
}

size_t Context::getMaxViewNumToWarn() const
{
    SharedLockGuard lock(shared->mutex);
    return shared->max_view_num_to_warn;
}

size_t Context::getMaxDictionaryNumToWarn() const
{
    SharedLockGuard lock(shared->mutex);
    return shared->max_dictionary_num_to_warn;
}

size_t Context::getMaxDatabaseNumToWarn() const
{
    SharedLockGuard lock(shared->mutex);
    return shared->max_database_num_to_warn;
}

void Context::setMaxPendingMutationsToWarn(size_t max_pending_mutations_to_warn)
{
    SharedLockGuard lock(shared->mutex);
    shared->max_pending_mutations_to_warn = max_pending_mutations_to_warn;
}

void Context::setMaxPendingMutationsExecutionTimeToWarn(size_t max_pending_mutations_execution_time_to_warn)
{
    SharedLockGuard lock(shared->mutex);
    shared->max_pending_mutations_execution_time_to_warn = max_pending_mutations_execution_time_to_warn;
}

void Context::setMaxPartNumToWarn(size_t max_part_to_warn)
{
    SharedLockGuard lock(shared->mutex);
    shared->max_part_num_to_warn = max_part_to_warn;
}

void Context::setMaxTableNumToWarn(size_t max_table_to_warn)
{
    SharedLockGuard lock(shared->mutex);
    shared->max_table_num_to_warn = max_table_to_warn;
}

void Context::setMaxViewNumToWarn(size_t max_view_to_warn)
{
    SharedLockGuard lock(shared->mutex);
    shared->max_view_num_to_warn = max_view_to_warn;
}

void Context::setMaxDictionaryNumToWarn(size_t max_dictionary_to_warn)
{
    SharedLockGuard lock(shared->mutex);
    shared->max_dictionary_num_to_warn = max_dictionary_to_warn;
}

void Context::setMaxDatabaseNumToWarn(size_t max_database_to_warn)
{
    SharedLockGuard lock(shared->mutex);
    shared->max_database_num_to_warn = max_database_to_warn;
}

double Context::getMinOSCPUWaitTimeRatioToDropConnection() const
{
    SharedLockGuard lock(shared->mutex);
    return shared->min_os_cpu_wait_time_ratio_to_drop_connection;
}

double Context::getMaxOSCPUWaitTimeRatioToDropConnection() const
{
    SharedLockGuard lock(shared->mutex);
    return shared->max_os_cpu_wait_time_ratio_to_drop_connection;
}

void Context::setOSCPUOverloadSettings(double min_os_cpu_wait_time_ratio_to_drop_connection, double max_os_cpu_wait_time_ratio_to_drop_connection)
{
    SharedLockGuard lock(shared->mutex);
    shared->min_os_cpu_wait_time_ratio_to_drop_connection = min_os_cpu_wait_time_ratio_to_drop_connection;
    shared->max_os_cpu_wait_time_ratio_to_drop_connection = max_os_cpu_wait_time_ratio_to_drop_connection;
}

bool Context::getS3QueueDisableStreaming() const
{
    SharedLockGuard lock(shared->mutex);
    return shared->server_settings[ServerSetting::s3queue_disable_streaming];
}

void Context::setS3QueueDisableStreaming(bool s3queue_disable_streaming) const
{
    std::lock_guard lock(shared->mutex);
    shared->server_settings.set("s3queue_disable_streaming", s3queue_disable_streaming);
}

std::shared_ptr<Cluster> Context::getCluster(const std::string & cluster_name) const
{
    if (auto res = tryGetCluster(cluster_name))
        return res;
    throw Exception(ErrorCodes::CLUSTER_DOESNT_EXIST, "Requested cluster '{}' not found", cluster_name);
}


std::shared_ptr<Cluster> Context::tryGetCluster(const std::string & cluster_name) const
{
    std::shared_ptr<Cluster> res = nullptr;

    {
        std::lock_guard lock(shared->clusters_mutex);
        res = getClustersImpl(lock)->getCluster(cluster_name);

        if (res == nullptr && shared->cluster_discovery)
            res = shared->cluster_discovery->getCluster(cluster_name);
    }

    if (res == nullptr && !cluster_name.empty())
        res = tryGetReplicatedDatabaseCluster(cluster_name);

    return res;
}


void Context::reloadClusterConfig() const
{
    while (true)
    {
        ConfigurationPtr cluster_config;
        {
            std::lock_guard lock(shared->clusters_mutex);
            cluster_config = shared->clusters_config;
        }

        const auto & config = cluster_config ? *cluster_config : getConfigRef();
        auto new_clusters = std::make_shared<Clusters>(config, *settings, getMacros());

        {
            std::lock_guard lock(shared->clusters_mutex);
            if (shared->clusters_config.get() == cluster_config.get())
            {
                shared->clusters = std::move(new_clusters);
                return;
            }

            // Clusters config has been suddenly changed, recompute clusters
        }
    }
}

std::map<String, ClusterPtr> Context::getClusters() const
{
    std::lock_guard lock(shared->clusters_mutex);

    auto clusters = getClustersImpl(lock)->getContainer();

    if (shared->cluster_discovery)
    {
        const auto & cluster_discovery_map = shared->cluster_discovery->getClusters();
        for (const auto & [name, cluster] : cluster_discovery_map)
            clusters.emplace(name, cluster);
    }
    return clusters;
}

std::shared_ptr<Clusters> Context::getClustersImpl(std::lock_guard<std::mutex> & /* lock */) const TSA_REQUIRES(shared->clusters_mutex)
{
    if (!shared->clusters)
    {
        const auto & config = shared->clusters_config ? *shared->clusters_config : getConfigRef();
        shared->clusters = std::make_shared<Clusters>(config, *settings, getMacros());
    }

    return shared->clusters;
}

void Context::startClusterDiscovery()
{
    std::lock_guard lock(shared->clusters_mutex);
    if (!shared->cluster_discovery)
        return;
    shared->cluster_discovery->start();
}


/// On repeating calls updates existing clusters and adds new clusters, doesn't delete old clusters
void Context::setClustersConfig(const ConfigurationPtr & config, bool enable_discovery, const String & config_name)
{
    std::lock_guard lock(shared->clusters_mutex);
    if (ConfigHelper::getBool(*config, "allow_experimental_cluster_discovery") && enable_discovery && !shared->cluster_discovery)
    {
        shared->cluster_discovery = std::make_unique<ClusterDiscovery>(*config, getGlobalContext(), getMacros());
    }

    /// Do not update clusters if this part of config wasn't changed.
    if (shared->clusters && isSameConfiguration(*config, *shared->clusters_config, config_name))
        return;

    auto old_clusters_config = shared->clusters_config;
    shared->clusters_config = config;

    if (!shared->clusters)
        shared->clusters = std::make_shared<Clusters>(*shared->clusters_config, *settings, getMacros(), config_name);
    else
        shared->clusters->updateClusters(*shared->clusters_config, *settings, config_name, old_clusters_config);

    ++shared->clusters_version;
}

size_t Context::getClustersVersion() const
{
    std::lock_guard lock(shared->clusters_mutex);
    return shared->clusters_version;
}


void Context::setCluster(const String & cluster_name, const std::shared_ptr<Cluster> & cluster)
{
    std::lock_guard lock(shared->clusters_mutex);

    if (!shared->clusters)
        throw Exception(ErrorCodes::LOGICAL_ERROR, "Clusters are not set");

    shared->clusters->setCluster(cluster_name, cluster);
}


void Context::initializeSystemLogs()
{
    /// It is required, because the initialization of system logs can be also
    /// triggered from another thread, that is launched while initializing the system logs,
    /// for example, system.filesystem_cache_log will be triggered by parts loading
    /// of any other table if it is stored on a disk with cache.
    callOnce(shared->system_logs_initialized, [&] {
        auto system_logs = std::make_unique<SystemLogs>(getGlobalContext(), getConfigRef());
        std::lock_guard lock(shared->mutex);
        shared->system_logs = std::move(system_logs);
    });
}

void Context::createTraceCollector()
{
    shared->createTraceCollector();
}

void Context::initializeTraceCollector()
{
    shared->initializeTraceCollector(getTraceLog());
}

/// Call after unexpected crash happen.
void Context::handleCrash() const
{
    std::lock_guard<std::mutex> lock(mutex_shared_context);
    if (!shared)
        return;

    SharedLockGuard lock2(shared->mutex);
    if (shared->system_logs)
        shared->system_logs->handleCrash();
}

bool Context::hasTraceCollector() const
{
    return shared->hasTraceCollector();
}


std::shared_ptr<QueryLog> Context::getQueryLog() const
{
    SharedLockGuard lock(shared->mutex);

    if (!shared->system_logs)
        return {};

    return shared->system_logs->query_log;
}

std::shared_ptr<QueryMetricLog> Context::getQueryMetricLog() const
{
    SharedLockGuard lock(shared->mutex);

    if (!shared->system_logs)
        return {};

    return shared->system_logs->query_metric_log;
}

std::shared_ptr<ZooKeeperConnectionLog> Context::getZooKeeperConnectionLog() const
{
    SharedLockGuard lock(shared->mutex);

    if (!shared->system_logs)
        return {};

    return shared->system_logs->zookeeper_connection_log;
}

std::shared_ptr<QueryThreadLog> Context::getQueryThreadLog() const
{
    SharedLockGuard lock(shared->mutex);

    if (!shared->system_logs)
        return {};

    return shared->system_logs->query_thread_log;
}

std::shared_ptr<QueryViewsLog> Context::getQueryViewsLog() const
{
    SharedLockGuard lock(shared->mutex);
    if (!shared->system_logs)
        return {};

    return shared->system_logs->query_views_log;
}

std::shared_ptr<PartLog> Context::getPartLog(const String & part_database) const
{
    SharedLockGuard lock(shared->mutex);

    /// No part log or system logs are shutting down.
    if (!shared->system_logs)
        return {};

    /// Will not log operations on system tables (including part_log itself).
    /// It doesn't make sense and not allow to destruct PartLog correctly due to infinite logging and flushing,
    /// and also make troubles on startup.
    if (part_database == DatabaseCatalog::SYSTEM_DATABASE)
        return {};

    return shared->system_logs->part_log;
}

std::shared_ptr<TraceLog> Context::getTraceLog() const
{
    SharedLockGuard lock(shared->mutex);

    if (!shared->system_logs)
        return {};

    return shared->system_logs->trace_log;
}


std::shared_ptr<TextLog> Context::getTextLog() const
{
    SharedLockGuard lock(shared->mutex);

    if (!shared->system_logs)
        return {};

    return shared->system_logs->text_log;
}


std::shared_ptr<MetricLog> Context::getMetricLog() const
{
    SharedLockGuard lock(shared->mutex);

    if (!shared->system_logs)
        return {};

    return shared->system_logs->metric_log;
}

std::shared_ptr<TransposedMetricLog> Context::getTransposedMetricLog() const
{
     SharedLockGuard lock(shared->mutex);

    if (!shared->system_logs)
        return {};

    return shared->system_logs->transposed_metric_log;
}

std::shared_ptr<AsynchronousMetricLog> Context::getAsynchronousMetricLog() const
{
    SharedLockGuard lock(shared->mutex);

    if (!shared->system_logs)
        return {};

    return shared->system_logs->asynchronous_metric_log;
}


std::shared_ptr<OpenTelemetrySpanLog> Context::getOpenTelemetrySpanLog() const
{
    SharedLockGuard lock(shared->mutex);

    if (!shared->system_logs)
        return {};

    return shared->system_logs->opentelemetry_span_log;
}

std::shared_ptr<SessionLog> Context::getSessionLog() const
{
    SharedLockGuard lock(shared->mutex);

    if (!shared->system_logs)
        return {};

    return shared->system_logs->session_log;
}


std::shared_ptr<ZooKeeperLog> Context::getZooKeeperLog() const
{
    SharedLockGuard lock(shared->mutex);

    if (!shared->system_logs)
        return {};

    return shared->system_logs->zookeeper_log;
}


std::shared_ptr<TransactionsInfoLog> Context::getTransactionsInfoLog() const
{
    SharedLockGuard lock(shared->mutex);

    if (!shared->system_logs)
        return {};

    return shared->system_logs->transactions_info_log;
}


std::shared_ptr<ProcessorsProfileLog> Context::getProcessorsProfileLog() const
{
    SharedLockGuard lock(shared->mutex);

    if (!shared->system_logs)
        return {};

    return shared->system_logs->processors_profile_log;
}

std::shared_ptr<FilesystemCacheLog> Context::getFilesystemCacheLog() const
{
    SharedLockGuard lock(shared->mutex);
    if (!shared->system_logs)
        return {};

    return shared->system_logs->filesystem_cache_log;
}

std::shared_ptr<ObjectStorageQueueLog> Context::getS3QueueLog() const
{
    SharedLockGuard lock(shared->mutex);
    if (!shared->system_logs)
        return {};

    return shared->system_logs->s3queue_log;
}

std::shared_ptr<ObjectStorageQueueLog> Context::getAzureQueueLog() const
{
    SharedLockGuard lock(shared->mutex);
    if (!shared->system_logs)
        return {};

    return shared->system_logs->azure_queue_log;
}

std::shared_ptr<FilesystemReadPrefetchesLog> Context::getFilesystemReadPrefetchesLog() const
{
    SharedLockGuard lock(shared->mutex);
    if (!shared->system_logs)
        return {};

    return shared->system_logs->filesystem_read_prefetches_log;
}

std::shared_ptr<AsynchronousInsertLog> Context::getAsynchronousInsertLog() const
{
    SharedLockGuard lock(shared->mutex);

    if (!shared->system_logs)
        return {};

    return shared->system_logs->asynchronous_insert_log;
}

std::shared_ptr<BackupLog> Context::getBackupLog() const
{
    SharedLockGuard lock(shared->mutex);

    if (!shared->system_logs)
        return {};

    return shared->system_logs->backup_log;
}

std::shared_ptr<BlobStorageLog> Context::getBlobStorageLog() const
{
    bool enable_blob_storage_log = getSettingsRef()[Setting::enable_blob_storage_log];
    if (hasQueryContext())
        enable_blob_storage_log = getQueryContext()->getSettingsRef()[Setting::enable_blob_storage_log];

    if (!enable_blob_storage_log)
        return {};

    SharedLockGuard lock(shared->mutex);

    if (!shared->system_logs)
        return {};
    return shared->system_logs->blob_storage_log;
}

std::shared_ptr<IcebergMetadataLog> Context::getIcebergMetadataLog() const
{
    SharedLockGuard lock(shared->mutex);

    if (!shared->system_logs)
        return {};

    return shared->system_logs->iceberg_metadata_log;
}

std::shared_ptr<DeadLetterQueue> Context::getDeadLetterQueue() const
{
    SharedLockGuard lock(shared->mutex);
    if (!shared->system_logs)
        return {};

    return shared->system_logs->dead_letter_queue;
}

SystemLogs Context::getSystemLogs() const
{
    SharedLockGuard lock(shared->mutex);

    if (!shared->system_logs)
        return {};
    return *shared->system_logs;
}

std::optional<Context::Dashboards> Context::getDashboards() const
{
    std::lock_guard lock(shared->dashboard_mutex);

    if (!shared->dashboards)
        return {};
    return shared->dashboards;
}


namespace
{

String trim(const String & text)
{
    std::string_view view(text);
    ::trim(view, '\n');
    return String(view);
}

}

void Context::setDashboardsConfig(const ConfigurationPtr & config)
{
    Poco::Util::AbstractConfiguration::Keys keys;
    config->keys("dashboards", keys);

    Dashboards dashboards;
    for (const auto & key : keys)
    {
        const auto & prefix = "dashboards." + key + ".";
        dashboards.push_back({
            { "dashboard", config->getString(prefix + "dashboard") },
            { "title",     config->getString(prefix + "title") },
            { "query",     trim(config->getString(prefix + "query")) },
        });
    }

    {
        std::lock_guard lock(shared->dashboard_mutex);
        if (!dashboards.empty())
            shared->dashboards.emplace(std::move(dashboards));
        else
            shared->dashboards.reset();
    }
}

CompressionCodecPtr Context::chooseCompressionCodec(size_t part_size, double part_size_ratio) const
{
    std::lock_guard lock(shared->mutex);

    if (!shared->compression_codec_selector)
    {
        constexpr auto config_name = "compression";
        const auto & config = shared->getConfigRefWithLock(lock);

        if (config.has(config_name))
            shared->compression_codec_selector = std::make_unique<CompressionCodecSelector>(config, "compression");
        else
            shared->compression_codec_selector = std::make_unique<CompressionCodecSelector>();
    }

    return shared->compression_codec_selector->choose(part_size, part_size_ratio);
}


DiskPtr Context::getDisk(const String & name) const
{
    std::lock_guard lock(shared->storage_policies_mutex);

    auto disk_selector = getDiskSelector(lock);

    return disk_selector->get(name);
}

DiskPtr Context::getOrCreateDisk(const String & name, DiskCreator creator) const
{
    std::lock_guard lock(shared->storage_policies_mutex);

    auto disk_selector = getDiskSelector(lock);

    auto disk = disk_selector->tryGet(name);
    if (!disk)
    {
        disk = creator(getDisksMap(lock));
        const_cast<DiskSelector *>(disk_selector.get())->addToDiskMap(name, disk);
    }

    return disk;
}

StoragePolicyPtr Context::getStoragePolicy(const String & name) const
{
    std::lock_guard lock(shared->storage_policies_mutex);

    auto policy_selector = getStoragePolicySelector(lock);

    return policy_selector->get(name);
}

StoragePolicyPtr Context::getStoragePolicyFromDisk(const String & disk_name) const
{
    std::lock_guard lock(shared->storage_policies_mutex);

    const std::string storage_policy_name = StoragePolicySelector::TMP_STORAGE_POLICY_PREFIX + disk_name;
    auto storage_policy_selector = getStoragePolicySelector(lock);
    StoragePolicyPtr storage_policy = storage_policy_selector->tryGet(storage_policy_name);

    if (!storage_policy)
    {
        auto disk_selector = getDiskSelector(lock);
        auto disk = disk_selector->get(disk_name);
        auto volume = std::make_shared<SingleDiskVolume>("_volume_" + disk_name, disk);

        static const auto move_factor_for_single_disk_volume = 0.0;
        storage_policy = std::make_shared<StoragePolicy>(storage_policy_name, Volumes{volume}, move_factor_for_single_disk_volume);
        const_cast<StoragePolicySelector *>(storage_policy_selector.get())->add(storage_policy);
    }
    /// Note: it is important to put storage policy into disk selector (and not recreate it on each call)
    /// because in some places there are checks that storage policy pointers are the same from different tables.
    /// (We can assume that tables with the same `disk` setting are on the same storage policy).

    return storage_policy;
}

StoragePolicyPtr Context::getOrCreateStoragePolicy(const String & name, StoragePolicyCreator creator) const
{
    std::lock_guard lock(shared->storage_policies_mutex);

    auto storage_policy_selector = getStoragePolicySelector(lock);

    auto storage_policy = storage_policy_selector->tryGet(name);
    if (!storage_policy)
    {
        storage_policy = creator(storage_policy_selector->getPoliciesMap());
        const_cast<StoragePolicySelector *>(storage_policy_selector.get())->add(storage_policy);
    }

    return storage_policy;
}

DisksMap Context::getDisksMap() const
{
    std::lock_guard lock(shared->storage_policies_mutex);
    return getDisksMap(lock);
}

DisksMap Context::getDisksMap(std::lock_guard<std::mutex> & lock) const
{
    return getDiskSelector(lock)->getDisksMap();
}

StoragePoliciesMap Context::getPoliciesMap() const
{
    std::lock_guard lock(shared->storage_policies_mutex);
    return getStoragePolicySelector(lock)->getPoliciesMap();
}

DiskSelectorPtr Context::getDiskSelector(std::lock_guard<std::mutex> & /* lock */) const TSA_REQUIRES(shared->storage_policies_mutex)
{
    if (!shared->merge_tree_disk_selector)
    {
        constexpr auto config_name = "storage_configuration.disks";
        const auto & config = getConfigRef();
        auto disk_selector = std::make_shared<DiskSelector>();
        disk_selector->initialize(config, config_name, shared_from_this());
        shared->merge_tree_disk_selector = disk_selector;
    }

    return shared->merge_tree_disk_selector;
}

StoragePolicySelectorPtr Context::getStoragePolicySelector(std::lock_guard<std::mutex> & lock) const TSA_REQUIRES(shared->storage_policies_mutex)
{
    if (!shared->merge_tree_storage_policy_selector)
    {
        constexpr auto config_name = "storage_configuration.policies";
        const auto & config = getConfigRef();
        shared->merge_tree_storage_policy_selector = std::make_shared<StoragePolicySelector>(config, config_name, getDiskSelector(lock));
    }

    return shared->merge_tree_storage_policy_selector;
}


void Context::updateStorageConfiguration(const Poco::Util::AbstractConfiguration & config)
{
    {
        std::lock_guard lock(shared->storage_policies_mutex);
        Strings disks_to_reinit;
        if (shared->merge_tree_disk_selector)
            shared->merge_tree_disk_selector
                = shared->merge_tree_disk_selector->updateFromConfig(config, "storage_configuration.disks", shared_from_this());

        if (shared->merge_tree_storage_policy_selector)
        {
            try
            {
                shared->merge_tree_storage_policy_selector = shared->merge_tree_storage_policy_selector->updateFromConfig(
                    config, "storage_configuration.policies", shared->merge_tree_disk_selector, disks_to_reinit);
            }
            catch (Exception & e)
            {
                LOG_ERROR(
                    shared->log, "An error has occurred while reloading storage policies, storage policies were not applied: {}", e.message());
            }
        }

        if (!disks_to_reinit.empty())
        {
            LOG_INFO(shared->log, "Initializing disks: ({}) for all tables", fmt::join(disks_to_reinit, ", "));
            DatabaseCatalog::instance().triggerReloadDisksTask(disks_to_reinit);
        }
    }

    {
        std::lock_guard lock(shared->mutex);
        if (shared->storage_s3_settings)
            shared->storage_s3_settings->loadFromConfig(config, /* config_prefix */"s3", getSettingsRef());
    }

    {
        std::lock_guard lock(shared->mutex);
        if (shared->storage_azure_settings)
            shared->storage_azure_settings->loadFromConfig(config, /* config_prefix */"configuration.disks.", getSettingsRef());
    }

}


const MergeTreeSettings & Context::getMergeTreeSettings() const
{
    std::lock_guard lock(shared->mutex);

    if (!shared->merge_tree_settings)
    {
        const auto & config = shared->getConfigRefWithLock(lock);
        MergeTreeSettings mt_settings;

        /// Respect compatibility setting from the default profile.
        /// First, we apply compatibility values, and only after apply changes from the config.
        mt_settings.applyCompatibilitySetting((*settings)[Setting::compatibility]);

        mt_settings.loadFromConfig("merge_tree", config);
        shared->merge_tree_settings.emplace(mt_settings);
    }

    return *shared->merge_tree_settings;
}

const MergeTreeSettings & Context::getReplicatedMergeTreeSettings() const
{
    std::lock_guard lock(shared->mutex);

    if (!shared->replicated_merge_tree_settings)
    {
        const auto & config = shared->getConfigRefWithLock(lock);
        MergeTreeSettings mt_settings;

        /// Respect compatibility setting from the default profile.
        /// First, we apply compatibility values, and only after apply changes from the config.
        mt_settings.applyCompatibilitySetting((*settings)[Setting::compatibility]);

        mt_settings.loadFromConfig("merge_tree", config);
        mt_settings.loadFromConfig("replicated_merge_tree", config);
        shared->replicated_merge_tree_settings.emplace(mt_settings);
    }

    return *shared->replicated_merge_tree_settings;
}

const DatabaseReplicatedSettings & Context::getDatabaseReplicatedSettings() const
{
    std::lock_guard lock(shared->mutex);

    if (!shared->database_replicated_settings)
    {
        const auto & config = shared->getConfigRefWithLock(lock);
        DatabaseReplicatedSettings db_replicated_settings;

        db_replicated_settings.loadFromConfig("database_replicated", config);
        shared->database_replicated_settings.emplace(db_replicated_settings);
    }

    return *shared->database_replicated_settings;
}

const DistributedSettings & Context::getDistributedSettings() const
{
    std::lock_guard lock(shared->mutex);

    if (!shared->distributed_settings)
    {
        const auto & config = shared->getConfigRefWithLock(lock);
        DistributedSettings distributed_settings;
        distributed_settings.loadFromConfig("distributed", config);
        shared->distributed_settings.emplace(distributed_settings);
    }

    return *shared->distributed_settings;
}

const S3SettingsByEndpoint & Context::getStorageS3Settings() const
{
    std::lock_guard lock(shared->mutex);

    if (!shared->storage_s3_settings)
    {
        const auto & config = shared->getConfigRefWithLock(lock);
        shared->storage_s3_settings.emplace().loadFromConfig(config, "s3", getSettingsRef());
    }

    return *shared->storage_s3_settings;
}

const AzureSettingsByEndpoint & Context::getStorageAzureSettings() const
{
    std::lock_guard lock(shared->mutex);

    if (!shared->storage_azure_settings)
    {
        const auto & config = shared->getConfigRefWithLock(lock);
        shared->storage_azure_settings.emplace().loadFromConfig(config, "storage_configuration.disks", getSettingsRef());
    }

    return *shared->storage_azure_settings;
}

void Context::checkCanBeDropped(const String & database, const String & table, const size_t & size, const size_t & max_size_to_drop) const
{
    if (!max_size_to_drop || size <= max_size_to_drop)
        return;

    fs::path force_file(getFlagsPath() + "force_drop_table");
    bool force_file_exists = fs::exists(force_file);

    if (force_file_exists)
    {
        try
        {
            fs::remove(force_file);
            return;
        }
        catch (...)
        {
            /// User should recreate force file on each drop, it shouldn't be protected
            tryLogCurrentException("Drop table check", "Can't remove force file to enable table or partition drop");
        }
    }

    String size_str = formatReadableSizeWithDecimalSuffix(size);
    String max_size_to_drop_str = formatReadableSizeWithDecimalSuffix(max_size_to_drop);
    throw Exception(ErrorCodes::TABLE_SIZE_EXCEEDS_MAX_DROP_SIZE_LIMIT,
                    "Table or Partition in {}.{} was not dropped.\nReason:\n"
                    "1. Size ({}) is greater than max_[table/partition]_size_to_drop ({})\n"
                    "2. File '{}' intended to force DROP {}\n"
                    "How to fix this:\n"
                    "1. Either increase (or set to zero) max_[table/partition]_size_to_drop in server config\n"
                    "2. Either pass a bigger (or set to zero) max_[table/partition]_size_to_drop through query settings\n"
                    "3. Either create forcing file {} and make sure that ClickHouse has write permission for it.\n"
                    "Example:\nsudo touch '{}' && sudo chmod 666 '{}'",
                    backQuoteIfNeed(database), backQuoteIfNeed(table),
                    size_str, max_size_to_drop_str,
                    force_file.string(), force_file_exists ? "exists but not writeable (could not be removed)" : "doesn't exist",
                    force_file.string(),
                    force_file.string(), force_file.string());
}


void Context::setMaxTableSizeToDrop(size_t max_size)
{
    // Is initialized at server startup and updated at config reload
    shared->max_table_size_to_drop.store(max_size, std::memory_order_relaxed);
}

size_t Context::getMaxTableSizeToDrop() const
{
    return shared->max_table_size_to_drop.load();
}

void Context::checkTableCanBeDropped(const String & database, const String & table, const size_t & table_size) const
{
    size_t max_table_size_to_drop = shared->max_table_size_to_drop.load();

    checkCanBeDropped(database, table, table_size, max_table_size_to_drop);
}

void Context::checkTableCanBeDropped(const String & database, const String & table, const size_t & table_size, const size_t & max_table_size_to_drop) const
{
    checkCanBeDropped(database, table, table_size, max_table_size_to_drop);
}

void Context::setMaxPartitionSizeToDrop(size_t max_size)
{
    // Is initialized at server startup and updated at config reload
    shared->max_partition_size_to_drop.store(max_size, std::memory_order_relaxed);
}

size_t Context::getMaxPartitionSizeToDrop() const
{
    return shared->max_partition_size_to_drop.load();
}

void Context::checkPartitionCanBeDropped(const String & database, const String & table, const size_t & partition_size) const
{
    size_t max_partition_size_to_drop = shared->max_partition_size_to_drop.load();

    checkCanBeDropped(database, table, partition_size, max_partition_size_to_drop);
}

void Context::checkPartitionCanBeDropped(const String & database, const String & table, const size_t & partition_size, const size_t & max_partition_size_to_drop) const
{
    checkCanBeDropped(database, table, partition_size, max_partition_size_to_drop);
}

void Context::setConfigReloaderInterval(size_t value_ms)
{
    shared->config_reload_interval_ms.store(value_ms, std::memory_order_relaxed);
}

size_t Context::getConfigReloaderInterval() const
{
    return shared->config_reload_interval_ms.load(std::memory_order_relaxed);
}

InputFormatPtr Context::getInputFormat(const String & name, ReadBuffer & buf, const Block & sample, UInt64 max_block_size, const std::optional<FormatSettings> & format_settings) const
{
    return FormatFactory::instance().getInput(name, buf, sample, shared_from_this(), max_block_size, format_settings);
}

OutputFormatPtr Context::getOutputFormat(const String & name, WriteBuffer & buf, const Block & sample, const std::optional<FormatSettings> & format_settings) const
{
    return FormatFactory::instance().getOutputFormat(name, buf, sample, shared_from_this(), format_settings);
}

OutputFormatPtr Context::getOutputFormatParallelIfPossible(const String & name, WriteBuffer & buf, const Block & sample, const std::optional<FormatSettings> & format_settings) const
{
    return FormatFactory::instance().getOutputFormatParallelIfPossible(name, buf, sample, shared_from_this(), format_settings);
}


double Context::getUptimeSeconds() const
{
    SharedLockGuard lock(shared->mutex);
    return shared->uptime_watch.elapsedSeconds();
}


void Context::setConfigReloadCallback(ConfigReloadCallback && callback)
{
    /// Is initialized at server startup, so lock isn't required. Otherwise use mutex.
    shared->config_reload_callback = std::move(callback);
}

void Context::reloadConfig() const
{
    /// Use mutex if callback may be changed after startup.
    if (!shared->config_reload_callback)
        throw Exception(ErrorCodes::LOGICAL_ERROR, "Can't reload config because config_reload_callback is not set.");

    shared->config_reload_callback();
}

void Context::setStartServersCallback(StartStopServersCallback && callback)
{
    /// Is initialized at server startup, so lock isn't required. Otherwise use mutex.
    shared->start_servers_callback = std::move(callback);
}

void Context::setStopServersCallback(StartStopServersCallback && callback)
{
    /// Is initialized at server startup, so lock isn't required. Otherwise use mutex.
    shared->stop_servers_callback = std::move(callback);
}

void Context::startServers(const ServerType & server_type) const
{
    /// Use mutex if callback may be changed after startup.
    if (!shared->start_servers_callback)
        throw Exception(ErrorCodes::LOGICAL_ERROR, "Can't start servers because start_servers_callback is not set.");

    shared->start_servers_callback(server_type);
}

void Context::stopServers(const ServerType & server_type) const
{
    /// Use mutex if callback may be changed after startup.
    if (!shared->stop_servers_callback)
        throw Exception(ErrorCodes::LOGICAL_ERROR, "Can't stop servers because stop_servers_callback is not set.");

    shared->stop_servers_callback(server_type);
}


void Context::shutdown() TSA_NO_THREAD_SAFETY_ANALYSIS
{
    shared->shutdown();
}


Context::ApplicationType Context::getApplicationType() const
{
    return shared->application_type;
}

void Context::setApplicationType(ApplicationType type)
{
    /// Lock isn't required, you should set it at start
    shared->application_type = type;

    if (type == ApplicationType::LOCAL || type == ApplicationType::SERVER || type == ApplicationType::DISKS)
        shared->server_settings.loadSettingsFromConfig(Poco::Util::Application::instance().config());

    if (type == ApplicationType::SERVER)
        shared->configureServerWideThrottling();
}

void Context::setDefaultProfiles(const Poco::Util::AbstractConfiguration & config)
{
    shared->default_profile_name = config.getString("default_profile", "default");
    getAccessControl().setDefaultProfileName(shared->default_profile_name);

    shared->system_profile_name = config.getString("system_profile", shared->default_profile_name);

    /// Don't check for constraints on first load. This makes the default profile consistent with other users, where
    /// the default value set in the config might be outside of the constraints range
    /// It makes it possible to change the value of experimental settings with `allow_feature_tier` != 2
    bool check_constraints = false;
    setCurrentProfile(shared->system_profile_name, check_constraints);

    applySettingsQuirks(*settings, getLogger("SettingsQuirks"));
    doSettingsSanityCheckClamp(*settings, getLogger("SettingsSanity"));

    shared->buffer_profile_name = config.getString("buffer_profile", shared->system_profile_name);
    buffer_context = Context::createCopy(shared_from_this());
    buffer_context->setCurrentProfile(shared->buffer_profile_name);
}

String Context::getDefaultProfileName() const
{
    return shared->default_profile_name;
}

String Context::getSystemProfileName() const
{
    return shared->system_profile_name;
}

String Context::getFormatSchemaPath() const
{
    return shared->format_schema_path;
}

void Context::setFormatSchemaPath(const String & path)
{
    shared->format_schema_path = path;
}

String Context::getGoogleProtosPath() const
{
    return shared->google_protos_path;
}

void Context::setGoogleProtosPath(const String & path)
{
    shared->google_protos_path = path;
}

std::pair<Context::SampleBlockCache *, std::unique_lock<std::mutex>> Context::getSampleBlockCache() const
{
    chassert(hasQueryContext());
    return std::make_pair(&getQueryContext()->sample_block_cache, std::unique_lock(getQueryContext()->sample_block_cache_mutex));
}

std::pair<Context::StorageMetadataCache *, std::unique_lock<std::mutex>> Context::getStorageMetadataCache() const
{
    chassert(hasQueryContext());
    return std::make_pair(&getQueryContext()->storage_metadata_cache, std::unique_lock(getQueryContext()->storage_metadata_cache_mutex));
}

std::pair<Context::StorageSnapshotCache *, std::unique_lock<std::mutex>> Context::getStorageSnapshotCache() const
{
    chassert(hasQueryContext());
    return std::make_pair(&getQueryContext()->storage_snapshot_cache, std::unique_lock(getQueryContext()->storage_snapshot_cache_mutex));
}

bool Context::hasQueryParameters() const
{
    return !query_parameters.empty();
}


const NameToNameMap & Context::getQueryParameters() const
{
    return query_parameters;
}


void Context::setQueryParameter(const String & name, const String & value)
{
    if (!query_parameters.emplace(name, value).second)
        throw Exception(ErrorCodes::BAD_ARGUMENTS, "Duplicate name {} of query parameter", backQuote(name));
}

void Context::addQueryParameters(const NameToNameMap & parameters)
{
    for (const auto & [name, value] : parameters)
        query_parameters.insert_or_assign(name, value);
}


IHostContextPtr & Context::getHostContext()
{
    return host_context;
}


const IHostContextPtr & Context::getHostContext() const
{
    return host_context;
}


std::shared_ptr<ActionLocksManager> Context::getActionLocksManager() const
{
    callOnce(shared->action_locks_manager_initialized, [&] {
        shared->action_locks_manager = std::make_shared<ActionLocksManager>(shared_from_this());
    });

    return shared->action_locks_manager;
}


void Context::setExternalTablesInitializer(ExternalTablesInitializer && initializer)
{
    if (external_tables_initializer_callback)
        throw Exception(ErrorCodes::LOGICAL_ERROR, "External tables initializer is already set");

    external_tables_initializer_callback = std::move(initializer);
}

void Context::initializeExternalTablesIfSet()
{
    if (external_tables_initializer_callback)
    {
        external_tables_initializer_callback(shared_from_this());
        /// Reset callback
        external_tables_initializer_callback = {};
    }
}

void Context::setQueryPlanDeserializationCallback(QueryPlanDeserializationCallback && callback)
{
    query_plan_deserialization_callback = std::move(callback);
}

std::shared_ptr<QueryPlanAndSets> Context::getDeserializedQueryPlan()
{
    if (!query_plan_deserialization_callback)
        throw Exception(ErrorCodes::LOGICAL_ERROR, "Query plan deserialization callback is not set");

    return query_plan_deserialization_callback();
}

void Context::setInputInitializer(InputInitializer && initializer)
{
    if (input_initializer_callback)
        throw Exception(ErrorCodes::LOGICAL_ERROR, "Input initializer is already set");

    input_initializer_callback = std::move(initializer);
}


void Context::initializeInput(const StoragePtr & input_storage)
{
    if (!input_initializer_callback)
        throw Exception(ErrorCodes::LOGICAL_ERROR, "Input initializer is not set");

    input_initializer_callback(shared_from_this(), input_storage);
    /// Reset callback
    input_initializer_callback = {};
}


void Context::setInputBlocksReaderCallback(InputBlocksReader && reader)
{
    if (input_blocks_reader)
        throw Exception(ErrorCodes::LOGICAL_ERROR, "Input blocks reader is already set");

    input_blocks_reader = std::move(reader);
}


InputBlocksReader Context::getInputBlocksReaderCallback() const
{
    return input_blocks_reader;
}


void Context::resetInputCallbacks()
{
    if (input_initializer_callback)
        input_initializer_callback = {};

    if (input_blocks_reader)
        input_blocks_reader = {};
}


void Context::setClientInfo(const ClientInfo & client_info_)
{
    client_info = client_info_;
    need_recalculate_access = true;
}

void Context::setClientName(const String & client_name)
{
    client_info.client_name = client_name;
}

void Context::setClientInterface(ClientInfo::Interface interface)
{
    client_info.interface = interface;
    need_recalculate_access = true;
}

void Context::setClientVersion(UInt64 client_version_major, UInt64 client_version_minor, UInt64 client_version_patch, unsigned client_tcp_protocol_version)
{
    client_info.client_version_major = client_version_major;
    client_info.client_version_minor = client_version_minor;
    client_info.client_version_patch = client_version_patch;
    client_info.client_tcp_protocol_version = client_tcp_protocol_version;
}

void Context::setScriptQueryAndLineNumber(uint32_t query_number, uint32_t line_number)
{
    client_info.script_query_number = query_number;
    client_info.script_line_number = line_number;
}

void Context::setClientConnectionId(uint32_t connection_id_)
{
    client_info.connection_id = connection_id_;
}

void Context::setHTTPClientInfo(const Poco::Net::HTTPRequest & request)
{
    client_info.setFromHTTPRequest(request);
    need_recalculate_access = true;
}

void Context::setForwardedFor(const String & forwarded_for)
{
    client_info.forwarded_for = forwarded_for;
    need_recalculate_access = true;
}

void Context::setQueryKind(ClientInfo::QueryKind query_kind)
{
    client_info.query_kind = query_kind;
}

void Context::setQueryKindInitial()
{
    /// TODO: Try to combine this function with setQueryKind().
    client_info.setInitialQuery();
}

void Context::setQueryKindReplicatedDatabaseInternal()
{
    /// TODO: Try to combine this function with setQueryKind().
    client_info.is_replicated_database_internal = true;
}

void Context::setCurrentUserName(const String & current_user_name)
{
    /// TODO: Try to combine this function with setUser().
    client_info.current_user = current_user_name;
    need_recalculate_access = true;
}

void Context::setCurrentAddress(const Poco::Net::SocketAddress & current_address)
{
    client_info.current_address = std::make_shared<Poco::Net::SocketAddress>(current_address);
    need_recalculate_access = true;
}

void Context::setInitialUserName(const String & initial_user_name)
{
    client_info.initial_user = initial_user_name;
    need_recalculate_access = true;
}

void Context::setInitialAddress(const Poco::Net::SocketAddress & initial_address)
{
    client_info.initial_address = std::make_shared<Poco::Net::SocketAddress>(initial_address);
}

void Context::setInitialQueryId(const String & initial_query_id)
{
    client_info.initial_query_id = initial_query_id;
}

void Context::setInitialQueryStartTime(std::chrono::time_point<std::chrono::system_clock> initial_query_start_time)
{
    client_info.initial_query_start_time = timeInSeconds(initial_query_start_time);
    client_info.initial_query_start_time_microseconds = timeInMicroseconds(initial_query_start_time);
}

void Context::setQuotaClientKey(const String & quota_key_)
{
    client_info.quota_key = quota_key_;
    need_recalculate_access = true;
}

void Context::setConnectionClientVersion(UInt64 client_version_major, UInt64 client_version_minor, UInt64 client_version_patch, unsigned client_tcp_protocol_version)
{
    client_info.connection_client_version_major = client_version_major;
    client_info.connection_client_version_minor = client_version_minor;
    client_info.connection_client_version_patch = client_version_patch;
    client_info.connection_tcp_protocol_version = client_tcp_protocol_version;
}

void Context::increaseDistributedDepth()
{
    ++client_info.distributed_depth;
}


StorageID Context::resolveStorageID(StorageID storage_id, StorageNamespace where) const
{
    if (storage_id.uuid != UUIDHelpers::Nil)
        return storage_id;

    StorageID resolved = StorageID::createEmpty();
    std::optional<Exception> exc;
    {
        SharedLockGuard lock(mutex);
        resolved = resolveStorageIDImpl(std::move(storage_id), where, &exc);
    }
    if (exc)
        throw Exception(*exc);
    if (!resolved.hasUUID() && resolved.database_name != DatabaseCatalog::TEMPORARY_DATABASE)
        resolved.uuid = DatabaseCatalog::instance().getDatabase(resolved.database_name)->tryGetTableUUID(resolved.table_name);
    return resolved;
}

StorageID Context::tryResolveStorageID(StorageID storage_id, StorageNamespace where) const
{
    if (storage_id.uuid != UUIDHelpers::Nil)
        return storage_id;

    StorageID resolved = StorageID::createEmpty();
    {
        SharedLockGuard lock(mutex);
        resolved = resolveStorageIDImpl(std::move(storage_id), where, nullptr);
    }
    if (resolved && !resolved.hasUUID() && resolved.database_name != DatabaseCatalog::TEMPORARY_DATABASE)
    {
        auto db = DatabaseCatalog::instance().tryGetDatabase(resolved.database_name);
        if (db)
            resolved.uuid = db->tryGetTableUUID(resolved.table_name);
    }
    return resolved;
}

StorageID Context::resolveStorageIDImpl(StorageID storage_id, StorageNamespace where, std::optional<Exception> * exception) const
{
    if (storage_id.uuid != UUIDHelpers::Nil)
        return storage_id;

    if (!storage_id)
    {
        if (exception)
            exception->emplace(Exception(ErrorCodes::UNKNOWN_TABLE, "Both table name and UUID are empty"));
        return storage_id;
    }

    bool look_for_external_table = where & StorageNamespace::ResolveExternal;
    /// Global context should not contain temporary tables
    if (isGlobalContext())
        look_for_external_table = false;

    bool in_current_database = where & StorageNamespace::ResolveCurrentDatabase;
    bool in_specified_database = where & StorageNamespace::ResolveGlobal;

    if (!storage_id.database_name.empty())
    {
        if (in_specified_database)
            return storage_id;     /// NOTE There is no guarantees that table actually exists in database.
        if (exception)
            exception->emplace(Exception(ErrorCodes::UNKNOWN_TABLE, "External and temporary tables have no database, but {} is specified",
                               storage_id.database_name));
        return StorageID::createEmpty();
    }

    /// Database name is not specified. It's temporary table or table in current database.

    if (look_for_external_table)
    {
        auto resolved_id = StorageID::createEmpty();
        auto try_resolve = [&](ContextPtr context) -> bool
        {
            const auto & tables = context->external_tables_mapping;
            auto it = tables.find(storage_id.getTableName());
            if (it == tables.end())
                return false;
            resolved_id = it->second->getGlobalTableID();
            return true;
        };

        /// Firstly look for temporary table in current context
        if (try_resolve(shared_from_this()))
            return resolved_id;

        /// If not found and current context was created from some query context, look for temporary table in query context
        auto query_context_ptr = query_context.lock();
        bool is_local_context = query_context_ptr && query_context_ptr.get() != this;
        if (is_local_context && try_resolve(query_context_ptr))
            return resolved_id;

        /// If not found and current context was created from some session context, look for temporary table in session context
        auto session_context_ptr = session_context.lock();
        bool is_local_or_query_context = session_context_ptr && session_context_ptr.get() != this;
        if (is_local_or_query_context && try_resolve(session_context_ptr))
            return resolved_id;
    }

    /// Temporary table not found. It's table in current database.

    if (in_current_database)
    {
        if (current_database.empty())
        {
            if (exception)
                exception->emplace(Exception(ErrorCodes::UNKNOWN_DATABASE, "Default database is not selected"));
            return StorageID::createEmpty();
        }
        storage_id.database_name = current_database;
        /// NOTE There is no guarantees that table actually exists in database.
        return storage_id;
    }

    if (exception)
        exception->emplace(Exception(ErrorCodes::UNKNOWN_TABLE, "Cannot resolve database name for table {}", storage_id.getNameForLogs()));
    return StorageID::createEmpty();
}

void Context::initZooKeeperMetadataTransaction(ZooKeeperMetadataTransactionPtr txn, [[maybe_unused]] bool attach_existing)
{
    assert(!metadata_transaction);
    assert(attach_existing || query_context.lock().get() == this);
    metadata_transaction = std::move(txn);
}

ZooKeeperMetadataTransactionPtr Context::getZooKeeperMetadataTransaction() const
{
    assert(!metadata_transaction || hasQueryContext());
    return metadata_transaction;
}

void Context::setParentTable(UUID uuid)
{
    chassert(!parent_table_uuid.has_value());
    parent_table_uuid = uuid;
}

std::optional<UUID> Context::getParentTable() const
{
    return parent_table_uuid;
}

void Context::setDDLQueryCancellation(StopToken cancel)
{
    chassert(!ddl_query_cancellation.stop_possible());
    ddl_query_cancellation = cancel;
}

StopToken Context::getDDLQueryCancellation() const
{
    return ddl_query_cancellation;
}

void Context::setDDLAdditionalChecksOnEnqueue(Coordination::Requests requests)
{
    ddl_additional_checks_on_enqueue = requests;
}

Coordination::Requests Context::getDDLAdditionalChecksOnEnqueue() const
{
    return ddl_additional_checks_on_enqueue;
}


void Context::checkTransactionsAreAllowed(bool explicit_tcl_query /* = false */) const
{
    if (getConfigRef().getInt("allow_experimental_transactions", 0))
        return;

    if (explicit_tcl_query)
        throw Exception(ErrorCodes::NOT_IMPLEMENTED, "Transactions are not supported");

    throw Exception(ErrorCodes::LOGICAL_ERROR, "Experimental support for transactions is disabled, "
                    "however, some query or background task tried to access TransactionLog. "
                    "If you have not enabled this feature explicitly, then it's a bug.");
}

void Context::initCurrentTransaction(MergeTreeTransactionPtr txn)
{
    merge_tree_transaction_holder = MergeTreeTransactionHolder(txn, false, this);
    setCurrentTransaction(std::move(txn));
}

void Context::setCurrentTransaction(MergeTreeTransactionPtr txn)
{
    assert(!merge_tree_transaction || !txn);
    assert(this == session_context.lock().get() || this == query_context.lock().get());
    merge_tree_transaction = std::move(txn);
    if (!merge_tree_transaction)
        merge_tree_transaction_holder = {};
}

MergeTreeTransactionPtr Context::getCurrentTransaction() const
{
    return merge_tree_transaction;
}

bool Context::isServerCompletelyStarted() const
{
    SharedLockGuard lock(shared->mutex);
    assert(getApplicationType() == ApplicationType::SERVER);
    return shared->is_server_completely_started;
}

void Context::setServerCompletelyStarted()
{
    {
        {
            std::lock_guard lock(shared->zookeeper_mutex);
            if (shared->zookeeper)
                shared->zookeeper->setServerCompletelyStarted();
        }

        {
            std::lock_guard lock(shared->auxiliary_zookeepers_mutex);
            for (auto & zk : shared->auxiliary_zookeepers)
                zk.second->setServerCompletelyStarted();
        }
    }

    std::lock_guard lock(shared->mutex);
    assert(global_context.lock().get() == this);
    assert(!shared->is_server_completely_started);
    assert(getApplicationType() == ApplicationType::SERVER);
    shared->is_server_completely_started = true;
}

PartUUIDsPtr Context::getPartUUIDs() const
{
    std::lock_guard lock(mutex);

    if (!part_uuids)
        /// For context itself, only this initialization is not const.
        /// We could have done in constructor.
        /// TODO: probably, remove this from Context.
        const_cast<PartUUIDsPtr &>(part_uuids) = std::make_shared<PartUUIDs>();

    return part_uuids;
}


ClusterFunctionReadTaskCallback Context::getClusterFunctionReadTaskCallback() const
{
    if (!next_task_callback.has_value())
        throw Exception(ErrorCodes::LOGICAL_ERROR, "Next task callback is not set for query {}", getInitialQueryId());
    return next_task_callback.value();
}


void Context::setClusterFunctionReadTaskCallback(ClusterFunctionReadTaskCallback && callback)
{
    next_task_callback = callback;
}


bool Context::hasClusterFunctionReadTaskCallback() const
{
    return next_task_callback.has_value();
}


MergeTreeReadTaskCallback Context::getMergeTreeReadTaskCallback() const
{
    if (!merge_tree_read_task_callback.has_value())
        throw Exception(ErrorCodes::LOGICAL_ERROR, "Next task callback for is not set for query {}", getInitialQueryId());

    return merge_tree_read_task_callback.value();
}

void Context::setMergeTreeReadTaskCallback(MergeTreeReadTaskCallback && callback)
{
    merge_tree_read_task_callback = callback;
}


MergeTreeAllRangesCallback Context::getMergeTreeAllRangesCallback() const
{
    if (!merge_tree_all_ranges_callback.has_value())
        throw Exception(ErrorCodes::LOGICAL_ERROR, "Next task callback is not set for query with id: {}", getInitialQueryId());

    return merge_tree_all_ranges_callback.value();
}


void Context::setMergeTreeAllRangesCallback(MergeTreeAllRangesCallback && callback)
{
    merge_tree_all_ranges_callback = callback;
}

BlockMarshallingCallback Context::getBlockMarshallingCallback() const
{
    return block_marshalling_callback;
}

void Context::setBlockMarshallingCallback(BlockMarshallingCallback && callback)
{
    block_marshalling_callback = std::move(callback);
}

void Context::setParallelReplicasGroupUUID(UUID uuid)
{
    parallel_replicas_group_uuid = uuid;
}

UUID Context::getParallelReplicasGroupUUID() const
{
    return parallel_replicas_group_uuid;
}

PartUUIDsPtr Context::getIgnoredPartUUIDs() const
{
    std::lock_guard lock(mutex);
    if (!ignored_part_uuids)
        const_cast<PartUUIDsPtr &>(ignored_part_uuids) = std::make_shared<PartUUIDs>();

    return ignored_part_uuids;
}

AsynchronousInsertQueue * Context::tryGetAsynchronousInsertQueue() const
{
    SharedLockGuard lock(shared->mutex);
    return shared->async_insert_queue.get();
}

void Context::setAsynchronousInsertQueue(const std::shared_ptr<AsynchronousInsertQueue> & ptr)
{
    AsynchronousInsertQueue::validateSettings(*settings, getLogger("Context"));

    SharedLockGuard lock(shared->mutex);

    if (std::chrono::milliseconds(getSettingsRef()[Setting::async_insert_poll_timeout_ms]) == std::chrono::milliseconds::zero())
        throw Exception(ErrorCodes::INVALID_SETTING_VALUE, "Setting async_insert_poll_timeout_ms can't be zero");

    shared->async_insert_queue = ptr;
}

void Context::initializeBackgroundExecutorsIfNeeded()
{
    std::lock_guard lock(shared->background_executors_mutex);

    if (shared->are_background_executors_initialized)
        return;

    const ServerSettings & server_settings = shared->server_settings;
    size_t background_pool_size = server_settings[ServerSetting::background_pool_size];
    auto background_merges_mutations_concurrency_ratio = server_settings[ServerSetting::background_merges_mutations_concurrency_ratio];
    size_t background_pool_max_tasks_count = static_cast<size_t>(background_pool_size * background_merges_mutations_concurrency_ratio);
    String background_merges_mutations_scheduling_policy = server_settings[ServerSetting::background_merges_mutations_scheduling_policy];
    size_t background_move_pool_size = server_settings[ServerSetting::background_move_pool_size];
    size_t background_fetches_pool_size = server_settings[ServerSetting::background_fetches_pool_size];
    size_t background_common_pool_size = server_settings[ServerSetting::background_common_pool_size];

    /// With this executor we can execute more tasks than threads we have
    shared->merge_mutate_executor = std::make_shared<MergeMutateBackgroundExecutor>
    (
        "MergeMutate",
        /*max_threads_count*/background_pool_size,
        /*max_tasks_count*/background_pool_max_tasks_count,
        CurrentMetrics::BackgroundMergesAndMutationsPoolTask,
        CurrentMetrics::BackgroundMergesAndMutationsPoolSize,
        background_merges_mutations_scheduling_policy
    );
    LOG_INFO(shared->log, "Initialized background executor for merges and mutations with num_threads={}, num_tasks={}, scheduling_policy={}",
        background_pool_size, background_pool_max_tasks_count, background_merges_mutations_scheduling_policy);

    shared->moves_executor = std::make_shared<OrdinaryBackgroundExecutor>
    (
        "Move",
        background_move_pool_size,
        background_move_pool_size,
        CurrentMetrics::BackgroundMovePoolTask,
        CurrentMetrics::BackgroundMovePoolSize
    );
    LOG_INFO(shared->log, "Initialized background executor for move operations with num_threads={}, num_tasks={}", background_move_pool_size, background_move_pool_size);

    shared->fetch_executor = std::make_shared<OrdinaryBackgroundExecutor>
    (
        "Fetch",
        background_fetches_pool_size,
        background_fetches_pool_size,
        CurrentMetrics::BackgroundFetchesPoolTask,
        CurrentMetrics::BackgroundFetchesPoolSize
    );
    LOG_INFO(shared->log, "Initialized background executor for fetches with num_threads={}, num_tasks={}", background_fetches_pool_size, background_fetches_pool_size);

    shared->common_executor = std::make_shared<OrdinaryBackgroundExecutor>
    (
        "Common",
        background_common_pool_size,
        background_common_pool_size,
        CurrentMetrics::BackgroundCommonPoolTask,
        CurrentMetrics::BackgroundCommonPoolSize
    );
    LOG_INFO(shared->log, "Initialized background executor for common operations (e.g. clearing old parts) with num_threads={}, num_tasks={}", background_common_pool_size, background_common_pool_size);

    shared->are_background_executors_initialized = true;
}

bool Context::areBackgroundExecutorsInitialized() const
{
    SharedLockGuard lock(shared->background_executors_mutex);
    return shared->are_background_executors_initialized;
}

MergeMutateBackgroundExecutorPtr Context::getMergeMutateExecutor() const
{
    SharedLockGuard lock(shared->background_executors_mutex);
    return shared->merge_mutate_executor;
}

OrdinaryBackgroundExecutorPtr Context::getMovesExecutor() const
{
    SharedLockGuard lock(shared->background_executors_mutex);
    return shared->moves_executor;
}

OrdinaryBackgroundExecutorPtr Context::getFetchesExecutor() const
{
    SharedLockGuard lock(shared->background_executors_mutex);
    return shared->fetch_executor;
}

OrdinaryBackgroundExecutorPtr Context::getCommonExecutor() const
{
    SharedLockGuard lock(shared->background_executors_mutex);
    return shared->common_executor;
}

IAsynchronousReader & Context::getThreadPoolReader(FilesystemReaderType type) const
{
    callOnce(
        shared->readers_initialized,
        [&]
        {
            const auto & server_settings = getServerSettings();
            shared->asynchronous_remote_fs_reader
                = createThreadPoolReader(FilesystemReaderType::ASYNCHRONOUS_REMOTE_FS_READER, server_settings);
            shared->asynchronous_local_fs_reader
                = createThreadPoolReader(FilesystemReaderType::ASYNCHRONOUS_LOCAL_FS_READER, server_settings);
            shared->synchronous_local_fs_reader
                = createThreadPoolReader(FilesystemReaderType::SYNCHRONOUS_LOCAL_FS_READER, server_settings);
        });

    switch (type)
    {
        case FilesystemReaderType::ASYNCHRONOUS_REMOTE_FS_READER:
            return *shared->asynchronous_remote_fs_reader;
        case FilesystemReaderType::ASYNCHRONOUS_LOCAL_FS_READER:
            return *shared->asynchronous_local_fs_reader;
        case FilesystemReaderType::SYNCHRONOUS_LOCAL_FS_READER:
            return *shared->synchronous_local_fs_reader;
    }
}

#if USE_LIBURING
IOUringReader & Context::getIOUringReader() const
{
    callOnce(shared->io_uring_reader_initialized, [&] {
        shared->io_uring_reader = createIOUringReader();
    });

    return *shared->io_uring_reader;
}
#endif

ThreadPool & Context::getThreadPoolWriter() const
{
    callOnce(shared->threadpool_writer_initialized, [&] {
        auto pool_size = shared->server_settings[ServerSetting::threadpool_writer_pool_size];
        auto queue_size = shared->server_settings[ServerSetting::threadpool_writer_queue_size];

        shared->threadpool_writer = std::make_unique<ThreadPool>(
            CurrentMetrics::IOWriterThreads, CurrentMetrics::IOWriterThreadsActive, CurrentMetrics::IOWriterThreadsScheduled, pool_size, pool_size, queue_size);
    });

    return *shared->threadpool_writer;
}

ReadSettings Context::getReadSettings() const
{
    ReadSettings res;
    const auto & settings_ref = getSettingsRef();

    std::string_view read_method_str = getSettingsRef()[Setting::local_filesystem_read_method].value;

    if (auto opt_method = magic_enum::enum_cast<LocalFSReadMethod>(read_method_str))
        res.local_fs_method = *opt_method;
    else
        throw Exception(ErrorCodes::UNKNOWN_READ_METHOD, "Unknown read method '{}' for local filesystem", read_method_str);

    read_method_str = getSettingsRef()[Setting::remote_filesystem_read_method].value;

    if (auto opt_method = magic_enum::enum_cast<RemoteFSReadMethod>(read_method_str))
        res.remote_fs_method = *opt_method;
    else
        throw Exception(ErrorCodes::UNKNOWN_READ_METHOD, "Unknown read method '{}' for remote filesystem", read_method_str);

    res.local_fs_prefetch = settings_ref[Setting::local_filesystem_read_prefetch];
    res.remote_fs_prefetch = settings_ref[Setting::remote_filesystem_read_prefetch];

    res.load_marks_asynchronously = settings_ref[Setting::load_marks_asynchronously];

    res.enable_filesystem_read_prefetches_log = settings_ref[Setting::enable_filesystem_read_prefetches_log];

    res.remote_fs_read_max_backoff_ms = settings_ref[Setting::remote_fs_read_max_backoff_ms];
    res.remote_fs_read_backoff_max_tries = settings_ref[Setting::remote_fs_read_backoff_max_tries];
    res.enable_filesystem_cache = settings_ref[Setting::enable_filesystem_cache];
    res.read_from_filesystem_cache_if_exists_otherwise_bypass_cache
        = settings_ref[Setting::read_from_filesystem_cache_if_exists_otherwise_bypass_cache];
    res.enable_filesystem_cache_log = settings_ref[Setting::enable_filesystem_cache_log];
    res.filesystem_cache_segments_batch_size = settings_ref[Setting::filesystem_cache_segments_batch_size];
    res.filesystem_cache_reserve_space_wait_lock_timeout_milliseconds
        = settings_ref[Setting::filesystem_cache_reserve_space_wait_lock_timeout_milliseconds];
    res.filesystem_cache_allow_background_download_for_metadata_files_in_packed_storage
        = settings_ref[Setting::filesystem_cache_enable_background_download_for_metadata_files_in_packed_storage];
    res.filesystem_cache_allow_background_download_during_fetch = settings_ref[Setting::filesystem_cache_enable_background_download_during_fetch];
    res.filesystem_cache_prefer_bigger_buffer_size = settings_ref[Setting::filesystem_cache_prefer_bigger_buffer_size];

    res.filesystem_cache_max_download_size = settings_ref[Setting::filesystem_cache_max_download_size];
    res.filesystem_cache_skip_download_if_exceeds_per_query_cache_write_limit = settings_ref[Setting::filesystem_cache_skip_download_if_exceeds_per_query_cache_write_limit];

    res.page_cache = getPageCache();
    res.use_page_cache_for_disks_without_file_cache = settings_ref[Setting::use_page_cache_for_disks_without_file_cache];
    res.use_page_cache_with_distributed_cache = settings_ref[Setting::use_page_cache_with_distributed_cache];
    res.read_from_page_cache_if_exists_otherwise_bypass_cache = settings_ref[Setting::read_from_page_cache_if_exists_otherwise_bypass_cache];
    res.page_cache_inject_eviction = settings_ref[Setting::page_cache_inject_eviction];
    res.page_cache_block_size = settings_ref[Setting::page_cache_block_size];
    res.page_cache_lookahead_blocks = settings_ref[Setting::page_cache_lookahead_blocks];

    res.remote_read_min_bytes_for_seek = getSettingsRef()[Setting::remote_read_min_bytes_for_seek];

    /// Zero read buffer will not make progress.
    if (!getSettingsRef()[Setting::max_read_buffer_size])
    {
        throw Exception(
            ErrorCodes::INVALID_SETTING_VALUE, "Invalid value '{}' for max_read_buffer_size", getSettingsRef()[Setting::max_read_buffer_size].value);
    }

    res.local_fs_buffer_size
        = settings_ref[Setting::max_read_buffer_size_local_fs] ? settings_ref[Setting::max_read_buffer_size_local_fs] : settings_ref[Setting::max_read_buffer_size];
    res.remote_fs_buffer_size
        = settings_ref[Setting::max_read_buffer_size_remote_fs] ? settings_ref[Setting::max_read_buffer_size_remote_fs] : settings_ref[Setting::max_read_buffer_size];
    res.prefetch_buffer_size = settings_ref[Setting::prefetch_buffer_size];
    res.direct_io_threshold = settings_ref[Setting::min_bytes_to_use_direct_io];
    res.mmap_threshold = settings_ref[Setting::min_bytes_to_use_mmap_io];
    res.priority = Priority{settings_ref[Setting::read_priority]};

    res.remote_throttler = getRemoteReadThrottler();
    res.local_throttler = getLocalReadThrottler();

    res.http_max_tries = settings_ref[Setting::http_max_tries];
    res.http_retry_initial_backoff_ms = settings_ref[Setting::http_retry_initial_backoff_ms];
    res.http_retry_max_backoff_ms = settings_ref[Setting::http_retry_max_backoff_ms];
    res.http_skip_not_found_url_for_globs = settings_ref[Setting::http_skip_not_found_url_for_globs];
    res.http_make_head_request = settings_ref[Setting::http_make_head_request];

    res.mmap_cache = getMMappedFileCache().get();
    res.enable_hdfs_pread = settings_ref[Setting::enable_hdfs_pread];

    return res;
}

WriteSettings Context::getWriteSettings() const
{
    WriteSettings res;
    const auto & settings_ref = getSettingsRef();

    res.enable_filesystem_cache_on_write_operations = settings_ref[Setting::enable_filesystem_cache_on_write_operations];
    res.enable_filesystem_cache_log = settings_ref[Setting::enable_filesystem_cache_log];
    res.throw_on_error_from_cache = settings_ref[Setting::throw_on_error_from_cache_on_write_operations];
    res.filesystem_cache_reserve_space_wait_lock_timeout_milliseconds
        = settings_ref[Setting::filesystem_cache_reserve_space_wait_lock_timeout_milliseconds];

    res.s3_allow_parallel_part_upload = settings_ref[Setting::s3_allow_parallel_part_upload];
    res.azure_allow_parallel_part_upload = settings_ref[Setting::azure_allow_parallel_part_upload];

    res.remote_throttler = getRemoteWriteThrottler();
    res.local_throttler = getLocalWriteThrottler();

    return res;
}

std::shared_ptr<AsyncReadCounters> Context::getAsyncReadCounters() const
{
    return async_read_counters;
}

bool Context::canUseTaskBasedParallelReplicas() const
{
    const auto & settings_ref = getSettingsRef();

    if (!settings_ref[Setting::allow_experimental_analyzer] && settings_ref[Setting::parallel_replicas_only_with_analyzer])
        return false;

    return settings_ref[Setting::allow_experimental_parallel_reading_from_replicas] > 0
        && settings_ref[Setting::parallel_replicas_mode] == ParallelReplicasMode::READ_TASKS
        && settings_ref[Setting::max_parallel_replicas] > 1;
}

bool Context::canUseParallelReplicasOnInitiator() const
{
    return canUseTaskBasedParallelReplicas() && !getClientInfo().collaborate_with_initiator;
}

bool Context::canUseParallelReplicasOnFollower() const
{
    return canUseTaskBasedParallelReplicas() && getClientInfo().collaborate_with_initiator;
}

bool Context::canUseParallelReplicasCustomKey() const
{
    const auto & settings_ref = getSettingsRef();

    const bool has_enough_servers = settings_ref[Setting::max_parallel_replicas] > 1;
    const bool parallel_replicas_enabled = settings_ref[Setting::allow_experimental_parallel_reading_from_replicas] > 0;
    const bool is_parallel_replicas_with_custom_key =
        settings_ref[Setting::parallel_replicas_mode] == ParallelReplicasMode::CUSTOM_KEY_SAMPLING ||
        settings_ref[Setting::parallel_replicas_mode] == ParallelReplicasMode::CUSTOM_KEY_RANGE;

    return has_enough_servers && parallel_replicas_enabled && is_parallel_replicas_with_custom_key;
}

bool Context::canUseParallelReplicasCustomKeyForCluster(const Cluster & cluster) const
{
    return canUseParallelReplicasCustomKey() && cluster.getShardCount() == 1 && cluster.getShardsInfo()[0].getAllNodeCount() > 1;
}

bool Context::canUseOffsetParallelReplicas() const
{
    const auto & settings_ref = getSettingsRef();

    /**
     * Offset parallel replicas algorithm is not only the one which relies on native SAMPLING KEY,
     * but also those which rely on customer-provided "custom" key.
     * We combine them together into one group for convenience.
     */
    const bool has_enough_servers = settings_ref[Setting::max_parallel_replicas] > 1;
    const bool parallel_replicas_enabled = settings_ref[Setting::allow_experimental_parallel_reading_from_replicas] > 0;
    const bool is_parallel_replicas_with_custom_key_or_native_sampling_key =
        settings_ref[Setting::parallel_replicas_mode] == ParallelReplicasMode::SAMPLING_KEY ||
        settings_ref[Setting::parallel_replicas_mode] == ParallelReplicasMode::CUSTOM_KEY_SAMPLING ||
        settings_ref[Setting::parallel_replicas_mode] == ParallelReplicasMode::CUSTOM_KEY_RANGE;
    return offset_parallel_replicas_enabled &&
           has_enough_servers &&
           parallel_replicas_enabled &&
           is_parallel_replicas_with_custom_key_or_native_sampling_key;
}

void Context::disableOffsetParallelReplicas()
{
    offset_parallel_replicas_enabled = false;
}

ClusterPtr Context::getClusterForParallelReplicas() const
{
    const auto & settings_ref = getSettingsRef();
    /// check cluster for parallel replicas
    if (settings_ref[Setting::cluster_for_parallel_replicas].value.empty())
        throw Exception(
            ErrorCodes::CLUSTER_DOESNT_EXIST,
            "Reading in parallel from replicas is enabled but cluster to execute query is not provided. Please set "
            "'cluster_for_parallel_replicas' setting");

    return getCluster(settings_ref[Setting::cluster_for_parallel_replicas]);
}

void Context::setPreparedSetsCache(const PreparedSetsCachePtr & cache)
{
    prepared_sets_cache = cache;
}

PreparedSetsCachePtr Context::getPreparedSetsCache() const
{
    return prepared_sets_cache;
}

void Context::setStorageAliasBehaviour(uint8_t storage_alias_behaviour_)
{
    storage_alias_behaviour = storage_alias_behaviour_;
}

uint8_t Context::getStorageAliasBehaviour() const
{
    return storage_alias_behaviour;
}

UInt64 Context::getClientProtocolVersion() const
{
    return client_protocol_version;
}

void Context::setClientProtocolVersion(UInt64 version)
{
    client_protocol_version = version;
}

void Context::setPartitionIdToMaxBlock(PartitionIdToMaxBlockPtr partitions)
{
    partition_id_to_max_block = std::move(partitions);
}

PartitionIdToMaxBlockPtr Context::getPartitionIdToMaxBlock() const
{
    return partition_id_to_max_block;
}

const ServerSettings & Context::getServerSettings() const
{
    return shared->server_settings;
}

uint64_t HTTPContext::getMaxHstsAge() const
{
    return context->getSettingsRef()[Setting::hsts_max_age];
}

    uint64_t HTTPContext::getMaxUriSize() const
{
    return context->getSettingsRef()[Setting::http_max_uri_size];
}

uint64_t HTTPContext::getMaxFields() const
{
    return context->getSettingsRef()[Setting::http_max_fields];
}

uint64_t HTTPContext::getMaxFieldNameSize() const
{
    return context->getSettingsRef()[Setting::http_max_field_name_size];
}

uint64_t HTTPContext::getMaxFieldValueSize() const
{
    return context->getSettingsRef()[Setting::http_max_field_value_size];
}

Poco::Timespan HTTPContext::getReceiveTimeout() const
{
    return context->getSettingsRef()[Setting::http_receive_timeout];
}

Poco::Timespan HTTPContext::getSendTimeout() const
{
    return context->getSettingsRef()[Setting::http_send_timeout];
}

}<|MERGE_RESOLUTION|>--- conflicted
+++ resolved
@@ -4288,16 +4288,11 @@
 
     if (!shared->zookeeper)
     {
-<<<<<<< HEAD
         Stopwatch creation_watch;
-        const auto & config = shared->zookeeper_config ? *shared->zookeeper_config : getConfigRef();
-        shared->zookeeper = zkutil::ZooKeeper::create(config, zkutil::getZooKeeperConfigName(config), getZooKeeperLog());
-=======
         zkutil::ZooKeeperArgs args(config, zkutil::getZooKeeperConfigName(config));
         args.send_receive_os_threads_nice_value = getServerSettings()[ServerSetting::os_threads_nice_value_zookeeper_client_send_receive];
 
         shared->zookeeper = zkutil::ZooKeeper::create(std::move(args), getZooKeeperLog());
->>>>>>> 5f91e8fb
         if (auto zookeeper_connection_log = getZooKeeperConnectionLog(); zookeeper_connection_log)
             zookeeper_connection_log->addConnected(
                 ZooKeeperConnectionLog::default_zookeeper_name, *shared->zookeeper, ZooKeeperConnectionLog::keeper_init_reason);
