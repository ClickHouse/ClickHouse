--- conflicted
+++ resolved
@@ -158,9 +158,6 @@
     extern const Event QueryRemoteReadThrottlerSleepMicroseconds;
     extern const Event QueryRemoteWriteThrottlerBytes;
     extern const Event QueryRemoteWriteThrottlerSleepMicroseconds;
-<<<<<<< HEAD
-    extern const Event QueryBackupThrottlerBytes;
-    extern const Event QueryBackupThrottlerSleepMicroseconds;
 
     extern const Event MergeMutateBackgroundExecutorTaskExecuteStepMicroseconds;
     extern const Event MergeMutateBackgroundExecutorTaskCancelMicroseconds;
@@ -181,8 +178,6 @@
     extern const Event CommonBackgroundExecutorTaskCancelMicroseconds;
     extern const Event CommonBackgroundExecutorTaskResetMicroseconds;
     extern const Event CommonBackgroundExecutorWaitMicroseconds;
-=======
->>>>>>> 9142dba5
 }
 
 namespace CurrentMetrics
