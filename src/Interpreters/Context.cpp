--- conflicted
+++ resolved
@@ -1302,7 +1302,6 @@
     return shared->filesystem_cache_user;
 }
 
-<<<<<<< HEAD
 DatabaseAndTable Context::getOrCacheStorage(const StorageID & id, std::function<DatabaseAndTable()> storage_getter, std::optional<Exception> * exception) const
 {
     std::lock_guard lock(storage_cache.mutex);
@@ -1322,10 +1321,7 @@
     return storage;
 }
 
-Strings Context::getWarnings() const
-=======
 std::unordered_map<Context::WarningType, PreformattedMessage> Context::getWarnings() const
->>>>>>> 0f54691e
 {
     std::unordered_map<Context::WarningType, PreformattedMessage> common_warnings;
     {
