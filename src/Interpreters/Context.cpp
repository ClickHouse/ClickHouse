--- conflicted
+++ resolved
@@ -933,11 +933,7 @@
 
     if (!res)
     {
-<<<<<<< HEAD
-        TableFunctionPtr table_function_ptr = TableFunctionFactory::instance().get(table_expression.name, *this);
-=======
         TableFunctionPtr table_function_ptr = TableFunctionFactory::instance().get(table_expression, *this);
->>>>>>> 22381685
 
         /// Run it and remember the result
         res = table_function_ptr->execute(table_expression, *this, table_function_ptr->getName());
