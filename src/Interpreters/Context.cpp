#include <map>
#include <set>
#include <optional>
#include <memory>
#include <Poco/Mutex.h>
#include <Poco/UUID.h>
#include <Poco/Net/IPAddress.h>
#include <Poco/Util/Application.h>
#include <Common/Macros.h>
#include <Common/escapeForFileName.h>
#include <Common/setThreadName.h>
#include <Common/Stopwatch.h>
#include <Common/formatReadable.h>
#include <Common/Throttler.h>
#include <Common/thread_local_rng.h>
#include <Common/FieldVisitorToString.h>
#include <Common/getMultipleKeysFromConfig.h>
#include <Coordination/KeeperDispatcher.h>
#include <Compression/ICompressionCodec.h>
#include <Core/BackgroundSchedulePool.h>
#include <Formats/FormatFactory.h>
#include <Databases/IDatabase.h>
#include <Storages/IStorage.h>
#include <Storages/MarkCache.h>
#include <Storages/MergeTree/MergeList.h>
#include <Storages/MergeTree/ReplicatedFetchList.h>
#include <Storages/MergeTree/MergeTreeData.h>
#include <Storages/MergeTree/MergeTreeSettings.h>
#include <Storages/CompressionCodecSelector.h>
#include <Storages/StorageS3Settings.h>
#include <Disks/DiskLocal.h>
#include <Disks/IDiskRemote.h>
#include <TableFunctions/TableFunctionFactory.h>
#include <Interpreters/ActionLocksManager.h>
#include <Interpreters/ExternalLoaderXMLConfigRepository.h>
#include <Core/Settings.h>
#include <Core/SettingsQuirks.h>
#include <Access/AccessControl.h>
#include <Access/ContextAccess.h>
#include <Access/EnabledRolesInfo.h>
#include <Access/EnabledRowPolicies.h>
#include <Access/QuotaUsage.h>
#include <Access/User.h>
#include <Access/Credentials.h>
#include <Access/SettingsProfile.h>
#include <Access/SettingsProfilesInfo.h>
#include <Access/SettingsConstraintsAndProfileIDs.h>
#include <Access/ExternalAuthenticators.h>
#include <Access/GSSAcceptor.h>
#include <Backups/BackupFactory.h>
#include <Backups/BackupsWorker.h>
#include <Dictionaries/Embedded/GeoDictionariesLoader.h>
#include <Interpreters/EmbeddedDictionaries.h>
#include <Interpreters/ExternalDictionariesLoader.h>
#include <Interpreters/ExternalUserDefinedExecutableFunctionsLoader.h>
#include <Interpreters/ExternalModelsLoader.h>
#include <Interpreters/ExpressionActions.h>
#include <Interpreters/ProcessList.h>
#include <Interpreters/InterserverCredentials.h>
#include <Interpreters/Cluster.h>
#include <Interpreters/InterserverIOHandler.h>
#include <Interpreters/SystemLog.h>
#include <Interpreters/SessionLog.h>
#include <Interpreters/Context.h>
#include <Interpreters/DDLWorker.h>
#include <Interpreters/DDLTask.h>
#include <Interpreters/Session.h>
#include <Interpreters/TraceCollector.h>
#include <IO/ReadBufferFromFile.h>
#include <IO/UncompressedCache.h>
#include <IO/MMappedFileCache.h>
#include <IO/WriteSettings.h>
#include <Parsers/ASTCreateQuery.h>
#include <Parsers/ParserCreateQuery.h>
#include <Parsers/parseQuery.h>
#include <Common/StackTrace.h>
#include <Common/Config/ConfigProcessor.h>
#include <Common/Config/AbstractConfigurationComparison.h>
#include <Common/ZooKeeper/ZooKeeper.h>
#include <Common/ShellCommand.h>
#include <Common/logger_useful.h>
#include <base/EnumReflection.h>
#include <Common/RemoteHostFilter.h>
#include <Interpreters/AsynchronousInsertQueue.h>
#include <Interpreters/DatabaseCatalog.h>
#include <Interpreters/JIT/CompiledExpressionCache.h>
#include <Storages/MergeTree/BackgroundJobsAssignee.h>
#include <Storages/MergeTree/MergeTreeBackgroundExecutor.h>
#include <Storages/MergeTree/MergeTreeDataPartUUID.h>
#include <Storages/MergeTree/MergeTreeMetadataCache.h>
#include <Interpreters/SynonymsExtensions.h>
#include <Interpreters/Lemmatizers.h>
#include <Interpreters/ClusterDiscovery.h>
#include <Interpreters/TransactionLog.h>
#include <filesystem>

#if USE_ROCKSDB
#include <rocksdb/table.h>
#endif

namespace fs = std::filesystem;

namespace ProfileEvents
{
    extern const Event ContextLock;
}

namespace CurrentMetrics
{
    extern const Metric ContextLockWait;
    extern const Metric BackgroundMovePoolTask;
    extern const Metric BackgroundSchedulePoolTask;
    extern const Metric BackgroundBufferFlushSchedulePoolTask;
    extern const Metric BackgroundDistributedSchedulePoolTask;
    extern const Metric BackgroundMessageBrokerSchedulePoolTask;
    extern const Metric BackgroundMergesAndMutationsPoolTask;
    extern const Metric BackgroundFetchesPoolTask;
    extern const Metric BackgroundCommonPoolTask;
}

namespace DB
{

namespace ErrorCodes
{
    extern const int BAD_ARGUMENTS;
    extern const int BAD_GET;
    extern const int UNKNOWN_DATABASE;
    extern const int UNKNOWN_TABLE;
    extern const int TABLE_ALREADY_EXISTS;
    extern const int THERE_IS_NO_SESSION;
    extern const int THERE_IS_NO_QUERY;
    extern const int NO_ELEMENTS_IN_CONFIG;
    extern const int TABLE_SIZE_EXCEEDS_MAX_DROP_SIZE_LIMIT;
    extern const int LOGICAL_ERROR;
    extern const int INVALID_SETTING_VALUE;
    extern const int UNKNOWN_READ_METHOD;
<<<<<<< HEAD
    extern const int UNKNOWN_USER;
=======
    extern const int NOT_IMPLEMENTED;
>>>>>>> 27fd255b
}


/** Set of known objects (environment), that could be used in query.
  * Shared (global) part. Order of members (especially, order of destruction) is very important.
  */
struct ContextSharedPart
{
    Poco::Logger * log = &Poco::Logger::get("Context");

    /// For access of most of shared objects. Recursive mutex.
    mutable std::recursive_mutex mutex;
    /// Separate mutex for access of dictionaries. Separate mutex to avoid locks when server doing request to itself.
    mutable std::mutex embedded_dictionaries_mutex;
    mutable std::mutex external_dictionaries_mutex;
    mutable std::mutex external_user_defined_executable_functions_mutex;
    mutable std::mutex external_models_mutex;
    /// Separate mutex for storage policies. During server startup we may
    /// initialize some important storages (system logs with MergeTree engine)
    /// under context lock.
    mutable std::mutex storage_policies_mutex;
    /// Separate mutex for re-initialization of zookeeper session. This operation could take a long time and must not interfere with another operations.
    mutable std::mutex zookeeper_mutex;

    mutable zkutil::ZooKeeperPtr zookeeper;                 /// Client for ZooKeeper.
    ConfigurationPtr zookeeper_config;                      /// Stores zookeeper configs

#if USE_NURAFT
    mutable std::mutex keeper_dispatcher_mutex;
    mutable std::shared_ptr<KeeperDispatcher> keeper_dispatcher;
#endif
    mutable std::mutex auxiliary_zookeepers_mutex;
    mutable std::map<String, zkutil::ZooKeeperPtr> auxiliary_zookeepers;    /// Map for auxiliary ZooKeeper clients.
    ConfigurationPtr auxiliary_zookeepers_config;           /// Stores auxiliary zookeepers configs

    String interserver_io_host;                             /// The host name by which this server is available for other servers.
    UInt16 interserver_io_port = 0;                         /// and port.
    String interserver_scheme;                              /// http or https
    MultiVersion<InterserverCredentials> interserver_io_credentials;

    String path;                                            /// Path to the data directory, with a slash at the end.
    String flags_path;                                      /// Path to the directory with some control flags for server maintenance.
    String user_files_path;                                 /// Path to the directory with user provided files, usable by 'file' table function.
    String dictionaries_lib_path;                           /// Path to the directory with user provided binaries and libraries for external dictionaries.
    String user_scripts_path;                               /// Path to the directory with user provided scripts.
    String user_defined_path;                               /// Path to the directory with user defined objects.
    ConfigurationPtr config;                                /// Global configuration settings.

    String tmp_path;                                        /// Path to the temporary files that occur when processing the request.
    mutable VolumePtr tmp_volume;                           /// Volume for the the temporary files that occur when processing the request.

    mutable VolumePtr backups_volume;                       /// Volume for all the backups.

    mutable std::unique_ptr<EmbeddedDictionaries> embedded_dictionaries;    /// Metrica's dictionaries. Have lazy initialization.
    mutable std::unique_ptr<ExternalDictionariesLoader> external_dictionaries_loader;
    mutable std::unique_ptr<ExternalUserDefinedExecutableFunctionsLoader> external_user_defined_executable_functions_loader;
    mutable std::unique_ptr<ExternalModelsLoader> external_models_loader;

    ExternalLoaderXMLConfigRepository * external_models_config_repository = nullptr;
    scope_guard models_repository_guard;

    ExternalLoaderXMLConfigRepository * external_dictionaries_config_repository = nullptr;
    scope_guard dictionaries_xmls;

    ExternalLoaderXMLConfigRepository * user_defined_executable_functions_config_repository = nullptr;
    scope_guard user_defined_executable_functions_xmls;

#if USE_NLP
    mutable std::optional<SynonymsExtensions> synonyms_extensions;
    mutable std::optional<Lemmatizers> lemmatizers;
#endif

    String default_profile_name;                            /// Default profile name used for default values.
    String system_profile_name;                             /// Profile used by system processes
    String buffer_profile_name;                             /// Profile used by Buffer engine for flushing to the underlying
    std::unique_ptr<AccessControl> access_control;
    mutable UncompressedCachePtr uncompressed_cache;        /// The cache of decompressed blocks.
    mutable MarkCachePtr mark_cache;                        /// Cache of marks in compressed files.
    mutable UncompressedCachePtr index_uncompressed_cache;  /// The cache of decompressed blocks for MergeTree indices.
    mutable MarkCachePtr index_mark_cache;                  /// Cache of marks in compressed files of MergeTree indices.
    mutable MMappedFileCachePtr mmap_cache; /// Cache of mmapped files to avoid frequent open/map/unmap/close and to reuse from several threads.
    ProcessList process_list;                               /// Executing queries at the moment.
    GlobalOvercommitTracker global_overcommit_tracker;
    MergeList merge_list;                                   /// The list of executable merge (for (Replicated)?MergeTree)
    ReplicatedFetchList replicated_fetch_list;
    ConfigurationPtr users_config;                          /// Config with the users, profiles and quotas sections.
    InterserverIOHandler interserver_io_handler;            /// Handler for interserver communication.

    mutable std::unique_ptr<BackgroundSchedulePool> buffer_flush_schedule_pool; /// A thread pool that can do background flush for Buffer tables.
    mutable std::unique_ptr<BackgroundSchedulePool> schedule_pool;    /// A thread pool that can run different jobs in background (used in replicated tables)
    mutable std::unique_ptr<BackgroundSchedulePool> distributed_schedule_pool; /// A thread pool that can run different jobs in background (used for distributed sends)
    mutable std::unique_ptr<BackgroundSchedulePool> message_broker_schedule_pool; /// A thread pool that can run different jobs in background (used for message brokers, like RabbitMQ and Kafka)

    mutable ThrottlerPtr replicated_fetches_throttler; /// A server-wide throttler for replicated fetches
    mutable ThrottlerPtr replicated_sends_throttler; /// A server-wide throttler for replicated sends

    MultiVersion<Macros> macros;                            /// Substitutions extracted from config.
    std::unique_ptr<DDLWorker> ddl_worker;                  /// Process ddl commands from zk.
    /// Rules for selecting the compression settings, depending on the size of the part.
    mutable std::unique_ptr<CompressionCodecSelector> compression_codec_selector;
    /// Storage disk chooser for MergeTree engines
    mutable std::shared_ptr<const DiskSelector> merge_tree_disk_selector;
    /// Storage policy chooser for MergeTree engines
    mutable std::shared_ptr<const StoragePolicySelector> merge_tree_storage_policy_selector;

    std::optional<MergeTreeSettings> merge_tree_settings;   /// Settings of MergeTree* engines.
    std::optional<MergeTreeSettings> replicated_merge_tree_settings;   /// Settings of ReplicatedMergeTree* engines.
    std::atomic_size_t max_table_size_to_drop = 50000000000lu; /// Protects MergeTree tables from accidental DROP (50GB by default)
    std::atomic_size_t max_partition_size_to_drop = 50000000000lu; /// Protects MergeTree partitions from accidental DROP (50GB by default)
    String format_schema_path;                              /// Path to a directory that contains schema files used by input formats.
    ActionLocksManagerPtr action_locks_manager;             /// Set of storages' action lockers
    std::unique_ptr<SystemLogs> system_logs;                /// Used to log queries and operations on parts
    std::optional<StorageS3Settings> storage_s3_settings;   /// Settings of S3 storage
    std::vector<String> warnings;                           /// Store warning messages about server configuration.

    /// Background executors for *MergeTree tables
    MergeMutateBackgroundExecutorPtr merge_mutate_executor;
    OrdinaryBackgroundExecutorPtr moves_executor;
    OrdinaryBackgroundExecutorPtr fetch_executor;
    OrdinaryBackgroundExecutorPtr common_executor;

    RemoteHostFilter remote_host_filter; /// Allowed URL from config.xml

    std::optional<TraceCollector> trace_collector;        /// Thread collecting traces from threads executing queries

    /// Clusters for distributed tables
    /// Initialized on demand (on distributed storages initialization) since Settings should be initialized
    std::shared_ptr<Clusters> clusters;
    ConfigurationPtr clusters_config;                        /// Stores updated configs
    mutable std::mutex clusters_mutex;                       /// Guards clusters and clusters_config
    std::unique_ptr<ClusterDiscovery> cluster_discovery;

    std::shared_ptr<AsynchronousInsertQueue> async_insert_queue;
    std::map<String, UInt16> server_ports;

    bool shutdown_called = false;

    /// Has background executors for MergeTree tables been initialized?
    bool are_background_executors_initialized = false;

    Stopwatch uptime_watch;

    Context::ApplicationType application_type = Context::ApplicationType::SERVER;

    /// vector of xdbc-bridge commands, they will be killed when Context will be destroyed
    std::vector<std::unique_ptr<ShellCommand>> bridge_commands;

    Context::ConfigReloadCallback config_reload_callback;

    bool is_server_completely_started = false;

#if USE_ROCKSDB
    /// Global merge tree metadata cache, stored in rocksdb.
    MergeTreeMetadataCachePtr merge_tree_metadata_cache;
#endif

    ContextSharedPart()
        : access_control(std::make_unique<AccessControl>())
        , global_overcommit_tracker(&process_list)
        , macros(std::make_unique<Macros>())
    {
        /// TODO: make it singleton (?)
        static std::atomic<size_t> num_calls{0};
        if (++num_calls > 1)
        {
            std::cerr << "Attempting to create multiple ContextShared instances. Stack trace:\n" << StackTrace().toString();
            std::cerr.flush();
            std::terminate();
        }
    }


    ~ContextSharedPart()
    {
        /// Wait for thread pool for background writes,
        /// since it may use per-user MemoryTracker which will be destroyed here.
        try
        {
            IDiskRemote::getThreadPoolWriter().wait();
        }
        catch (...)
        {
            tryLogCurrentException(__PRETTY_FUNCTION__);
        }

        try
        {
            shutdown();
        }
        catch (...)
        {
            tryLogCurrentException(__PRETTY_FUNCTION__);
        }
    }


    /** Perform a complex job of destroying objects in advance.
      */
    void shutdown()
    {
        if (shutdown_called)
            return;
        shutdown_called = true;

        /// Stop periodic reloading of the configuration files.
        /// This must be done first because otherwise the reloading may pass a changed config
        /// to some destroyed parts of ContextSharedPart.
        if (access_control)
            access_control->stopPeriodicReloadingUsersConfigs();
        if (external_dictionaries_loader)
            external_dictionaries_loader->enablePeriodicUpdates(false);
        if (external_user_defined_executable_functions_loader)
            external_user_defined_executable_functions_loader->enablePeriodicUpdates(false);
        if (external_models_loader)
            external_models_loader->enablePeriodicUpdates(false);

        Session::shutdownNamedSessions();

        /// Waiting for current backups/restores to be finished. This must be done before `DatabaseCatalog::shutdown()`.
        BackupsWorker::instance().shutdown();

        /**  After system_logs have been shut down it is guaranteed that no system table gets created or written to.
          *  Note that part changes at shutdown won't be logged to part log.
          */
        if (system_logs)
            system_logs->shutdown();

        DatabaseCatalog::shutdown();

        if (merge_mutate_executor)
            merge_mutate_executor->wait();
        if (fetch_executor)
            fetch_executor->wait();
        if (moves_executor)
            moves_executor->wait();
        if (common_executor)
            common_executor->wait();

        TransactionLog::shutdownIfAny();

        std::unique_ptr<SystemLogs> delete_system_logs;
        std::unique_ptr<EmbeddedDictionaries> delete_embedded_dictionaries;
        std::unique_ptr<ExternalDictionariesLoader> delete_external_dictionaries_loader;
        std::unique_ptr<ExternalUserDefinedExecutableFunctionsLoader> delete_external_user_defined_executable_functions_loader;
        std::unique_ptr<ExternalModelsLoader> delete_external_models_loader;
        std::unique_ptr<BackgroundSchedulePool> delete_buffer_flush_schedule_pool;
        std::unique_ptr<BackgroundSchedulePool> delete_schedule_pool;
        std::unique_ptr<BackgroundSchedulePool> delete_distributed_schedule_pool;
        std::unique_ptr<BackgroundSchedulePool> delete_message_broker_schedule_pool;
        std::unique_ptr<DDLWorker> delete_ddl_worker;
        std::unique_ptr<AccessControl> delete_access_control;

        {
            auto lock = std::lock_guard(mutex);

            /** Compiled expressions stored in cache need to be destroyed before destruction of static objects.
              * Because CHJIT instance can be static object.
              */
#if USE_EMBEDDED_COMPILER
            if (auto * cache = CompiledExpressionCacheFactory::instance().tryGetCache())
                cache->reset();
#endif

            /// Preemptive destruction is important, because these objects may have a refcount to ContextShared (cyclic reference).
            /// TODO: Get rid of this.

            /// Dictionaries may be required:
            /// - for storage shutdown (during final flush of the Buffer engine)
            /// - before storage startup (because of some streaming of, i.e. Kafka, to
            ///   the table with materialized column that has dictGet)
            ///
            /// So they should be created before any storages and preserved until storages will be terminated.
            ///
            /// But they cannot be created before storages since they may required table as a source,
            /// but at least they can be preserved for storage termination.
            dictionaries_xmls.reset();
            user_defined_executable_functions_xmls.reset();
            models_repository_guard.reset();

            delete_system_logs = std::move(system_logs);
            delete_embedded_dictionaries = std::move(embedded_dictionaries);
            delete_external_dictionaries_loader = std::move(external_dictionaries_loader);
            delete_external_user_defined_executable_functions_loader = std::move(external_user_defined_executable_functions_loader);
            delete_external_models_loader = std::move(external_models_loader);
            delete_buffer_flush_schedule_pool = std::move(buffer_flush_schedule_pool);
            delete_schedule_pool = std::move(schedule_pool);
            delete_distributed_schedule_pool = std::move(distributed_schedule_pool);
            delete_message_broker_schedule_pool = std::move(message_broker_schedule_pool);
            delete_ddl_worker = std::move(ddl_worker);
            delete_access_control = std::move(access_control);

            /// Stop trace collector if any
            trace_collector.reset();
            /// Stop zookeeper connection
            zookeeper.reset();

#if USE_ROCKSDB
            /// Shutdown merge tree metadata cache
            if (merge_tree_metadata_cache)
            {
                merge_tree_metadata_cache->shutdown();
                merge_tree_metadata_cache.reset();
            }
#endif
        }

        /// Can be removed without context lock
        delete_system_logs.reset();
        delete_embedded_dictionaries.reset();
        delete_external_dictionaries_loader.reset();
        delete_external_user_defined_executable_functions_loader.reset();
        delete_external_models_loader.reset();
        delete_ddl_worker.reset();
        delete_buffer_flush_schedule_pool.reset();
        delete_schedule_pool.reset();
        delete_distributed_schedule_pool.reset();
        delete_message_broker_schedule_pool.reset();
        delete_ddl_worker.reset();
        delete_access_control.reset();

        total_memory_tracker.resetOvercommitTracker();
    }

    bool hasTraceCollector() const
    {
        return trace_collector.has_value();
    }

    void initializeTraceCollector(std::shared_ptr<TraceLog> trace_log)
    {
        if (!trace_log)
            return;
        if (hasTraceCollector())
            return;

        trace_collector.emplace(std::move(trace_log));
    }

    void addWarningMessage(const String & message)
    {
        /// A warning goes both: into server's log; stored to be placed in `system.warnings` table.
        log->warning(message);
        warnings.push_back(message);
    }
};


Context::Context() = default;
Context::Context(const Context &) = default;
Context & Context::operator=(const Context &) = default;

SharedContextHolder::SharedContextHolder(SharedContextHolder &&) noexcept = default;
SharedContextHolder & SharedContextHolder::operator=(SharedContextHolder &&) noexcept = default;
SharedContextHolder::SharedContextHolder() = default;
SharedContextHolder::~SharedContextHolder() = default;
SharedContextHolder::SharedContextHolder(std::unique_ptr<ContextSharedPart> shared_context)
    : shared(std::move(shared_context)) {}

void SharedContextHolder::reset() { shared.reset(); }

ContextMutablePtr Context::createGlobal(ContextSharedPart * shared)
{
    auto res = std::shared_ptr<Context>(new Context);
    res->shared = shared;
    return res;
}

void Context::initGlobal()
{
    assert(!global_context_instance);
    global_context_instance = shared_from_this();
    DatabaseCatalog::init(shared_from_this());
}

SharedContextHolder Context::createShared()
{
    return SharedContextHolder(std::make_unique<ContextSharedPart>());
}

ContextMutablePtr Context::createCopy(const ContextPtr & other)
{
    return std::shared_ptr<Context>(new Context(*other));
}

ContextMutablePtr Context::createCopy(const ContextWeakPtr & other)
{
    auto ptr = other.lock();
    if (!ptr) throw Exception("Can't copy an expired context", ErrorCodes::LOGICAL_ERROR);
    return createCopy(ptr);
}

ContextMutablePtr Context::createCopy(const ContextMutablePtr & other)
{
    return createCopy(std::const_pointer_cast<const Context>(other));
}

Context::~Context() = default;

InterserverIOHandler & Context::getInterserverIOHandler() { return shared->interserver_io_handler; }

std::unique_lock<std::recursive_mutex> Context::getLock() const
{
    ProfileEvents::increment(ProfileEvents::ContextLock);
    CurrentMetrics::Increment increment{CurrentMetrics::ContextLockWait};
    return std::unique_lock(shared->mutex);
}

ProcessList & Context::getProcessList() { return shared->process_list; }
const ProcessList & Context::getProcessList() const { return shared->process_list; }
OvercommitTracker * Context::getGlobalOvercommitTracker() const { return &shared->global_overcommit_tracker; }
MergeList & Context::getMergeList() { return shared->merge_list; }
const MergeList & Context::getMergeList() const { return shared->merge_list; }
ReplicatedFetchList & Context::getReplicatedFetchList() { return shared->replicated_fetch_list; }
const ReplicatedFetchList & Context::getReplicatedFetchList() const { return shared->replicated_fetch_list; }

String Context::resolveDatabase(const String & database_name) const
{
    String res = database_name.empty() ? getCurrentDatabase() : database_name;
    if (res.empty())
        throw Exception("Default database is not selected", ErrorCodes::UNKNOWN_DATABASE);
    return res;
}

String Context::getPath() const
{
    auto lock = getLock();
    return shared->path;
}

String Context::getFlagsPath() const
{
    auto lock = getLock();
    return shared->flags_path;
}

String Context::getUserFilesPath() const
{
    auto lock = getLock();
    return shared->user_files_path;
}

String Context::getDictionariesLibPath() const
{
    auto lock = getLock();
    return shared->dictionaries_lib_path;
}

String Context::getUserScriptsPath() const
{
    auto lock = getLock();
    return shared->user_scripts_path;
}

String Context::getUserDefinedPath() const
{
    auto lock = getLock();
    return shared->user_defined_path;
}

Strings Context::getWarnings() const
{
    Strings common_warnings;
    {
        auto lock = getLock();
        common_warnings = shared->warnings;
    }
    for (const auto & setting : settings)
    {
        if (setting.isValueChanged() && setting.isObsolete())
        {
            common_warnings.emplace_back("Some obsolete setting is changed. "
                                         "Check 'select * from system.settings where changed' and read the changelog.");
            break;
        }
    }
    return common_warnings;
}

VolumePtr Context::getTemporaryVolume() const
{
    auto lock = getLock();
    return shared->tmp_volume;
}

void Context::setPath(const String & path)
{
    auto lock = getLock();

    shared->path = path;

    if (shared->tmp_path.empty() && !shared->tmp_volume)
        shared->tmp_path = shared->path + "tmp/";

    if (shared->flags_path.empty())
        shared->flags_path = shared->path + "flags/";

    if (shared->user_files_path.empty())
        shared->user_files_path = shared->path + "user_files/";

    if (shared->dictionaries_lib_path.empty())
        shared->dictionaries_lib_path = shared->path + "dictionaries_lib/";

    if (shared->user_scripts_path.empty())
        shared->user_scripts_path = shared->path + "user_scripts/";

    if (shared->user_defined_path.empty())
        shared->user_defined_path = shared->path + "user_defined/";
}

VolumePtr Context::setTemporaryStorage(const String & path, const String & policy_name)
{
    std::lock_guard lock(shared->storage_policies_mutex);

    if (policy_name.empty())
    {
        shared->tmp_path = path;
        if (!shared->tmp_path.ends_with('/'))
            shared->tmp_path += '/';

        auto disk = std::make_shared<DiskLocal>("_tmp_default", shared->tmp_path, 0);
        shared->tmp_volume = std::make_shared<SingleDiskVolume>("_tmp_default", disk, 0);
    }
    else
    {
        StoragePolicyPtr tmp_policy = getStoragePolicySelector(lock)->get(policy_name);
        if (tmp_policy->getVolumes().size() != 1)
             throw Exception("Policy " + policy_name + " is used temporary files, such policy should have exactly one volume",
                             ErrorCodes::NO_ELEMENTS_IN_CONFIG);
        shared->tmp_volume = tmp_policy->getVolume(0);
    }

    if (shared->tmp_volume->getDisks().empty())
         throw Exception("No disks volume for temporary files", ErrorCodes::NO_ELEMENTS_IN_CONFIG);

    return shared->tmp_volume;
}

void Context::setFlagsPath(const String & path)
{
    auto lock = getLock();
    shared->flags_path = path;
}

void Context::setUserFilesPath(const String & path)
{
    auto lock = getLock();
    shared->user_files_path = path;
}

void Context::setDictionariesLibPath(const String & path)
{
    auto lock = getLock();
    shared->dictionaries_lib_path = path;
}

void Context::setUserScriptsPath(const String & path)
{
    auto lock = getLock();
    shared->user_scripts_path = path;
}

void Context::setUserDefinedPath(const String & path)
{
    auto lock = getLock();
    shared->user_defined_path = path;
}

void Context::addWarningMessage(const String & msg)
{
    auto lock = getLock();
    shared->addWarningMessage(msg);
}

void Context::setConfig(const ConfigurationPtr & config)
{
    auto lock = getLock();
    shared->config = config;
    shared->access_control->setExternalAuthenticatorsConfig(*shared->config);
}

const Poco::Util::AbstractConfiguration & Context::getConfigRef() const
{
    auto lock = getLock();
    return shared->config ? *shared->config : Poco::Util::Application::instance().config();
}


AccessControl & Context::getAccessControl()
{
    return *shared->access_control;
}

const AccessControl & Context::getAccessControl() const
{
    return *shared->access_control;
}

void Context::setExternalAuthenticatorsConfig(const Poco::Util::AbstractConfiguration & config)
{
    auto lock = getLock();
    shared->access_control->setExternalAuthenticatorsConfig(config);
}

std::unique_ptr<GSSAcceptorContext> Context::makeGSSAcceptorContext() const
{
    auto lock = getLock();
    return std::make_unique<GSSAcceptorContext>(shared->access_control->getExternalAuthenticators().getKerberosParams());
}

void Context::setUsersConfig(const ConfigurationPtr & config)
{
    auto lock = getLock();
    shared->users_config = config;
    shared->access_control->setUsersConfig(*shared->users_config);
}

ConfigurationPtr Context::getUsersConfig()
{
    auto lock = getLock();
    return shared->users_config;
}

void Context::setUser(const UUID & user_id_)
{
    auto lock = getLock();

    user_id = user_id_;

    access = getAccessControl().getContextAccess(
        user_id_, /* current_roles = */ {}, /* use_default_roles = */ true, settings, current_database, client_info);

    auto user = access->getUser();
    if (!user)
        throw Exception(ErrorCodes::UNKNOWN_USER, "User has been dropped");

    current_roles = std::make_shared<std::vector<UUID>>(user->granted_roles.findGranted(user->default_roles));

    auto default_profile_info = access->getDefaultProfileInfo();
    settings_constraints_and_current_profiles = default_profile_info->getConstraintsAndProfileIDs();
    applySettingsChanges(default_profile_info->settings);

    if (!user->default_database.empty())
        setCurrentDatabase(user->default_database);
}

std::shared_ptr<const User> Context::getUser() const
{
    return getAccess()->getUser();
}

String Context::getUserName() const
{
    return getAccess()->getUserName();
}

std::optional<UUID> Context::getUserID() const
{
    auto lock = getLock();
    return user_id;
}


void Context::setQuotaKey(String quota_key_)
{
    auto lock = getLock();
    client_info.quota_key = std::move(quota_key_);
}


void Context::setCurrentRoles(const std::vector<UUID> & current_roles_)
{
    auto lock = getLock();
    if (current_roles ? (*current_roles == current_roles_) : current_roles_.empty())
       return;
    current_roles = std::make_shared<std::vector<UUID>>(current_roles_);
    calculateAccessRights();
}

void Context::setCurrentRolesDefault()
{
    auto user = getUser();
    if (!user)
        throw Exception(ErrorCodes::UNKNOWN_USER, "User has been dropped");

    setCurrentRoles(user->granted_roles.findGranted(user->default_roles));
}

boost::container::flat_set<UUID> Context::getCurrentRoles() const
{
    return getRolesInfo()->current_roles;
}

boost::container::flat_set<UUID> Context::getEnabledRoles() const
{
    return getRolesInfo()->enabled_roles;
}

std::shared_ptr<const EnabledRolesInfo> Context::getRolesInfo() const
{
    return getAccess()->getRolesInfo();
}


void Context::calculateAccessRights()
{
    auto lock = getLock();
    if (user_id)
        access = getAccessControl().getContextAccess(
            *user_id,
            current_roles ? *current_roles : std::vector<UUID>{},
            /* use_default_roles = */ false,
            settings,
            current_database,
            client_info);
}


template <typename... Args>
void Context::checkAccessImpl(const Args &... args) const
{
    return getAccess()->checkAccess(args...);
}

void Context::checkAccess(const AccessFlags & flags) const { return checkAccessImpl(flags); }
void Context::checkAccess(const AccessFlags & flags, const std::string_view & database) const { return checkAccessImpl(flags, database); }
void Context::checkAccess(const AccessFlags & flags, const std::string_view & database, const std::string_view & table) const { return checkAccessImpl(flags, database, table); }
void Context::checkAccess(const AccessFlags & flags, const std::string_view & database, const std::string_view & table, const std::string_view & column) const { return checkAccessImpl(flags, database, table, column); }
void Context::checkAccess(const AccessFlags & flags, const std::string_view & database, const std::string_view & table, const std::vector<std::string_view> & columns) const { return checkAccessImpl(flags, database, table, columns); }
void Context::checkAccess(const AccessFlags & flags, const std::string_view & database, const std::string_view & table, const Strings & columns) const { return checkAccessImpl(flags, database, table, columns); }
void Context::checkAccess(const AccessFlags & flags, const StorageID & table_id) const { checkAccessImpl(flags, table_id.getDatabaseName(), table_id.getTableName()); }
void Context::checkAccess(const AccessFlags & flags, const StorageID & table_id, const std::string_view & column) const { checkAccessImpl(flags, table_id.getDatabaseName(), table_id.getTableName(), column); }
void Context::checkAccess(const AccessFlags & flags, const StorageID & table_id, const std::vector<std::string_view> & columns) const { checkAccessImpl(flags, table_id.getDatabaseName(), table_id.getTableName(), columns); }
void Context::checkAccess(const AccessFlags & flags, const StorageID & table_id, const Strings & columns) const { checkAccessImpl(flags, table_id.getDatabaseName(), table_id.getTableName(), columns); }
void Context::checkAccess(const AccessRightsElement & element) const { return checkAccessImpl(element); }
void Context::checkAccess(const AccessRightsElements & elements) const { return checkAccessImpl(elements); }


std::shared_ptr<const ContextAccess> Context::getAccess() const
{
    auto lock = getLock();
    return access ? access : ContextAccess::getFullAccess();
}

ASTPtr Context::getRowPolicyFilter(const String & database, const String & table_name, RowPolicyFilterType filter_type) const
{
    auto lock = getLock();
    auto row_filter_of_initial_user = row_policies_of_initial_user ? row_policies_of_initial_user->getFilter(database, table_name, filter_type) : nullptr;
    return getAccess()->getRowPolicyFilter(database, table_name, filter_type, row_filter_of_initial_user);
}

void Context::enableRowPoliciesOfInitialUser()
{
    auto lock = getLock();
    row_policies_of_initial_user = nullptr;
    if (client_info.initial_user == client_info.current_user)
        return;
    auto initial_user_id = getAccessControl().find<User>(client_info.initial_user);
    if (!initial_user_id)
        return;
    row_policies_of_initial_user = getAccessControl().tryGetDefaultRowPolicies(*initial_user_id);
}


std::shared_ptr<const EnabledQuota> Context::getQuota() const
{
    return getAccess()->getQuota();
}


std::optional<QuotaUsage> Context::getQuotaUsage() const
{
    return getAccess()->getQuotaUsage();
}


void Context::setCurrentProfile(const String & profile_name)
{
    auto lock = getLock();
    try
    {
        UUID profile_id = getAccessControl().getID<SettingsProfile>(profile_name);
        setCurrentProfile(profile_id);
    }
    catch (Exception & e)
    {
        e.addMessage(", while trying to set settings profile {}", profile_name);
        throw;
    }
}

void Context::setCurrentProfile(const UUID & profile_id)
{
    auto lock = getLock();
    auto profile_info = getAccessControl().getSettingsProfileInfo(profile_id);
    checkSettingsConstraints(profile_info->settings);
    applySettingsChanges(profile_info->settings);
    settings_constraints_and_current_profiles = profile_info->getConstraintsAndProfileIDs(settings_constraints_and_current_profiles);
}


std::vector<UUID> Context::getCurrentProfiles() const
{
    auto lock = getLock();
    return settings_constraints_and_current_profiles->current_profiles;
}

std::vector<UUID> Context::getEnabledProfiles() const
{
    auto lock = getLock();
    return settings_constraints_and_current_profiles->enabled_profiles;
}


const Scalars & Context::getScalars() const
{
    return scalars;
}


const Block & Context::getScalar(const String & name) const
{
    auto it = scalars.find(name);
    if (scalars.end() == it)
    {
        // This should be a logical error, but it fails the sql_fuzz test too
        // often, so 'bad arguments' for now.
        throw Exception("Scalar " + backQuoteIfNeed(name) + " doesn't exist (internal bug)", ErrorCodes::BAD_ARGUMENTS);
    }
    return it->second;
}

const Block * Context::tryGetSpecialScalar(const String & name) const
{
    auto it = special_scalars.find(name);
    if (special_scalars.end() == it)
        return nullptr;
    return &it->second;
}

Tables Context::getExternalTables() const
{
    if (isGlobalContext())
        throw Exception(ErrorCodes::LOGICAL_ERROR, "Global context cannot have external tables");

    auto lock = getLock();

    Tables res;
    for (const auto & table : external_tables_mapping)
        res[table.first] = table.second->getTable();

    auto query_context_ptr = query_context.lock();
    auto session_context_ptr = session_context.lock();
    if (query_context_ptr && query_context_ptr.get() != this)
    {
        Tables buf = query_context_ptr->getExternalTables();
        res.insert(buf.begin(), buf.end());
    }
    else if (session_context_ptr && session_context_ptr.get() != this)
    {
        Tables buf = session_context_ptr->getExternalTables();
        res.insert(buf.begin(), buf.end());
    }
    return res;
}


void Context::addExternalTable(const String & table_name, TemporaryTableHolder && temporary_table)
{
    if (isGlobalContext())
        throw Exception(ErrorCodes::LOGICAL_ERROR, "Global context cannot have external tables");

    auto lock = getLock();
    if (external_tables_mapping.end() != external_tables_mapping.find(table_name))
        throw Exception("Temporary table " + backQuoteIfNeed(table_name) + " already exists.", ErrorCodes::TABLE_ALREADY_EXISTS);
    external_tables_mapping.emplace(table_name, std::make_shared<TemporaryTableHolder>(std::move(temporary_table)));
}


std::shared_ptr<TemporaryTableHolder> Context::removeExternalTable(const String & table_name)
{
    if (isGlobalContext())
        throw Exception(ErrorCodes::LOGICAL_ERROR, "Global context cannot have external tables");

    std::shared_ptr<TemporaryTableHolder> holder;
    {
        auto lock = getLock();
        auto iter = external_tables_mapping.find(table_name);
        if (iter == external_tables_mapping.end())
            return {};
        holder = iter->second;
        external_tables_mapping.erase(iter);
    }
    return holder;
}


void Context::addScalar(const String & name, const Block & block)
{
    if (isGlobalContext())
        throw Exception(ErrorCodes::LOGICAL_ERROR, "Global context cannot have scalars");

    scalars[name] = block;
}


void Context::addSpecialScalar(const String & name, const Block & block)
{
    if (isGlobalContext())
        throw Exception(ErrorCodes::LOGICAL_ERROR, "Global context cannot have local scalars");

    special_scalars[name] = block;
}


bool Context::hasScalar(const String & name) const
{
    if (isGlobalContext())
        throw Exception(ErrorCodes::LOGICAL_ERROR, "Global context cannot have scalars");

    return scalars.contains(name);
}


void Context::addQueryAccessInfo(
    const String & quoted_database_name,
    const String & full_quoted_table_name,
    const Names & column_names,
    const String & projection_name,
    const String & view_name)
{
    if (isGlobalContext())
        throw Exception(ErrorCodes::LOGICAL_ERROR, "Global context cannot have query access info");

    std::lock_guard<std::mutex> lock(query_access_info.mutex);
    query_access_info.databases.emplace(quoted_database_name);
    query_access_info.tables.emplace(full_quoted_table_name);
    for (const auto & column_name : column_names)
        query_access_info.columns.emplace(full_quoted_table_name + "." + backQuoteIfNeed(column_name));
    if (!projection_name.empty())
        query_access_info.projections.emplace(full_quoted_table_name + "." + backQuoteIfNeed(projection_name));
    if (!view_name.empty())
        query_access_info.views.emplace(view_name);
}

void Context::addQueryFactoriesInfo(QueryLogFactories factory_type, const String & created_object) const
{
    if (isGlobalContext())
        throw Exception(ErrorCodes::LOGICAL_ERROR, "Global context cannot have query factories info");

    auto lock = getLock();

    switch (factory_type)
    {
        case QueryLogFactories::AggregateFunction:
            query_factories_info.aggregate_functions.emplace(created_object);
            break;
        case QueryLogFactories::AggregateFunctionCombinator:
            query_factories_info.aggregate_function_combinators.emplace(created_object);
            break;
        case QueryLogFactories::Database:
            query_factories_info.database_engines.emplace(created_object);
            break;
        case QueryLogFactories::DataType:
            query_factories_info.data_type_families.emplace(created_object);
            break;
        case QueryLogFactories::Dictionary:
            query_factories_info.dictionaries.emplace(created_object);
            break;
        case QueryLogFactories::Format:
            query_factories_info.formats.emplace(created_object);
            break;
        case QueryLogFactories::Function:
            query_factories_info.functions.emplace(created_object);
            break;
        case QueryLogFactories::Storage:
            query_factories_info.storages.emplace(created_object);
            break;
        case QueryLogFactories::TableFunction:
            query_factories_info.table_functions.emplace(created_object);
    }
}


StoragePtr Context::executeTableFunction(const ASTPtr & table_expression)
{
    auto hash = table_expression->getTreeHash();
    String key = toString(hash.first) + '_' + toString(hash.second);

    StoragePtr & res = table_function_results[key];

    if (!res)
    {
        TableFunctionPtr table_function_ptr = TableFunctionFactory::instance().get(table_expression, shared_from_this());
        if (getSettingsRef().use_structure_from_insertion_table_in_table_functions && table_function_ptr->needStructureHint())
        {
            const auto & insertion_table = getInsertionTable();
            if (!insertion_table.empty())
            {
                const auto & structure_hint
                    = DatabaseCatalog::instance().getTable(insertion_table, shared_from_this())->getInMemoryMetadataPtr()->columns;
                table_function_ptr->setStructureHint(structure_hint);
            }
        }

        res = table_function_ptr->execute(table_expression, shared_from_this(), table_function_ptr->getName());

        /// Since ITableFunction::parseArguments() may change table_expression, i.e.:
        ///
        ///     remote('127.1', system.one) -> remote('127.1', 'system.one'),
        ///
        auto new_hash = table_expression->getTreeHash();
        if (hash != new_hash)
        {
            key = toString(new_hash.first) + '_' + toString(new_hash.second);
            table_function_results[key] = res;
        }

        return res;
    }

    return res;
}


void Context::addViewSource(const StoragePtr & storage)
{
    if (view_source)
        throw Exception(
            "Temporary view source storage " + backQuoteIfNeed(view_source->getName()) + " already exists.", ErrorCodes::TABLE_ALREADY_EXISTS);
    view_source = storage;
}


StoragePtr Context::getViewSource() const
{
    return view_source;
}

Settings Context::getSettings() const
{
    auto lock = getLock();
    return settings;
}


void Context::setSettings(const Settings & settings_)
{
    auto lock = getLock();
    auto old_readonly = settings.readonly;
    auto old_allow_ddl = settings.allow_ddl;
    auto old_allow_introspection_functions = settings.allow_introspection_functions;

    settings = settings_;

    if ((settings.readonly != old_readonly) || (settings.allow_ddl != old_allow_ddl) || (settings.allow_introspection_functions != old_allow_introspection_functions))
        calculateAccessRights();
}


void Context::setSetting(const StringRef & name, const String & value)
{
    auto lock = getLock();
    if (name == "profile")
    {
        setCurrentProfile(value);
        return;
    }
    settings.set(std::string_view{name}, value);

    if (name == "readonly" || name == "allow_ddl" || name == "allow_introspection_functions")
        calculateAccessRights();
}


void Context::setSetting(const StringRef & name, const Field & value)
{
    auto lock = getLock();
    if (name == "profile")
    {
        setCurrentProfile(value.safeGet<String>());
        return;
    }
    settings.set(std::string_view{name}, value);

    if (name == "readonly" || name == "allow_ddl" || name == "allow_introspection_functions")
        calculateAccessRights();
}


void Context::applySettingChange(const SettingChange & change)
{
    try
    {
        setSetting(change.name, change.value);
    }
    catch (Exception & e)
    {
        e.addMessage(fmt::format("in attempt to set the value of setting '{}' to {}",
                                 change.name, applyVisitor(FieldVisitorToString(), change.value)));
        throw;
    }
}


void Context::applySettingsChanges(const SettingsChanges & changes)
{
    auto lock = getLock();
    for (const SettingChange & change : changes)
        applySettingChange(change);
    applySettingsQuirks(settings);
}


void Context::checkSettingsConstraints(const SettingChange & change) const
{
    getSettingsConstraintsAndCurrentProfiles()->constraints.check(settings, change);
}

void Context::checkSettingsConstraints(const SettingsChanges & changes) const
{
    getSettingsConstraintsAndCurrentProfiles()->constraints.check(settings, changes);
}

void Context::checkSettingsConstraints(SettingsChanges & changes) const
{
    getSettingsConstraintsAndCurrentProfiles()->constraints.check(settings, changes);
}

void Context::clampToSettingsConstraints(SettingsChanges & changes) const
{
    getSettingsConstraintsAndCurrentProfiles()->constraints.clamp(settings, changes);
}

std::shared_ptr<const SettingsConstraintsAndProfileIDs> Context::getSettingsConstraintsAndCurrentProfiles() const
{
    auto lock = getLock();
    if (settings_constraints_and_current_profiles)
        return settings_constraints_and_current_profiles;
    static auto no_constraints_or_profiles = std::make_shared<SettingsConstraintsAndProfileIDs>(getAccessControl());
    return no_constraints_or_profiles;
}


String Context::getCurrentDatabase() const
{
    auto lock = getLock();
    return current_database;
}


String Context::getInitialQueryId() const
{
    return client_info.initial_query_id;
}


void Context::setCurrentDatabaseNameInGlobalContext(const String & name)
{
    if (!isGlobalContext())
        throw Exception("Cannot set current database for non global context, this method should be used during server initialization",
                        ErrorCodes::LOGICAL_ERROR);
    auto lock = getLock();

    if (!current_database.empty())
        throw Exception("Default database name cannot be changed in global context without server restart",
                        ErrorCodes::LOGICAL_ERROR);

    current_database = name;
}

void Context::setCurrentDatabase(const String & name)
{
    DatabaseCatalog::instance().assertDatabaseExists(name);
    auto lock = getLock();
    current_database = name;
    calculateAccessRights();
}

void Context::setCurrentQueryId(const String & query_id)
{
    /// Generate random UUID, but using lower quality RNG,
    ///  because Poco::UUIDGenerator::generateRandom method is using /dev/random, that is very expensive.
    /// NOTE: Actually we don't need to use UUIDs for query identifiers.
    /// We could use any suitable string instead.
    union
    {
        char bytes[16];
        struct
        {
            UInt64 a;
            UInt64 b;
        } words;
        UUID uuid{};
    } random;

    random.words.a = thread_local_rng(); //-V656
    random.words.b = thread_local_rng(); //-V656

    if (client_info.client_trace_context.trace_id != UUID())
    {
        // Use the OpenTelemetry trace context we received from the client, and
        // create a new span for the query.
        query_trace_context = client_info.client_trace_context;
        query_trace_context.span_id = thread_local_rng();
    }
    else if (client_info.query_kind == ClientInfo::QueryKind::INITIAL_QUERY)
    {
        // If this is an initial query without any parent OpenTelemetry trace, we
        // might start the trace ourselves, with some configurable probability.
        std::bernoulli_distribution should_start_trace{
            settings.opentelemetry_start_trace_probability};

        if (should_start_trace(thread_local_rng))
        {
            // Use the randomly generated default query id as the new trace id.
            query_trace_context.trace_id = random.uuid;
            query_trace_context.span_id = thread_local_rng();
            // Mark this trace as sampled in the flags.
            query_trace_context.trace_flags = 1;
        }
    }

    String query_id_to_set = query_id;
    if (query_id_to_set.empty())    /// If the user did not submit his query_id, then we generate it ourselves.
    {
        /// Use protected constructor.
        struct QueryUUID : Poco::UUID
        {
            QueryUUID(const char * bytes, Poco::UUID::Version version)
                : Poco::UUID(bytes, version) {}
        };

        query_id_to_set = QueryUUID(random.bytes, Poco::UUID::UUID_RANDOM).toString();
    }

    client_info.current_query_id = query_id_to_set;

    if (client_info.query_kind == ClientInfo::QueryKind::INITIAL_QUERY)
        client_info.initial_query_id = client_info.current_query_id;
}

void Context::killCurrentQuery()
{
    if (process_list_elem)
    {
        process_list_elem->cancelQuery(true);
    }
};

String Context::getDefaultFormat() const
{
    return default_format.empty() ? "TabSeparated" : default_format;
}


void Context::setDefaultFormat(const String & name)
{
    default_format = name;
}

MultiVersion<Macros>::Version Context::getMacros() const
{
    return shared->macros.get();
}

void Context::setMacros(std::unique_ptr<Macros> && macros)
{
    shared->macros.set(std::move(macros));
}

ContextMutablePtr Context::getQueryContext() const
{
    auto ptr = query_context.lock();
    if (!ptr) throw Exception("There is no query or query context has expired", ErrorCodes::THERE_IS_NO_QUERY);
    return ptr;
}

bool Context::isInternalSubquery() const
{
    auto ptr = query_context.lock();
    return ptr && ptr.get() != this;
}

ContextMutablePtr Context::getSessionContext() const
{
    auto ptr = session_context.lock();
    if (!ptr) throw Exception("There is no session or session context has expired", ErrorCodes::THERE_IS_NO_SESSION);
    return ptr;
}

ContextMutablePtr Context::getGlobalContext() const
{
    auto ptr = global_context.lock();
    if (!ptr) throw Exception("There is no global context or global context has expired", ErrorCodes::LOGICAL_ERROR);
    return ptr;
}

ContextMutablePtr Context::getBufferContext() const
{
    if (!buffer_context) throw Exception("There is no buffer context", ErrorCodes::LOGICAL_ERROR);
    return buffer_context;
}


const EmbeddedDictionaries & Context::getEmbeddedDictionaries() const
{
    return getEmbeddedDictionariesImpl(false);
}

EmbeddedDictionaries & Context::getEmbeddedDictionaries()
{
    return getEmbeddedDictionariesImpl(false);
}


const ExternalDictionariesLoader & Context::getExternalDictionariesLoader() const
{
    return const_cast<Context *>(this)->getExternalDictionariesLoader();
}

ExternalDictionariesLoader & Context::getExternalDictionariesLoader()
{
    std::lock_guard lock(shared->external_dictionaries_mutex);
    return getExternalDictionariesLoaderUnlocked();
}

ExternalDictionariesLoader & Context::getExternalDictionariesLoaderUnlocked()
{
    if (!shared->external_dictionaries_loader)
        shared->external_dictionaries_loader =
            std::make_unique<ExternalDictionariesLoader>(getGlobalContext());
    return *shared->external_dictionaries_loader;
}

const ExternalUserDefinedExecutableFunctionsLoader & Context::getExternalUserDefinedExecutableFunctionsLoader() const
{
    return const_cast<Context *>(this)->getExternalUserDefinedExecutableFunctionsLoader();
}

ExternalUserDefinedExecutableFunctionsLoader & Context::getExternalUserDefinedExecutableFunctionsLoader()
{
    std::lock_guard lock(shared->external_user_defined_executable_functions_mutex);
    return getExternalUserDefinedExecutableFunctionsLoaderUnlocked();
}

ExternalUserDefinedExecutableFunctionsLoader & Context::getExternalUserDefinedExecutableFunctionsLoaderUnlocked()
{
    if (!shared->external_user_defined_executable_functions_loader)
        shared->external_user_defined_executable_functions_loader =
            std::make_unique<ExternalUserDefinedExecutableFunctionsLoader>(getGlobalContext());
    return *shared->external_user_defined_executable_functions_loader;
}

const ExternalModelsLoader & Context::getExternalModelsLoader() const
{
    return const_cast<Context *>(this)->getExternalModelsLoader();
}

ExternalModelsLoader & Context::getExternalModelsLoader()
{
    std::lock_guard lock(shared->external_models_mutex);
    return getExternalModelsLoaderUnlocked();
}

ExternalModelsLoader & Context::getExternalModelsLoaderUnlocked()
{
    if (!shared->external_models_loader)
        shared->external_models_loader =
            std::make_unique<ExternalModelsLoader>(getGlobalContext());
    return *shared->external_models_loader;
}

void Context::loadOrReloadModels(const Poco::Util::AbstractConfiguration & config)
{
    auto patterns_values = getMultipleValuesFromConfig(config, "", "models_config");
    std::unordered_set<std::string> patterns(patterns_values.begin(), patterns_values.end());

    std::lock_guard lock(shared->external_models_mutex);

    auto & external_models_loader = getExternalModelsLoaderUnlocked();

    if (shared->external_models_config_repository)
    {
        shared->external_models_config_repository->updatePatterns(patterns);
        external_models_loader.reloadConfig(shared->external_models_config_repository->getName());
        return;
    }

    auto app_path = getPath();
    auto config_path = getConfigRef().getString("config-file", "config.xml");
    auto repository = std::make_unique<ExternalLoaderXMLConfigRepository>(app_path, config_path, patterns);
    shared->external_models_config_repository = repository.get();
    shared->models_repository_guard = external_models_loader.addConfigRepository(std::move(repository));
}

EmbeddedDictionaries & Context::getEmbeddedDictionariesImpl(const bool throw_on_error) const
{
    std::lock_guard lock(shared->embedded_dictionaries_mutex);

    if (!shared->embedded_dictionaries)
    {
        auto geo_dictionaries_loader = std::make_unique<GeoDictionariesLoader>();

        shared->embedded_dictionaries = std::make_unique<EmbeddedDictionaries>(
            std::move(geo_dictionaries_loader),
            getGlobalContext(),
            throw_on_error);
    }

    return *shared->embedded_dictionaries;
}


void Context::tryCreateEmbeddedDictionaries(const Poco::Util::AbstractConfiguration & config) const
{
    if (!config.getBool("dictionaries_lazy_load", true))
        static_cast<void>(getEmbeddedDictionariesImpl(true));
}

void Context::loadOrReloadDictionaries(const Poco::Util::AbstractConfiguration & config)
{
    bool dictionaries_lazy_load = config.getBool("dictionaries_lazy_load", true);
    auto patterns_values = getMultipleValuesFromConfig(config, "", "dictionaries_config");
    std::unordered_set<std::string> patterns(patterns_values.begin(), patterns_values.end());

    std::lock_guard lock(shared->external_dictionaries_mutex);

    auto & external_dictionaries_loader = getExternalDictionariesLoaderUnlocked();
    external_dictionaries_loader.enableAlwaysLoadEverything(!dictionaries_lazy_load);

    if (shared->external_dictionaries_config_repository)
    {
        shared->external_dictionaries_config_repository->updatePatterns(patterns);
        external_dictionaries_loader.reloadConfig(shared->external_dictionaries_config_repository->getName());
        return;
    }

    auto app_path = getPath();
    auto config_path = getConfigRef().getString("config-file", "config.xml");
    auto repository = std::make_unique<ExternalLoaderXMLConfigRepository>(app_path, config_path, patterns);
    shared->external_dictionaries_config_repository = repository.get();
    shared->dictionaries_xmls = external_dictionaries_loader.addConfigRepository(std::move(repository));
}

void Context::loadOrReloadUserDefinedExecutableFunctions(const Poco::Util::AbstractConfiguration & config)
{
    auto patterns_values = getMultipleValuesFromConfig(config, "", "user_defined_executable_functions_config");
    std::unordered_set<std::string> patterns(patterns_values.begin(), patterns_values.end());

    std::lock_guard lock(shared->external_user_defined_executable_functions_mutex);

    auto & external_user_defined_executable_functions_loader = getExternalUserDefinedExecutableFunctionsLoaderUnlocked();

    if (shared->user_defined_executable_functions_config_repository)
    {
        shared->user_defined_executable_functions_config_repository->updatePatterns(patterns);
        external_user_defined_executable_functions_loader.reloadConfig(shared->user_defined_executable_functions_config_repository->getName());
        return;
    }

    auto app_path = getPath();
    auto config_path = getConfigRef().getString("config-file", "config.xml");
    auto repository = std::make_unique<ExternalLoaderXMLConfigRepository>(app_path, config_path, patterns);
    shared->user_defined_executable_functions_config_repository = repository.get();
    shared->user_defined_executable_functions_xmls = external_user_defined_executable_functions_loader.addConfigRepository(std::move(repository));
}

#if USE_NLP

SynonymsExtensions & Context::getSynonymsExtensions() const
{
    auto lock = getLock();

    if (!shared->synonyms_extensions)
        shared->synonyms_extensions.emplace(getConfigRef());

    return *shared->synonyms_extensions;
}

Lemmatizers & Context::getLemmatizers() const
{
    auto lock = getLock();

    if (!shared->lemmatizers)
        shared->lemmatizers.emplace(getConfigRef());

    return *shared->lemmatizers;
}
#endif

void Context::setProgressCallback(ProgressCallback callback)
{
    /// Callback is set to a session or to a query. In the session, only one query is processed at a time. Therefore, the lock is not needed.
    progress_callback = callback;
}

ProgressCallback Context::getProgressCallback() const
{
    return progress_callback;
}


void Context::setProcessListElement(ProcessList::Element * elem)
{
    /// Set to a session or query. In the session, only one query is processed at a time. Therefore, the lock is not needed.
    process_list_elem = elem;
}

ProcessList::Element * Context::getProcessListElement() const
{
    return process_list_elem;
}


void Context::setUncompressedCache(size_t max_size_in_bytes)
{
    auto lock = getLock();

    if (shared->uncompressed_cache)
        throw Exception("Uncompressed cache has been already created.", ErrorCodes::LOGICAL_ERROR);

    shared->uncompressed_cache = std::make_shared<UncompressedCache>(max_size_in_bytes);
}


UncompressedCachePtr Context::getUncompressedCache() const
{
    auto lock = getLock();
    return shared->uncompressed_cache;
}


void Context::dropUncompressedCache() const
{
    auto lock = getLock();
    if (shared->uncompressed_cache)
        shared->uncompressed_cache->reset();
}


void Context::setMarkCache(size_t cache_size_in_bytes)
{
    auto lock = getLock();

    if (shared->mark_cache)
        throw Exception("Mark cache has been already created.", ErrorCodes::LOGICAL_ERROR);

    shared->mark_cache = std::make_shared<MarkCache>(cache_size_in_bytes);
}

MarkCachePtr Context::getMarkCache() const
{
    auto lock = getLock();
    return shared->mark_cache;
}

void Context::dropMarkCache() const
{
    auto lock = getLock();
    if (shared->mark_cache)
        shared->mark_cache->reset();
}


void Context::setIndexUncompressedCache(size_t max_size_in_bytes)
{
    auto lock = getLock();

    if (shared->index_uncompressed_cache)
        throw Exception("Index uncompressed cache has been already created.", ErrorCodes::LOGICAL_ERROR);

    shared->index_uncompressed_cache = std::make_shared<UncompressedCache>(max_size_in_bytes);
}


UncompressedCachePtr Context::getIndexUncompressedCache() const
{
    auto lock = getLock();
    return shared->index_uncompressed_cache;
}


void Context::dropIndexUncompressedCache() const
{
    auto lock = getLock();
    if (shared->index_uncompressed_cache)
        shared->index_uncompressed_cache->reset();
}


void Context::setIndexMarkCache(size_t cache_size_in_bytes)
{
    auto lock = getLock();

    if (shared->index_mark_cache)
        throw Exception("Index mark cache has been already created.", ErrorCodes::LOGICAL_ERROR);

    shared->index_mark_cache = std::make_shared<MarkCache>(cache_size_in_bytes);
}

MarkCachePtr Context::getIndexMarkCache() const
{
    auto lock = getLock();
    return shared->index_mark_cache;
}

void Context::dropIndexMarkCache() const
{
    auto lock = getLock();
    if (shared->index_mark_cache)
        shared->index_mark_cache->reset();
}


void Context::setMMappedFileCache(size_t cache_size_in_num_entries)
{
    auto lock = getLock();

    if (shared->mmap_cache)
        throw Exception("Mapped file cache has been already created.", ErrorCodes::LOGICAL_ERROR);

    shared->mmap_cache = std::make_shared<MMappedFileCache>(cache_size_in_num_entries);
}

MMappedFileCachePtr Context::getMMappedFileCache() const
{
    auto lock = getLock();
    return shared->mmap_cache;
}

void Context::dropMMappedFileCache() const
{
    auto lock = getLock();
    if (shared->mmap_cache)
        shared->mmap_cache->reset();
}


void Context::dropCaches() const
{
    auto lock = getLock();

    if (shared->uncompressed_cache)
        shared->uncompressed_cache->reset();

    if (shared->mark_cache)
        shared->mark_cache->reset();

    if (shared->index_uncompressed_cache)
        shared->index_uncompressed_cache->reset();

    if (shared->index_mark_cache)
        shared->index_mark_cache->reset();

    if (shared->mmap_cache)
        shared->mmap_cache->reset();
}

BackgroundSchedulePool & Context::getBufferFlushSchedulePool() const
{
    auto lock = getLock();
    if (!shared->buffer_flush_schedule_pool)
    {
        size_t background_buffer_flush_schedule_pool_size = 16;
        if (getConfigRef().has("background_buffer_flush_schedule_pool_size"))
            background_buffer_flush_schedule_pool_size = getConfigRef().getUInt64("background_buffer_flush_schedule_pool_size");
        else if (getConfigRef().has("profiles.default.background_buffer_flush_schedule_pool_size"))
            background_buffer_flush_schedule_pool_size = getConfigRef().getUInt64("profiles.default.background_buffer_flush_schedule_pool_size");

        shared->buffer_flush_schedule_pool = std::make_unique<BackgroundSchedulePool>(
            background_buffer_flush_schedule_pool_size,
            CurrentMetrics::BackgroundBufferFlushSchedulePoolTask,
            "BgBufSchPool");
    }

    return *shared->buffer_flush_schedule_pool;
}

BackgroundTaskSchedulingSettings Context::getBackgroundProcessingTaskSchedulingSettings() const
{
    BackgroundTaskSchedulingSettings task_settings;

    const auto & config = getConfigRef();
    task_settings.thread_sleep_seconds = config.getDouble("background_processing_pool_thread_sleep_seconds", 10);
    task_settings.thread_sleep_seconds_random_part = config.getDouble("background_processing_pool_thread_sleep_seconds_random_part", 1.0);
    task_settings.thread_sleep_seconds_if_nothing_to_do = config.getDouble("background_processing_pool_thread_sleep_seconds_if_nothing_to_do", 0.1);
    task_settings.task_sleep_seconds_when_no_work_min = config.getDouble("background_processing_pool_task_sleep_seconds_when_no_work_min", 10);
    task_settings.task_sleep_seconds_when_no_work_max = config.getDouble("background_processing_pool_task_sleep_seconds_when_no_work_max", 600);
    task_settings.task_sleep_seconds_when_no_work_multiplier = config.getDouble("background_processing_pool_task_sleep_seconds_when_no_work_multiplier", 1.1);
    task_settings.task_sleep_seconds_when_no_work_random_part = config.getDouble("background_processing_pool_task_sleep_seconds_when_no_work_random_part", 1.0);
    return task_settings;
}

BackgroundTaskSchedulingSettings Context::getBackgroundMoveTaskSchedulingSettings() const
{
    BackgroundTaskSchedulingSettings task_settings;

    const auto & config = getConfigRef();
    task_settings.thread_sleep_seconds = config.getDouble("background_move_processing_pool_thread_sleep_seconds", 10);
    task_settings.thread_sleep_seconds_random_part = config.getDouble("background_move_processing_pool_thread_sleep_seconds_random_part", 1.0);
    task_settings.thread_sleep_seconds_if_nothing_to_do = config.getDouble("background_move_processing_pool_thread_sleep_seconds_if_nothing_to_do", 0.1);
    task_settings.task_sleep_seconds_when_no_work_min = config.getDouble("background_move_processing_pool_task_sleep_seconds_when_no_work_min", 10);
    task_settings.task_sleep_seconds_when_no_work_max = config.getDouble("background_move_processing_pool_task_sleep_seconds_when_no_work_max", 600);
    task_settings.task_sleep_seconds_when_no_work_multiplier = config.getDouble("background_move_processing_pool_task_sleep_seconds_when_no_work_multiplier", 1.1);
    task_settings.task_sleep_seconds_when_no_work_random_part = config.getDouble("background_move_processing_pool_task_sleep_seconds_when_no_work_random_part", 1.0);

    return task_settings;
}

BackgroundSchedulePool & Context::getSchedulePool() const
{
    auto lock = getLock();
    if (!shared->schedule_pool)
    {
        size_t background_schedule_pool_size = 128;
        if (getConfigRef().has("background_schedule_pool_size"))
            background_schedule_pool_size = getConfigRef().getUInt64("background_schedule_pool_size");
        else if (getConfigRef().has("profiles.default.background_schedule_pool_size"))
            background_schedule_pool_size = getConfigRef().getUInt64("profiles.default.background_schedule_pool_size");

        shared->schedule_pool = std::make_unique<BackgroundSchedulePool>(
            background_schedule_pool_size,
            CurrentMetrics::BackgroundSchedulePoolTask,
            "BgSchPool");
    }

    return *shared->schedule_pool;
}

BackgroundSchedulePool & Context::getDistributedSchedulePool() const
{
    auto lock = getLock();
    if (!shared->distributed_schedule_pool)
    {
        size_t background_distributed_schedule_pool_size = 16;
        if (getConfigRef().has("background_distributed_schedule_pool_size"))
            background_distributed_schedule_pool_size = getConfigRef().getUInt64("background_distributed_schedule_pool_size");
        else if (getConfigRef().has("profiles.default.background_distributed_schedule_pool_size"))
            background_distributed_schedule_pool_size = getConfigRef().getUInt64("profiles.default.background_distributed_schedule_pool_size");

        shared->distributed_schedule_pool = std::make_unique<BackgroundSchedulePool>(
            background_distributed_schedule_pool_size,
            CurrentMetrics::BackgroundDistributedSchedulePoolTask,
            "BgDistSchPool");
    }

    return *shared->distributed_schedule_pool;
}

BackgroundSchedulePool & Context::getMessageBrokerSchedulePool() const
{
    auto lock = getLock();
    if (!shared->message_broker_schedule_pool)
    {
        size_t background_message_broker_schedule_pool_size = 16;
        if (getConfigRef().has("background_message_broker_schedule_pool_size"))
            background_message_broker_schedule_pool_size = getConfigRef().getUInt64("background_message_broker_schedule_pool_size");
        else if (getConfigRef().has("profiles.default.background_message_broker_schedule_pool_size"))
            background_message_broker_schedule_pool_size = getConfigRef().getUInt64("profiles.default.background_message_broker_schedule_pool_size");

        shared->message_broker_schedule_pool = std::make_unique<BackgroundSchedulePool>(
            background_message_broker_schedule_pool_size,
            CurrentMetrics::BackgroundMessageBrokerSchedulePoolTask,
            "BgMBSchPool");
    }

    return *shared->message_broker_schedule_pool;
}

ThrottlerPtr Context::getReplicatedFetchesThrottler() const
{
    auto lock = getLock();
    if (!shared->replicated_fetches_throttler)
        shared->replicated_fetches_throttler = std::make_shared<Throttler>(
            settings.max_replicated_fetches_network_bandwidth_for_server);

    return shared->replicated_fetches_throttler;
}

ThrottlerPtr Context::getReplicatedSendsThrottler() const
{
    auto lock = getLock();
    if (!shared->replicated_sends_throttler)
        shared->replicated_sends_throttler = std::make_shared<Throttler>(
            settings.max_replicated_sends_network_bandwidth_for_server);

    return shared->replicated_sends_throttler;
}

bool Context::hasDistributedDDL() const
{
    return getConfigRef().has("distributed_ddl");
}

void Context::setDDLWorker(std::unique_ptr<DDLWorker> ddl_worker)
{
    auto lock = getLock();
    if (shared->ddl_worker)
        throw Exception("DDL background thread has already been initialized", ErrorCodes::LOGICAL_ERROR);
    ddl_worker->startup();
    shared->ddl_worker = std::move(ddl_worker);
}

DDLWorker & Context::getDDLWorker() const
{
    auto lock = getLock();
    if (!shared->ddl_worker)
    {
        if (!hasZooKeeper())
            throw Exception("There is no Zookeeper configuration in server config", ErrorCodes::NO_ELEMENTS_IN_CONFIG);

        if (!hasDistributedDDL())
            throw Exception("There is no DistributedDDL configuration in server config", ErrorCodes::NO_ELEMENTS_IN_CONFIG);

        throw Exception("DDL background thread is not initialized", ErrorCodes::NO_ELEMENTS_IN_CONFIG);
    }
    return *shared->ddl_worker;
}

zkutil::ZooKeeperPtr Context::getZooKeeper() const
{
    std::lock_guard lock(shared->zookeeper_mutex);

    const auto & config = shared->zookeeper_config ? *shared->zookeeper_config : getConfigRef();
    if (!shared->zookeeper)
        shared->zookeeper = std::make_shared<zkutil::ZooKeeper>(config, "zookeeper", getZooKeeperLog());
    else if (shared->zookeeper->expired())
        shared->zookeeper = shared->zookeeper->startNewSession();

    return shared->zookeeper;
}

namespace
{

bool checkZooKeeperConfigIsLocal(const Poco::Util::AbstractConfiguration & config, const std::string & config_name)
{
    Poco::Util::AbstractConfiguration::Keys keys;
    config.keys(config_name, keys);

    for (const auto & key : keys)
    {
        if (startsWith(key, "node"))
        {
            String host = config.getString(config_name + "." + key + ".host");
            if (isLocalAddress(DNSResolver::instance().resolveHost(host)))
                return true;
        }
    }
    return false;
}

}


bool Context::tryCheckClientConnectionToMyKeeperCluster() const
{
    try
    {
        /// If our server is part of main Keeper cluster
        if (checkZooKeeperConfigIsLocal(getConfigRef(), "zookeeper"))
        {
            LOG_DEBUG(shared->log, "Keeper server is participant of the main zookeeper cluster, will try to connect to it");
            getZooKeeper();
            /// Connected, return true
            return true;
        }
        else
        {
            Poco::Util::AbstractConfiguration::Keys keys;
            getConfigRef().keys("auxiliary_zookeepers", keys);

            /// If our server is part of some auxiliary_zookeeper
            for (const auto & aux_zk_name : keys)
            {
                if (checkZooKeeperConfigIsLocal(getConfigRef(), "auxiliary_zookeepers." + aux_zk_name))
                {
                    LOG_DEBUG(shared->log, "Our Keeper server is participant of the auxiliary zookeeper cluster ({}), will try to connect to it", aux_zk_name);
                    getAuxiliaryZooKeeper(aux_zk_name);
                    /// Connected, return true
                    return true;
                }
            }
        }

        /// Our server doesn't depend on our Keeper cluster
        return true;
    }
    catch (...)
    {
        return false;
    }
}

UInt32 Context::getZooKeeperSessionUptime() const
{
    std::lock_guard lock(shared->zookeeper_mutex);
    if (!shared->zookeeper || shared->zookeeper->expired())
        return 0;
    return shared->zookeeper->getSessionUptime();
}

void Context::setSystemZooKeeperLogAfterInitializationIfNeeded()
{
    /// It can be nearly impossible to understand in which order global objects are initialized on server startup.
    /// If getZooKeeper() is called before initializeSystemLogs(), then zkutil::ZooKeeper gets nullptr
    /// instead of pointer to system table and it logs nothing.
    /// This method explicitly sets correct pointer to system log after its initialization.
    /// TODO get rid of this if possible

    std::lock_guard lock(shared->zookeeper_mutex);
    if (!shared->system_logs || !shared->system_logs->zookeeper_log)
        return;

    if (shared->zookeeper)
        shared->zookeeper->setZooKeeperLog(shared->system_logs->zookeeper_log);

    for (auto & zk : shared->auxiliary_zookeepers)
        zk.second->setZooKeeperLog(shared->system_logs->zookeeper_log);
}

void Context::initializeKeeperDispatcher([[maybe_unused]] bool start_async) const
{
#if USE_NURAFT
    std::lock_guard lock(shared->keeper_dispatcher_mutex);

    if (shared->keeper_dispatcher)
        throw Exception(ErrorCodes::LOGICAL_ERROR, "Trying to initialize Keeper multiple times");

    const auto & config = getConfigRef();
    if (config.has("keeper_server"))
    {
        bool is_standalone_app = getApplicationType() == ApplicationType::KEEPER;
        if (start_async)
        {
            assert(!is_standalone_app);
            LOG_INFO(shared->log, "Connected to ZooKeeper (or Keeper) before internal Keeper start or we don't depend on our Keeper cluster, "
                     "will wait for Keeper asynchronously");
        }
        else
        {
            LOG_INFO(shared->log, "Cannot connect to ZooKeeper (or Keeper) before internal Keeper start, "
                     "will wait for Keeper synchronously");
        }

        shared->keeper_dispatcher = std::make_shared<KeeperDispatcher>();
        shared->keeper_dispatcher->initialize(config, is_standalone_app, start_async);
    }
#endif
}

#if USE_NURAFT
std::shared_ptr<KeeperDispatcher> & Context::getKeeperDispatcher() const
{
    std::lock_guard lock(shared->keeper_dispatcher_mutex);
    if (!shared->keeper_dispatcher)
        throw Exception(ErrorCodes::LOGICAL_ERROR, "Keeper must be initialized before requests");

    return shared->keeper_dispatcher;
}
#endif

void Context::shutdownKeeperDispatcher() const
{
#if USE_NURAFT
    std::lock_guard lock(shared->keeper_dispatcher_mutex);
    if (shared->keeper_dispatcher)
    {
        shared->keeper_dispatcher->shutdown();
        shared->keeper_dispatcher.reset();
    }
#endif
}


void Context::updateKeeperConfiguration([[maybe_unused]] const Poco::Util::AbstractConfiguration & config)
{
#if USE_NURAFT
    std::lock_guard lock(shared->keeper_dispatcher_mutex);
    if (!shared->keeper_dispatcher)
        return;

    shared->keeper_dispatcher->updateConfiguration(config);
#endif
}


zkutil::ZooKeeperPtr Context::getAuxiliaryZooKeeper(const String & name) const
{
    std::lock_guard lock(shared->auxiliary_zookeepers_mutex);

    auto zookeeper = shared->auxiliary_zookeepers.find(name);
    if (zookeeper == shared->auxiliary_zookeepers.end())
    {
        if (name.find(':') != std::string::npos || name.find('/') != std::string::npos)
            throw Exception(ErrorCodes::BAD_ARGUMENTS, "Invalid auxiliary ZooKeeper name {}: ':' and '/' are not allowed", name);

        const auto & config = shared->auxiliary_zookeepers_config ? *shared->auxiliary_zookeepers_config : getConfigRef();
        if (!config.has("auxiliary_zookeepers." + name))
            throw Exception(
                ErrorCodes::BAD_ARGUMENTS,
                "Unknown auxiliary ZooKeeper name '{}'. If it's required it can be added to the section <auxiliary_zookeepers> in "
                "config.xml",
                name);

        zookeeper = shared->auxiliary_zookeepers.emplace(name,
                        std::make_shared<zkutil::ZooKeeper>(config, "auxiliary_zookeepers." + name, getZooKeeperLog())).first;
    }
    else if (zookeeper->second->expired())
        zookeeper->second = zookeeper->second->startNewSession();

    return zookeeper->second;
}

#if USE_ROCKSDB
MergeTreeMetadataCachePtr Context::getMergeTreeMetadataCache() const
{
    auto cache = tryGetMergeTreeMetadataCache();
    if (!cache)
        throw Exception(
            ErrorCodes::LOGICAL_ERROR,
            "Merge tree metadata cache is not initialized, please add config merge_tree_metadata_cache in config.xml and restart");
    return cache;
}

MergeTreeMetadataCachePtr Context::tryGetMergeTreeMetadataCache() const
{
    return shared->merge_tree_metadata_cache;
}
#endif

void Context::resetZooKeeper() const
{
    std::lock_guard lock(shared->zookeeper_mutex);
    shared->zookeeper.reset();
}

static void reloadZooKeeperIfChangedImpl(const ConfigurationPtr & config, const std::string & config_name, zkutil::ZooKeeperPtr & zk,
                                         std::shared_ptr<ZooKeeperLog> zk_log)
{
    if (!zk || zk->configChanged(*config, config_name))
    {
        if (zk)
            zk->finalize("Config changed");

        zk = std::make_shared<zkutil::ZooKeeper>(*config, config_name, std::move(zk_log));
    }
}

void Context::reloadZooKeeperIfChanged(const ConfigurationPtr & config) const
{
    std::lock_guard lock(shared->zookeeper_mutex);
    shared->zookeeper_config = config;
    reloadZooKeeperIfChangedImpl(config, "zookeeper", shared->zookeeper, getZooKeeperLog());
}

void Context::reloadAuxiliaryZooKeepersConfigIfChanged(const ConfigurationPtr & config)
{
    std::lock_guard lock(shared->auxiliary_zookeepers_mutex);

    shared->auxiliary_zookeepers_config = config;

    for (auto it = shared->auxiliary_zookeepers.begin(); it != shared->auxiliary_zookeepers.end();)
    {
        if (!config->has("auxiliary_zookeepers." + it->first))
            it = shared->auxiliary_zookeepers.erase(it);
        else
        {
            reloadZooKeeperIfChangedImpl(config, "auxiliary_zookeepers." + it->first, it->second, getZooKeeperLog());
            ++it;
        }
    }
}


bool Context::hasZooKeeper() const
{
    return getConfigRef().has("zookeeper");
}

bool Context::hasAuxiliaryZooKeeper(const String & name) const
{
    return getConfigRef().has("auxiliary_zookeepers." + name);
}

InterserverCredentialsPtr Context::getInterserverCredentials()
{
    return shared->interserver_io_credentials.get();
}

void Context::updateInterserverCredentials(const Poco::Util::AbstractConfiguration & config)
{
    auto credentials = InterserverCredentials::make(config, "interserver_http_credentials");
    shared->interserver_io_credentials.set(std::move(credentials));
}

void Context::setInterserverIOAddress(const String & host, UInt16 port)
{
    shared->interserver_io_host = host;
    shared->interserver_io_port = port;
}

std::pair<String, UInt16> Context::getInterserverIOAddress() const
{
    if (shared->interserver_io_host.empty() || shared->interserver_io_port == 0)
        throw Exception("Parameter 'interserver_http(s)_port' required for replication is not specified in configuration file.",
                        ErrorCodes::NO_ELEMENTS_IN_CONFIG);

    return { shared->interserver_io_host, shared->interserver_io_port };
}

void Context::setInterserverScheme(const String & scheme)
{
    shared->interserver_scheme = scheme;
}

String Context::getInterserverScheme() const
{
    return shared->interserver_scheme;
}

void Context::setRemoteHostFilter(const Poco::Util::AbstractConfiguration & config)
{
    shared->remote_host_filter.setValuesFromConfig(config);
}

const RemoteHostFilter & Context::getRemoteHostFilter() const
{
    return shared->remote_host_filter;
}

UInt16 Context::getTCPPort() const
{
    auto lock = getLock();

    const auto & config = getConfigRef();
    return config.getInt("tcp_port", DBMS_DEFAULT_PORT);
}

std::optional<UInt16> Context::getTCPPortSecure() const
{
    auto lock = getLock();

    const auto & config = getConfigRef();
    if (config.has("tcp_port_secure"))
        return config.getInt("tcp_port_secure");
    return {};
}

void Context::registerServerPort(String port_name, UInt16 port)
{
    shared->server_ports.emplace(std::move(port_name), port);
}

UInt16 Context::getServerPort(const String & port_name) const
{
    auto it = shared->server_ports.find(port_name);
    if (it == shared->server_ports.end())
        throw Exception(ErrorCodes::BAD_GET, "There is no port named {}", port_name);
    else
        return it->second;
}

std::shared_ptr<Cluster> Context::getCluster(const std::string & cluster_name) const
{
    if (auto res = tryGetCluster(cluster_name))
        return res;
    throw Exception("Requested cluster '" + cluster_name + "' not found", ErrorCodes::BAD_GET);
}


std::shared_ptr<Cluster> Context::tryGetCluster(const std::string & cluster_name) const
{
    auto res = getClusters()->getCluster(cluster_name);
    if (res)
        return res;
    if (!cluster_name.empty())
        res = tryGetReplicatedDatabaseCluster(cluster_name);
    return res;
}


void Context::reloadClusterConfig() const
{
    while (true)
    {
        ConfigurationPtr cluster_config;
        {
            std::lock_guard lock(shared->clusters_mutex);
            cluster_config = shared->clusters_config;
        }

        const auto & config = cluster_config ? *cluster_config : getConfigRef();
        auto new_clusters = std::make_shared<Clusters>(config, settings);

        {
            std::lock_guard lock(shared->clusters_mutex);
            if (shared->clusters_config.get() == cluster_config.get())
            {
                shared->clusters = std::move(new_clusters);
                return;
            }

            // Clusters config has been suddenly changed, recompute clusters
        }
    }
}


std::shared_ptr<Clusters> Context::getClusters() const
{
    std::lock_guard lock(shared->clusters_mutex);
    if (!shared->clusters)
    {
        const auto & config = shared->clusters_config ? *shared->clusters_config : getConfigRef();
        shared->clusters = std::make_shared<Clusters>(config, settings);
    }

    return shared->clusters;
}

void Context::startClusterDiscovery()
{
    if (!shared->cluster_discovery)
        return;
    shared->cluster_discovery->start();
}


/// On repeating calls updates existing clusters and adds new clusters, doesn't delete old clusters
void Context::setClustersConfig(const ConfigurationPtr & config, bool enable_discovery, const String & config_name)
{
    std::lock_guard lock(shared->clusters_mutex);
    if (config->getBool("allow_experimental_cluster_discovery", false) && enable_discovery && !shared->cluster_discovery)
    {
        shared->cluster_discovery = std::make_unique<ClusterDiscovery>(*config, getGlobalContext());
    }

    /// Do not update clusters if this part of config wasn't changed.
    if (shared->clusters && isSameConfiguration(*config, *shared->clusters_config, config_name))
        return;

    auto old_clusters_config = shared->clusters_config;
    shared->clusters_config = config;

    if (!shared->clusters)
        shared->clusters = std::make_shared<Clusters>(*shared->clusters_config, settings, config_name);
    else
        shared->clusters->updateClusters(*shared->clusters_config, settings, config_name, old_clusters_config);
}


void Context::setCluster(const String & cluster_name, const std::shared_ptr<Cluster> & cluster)
{
    std::lock_guard lock(shared->clusters_mutex);

    if (!shared->clusters)
        throw Exception("Clusters are not set", ErrorCodes::LOGICAL_ERROR);

    shared->clusters->setCluster(cluster_name, cluster);
}


void Context::initializeSystemLogs()
{
    auto lock = getLock();
    shared->system_logs = std::make_unique<SystemLogs>(getGlobalContext(), getConfigRef());
}

void Context::initializeTraceCollector()
{
    shared->initializeTraceCollector(getTraceLog());
}

#if USE_ROCKSDB
void Context::initializeMergeTreeMetadataCache(const String & dir, size_t size)
{
    shared->merge_tree_metadata_cache = MergeTreeMetadataCache::create(dir, size);
}
#endif

bool Context::hasTraceCollector() const
{
    return shared->hasTraceCollector();
}


std::shared_ptr<QueryLog> Context::getQueryLog() const
{
    auto lock = getLock();

    if (!shared->system_logs)
        return {};

    return shared->system_logs->query_log;
}

std::shared_ptr<QueryThreadLog> Context::getQueryThreadLog() const
{
    auto lock = getLock();

    if (!shared->system_logs)
        return {};

    return shared->system_logs->query_thread_log;
}

std::shared_ptr<QueryViewsLog> Context::getQueryViewsLog() const
{
    auto lock = getLock();

    if (!shared->system_logs)
        return {};

    return shared->system_logs->query_views_log;
}

std::shared_ptr<PartLog> Context::getPartLog(const String & part_database) const
{
    auto lock = getLock();

    /// No part log or system logs are shutting down.
    if (!shared->system_logs)
        return {};

    /// Will not log operations on system tables (including part_log itself).
    /// It doesn't make sense and not allow to destruct PartLog correctly due to infinite logging and flushing,
    /// and also make troubles on startup.
    if (part_database == DatabaseCatalog::SYSTEM_DATABASE)
        return {};

    return shared->system_logs->part_log;
}


std::shared_ptr<TraceLog> Context::getTraceLog() const
{
    auto lock = getLock();

    if (!shared->system_logs)
        return {};

    return shared->system_logs->trace_log;
}


std::shared_ptr<TextLog> Context::getTextLog() const
{
    auto lock = getLock();

    if (!shared->system_logs)
        return {};

    return shared->system_logs->text_log;
}


std::shared_ptr<MetricLog> Context::getMetricLog() const
{
    auto lock = getLock();

    if (!shared->system_logs)
        return {};

    return shared->system_logs->metric_log;
}


std::shared_ptr<AsynchronousMetricLog> Context::getAsynchronousMetricLog() const
{
    auto lock = getLock();

    if (!shared->system_logs)
        return {};

    return shared->system_logs->asynchronous_metric_log;
}


std::shared_ptr<OpenTelemetrySpanLog> Context::getOpenTelemetrySpanLog() const
{
    auto lock = getLock();

    if (!shared->system_logs)
        return {};

    return shared->system_logs->opentelemetry_span_log;
}

std::shared_ptr<SessionLog> Context::getSessionLog() const
{
    auto lock = getLock();

    if (!shared->system_logs)
        return {};

    return shared->system_logs->session_log;
}


std::shared_ptr<ZooKeeperLog> Context::getZooKeeperLog() const
{
    auto lock = getLock();

    if (!shared->system_logs)
        return {};

    return shared->system_logs->zookeeper_log;
}


std::shared_ptr<TransactionsInfoLog> Context::getTransactionsInfoLog() const
{
    auto lock = getLock();

    if (!shared->system_logs)
        return {};

    return shared->system_logs->transactions_info_log;
}


std::shared_ptr<ProcessorsProfileLog> Context::getProcessorsProfileLog() const
{
    auto lock = getLock();

    if (!shared->system_logs)
        return {};

    return shared->system_logs->processors_profile_log;
}

std::shared_ptr<FilesystemCacheLog> Context::getFilesystemCacheLog() const
{
    auto lock = getLock();
    if (!shared->system_logs)
        return {};

    return shared->system_logs->cache_log;
}

CompressionCodecPtr Context::chooseCompressionCodec(size_t part_size, double part_size_ratio) const
{
    auto lock = getLock();

    if (!shared->compression_codec_selector)
    {
        constexpr auto config_name = "compression";
        const auto & config = getConfigRef();

        if (config.has(config_name))
            shared->compression_codec_selector = std::make_unique<CompressionCodecSelector>(config, "compression");
        else
            shared->compression_codec_selector = std::make_unique<CompressionCodecSelector>();
    }

    return shared->compression_codec_selector->choose(part_size, part_size_ratio);
}


DiskPtr Context::getDisk(const String & name) const
{
    std::lock_guard lock(shared->storage_policies_mutex);

    auto disk_selector = getDiskSelector(lock);

    return disk_selector->get(name);
}

StoragePolicyPtr Context::getStoragePolicy(const String & name) const
{
    std::lock_guard lock(shared->storage_policies_mutex);

    auto policy_selector = getStoragePolicySelector(lock);

    return policy_selector->get(name);
}


DisksMap Context::getDisksMap() const
{
    std::lock_guard lock(shared->storage_policies_mutex);
    return getDiskSelector(lock)->getDisksMap();
}

StoragePoliciesMap Context::getPoliciesMap() const
{
    std::lock_guard lock(shared->storage_policies_mutex);
    return getStoragePolicySelector(lock)->getPoliciesMap();
}

DiskSelectorPtr Context::getDiskSelector(std::lock_guard<std::mutex> & /* lock */) const
{
    if (!shared->merge_tree_disk_selector)
    {
        constexpr auto config_name = "storage_configuration.disks";
        const auto & config = getConfigRef();

        shared->merge_tree_disk_selector = std::make_shared<DiskSelector>(config, config_name, shared_from_this());
    }
    return shared->merge_tree_disk_selector;
}

StoragePolicySelectorPtr Context::getStoragePolicySelector(std::lock_guard<std::mutex> & lock) const
{
    if (!shared->merge_tree_storage_policy_selector)
    {
        constexpr auto config_name = "storage_configuration.policies";
        const auto & config = getConfigRef();

        shared->merge_tree_storage_policy_selector = std::make_shared<StoragePolicySelector>(config, config_name, getDiskSelector(lock));
    }
    return shared->merge_tree_storage_policy_selector;
}


void Context::updateStorageConfiguration(const Poco::Util::AbstractConfiguration & config)
{
    std::lock_guard lock(shared->storage_policies_mutex);

    if (shared->merge_tree_disk_selector)
        shared->merge_tree_disk_selector
            = shared->merge_tree_disk_selector->updateFromConfig(config, "storage_configuration.disks", shared_from_this());

    if (shared->merge_tree_storage_policy_selector)
    {
        try
        {
            shared->merge_tree_storage_policy_selector = shared->merge_tree_storage_policy_selector->updateFromConfig(
                config, "storage_configuration.policies", shared->merge_tree_disk_selector);
        }
        catch (Exception & e)
        {
            LOG_ERROR(
                shared->log, "An error has occurred while reloading storage policies, storage policies were not applied: {}", e.message());
        }
    }

    if (shared->storage_s3_settings)
    {
        shared->storage_s3_settings->loadFromConfig("s3", config, getSettingsRef());
    }
}


const MergeTreeSettings & Context::getMergeTreeSettings() const
{
    auto lock = getLock();

    if (!shared->merge_tree_settings)
    {
        const auto & config = getConfigRef();
        MergeTreeSettings mt_settings;
        mt_settings.loadFromConfig("merge_tree", config);
        shared->merge_tree_settings.emplace(mt_settings);
    }

    return *shared->merge_tree_settings;
}

const MergeTreeSettings & Context::getReplicatedMergeTreeSettings() const
{
    auto lock = getLock();

    if (!shared->replicated_merge_tree_settings)
    {
        const auto & config = getConfigRef();
        MergeTreeSettings mt_settings;
        mt_settings.loadFromConfig("merge_tree", config);
        mt_settings.loadFromConfig("replicated_merge_tree", config);
        shared->replicated_merge_tree_settings.emplace(mt_settings);
    }

    return *shared->replicated_merge_tree_settings;
}

const StorageS3Settings & Context::getStorageS3Settings() const
{
    auto lock = getLock();

    if (!shared->storage_s3_settings)
    {
        const auto & config = getConfigRef();
        shared->storage_s3_settings.emplace().loadFromConfig("s3", config, getSettingsRef());
    }

    return *shared->storage_s3_settings;
}

void Context::checkCanBeDropped(const String & database, const String & table, const size_t & size, const size_t & max_size_to_drop) const
{
    if (!max_size_to_drop || size <= max_size_to_drop)
        return;

    fs::path force_file(getFlagsPath() + "force_drop_table");
    bool force_file_exists = fs::exists(force_file);

    if (force_file_exists)
    {
        try
        {
            fs::remove(force_file);
            return;
        }
        catch (...)
        {
            /// User should recreate force file on each drop, it shouldn't be protected
            tryLogCurrentException("Drop table check", "Can't remove force file to enable table or partition drop");
        }
    }

    String size_str = formatReadableSizeWithDecimalSuffix(size);
    String max_size_to_drop_str = formatReadableSizeWithDecimalSuffix(max_size_to_drop);
    throw Exception(ErrorCodes::TABLE_SIZE_EXCEEDS_MAX_DROP_SIZE_LIMIT,
                    "Table or Partition in {}.{} was not dropped.\nReason:\n"
                    "1. Size ({}) is greater than max_[table/partition]_size_to_drop ({})\n"
                    "2. File '{}' intended to force DROP {}\n"
                    "How to fix this:\n"
                    "1. Either increase (or set to zero) max_[table/partition]_size_to_drop in server config\n"
                    "2. Either create forcing file {} and make sure that ClickHouse has write permission for it.\n"
                    "Example:\nsudo touch '{}' && sudo chmod 666 '{}'",
                    backQuoteIfNeed(database), backQuoteIfNeed(table),
                    size_str, max_size_to_drop_str,
                    force_file.string(), force_file_exists ? "exists but not writeable (could not be removed)" : "doesn't exist",
                    force_file.string(),
                    force_file.string(), force_file.string());
}


void Context::setMaxTableSizeToDrop(size_t max_size)
{
    // Is initialized at server startup and updated at config reload
    shared->max_table_size_to_drop.store(max_size, std::memory_order_relaxed);
}


void Context::checkTableCanBeDropped(const String & database, const String & table, const size_t & table_size) const
{
    size_t max_table_size_to_drop = shared->max_table_size_to_drop.load(std::memory_order_relaxed);

    checkCanBeDropped(database, table, table_size, max_table_size_to_drop);
}


void Context::setMaxPartitionSizeToDrop(size_t max_size)
{
    // Is initialized at server startup and updated at config reload
    shared->max_partition_size_to_drop.store(max_size, std::memory_order_relaxed);
}


void Context::checkPartitionCanBeDropped(const String & database, const String & table, const size_t & partition_size) const
{
    size_t max_partition_size_to_drop = shared->max_partition_size_to_drop.load(std::memory_order_relaxed);

    checkCanBeDropped(database, table, partition_size, max_partition_size_to_drop);
}


InputFormatPtr Context::getInputFormat(const String & name, ReadBuffer & buf, const Block & sample, UInt64 max_block_size, const std::optional<FormatSettings> & format_settings) const
{
    return FormatFactory::instance().getInput(name, buf, sample, shared_from_this(), max_block_size, format_settings);
}

OutputFormatPtr Context::getOutputFormat(const String & name, WriteBuffer & buf, const Block & sample) const
{
    return FormatFactory::instance().getOutputFormat(name, buf, sample, shared_from_this());
}

OutputFormatPtr Context::getOutputFormatParallelIfPossible(const String & name, WriteBuffer & buf, const Block & sample) const
{
    return FormatFactory::instance().getOutputFormatParallelIfPossible(name, buf, sample, shared_from_this());
}


time_t Context::getUptimeSeconds() const
{
    auto lock = getLock();
    return shared->uptime_watch.elapsedSeconds();
}


void Context::setConfigReloadCallback(ConfigReloadCallback && callback)
{
    /// Is initialized at server startup, so lock isn't required. Otherwise use mutex.
    shared->config_reload_callback = std::move(callback);
}

void Context::reloadConfig() const
{
    /// Use mutex if callback may be changed after startup.
    if (!shared->config_reload_callback)
        throw Exception("Can't reload config because config_reload_callback is not set.", ErrorCodes::LOGICAL_ERROR);

    shared->config_reload_callback();
}


void Context::shutdown()
{
    // Disk selector might not be initialized if there was some error during
    // its initialization. Don't try to initialize it again on shutdown.
    if (shared->merge_tree_disk_selector)
    {
        for (auto & [disk_name, disk] : getDisksMap())
        {
            LOG_INFO(shared->log, "Shutdown disk {}", disk_name);
            disk->shutdown();
        }
    }

    // Special volumes might also use disks that require shutdown.
    for (const auto & volume : {shared->tmp_volume, shared->backups_volume})
    {
        if (volume)
        {
            auto & disks = volume->getDisks();
            for (auto & disk : disks)
            {
                disk->shutdown();
            }
        }
    }

    shared->shutdown();
}


Context::ApplicationType Context::getApplicationType() const
{
    return shared->application_type;
}

void Context::setApplicationType(ApplicationType type)
{
    /// Lock isn't required, you should set it at start
    shared->application_type = type;
}

void Context::setDefaultProfiles(const Poco::Util::AbstractConfiguration & config)
{
    shared->default_profile_name = config.getString("default_profile", "default");
    getAccessControl().setDefaultProfileName(shared->default_profile_name);

    shared->system_profile_name = config.getString("system_profile", shared->default_profile_name);
    setCurrentProfile(shared->system_profile_name);

    applySettingsQuirks(settings, &Poco::Logger::get("SettingsQuirks"));

    shared->buffer_profile_name = config.getString("buffer_profile", shared->system_profile_name);
    buffer_context = Context::createCopy(shared_from_this());
    buffer_context->setCurrentProfile(shared->buffer_profile_name);
}

String Context::getDefaultProfileName() const
{
    return shared->default_profile_name;
}

String Context::getSystemProfileName() const
{
    return shared->system_profile_name;
}

String Context::getFormatSchemaPath() const
{
    return shared->format_schema_path;
}

void Context::setFormatSchemaPath(const String & path)
{
    shared->format_schema_path = path;
}

Context::SampleBlockCache & Context::getSampleBlockCache() const
{
    assert(hasQueryContext());
    return getQueryContext()->sample_block_cache;
}


bool Context::hasQueryParameters() const
{
    return !query_parameters.empty();
}


const NameToNameMap & Context::getQueryParameters() const
{
    return query_parameters;
}


void Context::setQueryParameter(const String & name, const String & value)
{
    if (!query_parameters.emplace(name, value).second)
        throw Exception("Duplicate name " + backQuote(name) + " of query parameter", ErrorCodes::BAD_ARGUMENTS);
}


void Context::addBridgeCommand(std::unique_ptr<ShellCommand> cmd) const
{
    auto lock = getLock();
    shared->bridge_commands.emplace_back(std::move(cmd));
}


IHostContextPtr & Context::getHostContext()
{
    return host_context;
}


const IHostContextPtr & Context::getHostContext() const
{
    return host_context;
}


std::shared_ptr<ActionLocksManager> Context::getActionLocksManager()
{
    auto lock = getLock();

    if (!shared->action_locks_manager)
        shared->action_locks_manager = std::make_shared<ActionLocksManager>(shared_from_this());

    return shared->action_locks_manager;
}


void Context::setExternalTablesInitializer(ExternalTablesInitializer && initializer)
{
    if (external_tables_initializer_callback)
        throw Exception("External tables initializer is already set", ErrorCodes::LOGICAL_ERROR);

    external_tables_initializer_callback = std::move(initializer);
}

void Context::initializeExternalTablesIfSet()
{
    if (external_tables_initializer_callback)
    {
        external_tables_initializer_callback(shared_from_this());
        /// Reset callback
        external_tables_initializer_callback = {};
    }
}


void Context::setInputInitializer(InputInitializer && initializer)
{
    if (input_initializer_callback)
        throw Exception("Input initializer is already set", ErrorCodes::LOGICAL_ERROR);

    input_initializer_callback = std::move(initializer);
}


void Context::initializeInput(const StoragePtr & input_storage)
{
    if (!input_initializer_callback)
        throw Exception("Input initializer is not set", ErrorCodes::LOGICAL_ERROR);

    input_initializer_callback(shared_from_this(), input_storage);
    /// Reset callback
    input_initializer_callback = {};
}


void Context::setInputBlocksReaderCallback(InputBlocksReader && reader)
{
    if (input_blocks_reader)
        throw Exception("Input blocks reader is already set", ErrorCodes::LOGICAL_ERROR);

    input_blocks_reader = std::move(reader);
}


InputBlocksReader Context::getInputBlocksReaderCallback() const
{
    return input_blocks_reader;
}


void Context::resetInputCallbacks()
{
    if (input_initializer_callback)
        input_initializer_callback = {};

    if (input_blocks_reader)
        input_blocks_reader = {};
}


StorageID Context::resolveStorageID(StorageID storage_id, StorageNamespace where) const
{
    if (storage_id.uuid != UUIDHelpers::Nil)
        return storage_id;

    StorageID resolved = StorageID::createEmpty();
    std::optional<Exception> exc;
    {
        auto lock = getLock();
        resolved = resolveStorageIDImpl(std::move(storage_id), where, &exc);
    }
    if (exc)
        throw Exception(*exc);
    if (!resolved.hasUUID() && resolved.database_name != DatabaseCatalog::TEMPORARY_DATABASE)
        resolved.uuid = DatabaseCatalog::instance().getDatabase(resolved.database_name)->tryGetTableUUID(resolved.table_name);
    return resolved;
}

StorageID Context::tryResolveStorageID(StorageID storage_id, StorageNamespace where) const
{
    if (storage_id.uuid != UUIDHelpers::Nil)
        return storage_id;

    StorageID resolved = StorageID::createEmpty();
    {
        auto lock = getLock();
        resolved = resolveStorageIDImpl(std::move(storage_id), where, nullptr);
    }
    if (resolved && !resolved.hasUUID() && resolved.database_name != DatabaseCatalog::TEMPORARY_DATABASE)
    {
        auto db = DatabaseCatalog::instance().tryGetDatabase(resolved.database_name);
        if (db)
            resolved.uuid = db->tryGetTableUUID(resolved.table_name);
    }
    return resolved;
}

StorageID Context::resolveStorageIDImpl(StorageID storage_id, StorageNamespace where, std::optional<Exception> * exception) const
{
    if (storage_id.uuid != UUIDHelpers::Nil)
        return storage_id;

    if (!storage_id)
    {
        if (exception)
            exception->emplace("Both table name and UUID are empty", ErrorCodes::UNKNOWN_TABLE);
        return storage_id;
    }

    bool look_for_external_table = where & StorageNamespace::ResolveExternal;
    /// Global context should not contain temporary tables
    if (isGlobalContext())
        look_for_external_table = false;

    bool in_current_database = where & StorageNamespace::ResolveCurrentDatabase;
    bool in_specified_database = where & StorageNamespace::ResolveGlobal;

    if (!storage_id.database_name.empty())
    {
        if (in_specified_database)
            return storage_id;     /// NOTE There is no guarantees that table actually exists in database.
        if (exception)
            exception->emplace("External and temporary tables have no database, but " +
                        storage_id.database_name + " is specified", ErrorCodes::UNKNOWN_TABLE);
        return StorageID::createEmpty();
    }

    /// Database name is not specified. It's temporary table or table in current database.

    if (look_for_external_table)
    {
        auto resolved_id = StorageID::createEmpty();
        auto try_resolve = [&](ContextPtr context) -> bool
        {
            const auto & tables = context->external_tables_mapping;
            auto it = tables.find(storage_id.getTableName());
            if (it == tables.end())
                return false;
            resolved_id = it->second->getGlobalTableID();
            return true;
        };

        /// Firstly look for temporary table in current context
        if (try_resolve(shared_from_this()))
            return resolved_id;

        /// If not found and current context was created from some query context, look for temporary table in query context
        auto query_context_ptr = query_context.lock();
        bool is_local_context = query_context_ptr && query_context_ptr.get() != this;
        if (is_local_context && try_resolve(query_context_ptr))
            return resolved_id;

        /// If not found and current context was created from some session context, look for temporary table in session context
        auto session_context_ptr = session_context.lock();
        bool is_local_or_query_context = session_context_ptr && session_context_ptr.get() != this;
        if (is_local_or_query_context && try_resolve(session_context_ptr))
            return resolved_id;
    }

    /// Temporary table not found. It's table in current database.

    if (in_current_database)
    {
        if (current_database.empty())
        {
            if (exception)
                exception->emplace("Default database is not selected", ErrorCodes::UNKNOWN_DATABASE);
            return StorageID::createEmpty();
        }
        storage_id.database_name = current_database;
        /// NOTE There is no guarantees that table actually exists in database.
        return storage_id;
    }

    if (exception)
        exception->emplace("Cannot resolve database name for table " + storage_id.getNameForLogs(), ErrorCodes::UNKNOWN_TABLE);
    return StorageID::createEmpty();
}

void Context::initZooKeeperMetadataTransaction(ZooKeeperMetadataTransactionPtr txn, [[maybe_unused]] bool attach_existing)
{
    assert(!metadata_transaction);
    assert(attach_existing || query_context.lock().get() == this);
    metadata_transaction = std::move(txn);
}

ZooKeeperMetadataTransactionPtr Context::getZooKeeperMetadataTransaction() const
{
    assert(!metadata_transaction || hasQueryContext());
    return metadata_transaction;
}

void Context::resetZooKeeperMetadataTransaction()
{
    assert(metadata_transaction);
    assert(hasQueryContext());
    metadata_transaction = nullptr;
}


void Context::checkTransactionsAreAllowed(bool explicit_tcl_query /* = false */) const
{
    if (getConfigRef().getInt("allow_experimental_transactions", 0))
        return;

    if (explicit_tcl_query)
        throw Exception(ErrorCodes::NOT_IMPLEMENTED, "Transactions are not supported");

    throw Exception(ErrorCodes::LOGICAL_ERROR, "Experimental support for transactions is disabled, "
                    "however, some query or background task tried to access TransactionLog. "
                    "If you have not enabled this feature explicitly, then it's a bug.");
}

void Context::initCurrentTransaction(MergeTreeTransactionPtr txn)
{
    merge_tree_transaction_holder = MergeTreeTransactionHolder(txn, false, this);
    setCurrentTransaction(std::move(txn));
}

void Context::setCurrentTransaction(MergeTreeTransactionPtr txn)
{
    assert(!merge_tree_transaction || !txn);
    assert(this == session_context.lock().get() || this == query_context.lock().get());
    merge_tree_transaction = std::move(txn);
    if (!merge_tree_transaction)
        merge_tree_transaction_holder = {};
}

MergeTreeTransactionPtr Context::getCurrentTransaction() const
{
    return merge_tree_transaction;
}

bool Context::isServerCompletelyStarted() const
{
    auto lock = getLock();
    assert(getApplicationType() == ApplicationType::SERVER);
    return shared->is_server_completely_started;
}

void Context::setServerCompletelyStarted()
{
    auto lock = getLock();
    assert(global_context.lock().get() == this);
    assert(!shared->is_server_completely_started);
    assert(getApplicationType() == ApplicationType::SERVER);
    shared->is_server_completely_started = true;
}

PartUUIDsPtr Context::getPartUUIDs() const
{
    auto lock = getLock();
    if (!part_uuids)
        /// For context itself, only this initialization is not const.
        /// We could have done in constructor.
        /// TODO: probably, remove this from Context.
        const_cast<PartUUIDsPtr &>(part_uuids) = std::make_shared<PartUUIDs>();

    return part_uuids;
}


ReadTaskCallback Context::getReadTaskCallback() const
{
    if (!next_task_callback.has_value())
        throw Exception(ErrorCodes::LOGICAL_ERROR, "Next task callback is not set for query {}", getInitialQueryId());
    return next_task_callback.value();
}


void Context::setReadTaskCallback(ReadTaskCallback && callback)
{
    next_task_callback = callback;
}


MergeTreeReadTaskCallback Context::getMergeTreeReadTaskCallback() const
{
    if (!merge_tree_read_task_callback.has_value())
        throw Exception(ErrorCodes::LOGICAL_ERROR, "Next task callback for is not set for query {}", getInitialQueryId());

    return merge_tree_read_task_callback.value();
}

void Context::setMergeTreeReadTaskCallback(MergeTreeReadTaskCallback && callback)
{
    merge_tree_read_task_callback = callback;
}

PartUUIDsPtr Context::getIgnoredPartUUIDs() const
{
    auto lock = getLock();
    if (!ignored_part_uuids)
        const_cast<PartUUIDsPtr &>(ignored_part_uuids) = std::make_shared<PartUUIDs>();

    return ignored_part_uuids;
}

AsynchronousInsertQueue * Context::getAsynchronousInsertQueue() const
{
    return shared->async_insert_queue.get();
}

void Context::setAsynchronousInsertQueue(const std::shared_ptr<AsynchronousInsertQueue> & ptr)
{
    using namespace std::chrono;

    if (std::chrono::milliseconds(settings.async_insert_busy_timeout_ms) == 0ms)
        throw Exception("Setting async_insert_busy_timeout_ms can't be zero", ErrorCodes::INVALID_SETTING_VALUE);

    shared->async_insert_queue = ptr;
}

void Context::initializeBackgroundExecutorsIfNeeded()
{
    auto lock = getLock();
    if (shared->are_background_executors_initialized)
        return;

    const auto & config = getConfigRef();

    size_t background_pool_size = 16;
    if (config.has("background_pool_size"))
        background_pool_size = config.getUInt64("background_pool_size");
    else if (config.has("profiles.default.background_pool_size"))
        background_pool_size = config.getUInt64("profiles.default.background_pool_size");

    size_t background_merges_mutations_concurrency_ratio = 2;
    if (config.has("background_merges_mutations_concurrency_ratio"))
        background_merges_mutations_concurrency_ratio = config.getUInt64("background_merges_mutations_concurrency_ratio");
    else if (config.has("profiles.default.background_pool_size"))
        background_merges_mutations_concurrency_ratio = config.getUInt64("profiles.default.background_merges_mutations_concurrency_ratio");

    size_t background_move_pool_size = 8;
    if (config.has("background_move_pool_size"))
        background_move_pool_size = config.getUInt64("background_move_pool_size");
    else if (config.has("profiles.default.background_move_pool_size"))
        background_move_pool_size = config.getUInt64("profiles.default.background_move_pool_size");

    size_t background_fetches_pool_size = 8;
    if (config.has("background_fetches_pool_size"))
        background_fetches_pool_size = config.getUInt64("background_fetches_pool_size");
    else if (config.has("profiles.default.background_fetches_pool_size"))
        background_fetches_pool_size = config.getUInt64("profiles.default.background_fetches_pool_size");

    size_t background_common_pool_size = 8;
    if (config.has("background_common_pool_size"))
        background_common_pool_size = config.getUInt64("background_common_pool_size");
    else if (config.has("profiles.default.background_common_pool_size"))
        background_common_pool_size = config.getUInt64("profiles.default.background_common_pool_size");

    /// With this executor we can execute more tasks than threads we have
    shared->merge_mutate_executor = std::make_shared<MergeMutateBackgroundExecutor>
    (
        "MergeMutate",
        /*max_threads_count*/background_pool_size,
        /*max_tasks_count*/background_pool_size * background_merges_mutations_concurrency_ratio,
        CurrentMetrics::BackgroundMergesAndMutationsPoolTask
    );
    LOG_INFO(shared->log, "Initialized background executor for merges and mutations with num_threads={}, num_tasks={}",
        background_pool_size, background_pool_size * background_merges_mutations_concurrency_ratio);

    shared->moves_executor = std::make_shared<OrdinaryBackgroundExecutor>
    (
        "Move",
        background_move_pool_size,
        background_move_pool_size,
        CurrentMetrics::BackgroundMovePoolTask
    );
    LOG_INFO(shared->log, "Initialized background executor for move operations with num_threads={}, num_tasks={}", background_move_pool_size, background_move_pool_size);

    shared->fetch_executor = std::make_shared<OrdinaryBackgroundExecutor>
    (
        "Fetch",
        background_fetches_pool_size,
        background_fetches_pool_size,
        CurrentMetrics::BackgroundFetchesPoolTask
    );
    LOG_INFO(shared->log, "Initialized background executor for fetches with num_threads={}, num_tasks={}", background_fetches_pool_size, background_fetches_pool_size);

    shared->common_executor = std::make_shared<OrdinaryBackgroundExecutor>
    (
        "Common",
        background_common_pool_size,
        background_common_pool_size,
        CurrentMetrics::BackgroundCommonPoolTask
    );
    LOG_INFO(shared->log, "Initialized background executor for common operations (e.g. clearing old parts) with num_threads={}, num_tasks={}", background_common_pool_size, background_common_pool_size);

    shared->are_background_executors_initialized = true;
}

bool Context::areBackgroundExecutorsInitialized()
{
    auto lock = getLock();
    return shared->are_background_executors_initialized;
}

MergeMutateBackgroundExecutorPtr Context::getMergeMutateExecutor() const
{
    return shared->merge_mutate_executor;
}

OrdinaryBackgroundExecutorPtr Context::getMovesExecutor() const
{
    return shared->moves_executor;
}

OrdinaryBackgroundExecutorPtr Context::getFetchesExecutor() const
{
    return shared->fetch_executor;
}

OrdinaryBackgroundExecutorPtr Context::getCommonExecutor() const
{
    return shared->common_executor;
}


ReadSettings Context::getReadSettings() const
{
    ReadSettings res;

    std::string_view read_method_str = settings.local_filesystem_read_method.value;

    if (auto opt_method = magic_enum::enum_cast<LocalFSReadMethod>(read_method_str))
        res.local_fs_method = *opt_method;
    else
        throw Exception(ErrorCodes::UNKNOWN_READ_METHOD, "Unknown read method '{}' for local filesystem", read_method_str);

    read_method_str = settings.remote_filesystem_read_method.value;

    if (auto opt_method = magic_enum::enum_cast<RemoteFSReadMethod>(read_method_str))
        res.remote_fs_method = *opt_method;
    else
        throw Exception(ErrorCodes::UNKNOWN_READ_METHOD, "Unknown read method '{}' for remote filesystem", read_method_str);

    res.local_fs_prefetch = settings.local_filesystem_read_prefetch;
    res.remote_fs_prefetch = settings.remote_filesystem_read_prefetch;

    res.remote_fs_read_max_backoff_ms = settings.remote_fs_read_max_backoff_ms;
    res.remote_fs_read_backoff_max_tries = settings.remote_fs_read_backoff_max_tries;
    res.enable_filesystem_cache = settings.enable_filesystem_cache;
    res.filesystem_cache_max_wait_sec = settings.filesystem_cache_max_wait_sec;
    res.read_from_filesystem_cache_if_exists_otherwise_bypass_cache = settings.read_from_filesystem_cache_if_exists_otherwise_bypass_cache;

    res.remote_read_min_bytes_for_seek = settings.remote_read_min_bytes_for_seek;

    res.local_fs_buffer_size = settings.max_read_buffer_size;
    res.remote_fs_buffer_size = settings.max_read_buffer_size;
    res.direct_io_threshold = settings.min_bytes_to_use_direct_io;
    res.mmap_threshold = settings.min_bytes_to_use_mmap_io;
    res.priority = settings.read_priority;

    res.http_max_tries = settings.http_max_tries;
    res.http_retry_initial_backoff_ms = settings.http_retry_initial_backoff_ms;
    res.http_retry_max_backoff_ms = settings.http_retry_max_backoff_ms;
    res.http_skip_not_found_url_for_globs = settings.http_skip_not_found_url_for_globs;

    res.mmap_cache = getMMappedFileCache().get();

    return res;
}

WriteSettings Context::getWriteSettings() const
{
    WriteSettings res;

    res.enable_filesystem_cache_on_write_operations = settings.enable_filesystem_cache_on_write_operations;

    return res;
}

}<|MERGE_RESOLUTION|>--- conflicted
+++ resolved
@@ -135,11 +135,8 @@
     extern const int LOGICAL_ERROR;
     extern const int INVALID_SETTING_VALUE;
     extern const int UNKNOWN_READ_METHOD;
-<<<<<<< HEAD
     extern const int UNKNOWN_USER;
-=======
     extern const int NOT_IMPLEMENTED;
->>>>>>> 27fd255b
 }
 
 
