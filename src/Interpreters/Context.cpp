--- conflicted
+++ resolved
@@ -325,11 +325,8 @@
     extern const SettingsBool allow_experimental_analyzer;
     extern const SettingsBool parallel_replicas_only_with_analyzer;
     extern const SettingsBool enable_hdfs_pread;
-<<<<<<< HEAD
     extern const SettingsString default_dictionary_database;
-=======
     extern const SettingsUInt64 max_reverse_dictionary_lookup_cache_size_bytes;
->>>>>>> 4debe5f0
 }
 
 namespace MergeTreeSetting
