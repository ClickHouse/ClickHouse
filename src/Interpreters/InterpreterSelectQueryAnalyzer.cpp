--- conflicted
+++ resolved
@@ -181,16 +181,11 @@
 
 
 InterpreterSelectQueryAnalyzer::InterpreterSelectQueryAnalyzer(
-<<<<<<< HEAD
     const ASTPtr & query_,
     const ContextPtr & context_,
     const SelectQueryOptions & select_query_options_,
     UsedColumns column_names)
     : query(normalizeAndValidateQuery(query_))
-=======
-    const ASTPtr & query_, const ContextPtr & context_, const SelectQueryOptions & select_query_options_, const Names & column_names)
-    : query(normalizeAndValidateQuery(query_, column_names))
->>>>>>> cc489dcd
     , context(buildContext(context_, select_query_options_))
     , select_query_options(select_query_options_)
     , query_tree(buildQueryTreeAndRunPasses(query, select_query_options, context, nullptr /*storage*/, std::move(column_names)))
