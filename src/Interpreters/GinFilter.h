#pragma once

#include <Storages/MergeTree/GinIndexStore.h>
#include <vector>

namespace DB
{

<<<<<<< HEAD
struct MarkRanges;
=======
static constexpr UInt64 UNLIMITED_ROWS_PER_POSTINGS_LIST = 0;
static constexpr UInt64 DEFAULT_NGRAM_SIZE = 3;
static constexpr auto DEFAULT_BLOOM_FILTER_FALSE_POSITIVE_RATE = 0.001; /// 0.1%
>>>>>>> 101bd4c3

static inline constexpr auto TEXT_INDEX_NAME = "text";

enum class GinSearchMode : uint8_t
{
    Any,
    All
};

struct GinFilterParameters
{
    GinFilterParameters(
        String tokenizer_,
        UInt64 segment_digestion_threshold_bytes_,
        double bloom_filter_false_positive_rate_,
        std::optional<UInt64> ngram_size_,
        std::optional<std::vector<String>> separators_);

    String tokenizer;
    /// Digestion threshold to split a segment. By default, it is 0 (zero) which means unlimited.
    UInt64 segment_digestion_threshold_bytes;
    /// Bloom filter false positive rate, by default it's 0.1%.
    double bloom_filter_false_positive_rate;
    /// for ngram tokenizer
    std::optional<UInt64> ngram_size;
    /// for split tokenizer
    std::optional<std::vector<String>> separators;

    bool operator<=>(const GinFilterParameters& other) const = default;
};

struct GinSegmentWithRowIdRange
{
    /// Segment ID of the row ID range
    UInt32 segment_id;

    /// First row ID in the range
    UInt32 range_start;

    /// Last row ID in the range (inclusive)
    UInt32 range_end;
};

using GinSegmentWithRowIdRangeVector = std::vector<GinSegmentWithRowIdRange>;

/// GinFilter provides underlying functionalities for building text index and also
/// it does filtering the unmatched rows according to its query string.
/// It also builds and uses skipping index which stores (segmentID, RowIDStart, RowIDEnd) triples.
class GinFilter
{
public:

    /// Add term (located at 'data' with length 'len') and its row ID to the postings list builder
    /// for building text index for the given store.
    void add(const char * data, size_t len, UInt32 rowID, GinIndexStorePtr & store) const;

    /// Accumulate (segmentID, RowIDStart, RowIDEnd) for building skipping index
    void addRowRangeToGinFilter(UInt32 segmentID, UInt32 rowIDStart, UInt32 rowIDEnd);

    /// Clear the content
    void clear();

    /// Check if the filter (built from query string) contains any rows in given filter by using
    /// given postings list cache
    bool contains(const GinFilter & filter, PostingsCacheForStore & cache_store, GinSearchMode mode = GinSearchMode::All) const;

	// Get a vector of indices.
	std::vector<uint32_t> getIndices(const GinFilter * filter, const PostingsCacheForStore *cache_store, const MarkRanges &ranges) const;

    /// Set the query string of the filter
    void setQueryString(const char * data, size_t len)
    {
        query_string = String(data, len);
    }

    /// Add term which are tokens generated from the query string
    void addTerm(const char * data, size_t len)
    {
        if (len > FST::MAX_TERM_LENGTH)
            return;
        terms.push_back(String(data, len));
    }

    /// Getter
    const String & getQueryString() const { return query_string; }
    const std::vector<String> & getTerms() const { return terms; }
    const GinSegmentWithRowIdRangeVector & getFilter() const { return rowid_ranges; }
    GinSegmentWithRowIdRangeVector & getFilter() { return rowid_ranges; }

    size_t memoryUsageBytes() const
    {
        size_t term_memory = 0;
        for (const auto & term : terms)
            term_memory += term.capacity();

        return query_string.capacity()
            + term_memory
            + (rowid_ranges.capacity() * sizeof(rowid_ranges[0]));
    }

private:
    /// Query string of the filter
    String query_string;

    /// Tokenized terms from query string
    std::vector<String> terms;

    /// Row ID ranges which are (segmentID, RowIDStart, RowIDEnd)
    GinSegmentWithRowIdRangeVector rowid_ranges;
};

using GinFilters = std::vector<GinFilter>;

}<|MERGE_RESOLUTION|>--- conflicted
+++ resolved
@@ -6,13 +6,10 @@
 namespace DB
 {
 
-<<<<<<< HEAD
 struct MarkRanges;
-=======
-static constexpr UInt64 UNLIMITED_ROWS_PER_POSTINGS_LIST = 0;
+
 static constexpr UInt64 DEFAULT_NGRAM_SIZE = 3;
 static constexpr auto DEFAULT_BLOOM_FILTER_FALSE_POSITIVE_RATE = 0.001; /// 0.1%
->>>>>>> 101bd4c3
 
 static inline constexpr auto TEXT_INDEX_NAME = "text";
 
