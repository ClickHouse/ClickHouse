--- conflicted
+++ resolved
@@ -99,10 +99,6 @@
     }
 
 private:
-<<<<<<< HEAD
-
-=======
->>>>>>> 3e392a71
     /// Query string of the filter
     String query_string;
 
