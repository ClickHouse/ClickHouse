--- conflicted
+++ resolved
@@ -83,13 +83,8 @@
 
     static bool needChildVisit(const ASTPtr & node, const ASTPtr &)
     {
-<<<<<<< HEAD
-        /// Don't descent into table functions and subqueries and special case for ArrayJoin.
         return !node->as<ASTSubquery>() && !node->as<ASTTableExpression>()
             && !node->as<ASTSelectWithUnionQuery>() && !node->as<ASTArrayJoin>();
-=======
-        return !(node->as<ASTFunction>());
->>>>>>> 521c6434
     }
 
     static void visit(ASTPtr & ast, Data & data)
