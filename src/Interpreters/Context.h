--- conflicted
+++ resolved
@@ -26,12 +26,7 @@
 #include <Server/HTTP/HTTPContext.h>
 #include <Storages/ColumnsDescription.h>
 #include <Storages/IStorage_fwd.h>
-<<<<<<< HEAD
 #include <QueryCoordination/QueryCoordinationMetaInfo.h>
-#include <Poco/Net/NameValueCollection.h>
-#include <Core/Types.h>
-=======
->>>>>>> e4901323
 
 #include "config.h"
 
@@ -115,7 +110,6 @@
 class BackupLog;
 class BlobStorageLog;
 class IAsynchronousReader;
-class IOUringReader;
 struct MergeTreeSettings;
 struct InitialAllRangesAnnouncement;
 struct ParallelReadRequest;
@@ -150,7 +144,6 @@
 class ServerType;
 template <class Queue>
 class MergeTreeBackgroundExecutor;
-class AsyncLoader;
 
 /// Scheduling policy can be changed using `background_merges_mutations_scheduling_policy` config option.
 /// By default concurrent merges are scheduled using "round_robin" to ensure fair and starvation-free operation.
@@ -669,7 +662,7 @@
     void setClientInterface(ClientInfo::Interface interface);
     void setClientVersion(UInt64 client_version_major, UInt64 client_version_minor, UInt64 client_version_patch, unsigned client_tcp_protocol_version);
     void setClientConnectionId(uint32_t connection_id);
-    void setHttpClientInfo(ClientInfo::HTTPMethod http_method, const String & http_user_agent, const String & http_referer);
+    void setHttpClientInfo(ClientInfo::HTTPMethod http_method, const String & http_user_agent, const String & http_referer, const Poco::Net::NameValueCollection & http_headers = {});
     void setForwardedFor(const String & forwarded_for);
     void setQueryKind(ClientInfo::QueryKind query_kind);
     void setQueryKindInitial();
@@ -819,8 +812,6 @@
     /// Returns the current constraints (can return null).
     std::shared_ptr<const SettingsConstraintsAndProfileIDs> getSettingsConstraintsAndCurrentProfiles() const;
 
-    AsyncLoader & getAsyncLoader() const;
-
     const ExternalDictionariesLoader & getExternalDictionariesLoader() const;
     ExternalDictionariesLoader & getExternalDictionariesLoader();
     const EmbeddedDictionaries & getEmbeddedDictionaries() const;
@@ -872,9 +863,6 @@
     void setHTTPHeaderFilter(const Poco::Util::AbstractConfiguration & config);
     const HTTPHeaderFilter & getHTTPHeaderFilter() const;
 
-    void setMaxTableNumToWarn(size_t max_table_to_warn);
-    void setMaxDatabaseNumToWarn(size_t max_database_to_warn);
-    void setMaxPartNumToWarn(size_t max_part_to_warn);
     /// The port that the server listens for executing SQL queries.
     UInt16 getTCPPort() const;
 
@@ -1050,14 +1038,13 @@
 
     /// Has distributed_ddl configuration or not.
     bool hasDistributedDDL() const;
-    void setDDLWorker(std::unique_ptr<DDLWorker> ddl_worker, const LoadTaskPtrs & startup_after);
+    void setDDLWorker(std::unique_ptr<DDLWorker> ddl_worker);
     DDLWorker & getDDLWorker() const;
 
     std::map<String, std::shared_ptr<Cluster>> getClusters() const;
     std::shared_ptr<Cluster> getCluster(const std::string & cluster_name) const;
     std::shared_ptr<Cluster> tryGetCluster(const std::string & cluster_name) const;
     void setClustersConfig(const ConfigurationPtr & config, bool enable_discovery = false, const String & config_name = "remote_servers");
-    size_t getClustersVersion() const;
 
     void startClusterDiscovery();
 
@@ -1111,6 +1098,11 @@
     /// Prevents DROP TABLE if its size is greater than max_size (50GB by default, max_size=0 turn off this check)
     void setMaxTableSizeToDrop(size_t max_size);
     size_t getMaxTableSizeToDrop() const;
+    void setClientHTTPHeaderForbiddenHeaders(const String & forbidden_headers);
+    /// Return the forbiddent headers that users can't get via getClientHTTPHeader function
+    const std::unordered_set<String> & getClientHTTPHeaderForbiddenHeaders() const;
+    void setAllowGetHTTPHeaderFunction(bool allow_get_http_header_function);
+    bool allowGetHTTPHeaderFunction() const;
     void checkTableCanBeDropped(const String & database, const String & table, const size_t & table_size) const;
 
     /// Prevents DROP PARTITION if its size is greater than max_size (50GB by default, max_size=0 turn off this check)
@@ -1239,7 +1231,7 @@
 
     /// Background executors related methods
     void initializeBackgroundExecutorsIfNeeded();
-    bool areBackgroundExecutorsInitialized() const;
+    bool areBackgroundExecutorsInitialized();
 
     MergeMutateBackgroundExecutorPtr getMergeMutateExecutor() const;
     OrdinaryBackgroundExecutorPtr getMovesExecutor() const;
@@ -1247,9 +1239,6 @@
     OrdinaryBackgroundExecutorPtr getCommonExecutor() const;
 
     IAsynchronousReader & getThreadPoolReader(FilesystemReaderType type) const;
-#if USE_LIBURING
-    IOUringReader & getIOURingReader() const;
-#endif
 
     std::shared_ptr<AsyncReadCounters> getAsyncReadCounters() const;
 
