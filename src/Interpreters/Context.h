#pragma once

#include <base/types.h>
#include <Common/isLocalAddress.h>
#include <Common/MultiVersion.h>
#include <Common/RemoteHostFilter.h>
#include <Common/HTTPHeaderFilter.h>
#include <Common/ThreadPool_fwd.h>
#include <Common/Throttler_fwd.h>
#include <Common/SettingSource.h>
#include <Common/SharedMutex.h>
#include <Common/SharedMutexHelper.h>
#include <Core/NamesAndTypes.h>
#include <Core/UUID.h>
#include <Formats/FormatSettings.h>
#include <IO/AsyncReadCounters.h>
#include <IO/ReadSettings.h>
#include <IO/WriteSettings.h>
#include <Disks/IO/getThreadPoolReader.h>
#include <Interpreters/ClientInfo.h>
#include <Interpreters/Context_fwd.h>
#include <Interpreters/StorageID.h>
#include <Interpreters/MergeTreeTransactionHolder.h>
#include <Parsers/IAST_fwd.h>
#include <Server/HTTP/HTTPContext.h>
#include <Storages/ColumnsDescription.h>
#include <Storages/IStorage_fwd.h>
#include <Interpreters/ContextShared_fwd.h>

#include "config.h"

#include <functional>
#include <memory>
#include <mutex>
#include <optional>


namespace Poco::Net { class IPAddress; }
namespace zkutil
{
    class ZooKeeper;
    using ZooKeeperPtr = std::shared_ptr<ZooKeeper>;
}

struct OvercommitTracker;

namespace DB
{

class ASTSelectQuery;

<<<<<<< HEAD
=======
class SystemLogs;

struct ContextSharedPart;
>>>>>>> 2f546fb5
class ContextAccess;
class ContextAccessWrapper;
struct User;
using UserPtr = std::shared_ptr<const User>;
struct SettingsProfilesInfo;
struct EnabledRolesInfo;
struct RowPolicyFilter;
using RowPolicyFilterPtr = std::shared_ptr<const RowPolicyFilter>;
class EnabledQuota;
struct QuotaUsage;
class AccessFlags;
struct AccessRightsElement;
class AccessRightsElements;
enum class RowPolicyFilterType : uint8_t;
struct RolesOrUsersSet;
class EmbeddedDictionaries;
class ExternalDictionariesLoader;
class ExternalUserDefinedExecutableFunctionsLoader;
class IUserDefinedSQLObjectsStorage;
class InterserverCredentials;
using InterserverCredentialsPtr = std::shared_ptr<const InterserverCredentials>;
class InterserverIOHandler;
class AsynchronousMetrics;
class BackgroundSchedulePool;
class MergeList;
class MovesList;
class ReplicatedFetchList;
class RefreshSet;
class Cluster;
class Compiler;
class MarkCache;
class PageCache;
class MMappedFileCache;
class UncompressedCache;
class ProcessList;
class QueryStatus;
using QueryStatusPtr = std::shared_ptr<QueryStatus>;
class Macros;
struct Progress;
struct FileProgress;
class Clusters;
class QueryCache;
class ISystemLog;
class QueryLog;
class QueryThreadLog;
class QueryViewsLog;
class PartLog;
class TextLog;
class TraceLog;
class MetricLog;
class AsynchronousMetricLog;
class OpenTelemetrySpanLog;
class ZooKeeperLog;
class SessionLog;
class BackupsWorker;
class TransactionsInfoLog;
class ProcessorsProfileLog;
class FilesystemCacheLog;
class FilesystemReadPrefetchesLog;
class ObjectStorageQueueLog;
class AsynchronousInsertLog;
class BackupLog;
class BlobStorageLog;
class IAsynchronousReader;
class IOUringReader;
struct MergeTreeSettings;
struct DistributedSettings;
struct InitialAllRangesAnnouncement;
struct ParallelReadRequest;
struct ParallelReadResponse;
class S3SettingsByEndpoint;
class IDatabase;
class DDLWorker;
class ITableFunction;
using TableFunctionPtr = std::shared_ptr<ITableFunction>;
class Block;
class ActionLocksManager;
using ActionLocksManagerPtr = std::shared_ptr<ActionLocksManager>;
class ShellCommand;
class ICompressionCodec;
class AccessControl;
class GSSAcceptorContext;
struct Settings;
struct SettingsConstraintsAndProfileIDs;
class SettingsProfileElements;
class RemoteHostFilter;
struct StorageID;
class IDisk;
using DiskPtr = std::shared_ptr<IDisk>;
class DiskSelector;
using DiskSelectorPtr = std::shared_ptr<const DiskSelector>;
using DisksMap = std::map<String, DiskPtr>;
class IStoragePolicy;
using StoragePolicyPtr = std::shared_ptr<const IStoragePolicy>;
using StoragePoliciesMap = std::map<String, StoragePolicyPtr>;
class StoragePolicySelector;
using StoragePolicySelectorPtr = std::shared_ptr<const StoragePolicySelector>;
class ServerType;
template <class Queue>
class MergeTreeBackgroundExecutor;
class AsyncLoader;

struct TemporaryTableHolder;
using TemporaryTablesMapping = std::map<String, std::shared_ptr<TemporaryTableHolder>>;

using ClusterPtr = std::shared_ptr<Cluster>;

class LoadTask;
using LoadTaskPtr = std::shared_ptr<LoadTask>;
using LoadTaskPtrs = std::vector<LoadTaskPtr>;

class IClassifier;
using ClassifierPtr = std::shared_ptr<IClassifier>;
class IResourceManager;
using ResourceManagerPtr = std::shared_ptr<IResourceManager>;

/// Scheduling policy can be changed using `background_merges_mutations_scheduling_policy` config option.
/// By default concurrent merges are scheduled using "round_robin" to ensure fair and starvation-free operation.
/// Previously in heavily overloaded shards big merges could possibly be starved by smaller
/// merges due to the use of strict priority scheduling "shortest_task_first".
class DynamicRuntimeQueue;
using MergeMutateBackgroundExecutor = MergeTreeBackgroundExecutor<DynamicRuntimeQueue>;
using MergeMutateBackgroundExecutorPtr = std::shared_ptr<MergeMutateBackgroundExecutor>;

class RoundRobinRuntimeQueue;
using OrdinaryBackgroundExecutor = MergeTreeBackgroundExecutor<RoundRobinRuntimeQueue>;
using OrdinaryBackgroundExecutorPtr = std::shared_ptr<OrdinaryBackgroundExecutor>;
struct PartUUIDs;
using PartUUIDsPtr = std::shared_ptr<PartUUIDs>;
class KeeperDispatcher;
struct WriteSettings;

class IInputFormat;
class IOutputFormat;
using InputFormatPtr = std::shared_ptr<IInputFormat>;
using OutputFormatPtr = std::shared_ptr<IOutputFormat>;
class IVolume;
using VolumePtr = std::shared_ptr<IVolume>;
struct NamedSession;
struct BackgroundTaskSchedulingSettings;

#if USE_NLP
    class SynonymsExtensions;
    class Lemmatizers;
#endif

class ZooKeeperMetadataTransaction;
using ZooKeeperMetadataTransactionPtr = std::shared_ptr<ZooKeeperMetadataTransaction>;

class AsynchronousInsertQueue;

/// Callback for external tables initializer
using ExternalTablesInitializer = std::function<void(ContextPtr)>;

/// Callback for initialize input()
using InputInitializer = std::function<void(ContextPtr, const StoragePtr &)>;
/// Callback for reading blocks of data from client for function input()
using InputBlocksReader = std::function<Block(ContextPtr)>;

/// Used in distributed task processing
using ReadTaskCallback = std::function<String()>;

using MergeTreeAllRangesCallback = std::function<void(InitialAllRangesAnnouncement)>;
using MergeTreeReadTaskCallback = std::function<std::optional<ParallelReadResponse>(ParallelReadRequest)>;

class TemporaryDataOnDiskScope;
using TemporaryDataOnDiskScopePtr = std::shared_ptr<TemporaryDataOnDiskScope>;

class PreparedSetsCache;
using PreparedSetsCachePtr = std::shared_ptr<PreparedSetsCache>;

class SessionTracker;

struct ServerSettings;

/// An empty interface for an arbitrary object that may be attached by a shared pointer
/// to query context, when using ClickHouse as a library.
struct IHostContext
{
    virtual ~IHostContext() = default;
};

using IHostContextPtr = std::shared_ptr<IHostContext>;

class ContextSharedMutex : public SharedMutexHelper<ContextSharedMutex>
{
private:
    using Base = SharedMutexHelper<ContextSharedMutex, SharedMutex>;
    friend class SharedMutexHelper<ContextSharedMutex, SharedMutex>;

    void lockImpl();

    void lockSharedImpl();
};

class ContextData
{
protected:
    ContextSharedPart * shared;

    ClientInfo client_info;
    ExternalTablesInitializer external_tables_initializer_callback;

    InputInitializer input_initializer_callback;
    InputBlocksReader input_blocks_reader;

    std::optional<UUID> user_id;
    std::shared_ptr<std::vector<UUID>> current_roles;
    std::shared_ptr<const SettingsConstraintsAndProfileIDs> settings_constraints_and_current_profiles;
    mutable std::shared_ptr<const ContextAccess> access;
    mutable bool need_recalculate_access = true;
    String current_database;
    std::unique_ptr<Settings> settings{};  /// Setting for query execution.

    using ProgressCallback = std::function<void(const Progress & progress)>;
    ProgressCallback progress_callback;  /// Callback for tracking progress of query execution.

    using FileProgressCallback = std::function<void(const FileProgress & progress)>;
    FileProgressCallback file_progress_callback; /// Callback for tracking progress of file loading.

    std::weak_ptr<QueryStatus> process_list_elem;  /// For tracking total resource usage for query.
    bool has_process_list_elem = false;     /// It's impossible to check if weak_ptr was initialized or not
    struct InsertionTableInfo
    {
        StorageID table = StorageID::createEmpty();
        std::optional<Names> column_names;
    };

    InsertionTableInfo insertion_table_info;  /// Saved information about insertion table in query context
    bool is_distributed = false;  /// Whether the current context it used for distributed query

    String default_format;  /// Format, used when server formats data by itself and if query does not have FORMAT specification.
                            /// Thus, used in HTTP interface. If not specified - then some globally default format is used.

    String insert_format; /// Format, used in insert query.

    TemporaryTablesMapping external_tables_mapping;
    Scalars scalars;
    /// Used to store constant values which are different on each instance during distributed plan, such as _shard_num.
    Scalars special_scalars;

    /// Used in s3Cluster table function. With this callback, a worker node could ask an initiator
    /// about next file to read from s3.
    std::optional<ReadTaskCallback> next_task_callback;
    /// Used in parallel reading from replicas. A replica tells about its intentions to read
    /// some ranges from some part and initiator will tell the replica about whether it is accepted or denied.
    std::optional<MergeTreeReadTaskCallback> merge_tree_read_task_callback;
    std::optional<MergeTreeAllRangesCallback> merge_tree_all_ranges_callback;
    UUID parallel_replicas_group_uuid{UUIDHelpers::Nil};

    /// This parameter can be set by the HTTP client to tune the behavior of output formats for compatibility.
    UInt64 client_protocol_version = 0;

public:
    /// Record entities accessed by current query, and store this information in system.query_log.
    struct QueryAccessInfo
    {
        QueryAccessInfo() = default;

        QueryAccessInfo(const QueryAccessInfo & rhs)
        {
            std::lock_guard<std::mutex> lock(rhs.mutex);
            databases = rhs.databases;
            tables = rhs.tables;
            columns = rhs.columns;
            partitions = rhs.partitions;
            projections = rhs.projections;
            views = rhs.views;
        }

        QueryAccessInfo(QueryAccessInfo && rhs) = delete;

        QueryAccessInfo & operator=(QueryAccessInfo rhs)
        {
            swap(rhs);
            return *this;
        }

        void swap(QueryAccessInfo & rhs) noexcept TSA_NO_THREAD_SAFETY_ANALYSIS
        {
            /// TSA_NO_THREAD_SAFETY_ANALYSIS because it doesn't support scoped_lock
            std::scoped_lock lck{mutex, rhs.mutex};
            std::swap(databases, rhs.databases);
            std::swap(tables, rhs.tables);
            std::swap(columns, rhs.columns);
            std::swap(partitions, rhs.partitions);
            std::swap(projections, rhs.projections);
            std::swap(views, rhs.views);
        }

        /// To prevent a race between copy-constructor and other uses of this structure.
        mutable std::mutex mutex{};
        std::set<std::string> databases TSA_GUARDED_BY(mutex){};
        std::set<std::string> tables TSA_GUARDED_BY(mutex){};
        std::set<std::string> columns TSA_GUARDED_BY(mutex){};
        std::set<std::string> partitions TSA_GUARDED_BY(mutex){};
        std::set<std::string> projections TSA_GUARDED_BY(mutex){};
        std::set<std::string> views TSA_GUARDED_BY(mutex){};
    };
    using QueryAccessInfoPtr = std::shared_ptr<QueryAccessInfo>;

protected:
    /// In some situations, we want to be able to transfer the access info from children back to parents (e.g. definers context).
    /// Therefore, query_access_info must be a pointer.
    QueryAccessInfoPtr query_access_info;

public:
    /// Record names of created objects of factories (for testing, etc)
    struct QueryFactoriesInfo
    {
        QueryFactoriesInfo() = default;

        QueryFactoriesInfo(const QueryFactoriesInfo & rhs)
        {
            std::lock_guard<std::mutex> lock(rhs.mutex);
            aggregate_functions = rhs.aggregate_functions;
            aggregate_function_combinators = rhs.aggregate_function_combinators;
            database_engines = rhs.database_engines;
            data_type_families = rhs.data_type_families;
            dictionaries = rhs.dictionaries;
            formats = rhs.formats;
            functions = rhs.functions;
            storages = rhs.storages;
            table_functions = rhs.table_functions;
        }

        QueryFactoriesInfo(QueryFactoriesInfo && rhs) = delete;

        std::unordered_set<std::string> aggregate_functions TSA_GUARDED_BY(mutex);
        std::unordered_set<std::string> aggregate_function_combinators TSA_GUARDED_BY(mutex);
        std::unordered_set<std::string> database_engines TSA_GUARDED_BY(mutex);
        std::unordered_set<std::string> data_type_families TSA_GUARDED_BY(mutex);
        std::unordered_set<std::string> dictionaries TSA_GUARDED_BY(mutex);
        std::unordered_set<std::string> formats TSA_GUARDED_BY(mutex);
        std::unordered_set<std::string> functions TSA_GUARDED_BY(mutex);
        std::unordered_set<std::string> storages TSA_GUARDED_BY(mutex);
        std::unordered_set<std::string> table_functions TSA_GUARDED_BY(mutex);

        mutable std::mutex mutex;
    };

    struct QueryPrivilegesInfo
    {
        QueryPrivilegesInfo() = default;

        QueryPrivilegesInfo(const QueryPrivilegesInfo & rhs)
        {
            std::lock_guard<std::mutex> lock(rhs.mutex);
            used_privileges = rhs.used_privileges;
            missing_privileges = rhs.missing_privileges;
        }

        QueryPrivilegesInfo(QueryPrivilegesInfo && rhs) = delete;

        std::unordered_set<std::string> used_privileges TSA_GUARDED_BY(mutex);
        std::unordered_set<std::string> missing_privileges TSA_GUARDED_BY(mutex);

        mutable std::mutex mutex;
    };

    using QueryPrivilegesInfoPtr = std::shared_ptr<QueryPrivilegesInfo>;

protected:
    /// Needs to be changed while having const context in factories methods
    mutable QueryFactoriesInfo query_factories_info;
    QueryPrivilegesInfoPtr query_privileges_info;
    /// Query metrics for reading data asynchronously with IAsynchronousReader.
    mutable std::shared_ptr<AsyncReadCounters> async_read_counters;

    /// TODO: maybe replace with temporary tables?
    StoragePtr view_source;                 /// Temporary StorageValues used to generate alias columns for materialized views
    Tables table_function_results;          /// Temporary tables obtained by execution of table functions. Keyed by AST tree id.

    ContextWeakMutablePtr query_context;
    ContextWeakMutablePtr session_context;  /// Session context or nullptr. Could be equal to this.
    ContextWeakMutablePtr global_context;   /// Global context. Could be equal to this.

    /// XXX: move this stuff to shared part instead.
    ContextMutablePtr buffer_context;  /// Buffer context. Could be equal to this.

    /// A flag, used to distinguish between user query and internal query to a database engine (MaterializedPostgreSQL).
    bool is_internal_query = false;

    inline static ContextPtr global_context_instance;

    /// Temporary data for query execution accounting.
    TemporaryDataOnDiskScopePtr temp_data_on_disk;

    /// Resource classifier for a query, holds smart pointers required for ResourceLink
    /// NOTE: all resource links became invalid after `classifier` destruction
    mutable ClassifierPtr classifier;

    /// Prepared sets that can be shared between different queries. One use case is when is to share prepared sets between
    /// mutation tasks of one mutation executed against different parts of the same table.
    PreparedSetsCachePtr prepared_sets_cache;

    /// this is a mode of parallel replicas where we set parallel_replicas_count and parallel_replicas_offset
    /// and generate specific filters on the replicas (e.g. when using parallel replicas with sample key)
    /// if we already use a different mode of parallel replicas we want to disable this mode
    bool offset_parallel_replicas_enabled = true;

public:
    /// Some counters for current query execution.
    /// Most of them are workarounds and should be removed in the future.
    struct KitchenSink
    {
        std::atomic<size_t> analyze_counter = 0;

        KitchenSink() = default;

        KitchenSink(const KitchenSink & rhs)
            : analyze_counter(rhs.analyze_counter.load())
        {}

        KitchenSink & operator=(const KitchenSink & rhs)
        {
            analyze_counter = rhs.analyze_counter.load();
            return *this;
        }
    };

    KitchenSink kitchen_sink;

protected:
    using SampleBlockCache = std::unordered_map<std::string, Block>;
    mutable SampleBlockCache sample_block_cache;

    PartUUIDsPtr part_uuids; /// set of parts' uuids, is used for query parts deduplication
    PartUUIDsPtr ignored_part_uuids; /// set of parts' uuids are meant to be excluded from query processing

    NameToNameMap query_parameters;   /// Dictionary with query parameters for prepared statements.
                                                     /// (key=name, value)

    IHostContextPtr host_context;  /// Arbitrary object that may used to attach some host specific information to query context,
                                   /// when using ClickHouse as a library in some project. For example, it may contain host
                                   /// logger, some query identification information, profiling guards, etc. This field is
                                   /// to be customized in HTTP and TCP servers by overloading the customizeContext(DB::ContextPtr)
                                   /// methods.

    ZooKeeperMetadataTransactionPtr metadata_transaction;    /// Distributed DDL context. I'm not sure if it's a suitable place for this,
                                                    /// but it's the easiest way to pass this through the whole stack from executeQuery(...)
                                                    /// to DatabaseOnDisk::commitCreateTable(...) or IStorage::alter(...) without changing
                                                    /// thousands of signatures.
                                                    /// And I hope it will be replaced with more common Transaction sometime.

    MergeTreeTransactionPtr merge_tree_transaction;     /// Current transaction context. Can be inside session or query context.
                                                        /// It's shared with all children contexts.
    MergeTreeTransactionHolder merge_tree_transaction_holder;   /// It will rollback or commit transaction on Context destruction.

    /// Use copy constructor or createGlobal() instead
    ContextData();
    ContextData(const ContextData &);

    mutable ThrottlerPtr remote_read_query_throttler;       /// A query-wide throttler for remote IO reads
    mutable ThrottlerPtr remote_write_query_throttler;      /// A query-wide throttler for remote IO writes

    mutable ThrottlerPtr local_read_query_throttler;        /// A query-wide throttler for local IO reads
    mutable ThrottlerPtr local_write_query_throttler;       /// A query-wide throttler for local IO writes

    mutable ThrottlerPtr backups_query_throttler;           /// A query-wide throttler for BACKUPs
};

/** A set of known objects that can be used in the query.
  * Consists of a shared part (always common to all sessions and queries)
  *  and copied part (which can be its own for each session or query).
  *
  * Everything is encapsulated for all sorts of checks and locks.
  */
class Context: public ContextData, public std::enable_shared_from_this<Context>
{
private:
    /// ContextData mutex
    mutable ContextSharedMutex mutex;

    Context();
    Context(const Context &);

public:
    /// Create initial Context with ContextShared and etc.
    static ContextMutablePtr createGlobal(ContextSharedPart * shared_part);
    static ContextMutablePtr createCopy(const ContextWeakPtr & other);
    static ContextMutablePtr createCopy(const ContextMutablePtr & other);
    static ContextMutablePtr createCopy(const ContextPtr & other);
    static SharedContextHolder createShared();

    ~Context();

    String getPath() const;
    String getFlagsPath() const;
    String getUserFilesPath() const;
    String getDictionariesLibPath() const;
    String getUserScriptsPath() const;
    String getFilesystemCachesPath() const;
    String getFilesystemCacheUser() const;

    /// A list of warnings about server configuration to place in `system.warnings` table.
    Strings getWarnings() const;

    VolumePtr getGlobalTemporaryVolume() const; /// TODO: remove, use `getTempDataOnDisk`

    TemporaryDataOnDiskScopePtr getTempDataOnDisk() const;
    TemporaryDataOnDiskScopePtr getSharedTempDataOnDisk() const;
    void setTempDataOnDisk(TemporaryDataOnDiskScopePtr temp_data_on_disk_);

    void setFilesystemCachesPath(const String & path);
    void setFilesystemCacheUser(const String & user);

    void setPath(const String & path);
    void setFlagsPath(const String & path);
    void setUserFilesPath(const String & path);
    void setDictionariesLibPath(const String & path);
    void setUserScriptsPath(const String & path);

    void addWarningMessage(const String & msg) const;
    void addWarningMessageAboutDatabaseOrdinary(const String & database_name) const;

    void setTemporaryStorageInCache(const String & cache_disk_name, size_t max_size);
    void setTemporaryStoragePolicy(const String & policy_name, size_t max_size);
    void setTemporaryStoragePath(const String & path, size_t max_size);

    using ConfigurationPtr = Poco::AutoPtr<Poco::Util::AbstractConfiguration>;

    /// Global application configuration settings.
    void setConfig(const ConfigurationPtr & config);
    const Poco::Util::AbstractConfiguration & getConfigRef() const;

    AccessControl & getAccessControl();
    const AccessControl & getAccessControl() const;

    /// Sets external authenticators config (LDAP, Kerberos).
    void setExternalAuthenticatorsConfig(const Poco::Util::AbstractConfiguration & config);

    /// Creates GSSAcceptorContext instance based on external authenticator params.
    std::unique_ptr<GSSAcceptorContext> makeGSSAcceptorContext() const;

    /** Take the list of users, quotas and configuration profiles from this config.
      * The list of users is completely replaced.
      * The accumulated quota values are not reset if the quota is not deleted.
      */
    void setUsersConfig(const ConfigurationPtr & config);
    ConfigurationPtr getUsersConfig();

    /// Sets the current user assuming that he/she is already authenticated.
    /// WARNING: This function doesn't check password!
    void setUser(const UUID & user_id_);
    UserPtr getUser() const;

    std::optional<UUID> getUserID() const;
    String getUserName() const;

    void setCurrentRoles(const Strings & new_current_roles, bool check_grants = true);
    void setCurrentRoles(const std::vector<UUID> & new_current_roles, bool check_grants = true);
    void setCurrentRoles(const RolesOrUsersSet & new_current_roles, bool check_grants = true);
    void setCurrentRolesDefault();
    std::vector<UUID> getCurrentRoles() const;
    std::vector<UUID> getEnabledRoles() const;
    std::shared_ptr<const EnabledRolesInfo> getRolesInfo() const;

    void setCurrentProfile(const String & profile_name, bool check_constraints = true);
    void setCurrentProfile(const UUID & profile_id, bool check_constraints = true);
    void setCurrentProfiles(const SettingsProfilesInfo & profiles_info, bool check_constraints = true);
    std::vector<UUID> getCurrentProfiles() const;
    std::vector<UUID> getEnabledProfiles() const;

    /// Checks access rights.
    /// Empty database means the current database.
    void checkAccess(const AccessFlags & flags) const;
    void checkAccess(const AccessFlags & flags, std::string_view database) const;
    void checkAccess(const AccessFlags & flags, std::string_view database, std::string_view table) const;
    void checkAccess(const AccessFlags & flags, std::string_view database, std::string_view table, std::string_view column) const;
    void checkAccess(const AccessFlags & flags, std::string_view database, std::string_view table, const std::vector<std::string_view> & columns) const;
    void checkAccess(const AccessFlags & flags, std::string_view database, std::string_view table, const Strings & columns) const;
    void checkAccess(const AccessFlags & flags, const StorageID & table_id) const;
    void checkAccess(const AccessFlags & flags, const StorageID & table_id, std::string_view column) const;
    void checkAccess(const AccessFlags & flags, const StorageID & table_id, const std::vector<std::string_view> & columns) const;
    void checkAccess(const AccessFlags & flags, const StorageID & table_id, const Strings & columns) const;
    void checkAccess(const AccessRightsElement & element) const;
    void checkAccess(const AccessRightsElements & elements) const;

    std::shared_ptr<const ContextAccessWrapper> getAccess() const;

    RowPolicyFilterPtr getRowPolicyFilter(const String & database, const String & table_name, RowPolicyFilterType filter_type) const;

    std::shared_ptr<const EnabledQuota> getQuota() const;
    std::optional<QuotaUsage> getQuotaUsage() const;

    /// Resource management related
    ResourceManagerPtr getResourceManager() const;
    ClassifierPtr getWorkloadClassifier() const;
    String getMergeWorkload() const;
    void setMergeWorkload(const String & value);
    String getMutationWorkload() const;
    void setMutationWorkload(const String & value);

    /// We have to copy external tables inside executeQuery() to track limits. Therefore, set callback for it. Must set once.
    void setExternalTablesInitializer(ExternalTablesInitializer && initializer);
    /// This method is called in executeQuery() and will call the external tables initializer.
    void initializeExternalTablesIfSet();

    /// When input() is present we have to send columns structure to client
    void setInputInitializer(InputInitializer && initializer);
    /// This method is called in StorageInput::read while executing query
    void initializeInput(const StoragePtr & input_storage);

    /// Callback for read data blocks from client one by one for function input()
    void setInputBlocksReaderCallback(InputBlocksReader && reader);
    /// Get callback for reading data for input()
    InputBlocksReader getInputBlocksReaderCallback() const;
    void resetInputCallbacks();

    /// Returns information about the client executing a query.
    const ClientInfo & getClientInfo() const { return client_info; }

    /// Modify stored in the context information about the client executing a query.
    void setClientInfo(const ClientInfo & client_info_);
    void setClientName(const String & client_name);
    void setClientInterface(ClientInfo::Interface interface);
    void setClientVersion(UInt64 client_version_major, UInt64 client_version_minor, UInt64 client_version_patch, unsigned client_tcp_protocol_version);
    void setClientConnectionId(uint32_t connection_id);
    void setHTTPClientInfo(const Poco::Net::HTTPRequest & request);
    void setForwardedFor(const String & forwarded_for);
    void setQueryKind(ClientInfo::QueryKind query_kind);
    void setQueryKindInitial();
    void setQueryKindReplicatedDatabaseInternal();
    void setCurrentUserName(const String & current_user_name);
    void setCurrentAddress(const Poco::Net::SocketAddress & current_address);
    void setInitialUserName(const String & initial_user_name);
    void setInitialAddress(const Poco::Net::SocketAddress & initial_address);
    void setInitialQueryId(const String & initial_query_id);
    void setInitialQueryStartTime(std::chrono::time_point<std::chrono::system_clock> initial_query_start_time);
    void setQuotaClientKey(const String & quota_key);
    void setConnectionClientVersion(UInt64 client_version_major, UInt64 client_version_minor, UInt64 client_version_patch, unsigned client_tcp_protocol_version);
    void increaseDistributedDepth();
    const OpenTelemetry::TracingContext & getClientTraceContext() const { return client_info.client_trace_context; }
    OpenTelemetry::TracingContext & getClientTraceContext() { return client_info.client_trace_context; }

    enum StorageNamespace
    {
         ResolveGlobal = 1u,                                           /// Database name must be specified
         ResolveCurrentDatabase = 2u,                                  /// Use current database
         ResolveOrdinary = ResolveGlobal | ResolveCurrentDatabase,     /// If database name is not specified, use current database
         ResolveExternal = 4u,                                         /// Try get external table
         ResolveAll = ResolveExternal | ResolveOrdinary                /// If database name is not specified, try get external table,
                                                                       ///    if external table not found use current database.
    };

    String resolveDatabase(const String & database_name) const;
    StorageID resolveStorageID(StorageID storage_id, StorageNamespace where = StorageNamespace::ResolveAll) const;
    StorageID tryResolveStorageID(StorageID storage_id, StorageNamespace where = StorageNamespace::ResolveAll) const;
    StorageID resolveStorageIDImpl(StorageID storage_id, StorageNamespace where, std::optional<Exception> * exception) const;

    Tables getExternalTables() const;
    void addExternalTable(const String & table_name, TemporaryTableHolder && temporary_table);
    void updateExternalTable(const String & table_name, TemporaryTableHolder && temporary_table);
    void addOrUpdateExternalTable(const String & table_name, TemporaryTableHolder && temporary_table);
    void addExternalTable(const String & table_name, std::shared_ptr<TemporaryTableHolder> temporary_table);
    void updateExternalTable(const String & table_name, std::shared_ptr<TemporaryTableHolder> temporary_table);
    void addOrUpdateExternalTable(const String & table_name, std::shared_ptr<TemporaryTableHolder> temporary_table);
    std::shared_ptr<TemporaryTableHolder> findExternalTable(const String & table_name) const;
    std::shared_ptr<TemporaryTableHolder> removeExternalTable(const String & table_name);

    Scalars getScalars() const;
    Block getScalar(const String & name) const;
    void addScalar(const String & name, const Block & block);
    bool hasScalar(const String & name) const;

    std::optional<Block> tryGetSpecialScalar(const String & name) const;
    void addSpecialScalar(const String & name, const Block & block);

    const QueryAccessInfo & getQueryAccessInfo() const { return *getQueryAccessInfoPtr(); }
    QueryAccessInfoPtr getQueryAccessInfoPtr() const { return query_access_info; }
    void setQueryAccessInfo(QueryAccessInfoPtr other) { query_access_info = other; }

    void addQueryAccessInfo(
        const String & quoted_database_name,
        const String & full_quoted_table_name,
        const Names & column_names);

    void addQueryAccessInfo(const Names & partition_names);
    void addViewAccessInfo(const String & view_name);

    struct QualifiedProjectionName
    {
        StorageID storage_id = StorageID::createEmpty();
        String projection_name;
        explicit operator bool() const { return !projection_name.empty(); }
    };

    void addQueryAccessInfo(const QualifiedProjectionName & qualified_projection_name);

    /// Supported factories for records in query_log
    enum class QueryLogFactories : uint8_t
    {
        AggregateFunction,
        AggregateFunctionCombinator,
        Database,
        DataType,
        Dictionary,
        Format,
        Function,
        Storage,
        TableFunction
    };

    QueryFactoriesInfo getQueryFactoriesInfo() const;
    void addQueryFactoriesInfo(QueryLogFactories factory_type, const String & created_object) const;

    const QueryPrivilegesInfo & getQueryPrivilegesInfo() const { return *getQueryPrivilegesInfoPtr(); }
    QueryPrivilegesInfoPtr getQueryPrivilegesInfoPtr() const { return query_privileges_info; }
    void addQueryPrivilegesInfo(const String & privilege, bool granted) const;

    /// For table functions s3/file/url/hdfs/input we can use structure from
    /// insertion table depending on select expression.
    StoragePtr executeTableFunction(const ASTPtr & table_expression, const ASTSelectQuery * select_query_hint = nullptr);
    /// Overload for the new analyzer. Structure inference is performed in QueryAnalysisPass.
    StoragePtr executeTableFunction(const ASTPtr & table_expression, const TableFunctionPtr & table_function_ptr);

    StoragePtr buildParametrizedViewStorage(const String & database_name, const String & table_name, const NameToNameMap & param_values);

    void addViewSource(const StoragePtr & storage);
    StoragePtr getViewSource() const;

    String getCurrentDatabase() const;
    String getCurrentQueryId() const { return client_info.current_query_id; }

    /// Id of initiating query for distributed queries; or current query id if it's not a distributed query.
    String getInitialQueryId() const;

    void setCurrentDatabase(const String & name);
    /// Set current_database for global context. We don't validate that database
    /// exists because it should be set before databases loading.
    void setCurrentDatabaseNameInGlobalContext(const String & name);
    void setCurrentQueryId(const String & query_id);

    /// FIXME: for background operations (like Merge and Mutation) we also use the same Context object and even setup
    /// query_id for it (table_uuid::result_part_name). We can distinguish queries from background operation in some way like
    /// bool is_background = query_id.contains("::"), but it's much worse than just enum check with more clear purpose
    void setBackgroundOperationTypeForContext(ClientInfo::BackgroundOperationType setBackgroundOperationTypeForContextbackground_operation);
    bool isBackgroundOperationContext() const;

    void killCurrentQuery() const;
    bool isCurrentQueryKilled() const;

    bool hasInsertionTable() const { return !insertion_table_info.table.empty(); }
    bool hasInsertionTableColumnNames() const { return insertion_table_info.column_names.has_value(); }
    void setInsertionTable(StorageID db_and_table, std::optional<Names> column_names = std::nullopt) { insertion_table_info = {std::move(db_and_table), std::move(column_names)}; }
    const StorageID & getInsertionTable() const { return insertion_table_info.table; }
    const std::optional<Names> & getInsertionTableColumnNames() const{ return insertion_table_info.column_names; }

    void setDistributed(bool is_distributed_) { is_distributed = is_distributed_; }
    bool isDistributed() const { return is_distributed; }

    String getDefaultFormat() const;    /// If default_format is not specified, some global default format is returned.
    void setDefaultFormat(const String & name);

    String getInsertFormat() const;
    void setInsertFormat(const String & name);

    MultiVersion<Macros>::Version getMacros() const;
    void setMacros(std::unique_ptr<Macros> && macros);

    bool displaySecretsInShowAndSelect() const;
    Settings getSettingsCopy() const;
    const Settings & getSettingsRef() const { return *settings; }
    void setSettings(const Settings & settings_);

    /// Set settings by name.
    void setSetting(std::string_view name, const String & value);
    void setSetting(std::string_view name, const Field & value);
    void setServerSetting(std::string_view name, const Field & value);
    void applySettingChange(const SettingChange & change);
    void applySettingsChanges(const SettingsChanges & changes);

    /// Checks the constraints.
    void checkSettingsConstraints(const SettingsProfileElements & profile_elements, SettingSource source);
    void checkSettingsConstraints(const SettingChange & change, SettingSource source);
    void checkSettingsConstraints(const SettingsChanges & changes, SettingSource source);
    void checkSettingsConstraints(SettingsChanges & changes, SettingSource source);
    void clampToSettingsConstraints(SettingsChanges & changes, SettingSource source);
    void checkMergeTreeSettingsConstraints(const MergeTreeSettings & merge_tree_settings, const SettingsChanges & changes) const;

    /// Reset settings to default value
    void resetSettingsToDefaultValue(const std::vector<String> & names);

    /// Returns the current constraints (can return null).
    std::shared_ptr<const SettingsConstraintsAndProfileIDs> getSettingsConstraintsAndCurrentProfiles() const;

    AsyncLoader & getAsyncLoader() const;

    const ExternalDictionariesLoader & getExternalDictionariesLoader() const;
    ExternalDictionariesLoader & getExternalDictionariesLoader();
    const EmbeddedDictionaries & getEmbeddedDictionaries() const;
    EmbeddedDictionaries & getEmbeddedDictionaries();
    void tryCreateEmbeddedDictionaries(const Poco::Util::AbstractConfiguration & config) const;
    void loadOrReloadDictionaries(const Poco::Util::AbstractConfiguration & config);
    void waitForDictionariesLoad() const;

    const ExternalUserDefinedExecutableFunctionsLoader & getExternalUserDefinedExecutableFunctionsLoader() const;
    ExternalUserDefinedExecutableFunctionsLoader & getExternalUserDefinedExecutableFunctionsLoader();
    const IUserDefinedSQLObjectsStorage & getUserDefinedSQLObjectsStorage() const;
    IUserDefinedSQLObjectsStorage & getUserDefinedSQLObjectsStorage();
    void setUserDefinedSQLObjectsStorage(std::unique_ptr<IUserDefinedSQLObjectsStorage> storage);
    void loadOrReloadUserDefinedExecutableFunctions(const Poco::Util::AbstractConfiguration & config);

#if USE_NLP
    SynonymsExtensions & getSynonymsExtensions() const;
    Lemmatizers & getLemmatizers() const;
#endif

    BackupsWorker & getBackupsWorker() const;
    void waitAllBackupsAndRestores() const;

    /// I/O formats.
    InputFormatPtr getInputFormat(const String & name, ReadBuffer & buf, const Block & sample, UInt64 max_block_size,
                                  const std::optional<FormatSettings> & format_settings = std::nullopt, std::optional<size_t> max_parsing_threads = std::nullopt) const;

    OutputFormatPtr getOutputFormat(const String & name, WriteBuffer & buf, const Block & sample) const;
    OutputFormatPtr getOutputFormatParallelIfPossible(const String & name, WriteBuffer & buf, const Block & sample) const;

    InterserverIOHandler & getInterserverIOHandler();
    const InterserverIOHandler & getInterserverIOHandler() const;

    /// How other servers can access this for downloading replicated data.
    void setInterserverIOAddress(const String & host, UInt16 port);
    std::pair<String, UInt16> getInterserverIOAddress() const;

    /// Credentials which server will use to communicate with others
    void updateInterserverCredentials(const Poco::Util::AbstractConfiguration & config);
    InterserverCredentialsPtr getInterserverCredentials() const;

    /// Interserver requests scheme (http or https)
    void setInterserverScheme(const String & scheme);
    String getInterserverScheme() const;

    /// Storage of allowed hosts from config.xml
    void setRemoteHostFilter(const Poco::Util::AbstractConfiguration & config);
    const RemoteHostFilter & getRemoteHostFilter() const;

    /// Storage of forbidden HTTP headers from config.xml
    void setHTTPHeaderFilter(const Poco::Util::AbstractConfiguration & config);
    const HTTPHeaderFilter & getHTTPHeaderFilter() const;

    void setMaxTableNumToWarn(size_t max_table_to_warn);
    void setMaxViewNumToWarn(size_t max_view_to_warn);
    void setMaxDictionaryNumToWarn(size_t max_dictionary_to_warn);
    void setMaxDatabaseNumToWarn(size_t max_database_to_warn);
    void setMaxPartNumToWarn(size_t max_part_to_warn);
    /// The port that the server listens for executing SQL queries.
    UInt16 getTCPPort() const;

    std::optional<UInt16> getTCPPortSecure() const;

    /// Register server ports during server starting up. No lock is held.
    void registerServerPort(String port_name, UInt16 port);

    UInt16 getServerPort(const String & port_name) const;

    /// For methods below you may need to acquire the context lock by yourself.

    ContextMutablePtr getQueryContext() const;
    bool hasQueryContext() const { return !query_context.expired(); }
    bool isInternalSubquery() const;

    ContextMutablePtr getSessionContext() const;
    bool hasSessionContext() const { return !session_context.expired(); }

    ContextMutablePtr getGlobalContext() const;

    static ContextPtr getGlobalContextInstance() { return global_context_instance; }

    bool hasGlobalContext() const { return !global_context.expired(); }
    bool isGlobalContext() const
    {
        auto ptr = global_context.lock();
        return ptr && ptr.get() == this;
    }

    ContextMutablePtr getBufferContext() const;

    void setQueryContext(ContextMutablePtr context_) { query_context = context_; }
    void setSessionContext(ContextMutablePtr context_) { session_context = context_; }

    void makeQueryContext();
    void makeQueryContextForMerge(const MergeTreeSettings & merge_tree_settings);
    void makeQueryContextForMutate(const MergeTreeSettings & merge_tree_settings);
    void makeSessionContext();
    void makeGlobalContext();

    void setProgressCallback(ProgressCallback callback);
    /// Used in executeQuery() to pass it to the QueryPipeline.
    ProgressCallback getProgressCallback() const;

    void setFileProgressCallback(FileProgressCallback && callback) { file_progress_callback = callback; }
    FileProgressCallback getFileProgressCallback() const { return file_progress_callback; }

    /** Set in executeQuery and InterpreterSelectQuery. Then it is used in QueryPipeline,
      *  to update and monitor information about the total number of resources spent for the query.
      */
    void setProcessListElement(QueryStatusPtr elem);
    /// Can return nullptr if the query was not inserted into the ProcessList.
    QueryStatusPtr getProcessListElement() const;
    QueryStatusPtr getProcessListElementSafe() const;

    /// List all queries.
    ProcessList & getProcessList();
    const ProcessList & getProcessList() const;

    OvercommitTracker * getGlobalOvercommitTracker() const;

    SessionTracker & getSessionTracker();

    MergeList & getMergeList();
    const MergeList & getMergeList() const;

    MovesList & getMovesList();
    const MovesList & getMovesList() const;

    ReplicatedFetchList & getReplicatedFetchList();
    const ReplicatedFetchList & getReplicatedFetchList() const;

    RefreshSet & getRefreshSet();
    const RefreshSet & getRefreshSet() const;

    /// If the current session is expired at the time of the call, synchronously creates and returns a new session with the startNewSession() call.
    /// If no ZooKeeper configured, throws an exception.
    std::shared_ptr<zkutil::ZooKeeper> getZooKeeper() const;
    /// Same as above but return a zookeeper connection from auxiliary_zookeepers configuration entry.
    std::shared_ptr<zkutil::ZooKeeper> getAuxiliaryZooKeeper(const String & name) const;
    /// return Auxiliary Zookeeper map
    std::map<String, zkutil::ZooKeeperPtr> getAuxiliaryZooKeepers() const;

    /// Try to connect to Keeper using get(Auxiliary)ZooKeeper. Useful for
    /// internal Keeper start (check connection to some other node). Return true
    /// if connected successfully (without exception) or our zookeeper client
    /// connection configured for some other cluster without our node.
    bool tryCheckClientConnectionToMyKeeperCluster() const;

    UInt32 getZooKeeperSessionUptime() const;
    UInt64 getClientProtocolVersion() const;
    void setClientProtocolVersion(UInt64 version);

#if USE_NURAFT
    std::shared_ptr<KeeperDispatcher> getKeeperDispatcher() const;
    std::shared_ptr<KeeperDispatcher> tryGetKeeperDispatcher() const;
#endif
    void initializeKeeperDispatcher(bool start_async) const;
    void shutdownKeeperDispatcher() const;
    void updateKeeperConfiguration(const Poco::Util::AbstractConfiguration & config);

    /// Set auxiliary zookeepers configuration at server starting or configuration reloading.
    void reloadAuxiliaryZooKeepersConfigIfChanged(const ConfigurationPtr & config);
    /// Has ready or expired ZooKeeper
    bool hasZooKeeper() const;
    /// Has ready or expired auxiliary ZooKeeper
    bool hasAuxiliaryZooKeeper(const String & name) const;
    /// Reset current zookeeper session. Do not create a new one.
    void resetZooKeeper() const;
    // Reload Zookeeper
    void reloadZooKeeperIfChanged(const ConfigurationPtr & config) const;

    void reloadQueryMaskingRulesIfChanged(const ConfigurationPtr & config) const;

    void setSystemZooKeeperLogAfterInitializationIfNeeded();

    /// --- Caches ------------------------------------------------------------------------------------------

    void setUncompressedCache(const String & cache_policy, size_t max_size_in_bytes, double size_ratio);
    void updateUncompressedCacheConfiguration(const Poco::Util::AbstractConfiguration & config);
    std::shared_ptr<UncompressedCache> getUncompressedCache() const;
    void clearUncompressedCache() const;

    void setPageCache(size_t bytes_per_chunk, size_t bytes_per_mmap, size_t bytes_total, bool use_madv_free, bool use_huge_pages);
    std::shared_ptr<PageCache> getPageCache() const;
    void dropPageCache() const;

    void setMarkCache(const String & cache_policy, size_t max_cache_size_in_bytes, double size_ratio);
    void updateMarkCacheConfiguration(const Poco::Util::AbstractConfiguration & config);
    std::shared_ptr<MarkCache> getMarkCache() const;
    void clearMarkCache() const;
    ThreadPool & getLoadMarksThreadpool() const;

    void setIndexUncompressedCache(const String & cache_policy, size_t max_size_in_bytes, double size_ratio);
    void updateIndexUncompressedCacheConfiguration(const Poco::Util::AbstractConfiguration & config);
    std::shared_ptr<UncompressedCache> getIndexUncompressedCache() const;
    void clearIndexUncompressedCache() const;

    void setIndexMarkCache(const String & cache_policy, size_t max_cache_size_in_bytes, double size_ratio);
    void updateIndexMarkCacheConfiguration(const Poco::Util::AbstractConfiguration & config);
    std::shared_ptr<MarkCache> getIndexMarkCache() const;
    void clearIndexMarkCache() const;

    void setMMappedFileCache(size_t max_cache_size_in_num_entries);
    void updateMMappedFileCacheConfiguration(const Poco::Util::AbstractConfiguration & config);
    std::shared_ptr<MMappedFileCache> getMMappedFileCache() const;
    void clearMMappedFileCache() const;

    void setQueryCache(size_t max_size_in_bytes, size_t max_entries, size_t max_entry_size_in_bytes, size_t max_entry_size_in_rows);
    void updateQueryCacheConfiguration(const Poco::Util::AbstractConfiguration & config);
    std::shared_ptr<QueryCache> getQueryCache() const;
    void clearQueryCache() const;

    /** Clear the caches of the uncompressed blocks and marks.
      * This is usually done when renaming tables, changing the type of columns, deleting a table.
      *  - since caches are linked to file names, and become incorrect.
      *  (when deleting a table - it is necessary, since in its place another can appear)
      * const - because the change in the cache is not considered significant.
      */
    void clearCaches() const;

    /// -----------------------------------------------------------------------------------------------------

    void setAsynchronousMetrics(AsynchronousMetrics * asynchronous_metrics_);
    AsynchronousMetrics * getAsynchronousMetrics() const;

    ThreadPool & getPrefetchThreadpool() const;

    /// Note: prefetchThreadpool is different from threadpoolReader
    /// in the way that its tasks are - wait for marks to be loaded
    /// and make a prefetch by putting a read task to threadpoolReader.
    size_t getPrefetchThreadpoolSize() const;

    /// Settings for MergeTree background tasks stored in config.xml
    BackgroundTaskSchedulingSettings getBackgroundProcessingTaskSchedulingSettings() const;
    BackgroundTaskSchedulingSettings getBackgroundMoveTaskSchedulingSettings() const;

    BackgroundSchedulePool & getBufferFlushSchedulePool() const;
    BackgroundSchedulePool & getSchedulePool() const;
    BackgroundSchedulePool & getMessageBrokerSchedulePool() const;
    BackgroundSchedulePool & getDistributedSchedulePool() const;

    /// Has distributed_ddl configuration or not.
    bool hasDistributedDDL() const;
    void setDDLWorker(std::unique_ptr<DDLWorker> ddl_worker, const LoadTaskPtrs & startup_after);
    DDLWorker & getDDLWorker() const;

    std::map<String, std::shared_ptr<Cluster>> getClusters() const;
    std::shared_ptr<Cluster> getCluster(const std::string & cluster_name) const;
    std::shared_ptr<Cluster> tryGetCluster(const std::string & cluster_name) const;
    void setClustersConfig(const ConfigurationPtr & config, bool enable_discovery = false, const String & config_name = "remote_servers");
    size_t getClustersVersion() const;

    void startClusterDiscovery();

    /// Sets custom cluster, but doesn't update configuration
    void setCluster(const String & cluster_name, const std::shared_ptr<Cluster> & cluster);
    void reloadClusterConfig() const;

    Compiler & getCompiler();

    /// Call after initialization before using system logs. Call for global context.
    void initializeSystemLogs();

    /// Call after initialization before using trace collector.
    void createTraceCollector();

    void initializeTraceCollector();

    /// Call after unexpected crash happen.
    void handleCrash() const;

    bool hasTraceCollector() const;

    /// Nullptr if the query log is not ready for this moment.
    std::shared_ptr<QueryLog> getQueryLog() const;
    std::shared_ptr<QueryThreadLog> getQueryThreadLog() const;
    std::shared_ptr<QueryViewsLog> getQueryViewsLog() const;
    std::shared_ptr<TraceLog> getTraceLog() const;
    std::shared_ptr<TextLog> getTextLog() const;
    std::shared_ptr<MetricLog> getMetricLog() const;
    std::shared_ptr<AsynchronousMetricLog> getAsynchronousMetricLog() const;
    std::shared_ptr<OpenTelemetrySpanLog> getOpenTelemetrySpanLog() const;
    std::shared_ptr<ZooKeeperLog> getZooKeeperLog() const;
    std::shared_ptr<SessionLog> getSessionLog() const;
    std::shared_ptr<TransactionsInfoLog> getTransactionsInfoLog() const;
    std::shared_ptr<ProcessorsProfileLog> getProcessorsProfileLog() const;
    std::shared_ptr<FilesystemCacheLog> getFilesystemCacheLog() const;
    std::shared_ptr<ObjectStorageQueueLog> getS3QueueLog() const;
    std::shared_ptr<ObjectStorageQueueLog> getAzureQueueLog() const;
    std::shared_ptr<FilesystemReadPrefetchesLog> getFilesystemReadPrefetchesLog() const;
    std::shared_ptr<AsynchronousInsertLog> getAsynchronousInsertLog() const;
    std::shared_ptr<BackupLog> getBackupLog() const;
    std::shared_ptr<BlobStorageLog> getBlobStorageLog() const;

    SystemLogs getSystemLogs() const;

    using Dashboards = std::vector<std::map<String, String>>;
    std::optional<Dashboards> getDashboards() const;
    void setDashboardsConfig(const ConfigurationPtr & config);

    /// Returns an object used to log operations with parts if it possible.
    /// Provide table name to make required checks.
    std::shared_ptr<PartLog> getPartLog(const String & part_database) const;

    const MergeTreeSettings & getMergeTreeSettings() const;
    const MergeTreeSettings & getReplicatedMergeTreeSettings() const;
    const DistributedSettings & getDistributedSettings() const;
    const S3SettingsByEndpoint & getStorageS3Settings() const;

    /// Prevents DROP TABLE if its size is greater than max_size (50GB by default, max_size=0 turn off this check)
    void setMaxTableSizeToDrop(size_t max_size);
    size_t getMaxTableSizeToDrop() const;
    void checkTableCanBeDropped(const String & database, const String & table, const size_t & table_size) const;
    void checkTableCanBeDropped(const String & database, const String & table, const size_t & table_size, const size_t & max_table_size_to_drop) const;

    /// Prevents DROP PARTITION if its size is greater than max_size (50GB by default, max_size=0 turn off this check)
    void setMaxPartitionSizeToDrop(size_t max_size);
    size_t getMaxPartitionSizeToDrop() const;
    void checkPartitionCanBeDropped(const String & database, const String & table, const size_t & partition_size) const;
    void checkPartitionCanBeDropped(const String & database, const String & table, const size_t & partition_size, const size_t & max_partition_size_to_drop) const;
    /// Only for system.server_settings, actual value is stored in ConfigReloader
    void setConfigReloaderInterval(size_t value_ms);
    size_t getConfigReloaderInterval() const;

    /// Lets you select the compression codec according to the conditions described in the configuration file.
    std::shared_ptr<ICompressionCodec> chooseCompressionCodec(size_t part_size, double part_size_ratio) const;


    /// Provides storage disks
    DiskPtr getDisk(const String & name) const;
    using DiskCreator = std::function<DiskPtr(const DisksMap & disks_map)>;
    DiskPtr getOrCreateDisk(const String & name, DiskCreator creator) const;

    StoragePoliciesMap getPoliciesMap() const;
    DisksMap getDisksMap() const;
    void updateStorageConfiguration(const Poco::Util::AbstractConfiguration & config);

    /// Provides storage politics schemes
    StoragePolicyPtr getStoragePolicy(const String & name) const;

    StoragePolicyPtr getStoragePolicyFromDisk(const String & disk_name) const;

    /// Get the server uptime in seconds.
    double getUptimeSeconds() const;

    using ConfigReloadCallback = std::function<void()>;
    void setConfigReloadCallback(ConfigReloadCallback && callback);
    void reloadConfig() const;

    using StartStopServersCallback = std::function<void(const ServerType &)>;
    void setStartServersCallback(StartStopServersCallback && callback);
    void setStopServersCallback(StartStopServersCallback && callback);

    void startServers(const ServerType & server_type) const;
    void stopServers(const ServerType & server_type) const;

    void shutdown();

    bool isInternalQuery() const { return is_internal_query; }
    void setInternalQuery(bool internal) { is_internal_query = internal; }

    ActionLocksManagerPtr getActionLocksManager() const;

    enum class ApplicationType : uint8_t
    {
        SERVER,         /// The program is run as clickhouse-server daemon (default behavior)
        CLIENT,         /// clickhouse-client
        LOCAL,          /// clickhouse-local
        KEEPER,         /// clickhouse-keeper (also daemon)
        DISKS,          /// clickhouse-disks
    };

    ApplicationType getApplicationType() const;
    void setApplicationType(ApplicationType type);

    /// Sets default_profile and system_profile, must be called once during the initialization
    void setDefaultProfiles(const Poco::Util::AbstractConfiguration & config);
    String getDefaultProfileName() const;
    String getSystemProfileName() const;

    /// Base path for format schemas
    String getFormatSchemaPath() const;
    void setFormatSchemaPath(const String & path);

    /// Path to the folder containing the proto files for the well-known Protobuf types
    String getGoogleProtosPath() const;
    void setGoogleProtosPath(const String & path);

    SampleBlockCache & getSampleBlockCache() const;

    /// Query parameters for prepared statements.
    bool hasQueryParameters() const;
    const NameToNameMap & getQueryParameters() const;

    /// Throws if parameter with the given name already set.
    void setQueryParameter(const String & name, const String & value);
    void setQueryParameters(const NameToNameMap & parameters) { query_parameters = parameters; }

    /// Overrides values of existing parameters.
    void addQueryParameters(const NameToNameMap & parameters);

    /// Add started bridge command. It will be killed after context destruction
    void addBridgeCommand(std::unique_ptr<ShellCommand> cmd) const;

    IHostContextPtr & getHostContext();
    const IHostContextPtr & getHostContext() const;

    /// Initialize context of distributed DDL query with Replicated database.
    void initZooKeeperMetadataTransaction(ZooKeeperMetadataTransactionPtr txn, bool attach_existing = false);
    /// Returns context of current distributed DDL query or nullptr.
    ZooKeeperMetadataTransactionPtr getZooKeeperMetadataTransaction() const;
    /// Removes context of current distributed DDL.
    void resetZooKeeperMetadataTransaction();

    void checkTransactionsAreAllowed(bool explicit_tcl_query = false) const;
    void initCurrentTransaction(MergeTreeTransactionPtr txn);
    void setCurrentTransaction(MergeTreeTransactionPtr txn);
    MergeTreeTransactionPtr getCurrentTransaction() const;

    bool isServerCompletelyStarted() const;
    void setServerCompletelyStarted();

    PartUUIDsPtr getPartUUIDs() const;
    PartUUIDsPtr getIgnoredPartUUIDs() const;

    AsynchronousInsertQueue * tryGetAsynchronousInsertQueue() const;
    void setAsynchronousInsertQueue(const std::shared_ptr<AsynchronousInsertQueue> & ptr);

    ReadTaskCallback getReadTaskCallback() const;
    void setReadTaskCallback(ReadTaskCallback && callback);

    MergeTreeReadTaskCallback getMergeTreeReadTaskCallback() const;
    void setMergeTreeReadTaskCallback(MergeTreeReadTaskCallback && callback);

    MergeTreeAllRangesCallback getMergeTreeAllRangesCallback() const;
    void setMergeTreeAllRangesCallback(MergeTreeAllRangesCallback && callback);

    UUID getParallelReplicasGroupUUID() const;
    void setParallelReplicasGroupUUID(UUID uuid);

    /// Background executors related methods
    void initializeBackgroundExecutorsIfNeeded();
    bool areBackgroundExecutorsInitialized() const;

    MergeMutateBackgroundExecutorPtr getMergeMutateExecutor() const;
    OrdinaryBackgroundExecutorPtr getMovesExecutor() const;
    OrdinaryBackgroundExecutorPtr getFetchesExecutor() const;
    OrdinaryBackgroundExecutorPtr getCommonExecutor() const;

    IAsynchronousReader & getThreadPoolReader(FilesystemReaderType type) const;
#if USE_LIBURING
    IOUringReader & getIOUringReader() const;
#endif

    std::shared_ptr<AsyncReadCounters> getAsyncReadCounters() const;

    ThreadPool & getThreadPoolWriter() const;

    /** Get settings for reading from filesystem. */
    ReadSettings getReadSettings() const;

    /** Get settings for writing to filesystem. */
    WriteSettings getWriteSettings() const;

    /** There are multiple conditions that have to be met to be able to use parallel replicas */
    bool canUseTaskBasedParallelReplicas() const;
    bool canUseParallelReplicasOnInitiator() const;
    bool canUseParallelReplicasOnFollower() const;
    bool canUseParallelReplicasCustomKey() const;
    bool canUseParallelReplicasCustomKeyForCluster(const Cluster & cluster) const;
    bool canUseOffsetParallelReplicas() const;

    void disableOffsetParallelReplicas();

    ClusterPtr getClusterForParallelReplicas() const;

    enum class ParallelReplicasMode : uint8_t
    {
        SAMPLE_KEY,
        CUSTOM_KEY,
        READ_TASKS,
    };

    ParallelReplicasMode getParallelReplicasMode() const;

    void setPreparedSetsCache(const PreparedSetsCachePtr & cache);
    PreparedSetsCachePtr getPreparedSetsCache() const;

    const ServerSettings & getServerSettings() const;

private:
    std::shared_ptr<const SettingsConstraintsAndProfileIDs> getSettingsConstraintsAndCurrentProfilesWithLock() const;

    void setCurrentProfileWithLock(const String & profile_name, bool check_constraints, const std::lock_guard<ContextSharedMutex> & lock);

    void setCurrentProfileWithLock(const UUID & profile_id, bool check_constraints, const std::lock_guard<ContextSharedMutex> & lock);

    void setCurrentProfilesWithLock(const SettingsProfilesInfo & profiles_info, bool check_constraints, const std::lock_guard<ContextSharedMutex> & lock);

    void setCurrentRolesWithLock(const std::vector<UUID> & new_current_roles, const std::lock_guard<ContextSharedMutex> & lock);

    void setSettingWithLock(std::string_view name, const String & value, const std::lock_guard<ContextSharedMutex> & lock);

    void setSettingWithLock(std::string_view name, const Field & value, const std::lock_guard<ContextSharedMutex> & lock);

    void applySettingChangeWithLock(const SettingChange & change, const std::lock_guard<ContextSharedMutex> & lock);

    void applySettingsChangesWithLock(const SettingsChanges & changes, const std::lock_guard<ContextSharedMutex> & lock);

    void setUserIDWithLock(const UUID & user_id_, const std::lock_guard<ContextSharedMutex> & lock);

    void setCurrentDatabaseWithLock(const String & name, const std::lock_guard<ContextSharedMutex> & lock);

    void checkSettingsConstraintsWithLock(const SettingsProfileElements & profile_elements, SettingSource source);

    void checkSettingsConstraintsWithLock(const SettingChange & change, SettingSource source);

    void checkSettingsConstraintsWithLock(const SettingsChanges & changes, SettingSource source);

    void checkSettingsConstraintsWithLock(SettingsChanges & changes, SettingSource source);

    void clampToSettingsConstraintsWithLock(SettingsChanges & changes, SettingSource source);

    void checkMergeTreeSettingsConstraintsWithLock(const MergeTreeSettings & merge_tree_settings, const SettingsChanges & changes) const;

    ExternalDictionariesLoader & getExternalDictionariesLoaderWithLock(const std::lock_guard<std::mutex> & lock);

    ExternalUserDefinedExecutableFunctionsLoader & getExternalUserDefinedExecutableFunctionsLoaderWithLock(const std::lock_guard<std::mutex> & lock);

    void initGlobal();

    void setUserID(const UUID & user_id_);
    void setCurrentRolesImpl(const std::vector<UUID> & new_current_roles, bool throw_if_not_granted, bool skip_if_not_granted, const std::shared_ptr<const User> & user);

    template <typename... Args>
    void checkAccessImpl(const Args &... args) const;

    EmbeddedDictionaries & getEmbeddedDictionariesImpl(bool throw_on_error) const;

    void checkCanBeDropped(const String & database, const String & table, const size_t & size, const size_t & max_size_to_drop) const;

    StoragePolicySelectorPtr getStoragePolicySelector(std::lock_guard<std::mutex> & lock) const;

    DiskSelectorPtr getDiskSelector(std::lock_guard<std::mutex> & lock) const;

    DisksMap getDisksMap(std::lock_guard<std::mutex> & lock) const;

    /// Expect lock for shared->clusters_mutex
    std::shared_ptr<Clusters> getClustersImpl(std::lock_guard<std::mutex> & lock) const;

    /// Throttling
public:
    ThrottlerPtr getReplicatedFetchesThrottler() const;
    ThrottlerPtr getReplicatedSendsThrottler() const;

    ThrottlerPtr getRemoteReadThrottler() const;
    ThrottlerPtr getRemoteWriteThrottler() const;

    ThrottlerPtr getLocalReadThrottler() const;
    ThrottlerPtr getLocalWriteThrottler() const;

    ThrottlerPtr getBackupsThrottler() const;

    ThrottlerPtr getMutationsThrottler() const;
    ThrottlerPtr getMergesThrottler() const;

    /// Kitchen sink
    using ContextData::KitchenSink;
    using ContextData::kitchen_sink;
};

struct HTTPContext : public IHTTPContext
{
    explicit HTTPContext(ContextPtr context_)
        : context(Context::createCopy(context_))
    {}

    uint64_t getMaxHstsAge() const override;

    uint64_t getMaxUriSize() const override;

    uint64_t getMaxFields() const override;

    uint64_t getMaxFieldNameSize() const override;

    uint64_t getMaxFieldValueSize() const override;

    Poco::Timespan getReceiveTimeout() const override;

    Poco::Timespan getSendTimeout() const override;

    ContextPtr context;
};

}<|MERGE_RESOLUTION|>--- conflicted
+++ resolved
@@ -49,12 +49,8 @@
 
 class ASTSelectQuery;
 
-<<<<<<< HEAD
-=======
 class SystemLogs;
 
-struct ContextSharedPart;
->>>>>>> 2f546fb5
 class ContextAccess;
 class ContextAccessWrapper;
 struct User;
