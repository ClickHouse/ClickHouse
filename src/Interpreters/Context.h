#pragma once

#include <base/types.h>
#include <Common/MultiVersion.h>
#include <Common/ThreadPool_fwd.h>
#include <Common/Throttler_fwd.h>
#include <Common/SettingSource.h>
#include <Common/SharedMutex.h>
#include <Common/SharedMutexHelper.h>
#include <Common/StopToken.h>
#include <Core/UUID.h>
#include <Core/ParallelReplicasMode.h>
#include <IO/ReadSettings.h>
#include <IO/WriteSettings.h>
#include <Disks/IO/getThreadPoolReader.h>
#include <Formats/FormatSettings.h>
#include <Interpreters/ClientInfo.h>
#include <Interpreters/Context_fwd.h>
#include <Interpreters/StorageID.h>
#include <Interpreters/MergeTreeTransactionHolder.h>
#include <Parsers/IAST_fwd.h>
#include <Server/HTTP/HTTPContext.h>
#include <Storages/IStorage_fwd.h>
#include <Backups/BackupsInMemoryHolder.h>

#include <Poco/AutoPtr.h>

#include "config.h"

#include <functional>
#include <memory>
#include <mutex>
#include <optional>


namespace Poco::Net
{
class IPAddress;
class SocketAddress;
}
namespace zkutil
{
    class ZooKeeper;
    using ZooKeeperPtr = std::shared_ptr<ZooKeeper>;
}
namespace Coordination
{
    struct Request;
    using RequestPtr = std::shared_ptr<Request>;
    using Requests = std::vector<RequestPtr>;
}

struct OvercommitTracker;

namespace DB
{

class ASTSelectQuery;

class SystemLogs;

struct ContextSharedPart;
class ContextAccess;
class ContextAccessWrapper;
class Field;
struct User;
using UserPtr = std::shared_ptr<const User>;
struct SettingsProfilesInfo;
struct EnabledRolesInfo;
struct RowPolicyFilter;
using RowPolicyFilterPtr = std::shared_ptr<const RowPolicyFilter>;
class EnabledQuota;
struct QuotaUsage;
class AccessFlags;
struct AccessRightsElement;
class AccessRightsElements;
enum class RowPolicyFilterType : uint8_t;
struct RolesOrUsersSet;
class EmbeddedDictionaries;
class ExternalDictionariesLoader;
class ExternalUserDefinedExecutableFunctionsLoader;
class IUserDefinedSQLObjectsStorage;
class IWorkloadEntityStorage;
class InterserverCredentials;
using InterserverCredentialsPtr = std::shared_ptr<const InterserverCredentials>;
class InterserverIOHandler;
class AsynchronousMetrics;
class BackgroundSchedulePool;
class MergeList;
class MovesList;
class ReplicatedFetchList;
class RefreshSet;
class Cluster;
class Compiler;
class MarkCache;
class PrimaryIndexCache;
class PageCache;
class MMappedFileCache;
class UncompressedCache;
class IcebergMetadataFilesCache;
class VectorSimilarityIndexCache;
class ProcessList;
class QueryStatus;
using QueryStatusPtr = std::shared_ptr<QueryStatus>;
class Macros;
struct Progress;
struct FileProgress;
class Clusters;
class QueryResultCache;
class QueryConditionCache;
class ISystemLog;
class QueryLog;
class QueryMetricLog;
class QueryThreadLog;
class QueryViewsLog;
class PartLog;
class TextLog;
class TraceLog;
class MetricLog;
class TransposedMetricLog;
class LatencyLog;
class AsynchronousMetricLog;
class OpenTelemetrySpanLog;
class ZooKeeperLog;
class SessionLog;
class BackupsWorker;
class TransactionsInfoLog;
class ProcessorsProfileLog;
class FilesystemCacheLog;
class FilesystemReadPrefetchesLog;
class ObjectStorageQueueLog;
class AsynchronousInsertLog;
class BackupLog;
class BlobStorageLog;
class IAsynchronousReader;
class IOUringReader;
struct MergeTreeSettings;
struct DistributedSettings;
struct InitialAllRangesAnnouncement;
struct ParallelReadRequest;
struct ParallelReadResponse;
class S3SettingsByEndpoint;
class AzureSettingsByEndpoint;
class IDatabase;
class DDLWorker;
class ITableFunction;
using TableFunctionPtr = std::shared_ptr<ITableFunction>;
class Block;
class ActionLocksManager;
using ActionLocksManagerPtr = std::shared_ptr<ActionLocksManager>;
class ShellCommand;
class ICompressionCodec;
class AccessControl;
class GSSAcceptorContext;
struct Settings;
struct SettingChange;
class SettingsChanges;
struct SettingsConstraintsAndProfileIDs;
struct AlterSettingsProfileElements;
class RemoteHostFilter;
class IDisk;
using DiskPtr = std::shared_ptr<IDisk>;
class DiskSelector;
using DiskSelectorPtr = std::shared_ptr<const DiskSelector>;
using DisksMap = std::map<String, DiskPtr>;
class IStoragePolicy;
using StoragePolicyPtr = std::shared_ptr<const IStoragePolicy>;
using StoragePoliciesMap = std::map<String, StoragePolicyPtr>;
class StoragePolicySelector;
using StoragePolicySelectorPtr = std::shared_ptr<const StoragePolicySelector>;
class ServerType;
template <class Queue>
class MergeTreeBackgroundExecutor;
class AsyncLoader;
class HTTPHeaderFilter;
struct AsyncReadCounters;
struct ICgroupsReader;

struct TemporaryTableHolder;
using TemporaryTablesMapping = std::map<String, std::shared_ptr<TemporaryTableHolder>>;

using ClusterPtr = std::shared_ptr<Cluster>;

class LoadTask;
using LoadTaskPtr = std::shared_ptr<LoadTask>;
using LoadTaskPtrs = std::vector<LoadTaskPtr>;

class IClassifier;
using ClassifierPtr = std::shared_ptr<IClassifier>;
class IResourceManager;
using ResourceManagerPtr = std::shared_ptr<IResourceManager>;

/// Scheduling policy can be changed using `background_merges_mutations_scheduling_policy` config option.
/// By default concurrent merges are scheduled using "round_robin" to ensure fair and starvation-free operation.
/// Previously in heavily overloaded shards big merges could possibly be starved by smaller
/// merges due to the use of strict priority scheduling "shortest_task_first".
class DynamicRuntimeQueue;
using MergeMutateBackgroundExecutor = MergeTreeBackgroundExecutor<DynamicRuntimeQueue>;
using MergeMutateBackgroundExecutorPtr = std::shared_ptr<MergeMutateBackgroundExecutor>;

class RoundRobinRuntimeQueue;
using OrdinaryBackgroundExecutor = MergeTreeBackgroundExecutor<RoundRobinRuntimeQueue>;
using OrdinaryBackgroundExecutorPtr = std::shared_ptr<OrdinaryBackgroundExecutor>;
struct PartUUIDs;
using PartUUIDsPtr = std::shared_ptr<PartUUIDs>;
class KeeperDispatcher;
struct WriteSettings;

class IInputFormat;
class IOutputFormat;
using InputFormatPtr = std::shared_ptr<IInputFormat>;
using OutputFormatPtr = std::shared_ptr<IOutputFormat>;
class IVolume;
using VolumePtr = std::shared_ptr<IVolume>;
struct NamedSession;
struct BackgroundTaskSchedulingSettings;

#if USE_NLP
    class SynonymsExtensions;
    class Lemmatizers;
#endif

class ZooKeeperMetadataTransaction;
using ZooKeeperMetadataTransactionPtr = std::shared_ptr<ZooKeeperMetadataTransaction>;

class AsynchronousInsertQueue;

/// Callback for external tables initializer
using ExternalTablesInitializer = std::function<void(ContextPtr)>;

/// Callback for initialize input()
using InputInitializer = std::function<void(ContextPtr, const StoragePtr &)>;
/// Callback for reading blocks of data from client for function input()
using InputBlocksReader = std::function<Block(ContextPtr)>;

/// Used in distributed task processing
using ReadTaskCallback = std::function<String()>;

using MergeTreeAllRangesCallback = std::function<void(InitialAllRangesAnnouncement)>;
using MergeTreeReadTaskCallback = std::function<std::optional<ParallelReadResponse>(ParallelReadRequest)>;

struct QueryPlanAndSets;
using QueryPlanDeserializationCallback = std::function<std::shared_ptr<QueryPlanAndSets>()>;

class TemporaryDataOnDiskScope;
using TemporaryDataOnDiskScopePtr = std::shared_ptr<TemporaryDataOnDiskScope>;

class PreparedSetsCache;
using PreparedSetsCachePtr = std::shared_ptr<PreparedSetsCache>;

using PartitionIdToMaxBlock = std::unordered_map<String, Int64>;
using PartitionIdToMaxBlockPtr = std::shared_ptr<const PartitionIdToMaxBlock>;

class SessionTracker;

struct ServerSettings;

/// An empty interface for an arbitrary object that may be attached by a shared pointer
/// to query context, when using ClickHouse as a library.
struct IHostContext
{
    virtual ~IHostContext() = default;
};

using IHostContextPtr = std::shared_ptr<IHostContext>;

/// A small class which owns ContextShared.
/// We don't use something like unique_ptr directly to allow ContextShared type to be incomplete.
struct SharedContextHolder
{
    ~SharedContextHolder();
    SharedContextHolder();
    explicit SharedContextHolder(std::unique_ptr<ContextSharedPart> shared_context);
    SharedContextHolder(SharedContextHolder &&) noexcept;

    SharedContextHolder & operator=(SharedContextHolder &&) noexcept;

    ContextSharedPart * get() const { return shared.get(); }
    void reset();

private:
    std::unique_ptr<ContextSharedPart> shared;
};

class ContextSharedMutex : public SharedMutexHelper<ContextSharedMutex>
{
private:
    using Base = SharedMutexHelper<ContextSharedMutex, SharedMutex>;
    friend class SharedMutexHelper<ContextSharedMutex, SharedMutex>;

    void lockImpl();

    void lockSharedImpl();
};

class ContextData
{
protected:
    ContextSharedPart * shared;

    ClientInfo client_info;
    ExternalTablesInitializer external_tables_initializer_callback;
    QueryPlanDeserializationCallback query_plan_deserialization_callback;

    InputInitializer input_initializer_callback;
    InputBlocksReader input_blocks_reader;

    std::optional<UUID> user_id;
    std::shared_ptr<std::vector<UUID>> current_roles;
    std::shared_ptr<std::vector<UUID>> external_roles;
    std::shared_ptr<const SettingsConstraintsAndProfileIDs> settings_constraints_and_current_profiles;
    mutable std::shared_ptr<const ContextAccess> access;
    mutable bool need_recalculate_access = true;
    String current_database;
    std::unique_ptr<Settings> settings{};  /// Setting for query execution.

    using ProgressCallback = std::function<void(const Progress & progress)>;
    ProgressCallback progress_callback;  /// Callback for tracking progress of query execution.

    using FileProgressCallback = std::function<void(const FileProgress & progress)>;
    FileProgressCallback file_progress_callback; /// Callback for tracking progress of file loading.

    std::weak_ptr<QueryStatus> process_list_elem;  /// For tracking total resource usage for query.
    bool has_process_list_elem = false;     /// It's impossible to check if weak_ptr was initialized or not
    struct InsertionTableInfo
    {
        StorageID table = StorageID::createEmpty();
        std::optional<Names> column_names;
    };

    InsertionTableInfo insertion_table_info;  /// Saved information about insertion table in query context
    bool is_distributed = false;  /// Whether the current context it used for distributed query

    String default_format;  /// Format, used when server formats data by itself and if query does not have FORMAT specification.
                            /// Thus, used in HTTP interface. If not specified - then some globally default format is used.

    String insert_format; /// Format, used in insert query.

    TemporaryTablesMapping external_tables_mapping;
    Scalars scalars;
    /// Used to store constant values which are different on each instance during distributed plan, such as _shard_num.
    Scalars special_scalars;

    /// Used in s3Cluster table function. With this callback, a worker node could ask an initiator
    /// about next file to read from s3.
    std::optional<ReadTaskCallback> next_task_callback;
    /// Used in parallel reading from replicas. A replica tells about its intentions to read
    /// some ranges from some part and initiator will tell the replica about whether it is accepted or denied.
    std::optional<MergeTreeReadTaskCallback> merge_tree_read_task_callback;
    std::optional<MergeTreeAllRangesCallback> merge_tree_all_ranges_callback;
    UUID parallel_replicas_group_uuid{UUIDHelpers::Nil};

    bool is_under_restore = false;

    /// This parameter can be set by the HTTP client to tune the behavior of output formats for compatibility.
    UInt64 client_protocol_version = 0;

    /// Max block numbers in partitions to read from MergeTree tables.
    PartitionIdToMaxBlockPtr partition_id_to_max_block;

public:
    /// Record entities accessed by current query, and store this information in system.query_log.
    struct QueryAccessInfo
    {
        QueryAccessInfo() = default;

        QueryAccessInfo(const QueryAccessInfo & rhs)
        {
            std::lock_guard<std::mutex> lock(rhs.mutex);
            databases = rhs.databases;
            tables = rhs.tables;
            columns = rhs.columns;
            partitions = rhs.partitions;
            projections = rhs.projections;
            views = rhs.views;
        }

        QueryAccessInfo(QueryAccessInfo && rhs) = delete;

        QueryAccessInfo & operator=(QueryAccessInfo rhs)
        {
            swap(rhs);
            return *this;
        }

        void swap(QueryAccessInfo & rhs) noexcept TSA_NO_THREAD_SAFETY_ANALYSIS
        {
            /// TSA_NO_THREAD_SAFETY_ANALYSIS because it doesn't support scoped_lock
            std::scoped_lock lck{mutex, rhs.mutex};
            std::swap(databases, rhs.databases);
            std::swap(tables, rhs.tables);
            std::swap(columns, rhs.columns);
            std::swap(partitions, rhs.partitions);
            std::swap(projections, rhs.projections);
            std::swap(views, rhs.views);
        }

        /// To prevent a race between copy-constructor and other uses of this structure.
        mutable std::mutex mutex{};
        std::set<std::string> databases TSA_GUARDED_BY(mutex){};
        std::set<std::string> tables TSA_GUARDED_BY(mutex){};
        std::set<std::string> columns TSA_GUARDED_BY(mutex){};
        std::set<std::string> partitions TSA_GUARDED_BY(mutex){};
        std::set<std::string> projections TSA_GUARDED_BY(mutex){};
        std::set<std::string> views TSA_GUARDED_BY(mutex){};
    };
    using QueryAccessInfoPtr = std::shared_ptr<QueryAccessInfo>;

protected:
    /// In some situations, we want to be able to transfer the access info from children back to parents (e.g. definers context).
    /// Therefore, query_access_info must be a pointer.
    QueryAccessInfoPtr query_access_info;

public:
    /// Record names of created objects of factories (for testing, etc)
    struct QueryFactoriesInfo
    {
        QueryFactoriesInfo() = default;

        QueryFactoriesInfo(const QueryFactoriesInfo & rhs)
        {
            std::lock_guard<std::mutex> lock(rhs.mutex);
            aggregate_functions = rhs.aggregate_functions;
            aggregate_function_combinators = rhs.aggregate_function_combinators;
            database_engines = rhs.database_engines;
            data_type_families = rhs.data_type_families;
            dictionaries = rhs.dictionaries;
            formats = rhs.formats;
            functions = rhs.functions;
            storages = rhs.storages;
            table_functions = rhs.table_functions;
        }

        QueryFactoriesInfo(QueryFactoriesInfo && rhs) = delete;

        std::unordered_set<std::string> aggregate_functions TSA_GUARDED_BY(mutex);
        std::unordered_set<std::string> aggregate_function_combinators TSA_GUARDED_BY(mutex);
        std::unordered_set<std::string> database_engines TSA_GUARDED_BY(mutex);
        std::unordered_set<std::string> data_type_families TSA_GUARDED_BY(mutex);
        std::unordered_set<std::string> dictionaries TSA_GUARDED_BY(mutex);
        std::unordered_set<std::string> formats TSA_GUARDED_BY(mutex);
        std::unordered_set<std::string> functions TSA_GUARDED_BY(mutex);
        std::unordered_set<std::string> storages TSA_GUARDED_BY(mutex);
        std::unordered_set<std::string> table_functions TSA_GUARDED_BY(mutex);

        mutable std::mutex mutex;
    };

    struct QueryPrivilegesInfo
    {
        QueryPrivilegesInfo() = default;

        QueryPrivilegesInfo(const QueryPrivilegesInfo & rhs)
        {
            std::lock_guard<std::mutex> lock(rhs.mutex);
            used_privileges = rhs.used_privileges;
            missing_privileges = rhs.missing_privileges;
        }

        QueryPrivilegesInfo(QueryPrivilegesInfo && rhs) = delete;

        std::unordered_set<std::string> used_privileges TSA_GUARDED_BY(mutex);
        std::unordered_set<std::string> missing_privileges TSA_GUARDED_BY(mutex);

        mutable std::mutex mutex;
    };

    using QueryPrivilegesInfoPtr = std::shared_ptr<QueryPrivilegesInfo>;

protected:
    /// Needs to be changed while having const context in factories methods
    mutable QueryFactoriesInfo query_factories_info;
    QueryPrivilegesInfoPtr query_privileges_info;
    /// Query metrics for reading data asynchronously with IAsynchronousReader.
    mutable std::shared_ptr<AsyncReadCounters> async_read_counters;

    /// TODO: maybe replace with temporary tables?
    StoragePtr view_source;                 /// Temporary StorageValues used to generate alias columns for materialized views
    Tables table_function_results;          /// Temporary tables obtained by execution of table functions. Keyed by AST tree id.

    ContextWeakMutablePtr query_context;
    ContextWeakMutablePtr session_context;  /// Session context or nullptr. Could be equal to this.
    ContextWeakMutablePtr global_context;   /// Global context. Could be equal to this.

    /// XXX: move this stuff to shared part instead.
    ContextMutablePtr buffer_context;  /// Buffer context. Could be equal to this.

    /// A flag, used to distinguish between user query and internal query to a database engine (MaterializedPostgreSQL).
    bool is_internal_query = false;

    inline static ContextPtr global_context_instance;

    /// Temporary data for query execution accounting.
    TemporaryDataOnDiskScopePtr temp_data_on_disk;

    /// Resource classifier for a query, holds smart pointers required for ResourceLink
    /// NOTE: all resource links became invalid after `classifier` destruction
    mutable ClassifierPtr classifier;

    /// Prepared sets that can be shared between different queries. One use case is when is to share prepared sets between
    /// mutation tasks of one mutation executed against different parts of the same table.
    PreparedSetsCachePtr prepared_sets_cache;

    /// this is a mode of parallel replicas where we set parallel_replicas_count and parallel_replicas_offset
    /// and generate specific filters on the replicas (e.g. when using parallel replicas with sample key)
    /// if we already use a different mode of parallel replicas we want to disable this mode
    bool offset_parallel_replicas_enabled = true;

public:
    /// Some counters for current query execution.
    /// Most of them are workarounds and should be removed in the future.
    struct KitchenSink
    {
        std::atomic<size_t> analyze_counter = 0;

        KitchenSink() = default;

        KitchenSink(const KitchenSink & rhs)
            : analyze_counter(rhs.analyze_counter.load())
        {}

        KitchenSink & operator=(const KitchenSink & rhs)
        {
            if (&rhs == this)
                return *this;
            analyze_counter = rhs.analyze_counter.load();
            return *this;
        }
    };

    KitchenSink kitchen_sink;

    void resetSharedContext();

protected:
    using SampleBlockCache = std::unordered_map<std::string, Block>;
    mutable SampleBlockCache sample_block_cache;
    mutable std::mutex sample_block_cache_mutex;

    PartUUIDsPtr part_uuids; /// set of parts' uuids, is used for query parts deduplication
    PartUUIDsPtr ignored_part_uuids; /// set of parts' uuids are meant to be excluded from query processing

    NameToNameMap query_parameters;   /// Dictionary with query parameters for prepared statements.
                                                     /// (key=name, value)

    IHostContextPtr host_context;  /// Arbitrary object that may used to attach some host specific information to query context,
                                   /// when using ClickHouse as a library in some project. For example, it may contain host
                                   /// logger, some query identification information, profiling guards, etc. This field is
                                   /// to be customized in HTTP and TCP servers by overloading the customizeContext(DB::ContextPtr)
                                   /// methods.

    ZooKeeperMetadataTransactionPtr metadata_transaction;    /// Distributed DDL context. I'm not sure if it's a suitable place for this,
                                                    /// but it's the easiest way to pass this through the whole stack from executeQuery(...)
                                                    /// to DatabaseOnDisk::commitCreateTable(...) or IStorage::alter(...) without changing
                                                    /// thousands of signatures.
                                                    /// And I hope it will be replaced with more common Transaction sometime.
    std::optional<UUID> parent_table_uuid; /// See comment on setParentTable().
    StopToken ddl_query_cancellation; // See comment on setDDLQueryCancellation().
    Coordination::Requests ddl_additional_checks_on_enqueue; // See comment on setDDLAdditionalChecksOnEnqueue().

    MergeTreeTransactionPtr merge_tree_transaction;     /// Current transaction context. Can be inside session or query context.
                                                        /// It's shared with all children contexts.
    MergeTreeTransactionHolder merge_tree_transaction_holder;   /// It will rollback or commit transaction on Context destruction.

    BackupsInMemoryHolder backups_in_memory; /// Backups stored in memory (see "BACKUP ... TO Memory()" statement)

    /// Use copy constructor or createGlobal() instead
    ContextData();
    ContextData(const ContextData &);

    mutable ThrottlerPtr remote_read_query_throttler;       /// A query-wide throttler for remote IO reads
    mutable ThrottlerPtr remote_write_query_throttler;      /// A query-wide throttler for remote IO writes

    mutable ThrottlerPtr local_read_query_throttler;        /// A query-wide throttler for local IO reads
    mutable ThrottlerPtr local_write_query_throttler;       /// A query-wide throttler for local IO writes

    mutable ThrottlerPtr backups_query_throttler;           /// A query-wide throttler for BACKUPs

    mutable std::mutex mutex_shared_context;    /// mutex to avoid accessing destroyed shared context pointer
                                                /// some Context methods can be called after the shared context is destroyed
                                                /// example, Context::handleCrash() method - called from signal handler
};

/** A set of known objects that can be used in the query.
  * Consists of a shared part (always common to all sessions and queries)
  *  and copied part (which can be its own for each session or query).
  *
  * Everything is encapsulated for all sorts of checks and locks.
  */
class Context: public ContextData, public std::enable_shared_from_this<Context>
{
private:
    /// ContextData mutex
    mutable ContextSharedMutex mutex;

    Context();
    Context(const Context &);

public:
    /// Create initial Context with ContextShared and etc.
    static ContextMutablePtr createGlobal(ContextSharedPart * shared_part);
    static ContextMutablePtr createCopy(const ContextWeakPtr & other);
    static ContextMutablePtr createCopy(const ContextMutablePtr & other);
    static ContextMutablePtr createCopy(const ContextPtr & other);
    static SharedContextHolder createShared();

    ~Context();

    String getPath() const;
    String getFlagsPath() const;
    String getUserFilesPath() const;
    String getDictionariesLibPath() const;
    String getUserScriptsPath() const;
    String getFilesystemCachesPath() const;
    String getFilesystemCacheUser() const;

    // Get the disk used by databases to store metadata files.
    std::shared_ptr<IDisk> getDatabaseDisk() const;

    /// Different kinds of warnings available for use with the `system.warnings` table.
    /// More can be added as necessary. These are used to track if a warning is already
    /// present to be able to add, remove or update warnings from the table
    enum class WarningType
    {
        AVAILABLE_DISK_SPACE_TOO_LOW_FOR_DATA,
        AVAILABLE_DISK_SPACE_TOO_LOW_FOR_LOGS,
        AVAILABLE_MEMORY_TOO_LOW,
        DB_ORDINARY_DEPRECATED,
        DELAY_ACCOUNTING_DISABLED,
        LINUX_FAST_CLOCK_SOURCE_NOT_USED,
        LINUX_MAX_PID_TOO_LOW,
        LINUX_MAX_THREADS_COUNT_TOO_LOW,
        LINUX_MEMORY_OVERCOMMIT_DISABLED,
        LINUX_TRANSPARENT_HUGEPAGES_SET_TO_ALWAYS,
        MAX_ACTIVE_PARTS,
        MAX_ATTACHED_DATABASES,
        MAX_ATTACHED_DICTIONARIES,
        MAX_ATTACHED_TABLES,
        MAX_ATTACHED_VIEWS,
        MAX_NUM_THREADS_LOWER_THAN_LIMIT,
        MAX_PENDING_MUTATIONS_EXCEEDS_LIMIT,
        MAX_PENDING_MUTATIONS_OVER_THRESHOLD,
        MAYBE_BROKEN_TABLES,
        OBSOLETE_MONGO_TABLE_DEFINITION,
        OBSOLETE_SETTINGS,
        PROCESS_USER_MATCHES_DATA_OWNER,
        RABBITMQ_UNSUPPORTED_COLUMNS,
        REPLICATED_DB_WITH_ALL_GROUPS_CLUSTER_PREFIX,
        ROTATIONAL_DISK_WITH_DISABLED_READHEAD,
        SERVER_BUILT_IN_DEBUG_MODE,
        SERVER_BUILT_WITH_COVERAGE,
        SERVER_BUILT_WITH_SANITIZERS,
        SERVER_LOGGING_LEVEL_TEST,
        SERVER_RUN_UNDER_DEBUGGER,
        SETTING_ZERO_COPY_REPLICATION_ENABLED,
        SKIPPING_CONDITION_QUERY,
        THREAD_FUZZER_IS_ENABLED,
    };

    std::unordered_map<WarningType, PreformattedMessage> getWarnings() const;
    void addOrUpdateWarningMessage(WarningType warning, const PreformattedMessage & message) const;
    void addWarningMessageAboutDatabaseOrdinary(const String & database_name) const;
    void removeWarningMessage(WarningType warning) const;

    VolumePtr getGlobalTemporaryVolume() const; /// TODO: remove, use `getTempDataOnDisk`

    TemporaryDataOnDiskScopePtr getTempDataOnDisk() const;
    TemporaryDataOnDiskScopePtr getSharedTempDataOnDisk() const;
    void setTempDataOnDisk(TemporaryDataOnDiskScopePtr temp_data_on_disk_);

    void setFilesystemCachesPath(const String & path);
    void setFilesystemCacheUser(const String & user);

    void setPath(const String & path);
    void setFlagsPath(const String & path);
    void setUserFilesPath(const String & path);
    void setDictionariesLibPath(const String & path);
    void setUserScriptsPath(const String & path);

    void setTemporaryStorageInCache(const String & cache_disk_name, size_t max_size);
    void setTemporaryStoragePolicy(const String & policy_name, size_t max_size);
    void setTemporaryStoragePath(const String & path, size_t max_size);

    using ConfigurationPtr = Poco::AutoPtr<Poco::Util::AbstractConfiguration>;

    /// Global application configuration settings.
    void setConfig(const ConfigurationPtr & config);
    const Poco::Util::AbstractConfiguration & getConfigRef() const;

    AccessControl & getAccessControl();
    const AccessControl & getAccessControl() const;

    /// Sets external authenticators config (LDAP, Kerberos).
    void setExternalAuthenticatorsConfig(const Poco::Util::AbstractConfiguration & config);

    /// Creates GSSAcceptorContext instance based on external authenticator params.
    std::unique_ptr<GSSAcceptorContext> makeGSSAcceptorContext() const;

    /** Take the list of users, quotas and configuration profiles from this config.
      * The list of users is completely replaced.
      * The accumulated quota values are not reset if the quota is not deleted.
      */
    void setUsersConfig(const ConfigurationPtr & config);
    ConfigurationPtr getUsersConfig();

    /// Sets the current user assuming that he/she is already authenticated.
    /// WARNING: This function doesn't check password!
    void setUser(const UUID & user_id_, const std::vector<UUID> & external_roles_ = {});
    UserPtr getUser() const;

    std::optional<UUID> getUserID() const;
    String getUserName() const;

    void setCurrentRoles(const Strings & new_current_roles, bool check_grants = true);
    void setCurrentRoles(const std::vector<UUID> & new_current_roles, bool check_grants = true);
    void setCurrentRoles(const RolesOrUsersSet & new_current_roles, bool check_grants = true);
    void setCurrentRolesDefault();
    std::vector<UUID> getCurrentRoles() const;
    std::vector<UUID> getEnabledRoles() const;
    std::shared_ptr<const EnabledRolesInfo> getRolesInfo() const;

    void setCurrentProfile(const String & profile_name, bool check_constraints = true);
    void setCurrentProfile(const UUID & profile_id, bool check_constraints = true);
    void setCurrentProfiles(const SettingsProfilesInfo & profiles_info, bool check_constraints = true);
    std::vector<UUID> getCurrentProfiles() const;
    std::vector<UUID> getEnabledProfiles() const;

    /// Checks access rights.
    /// Empty database means the current database.
    void checkAccess(const AccessFlags & flags) const;
    void checkAccess(const AccessFlags & flags, std::string_view database) const;
    void checkAccess(const AccessFlags & flags, std::string_view database, std::string_view table) const;
    void checkAccess(const AccessFlags & flags, std::string_view database, std::string_view table, std::string_view column) const;
    void checkAccess(const AccessFlags & flags, std::string_view database, std::string_view table, const std::vector<std::string_view> & columns) const;
    void checkAccess(const AccessFlags & flags, std::string_view database, std::string_view table, const Strings & columns) const;
    void checkAccess(const AccessFlags & flags, const StorageID & table_id) const;
    void checkAccess(const AccessFlags & flags, const StorageID & table_id, std::string_view column) const;
    void checkAccess(const AccessFlags & flags, const StorageID & table_id, const std::vector<std::string_view> & columns) const;
    void checkAccess(const AccessFlags & flags, const StorageID & table_id, const Strings & columns) const;
    void checkAccess(const AccessRightsElement & element) const;
    void checkAccess(const AccessRightsElements & elements) const;

    std::shared_ptr<const ContextAccessWrapper> getAccess() const;

    RowPolicyFilterPtr getRowPolicyFilter(const String & database, const String & table_name, RowPolicyFilterType filter_type) const;

    std::shared_ptr<const EnabledQuota> getQuota() const;
    std::optional<QuotaUsage> getQuotaUsage() const;

    /// Resource management related
    ResourceManagerPtr getResourceManager() const;
    ClassifierPtr getWorkloadClassifier() const;
    String getMergeWorkload() const;
    void setMergeWorkload(const String & value);
    String getMutationWorkload() const;
    void setMutationWorkload(const String & value);
    bool getThrowOnUnknownWorkload() const;
    void setThrowOnUnknownWorkload(bool value);
    UInt64 getConcurrentThreadsSoftLimitNum() const;
    UInt64 getConcurrentThreadsSoftLimitRatioToCores() const;
    String getConcurrentThreadsScheduler() const;
    std::pair<UInt64, String> setConcurrentThreadsSoftLimit(UInt64 num, UInt64 ratio_to_cores, const String & scheduler);

    /// We have to copy external tables inside executeQuery() to track limits. Therefore, set callback for it. Must set once.
    void setExternalTablesInitializer(ExternalTablesInitializer && initializer);
    /// This method is called in executeQuery() and will call the external tables initializer.
    void initializeExternalTablesIfSet();

    /// This is a callback which returns deserialized QueryPlan if the packet with QueryPlan was received.
    void setQueryPlanDeserializationCallback(QueryPlanDeserializationCallback && callback);
    /// This method is called in executeQuery() and will call the query plan deserialization callback.
    std::shared_ptr<QueryPlanAndSets> getDeserializedQueryPlan();

    /// When input() is present we have to send columns structure to client
    void setInputInitializer(InputInitializer && initializer);
    /// This method is called in StorageInput::read while executing query
    void initializeInput(const StoragePtr & input_storage);

    /// Callback for read data blocks from client one by one for function input()
    void setInputBlocksReaderCallback(InputBlocksReader && reader);
    /// Get callback for reading data for input()
    InputBlocksReader getInputBlocksReaderCallback() const;
    void resetInputCallbacks();

    /// Returns information about the client executing a query.
    const ClientInfo & getClientInfo() const { return client_info; }

    /// Modify stored in the context information about the client executing a query.
    void setClientInfo(const ClientInfo & client_info_);
    void setClientName(const String & client_name);
    void setClientInterface(ClientInfo::Interface interface);
    void setClientVersion(UInt64 client_version_major, UInt64 client_version_minor, UInt64 client_version_patch, unsigned client_tcp_protocol_version);
    void setClientConnectionId(uint32_t connection_id);
    void setScriptQueryAndLineNumber(uint32_t query_number, uint32_t line_number);
    void setHTTPClientInfo(const Poco::Net::HTTPRequest & request);
    void setForwardedFor(const String & forwarded_for);
    void setQueryKind(ClientInfo::QueryKind query_kind);
    void setQueryKindInitial();
    void setQueryKindReplicatedDatabaseInternal();
    void setCurrentUserName(const String & current_user_name);
    void setCurrentAddress(const Poco::Net::SocketAddress & current_address);
    void setInitialUserName(const String & initial_user_name);
    void setInitialAddress(const Poco::Net::SocketAddress & initial_address);
    void setInitialQueryId(const String & initial_query_id);
    void setInitialQueryStartTime(std::chrono::time_point<std::chrono::system_clock> initial_query_start_time);
    void setQuotaClientKey(const String & quota_key);
    void setConnectionClientVersion(UInt64 client_version_major, UInt64 client_version_minor, UInt64 client_version_patch, unsigned client_tcp_protocol_version);
    void increaseDistributedDepth();
    const OpenTelemetry::TracingContext & getClientTraceContext() const { return client_info.client_trace_context; }
    OpenTelemetry::TracingContext & getClientTraceContext() { return client_info.client_trace_context; }

    enum StorageNamespace
    {
         ResolveGlobal = 1u,                                           /// Database name must be specified
         ResolveCurrentDatabase = 2u,                                  /// Use current database
         ResolveOrdinary = ResolveGlobal | ResolveCurrentDatabase,     /// If database name is not specified, use current database
         ResolveExternal = 4u,                                         /// Try get external table
         ResolveAll = ResolveExternal | ResolveOrdinary                /// If database name is not specified, try get external table,
                                                                       ///    if external table not found use current database.
    };

    String resolveDatabase(const String & database_name) const;
    StorageID resolveStorageID(StorageID storage_id, StorageNamespace where = StorageNamespace::ResolveAll) const;
    StorageID tryResolveStorageID(StorageID storage_id, StorageNamespace where = StorageNamespace::ResolveAll) const;
    StorageID resolveStorageIDImpl(StorageID storage_id, StorageNamespace where, std::optional<Exception> * exception) const;

    Tables getExternalTables() const;
    void addExternalTable(const String & table_name, TemporaryTableHolder && temporary_table);
    void updateExternalTable(const String & table_name, TemporaryTableHolder && temporary_table);
    void addOrUpdateExternalTable(const String & table_name, TemporaryTableHolder && temporary_table);
    void addExternalTable(const String & table_name, std::shared_ptr<TemporaryTableHolder> temporary_table);
    void updateExternalTable(const String & table_name, std::shared_ptr<TemporaryTableHolder> temporary_table);
    void addOrUpdateExternalTable(const String & table_name, std::shared_ptr<TemporaryTableHolder> temporary_table);
    std::shared_ptr<TemporaryTableHolder> findExternalTable(const String & table_name) const;
    std::shared_ptr<TemporaryTableHolder> removeExternalTable(const String & table_name);

    Scalars getScalars() const;
    Block getScalar(const String & name) const;
    void addScalar(const String & name, const Block & block);
    bool hasScalar(const String & name) const;

    std::optional<Block> tryGetSpecialScalar(const String & name) const;
    void addSpecialScalar(const String & name, const Block & block);

    const QueryAccessInfo & getQueryAccessInfo() const { return *getQueryAccessInfoPtr(); }
    QueryAccessInfoPtr getQueryAccessInfoPtr() const { return query_access_info; }
    void setQueryAccessInfo(QueryAccessInfoPtr other) { query_access_info = other; }

    void addQueryAccessInfo(
        const String & quoted_database_name,
        const String & full_quoted_table_name,
        const Names & column_names);

    void addQueryAccessInfo(const Names & partition_names);
    void addViewAccessInfo(const String & view_name);

    struct QualifiedProjectionName
    {
        StorageID storage_id = StorageID::createEmpty();
        String projection_name;
        explicit operator bool() const { return !projection_name.empty(); }
    };

    void addQueryAccessInfo(const QualifiedProjectionName & qualified_projection_name);

    /// Supported factories for records in query_log
    enum class QueryLogFactories : uint8_t
    {
        AggregateFunction,
        AggregateFunctionCombinator,
        Database,
        DataType,
        Dictionary,
        Format,
        Function,
        Storage,
        TableFunction
    };

    QueryFactoriesInfo getQueryFactoriesInfo() const;
    void addQueryFactoriesInfo(QueryLogFactories factory_type, const String & created_object) const;

    const QueryPrivilegesInfo & getQueryPrivilegesInfo() const { return *getQueryPrivilegesInfoPtr(); }
    QueryPrivilegesInfoPtr getQueryPrivilegesInfoPtr() const { return query_privileges_info; }
    void addQueryPrivilegesInfo(const String & privilege, bool granted) const;

    /// For table functions s3/file/url/hdfs/input we can use structure from
    /// insertion table depending on select expression.
    StoragePtr executeTableFunction(const ASTPtr & table_expression, const ASTSelectQuery * select_query_hint = nullptr);
    /// Overload for the new analyzer. Structure inference is performed in QueryAnalysisPass.
    StoragePtr executeTableFunction(const ASTPtr & table_expression, const TableFunctionPtr & table_function_ptr);

    StoragePtr buildParameterizedViewStorage(const String & database_name, const String & table_name, const NameToNameMap & param_values);

    void addViewSource(const StoragePtr & storage);
    StoragePtr getViewSource() const;

    String getCurrentDatabase() const;
    String getCurrentQueryId() const { return client_info.current_query_id; }

    /// Id of initiating query for distributed queries; or current query id if it's not a distributed query.
    String getInitialQueryId() const;

    void setCurrentDatabase(const String & name);
    /// Set current_database for global context. We don't validate that database
    /// exists because it should be set before databases loading.
    void setCurrentDatabaseNameInGlobalContext(const String & name);
    void setCurrentQueryId(const String & query_id);

    /// FIXME: for background operations (like Merge and Mutation) we also use the same Context object and even setup
    /// query_id for it (table_uuid::result_part_name). We can distinguish queries from background operation in some way like
    /// bool is_background = query_id.contains("::"), but it's much worse than just enum check with more clear purpose
    void setBackgroundOperationTypeForContext(ClientInfo::BackgroundOperationType setBackgroundOperationTypeForContextbackground_operation);
    bool isBackgroundOperationContext() const;

    void killCurrentQuery() const;
    bool isCurrentQueryKilled() const;

    bool hasInsertionTable() const { return !insertion_table_info.table.empty(); }
    bool hasInsertionTableColumnNames() const { return insertion_table_info.column_names.has_value(); }
    void setInsertionTable(StorageID db_and_table, std::optional<Names> column_names = std::nullopt) { insertion_table_info = {std::move(db_and_table), std::move(column_names)}; }
    const StorageID & getInsertionTable() const { return insertion_table_info.table; }
    const std::optional<Names> & getInsertionTableColumnNames() const{ return insertion_table_info.column_names; }

    void setDistributed(bool is_distributed_) { is_distributed = is_distributed_; }
    bool isDistributed() const { return is_distributed; }

    bool isUnderRestore() const { return is_under_restore; }
    void setUnderRestore(bool under_restore) { is_under_restore = under_restore; }

    String getDefaultFormat() const;    /// If default_format is not specified, some global default format is returned.
    void setDefaultFormat(const String & name);

    String getInsertFormat() const;
    void setInsertFormat(const String & name);

    MultiVersion<Macros>::Version getMacros() const;
    void setMacros(std::unique_ptr<Macros> && macros);

    bool displaySecretsInShowAndSelect() const;
    Settings getSettingsCopy() const;
    const Settings & getSettingsRef() const { return *settings; }
    void setSettings(const Settings & settings_);

    /// Set settings by name.
    void setSetting(std::string_view name, const String & value);
    void setSetting(std::string_view name, const Field & value);
    void setServerSetting(std::string_view name, const Field & value);
    void applySettingChange(const SettingChange & change);
    void applySettingsChanges(const SettingsChanges & changes);

    /// Checks the constraints.
    void checkSettingsConstraints(const AlterSettingsProfileElements & profile_elements, SettingSource source);
    void checkSettingsConstraints(const SettingChange & change, SettingSource source);
    void checkSettingsConstraints(const SettingsChanges & changes, SettingSource source);
    void checkSettingsConstraints(SettingsChanges & changes, SettingSource source);
    void clampToSettingsConstraints(SettingsChanges & changes, SettingSource source);
    void checkMergeTreeSettingsConstraints(const MergeTreeSettings & merge_tree_settings, const SettingsChanges & changes) const;

    /// Reset settings to default value
    void resetSettingsToDefaultValue(const std::vector<String> & names);

    /// Returns the current constraints (can return null).
    std::shared_ptr<const SettingsConstraintsAndProfileIDs> getSettingsConstraintsAndCurrentProfiles() const;

    AsyncLoader & getAsyncLoader() const;

    const ExternalDictionariesLoader & getExternalDictionariesLoader() const;
    ExternalDictionariesLoader & getExternalDictionariesLoader();
    const EmbeddedDictionaries & getEmbeddedDictionaries() const;
    EmbeddedDictionaries & getEmbeddedDictionaries();
    void tryCreateEmbeddedDictionaries() const;
    void loadOrReloadDictionaries(const Poco::Util::AbstractConfiguration & config);
    void waitForDictionariesLoad() const;

    const ExternalUserDefinedExecutableFunctionsLoader & getExternalUserDefinedExecutableFunctionsLoader() const;
    ExternalUserDefinedExecutableFunctionsLoader & getExternalUserDefinedExecutableFunctionsLoader();
    const IUserDefinedSQLObjectsStorage & getUserDefinedSQLObjectsStorage() const;
    IUserDefinedSQLObjectsStorage & getUserDefinedSQLObjectsStorage();
    void setUserDefinedSQLObjectsStorage(std::unique_ptr<IUserDefinedSQLObjectsStorage> storage);
    void loadOrReloadUserDefinedExecutableFunctions(const Poco::Util::AbstractConfiguration & config);

    IWorkloadEntityStorage & getWorkloadEntityStorage() const;

#if USE_NLP
    SynonymsExtensions & getSynonymsExtensions() const;
    Lemmatizers & getLemmatizers() const;
#endif

    BackupsWorker & getBackupsWorker() const;
    void waitAllBackupsAndRestores() const;
    BackupsInMemoryHolder & getBackupsInMemory();
    const BackupsInMemoryHolder & getBackupsInMemory() const;

    /// I/O formats.
    InputFormatPtr getInputFormat(const String & name, ReadBuffer & buf, const Block & sample, UInt64 max_block_size,
                                  const std::optional<FormatSettings> & format_settings = std::nullopt, std::optional<size_t> max_parsing_threads = std::nullopt) const;

    OutputFormatPtr getOutputFormat(const String & name, WriteBuffer & buf, const Block & sample, const std::optional<FormatSettings> & format_settings = std::nullopt) const;
    OutputFormatPtr getOutputFormatParallelIfPossible(const String & name, WriteBuffer & buf, const Block & sample, const std::optional<FormatSettings> & format_settings = std::nullopt) const;

    InterserverIOHandler & getInterserverIOHandler();
    const InterserverIOHandler & getInterserverIOHandler() const;

    /// How other servers can access this for downloading replicated data.
    void setInterserverIOAddress(const String & host, UInt16 port);
    std::pair<String, UInt16> getInterserverIOAddress() const;

    /// Credentials which server will use to communicate with others
    void updateInterserverCredentials(const Poco::Util::AbstractConfiguration & config);
    InterserverCredentialsPtr getInterserverCredentials() const;

    /// Interserver requests scheme (http or https)
    void setInterserverScheme(const String & scheme);
    String getInterserverScheme() const;

    /// Storage of allowed hosts from config.xml
    void setRemoteHostFilter(const Poco::Util::AbstractConfiguration & config);
    const RemoteHostFilter & getRemoteHostFilter() const;

    /// Storage of forbidden HTTP headers from config.xml
    void setHTTPHeaderFilter(const Poco::Util::AbstractConfiguration & config);
    const HTTPHeaderFilter & getHTTPHeaderFilter() const;

    size_t getMaxTableNumToWarn() const;
    size_t getMaxViewNumToWarn() const;
    size_t getMaxDictionaryNumToWarn() const;
    size_t getMaxDatabaseNumToWarn() const;
    size_t getMaxPartNumToWarn() const;
    size_t getMaxPendingMutationsToWarn() const;
    size_t getMaxPendingMutationsExecutionTimeToWarn() const;

    void setMaxTableNumToWarn(size_t max_table_to_warn);
    void setMaxViewNumToWarn(size_t max_view_to_warn);
    void setMaxDictionaryNumToWarn(size_t max_dictionary_to_warn);
    void setMaxDatabaseNumToWarn(size_t max_database_to_warn);
    void setMaxPartNumToWarn(size_t max_part_to_warn);
    // Based on asynchronous metrics
    void setMaxPendingMutationsToWarn(size_t max_pending_mutations_to_warn);
    void setMaxPendingMutationsExecutionTimeToWarn(size_t max_pending_mutations_execution_time_to_warn);

    /// The port that the server listens for executing SQL queries.
    UInt16 getTCPPort() const;

    std::optional<UInt16> getTCPPortSecure() const;

    /// Register server ports during server starting up. No lock is held.
    void registerServerPort(String port_name, UInt16 port);

    UInt16 getServerPort(const String & port_name) const;

    /// For methods below you may need to acquire the context lock by yourself.

    ContextMutablePtr getQueryContext() const;
    bool hasQueryContext() const { return !query_context.expired(); }
    bool isInternalSubquery() const;

    ContextMutablePtr getSessionContext() const;
    bool hasSessionContext() const { return !session_context.expired(); }

    ContextMutablePtr getGlobalContext() const;

    static ContextPtr getGlobalContextInstance() { return global_context_instance; }

    bool hasGlobalContext() const { return !global_context.expired(); }
    bool isGlobalContext() const
    {
        auto ptr = global_context.lock();
        return ptr && ptr.get() == this;
    }

    ContextMutablePtr getBufferContext() const;

    void setQueryContext(ContextMutablePtr context_) { query_context = context_; }
    void setSessionContext(ContextMutablePtr context_) { session_context = context_; }

    void makeQueryContext();
    void makeQueryContextForMerge(const MergeTreeSettings & merge_tree_settings);
    void makeQueryContextForMutate(const MergeTreeSettings & merge_tree_settings);
    void makeSessionContext();
    void makeGlobalContext();

    void setProgressCallback(ProgressCallback callback);
    /// Used in executeQuery() to pass it to the QueryPipeline.
    ProgressCallback getProgressCallback() const;

    void setFileProgressCallback(FileProgressCallback && callback) { file_progress_callback = callback; }
    FileProgressCallback getFileProgressCallback() const { return file_progress_callback; }

    /** Set in executeQuery and InterpreterSelectQuery. Then it is used in QueryPipeline,
      *  to update and monitor information about the total number of resources spent for the query.
      */
    void setProcessListElement(QueryStatusPtr elem);
    /// Can return nullptr if the query was not inserted into the ProcessList.
    QueryStatusPtr getProcessListElement() const;
    QueryStatusPtr getProcessListElementSafe() const;

    /// List all queries.
    ProcessList & getProcessList();
    const ProcessList & getProcessList() const;

    OvercommitTracker * getGlobalOvercommitTracker() const;

    SessionTracker & getSessionTracker();

    MergeList & getMergeList();
    const MergeList & getMergeList() const;

    MovesList & getMovesList();
    const MovesList & getMovesList() const;

    ReplicatedFetchList & getReplicatedFetchList();
    const ReplicatedFetchList & getReplicatedFetchList() const;

    RefreshSet & getRefreshSet();
    const RefreshSet & getRefreshSet() const;

    /// If the current session is expired at the time of the call, synchronously creates and returns a new session with the startNewSession() call.
    /// If no ZooKeeper configured, throws an exception.
    std::shared_ptr<zkutil::ZooKeeper> getZooKeeper() const;
    /// Same as above but return a zookeeper connection from auxiliary_zookeepers configuration entry.
    std::shared_ptr<zkutil::ZooKeeper> getAuxiliaryZooKeeper(const String & name) const;
    /// If name == "default", same as getZooKeeper(), otherwise same as getAuxiliaryZooKeeper().
    std::shared_ptr<zkutil::ZooKeeper> getDefaultOrAuxiliaryZooKeeper(const String & name) const;
    /// return Auxiliary Zookeeper map
    std::map<String, zkutil::ZooKeeperPtr> getAuxiliaryZooKeepers() const;

    /// Try to connect to Keeper using get(Auxiliary)ZooKeeper. Useful for
    /// internal Keeper start (check connection to some other node). Return true
    /// if connected successfully (without exception) or our zookeeper client
    /// connection configured for some other cluster without our node.
    bool tryCheckClientConnectionToMyKeeperCluster() const;

    UInt32 getZooKeeperSessionUptime() const;
    UInt64 getClientProtocolVersion() const;
    void setClientProtocolVersion(UInt64 version);

#if USE_NURAFT
    std::shared_ptr<KeeperDispatcher> getKeeperDispatcher() const;
    std::shared_ptr<KeeperDispatcher> tryGetKeeperDispatcher() const;
#endif
    void initializeKeeperDispatcher(bool start_async) const;
    void shutdownKeeperDispatcher() const;
    void updateKeeperConfiguration(const Poco::Util::AbstractConfiguration & config);

    /// Set auxiliary zookeepers configuration at server starting or configuration reloading.
    void reloadAuxiliaryZooKeepersConfigIfChanged(const ConfigurationPtr & config);
    /// Has ready or expired ZooKeeper
    bool hasZooKeeper() const;
    /// Has ready or expired auxiliary ZooKeeper
    bool hasAuxiliaryZooKeeper(const String & name) const;
    /// Reset current zookeeper session. Do not create a new one.
    void resetZooKeeper() const;
    // Reload Zookeeper
    void reloadZooKeeperIfChanged(const ConfigurationPtr & config) const;

    void reloadQueryMaskingRulesIfChanged(const ConfigurationPtr & config) const;

    void setSystemZooKeeperLogAfterInitializationIfNeeded();

    /// --- Caches ------------------------------------------------------------------------------------------

    void setUncompressedCache(const String & cache_policy, size_t max_size_in_bytes, double size_ratio);
    void updateUncompressedCacheConfiguration(const Poco::Util::AbstractConfiguration & config);
    std::shared_ptr<UncompressedCache> getUncompressedCache() const;
    void clearUncompressedCache() const;

    void setPageCache(
        std::chrono::milliseconds history_window, const String & cache_policy, double size_ratio,
        size_t min_size_in_bytes, size_t max_size_in_bytes, double free_memory_ratio,
        size_t num_shards);
    std::shared_ptr<PageCache> getPageCache() const;
    void clearPageCache() const;

    void setMarkCache(const String & cache_policy, size_t max_cache_size_in_bytes, double size_ratio);
    void updateMarkCacheConfiguration(const Poco::Util::AbstractConfiguration & config);
    std::shared_ptr<MarkCache> getMarkCache() const;
    void clearMarkCache() const;
    ThreadPool & getLoadMarksThreadpool() const;

    void setPrimaryIndexCache(const String & cache_policy, size_t max_cache_size_in_bytes, double size_ratio);
    void updatePrimaryIndexCacheConfiguration(const Poco::Util::AbstractConfiguration & config);
    std::shared_ptr<PrimaryIndexCache> getPrimaryIndexCache() const;
    void clearPrimaryIndexCache() const;

    void setIndexUncompressedCache(const String & cache_policy, size_t max_size_in_bytes, double size_ratio);
    void updateIndexUncompressedCacheConfiguration(const Poco::Util::AbstractConfiguration & config);
    std::shared_ptr<UncompressedCache> getIndexUncompressedCache() const;
    void clearIndexUncompressedCache() const;

    void setIndexMarkCache(const String & cache_policy, size_t max_cache_size_in_bytes, double size_ratio);
    void updateIndexMarkCacheConfiguration(const Poco::Util::AbstractConfiguration & config);
    std::shared_ptr<MarkCache> getIndexMarkCache() const;
    void clearIndexMarkCache() const;

    void setVectorSimilarityIndexCache(const String & cache_policy, size_t max_size_in_bytes, size_t max_entries, double size_ratio);
    void updateVectorSimilarityIndexCacheConfiguration(const Poco::Util::AbstractConfiguration & config);
    std::shared_ptr<VectorSimilarityIndexCache> getVectorSimilarityIndexCache() const;
    void clearVectorSimilarityIndexCache() const;

    void setMMappedFileCache(size_t max_cache_size_in_num_entries);
    void updateMMappedFileCacheConfiguration(const Poco::Util::AbstractConfiguration & config);
    std::shared_ptr<MMappedFileCache> getMMappedFileCache() const;
    void clearMMappedFileCache() const;

    void setQueryResultCache(size_t max_size_in_bytes, size_t max_entries, size_t max_entry_size_in_bytes, size_t max_entry_size_in_rows);
    void updateQueryResultCacheConfiguration(const Poco::Util::AbstractConfiguration & config);
    std::shared_ptr<QueryResultCache> getQueryResultCache() const;
    void clearQueryResultCache(const std::optional<String> & tag) const;

#if USE_AVRO
    void setIcebergMetadataFilesCache(const String & cache_policy, size_t max_size_in_bytes, size_t max_entries, double size_ratio);
    void updateIcebergMetadataFilesCacheConfiguration(const Poco::Util::AbstractConfiguration & config);
    std::shared_ptr<IcebergMetadataFilesCache> getIcebergMetadataFilesCache() const;
    void clearIcebergMetadataFilesCache() const;
#endif

    void setQueryConditionCache(const String & cache_policy, size_t max_size_in_bytes, double size_ratio);
    void updateQueryConditionCacheConfiguration(const Poco::Util::AbstractConfiguration & config);
    std::shared_ptr<QueryConditionCache> getQueryConditionCache() const;
    void clearQueryConditionCache() const;

    /** Clear the caches of the uncompressed blocks and marks.
      * This is usually done when renaming tables, changing the type of columns, deleting a table.
      *  - since caches are linked to file names, and become incorrect.
      *  (when deleting a table - it is necessary, since in its place another can appear)
      * const - because the change in the cache is not considered significant.
      */
    void clearCaches() const;

    /// -----------------------------------------------------------------------------------------------------

    void setAsynchronousMetrics(AsynchronousMetrics * asynchronous_metrics_);
    AsynchronousMetrics * getAsynchronousMetrics() const;

    ThreadPool & getPrefetchThreadpool() const;

    /// Note: prefetchThreadpool is different from threadpoolReader
    /// in the way that its tasks are - wait for marks to be loaded
    /// and make a prefetch by putting a read task to threadpoolReader.
    size_t getPrefetchThreadpoolSize() const;

    ThreadPool & getBuildVectorSimilarityIndexThreadPool() const;
    ThreadPool & getIcebergCatalogThreadpool() const;

    /// Settings for MergeTree background tasks stored in config.xml
    BackgroundTaskSchedulingSettings getBackgroundProcessingTaskSchedulingSettings() const;
    BackgroundTaskSchedulingSettings getBackgroundMoveTaskSchedulingSettings() const;

    BackgroundSchedulePool & getBufferFlushSchedulePool() const;
    BackgroundSchedulePool & getSchedulePool() const;
    BackgroundSchedulePool & getMessageBrokerSchedulePool() const;
    BackgroundSchedulePool & getDistributedSchedulePool() const;

    /// Has distributed_ddl configuration or not.
    bool hasDistributedDDL() const;
    void setDDLWorker(std::unique_ptr<DDLWorker> ddl_worker, const LoadTaskPtrs & startup_after);
    DDLWorker & getDDLWorker() const;

    std::map<String, std::shared_ptr<Cluster>> getClusters() const;
    std::shared_ptr<Cluster> getCluster(const std::string & cluster_name) const;
    std::shared_ptr<Cluster> tryGetCluster(const std::string & cluster_name) const;
    void setClustersConfig(const ConfigurationPtr & config, bool enable_discovery = false, const String & config_name = "remote_servers");
    size_t getClustersVersion() const;

    void startClusterDiscovery();

    /// Sets custom cluster, but doesn't update configuration
    void setCluster(const String & cluster_name, const std::shared_ptr<Cluster> & cluster);
    void reloadClusterConfig() const;

    Compiler & getCompiler();

    /// Call after initialization before using system logs. Call for global context.
    void initializeSystemLogs();

    /// Call after initialization before using trace collector.
    void createTraceCollector();

    void initializeTraceCollector();

    /// Call after unexpected crash happen.
    void handleCrash() const;

    bool hasTraceCollector() const;

    /// Nullptr if the query log is not ready for this moment.
    std::shared_ptr<QueryLog> getQueryLog() const;
    std::shared_ptr<QueryThreadLog> getQueryThreadLog() const;
    std::shared_ptr<QueryViewsLog> getQueryViewsLog() const;
    std::shared_ptr<TraceLog> getTraceLog() const;
    std::shared_ptr<TextLog> getTextLog() const;
    std::shared_ptr<MetricLog> getMetricLog() const;
    std::shared_ptr<TransposedMetricLog> getTransposedMetricLog() const;
    std::shared_ptr<LatencyLog> getLatencyLog() const;
    std::shared_ptr<AsynchronousMetricLog> getAsynchronousMetricLog() const;
    std::shared_ptr<OpenTelemetrySpanLog> getOpenTelemetrySpanLog() const;
    std::shared_ptr<ZooKeeperLog> getZooKeeperLog() const;
    std::shared_ptr<SessionLog> getSessionLog() const;
    std::shared_ptr<TransactionsInfoLog> getTransactionsInfoLog() const;
    std::shared_ptr<ProcessorsProfileLog> getProcessorsProfileLog() const;
    std::shared_ptr<FilesystemCacheLog> getFilesystemCacheLog() const;
    std::shared_ptr<ObjectStorageQueueLog> getS3QueueLog() const;
    std::shared_ptr<ObjectStorageQueueLog> getAzureQueueLog() const;
    std::shared_ptr<FilesystemReadPrefetchesLog> getFilesystemReadPrefetchesLog() const;
    std::shared_ptr<AsynchronousInsertLog> getAsynchronousInsertLog() const;
    std::shared_ptr<BackupLog> getBackupLog() const;
    std::shared_ptr<BlobStorageLog> getBlobStorageLog() const;
    std::shared_ptr<QueryMetricLog> getQueryMetricLog() const;

    SystemLogs getSystemLogs() const;

    using Dashboards = std::vector<std::map<String, String>>;
    std::optional<Dashboards> getDashboards() const;
    void setDashboardsConfig(const ConfigurationPtr & config);

    /// Returns an object used to log operations with parts if it possible.
    /// Provide table name to make required checks.
    std::shared_ptr<PartLog> getPartLog(const String & part_database) const;

    const MergeTreeSettings & getMergeTreeSettings() const;
    const MergeTreeSettings & getReplicatedMergeTreeSettings() const;
    const DistributedSettings & getDistributedSettings() const;
    const S3SettingsByEndpoint & getStorageS3Settings() const;
    const AzureSettingsByEndpoint & getStorageAzureSettings() const;

    /// Prevents DROP TABLE if its size is greater than max_size (50GB by default, max_size=0 turn off this check)
    void setMaxTableSizeToDrop(size_t max_size);
    size_t getMaxTableSizeToDrop() const;
    void checkTableCanBeDropped(const String & database, const String & table, const size_t & table_size) const;
    void checkTableCanBeDropped(const String & database, const String & table, const size_t & table_size, const size_t & max_table_size_to_drop) const;

    /// Prevents DROP PARTITION if its size is greater than max_size (50GB by default, max_size=0 turn off this check)
    void setMaxPartitionSizeToDrop(size_t max_size);
    size_t getMaxPartitionSizeToDrop() const;
    void checkPartitionCanBeDropped(const String & database, const String & table, const size_t & partition_size) const;
    void checkPartitionCanBeDropped(const String & database, const String & table, const size_t & partition_size, const size_t & max_partition_size_to_drop) const;
    /// Only for system.server_settings, actual value is stored in ConfigReloader
    void setConfigReloaderInterval(size_t value_ms);
    size_t getConfigReloaderInterval() const;

    /// Lets you select the compression codec according to the conditions described in the configuration file.
    std::shared_ptr<ICompressionCodec> chooseCompressionCodec(size_t part_size, double part_size_ratio) const;


    /// Provides storage disks
    DiskPtr getDisk(const String & name) const;
    using DiskCreator = std::function<DiskPtr(const DisksMap & disks_map)>;
    DiskPtr getOrCreateDisk(const String & name, DiskCreator creator) const;

    StoragePoliciesMap getPoliciesMap() const;
    DisksMap getDisksMap() const;
    void updateStorageConfiguration(const Poco::Util::AbstractConfiguration & config);

    /// Provides storage politics schemes
    StoragePolicyPtr getStoragePolicy(const String & name) const;

    StoragePolicyPtr getStoragePolicyFromDisk(const String & disk_name) const;

    using StoragePolicyCreator = std::function<StoragePolicyPtr(const StoragePoliciesMap & storage_policies_map)>;
    StoragePolicyPtr getOrCreateStoragePolicy(const String & name, StoragePolicyCreator creator) const;

    /// Get the server uptime in seconds.
    double getUptimeSeconds() const;

    using ConfigReloadCallback = std::function<void()>;
    void setConfigReloadCallback(ConfigReloadCallback && callback);
    void reloadConfig() const;

    using StartStopServersCallback = std::function<void(const ServerType &)>;
    void setStartServersCallback(StartStopServersCallback && callback);
    void setStopServersCallback(StartStopServersCallback && callback);

    void startServers(const ServerType & server_type) const;
    void stopServers(const ServerType & server_type) const;

    void shutdown();

    bool isInternalQuery() const { return is_internal_query; }
    void setInternalQuery(bool internal) { is_internal_query = internal; }

    ActionLocksManagerPtr getActionLocksManager() const;

    enum class ApplicationType : uint8_t
    {
        SERVER,         /// The program is run as clickhouse-server daemon (default behavior)
        CLIENT,         /// clickhouse-client
        LOCAL,          /// clickhouse-local
        KEEPER,         /// clickhouse-keeper (also daemon)
        DISKS,          /// clickhouse-disks
    };

    ApplicationType getApplicationType() const;
    void setApplicationType(ApplicationType type);

    /// Sets default_profile and system_profile, must be called once during the initialization
    void setDefaultProfiles(const Poco::Util::AbstractConfiguration & config);
    String getDefaultProfileName() const;
    String getSystemProfileName() const;

    /// Base path for format schemas
    String getFormatSchemaPath() const;
    void setFormatSchemaPath(const String & path);

    /// Path to the folder containing the proto files for the well-known Protobuf types
    String getGoogleProtosPath() const;
    void setGoogleProtosPath(const String & path);

    std::pair<Context::SampleBlockCache *, std::unique_lock<std::mutex>> getSampleBlockCache() const;

    /// Query parameters for prepared statements.
    bool hasQueryParameters() const;
    const NameToNameMap & getQueryParameters() const;

    /// Throws if parameter with the given name already set.
    void setQueryParameter(const String & name, const String & value);
    void setQueryParameters(const NameToNameMap & parameters) { query_parameters = parameters; }

    /// Overrides values of existing parameters.
    void addQueryParameters(const NameToNameMap & parameters);


    IHostContextPtr & getHostContext();
    const IHostContextPtr & getHostContext() const;

    /// Initialize context of distributed DDL query with Replicated database.
    void initZooKeeperMetadataTransaction(ZooKeeperMetadataTransactionPtr txn, bool attach_existing = false);
    /// Returns context of current distributed DDL query or nullptr.
    ZooKeeperMetadataTransactionPtr getZooKeeperMetadataTransaction() const;
    /// Removes context of current distributed DDL.
    void resetZooKeeperMetadataTransaction();

    /// Tells DatabaseReplicated to make this query conditional: it'll only succeed if table with the given UUID exists.
    /// Used by refreshable materialized views to prevent creating inner tables after the MV is dropped.
    /// Doesn't do anything if not in DatabaseReplicated.
    void setParentTable(UUID uuid);
    std::optional<UUID> getParentTable() const;
    /// Allows cancelling DDL query in DatabaseReplicated. Usage:
    ///  1. Call this.
    ///  2. Do a query that goes through DatabaseReplicated's DDL queue (e.g. CREATE TABLE).
    ///  3. The query will wait to complete all previous queries in DDL queue before running this one.
    ///     You can interrupt this wait (and cancel the query from step 2) by cancelling the StopToken.
    ///     (In particular, such cancellation can be done from DDL worker thread itself.
    ///      We do it when dropping refreshable materialized views.)
    ///  4. If the query was interrupted, it'll throw a QUERY_WAS_CANCELLED and will have no effect.
    ///     If the query already started execution, interruption won't happen, and the query will complete normally.
    void setDDLQueryCancellation(StopToken cancel);
    StopToken getDDLQueryCancellation() const;
    /// Allows adding extra zookeeper operations to the transaction that enqueues a DDL query in DatabaseReplicated.
    void setDDLAdditionalChecksOnEnqueue(Coordination::Requests requests);
    Coordination::Requests getDDLAdditionalChecksOnEnqueue() const;

    void checkTransactionsAreAllowed(bool explicit_tcl_query = false) const;
    void initCurrentTransaction(MergeTreeTransactionPtr txn);
    void setCurrentTransaction(MergeTreeTransactionPtr txn);
    MergeTreeTransactionPtr getCurrentTransaction() const;

    bool isServerCompletelyStarted() const;
    void setServerCompletelyStarted();

    PartUUIDsPtr getPartUUIDs() const;
    PartUUIDsPtr getIgnoredPartUUIDs() const;

    AsynchronousInsertQueue * tryGetAsynchronousInsertQueue() const;
    void setAsynchronousInsertQueue(const std::shared_ptr<AsynchronousInsertQueue> & ptr);

<<<<<<< HEAD
    ClusterFunctionReadTaskCallback getClusterFunctionReadTaskCallback() const;
    void setClusterFunctionReadTaskCallback(ClusterFunctionReadTaskCallback && callback);
    bool hasClusterFunctionReadTaskCallback() const;
=======
    ReadTaskCallback getReadTaskCallback() const;
    void setReadTaskCallback(ReadTaskCallback && callback);
>>>>>>> c5142d72

    MergeTreeReadTaskCallback getMergeTreeReadTaskCallback() const;
    void setMergeTreeReadTaskCallback(MergeTreeReadTaskCallback && callback);

    MergeTreeAllRangesCallback getMergeTreeAllRangesCallback() const;
    void setMergeTreeAllRangesCallback(MergeTreeAllRangesCallback && callback);

    UUID getParallelReplicasGroupUUID() const;
    void setParallelReplicasGroupUUID(UUID uuid);

    /// Background executors related methods
    void initializeBackgroundExecutorsIfNeeded();
    bool areBackgroundExecutorsInitialized() const;

    MergeMutateBackgroundExecutorPtr getMergeMutateExecutor() const;
    OrdinaryBackgroundExecutorPtr getMovesExecutor() const;
    OrdinaryBackgroundExecutorPtr getFetchesExecutor() const;
    OrdinaryBackgroundExecutorPtr getCommonExecutor() const;

    IAsynchronousReader & getThreadPoolReader(FilesystemReaderType type) const;
#if USE_LIBURING
    IOUringReader & getIOUringReader() const;
#endif

    std::shared_ptr<AsyncReadCounters> getAsyncReadCounters() const;

    ThreadPool & getThreadPoolWriter() const;

    /** Get settings for reading from filesystem. */
    ReadSettings getReadSettings() const;

    /** Get settings for writing to filesystem. */
    WriteSettings getWriteSettings() const;

    /** There are multiple conditions that have to be met to be able to use parallel replicas */
    bool canUseTaskBasedParallelReplicas() const;
    bool canUseParallelReplicasOnInitiator() const;
    bool canUseParallelReplicasOnFollower() const;
    bool canUseParallelReplicasCustomKey() const;
    bool canUseParallelReplicasCustomKeyForCluster(const Cluster & cluster) const;
    bool canUseOffsetParallelReplicas() const;

    void disableOffsetParallelReplicas();

    ClusterPtr getClusterForParallelReplicas() const;

    void setPreparedSetsCache(const PreparedSetsCachePtr & cache);
    PreparedSetsCachePtr getPreparedSetsCache() const;

    void setPartitionIdToMaxBlock(PartitionIdToMaxBlockPtr partitions);
    PartitionIdToMaxBlockPtr getPartitionIdToMaxBlock() const;

    const ServerSettings & getServerSettings() const;

private:
    std::shared_ptr<const SettingsConstraintsAndProfileIDs> getSettingsConstraintsAndCurrentProfilesWithLock() const;

    void setCurrentProfileWithLock(const String & profile_name, bool check_constraints, const std::lock_guard<ContextSharedMutex> & lock);

    void setCurrentProfileWithLock(const UUID & profile_id, bool check_constraints, const std::lock_guard<ContextSharedMutex> & lock);

    void setCurrentProfilesWithLock(const SettingsProfilesInfo & profiles_info, bool check_constraints, const std::lock_guard<ContextSharedMutex> & lock);

    void setCurrentRolesWithLock(const std::vector<UUID> & new_current_roles, const std::lock_guard<ContextSharedMutex> & lock);

    void setExternalRolesWithLock(const std::vector<UUID> & new_external_roles, const std::lock_guard<ContextSharedMutex> & lock);

    void setSettingWithLock(std::string_view name, const String & value, const std::lock_guard<ContextSharedMutex> & lock);

    void setSettingWithLock(std::string_view name, const Field & value, const std::lock_guard<ContextSharedMutex> & lock);

    void applySettingChangeWithLock(const SettingChange & change, const std::lock_guard<ContextSharedMutex> & lock);

    void applySettingsChangesWithLock(const SettingsChanges & changes, const std::lock_guard<ContextSharedMutex> & lock);

    void setUserIDWithLock(const UUID & user_id_, const std::lock_guard<ContextSharedMutex> & lock);

    void setCurrentDatabaseWithLock(const String & name, const std::lock_guard<ContextSharedMutex> & lock);

    void checkSettingsConstraintsWithLock(const AlterSettingsProfileElements & profile_elements, SettingSource source);

    void checkSettingsConstraintsWithLock(const SettingChange & change, SettingSource source);

    void checkSettingsConstraintsWithLock(const SettingsChanges & changes, SettingSource source);

    void checkSettingsConstraintsWithLock(SettingsChanges & changes, SettingSource source);

    void clampToSettingsConstraintsWithLock(SettingsChanges & changes, SettingSource source);
    void checkSettingsConstraintsWithLock(const AlterSettingsProfileElements & profile_elements, SettingSource source) const;

    void clampToSettingsConstraintsWithLock(SettingsChanges & changes, SettingSource source) const;

    void checkMergeTreeSettingsConstraintsWithLock(const MergeTreeSettings & merge_tree_settings, const SettingsChanges & changes) const;

    ExternalDictionariesLoader & getExternalDictionariesLoaderWithLock(const std::lock_guard<std::mutex> & lock);

    ExternalUserDefinedExecutableFunctionsLoader & getExternalUserDefinedExecutableFunctionsLoaderWithLock(const std::lock_guard<std::mutex> & lock);

    void setUserID(const UUID & user_id_);
    void setCurrentRolesImpl(const std::vector<UUID> & new_current_roles, bool throw_if_not_granted, bool skip_if_not_granted, const std::shared_ptr<const User> & user);

    template <typename... Args>
    void checkAccessImpl(const Args &... args) const;

    EmbeddedDictionaries & getEmbeddedDictionariesImpl(bool throw_on_error) const;

    void checkCanBeDropped(const String & database, const String & table, const size_t & size, const size_t & max_size_to_drop) const;

    StoragePolicySelectorPtr getStoragePolicySelector(std::lock_guard<std::mutex> & lock) const;

    DiskSelectorPtr getDiskSelector(std::lock_guard<std::mutex> & lock) const;

    DisksMap getDisksMap(std::lock_guard<std::mutex> & lock) const;

    /// Expect lock for shared->clusters_mutex
    std::shared_ptr<Clusters> getClustersImpl(std::lock_guard<std::mutex> & lock) const;

    /// Throttling
public:
    ThrottlerPtr getReplicatedFetchesThrottler() const;
    ThrottlerPtr getReplicatedSendsThrottler() const;

    ThrottlerPtr getRemoteReadThrottler() const;
    ThrottlerPtr getRemoteWriteThrottler() const;

    ThrottlerPtr getLocalReadThrottler() const;
    ThrottlerPtr getLocalWriteThrottler() const;

    ThrottlerPtr getBackupsThrottler() const;

    ThrottlerPtr getMutationsThrottler() const;
    ThrottlerPtr getMergesThrottler() const;

    void reloadRemoteThrottlerConfig(size_t read_bandwidth, size_t write_bandwidth) const;
    void reloadLocalThrottlerConfig(size_t read_bandwidth, size_t write_bandwidth) const;

    /// Kitchen sink
    using ContextData::KitchenSink;
    using ContextData::kitchen_sink;
};

struct HTTPContext : public IHTTPContext
{
    explicit HTTPContext(ContextPtr context_)
        : context(Context::createCopy(context_))
    {}

    uint64_t getMaxHstsAge() const override;

    uint64_t getMaxUriSize() const override;

    uint64_t getMaxFields() const override;

    uint64_t getMaxFieldNameSize() const override;

    uint64_t getMaxFieldValueSize() const override;

    Poco::Timespan getReceiveTimeout() const override;

    Poco::Timespan getSendTimeout() const override;

    ContextPtr context;
};

}<|MERGE_RESOLUTION|>--- conflicted
+++ resolved
@@ -1464,14 +1464,9 @@
     AsynchronousInsertQueue * tryGetAsynchronousInsertQueue() const;
     void setAsynchronousInsertQueue(const std::shared_ptr<AsynchronousInsertQueue> & ptr);
 
-<<<<<<< HEAD
-    ClusterFunctionReadTaskCallback getClusterFunctionReadTaskCallback() const;
-    void setClusterFunctionReadTaskCallback(ClusterFunctionReadTaskCallback && callback);
-    bool hasClusterFunctionReadTaskCallback() const;
-=======
     ReadTaskCallback getReadTaskCallback() const;
     void setReadTaskCallback(ReadTaskCallback && callback);
->>>>>>> c5142d72
+    bool hasReadTaskCallback() const;
 
     MergeTreeReadTaskCallback getMergeTreeReadTaskCallback() const;
     void setMergeTreeReadTaskCallback(MergeTreeReadTaskCallback && callback);
