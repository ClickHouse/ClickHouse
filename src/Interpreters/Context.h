#pragma once

#ifndef CLICKHOUSE_KEEPER_STANDALONE_BUILD

#include <base/types.h>
#include <Common/isLocalAddress.h>
#include <Common/MultiVersion.h>
#include <Common/RemoteHostFilter.h>
#include <Common/HTTPHeaderFilter.h>
#include <Common/ThreadPool_fwd.h>
#include <Common/Throttler_fwd.h>
#include <Common/SettingSource.h>
#include <Core/NamesAndTypes.h>
#include <Core/Settings.h>
#include <Core/UUID.h>
#include <IO/AsyncReadCounters.h>
#include <Disks/IO/getThreadPoolReader.h>
#include <Interpreters/ClientInfo.h>
#include <Interpreters/Context_fwd.h>
#include <Interpreters/DatabaseCatalog.h>
#include <Interpreters/MergeTreeTransactionHolder.h>
#include <IO/IResourceManager.h>
#include <Parsers/IAST_fwd.h>
#include <Server/HTTP/HTTPContext.h>
#include <Storages/ColumnsDescription.h>
#include <Storages/IStorage_fwd.h>

#include "config.h"

#include <boost/container/flat_set.hpp>
#include <functional>
#include <memory>
#include <mutex>
#include <optional>


namespace Poco::Net { class IPAddress; }
namespace zkutil
{
    class ZooKeeper;
    using ZooKeeperPtr = std::shared_ptr<ZooKeeper>;
}

struct OvercommitTracker;

namespace DB
{

class ASTSelectQuery;

struct ContextSharedPart;
class ContextAccess;
struct User;
using UserPtr = std::shared_ptr<const User>;
struct SettingsProfilesInfo;
struct EnabledRolesInfo;
struct RowPolicyFilter;
using RowPolicyFilterPtr = std::shared_ptr<const RowPolicyFilter>;
class EnabledQuota;
struct QuotaUsage;
class AccessFlags;
struct AccessRightsElement;
class AccessRightsElements;
enum class RowPolicyFilterType;
class EmbeddedDictionaries;
class ExternalDictionariesLoader;
class ExternalUserDefinedExecutableFunctionsLoader;
class IUserDefinedSQLObjectsLoader;
class InterserverCredentials;
using InterserverCredentialsPtr = std::shared_ptr<const InterserverCredentials>;
class InterserverIOHandler;
class BackgroundSchedulePool;
class MergeList;
class MovesList;
class ReplicatedFetchList;
class Cluster;
class Compiler;
class MarkCache;
class MMappedFileCache;
class UncompressedCache;
class ProcessList;
class QueryStatus;
using QueryStatusPtr = std::shared_ptr<QueryStatus>;
class Macros;
struct Progress;
struct FileProgress;
class Clusters;
class QueryCache;
class ISystemLog;
class QueryLog;
class QueryThreadLog;
class QueryViewsLog;
class PartLog;
class TextLog;
class TraceLog;
class MetricLog;
class AsynchronousMetricLog;
class OpenTelemetrySpanLog;
class ZooKeeperLog;
class SessionLog;
class BackupsWorker;
class TransactionsInfoLog;
class ProcessorsProfileLog;
class FilesystemCacheLog;
class FilesystemReadPrefetchesLog;
class AsynchronousInsertLog;
<<<<<<< HEAD
class BackupLog;
=======
class PipelineLog;
>>>>>>> 513daf03
class IAsynchronousReader;
struct MergeTreeSettings;
struct InitialAllRangesAnnouncement;
struct ParallelReadRequest;
struct ParallelReadResponse;
class StorageS3Settings;
class IDatabase;
class DDLWorker;
class ITableFunction;
using TableFunctionPtr = std::shared_ptr<ITableFunction>;
class Block;
class ActionLocksManager;
using ActionLocksManagerPtr = std::shared_ptr<ActionLocksManager>;
class ShellCommand;
class ICompressionCodec;
class AccessControl;
class Credentials;
class GSSAcceptorContext;
struct SettingsConstraintsAndProfileIDs;
class SettingsProfileElements;
class RemoteHostFilter;
struct StorageID;
class IDisk;
using DiskPtr = std::shared_ptr<IDisk>;
class DiskSelector;
using DiskSelectorPtr = std::shared_ptr<const DiskSelector>;
using DisksMap = std::map<String, DiskPtr>;
class IStoragePolicy;
using StoragePolicyPtr = std::shared_ptr<const IStoragePolicy>;
using StoragePoliciesMap = std::map<String, StoragePolicyPtr>;
class StoragePolicySelector;
using StoragePolicySelectorPtr = std::shared_ptr<const StoragePolicySelector>;
class ServerType;
template <class Queue>
class MergeTreeBackgroundExecutor;

/// Scheduling policy can be changed using `background_merges_mutations_scheduling_policy` config option.
/// By default concurrent merges are scheduled using "round_robin" to ensure fair and starvation-free operation.
/// Previously in heavily overloaded shards big merges could possibly be starved by smaller
/// merges due to the use of strict priority scheduling "shortest_task_first".
class DynamicRuntimeQueue;
using MergeMutateBackgroundExecutor = MergeTreeBackgroundExecutor<DynamicRuntimeQueue>;
using MergeMutateBackgroundExecutorPtr = std::shared_ptr<MergeMutateBackgroundExecutor>;

class RoundRobinRuntimeQueue;
using OrdinaryBackgroundExecutor = MergeTreeBackgroundExecutor<RoundRobinRuntimeQueue>;
using OrdinaryBackgroundExecutorPtr = std::shared_ptr<OrdinaryBackgroundExecutor>;
struct PartUUIDs;
using PartUUIDsPtr = std::shared_ptr<PartUUIDs>;
class KeeperDispatcher;
class Session;
struct WriteSettings;

class IInputFormat;
class IOutputFormat;
using InputFormatPtr = std::shared_ptr<IInputFormat>;
using OutputFormatPtr = std::shared_ptr<IOutputFormat>;
class IVolume;
using VolumePtr = std::shared_ptr<IVolume>;
struct NamedSession;
struct BackgroundTaskSchedulingSettings;

#if USE_NLP
    class SynonymsExtensions;
    class Lemmatizers;
#endif

class ZooKeeperMetadataTransaction;
using ZooKeeperMetadataTransactionPtr = std::shared_ptr<ZooKeeperMetadataTransaction>;

class AsynchronousInsertQueue;

/// Callback for external tables initializer
using ExternalTablesInitializer = std::function<void(ContextPtr)>;

/// Callback for initialize input()
using InputInitializer = std::function<void(ContextPtr, const StoragePtr &)>;
/// Callback for reading blocks of data from client for function input()
using InputBlocksReader = std::function<Block(ContextPtr)>;

/// Used in distributed task processing
using ReadTaskCallback = std::function<String()>;

using MergeTreeAllRangesCallback = std::function<void(InitialAllRangesAnnouncement)>;
using MergeTreeReadTaskCallback = std::function<std::optional<ParallelReadResponse>(ParallelReadRequest)>;

class TemporaryDataOnDiskScope;
using TemporaryDataOnDiskScopePtr = std::shared_ptr<TemporaryDataOnDiskScope>;

class ParallelReplicasReadingCoordinator;
using ParallelReplicasReadingCoordinatorPtr = std::shared_ptr<ParallelReplicasReadingCoordinator>;

class PreparedSetsCache;
using PreparedSetsCachePtr = std::shared_ptr<PreparedSetsCache>;

class SessionTracker;

struct ServerSettings;

/// An empty interface for an arbitrary object that may be attached by a shared pointer
/// to query context, when using ClickHouse as a library.
struct IHostContext
{
    virtual ~IHostContext() = default;
};

using IHostContextPtr = std::shared_ptr<IHostContext>;

/// A small class which owns ContextShared.
/// We don't use something like unique_ptr directly to allow ContextShared type to be incomplete.
struct SharedContextHolder
{
    ~SharedContextHolder();
    SharedContextHolder();
    explicit SharedContextHolder(std::unique_ptr<ContextSharedPart> shared_context);
    SharedContextHolder(SharedContextHolder &&) noexcept;

    SharedContextHolder & operator=(SharedContextHolder &&) noexcept;

    ContextSharedPart * get() const { return shared.get(); }
    void reset();

private:
    std::unique_ptr<ContextSharedPart> shared;
};


/** A set of known objects that can be used in the query.
  * Consists of a shared part (always common to all sessions and queries)
  *  and copied part (which can be its own for each session or query).
  *
  * Everything is encapsulated for all sorts of checks and locks.
  */
class Context: public std::enable_shared_from_this<Context>
{
private:
    ContextSharedPart * shared;

    ClientInfo client_info;
    ExternalTablesInitializer external_tables_initializer_callback;

    InputInitializer input_initializer_callback;
    InputBlocksReader input_blocks_reader;

    std::optional<UUID> user_id;
    std::shared_ptr<std::vector<UUID>> current_roles;
    std::shared_ptr<const SettingsConstraintsAndProfileIDs> settings_constraints_and_current_profiles;
    mutable std::shared_ptr<const ContextAccess> access;
    mutable bool need_recalculate_access = true;
    String current_database;
    Settings settings;  /// Setting for query execution.

    using ProgressCallback = std::function<void(const Progress & progress)>;
    ProgressCallback progress_callback;  /// Callback for tracking progress of query execution.

    using FileProgressCallback = std::function<void(const FileProgress & progress)>;
    FileProgressCallback file_progress_callback; /// Callback for tracking progress of file loading.

    std::weak_ptr<QueryStatus> process_list_elem;  /// For tracking total resource usage for query.
    bool has_process_list_elem = false;     /// It's impossible to check if weak_ptr was initialized or not
    StorageID insertion_table = StorageID::createEmpty();  /// Saved insertion table in query context
    bool is_distributed = false;  /// Whether the current context it used for distributed query

    String default_format;  /// Format, used when server formats data by itself and if query does not have FORMAT specification.
                            /// Thus, used in HTTP interface. If not specified - then some globally default format is used.

    String insert_format; /// Format, used in insert query.

    TemporaryTablesMapping external_tables_mapping;
    Scalars scalars;
    /// Used to store constant values which are different on each instance during distributed plan, such as _shard_num.
    Scalars special_scalars;

    /// Used in s3Cluster table function. With this callback, a worker node could ask an initiator
    /// about next file to read from s3.
    std::optional<ReadTaskCallback> next_task_callback;
    /// Used in parallel reading from replicas. A replica tells about its intentions to read
    /// some ranges from some part and initiator will tell the replica about whether it is accepted or denied.
    std::optional<MergeTreeReadTaskCallback> merge_tree_read_task_callback;
    std::optional<MergeTreeAllRangesCallback> merge_tree_all_ranges_callback;
    UUID parallel_replicas_group_uuid{UUIDHelpers::Nil};

    /// This parameter can be set by the HTTP client to tune the behavior of output formats for compatibility.
    UInt64 client_protocol_version = 0;

    /// Record entities accessed by current query, and store this information in system.query_log.
    struct QueryAccessInfo
    {
        QueryAccessInfo() = default;

        QueryAccessInfo(const QueryAccessInfo & rhs)
        {
            std::lock_guard<std::mutex> lock(rhs.mutex);
            databases = rhs.databases;
            tables = rhs.tables;
            columns = rhs.columns;
            partitions = rhs.partitions;
            projections = rhs.projections;
            views = rhs.views;
        }

        QueryAccessInfo(QueryAccessInfo && rhs) = delete;

        QueryAccessInfo & operator=(QueryAccessInfo rhs)
        {
            swap(rhs);
            return *this;
        }

        void swap(QueryAccessInfo & rhs)
        {
            std::swap(databases, rhs.databases);
            std::swap(tables, rhs.tables);
            std::swap(columns, rhs.columns);
            std::swap(partitions, rhs.partitions);
            std::swap(projections, rhs.projections);
            std::swap(views, rhs.views);
        }

        /// To prevent a race between copy-constructor and other uses of this structure.
        mutable std::mutex mutex{};
        std::set<std::string> databases{};
        std::set<std::string> tables{};
        std::set<std::string> columns{};
        std::set<std::string> partitions{};
        std::set<std::string> projections{};
        std::set<std::string> views{};
    };

    QueryAccessInfo query_access_info;

    /// Record names of created objects of factories (for testing, etc)
    struct QueryFactoriesInfo
    {
        QueryFactoriesInfo() = default;

        QueryFactoriesInfo(const QueryFactoriesInfo & rhs)
        {
            std::lock_guard<std::mutex> lock(rhs.mutex);
            aggregate_functions = rhs.aggregate_functions;
            aggregate_function_combinators = rhs.aggregate_function_combinators;
            database_engines = rhs.database_engines;
            data_type_families = rhs.data_type_families;
            dictionaries = rhs.dictionaries;
            formats = rhs.formats;
            functions = rhs.functions;
            storages = rhs.storages;
            table_functions = rhs.table_functions;
        }

        QueryFactoriesInfo(QueryFactoriesInfo && rhs) = delete;

        QueryFactoriesInfo & operator=(QueryFactoriesInfo rhs)
        {
            swap(rhs);
            return *this;
        }

        void swap(QueryFactoriesInfo & rhs)
        {
            std::swap(aggregate_functions, rhs.aggregate_functions);
            std::swap(aggregate_function_combinators, rhs.aggregate_function_combinators);
            std::swap(database_engines, rhs.database_engines);
            std::swap(data_type_families, rhs.data_type_families);
            std::swap(dictionaries, rhs.dictionaries);
            std::swap(formats, rhs.formats);
            std::swap(functions, rhs.functions);
            std::swap(storages, rhs.storages);
            std::swap(table_functions, rhs.table_functions);
        }

        std::unordered_set<std::string> aggregate_functions;
        std::unordered_set<std::string> aggregate_function_combinators;
        std::unordered_set<std::string> database_engines;
        std::unordered_set<std::string> data_type_families;
        std::unordered_set<std::string> dictionaries;
        std::unordered_set<std::string> formats;
        std::unordered_set<std::string> functions;
        std::unordered_set<std::string> storages;
        std::unordered_set<std::string> table_functions;

        mutable std::mutex mutex;
    };

    /// Needs to be changed while having const context in factories methods
    mutable QueryFactoriesInfo query_factories_info;
    /// Query metrics for reading data asynchronously with IAsynchronousReader.
    mutable std::shared_ptr<AsyncReadCounters> async_read_counters;

    /// TODO: maybe replace with temporary tables?
    StoragePtr view_source;                 /// Temporary StorageValues used to generate alias columns for materialized views
    Tables table_function_results;          /// Temporary tables obtained by execution of table functions. Keyed by AST tree id.

    ContextWeakMutablePtr query_context;
    ContextWeakMutablePtr session_context;  /// Session context or nullptr. Could be equal to this.
    ContextWeakMutablePtr global_context;   /// Global context. Could be equal to this.

    /// XXX: move this stuff to shared part instead.
    ContextMutablePtr buffer_context;  /// Buffer context. Could be equal to this.

    /// A flag, used to distinguish between user query and internal query to a database engine (MaterializedPostgreSQL).
    bool is_internal_query = false;

    inline static ContextPtr global_context_instance;

    /// Temporary data for query execution accounting.
    TemporaryDataOnDiskScopePtr temp_data_on_disk;

    /// Resource classifier for a query, holds smart pointers required for ResourceLink
    /// NOTE: all resource links became invalid after `classifier` destruction
    mutable ClassifierPtr classifier;

    /// Prepared sets that can be shared between different queries. One use case is when is to share prepared sets between
    /// mutation tasks of one mutation executed against different parts of the same table.
    PreparedSetsCachePtr prepared_sets_cache;

public:
    /// Some counters for current query execution.
    /// Most of them are workarounds and should be removed in the future.
    struct KitchenSink
    {
        std::atomic<size_t> analyze_counter = 0;

        KitchenSink() = default;

        KitchenSink(const KitchenSink & rhs)
            : analyze_counter(rhs.analyze_counter.load())
        {}

        KitchenSink & operator=(const KitchenSink & rhs)
        {
            analyze_counter = rhs.analyze_counter.load();
            return *this;
        }
    };

    KitchenSink kitchen_sink;

    ParallelReplicasReadingCoordinatorPtr parallel_reading_coordinator;

private:
    using SampleBlockCache = std::unordered_map<std::string, Block>;
    mutable SampleBlockCache sample_block_cache;

    PartUUIDsPtr part_uuids; /// set of parts' uuids, is used for query parts deduplication
    PartUUIDsPtr ignored_part_uuids; /// set of parts' uuids are meant to be excluded from query processing

    NameToNameMap query_parameters;   /// Dictionary with query parameters for prepared statements.
                                                     /// (key=name, value)

    IHostContextPtr host_context;  /// Arbitrary object that may used to attach some host specific information to query context,
                                   /// when using ClickHouse as a library in some project. For example, it may contain host
                                   /// logger, some query identification information, profiling guards, etc. This field is
                                   /// to be customized in HTTP and TCP servers by overloading the customizeContext(DB::ContextPtr)
                                   /// methods.

    ZooKeeperMetadataTransactionPtr metadata_transaction;    /// Distributed DDL context. I'm not sure if it's a suitable place for this,
                                                    /// but it's the easiest way to pass this through the whole stack from executeQuery(...)
                                                    /// to DatabaseOnDisk::commitCreateTable(...) or IStorage::alter(...) without changing
                                                    /// thousands of signatures.
                                                    /// And I hope it will be replaced with more common Transaction sometime.

    MergeTreeTransactionPtr merge_tree_transaction;     /// Current transaction context. Can be inside session or query context.
                                                        /// It's shared with all children contexts.
    MergeTreeTransactionHolder merge_tree_transaction_holder;   /// It will rollback or commit transaction on Context destruction.

    /// Use copy constructor or createGlobal() instead
    Context();
    Context(const Context &);
    Context & operator=(const Context &);

public:
    /// Create initial Context with ContextShared and etc.
    static ContextMutablePtr createGlobal(ContextSharedPart * shared);
    static ContextMutablePtr createCopy(const ContextWeakPtr & other);
    static ContextMutablePtr createCopy(const ContextMutablePtr & other);
    static ContextMutablePtr createCopy(const ContextPtr & other);
    static SharedContextHolder createShared();

    ~Context();

    String getPath() const;
    String getFlagsPath() const;
    String getUserFilesPath() const;
    String getDictionariesLibPath() const;
    String getUserScriptsPath() const;
    String getFilesystemCachesPath() const;

    /// A list of warnings about server configuration to place in `system.warnings` table.
    Strings getWarnings() const;

    VolumePtr getGlobalTemporaryVolume() const; /// TODO: remove, use `getTempDataOnDisk`

    TemporaryDataOnDiskScopePtr getTempDataOnDisk() const;
    TemporaryDataOnDiskScopePtr getSharedTempDataOnDisk() const;
    void setTempDataOnDisk(TemporaryDataOnDiskScopePtr temp_data_on_disk_);

    void setFilesystemCachesPath(const String & path);

    void setPath(const String & path);
    void setFlagsPath(const String & path);
    void setUserFilesPath(const String & path);
    void setDictionariesLibPath(const String & path);
    void setUserScriptsPath(const String & path);

    void addWarningMessage(const String & msg) const;

    void setTemporaryStorageInCache(const String & cache_disk_name, size_t max_size);
    void setTemporaryStoragePolicy(const String & policy_name, size_t max_size);
    void setTemporaryStoragePath(const String & path, size_t max_size);

    using ConfigurationPtr = Poco::AutoPtr<Poco::Util::AbstractConfiguration>;

    /// Global application configuration settings.
    void setConfig(const ConfigurationPtr & config);
    const Poco::Util::AbstractConfiguration & getConfigRef() const;

    AccessControl & getAccessControl();
    const AccessControl & getAccessControl() const;

    /// Sets external authenticators config (LDAP, Kerberos).
    void setExternalAuthenticatorsConfig(const Poco::Util::AbstractConfiguration & config);

    /// Creates GSSAcceptorContext instance based on external authenticator params.
    std::unique_ptr<GSSAcceptorContext> makeGSSAcceptorContext() const;

    /** Take the list of users, quotas and configuration profiles from this config.
      * The list of users is completely replaced.
      * The accumulated quota values are not reset if the quota is not deleted.
      */
    void setUsersConfig(const ConfigurationPtr & config);
    ConfigurationPtr getUsersConfig();

    /// Sets the current user assuming that he/she is already authenticated.
    /// WARNING: This function doesn't check password!
    void setUser(const UUID & user_id_, const std::optional<const std::vector<UUID>> & current_roles_ = {});
    UserPtr getUser() const;

    std::optional<UUID> getUserID() const;
    String getUserName() const;

    void setCurrentRoles(const std::vector<UUID> & current_roles_);
    void setCurrentRolesDefault();
    boost::container::flat_set<UUID> getCurrentRoles() const;
    boost::container::flat_set<UUID> getEnabledRoles() const;
    std::shared_ptr<const EnabledRolesInfo> getRolesInfo() const;

    void setCurrentProfile(const String & profile_name, bool check_constraints = true);
    void setCurrentProfile(const UUID & profile_id, bool check_constraints = true);
    void setCurrentProfiles(const SettingsProfilesInfo & profiles_info, bool check_constraints = true);
    std::vector<UUID> getCurrentProfiles() const;
    std::vector<UUID> getEnabledProfiles() const;

    /// Checks access rights.
    /// Empty database means the current database.
    void checkAccess(const AccessFlags & flags) const;
    void checkAccess(const AccessFlags & flags, std::string_view database) const;
    void checkAccess(const AccessFlags & flags, std::string_view database, std::string_view table) const;
    void checkAccess(const AccessFlags & flags, std::string_view database, std::string_view table, std::string_view column) const;
    void checkAccess(const AccessFlags & flags, std::string_view database, std::string_view table, const std::vector<std::string_view> & columns) const;
    void checkAccess(const AccessFlags & flags, std::string_view database, std::string_view table, const Strings & columns) const;
    void checkAccess(const AccessFlags & flags, const StorageID & table_id) const;
    void checkAccess(const AccessFlags & flags, const StorageID & table_id, std::string_view column) const;
    void checkAccess(const AccessFlags & flags, const StorageID & table_id, const std::vector<std::string_view> & columns) const;
    void checkAccess(const AccessFlags & flags, const StorageID & table_id, const Strings & columns) const;
    void checkAccess(const AccessRightsElement & element) const;
    void checkAccess(const AccessRightsElements & elements) const;

    std::shared_ptr<const ContextAccess> getAccess() const;

    RowPolicyFilterPtr getRowPolicyFilter(const String & database, const String & table_name, RowPolicyFilterType filter_type) const;

    std::shared_ptr<const EnabledQuota> getQuota() const;
    std::optional<QuotaUsage> getQuotaUsage() const;

    /// Resource management related
    ResourceManagerPtr getResourceManager() const;
    ClassifierPtr getWorkloadClassifier() const;

    /// We have to copy external tables inside executeQuery() to track limits. Therefore, set callback for it. Must set once.
    void setExternalTablesInitializer(ExternalTablesInitializer && initializer);
    /// This method is called in executeQuery() and will call the external tables initializer.
    void initializeExternalTablesIfSet();

    /// When input() is present we have to send columns structure to client
    void setInputInitializer(InputInitializer && initializer);
    /// This method is called in StorageInput::read while executing query
    void initializeInput(const StoragePtr & input_storage);

    /// Callback for read data blocks from client one by one for function input()
    void setInputBlocksReaderCallback(InputBlocksReader && reader);
    /// Get callback for reading data for input()
    InputBlocksReader getInputBlocksReaderCallback() const;
    void resetInputCallbacks();

    /// Returns information about the client executing a query.
    const ClientInfo & getClientInfo() const { return client_info; }

    /// Modify stored in the context information about the client executing a query.
    void setClientInfo(const ClientInfo & client_info_);
    void setClientName(const String & client_name);
    void setClientInterface(ClientInfo::Interface interface);
    void setClientVersion(UInt64 client_version_major, UInt64 client_version_minor, UInt64 client_version_patch, unsigned client_tcp_protocol_version);
    void setClientConnectionId(uint32_t connection_id);
    void setHttpClientInfo(ClientInfo::HTTPMethod http_method, const String & http_user_agent, const String & http_referer);
    void setForwardedFor(const String & forwarded_for);
    void setQueryKind(ClientInfo::QueryKind query_kind);
    void setQueryKindInitial();
    void setQueryKindReplicatedDatabaseInternal();
    void setCurrentUserName(const String & current_user_name);
    void setCurrentAddress(const Poco::Net::SocketAddress & current_address);
    void setInitialUserName(const String & initial_user_name);
    void setInitialAddress(const Poco::Net::SocketAddress & initial_address);
    void setInitialQueryId(const String & initial_query_id);
    void setInitialQueryStartTime(std::chrono::time_point<std::chrono::system_clock> initial_query_start_time);
    void setQuotaClientKey(const String & quota_key);
    void setConnectionClientVersion(UInt64 client_version_major, UInt64 client_version_minor, UInt64 client_version_patch, unsigned client_tcp_protocol_version);
    void setReplicaInfo(bool collaborate_with_initiator, size_t all_replicas_count, size_t number_of_current_replica);
    void increaseDistributedDepth();
    const OpenTelemetry::TracingContext & getClientTraceContext() const { return client_info.client_trace_context; }
    OpenTelemetry::TracingContext & getClientTraceContext() { return client_info.client_trace_context; }

    enum StorageNamespace
    {
         ResolveGlobal = 1u,                                           /// Database name must be specified
         ResolveCurrentDatabase = 2u,                                  /// Use current database
         ResolveOrdinary = ResolveGlobal | ResolveCurrentDatabase,     /// If database name is not specified, use current database
         ResolveExternal = 4u,                                         /// Try get external table
         ResolveAll = ResolveExternal | ResolveOrdinary                /// If database name is not specified, try get external table,
                                                                       ///    if external table not found use current database.
    };

    String resolveDatabase(const String & database_name) const;
    StorageID resolveStorageID(StorageID storage_id, StorageNamespace where = StorageNamespace::ResolveAll) const;
    StorageID tryResolveStorageID(StorageID storage_id, StorageNamespace where = StorageNamespace::ResolveAll) const;
    StorageID resolveStorageIDImpl(StorageID storage_id, StorageNamespace where, std::optional<Exception> * exception) const;

    Tables getExternalTables() const;
    void addExternalTable(const String & table_name, TemporaryTableHolder && temporary_table);
    std::shared_ptr<TemporaryTableHolder> findExternalTable(const String & table_name) const;
    std::shared_ptr<TemporaryTableHolder> removeExternalTable(const String & table_name);

    const Scalars & getScalars() const;
    const Block & getScalar(const String & name) const;
    void addScalar(const String & name, const Block & block);
    bool hasScalar(const String & name) const;

    const Block * tryGetSpecialScalar(const String & name) const;
    void addSpecialScalar(const String & name, const Block & block);

    const QueryAccessInfo & getQueryAccessInfo() const { return query_access_info; }
    void addQueryAccessInfo(
        const String & quoted_database_name,
        const String & full_quoted_table_name,
        const Names & column_names,
        const String & projection_name = {},
        const String & view_name = {});
    void addQueryAccessInfo(const Names & partition_names);

    struct QualifiedProjectionName
    {
        StorageID storage_id = StorageID::createEmpty();
        String projection_name;
        explicit operator bool() const { return !projection_name.empty(); }
    };
    void addQueryAccessInfo(const QualifiedProjectionName & qualified_projection_name);


    /// Supported factories for records in query_log
    enum class QueryLogFactories
    {
        AggregateFunction,
        AggregateFunctionCombinator,
        Database,
        DataType,
        Dictionary,
        Format,
        Function,
        Storage,
        TableFunction
    };

    const QueryFactoriesInfo & getQueryFactoriesInfo() const { return query_factories_info; }
    void addQueryFactoriesInfo(QueryLogFactories factory_type, const String & created_object) const;

    /// For table functions s3/file/url/hdfs/input we can use structure from
    /// insertion table depending on select expression.
    StoragePtr executeTableFunction(const ASTPtr & table_expression, const ASTSelectQuery * select_query_hint = nullptr);
    /// Overload for the new analyzer. Structure inference is performed in QueryAnalysisPass.
    StoragePtr executeTableFunction(const ASTPtr & table_expression, const TableFunctionPtr & table_function_ptr);

    void addViewSource(const StoragePtr & storage);
    StoragePtr getViewSource() const;

    String getCurrentDatabase() const;
    String getCurrentQueryId() const { return client_info.current_query_id; }

    /// Id of initiating query for distributed queries; or current query id if it's not a distributed query.
    String getInitialQueryId() const;

    void setCurrentDatabase(const String & name);
    /// Set current_database for global context. We don't validate that database
    /// exists because it should be set before databases loading.
    void setCurrentDatabaseNameInGlobalContext(const String & name);
    void setCurrentQueryId(const String & query_id);

    void killCurrentQuery() const;

    bool hasInsertionTable() const { return !insertion_table.empty(); }
    void setInsertionTable(StorageID db_and_table) { insertion_table = std::move(db_and_table); }
    const StorageID & getInsertionTable() const { return insertion_table; }

    void setDistributed(bool is_distributed_) { is_distributed = is_distributed_; }
    bool isDistributed() const { return is_distributed; }

    String getDefaultFormat() const;    /// If default_format is not specified, some global default format is returned.
    void setDefaultFormat(const String & name);

    String getInsertFormat() const;
    void setInsertFormat(const String & name);

    MultiVersion<Macros>::Version getMacros() const;
    void setMacros(std::unique_ptr<Macros> && macros);

    bool displaySecretsInShowAndSelect() const;
    Settings getSettings() const;
    void setSettings(const Settings & settings_);

    /// Set settings by name.
    void setSetting(std::string_view name, const String & value);
    void setSetting(std::string_view name, const Field & value);
    void applySettingChange(const SettingChange & change);
    void applySettingsChanges(const SettingsChanges & changes);

    /// Checks the constraints.
    void checkSettingsConstraints(const SettingsProfileElements & profile_elements, SettingSource source) const;
    void checkSettingsConstraints(const SettingChange & change, SettingSource source) const;
    void checkSettingsConstraints(const SettingsChanges & changes, SettingSource source) const;
    void checkSettingsConstraints(SettingsChanges & changes, SettingSource source) const;
    void clampToSettingsConstraints(SettingsChanges & changes, SettingSource source) const;
    void checkMergeTreeSettingsConstraints(const MergeTreeSettings & merge_tree_settings, const SettingsChanges & changes) const;

    /// Reset settings to default value
    void resetSettingsToDefaultValue(const std::vector<String> & names);

    /// Returns the current constraints (can return null).
    std::shared_ptr<const SettingsConstraintsAndProfileIDs> getSettingsConstraintsAndCurrentProfiles() const;

    const ExternalDictionariesLoader & getExternalDictionariesLoader() const;
    ExternalDictionariesLoader & getExternalDictionariesLoader();
    ExternalDictionariesLoader & getExternalDictionariesLoaderUnlocked();
    const EmbeddedDictionaries & getEmbeddedDictionaries() const;
    EmbeddedDictionaries & getEmbeddedDictionaries();
    void tryCreateEmbeddedDictionaries(const Poco::Util::AbstractConfiguration & config) const;
    void loadOrReloadDictionaries(const Poco::Util::AbstractConfiguration & config);

    const ExternalUserDefinedExecutableFunctionsLoader & getExternalUserDefinedExecutableFunctionsLoader() const;
    ExternalUserDefinedExecutableFunctionsLoader & getExternalUserDefinedExecutableFunctionsLoader();
    ExternalUserDefinedExecutableFunctionsLoader & getExternalUserDefinedExecutableFunctionsLoaderUnlocked();
    const IUserDefinedSQLObjectsLoader & getUserDefinedSQLObjectsLoader() const;
    IUserDefinedSQLObjectsLoader & getUserDefinedSQLObjectsLoader();
    void loadOrReloadUserDefinedExecutableFunctions(const Poco::Util::AbstractConfiguration & config);

#if USE_NLP
    SynonymsExtensions & getSynonymsExtensions() const;
    Lemmatizers & getLemmatizers() const;
#endif

    BackupsWorker & getBackupsWorker() const;

    /// I/O formats.
    InputFormatPtr getInputFormat(const String & name, ReadBuffer & buf, const Block & sample, UInt64 max_block_size,
                                  const std::optional<FormatSettings> & format_settings = std::nullopt, const std::optional<size_t> max_parsing_threads = std::nullopt) const;

    OutputFormatPtr getOutputFormat(const String & name, WriteBuffer & buf, const Block & sample) const;
    OutputFormatPtr getOutputFormatParallelIfPossible(const String & name, WriteBuffer & buf, const Block & sample) const;

    InterserverIOHandler & getInterserverIOHandler();
    const InterserverIOHandler & getInterserverIOHandler() const;

    /// How other servers can access this for downloading replicated data.
    void setInterserverIOAddress(const String & host, UInt16 port);
    std::pair<String, UInt16> getInterserverIOAddress() const;

    /// Credentials which server will use to communicate with others
    void updateInterserverCredentials(const Poco::Util::AbstractConfiguration & config);
    InterserverCredentialsPtr getInterserverCredentials() const;

    /// Interserver requests scheme (http or https)
    void setInterserverScheme(const String & scheme);
    String getInterserverScheme() const;

    /// Storage of allowed hosts from config.xml
    void setRemoteHostFilter(const Poco::Util::AbstractConfiguration & config);
    const RemoteHostFilter & getRemoteHostFilter() const;

    /// Storage of forbidden HTTP headers from config.xml
    void setHTTPHeaderFilter(const Poco::Util::AbstractConfiguration & config);
    const HTTPHeaderFilter & getHTTPHeaderFilter() const;

    /// The port that the server listens for executing SQL queries.
    UInt16 getTCPPort() const;

    std::optional<UInt16> getTCPPortSecure() const;

    /// Register server ports during server starting up. No lock is held.
    void registerServerPort(String port_name, UInt16 port);

    UInt16 getServerPort(const String & port_name) const;

    /// For methods below you may need to acquire the context lock by yourself.

    ContextMutablePtr getQueryContext() const;
    bool hasQueryContext() const { return !query_context.expired(); }
    bool isInternalSubquery() const;

    ContextMutablePtr getSessionContext() const;
    bool hasSessionContext() const { return !session_context.expired(); }

    ContextMutablePtr getGlobalContext() const;

    static ContextPtr getGlobalContextInstance() { return global_context_instance; }

    bool hasGlobalContext() const { return !global_context.expired(); }
    bool isGlobalContext() const
    {
        auto ptr = global_context.lock();
        return ptr && ptr.get() == this;
    }

    ContextMutablePtr getBufferContext() const;

    void setQueryContext(ContextMutablePtr context_) { query_context = context_; }
    void setSessionContext(ContextMutablePtr context_) { session_context = context_; }

    void makeQueryContext();
    void makeSessionContext();
    void makeGlobalContext();

    const Settings & getSettingsRef() const { return settings; }

    void setProgressCallback(ProgressCallback callback);
    /// Used in executeQuery() to pass it to the QueryPipeline.
    ProgressCallback getProgressCallback() const;

    void setFileProgressCallback(FileProgressCallback && callback) { file_progress_callback = callback; }
    FileProgressCallback getFileProgressCallback() const { return file_progress_callback; }

    /** Set in executeQuery and InterpreterSelectQuery. Then it is used in QueryPipeline,
      *  to update and monitor information about the total number of resources spent for the query.
      */
    void setProcessListElement(QueryStatusPtr elem);
    /// Can return nullptr if the query was not inserted into the ProcessList.
    QueryStatusPtr getProcessListElement() const;

    /// List all queries.
    ProcessList & getProcessList();
    const ProcessList & getProcessList() const;

    OvercommitTracker * getGlobalOvercommitTracker() const;

    SessionTracker & getSessionTracker();

    MergeList & getMergeList();
    const MergeList & getMergeList() const;

    MovesList & getMovesList();
    const MovesList & getMovesList() const;

    ReplicatedFetchList & getReplicatedFetchList();
    const ReplicatedFetchList & getReplicatedFetchList() const;

    /// If the current session is expired at the time of the call, synchronously creates and returns a new session with the startNewSession() call.
    /// If no ZooKeeper configured, throws an exception.
    std::shared_ptr<zkutil::ZooKeeper> getZooKeeper() const;
    /// Same as above but return a zookeeper connection from auxiliary_zookeepers configuration entry.
    std::shared_ptr<zkutil::ZooKeeper> getAuxiliaryZooKeeper(const String & name) const;
    /// return Auxiliary Zookeeper map
    std::map<String, zkutil::ZooKeeperPtr> getAuxiliaryZooKeepers() const;

    /// Try to connect to Keeper using get(Auxiliary)ZooKeeper. Useful for
    /// internal Keeper start (check connection to some other node). Return true
    /// if connected successfully (without exception) or our zookeeper client
    /// connection configured for some other cluster without our node.
    bool tryCheckClientConnectionToMyKeeperCluster() const;

    UInt32 getZooKeeperSessionUptime() const;
    UInt64 getClientProtocolVersion() const;
    void setClientProtocolVersion(UInt64 version);

#if USE_NURAFT
    std::shared_ptr<KeeperDispatcher> & getKeeperDispatcher() const;
    std::shared_ptr<KeeperDispatcher> & tryGetKeeperDispatcher() const;
#endif
    void initializeKeeperDispatcher(bool start_async) const;
    void shutdownKeeperDispatcher() const;
    void updateKeeperConfiguration(const Poco::Util::AbstractConfiguration & config);

    /// Set auxiliary zookeepers configuration at server starting or configuration reloading.
    void reloadAuxiliaryZooKeepersConfigIfChanged(const ConfigurationPtr & config);
    /// Has ready or expired ZooKeeper
    bool hasZooKeeper() const;
    /// Has ready or expired auxiliary ZooKeeper
    bool hasAuxiliaryZooKeeper(const String & name) const;
    /// Reset current zookeeper session. Do not create a new one.
    void resetZooKeeper() const;
    // Reload Zookeeper
    void reloadZooKeeperIfChanged(const ConfigurationPtr & config) const;

    void setSystemZooKeeperLogAfterInitializationIfNeeded();

    /// --- Caches ------------------------------------------------------------------------------------------

    void setUncompressedCache(const String & cache_policy, size_t max_size_in_bytes, double size_ratio);
    void updateUncompressedCacheConfiguration(const Poco::Util::AbstractConfiguration & config);
    std::shared_ptr<UncompressedCache> getUncompressedCache() const;
    void clearUncompressedCache() const;

    void setMarkCache(const String & cache_policy, size_t max_cache_size_in_bytes, double size_ratio);
    void updateMarkCacheConfiguration(const Poco::Util::AbstractConfiguration & config);
    std::shared_ptr<MarkCache> getMarkCache() const;
    void clearMarkCache() const;
    ThreadPool & getLoadMarksThreadpool() const;

    void setIndexUncompressedCache(const String & cache_policy, size_t max_size_in_bytes, double size_ratio);
    void updateIndexUncompressedCacheConfiguration(const Poco::Util::AbstractConfiguration & config);
    std::shared_ptr<UncompressedCache> getIndexUncompressedCache() const;
    void clearIndexUncompressedCache() const;

    void setIndexMarkCache(const String & cache_policy, size_t max_cache_size_in_bytes, double size_ratio);
    void updateIndexMarkCacheConfiguration(const Poco::Util::AbstractConfiguration & config);
    std::shared_ptr<MarkCache> getIndexMarkCache() const;
    void clearIndexMarkCache() const;

    void setMMappedFileCache(size_t max_cache_size_in_num_entries);
    void updateMMappedFileCacheConfiguration(const Poco::Util::AbstractConfiguration & config);
    std::shared_ptr<MMappedFileCache> getMMappedFileCache() const;
    void clearMMappedFileCache() const;

    void setQueryCache(size_t max_size_in_bytes, size_t max_entries, size_t max_entry_size_in_bytes, size_t max_entry_size_in_rows);
    void updateQueryCacheConfiguration(const Poco::Util::AbstractConfiguration & config);
    std::shared_ptr<QueryCache> getQueryCache() const;
    void clearQueryCache() const;

    /** Clear the caches of the uncompressed blocks and marks.
      * This is usually done when renaming tables, changing the type of columns, deleting a table.
      *  - since caches are linked to file names, and become incorrect.
      *  (when deleting a table - it is necessary, since in its place another can appear)
      * const - because the change in the cache is not considered significant.
      */
    void clearCaches() const;

    /// -----------------------------------------------------------------------------------------------------

    ThreadPool & getPrefetchThreadpool() const;

    /// Note: prefetchThreadpool is different from threadpoolReader
    /// in the way that its tasks are - wait for marks to be loaded
    /// and make a prefetch by putting a read task to threadpoolReader.
    size_t getPrefetchThreadpoolSize() const;

    /// Settings for MergeTree background tasks stored in config.xml
    BackgroundTaskSchedulingSettings getBackgroundProcessingTaskSchedulingSettings() const;
    BackgroundTaskSchedulingSettings getBackgroundMoveTaskSchedulingSettings() const;

    BackgroundSchedulePool & getBufferFlushSchedulePool() const;
    BackgroundSchedulePool & getSchedulePool() const;
    BackgroundSchedulePool & getMessageBrokerSchedulePool() const;
    BackgroundSchedulePool & getDistributedSchedulePool() const;

    /// Has distributed_ddl configuration or not.
    bool hasDistributedDDL() const;
    void setDDLWorker(std::unique_ptr<DDLWorker> ddl_worker);
    DDLWorker & getDDLWorker() const;

    std::map<String, std::shared_ptr<Cluster>> getClusters() const;
    std::shared_ptr<Cluster> getCluster(const std::string & cluster_name) const;
    std::shared_ptr<Cluster> tryGetCluster(const std::string & cluster_name) const;
    void setClustersConfig(const ConfigurationPtr & config, bool enable_discovery = false, const String & config_name = "remote_servers");

    void startClusterDiscovery();

    /// Sets custom cluster, but doesn't update configuration
    void setCluster(const String & cluster_name, const std::shared_ptr<Cluster> & cluster);
    void reloadClusterConfig() const;

    Compiler & getCompiler();

    /// Call after initialization before using system logs. Call for global context.
    void initializeSystemLogs();

    /// Call after initialization before using trace collector.
    void initializeTraceCollector();

    /// Call after unexpected crash happen.
    void handleCrash() const;

    bool hasTraceCollector() const;

    /// Nullptr if the query log is not ready for this moment.
    std::shared_ptr<QueryLog> getQueryLog() const;
    std::shared_ptr<QueryThreadLog> getQueryThreadLog() const;
    std::shared_ptr<QueryViewsLog> getQueryViewsLog() const;
    std::shared_ptr<TraceLog> getTraceLog() const;
    std::shared_ptr<TextLog> getTextLog() const;
    std::shared_ptr<MetricLog> getMetricLog() const;
    std::shared_ptr<AsynchronousMetricLog> getAsynchronousMetricLog() const;
    std::shared_ptr<OpenTelemetrySpanLog> getOpenTelemetrySpanLog() const;
    std::shared_ptr<ZooKeeperLog> getZooKeeperLog() const;
    std::shared_ptr<SessionLog> getSessionLog() const;
    std::shared_ptr<TransactionsInfoLog> getTransactionsInfoLog() const;
    std::shared_ptr<ProcessorsProfileLog> getProcessorsProfileLog() const;
    std::shared_ptr<FilesystemCacheLog> getFilesystemCacheLog() const;
    std::shared_ptr<FilesystemReadPrefetchesLog> getFilesystemReadPrefetchesLog() const;
    std::shared_ptr<AsynchronousInsertLog> getAsynchronousInsertLog() const;
<<<<<<< HEAD
    std::shared_ptr<BackupLog> getBackupLog() const;

    std::vector<ISystemLog *> getSystemLogs() const;
=======
    std::shared_ptr<PipelineLog> getPipelineTraceLog() const;
>>>>>>> 513daf03

    /// Returns an object used to log operations with parts if it possible.
    /// Provide table name to make required checks.
    std::shared_ptr<PartLog> getPartLog(const String & part_database) const;

    const MergeTreeSettings & getMergeTreeSettings() const;
    const MergeTreeSettings & getReplicatedMergeTreeSettings() const;
    const StorageS3Settings & getStorageS3Settings() const;

    /// Prevents DROP TABLE if its size is greater than max_size (50GB by default, max_size=0 turn off this check)
    void setMaxTableSizeToDrop(size_t max_size);
    void checkTableCanBeDropped(const String & database, const String & table, const size_t & table_size) const;

    /// Prevents DROP PARTITION if its size is greater than max_size (50GB by default, max_size=0 turn off this check)
    void setMaxPartitionSizeToDrop(size_t max_size);
    void checkPartitionCanBeDropped(const String & database, const String & table, const size_t & partition_size) const;

    /// Lets you select the compression codec according to the conditions described in the configuration file.
    std::shared_ptr<ICompressionCodec> chooseCompressionCodec(size_t part_size, double part_size_ratio) const;


    /// Provides storage disks
    DiskPtr getDisk(const String & name) const;
    using DiskCreator = std::function<DiskPtr(const DisksMap & disks_map)>;
    DiskPtr getOrCreateDisk(const String & name, DiskCreator creator) const;

    StoragePoliciesMap getPoliciesMap() const;
    DisksMap getDisksMap() const;
    void updateStorageConfiguration(const Poco::Util::AbstractConfiguration & config);

    /// Provides storage politics schemes
    StoragePolicyPtr getStoragePolicy(const String & name) const;

    StoragePolicyPtr getStoragePolicyFromDisk(const String & disk_name) const;

    /// Get the server uptime in seconds.
    double getUptimeSeconds() const;

    using ConfigReloadCallback = std::function<void()>;
    void setConfigReloadCallback(ConfigReloadCallback && callback);
    void reloadConfig() const;

    using StartStopServersCallback = std::function<void(const ServerType &)>;
    void setStartServersCallback(StartStopServersCallback && callback);
    void setStopServersCallback(StartStopServersCallback && callback);

    void startServers(const ServerType & server_type) const;
    void stopServers(const ServerType & server_type) const;

    void shutdown();

    bool isInternalQuery() const { return is_internal_query; }
    void setInternalQuery(bool internal) { is_internal_query = internal; }

    ActionLocksManagerPtr getActionLocksManager() const;

    enum class ApplicationType
    {
        SERVER,         /// The program is run as clickhouse-server daemon (default behavior)
        CLIENT,         /// clickhouse-client
        LOCAL,          /// clickhouse-local
        KEEPER,         /// clickhouse-keeper (also daemon)
        DISKS,          /// clickhouse-disks
    };

    ApplicationType getApplicationType() const;
    void setApplicationType(ApplicationType type);

    /// Sets default_profile and system_profile, must be called once during the initialization
    void setDefaultProfiles(const Poco::Util::AbstractConfiguration & config);
    String getDefaultProfileName() const;
    String getSystemProfileName() const;

    /// Base path for format schemas
    String getFormatSchemaPath() const;
    void setFormatSchemaPath(const String & path);

    SampleBlockCache & getSampleBlockCache() const;

    /// Query parameters for prepared statements.
    bool hasQueryParameters() const;
    const NameToNameMap & getQueryParameters() const;

    /// Throws if parameter with the given name already set.
    void setQueryParameter(const String & name, const String & value);
    void setQueryParameters(const NameToNameMap & parameters) { query_parameters = parameters; }

    /// Overrides values of existing parameters.
    void addQueryParameters(const NameToNameMap & parameters);

    /// Add started bridge command. It will be killed after context destruction
    void addBridgeCommand(std::unique_ptr<ShellCommand> cmd) const;

    IHostContextPtr & getHostContext();
    const IHostContextPtr & getHostContext() const;

    /// Initialize context of distributed DDL query with Replicated database.
    void initZooKeeperMetadataTransaction(ZooKeeperMetadataTransactionPtr txn, bool attach_existing = false);
    /// Returns context of current distributed DDL query or nullptr.
    ZooKeeperMetadataTransactionPtr getZooKeeperMetadataTransaction() const;
    /// Removes context of current distributed DDL.
    void resetZooKeeperMetadataTransaction();

    void checkTransactionsAreAllowed(bool explicit_tcl_query = false) const;
    void initCurrentTransaction(MergeTreeTransactionPtr txn);
    void setCurrentTransaction(MergeTreeTransactionPtr txn);
    MergeTreeTransactionPtr getCurrentTransaction() const;

    bool isServerCompletelyStarted() const;
    void setServerCompletelyStarted();

    PartUUIDsPtr getPartUUIDs() const;
    PartUUIDsPtr getIgnoredPartUUIDs() const;

    AsynchronousInsertQueue * getAsynchronousInsertQueue() const;
    void setAsynchronousInsertQueue(const std::shared_ptr<AsynchronousInsertQueue> & ptr);

    ReadTaskCallback getReadTaskCallback() const;
    void setReadTaskCallback(ReadTaskCallback && callback);

    MergeTreeReadTaskCallback getMergeTreeReadTaskCallback() const;
    void setMergeTreeReadTaskCallback(MergeTreeReadTaskCallback && callback);

    MergeTreeAllRangesCallback getMergeTreeAllRangesCallback() const;
    void setMergeTreeAllRangesCallback(MergeTreeAllRangesCallback && callback);

    UUID getParallelReplicasGroupUUID() const;
    void setParallelReplicasGroupUUID(UUID uuid);

    /// Background executors related methods
    void initializeBackgroundExecutorsIfNeeded();
    bool areBackgroundExecutorsInitialized();

    MergeMutateBackgroundExecutorPtr getMergeMutateExecutor() const;
    OrdinaryBackgroundExecutorPtr getMovesExecutor() const;
    OrdinaryBackgroundExecutorPtr getFetchesExecutor() const;
    OrdinaryBackgroundExecutorPtr getCommonExecutor() const;

    IAsynchronousReader & getThreadPoolReader(FilesystemReaderType type) const;

    std::shared_ptr<AsyncReadCounters> getAsyncReadCounters() const;

    ThreadPool & getThreadPoolWriter() const;

    /** Get settings for reading from filesystem. */
    ReadSettings getReadSettings() const;

    /** Get settings for writing to filesystem. */
    WriteSettings getWriteSettings() const;

    /** There are multiple conditions that have to be met to be able to use parallel replicas */
    bool canUseParallelReplicasOnInitiator() const;
    bool canUseParallelReplicasOnFollower() const;

    enum class ParallelReplicasMode : uint8_t
    {
        SAMPLE_KEY,
        CUSTOM_KEY,
        READ_TASKS,
    };

    ParallelReplicasMode getParallelReplicasMode() const;

    void setPreparedSetsCache(const PreparedSetsCachePtr & cache);
    PreparedSetsCachePtr getPreparedSetsCache() const;

    const ServerSettings & getServerSettings() const;

private:
    std::unique_lock<std::recursive_mutex> getLock() const;

    void initGlobal();

    void setUserID(const UUID & user_id_);

    template <typename... Args>
    void checkAccessImpl(const Args &... args) const;

    EmbeddedDictionaries & getEmbeddedDictionariesImpl(bool throw_on_error) const;

    void checkCanBeDropped(const String & database, const String & table, const size_t & size, const size_t & max_size_to_drop) const;

    StoragePolicySelectorPtr getStoragePolicySelector(std::lock_guard<std::mutex> & lock) const;

    DiskSelectorPtr getDiskSelector(std::lock_guard<std::mutex> & lock) const;

    DisksMap getDisksMap(std::lock_guard<std::mutex> & lock) const;

    /// Expect lock for shared->clusters_mutex
    std::shared_ptr<Clusters> getClustersImpl(std::lock_guard<std::mutex> & lock) const;

    /// Throttling
public:
    ThrottlerPtr getReplicatedFetchesThrottler() const;
    ThrottlerPtr getReplicatedSendsThrottler() const;

    ThrottlerPtr getRemoteReadThrottler() const;
    ThrottlerPtr getRemoteWriteThrottler() const;

    ThrottlerPtr getLocalReadThrottler() const;
    ThrottlerPtr getLocalWriteThrottler() const;

    ThrottlerPtr getBackupsThrottler() const;

private:
    mutable ThrottlerPtr remote_read_query_throttler;       /// A query-wide throttler for remote IO reads
    mutable ThrottlerPtr remote_write_query_throttler;      /// A query-wide throttler for remote IO writes

    mutable ThrottlerPtr local_read_query_throttler;        /// A query-wide throttler for local IO reads
    mutable ThrottlerPtr local_write_query_throttler;       /// A query-wide throttler for local IO writes

    mutable ThrottlerPtr backups_query_throttler;           /// A query-wide throttler for BACKUPs
};

struct HTTPContext : public IHTTPContext
{
    explicit HTTPContext(ContextPtr context_)
        : context(Context::createCopy(context_))
    {}

    uint64_t getMaxHstsAge() const override
    {
        return context->getSettingsRef().hsts_max_age;
    }

    uint64_t getMaxUriSize() const override
    {
        return context->getSettingsRef().http_max_uri_size;
    }

    uint64_t getMaxFields() const override
    {
        return context->getSettingsRef().http_max_fields;
    }

    uint64_t getMaxFieldNameSize() const override
    {
        return context->getSettingsRef().http_max_field_name_size;
    }

    uint64_t getMaxFieldValueSize() const override
    {
        return context->getSettingsRef().http_max_field_value_size;
    }

    uint64_t getMaxChunkSize() const override
    {
        return context->getSettingsRef().http_max_chunk_size;
    }

    Poco::Timespan getReceiveTimeout() const override
    {
        return context->getSettingsRef().http_receive_timeout;
    }

    Poco::Timespan getSendTimeout() const override
    {
        return context->getSettingsRef().http_send_timeout;
    }

    ContextPtr context;
};

}

#else

#include <Coordination/Standalone/Context.h>

#endif<|MERGE_RESOLUTION|>--- conflicted
+++ resolved
@@ -104,11 +104,8 @@
 class FilesystemCacheLog;
 class FilesystemReadPrefetchesLog;
 class AsynchronousInsertLog;
-<<<<<<< HEAD
 class BackupLog;
-=======
 class PipelineLog;
->>>>>>> 513daf03
 class IAsynchronousReader;
 struct MergeTreeSettings;
 struct InitialAllRangesAnnouncement;
@@ -1024,14 +1021,10 @@
     std::shared_ptr<FilesystemCacheLog> getFilesystemCacheLog() const;
     std::shared_ptr<FilesystemReadPrefetchesLog> getFilesystemReadPrefetchesLog() const;
     std::shared_ptr<AsynchronousInsertLog> getAsynchronousInsertLog() const;
-<<<<<<< HEAD
     std::shared_ptr<BackupLog> getBackupLog() const;
-
+    std::shared_ptr<PipelineLog> getPipelineTraceLog() const;
     std::vector<ISystemLog *> getSystemLogs() const;
-=======
-    std::shared_ptr<PipelineLog> getPipelineTraceLog() const;
->>>>>>> 513daf03
-
+    
     /// Returns an object used to log operations with parts if it possible.
     /// Provide table name to make required checks.
     std::shared_ptr<PartLog> getPartLog(const String & part_database) const;
