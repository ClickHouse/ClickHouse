--- conflicted
+++ resolved
@@ -273,9 +273,7 @@
 struct StorageSnapshot;
 using StorageSnapshotPtr = std::shared_ptr<StorageSnapshot>;
 
-<<<<<<< HEAD
 class IModelEntity;
-=======
 /// IRuntimeFilterLookup allows to store and find per-query runtime filters under unique names.
 /// Runtime filters are used to optimize JOINs in some cases by building a bloom filter from the right side
 /// of the JOIN and use it to do early pre-filtering on the left side of the JOIN.
@@ -283,7 +281,6 @@
 using RuntimeFilterLookupPtr = std::shared_ptr<IRuntimeFilterLookup>;
 RuntimeFilterLookupPtr createRuntimeFilterLookup();
 
->>>>>>> c49a5ac8
 /// An empty interface for an arbitrary object that may be attached by a shared pointer
 /// to query context, when using ClickHouse as a library.
 struct IHostContext
