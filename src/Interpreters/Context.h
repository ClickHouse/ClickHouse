--- conflicted
+++ resolved
@@ -645,11 +645,7 @@
         SERVER_RUN_UNDER_DEBUGGER,
         SETTING_ZERO_COPY_REPLICATION_ENABLED,
         SKIPPING_CONDITION_QUERY,
-<<<<<<< HEAD
         THREAD_FUZZER_IS_ENABLED,
-=======
-        THREAD_FUZZER_IS_ENABLED
->>>>>>> 0cc39d09
     };
 
     std::unordered_map<WarningType, PreformattedMessage> getWarnings() const;
