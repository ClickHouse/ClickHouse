--- conflicted
+++ resolved
@@ -1679,14 +1679,11 @@
     /// Expect lock for shared->clusters_mutex
     std::shared_ptr<Clusters> getClustersImpl(std::lock_guard<std::mutex> & lock) const;
 
-<<<<<<< HEAD
     void initWasmModuleManager();
 
-=======
     std::unordered_set<String> allowed_disks;
->>>>>>> cab94d12
+public:
     /// Throttling
-public:
     ThrottlerPtr getReplicatedFetchesThrottler() const;
     ThrottlerPtr getReplicatedSendsThrottler() const;
 
