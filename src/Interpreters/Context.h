--- conflicted
+++ resolved
@@ -1079,14 +1079,11 @@
     /// Prevents DROP TABLE if its size is greater than max_size (50GB by default, max_size=0 turn off this check)
     void setMaxTableSizeToDrop(size_t max_size);
     size_t getMaxTableSizeToDrop() const;
-<<<<<<< HEAD
     void setClientHTTPHeaderForbiddenHeaders(const FieldVector & forbidden_headers);
     /// Return the forbiddent headers that users cant get via getClientHTTPHeader function
     const std::unordered_set<String> & getClientHTTPHeaderForbiddenHeaders() const;
     void setAllowGetHTTPHeaderFunction(bool allow_get_http_header_function);
     bool allowGetHTTPHeaderFunction() const;
-=======
->>>>>>> 82180db7
     void checkTableCanBeDropped(const String & database, const String & table, const size_t & table_size) const;
 
     /// Prevents DROP PARTITION if its size is greater than max_size (50GB by default, max_size=0 turn off this check)
