--- conflicted
+++ resolved
@@ -1577,16 +1577,8 @@
     void setPreparedSetsCache(const PreparedSetsCachePtr & cache);
     PreparedSetsCachePtr getPreparedSetsCache() const;
 
-<<<<<<< HEAD
-    void setStorageAliasBehaviour(uint8_t storage_alias_behaviour_);
-    uint8_t getStorageAliasBehaviour() const;
-
     void setPartitionIdToMaxBlock(const UUID & table_uuid, PartitionIdToMaxBlockPtr partitions);
     PartitionIdToMaxBlockPtr getPartitionIdToMaxBlock(const UUID & table_uuid) const;
-=======
-    void setPartitionIdToMaxBlock(PartitionIdToMaxBlockPtr partitions);
-    PartitionIdToMaxBlockPtr getPartitionIdToMaxBlock() const;
->>>>>>> 43b74f5b
 
     const ServerSettings & getServerSettings() const;
 
