#include <any>
#include <limits>

#include <common/logger_useful.h>

#include <Columns/ColumnConst.h>
#include <Columns/ColumnString.h>
#include <Columns/ColumnVector.h>
#include <Columns/ColumnFixedString.h>
#include <Columns/ColumnNullable.h>

#include <DataTypes/DataTypeNullable.h>
#include <DataTypes/DataTypeLowCardinality.h>

#include <Interpreters/HashJoin.h>
#include <Interpreters/join_common.h>
#include <Interpreters/TableJoin.h>
#include <Interpreters/joinDispatch.h>
#include <Interpreters/NullableUtils.h>
#include <Interpreters/DictionaryReader.h>

#include <Storages/StorageDictionary.h>

#include <DataStreams/IBlockInputStream.h>
#include <DataStreams/materializeBlock.h>

#include <Core/ColumnNumbers.h>
#include <Common/typeid_cast.h>
#include <Common/assert_cast.h>

namespace DB
{

namespace ErrorCodes
{
    extern const int NOT_IMPLEMENTED;
    extern const int NO_SUCH_COLUMN_IN_TABLE;
    extern const int INCOMPATIBLE_TYPE_OF_JOIN;
    extern const int UNSUPPORTED_JOIN_KEYS;
    extern const int LOGICAL_ERROR;
    extern const int SYNTAX_ERROR;
    extern const int SET_SIZE_LIMIT_EXCEEDED;
    extern const int TYPE_MISMATCH;
    extern const int NUMBER_OF_ARGUMENTS_DOESNT_MATCH;
}

namespace
{

struct NotProcessedCrossJoin : public ExtraBlock
{
    size_t left_position;
    size_t right_block;
};

}

namespace JoinStuff
{
    /// Version of `getUsed` with dynamic dispatch
    bool JoinUsedFlags::getUsedSafe(size_t i) const
    {
        if (flags.empty())
            return !need_flags;
        return flags[i].load();
    }

    template <ASTTableJoin::Kind KIND, ASTTableJoin::Strictness STRICTNESS>
    void JoinUsedFlags::reinit(size_t size)
    {
        if constexpr (MapGetter<KIND, STRICTNESS>::flagged)
        {
            assert(flags.size() <= size);
            need_flags = true;
            flags = std::vector<std::atomic_bool>(size);
        }
    }

    template <>
    void JoinUsedFlags::setUsed<false>(size_t i [[maybe_unused]]) {}

    template <>
    bool JoinUsedFlags::getUsed<false>(size_t i [[maybe_unused]]) { return true; }

    template <>
    bool JoinUsedFlags::setUsedOnce<false>(size_t i [[maybe_unused]]) { return true; }

    template <>
    void JoinUsedFlags::setUsed<true>(size_t i)
    {
        /// Could be set simultaneously from different threads.
        flags[i].store(true, std::memory_order_relaxed);
    }

    template <>
    bool JoinUsedFlags::getUsed<true>(size_t i) { return flags[i].load(); }

    template <>
    bool JoinUsedFlags::setUsedOnce<true>(size_t i)
    {
        /// fast check to prevent heavy CAS with seq_cst order
        if (flags[i].load(std::memory_order_relaxed))
            return false;

        bool expected = false;
        return flags[i].compare_exchange_strong(expected, true);
    }
}

static ColumnPtr filterWithBlanks(ColumnPtr src_column, const IColumn::Filter & filter, bool inverse_filter = false)
{
    ColumnPtr column = src_column->convertToFullColumnIfConst();
    MutableColumnPtr mut_column = column->cloneEmpty();
    mut_column->reserve(column->size());

    if (inverse_filter)
    {
        for (size_t row = 0; row < filter.size(); ++row)
        {
            if (filter[row])
                mut_column->insertDefault();
            else
                mut_column->insertFrom(*column, row);
        }
    }
    else
    {
        for (size_t row = 0; row < filter.size(); ++row)
        {
            if (filter[row])
                mut_column->insertFrom(*column, row);
            else
                mut_column->insertDefault();
        }
    }

    return mut_column;
}

static ColumnWithTypeAndName correctNullability(ColumnWithTypeAndName && column, bool nullable)
{
    if (nullable)
    {
        JoinCommon::convertColumnToNullable(column);
    }
    else
    {
        /// We have to replace values masked by NULLs with defaults.
        if (column.column)
            if (const auto * nullable_column = checkAndGetColumn<ColumnNullable>(*column.column))
                column.column = filterWithBlanks(column.column, nullable_column->getNullMapColumn().getData(), true);

        JoinCommon::removeColumnNullability(column);
    }

    return std::move(column);
}

static ColumnWithTypeAndName correctNullability(ColumnWithTypeAndName && column, bool nullable, const ColumnUInt8 & negative_null_map)
{
    if (nullable)
    {
        JoinCommon::convertColumnToNullable(column, true);
        if (column.type->isNullable() && !negative_null_map.empty())
        {
            MutableColumnPtr mutable_column = IColumn::mutate(std::move(column.column));
            assert_cast<ColumnNullable &>(*mutable_column).applyNegatedNullMap(negative_null_map);
            column.column = std::move(mutable_column);
        }
    }
    else
        JoinCommon::removeColumnNullability(column);

    return std::move(column);
}


HashJoin::HashJoin(std::shared_ptr<TableJoin> table_join_, const Block & right_sample_block_, bool any_take_last_row_)
    : table_join(table_join_)
    , kind(table_join->kind())
    , strictness(table_join->strictness())
    , key_names_right(table_join->keyNamesRight())
    , nullable_right_side(table_join->forceNullableRight())
    , nullable_left_side(table_join->forceNullableLeft())
    , any_take_last_row(any_take_last_row_)
    , asof_inequality(table_join->getAsofInequality())
    , data(std::make_shared<RightTableData>())
    , right_sample_block(right_sample_block_)
    , log(&Poco::Logger::get("HashJoin"))
{
    LOG_DEBUG(log, "Right sample block: {}", right_sample_block.dumpStructure());

    table_join->splitAdditionalColumns(right_sample_block, right_table_keys, sample_block_with_columns_to_add);
    required_right_keys = table_join->getRequiredRightKeys(right_table_keys, required_right_keys_sources);

    JoinCommon::removeLowCardinalityInplace(right_table_keys);
    initRightBlockStructure(data->sample_block);

    ColumnRawPtrs key_columns = JoinCommon::extractKeysForJoin(right_table_keys, key_names_right);

    JoinCommon::createMissedColumns(sample_block_with_columns_to_add);
    if (nullable_right_side)
        JoinCommon::convertColumnsToNullable(sample_block_with_columns_to_add);

    if (table_join->dictionary_reader)
    {
        data->type = Type::DICT;
        std::get<MapsOne>(data->maps).create(Type::DICT);
        chooseMethod(key_columns, key_sizes); /// init key_sizes
    }
    else if (strictness == ASTTableJoin::Strictness::Asof)
    {
        /// @note ASOF JOIN is not INNER. It's better avoid use of 'INNER ASOF' combination in messages.
        /// In fact INNER means 'LEFT SEMI ASOF' while LEFT means 'LEFT OUTER ASOF'.
        if (!isLeft(kind) && !isInner(kind))
            throw Exception("Wrong ASOF JOIN type. Only ASOF and LEFT ASOF joins are supported", ErrorCodes::NOT_IMPLEMENTED);

        if (key_columns.size() <= 1)
            throw Exception("ASOF join needs at least one equi-join column", ErrorCodes::SYNTAX_ERROR);

        if (right_table_keys.getByName(key_names_right.back()).type->isNullable())
            throw Exception("ASOF join over right table Nullable column is not implemented", ErrorCodes::NOT_IMPLEMENTED);

        size_t asof_size;
        asof_type = AsofRowRefs::getTypeSize(*key_columns.back(), asof_size);
        key_columns.pop_back();

        /// this is going to set up the appropriate hash table for the direct lookup part of the join
        /// However, this does not depend on the size of the asof join key (as that goes into the BST)
        /// Therefore, add it back in such that it can be extracted appropriately from the full stored
        /// key_columns and key_sizes
        init(chooseMethod(key_columns, key_sizes));
        key_sizes.push_back(asof_size);
    }
    else
    {
        /// Choose data structure to use for JOIN.
        init(chooseMethod(key_columns, key_sizes));
    }
}

HashJoin::Type HashJoin::chooseMethod(const ColumnRawPtrs & key_columns, Sizes & key_sizes)
{
    size_t keys_size = key_columns.size();

    if (keys_size == 0)
        return Type::CROSS;

    bool all_fixed = true;
    size_t keys_bytes = 0;
    key_sizes.resize(keys_size);
    for (size_t j = 0; j < keys_size; ++j)
    {
        if (!key_columns[j]->isFixedAndContiguous())
        {
            all_fixed = false;
            break;
        }
        key_sizes[j] = key_columns[j]->sizeOfValueIfFixed();
        keys_bytes += key_sizes[j];
    }

    /// If there is one numeric key that fits in 64 bits
    if (keys_size == 1 && key_columns[0]->isNumeric())
    {
        size_t size_of_field = key_columns[0]->sizeOfValueIfFixed();
        if (size_of_field == 1)
            return Type::key8;
        if (size_of_field == 2)
            return Type::key16;
        if (size_of_field == 4)
            return Type::key32;
        if (size_of_field == 8)
            return Type::key64;
        if (size_of_field == 16)
            return Type::keys128;
        if (size_of_field == 32)
            return Type::keys256;
        throw Exception("Logical error: numeric column has sizeOfField not in 1, 2, 4, 8, 16, 32.", ErrorCodes::LOGICAL_ERROR);
    }

    /// If the keys fit in N bits, we will use a hash table for N-bit-packed keys
    if (all_fixed && keys_bytes <= 16)
        return Type::keys128;
    if (all_fixed && keys_bytes <= 32)
        return Type::keys256;

    /// If there is single string key, use hash table of it's values.
    if (keys_size == 1
        && (typeid_cast<const ColumnString *>(key_columns[0])
            || (isColumnConst(*key_columns[0]) && typeid_cast<const ColumnString *>(&assert_cast<const ColumnConst *>(key_columns[0])->getDataColumn()))))
        return Type::key_string;

    if (keys_size == 1 && typeid_cast<const ColumnFixedString *>(key_columns[0]))
        return Type::key_fixed_string;

    /// Otherwise, will use set of cryptographic hashes of unambiguously serialized values.
    return Type::hashed;
}

template<typename KeyGetter, bool is_asof_join>
static KeyGetter createKeyGetter(const ColumnRawPtrs & key_columns, const Sizes & key_sizes)
{
    if constexpr (is_asof_join)
    {
        auto key_column_copy = key_columns;
        auto key_size_copy = key_sizes;
        key_column_copy.pop_back();
        key_size_copy.pop_back();
        return KeyGetter(key_column_copy, key_size_copy, nullptr);
    }
    else
        return KeyGetter(key_columns, key_sizes, nullptr);
}

class KeyGetterForDict
{
public:
    using Mapped = RowRef;
    using FindResult = ColumnsHashing::columns_hashing_impl::FindResultImpl<Mapped, true>;

    KeyGetterForDict(const ColumnRawPtrs & key_columns_, const Sizes &, void *)
        : key_columns(key_columns_)
    {}

    FindResult findKey(const TableJoin & table_join, size_t row, const Arena &)
    {
        const DictionaryReader & reader = *table_join.dictionary_reader;
        if (!read_result)
        {
            reader.readKeys(*key_columns[0], read_result, found, positions);
            result.block = &read_result;

            if (table_join.forceNullableRight())
                for (auto & column : read_result)
                    if (table_join.rightBecomeNullable(column.type))
                        JoinCommon::convertColumnToNullable(column);
        }

        result.row_num = positions[row];
        return FindResult(&result, found[row], 0);
    }

private:
    const ColumnRawPtrs & key_columns;
    Block read_result;
    Mapped result;
    ColumnVector<UInt8>::Container found;
    std::vector<size_t> positions;
};

template <HashJoin::Type type, typename Value, typename Mapped>
struct KeyGetterForTypeImpl;

constexpr bool use_offset = true;

template <typename Value, typename Mapped> struct KeyGetterForTypeImpl<HashJoin::Type::key8, Value, Mapped>
{
    using Type = ColumnsHashing::HashMethodOneNumber<Value, Mapped, UInt8, false, use_offset>;
};
template <typename Value, typename Mapped> struct KeyGetterForTypeImpl<HashJoin::Type::key16, Value, Mapped>
{
    using Type = ColumnsHashing::HashMethodOneNumber<Value, Mapped, UInt16, false, use_offset>;
};
template <typename Value, typename Mapped> struct KeyGetterForTypeImpl<HashJoin::Type::key32, Value, Mapped>
{
    using Type = ColumnsHashing::HashMethodOneNumber<Value, Mapped, UInt32, false, use_offset>;
};
template <typename Value, typename Mapped> struct KeyGetterForTypeImpl<HashJoin::Type::key64, Value, Mapped>
{
    using Type = ColumnsHashing::HashMethodOneNumber<Value, Mapped, UInt64, false, use_offset>;
};
template <typename Value, typename Mapped> struct KeyGetterForTypeImpl<HashJoin::Type::key_string, Value, Mapped>
{
    using Type = ColumnsHashing::HashMethodString<Value, Mapped, true, false, use_offset>;
};
template <typename Value, typename Mapped> struct KeyGetterForTypeImpl<HashJoin::Type::key_fixed_string, Value, Mapped>
{
    using Type = ColumnsHashing::HashMethodFixedString<Value, Mapped, true, false, use_offset>;
};
template <typename Value, typename Mapped> struct KeyGetterForTypeImpl<HashJoin::Type::keys128, Value, Mapped>
{
    using Type = ColumnsHashing::HashMethodKeysFixed<Value, UInt128, Mapped, false, false, false, use_offset>;
};
template <typename Value, typename Mapped> struct KeyGetterForTypeImpl<HashJoin::Type::keys256, Value, Mapped>
{
    using Type = ColumnsHashing::HashMethodKeysFixed<Value, UInt256, Mapped, false, false, false, use_offset>;
};
template <typename Value, typename Mapped> struct KeyGetterForTypeImpl<HashJoin::Type::hashed, Value, Mapped>
{
    using Type = ColumnsHashing::HashMethodHashed<Value, Mapped, false, use_offset>;
};

template <HashJoin::Type type, typename Data>
struct KeyGetterForType
{
    using Value = typename Data::value_type;
    using Mapped_t = typename Data::mapped_type;
    using Mapped = std::conditional_t<std::is_const_v<Data>, const Mapped_t, Mapped_t>;
    using Type = typename KeyGetterForTypeImpl<type, Value, Mapped>::Type;
};


void HashJoin::init(Type type_)
{
    data->type = type_;

    if (kind == ASTTableJoin::Kind::Cross)
        return;
    joinDispatchInit(kind, strictness, data->maps);
    joinDispatch(kind, strictness, data->maps, [&](auto, auto, auto & map) { map.create(data->type); });
}

bool HashJoin::overDictionary() const
{
    return data->type == Type::DICT;
}

bool HashJoin::empty() const
{
    return data->type == Type::EMPTY;
}

bool HashJoin::alwaysReturnsEmptySet() const
{
    return isInnerOrRight(getKind()) && data->empty && !overDictionary();
}

size_t HashJoin::getTotalRowCount() const
{
    size_t res = 0;

    if (data->type == Type::CROSS)
    {
        for (const auto & block : data->blocks)
            res += block.rows();
    }
    else if (data->type != Type::DICT)
    {
        joinDispatch(kind, strictness, data->maps, [&](auto, auto, auto & map) { res += map.getTotalRowCount(data->type); });
    }

    return res;
}

size_t HashJoin::getTotalByteCount() const
{
    size_t res = 0;

    if (data->type == Type::CROSS)
    {
        for (const auto & block : data->blocks)
            res += block.bytes();
    }
    else if (data->type != Type::DICT)
    {
        joinDispatch(kind, strictness, data->maps, [&](auto, auto, auto & map) { res += map.getTotalByteCountImpl(data->type); });
        res += data->pool.size();
    }

    return res;
}

namespace
{
    /// Inserting an element into a hash table of the form `key -> reference to a string`, which will then be used by JOIN.
    template <typename Map, typename KeyGetter>
    struct Inserter
    {
        static ALWAYS_INLINE void insertOne(const HashJoin & join, Map & map, KeyGetter & key_getter, Block * stored_block, size_t i,
                                            Arena & pool)
        {
            auto emplace_result = key_getter.emplaceKey(map, i, pool);

            if (emplace_result.isInserted() || join.anyTakeLastRow())
                new (&emplace_result.getMapped()) typename Map::mapped_type(stored_block, i);
        }

        static ALWAYS_INLINE void insertAll(const HashJoin &, Map & map, KeyGetter & key_getter, Block * stored_block, size_t i, Arena & pool)
        {
            auto emplace_result = key_getter.emplaceKey(map, i, pool);

            if (emplace_result.isInserted())
                new (&emplace_result.getMapped()) typename Map::mapped_type(stored_block, i);
            else
            {
                /// The first element of the list is stored in the value of the hash table, the rest in the pool.
                emplace_result.getMapped().insert({stored_block, i}, pool);
            }
        }

        static ALWAYS_INLINE void insertAsof(HashJoin & join, Map & map, KeyGetter & key_getter, Block * stored_block, size_t i, Arena & pool,
                                             const IColumn & asof_column)
        {
            auto emplace_result = key_getter.emplaceKey(map, i, pool);
            typename Map::mapped_type * time_series_map = &emplace_result.getMapped();

            TypeIndex asof_type = *join.getAsofType();
            if (emplace_result.isInserted())
                time_series_map = new (time_series_map) typename Map::mapped_type(asof_type);
            time_series_map->insert(asof_type, asof_column, stored_block, i);
        }
    };


    template <ASTTableJoin::Strictness STRICTNESS, typename KeyGetter, typename Map, bool has_null_map>
    size_t NO_INLINE insertFromBlockImplTypeCase(
        HashJoin & join, Map & map, size_t rows, const ColumnRawPtrs & key_columns,
        const Sizes & key_sizes, Block * stored_block, ConstNullMapPtr null_map, Arena & pool)
    {
        [[maybe_unused]] constexpr bool mapped_one = std::is_same_v<typename Map::mapped_type, RowRef>;
        constexpr bool is_asof_join = STRICTNESS == ASTTableJoin::Strictness::Asof;

        const IColumn * asof_column [[maybe_unused]] = nullptr;
        if constexpr (is_asof_join)
            asof_column = key_columns.back();

        auto key_getter = createKeyGetter<KeyGetter, is_asof_join>(key_columns, key_sizes);

        for (size_t i = 0; i < rows; ++i)
        {
            if (has_null_map && (*null_map)[i])
                continue;

            if constexpr (is_asof_join)
                Inserter<Map, KeyGetter>::insertAsof(join, map, key_getter, stored_block, i, pool, *asof_column);
            else if constexpr (mapped_one)
                Inserter<Map, KeyGetter>::insertOne(join, map, key_getter, stored_block, i, pool);
            else
                Inserter<Map, KeyGetter>::insertAll(join, map, key_getter, stored_block, i, pool);
        }
        return map.getBufferSizeInCells();
    }


    template <ASTTableJoin::Strictness STRICTNESS, typename KeyGetter, typename Map>
    size_t insertFromBlockImplType(
        HashJoin & join, Map & map, size_t rows, const ColumnRawPtrs & key_columns,
        const Sizes & key_sizes, Block * stored_block, ConstNullMapPtr null_map, Arena & pool)
    {
        if (null_map)
            return insertFromBlockImplTypeCase<STRICTNESS, KeyGetter, Map, true>(join, map, rows, key_columns, key_sizes, stored_block, null_map, pool);
        else
            return insertFromBlockImplTypeCase<STRICTNESS, KeyGetter, Map, false>(join, map, rows, key_columns, key_sizes, stored_block, null_map, pool);
    }


    template <ASTTableJoin::Strictness STRICTNESS, typename Maps>
    size_t insertFromBlockImpl(
        HashJoin & join, HashJoin::Type type, Maps & maps, size_t rows, const ColumnRawPtrs & key_columns,
        const Sizes & key_sizes, Block * stored_block, ConstNullMapPtr null_map, Arena & pool)
    {
        switch (type)
        {
            case HashJoin::Type::EMPTY: return 0;
            case HashJoin::Type::CROSS: return 0; /// Do nothing. We have already saved block, and it is enough.
            case HashJoin::Type::DICT:  return 0; /// No one should call it with Type::DICT.

        #define M(TYPE) \
            case HashJoin::Type::TYPE: \
                return insertFromBlockImplType<STRICTNESS, typename KeyGetterForType<HashJoin::Type::TYPE, std::remove_reference_t<decltype(*maps.TYPE)>>::Type>(\
                    join, *maps.TYPE, rows, key_columns, key_sizes, stored_block, null_map, pool); \
                    break;
            APPLY_FOR_JOIN_VARIANTS(M)
        #undef M
        }
        __builtin_unreachable();
    }
}

void HashJoin::initRightBlockStructure(Block & saved_block_sample)
{
    /// We could remove key columns for LEFT | INNER HashJoin but we should keep them for JoinSwitcher (if any).
    bool save_key_columns = !table_join->forceHashJoin() || isRightOrFull(kind);
    if (save_key_columns)
    {
        saved_block_sample = right_table_keys.cloneEmpty();
    }
    else if (strictness == ASTTableJoin::Strictness::Asof)
    {
        /// Save ASOF key
        saved_block_sample.insert(right_table_keys.safeGetByPosition(right_table_keys.columns() - 1));
    }

    /// Save non key columns
    for (auto & column : sample_block_with_columns_to_add)
        saved_block_sample.insert(column);

    if (nullable_right_side)
        JoinCommon::convertColumnsToNullable(saved_block_sample, (isFull(kind) ? right_table_keys.columns() : 0));
}

Block HashJoin::structureRightBlock(const Block & block) const
{
    Block structured_block;
    for (const auto & sample_column : savedBlockSample().getColumnsWithTypeAndName())
    {
        ColumnWithTypeAndName column = block.getByName(sample_column.name);
        if (sample_column.column->isNullable())
            JoinCommon::convertColumnToNullable(column);
        structured_block.insert(column);
    }

    return structured_block;
}

bool HashJoin::addJoinedBlock(const Block & source_block, bool check_limits)
{
    if (empty())
        throw Exception("Logical error: HashJoin was not initialized", ErrorCodes::LOGICAL_ERROR);
    if (overDictionary())
        throw Exception("Logical error: insert into hash-map in HashJoin over dictionary", ErrorCodes::LOGICAL_ERROR);

    /// RowRef::SizeT is uint32_t (not size_t) for hash table Cell memory efficiency.
    /// It's possible to split bigger blocks and insert them by parts here. But it would be a dead code.
    if (unlikely(source_block.rows() > std::numeric_limits<RowRef::SizeT>::max()))
        throw Exception("Too many rows in right table block for HashJoin: " + toString(source_block.rows()), ErrorCodes::NOT_IMPLEMENTED);

    /// There's no optimization for right side const columns. Remove constness if any.
    Block block = materializeBlock(source_block);
    size_t rows = block.rows();

    ColumnRawPtrs key_columns = JoinCommon::materializeColumnsInplace(block, key_names_right);

    /// We will insert to the map only keys, where all components are not NULL.
    ConstNullMapPtr null_map{};
    ColumnPtr null_map_holder = extractNestedColumnsAndNullMap(key_columns, null_map);

    /// If RIGHT or FULL save blocks with nulls for NonJoinedBlockInputStream
    UInt8 save_nullmap = 0;
    if (isRightOrFull(kind) && null_map)
    {
        for (size_t i = 0; !save_nullmap && i < null_map->size(); ++i)
            save_nullmap |= (*null_map)[i];
    }

    Block structured_block = structureRightBlock(block);
    size_t total_rows = 0;
    size_t total_bytes = 0;

    {
        if (storage_join_lock.mutex())
            throw DB::Exception("addJoinedBlock called when HashJoin locked to prevent updates",
                                ErrorCodes::LOGICAL_ERROR);

        data->blocks.emplace_back(std::move(structured_block));
        Block * stored_block = &data->blocks.back();

        if (rows)
            data->empty = false;

        if (kind != ASTTableJoin::Kind::Cross)
        {
            joinDispatch(kind, strictness, data->maps, [&](auto kind_, auto strictness_, auto & map)
            {
                size_t size = insertFromBlockImpl<strictness_>(*this, data->type, map, rows, key_columns, key_sizes, stored_block, null_map, data->pool);
                /// Number of buckets + 1 value from zero storage
                used_flags.reinit<kind_, strictness_>(size + 1);
            });
        }

        if (save_nullmap)
            data->blocks_nullmaps.emplace_back(stored_block, null_map_holder);

        if (!check_limits)
            return true;

        /// TODO: Do not calculate them every time
        total_rows = getTotalRowCount();
        total_bytes = getTotalByteCount();
    }

    return table_join->sizeLimits().check(total_rows, total_bytes, "JOIN", ErrorCodes::SET_SIZE_LIMIT_EXCEEDED);
}


namespace
{

class AddedColumns
{
public:
    using TypeAndNames = std::vector<std::pair<decltype(ColumnWithTypeAndName::type), decltype(ColumnWithTypeAndName::name)>>;
  
    AddedColumns(
        const Block & block_with_columns_to_add,
        const Block & block,
        const Block & saved_block_sample,
        const HashJoin & join,
        const ColumnRawPtrs & key_columns_,
        const Sizes & key_sizes_,
        bool is_asof_join,
        bool is_join_get_)
        : key_columns(key_columns_)
        , key_sizes(key_sizes_)
        , rows_to_add(block.rows())
        , asof_type(join.getAsofType())
        , asof_inequality(join.getAsofInequality())
        , is_join_get(is_join_get_)
    {
        size_t num_columns_to_add = block_with_columns_to_add.columns();
        if (is_asof_join)
            ++num_columns_to_add;

        columns.reserve(num_columns_to_add);
        type_name.reserve(num_columns_to_add);
        right_indexes.reserve(num_columns_to_add);

        for (const auto & src_column : block_with_columns_to_add)
        {
            /// Don't insert column if it's in left block
            if (!block.has(src_column.name))
                addColumn(src_column);
        }

        if (is_asof_join)
        {
            const ColumnWithTypeAndName & right_asof_column = join.rightAsofKeyColumn();
            addColumn(right_asof_column);
            left_asof_key = key_columns.back();
        }

        for (auto & tn : type_name)
            right_indexes.push_back(saved_block_sample.getPositionByName(tn.second));
    }

    size_t size() const { return columns.size(); }

    ColumnWithTypeAndName moveColumn(size_t i)
    {
        return ColumnWithTypeAndName(std::move(columns[i]), type_name[i].first, type_name[i].second);
    }

    template <bool has_defaults>
    void appendFromBlock(const Block & block, size_t row_num)
    {
        if constexpr (has_defaults)
            applyLazyDefaults();

        if (is_join_get)
        {
            /// If it's joinGetOrNull, we need to wrap not-nullable columns in StorageJoin.
            for (size_t j = 0, size = right_indexes.size(); j < size; ++j)
            {
                const auto & column = *block.getByPosition(right_indexes[j]).column;
                if (auto * nullable_col = typeid_cast<ColumnNullable *>(columns[j].get()); nullable_col && !column.isNullable())
                    nullable_col->insertFromNotNullable(column, row_num);
                else
                    columns[j]->insertFrom(column, row_num);
            }
        }
        else
        {
            for (size_t j = 0, size = right_indexes.size(); j < size; ++j)
            {
                columns[j]->insertFrom(*block.getByPosition(right_indexes[j]).column, row_num);
            }
        }
    }

    void appendDefaultRow()
    {
        ++lazy_defaults_count;
    }

    void applyLazyDefaults()
    {
        if (lazy_defaults_count)
        {
            for (size_t j = 0, size = right_indexes.size(); j < size; ++j)
                JoinCommon::addDefaultValues(*columns[j], type_name[j].first, lazy_defaults_count);
            lazy_defaults_count = 0;
        }
    }

    TypeIndex asofType() const { return *asof_type; }
    ASOF::Inequality asofInequality() const { return asof_inequality; }
    const IColumn & leftAsofKey() const { return *left_asof_key; }

    const ColumnRawPtrs & key_columns;
    const Sizes & key_sizes;
    size_t rows_to_add;
    std::unique_ptr<IColumn::Offsets> offsets_to_replicate;
    bool need_filter = false;

private:
    TypeAndNames type_name;
    MutableColumns columns;
    std::vector<size_t> right_indexes;
    size_t lazy_defaults_count = 0;
    /// for ASOF
    std::optional<TypeIndex> asof_type;
    ASOF::Inequality asof_inequality;
    const IColumn * left_asof_key = nullptr;
    bool is_join_get;

    void addColumn(const ColumnWithTypeAndName & src_column)
    {
        columns.push_back(src_column.column->cloneEmpty());
        columns.back()->reserve(src_column.column->size());
        type_name.emplace_back(src_column.type, src_column.name);
    }
};

template <typename Map, bool add_missing>
void addFoundRowAll(const typename Map::mapped_type & mapped, AddedColumns & added, IColumn::Offset & current_offset)
{
    if constexpr (add_missing)
        added.applyLazyDefaults();

    for (auto it = mapped.begin(); it.ok(); ++it)
    {
        added.appendFromBlock<false>(*it->block, it->row_num);
        ++current_offset;
    }
};

template <bool add_missing, bool need_offset>
void addNotFoundRow(AddedColumns & added [[maybe_unused]], IColumn::Offset & current_offset [[maybe_unused]])
{
    if constexpr (add_missing)
    {
        added.appendDefaultRow();
        if constexpr (need_offset)
            ++current_offset;
    }
}

template <bool need_filter>
void setUsed(IColumn::Filter & filter [[maybe_unused]], size_t pos [[maybe_unused]])
{
    if constexpr (need_filter)
        filter[pos] = 1;
}


/// Joins right table columns which indexes are present in right_indexes using specified map.
/// Makes filter (1 if row presented in right table) and returns offsets to replicate (for ALL JOINS).
template <ASTTableJoin::Kind KIND, ASTTableJoin::Strictness STRICTNESS, typename KeyGetter, typename Map, bool need_filter, bool has_null_map>
NO_INLINE IColumn::Filter joinRightColumns(
    const Map & map,
    AddedColumns & added_columns,
    const ConstNullMapPtr & null_map [[maybe_unused]],
    JoinStuff::JoinUsedFlags & used_flags [[maybe_unused]])
{
    constexpr bool is_any_join = STRICTNESS == ASTTableJoin::Strictness::Any;
    constexpr bool is_all_join = STRICTNESS == ASTTableJoin::Strictness::All;
    constexpr bool is_asof_join = STRICTNESS == ASTTableJoin::Strictness::Asof;
    constexpr bool is_semi_join = STRICTNESS == ASTTableJoin::Strictness::Semi;
    constexpr bool is_anti_join = STRICTNESS == ASTTableJoin::Strictness::Anti;
    constexpr bool left = KIND == ASTTableJoin::Kind::Left;
    constexpr bool right = KIND == ASTTableJoin::Kind::Right;
    constexpr bool full = KIND == ASTTableJoin::Kind::Full;

    constexpr bool need_flags = MapGetter<KIND, STRICTNESS>::flagged;

    constexpr bool add_missing = (left || full) && !is_semi_join;
    constexpr bool need_replication = is_all_join || (is_any_join && right) || (is_semi_join && right);

    size_t rows = added_columns.rows_to_add;
    IColumn::Filter filter;
    if constexpr (need_filter)
        filter = IColumn::Filter(rows, 0);

    Arena pool;

    if constexpr (need_replication)
        added_columns.offsets_to_replicate = std::make_unique<IColumn::Offsets>(rows);

    auto key_getter = createKeyGetter<KeyGetter, is_asof_join>(added_columns.key_columns, added_columns.key_sizes);

    IColumn::Offset current_offset = 0;

    for (size_t i = 0; i < rows; ++i)
    {
        if constexpr (has_null_map)
        {
            if ((*null_map)[i])
            {
                addNotFoundRow<add_missing, need_replication>(added_columns, current_offset);

                if constexpr (need_replication)
                    (*added_columns.offsets_to_replicate)[i] = current_offset;
                continue;
            }
        }

        auto find_result = key_getter.findKey(map, i, pool);

        if (find_result.isFound())
        {
            auto & mapped = find_result.getMapped();

            if constexpr (is_asof_join)
            {
                TypeIndex asof_type = added_columns.asofType();
                ASOF::Inequality asof_inequality = added_columns.asofInequality();
                const IColumn & left_asof_key = added_columns.leftAsofKey();

                if (const RowRef * found = mapped.findAsof(asof_type, asof_inequality, left_asof_key, i))
                {
                    setUsed<need_filter>(filter, i);
                    used_flags.template setUsed<need_flags>(find_result.getOffset());
                    added_columns.appendFromBlock<add_missing>(*found->block, found->row_num);
                }
                else
                    addNotFoundRow<add_missing, need_replication>(added_columns, current_offset);
            }
            else if constexpr (is_all_join)
            {
                setUsed<need_filter>(filter, i);
                used_flags.template setUsed<need_flags>(find_result.getOffset());
                addFoundRowAll<Map, add_missing>(mapped, added_columns, current_offset);
            }
            else if constexpr ((is_any_join || is_semi_join) && right)
            {
                /// Use first appeared left key + it needs left columns replication
                bool used_once = used_flags.template setUsedOnce<need_flags>(find_result.getOffset());

                if (used_once)
                {
                    setUsed<need_filter>(filter, i);
                    addFoundRowAll<Map, add_missing>(mapped, added_columns, current_offset);
                }
            }
            else if constexpr (is_any_join && KIND == ASTTableJoin::Kind::Inner)
            {
                bool used_once = used_flags.template setUsedOnce<need_flags>(find_result.getOffset());

                /// Use first appeared left key only
                if (used_once)
                {
                    setUsed<need_filter>(filter, i);
                    added_columns.appendFromBlock<add_missing>(*mapped.block, mapped.row_num);
                }
            }
            else if constexpr (is_any_join && full)
            {
                /// TODO
            }
            else if constexpr (is_anti_join)
            {
                if constexpr (right && need_flags)
                    used_flags.template setUsed<need_flags>(find_result.getOffset());
            }
            else /// ANY LEFT, SEMI LEFT, old ANY (RightAny)
            {
                setUsed<need_filter>(filter, i);
                used_flags.template setUsed<need_flags>(find_result.getOffset());
                added_columns.appendFromBlock<add_missing>(*mapped.block, mapped.row_num);
            }
        }
        else
        {
            if constexpr (is_anti_join && left)
                setUsed<need_filter>(filter, i);
            addNotFoundRow<add_missing, need_replication>(added_columns, current_offset);
        }

        if constexpr (need_replication)
            (*added_columns.offsets_to_replicate)[i] = current_offset;
    }

    added_columns.applyLazyDefaults();
    return filter;
}

template <ASTTableJoin::Kind KIND, ASTTableJoin::Strictness STRICTNESS, typename KeyGetter, typename Map>
IColumn::Filter joinRightColumnsSwitchNullability(
    const Map & map, AddedColumns & added_columns, const ConstNullMapPtr & null_map, JoinStuff::JoinUsedFlags & used_flags)
{
    if (added_columns.need_filter)
    {
        if (null_map)
            return joinRightColumns<KIND, STRICTNESS, KeyGetter, Map, true, true>(map, added_columns, null_map, used_flags);
        else
            return joinRightColumns<KIND, STRICTNESS, KeyGetter, Map, true, false>(map, added_columns, nullptr, used_flags);
    }
    else
    {
        if (null_map)
            return joinRightColumns<KIND, STRICTNESS, KeyGetter, Map, false, true>(map, added_columns, null_map, used_flags);
        else
            return joinRightColumns<KIND, STRICTNESS, KeyGetter, Map, false, false>(map, added_columns, nullptr, used_flags);
    }
}

template <ASTTableJoin::Kind KIND, ASTTableJoin::Strictness STRICTNESS, typename Maps>
IColumn::Filter switchJoinRightColumns(
    const Maps & maps_, AddedColumns & added_columns, HashJoin::Type type, const ConstNullMapPtr & null_map, JoinStuff::JoinUsedFlags & used_flags)
{
    switch (type)
    {
    #define M(TYPE) \
        case HashJoin::Type::TYPE: \
            return joinRightColumnsSwitchNullability<KIND, STRICTNESS,\
                typename KeyGetterForType<HashJoin::Type::TYPE, const std::remove_reference_t<decltype(*maps_.TYPE)>>::Type>(\
                *maps_.TYPE, added_columns, null_map, used_flags);
        APPLY_FOR_JOIN_VARIANTS(M)
    #undef M

        default:
            throw Exception("Unsupported JOIN keys. Type: " + toString(static_cast<UInt32>(type)), ErrorCodes::UNSUPPORTED_JOIN_KEYS);
    }
}

template <ASTTableJoin::Kind KIND, ASTTableJoin::Strictness STRICTNESS>
IColumn::Filter dictionaryJoinRightColumns(const TableJoin & table_join, AddedColumns & added_columns, const ConstNullMapPtr & null_map)
{
    if constexpr (KIND == ASTTableJoin::Kind::Left &&
        (STRICTNESS == ASTTableJoin::Strictness::Any ||
        STRICTNESS == ASTTableJoin::Strictness::Semi ||
        STRICTNESS == ASTTableJoin::Strictness::Anti))
    {
        JoinStuff::JoinUsedFlags flags;
        return joinRightColumnsSwitchNullability<KIND, STRICTNESS, KeyGetterForDict>(table_join, added_columns, null_map, flags);
    }

    throw Exception("Logical error: wrong JOIN combination", ErrorCodes::LOGICAL_ERROR);
}

} /// nameless


template <ASTTableJoin::Kind KIND, ASTTableJoin::Strictness STRICTNESS, typename Maps>
void HashJoin::joinBlockImpl(
    Block & block,
    const Names & key_names_left,
    const Block & block_with_columns_to_add,
    const Maps & maps_,
    bool is_join_get) const
{
    constexpr bool is_any_join = STRICTNESS == ASTTableJoin::Strictness::Any;
    constexpr bool is_all_join = STRICTNESS == ASTTableJoin::Strictness::All;
    constexpr bool is_asof_join = STRICTNESS == ASTTableJoin::Strictness::Asof;
    constexpr bool is_semi_join = STRICTNESS == ASTTableJoin::Strictness::Semi;
    constexpr bool is_anti_join = STRICTNESS == ASTTableJoin::Strictness::Anti;

    constexpr bool left = KIND == ASTTableJoin::Kind::Left;
    constexpr bool right = KIND == ASTTableJoin::Kind::Right;
    constexpr bool inner = KIND == ASTTableJoin::Kind::Inner;
    constexpr bool full = KIND == ASTTableJoin::Kind::Full;

    constexpr bool need_replication = is_all_join || (is_any_join && right) || (is_semi_join && right);
    constexpr bool need_filter = !need_replication && (inner || right || (is_semi_join && left) || (is_anti_join && left));

    /// Rare case, when keys are constant or low cardinality. To avoid code bloat, simply materialize them.
    Columns materialized_keys = JoinCommon::materializeColumns(block, key_names_left);
    ColumnRawPtrs left_key_columns = JoinCommon::getRawPointers(materialized_keys);

    /// Keys with NULL value in any column won't join to anything.
    ConstNullMapPtr null_map{};
    ColumnPtr null_map_holder = extractNestedColumnsAndNullMap(left_key_columns, null_map);

    size_t existing_columns = block.columns();

    /** If you use FULL or RIGHT JOIN, then the columns from the "left" table must be materialized.
      * Because if they are constants, then in the "not joined" rows, they may have different values
      *  - default values, which can differ from the values of these constants.
      */
    if constexpr (right || full)
    {
        materializeBlockInplace(block);

        if (nullable_left_side)
            JoinCommon::convertColumnsToNullable(block);
    }

    /** For LEFT/INNER JOIN, the saved blocks do not contain keys.
      * For FULL/RIGHT JOIN, the saved blocks contain keys;
      *  but they will not be used at this stage of joining (and will be in `AdderNonJoined`), and they need to be skipped.
      * For ASOF, the last column is used as the ASOF column
      */

    AddedColumns added_columns(block_with_columns_to_add, block, savedBlockSample(), *this, left_key_columns, key_sizes, is_asof_join, is_join_get);
    bool has_required_right_keys = (required_right_keys.columns() != 0);
    added_columns.need_filter = need_filter || has_required_right_keys;

    IColumn::Filter row_filter = overDictionary() ?
        dictionaryJoinRightColumns<KIND, STRICTNESS>(*table_join, added_columns, null_map) :
        switchJoinRightColumns<KIND, STRICTNESS>(maps_, added_columns, data->type, null_map, used_flags);

    for (size_t i = 0; i < added_columns.size(); ++i)
        block.insert(added_columns.moveColumn(i));

    std::vector<size_t> right_keys_to_replicate [[maybe_unused]];

    if constexpr (need_filter)
    {
        /// If ANY INNER | RIGHT JOIN - filter all the columns except the new ones.
        for (size_t i = 0; i < existing_columns; ++i)
            block.safeGetByPosition(i).column = block.safeGetByPosition(i).column->filter(row_filter, -1);

        /// Add join key columns from right block if needed.
        for (size_t i = 0; i < required_right_keys.columns(); ++i)
        {
            const auto & right_key = required_right_keys.getByPosition(i);
            const auto & left_name = required_right_keys_sources[i];

            /// asof column is already in block.
            if (is_asof_join && right_key.name == key_names_right.back())
                continue;

            const auto & col = block.getByName(left_name);
            bool is_nullable = nullable_right_side || right_key.type->isNullable();
            block.insert(correctNullability({col.column, col.type, right_key.name}, is_nullable));
        }
    }
    else if (has_required_right_keys)
    {
        /// Some trash to represent IColumn::Filter as ColumnUInt8 needed for ColumnNullable::applyNullMap()
        auto null_map_filter_ptr = ColumnUInt8::create();
        ColumnUInt8 & null_map_filter = assert_cast<ColumnUInt8 &>(*null_map_filter_ptr);
        null_map_filter.getData().swap(row_filter);
        const IColumn::Filter & filter = null_map_filter.getData();

        /// Add join key columns from right block if needed.
        for (size_t i = 0; i < required_right_keys.columns(); ++i)
        {
            const auto & right_key = required_right_keys.getByPosition(i);
            const auto & left_name = required_right_keys_sources[i];

            /// asof column is already in block.
            if (is_asof_join && right_key.name == key_names_right.back())
                continue;

            const auto & col = block.getByName(left_name);
            bool is_nullable = nullable_right_side || right_key.type->isNullable();

            ColumnPtr thin_column = filterWithBlanks(col.column, filter);
            block.insert(correctNullability({thin_column, col.type, right_key.name}, is_nullable, null_map_filter));

            if constexpr (need_replication)
                right_keys_to_replicate.push_back(block.getPositionByName(right_key.name));
        }
    }

    if constexpr (need_replication)
    {
        std::unique_ptr<IColumn::Offsets> & offsets_to_replicate = added_columns.offsets_to_replicate;

        /// If ALL ... JOIN - we replicate all the columns except the new ones.
        for (size_t i = 0; i < existing_columns; ++i)
            block.safeGetByPosition(i).column = block.safeGetByPosition(i).column->replicate(*offsets_to_replicate);

        /// Replicate additional right keys
        for (size_t pos : right_keys_to_replicate)
            block.safeGetByPosition(pos).column = block.safeGetByPosition(pos).column->replicate(*offsets_to_replicate);
    }
}

void HashJoin::joinBlockImplCross(Block & block, ExtraBlockPtr & not_processed) const
{
    size_t max_joined_block_rows = table_join->maxJoinedBlockRows();
    size_t start_left_row = 0;
    size_t start_right_block = 0;
    if (not_processed)
    {
        auto & continuation = static_cast<NotProcessedCrossJoin &>(*not_processed);
        start_left_row = continuation.left_position;
        start_right_block = continuation.right_block;
        not_processed.reset();
    }

    size_t num_existing_columns = block.columns();
    size_t num_columns_to_add = sample_block_with_columns_to_add.columns();

    ColumnRawPtrs src_left_columns;
    MutableColumns dst_columns;

    {
        src_left_columns.reserve(num_existing_columns);
        dst_columns.reserve(num_existing_columns + num_columns_to_add);

        for (const ColumnWithTypeAndName & left_column : block)
        {
            src_left_columns.push_back(left_column.column.get());
            dst_columns.emplace_back(src_left_columns.back()->cloneEmpty());
        }

        for (const ColumnWithTypeAndName & right_column : sample_block_with_columns_to_add)
            dst_columns.emplace_back(right_column.column->cloneEmpty());

        for (auto & dst : dst_columns)
            dst->reserve(max_joined_block_rows);
    }

    size_t rows_left = block.rows();
    size_t rows_added = 0;

    for (size_t left_row = start_left_row; left_row < rows_left; ++left_row)
    {
        size_t block_number = 0;
        for (const Block & block_right : data->blocks)
        {
            ++block_number;
            if (block_number < start_right_block)
                continue;

            size_t rows_right = block_right.rows();
            rows_added += rows_right;

            for (size_t col_num = 0; col_num < num_existing_columns; ++col_num)
                dst_columns[col_num]->insertManyFrom(*src_left_columns[col_num], left_row, rows_right);

            for (size_t col_num = 0; col_num < num_columns_to_add; ++col_num)
            {
                const IColumn & column_right = *block_right.getByPosition(col_num).column;
                dst_columns[num_existing_columns + col_num]->insertRangeFrom(column_right, 0, rows_right);
            }
        }

        start_right_block = 0;

        if (rows_added > max_joined_block_rows)
        {
            not_processed = std::make_shared<NotProcessedCrossJoin>(
                NotProcessedCrossJoin{{block.cloneEmpty()}, left_row, block_number + 1});
            not_processed->block.swap(block);
            break;
        }
    }

    for (const ColumnWithTypeAndName & src_column : sample_block_with_columns_to_add)
        block.insert(src_column);

    block = block.cloneWithColumns(std::move(dst_columns));
}

DataTypePtr HashJoin::joinGetCheckAndGetReturnType(const DataTypes & data_types, const String & column_name, bool or_null) const
{
    size_t num_keys = data_types.size();
    if (right_table_keys.columns() != num_keys)
        throw Exception(
            "Number of arguments for function joinGet" + toString(or_null ? "OrNull" : "")
                + " doesn't match: passed, should be equal to " + toString(num_keys),
            ErrorCodes::NUMBER_OF_ARGUMENTS_DOESNT_MATCH);

    for (size_t i = 0; i < num_keys; ++i)
    {
        const auto & left_type_origin = data_types[i];
        const auto & [c2, right_type_origin, right_name] = right_table_keys.safeGetByPosition(i);
        auto left_type = removeNullable(recursiveRemoveLowCardinality(left_type_origin));
        auto right_type = removeNullable(recursiveRemoveLowCardinality(right_type_origin));
        if (!left_type->equals(*right_type))
            throw Exception(
                "Type mismatch in joinGet key " + toString(i) + ": found type " + left_type->getName() + ", while the needed type is "
                    + right_type->getName(),
                ErrorCodes::TYPE_MISMATCH);
    }

    if (!sample_block_with_columns_to_add.has(column_name))
        throw Exception("StorageJoin doesn't contain column " + column_name, ErrorCodes::NO_SUCH_COLUMN_IN_TABLE);

    auto elem = sample_block_with_columns_to_add.getByName(column_name);
    if (or_null)
        elem.type = makeNullable(elem.type);
    return elem.type;
}

/// TODO: return multiple columns as named tuple
/// TODO: return array of values when strictness == ASTTableJoin::Strictness::All
ColumnWithTypeAndName HashJoin::joinGet(const Block & block, const Block & block_with_columns_to_add) const
{
    bool is_valid = (strictness == ASTTableJoin::Strictness::Any || strictness == ASTTableJoin::Strictness::RightAny)
        && kind == ASTTableJoin::Kind::Left;
    if (!is_valid)
        throw Exception("joinGet only supports StorageJoin of type Left Any", ErrorCodes::INCOMPATIBLE_TYPE_OF_JOIN);

    /// Assemble the key block with correct names.
    Block keys;
    for (size_t i = 0; i < block.columns(); ++i)
    {
        auto key = block.getByPosition(i);
        key.name = key_names_right[i];
        keys.insert(std::move(key));
    }

    static_assert(!MapGetter<ASTTableJoin::Kind::Left, ASTTableJoin::Strictness::Any>::flagged,
                  "joinGet are not protected from hash table changes between block processing");
    joinBlockImpl<ASTTableJoin::Kind::Left, ASTTableJoin::Strictness::Any>(
        keys, key_names_right, block_with_columns_to_add, std::get<MapsOne>(data->maps), /* is_join_get  */ true);
    return keys.getByPosition(keys.columns() - 1);
}

void HashJoin::joinBlock(Block & block, ExtraBlockPtr & not_processed)
{
    const Names & key_names_left = table_join->keyNamesLeft();
    JoinCommon::checkTypesOfKeys(block, key_names_left, right_table_keys, key_names_right);

    if (overDictionary())
    {
        using Kind = ASTTableJoin::Kind;
        using Strictness = ASTTableJoin::Strictness;

        auto & map = std::get<MapsOne>(data->maps);
        if (kind == Kind::Left)
        {
            switch (strictness)
            {
                case Strictness::Any:
                case Strictness::All:
                    joinBlockImpl<Kind::Left, Strictness::Any>(block, key_names_left, sample_block_with_columns_to_add, map);
                    break;
                case Strictness::Semi:
                    joinBlockImpl<Kind::Left, Strictness::Semi>(block, key_names_left, sample_block_with_columns_to_add, map);
                    break;
                case Strictness::Anti:
                    joinBlockImpl<Kind::Left, Strictness::Anti>(block, key_names_left, sample_block_with_columns_to_add, map);
                    break;
                default:
                    throw Exception("Logical error: wrong JOIN combination", ErrorCodes::LOGICAL_ERROR);
            }
        }
        else if (kind == Kind::Inner && strictness == Strictness::All)
            joinBlockImpl<Kind::Left, Strictness::Semi>(block, key_names_left, sample_block_with_columns_to_add, map);
        else
            throw Exception("Logical error: wrong JOIN combination", ErrorCodes::LOGICAL_ERROR);
    }
    else if (joinDispatch(kind, strictness, data->maps, [&](auto kind_, auto strictness_, auto & map)
        {
            joinBlockImpl<kind_, strictness_>(block, key_names_left, sample_block_with_columns_to_add, map);
        }))
    {
        /// Joined
    }
    else if (kind == ASTTableJoin::Kind::Cross)
        joinBlockImplCross(block, not_processed);
    else
        throw Exception("Logical error: unknown combination of JOIN", ErrorCodes::LOGICAL_ERROR);
}

<<<<<<< HEAD
=======

void HashJoin::joinTotals(Block & block) const
{
    JoinCommon::joinTotals(totals, sample_block_with_columns_to_add, *table_join, block);
}


>>>>>>> 8d4783c5
template <typename Mapped>
struct AdderNonJoined
{
    static void add(const Mapped & mapped, size_t & rows_added, MutableColumns & columns_right)
    {
        constexpr bool mapped_asof = std::is_same_v<Mapped, AsofRowRefs>;
        [[maybe_unused]] constexpr bool mapped_one = std::is_same_v<Mapped, RowRef>;

        if constexpr (mapped_asof)
        {
            /// Do nothing
        }
        else if constexpr (mapped_one)
        {
            for (size_t j = 0; j < columns_right.size(); ++j)
            {
                const auto & mapped_column = mapped.block->getByPosition(j).column;
                columns_right[j]->insertFrom(*mapped_column, mapped.row_num);
            }

            ++rows_added;
        }
        else
        {
            for (auto it = mapped.begin(); it.ok(); ++it)
            {
                for (size_t j = 0; j < columns_right.size(); ++j)
                {
                    const auto & mapped_column = it->block->getByPosition(j).column;
                    columns_right[j]->insertFrom(*mapped_column, it->row_num);
                }

                ++rows_added;
            }
        }
    }
};


/// Stream from not joined earlier rows of the right table.
class NonJoinedBlockInputStream : private NotJoined, public IBlockInputStream
{
public:
    NonJoinedBlockInputStream(const HashJoin & parent_, const Block & result_sample_block_, UInt64 max_block_size_)
        : NotJoined(*parent_.table_join,
                    parent_.savedBlockSample(),
                    parent_.right_sample_block,
                    result_sample_block_)
        , parent(parent_)
        , max_block_size(max_block_size_)
    {}

    String getName() const override { return "NonJoined"; }
    Block getHeader() const override { return result_sample_block; }

protected:
    Block readImpl() override
    {
        if (parent.data->blocks.empty())
            return Block();
        return createBlock();
    }

private:
    const HashJoin & parent;
    UInt64 max_block_size;

    std::any position;
    std::optional<HashJoin::BlockNullmapList::const_iterator> nulls_position;

    Block createBlock()
    {
        MutableColumns columns_right = saved_block_sample.cloneEmptyColumns();

        size_t rows_added = 0;

        auto fill_callback = [&](auto, auto strictness, auto & map)
        {
            rows_added = fillColumnsFromMap<strictness>(map, columns_right);
        };

        if (!joinDispatch(parent.kind, parent.strictness, parent.data->maps, fill_callback))
            throw Exception("Logical error: unknown JOIN strictness (must be on of: ANY, ALL, ASOF)", ErrorCodes::LOGICAL_ERROR);

        fillNullsFromBlocks(columns_right, rows_added);
        if (!rows_added)
            return {};

        correctLowcardAndNullability(columns_right);

        Block res = result_sample_block.cloneEmpty();
        addLeftColumns(res, rows_added);
        addRightColumns(res, columns_right);
        copySameKeys(res);
        return res;
    }

    template <ASTTableJoin::Strictness STRICTNESS, typename Maps>
    size_t fillColumnsFromMap(const Maps & maps, MutableColumns & columns_keys_and_right)
    {
        switch (parent.data->type)
        {
        #define M(TYPE) \
            case HashJoin::Type::TYPE: \
                return fillColumns<STRICTNESS>(*maps.TYPE, columns_keys_and_right);
            APPLY_FOR_JOIN_VARIANTS(M)
        #undef M
            default:
                throw Exception("Unsupported JOIN keys. Type: " + toString(static_cast<UInt32>(parent.data->type)),
                                ErrorCodes::UNSUPPORTED_JOIN_KEYS);
        }

        __builtin_unreachable();
    }

    template <ASTTableJoin::Strictness STRICTNESS, typename Map>
    size_t fillColumns(const Map & map, MutableColumns & columns_keys_and_right)
    {
        using Mapped = typename Map::mapped_type;
        using Iterator = typename Map::const_iterator;

        size_t rows_added = 0;

        if (!position.has_value())
            position = std::make_any<Iterator>(map.begin());

        Iterator & it = std::any_cast<Iterator &>(position);
        auto end = map.end();

        for (; it != end; ++it)
        {
            const Mapped & mapped = it->getMapped();

            size_t off = map.offsetInternal(it.getPtr());
            if (parent.isUsed(off))
                continue;

            AdderNonJoined<Mapped>::add(mapped, rows_added, columns_keys_and_right);

            if (rows_added >= max_block_size)
            {
                ++it;
                break;
            }
        }

        return rows_added;
    }

    void fillNullsFromBlocks(MutableColumns & columns_keys_and_right, size_t & rows_added)
    {
        if (!nulls_position.has_value())
            nulls_position = parent.data->blocks_nullmaps.begin();

        auto end = parent.data->blocks_nullmaps.end();

        for (auto & it = *nulls_position; it != end && rows_added < max_block_size; ++it)
        {
            const Block * block = it->first;
            const NullMap & nullmap = assert_cast<const ColumnUInt8 &>(*it->second).getData();

            for (size_t row = 0; row < nullmap.size(); ++row)
            {
                if (nullmap[row])
                {
                    for (size_t col = 0; col < columns_keys_and_right.size(); ++col)
                        columns_keys_and_right[col]->insertFrom(*block->getByPosition(col).column, row);
                    ++rows_added;
                }
            }
        }
    }
};


BlockInputStreamPtr HashJoin::createStreamWithNonJoinedRows(const Block & result_sample_block, UInt64 max_block_size) const
{
    if (table_join->strictness() == ASTTableJoin::Strictness::Asof ||
        table_join->strictness() == ASTTableJoin::Strictness::Semi)
        return {};

    if (isRightOrFull(table_join->kind()))
        return std::make_shared<NonJoinedBlockInputStream>(*this, result_sample_block, max_block_size);
    return {};
}

void HashJoin::reuseJoinedData(const HashJoin & join)
{
    data = join.data;
    from_storage_join = true;
    joinDispatch(kind, strictness, data->maps, [this](auto kind_, auto strictness_, auto & map)
    {
        used_flags.reinit<kind_, strictness_>(map.getBufferSizeInCells(data->type) + 1);
    });
}

}<|MERGE_RESOLUTION|>--- conflicted
+++ resolved
@@ -1330,16 +1330,6 @@
         throw Exception("Logical error: unknown combination of JOIN", ErrorCodes::LOGICAL_ERROR);
 }
 
-<<<<<<< HEAD
-=======
-
-void HashJoin::joinTotals(Block & block) const
-{
-    JoinCommon::joinTotals(totals, sample_block_with_columns_to_add, *table_join, block);
-}
-
-
->>>>>>> 8d4783c5
 template <typename Mapped>
 struct AdderNonJoined
 {
