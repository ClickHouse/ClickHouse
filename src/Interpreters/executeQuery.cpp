#include <Common/formatReadable.h>
#include <Common/PODArray.h>
#include <Common/typeid_cast.h>
#include <Common/ThreadProfileEvents.h>
#include <Common/MemoryTrackerBlockerInThread.h>

#include <Interpreters/AsynchronousInsertQueue.h>
#include <IO/WriteBufferFromFile.h>
#include <IO/WriteBufferFromVector.h>
#include <IO/LimitReadBuffer.h>
#include <IO/copyData.h>

#include <QueryPipeline/BlockIO.h>
#include <Processors/Transforms/CountingTransform.h>
#include <Processors/Transforms/getSourceFromASTInsertQuery.h>

#include <Parsers/ASTIdentifier.h>
#include <Parsers/ASTInsertQuery.h>
#include <Parsers/ASTLiteral.h>
#include <Parsers/ASTSelectQuery.h>
#include <Parsers/ASTDropQuery.h>
#include <Parsers/ASTCreateQuery.h>
#include <Parsers/ASTRenameQuery.h>
#include <Parsers/ASTAlterQuery.h>
#include <Parsers/ASTSelectWithUnionQuery.h>
#include <Parsers/ASTShowProcesslistQuery.h>
#include <Parsers/ASTWatchQuery.h>
#include <Parsers/ASTTransactionControl.h>
#include <Parsers/ASTExplainQuery.h>
#include <Parsers/Lexer.h>
#include <Parsers/parseQuery.h>
#include <Parsers/ParserQuery.h>
#include <Parsers/queryNormalization.h>
#include <Parsers/queryToString.h>
#include <Parsers/formatAST.h>
#include <Parsers/toOneLineQuery.h>

#include <Formats/FormatFactory.h>
#include <Storages/StorageInput.h>

#include <Access/EnabledQuota.h>
#include <Interpreters/ApplyWithGlobalVisitor.h>
#include <Interpreters/Context.h>
#include <Interpreters/InterpreterFactory.h>
#include <Interpreters/InterpreterSetQuery.h>
#include <Interpreters/InterpreterInsertQuery.h>
#include <Interpreters/NormalizeSelectWithUnionQueryVisitor.h>
#include <Interpreters/OpenTelemetrySpanLog.h>
#include <Interpreters/ProcessList.h>
#include <Interpreters/QueryLog.h>
#include <Interpreters/ProcessorsProfileLog.h>
#include <Interpreters/ReplaceQueryParameterVisitor.h>
#include <Interpreters/SelectQueryOptions.h>
#include <Interpreters/executeQuery.h>
#include <Interpreters/TransactionLog.h>
#include <Interpreters/SelectIntersectExceptQueryVisitor.h>
#include <Common/ProfileEvents.h>

#include <Common/SensitiveDataMasker.h>
#include <IO/CompressionMethod.h>

#include <Processors/Transforms/LimitsCheckingTransform.h>
#include <Processors/Transforms/MaterializingTransform.h>
#include <Processors/Formats/IOutputFormat.h>
#include <Processors/Executors/CompletedPipelineExecutor.h>
#include <Processors/Sources/WaitForAsyncInsertSource.h>

#include <base/EnumReflection.h>
#include <base/demangle.h>

#include <random>

#include <Parsers/Kusto/ParserKQLStatement.h>

namespace ProfileEvents
{
    extern const Event QueryMaskingRulesMatch;
    extern const Event FailedQuery;
    extern const Event FailedInsertQuery;
    extern const Event FailedSelectQuery;
    extern const Event QueryTimeMicroseconds;
    extern const Event SelectQueryTimeMicroseconds;
    extern const Event InsertQueryTimeMicroseconds;
    extern const Event OtherQueryTimeMicroseconds;
}

namespace DB
{

namespace ErrorCodes
{
    extern const int INTO_OUTFILE_NOT_ALLOWED;
    extern const int QUERY_WAS_CANCELLED;
    extern const int INVALID_TRANSACTION;
    extern const int LOGICAL_ERROR;
    extern const int NOT_IMPLEMENTED;
}


static void checkASTSizeLimits(const IAST & ast, const Settings & settings)
{
    if (settings.max_ast_depth)
        ast.checkDepth(settings.max_ast_depth);
    if (settings.max_ast_elements)
        ast.checkSize(settings.max_ast_elements);
}


static String prepareQueryForLogging(const String & query, ContextPtr context)
{
    String res = query;

    // wiping sensitive data before cropping query by log_queries_cut_to_length,
    // otherwise something like credit card without last digit can go to log
    if (auto * masker = SensitiveDataMasker::getInstance())
    {
        auto matches = masker->wipeSensitiveData(res);
        if (matches > 0)
        {
            ProfileEvents::increment(ProfileEvents::QueryMaskingRulesMatch, matches);
        }
    }

    res = res.substr(0, context->getSettingsRef().log_queries_cut_to_length);

    return res;
}


/// Log query into text log (not into system table).
static void logQuery(const String & query, ContextPtr context, bool internal, QueryProcessingStage::Enum stage)
{
    if (internal)
    {
        LOG_DEBUG(&Poco::Logger::get("executeQuery"), "(internal) {} (stage: {})", toOneLineQuery(query), QueryProcessingStage::toString(stage));
    }
    else
    {
        const auto & client_info = context->getClientInfo();

        const auto & current_query_id = client_info.current_query_id;
        const auto & initial_query_id = client_info.initial_query_id;
        const auto & current_user = client_info.current_user;

        String comment = context->getSettingsRef().log_comment;
        size_t max_query_size = context->getSettingsRef().max_query_size;

        if (comment.size() > max_query_size)
            comment.resize(max_query_size);

        if (!comment.empty())
            comment = fmt::format(" (comment: {})", comment);

        String transaction_info;
        if (auto txn = context->getCurrentTransaction())
            transaction_info = fmt::format(" (TID: {}, TIDH: {})", txn->tid, txn->tid.getHash());

        LOG_DEBUG(&Poco::Logger::get("executeQuery"), "(from {}{}{}){}{} {} (stage: {})",
            client_info.current_address.toString(),
            (current_user != "default" ? ", user: " + current_user : ""),
            (!initial_query_id.empty() && current_query_id != initial_query_id ? ", initial_query_id: " + initial_query_id : std::string()),
            transaction_info,
            comment,
            toOneLineQuery(query),
            QueryProcessingStage::toString(stage));

        if (client_info.client_trace_context.trace_id != UUID())
        {
            LOG_TRACE(&Poco::Logger::get("executeQuery"),
                "OpenTelemetry traceparent '{}'",
                client_info.client_trace_context.composeTraceparentHeader());
        }
    }
}


/// Call this inside catch block.
static void setExceptionStackTrace(QueryLogElement & elem)
{
    /// Disable memory tracker for stack trace.
    /// Because if exception is "Memory limit (for query) exceed", then we probably can't allocate another one string.
    MemoryTrackerBlockerInThread temporarily_disable_memory_tracker(VariableContext::Global);

    try
    {
        throw;
    }
    catch (const std::exception & e)
    {
        elem.stack_trace = getExceptionStackTraceString(e);
    }
    catch (...) {}
}


/// Log exception (with query info) into text log (not into system table).
static void logException(ContextPtr context, QueryLogElement & elem)
{
    String comment;
    if (!elem.log_comment.empty())
        comment = fmt::format(" (comment: {})", elem.log_comment);

    if (elem.stack_trace.empty())
        LOG_ERROR(
            &Poco::Logger::get("executeQuery"),
            "{} (from {}){} (in query: {})",
            elem.exception,
            context->getClientInfo().current_address.toString(),
            comment,
            toOneLineQuery(elem.query));
    else
        LOG_ERROR(
            &Poco::Logger::get("executeQuery"),
            "{} (from {}){} (in query: {})"
            ", Stack trace (when copying this message, always include the lines below):\n\n{}",
            elem.exception,
            context->getClientInfo().current_address.toString(),
            comment,
            toOneLineQuery(elem.query),
            elem.stack_trace);
}

inline UInt64 time_in_microseconds(std::chrono::time_point<std::chrono::system_clock> timepoint)
{
    return std::chrono::duration_cast<std::chrono::microseconds>(timepoint.time_since_epoch()).count();
}


inline UInt64 time_in_seconds(std::chrono::time_point<std::chrono::system_clock> timepoint)
{
    return std::chrono::duration_cast<std::chrono::seconds>(timepoint.time_since_epoch()).count();
}

static void onExceptionBeforeStart(const String & query_for_logging, ContextPtr context, UInt64 current_time_us, ASTPtr ast)
{
    /// Exception before the query execution.
    if (auto quota = context->getQuota())
        quota->used(QuotaType::ERRORS, 1, /* check_exceeded = */ false);

    const Settings & settings = context->getSettingsRef();

    /// Log the start of query execution into the table if necessary.
    QueryLogElement elem;

    elem.type = QueryLogElementType::EXCEPTION_BEFORE_START;

    // all callers to onExceptionBeforeStart method construct the timespec for event_time and
    // event_time_microseconds from the same time point. So, it can be assumed that both of these
    // times are equal up to the precision of a second.
    elem.event_time = current_time_us / 1000000;
    elem.event_time_microseconds = current_time_us;
    elem.query_start_time = current_time_us / 1000000;
    elem.query_start_time_microseconds = current_time_us;

    elem.current_database = context->getCurrentDatabase();
    elem.query = query_for_logging;
    elem.normalized_query_hash = normalizedQueryHash<false>(query_for_logging);

    // Try log query_kind if ast is valid
    if (ast)
    {
        elem.query_kind = magic_enum::enum_name(ast->getQueryKind());
        if (settings.log_formatted_queries)
            elem.formatted_query = queryToString(ast);
    }

    // We don't calculate databases, tables and columns when the query isn't able to start

    elem.exception_code = getCurrentExceptionCode();
    elem.exception = getCurrentExceptionMessage(false);

    elem.client_info = context->getClientInfo();

    elem.log_comment = settings.log_comment;
    if (elem.log_comment.size() > settings.max_query_size)
        elem.log_comment.resize(settings.max_query_size);

    if (auto txn = context->getCurrentTransaction())
        elem.tid = txn->tid;

    if (settings.calculate_text_stack_trace)
        setExceptionStackTrace(elem);
    logException(context, elem);

    /// Update performance counters before logging to query_log
    CurrentThread::finalizePerformanceCounters();

    if (settings.log_queries && elem.type >= settings.log_queries_min_type && !settings.log_queries_min_query_duration_ms.totalMilliseconds())
        if (auto query_log = context->getQueryLog())
            query_log->add(elem);

    if (auto opentelemetry_span_log = context->getOpenTelemetrySpanLog();
        context->query_trace_context.trace_id != UUID()
            && opentelemetry_span_log)
    {
        OpenTelemetrySpanLogElement span;
        span.trace_id = context->query_trace_context.trace_id;
        span.span_id = context->query_trace_context.span_id;
        span.parent_span_id = context->getClientInfo().client_trace_context.span_id;
        span.operation_name = "query";
        span.start_time_us = current_time_us;
        span.finish_time_us = time_in_microseconds(std::chrono::system_clock::now());

        /// Keep values synchronized to type enum in QueryLogElement::createBlock.
        span.attribute_names.push_back("clickhouse.query_status");
        span.attribute_values.push_back("ExceptionBeforeStart");

        span.attribute_names.push_back("db.statement");
        span.attribute_values.push_back(elem.query);

        span.attribute_names.push_back("clickhouse.query_id");
        span.attribute_values.push_back(elem.client_info.current_query_id);

        span.attribute_names.push_back("clickhouse.exception");
        span.attribute_values.push_back(elem.exception);

        span.attribute_names.push_back("clickhouse.exception_code");
        span.attribute_values.push_back(elem.exception_code);

        if (!context->query_trace_context.tracestate.empty())
        {
            span.attribute_names.push_back("clickhouse.tracestate");
            span.attribute_values.push_back(
                context->query_trace_context.tracestate);
        }

        opentelemetry_span_log->add(span);
    }

    ProfileEvents::increment(ProfileEvents::FailedQuery);

    if (ast)
    {
        if (ast->as<ASTSelectQuery>() || ast->as<ASTSelectWithUnionQuery>())
        {
            ProfileEvents::increment(ProfileEvents::FailedSelectQuery);
        }
        else if (ast->as<ASTInsertQuery>())
        {
            ProfileEvents::increment(ProfileEvents::FailedInsertQuery);
        }
    }
}

static void setQuerySpecificSettings(ASTPtr & ast, ContextMutablePtr context)
{
    if (auto * ast_insert_into = ast->as<ASTInsertQuery>())
    {
        if (ast_insert_into->watch)
            context->setSetting("output_format_enable_streaming", 1);
    }
}

static void applySettingsFromSelectWithUnion(const ASTSelectWithUnionQuery & select_with_union, ContextMutablePtr context)
{
    const ASTs & children = select_with_union.list_of_selects->children;
    if (children.empty())
        return;

    // We might have an arbitrarily complex UNION tree, so just give
    // up if the last first-order child is not a plain SELECT.
    // It is flattened later, when we process UNION ALL/DISTINCT.
    const auto * last_select = children.back()->as<ASTSelectQuery>();
    if (last_select && last_select->settings())
    {
        InterpreterSetQuery(last_select->settings(), context).executeForCurrentContext();
    }
}

static std::tuple<ASTPtr, BlockIO> executeQueryImpl(
    const char * begin,
    const char * end,
    ContextMutablePtr context,
    bool internal,
    QueryProcessingStage::Enum stage,
    ReadBuffer * istr)
{
    const auto current_time = std::chrono::system_clock::now();

    auto & client_info = context->getClientInfo();

    // If it's not an internal query and we don't see an initial_query_start_time yet, initialize it
    // to current time. Internal queries are those executed without an independent client context,
    // thus should not set initial_query_start_time, because it might introduce data race. It's also
    // possible to have unset initial_query_start_time for non-internal and non-initial queries. For
    // example, the query is from an initiator that is running an old version of clickhouse.
    if (!internal && client_info.initial_query_start_time == 0)
    {
        client_info.initial_query_start_time = time_in_seconds(current_time);
        client_info.initial_query_start_time_microseconds = time_in_microseconds(current_time);
    }

    assert(internal || CurrentThread::get().getQueryContext());
    assert(internal || CurrentThread::get().getQueryContext()->getCurrentQueryId() == CurrentThread::getQueryId());

    const Settings & settings = context->getSettingsRef();

    ASTPtr ast;
    const char * query_end;

    size_t max_query_size = settings.max_query_size;
    /// Don't limit the size of internal queries or distributed subquery.
    if (internal || client_info.query_kind == ClientInfo::QueryKind::SECONDARY_QUERY)
        max_query_size = 0;

    String query_database;
    String query_table;
    try
    {
        const String & sql_dialect = settings.sql_dialect;
<<<<<<< HEAD
        assert(sql_dialect == "clickhouse" || sql_dialect == "kusto");
=======
        assert(sql_dialect == "clickhouse" || sql_dialect == "kusto" || sql_dialect == "kusto_auto");
>>>>>>> 61ba208a

        if (sql_dialect == "kusto" && !internal)
        {
            ParserKQLStatement parser(end, settings.allow_settings_after_format_in_insert);
<<<<<<< HEAD

            ast = parseQuery(parser, begin, end, "", max_query_size, settings.max_parser_depth);
=======
            ast = parseQuery(parser, begin, end, "", max_query_size, settings.max_parser_depth);
        }
        else if (sql_dialect == "kusto_auto" && !internal)
        {
            try {
            ParserQuery parser(end, settings.allow_settings_after_format_in_insert);

            /// TODO: parser should fail early when max_query_size limit is reached.
            ast = parseQuery(parser, begin, end, "", max_query_size, settings.max_parser_depth);
            }
            catch(...)
            {
                ParserKQLStatement parser(end, settings.allow_settings_after_format_in_insert);
                ast = parseQuery(parser, begin, end, "", max_query_size, settings.max_parser_depth);
            }
>>>>>>> 61ba208a
        }
        else
        {
            ParserQuery parser(end, settings.allow_settings_after_format_in_insert);

            /// TODO: parser should fail early when max_query_size limit is reached.
            ast = parseQuery(parser, begin, end, "", max_query_size, settings.max_parser_depth);
        }

        if (auto txn = context->getCurrentTransaction())
        {
            chassert(txn->getState() != MergeTreeTransaction::COMMITTING);
            chassert(txn->getState() != MergeTreeTransaction::COMMITTED);
            if (txn->getState() == MergeTreeTransaction::ROLLED_BACK && !ast->as<ASTTransactionControl>() && !ast->as<ASTExplainQuery>())
                throw Exception(ErrorCodes::INVALID_TRANSACTION, "Cannot execute query because current transaction failed. Expecting ROLLBACK statement.");
        }

        /// Interpret SETTINGS clauses as early as possible (before invoking the corresponding interpreter),
        /// to allow settings to take effect.
        if (const auto * select_query = ast->as<ASTSelectQuery>())
        {
            if (auto new_settings = select_query->settings())
                InterpreterSetQuery(new_settings, context).executeForCurrentContext();
        }
        else if (const auto * select_with_union_query = ast->as<ASTSelectWithUnionQuery>())
        {
            applySettingsFromSelectWithUnion(*select_with_union_query, context);
        }
        else if (const auto * query_with_output = dynamic_cast<const ASTQueryWithOutput *>(ast.get()))
        {
            if (query_with_output->settings_ast)
                InterpreterSetQuery(query_with_output->settings_ast, context).executeForCurrentContext();
        }

        if (auto * create_query = ast->as<ASTCreateQuery>())
        {
            if (create_query->select)
            {
                applySettingsFromSelectWithUnion(create_query->select->as<ASTSelectWithUnionQuery &>(), context);
            }
        }

        auto * insert_query = ast->as<ASTInsertQuery>();

        if (insert_query && insert_query->settings_ast)
            InterpreterSetQuery(insert_query->settings_ast, context).executeForCurrentContext();

        if (insert_query)
        {
            if (insert_query->data)
                query_end = insert_query->data;
            else
                query_end = end;

            insert_query->tail = istr;
        }
        else
        {
            query_end = end;
        }
    }
    catch (...)
    {
        /// Anyway log the query.
        String query = String(begin, begin + std::min(end - begin, static_cast<ptrdiff_t>(max_query_size)));

        auto query_for_logging = prepareQueryForLogging(query, context);
        logQuery(query_for_logging, context, internal, stage);

        if (!internal)
        {
            onExceptionBeforeStart(query_for_logging, context, time_in_microseconds(current_time), ast);
        }

        throw;
    }

    setQuerySpecificSettings(ast, context);

    /// There is an option of probabilistic logging of queries.
    /// If it is used - do the random sampling and "collapse" the settings.
    /// It allows to consistently log queries with all the subqueries in distributed query processing
    /// (subqueries on remote nodes will receive these "collapsed" settings)
    if (!internal && settings.log_queries && settings.log_queries_probability < 1.0)
    {
        std::bernoulli_distribution should_write_log{settings.log_queries_probability};

        context->setSetting("log_queries", should_write_log(thread_local_rng));
        context->setSetting("log_queries_probability", 1.0);
    }

    /// Copy query into string. It will be written to log and presented in processlist. If an INSERT query, string will not include data to insertion.
    String query(begin, query_end);
    BlockIO res;

    String query_for_logging;

    try
    {
        /// Replace ASTQueryParameter with ASTLiteral for prepared statements.
        if (context->hasQueryParameters())
        {
            ReplaceQueryParameterVisitor visitor(context->getQueryParameters());
            visitor.visit(ast);
            query = serializeAST(*ast);
        }

        if (const auto * query_with_table_output = dynamic_cast<const ASTQueryWithTableAndOutput *>(ast.get()))
        {
            query_database = query_with_table_output->getDatabase();
            query_table = query_with_table_output->getTable();
        }

        /// MUST go before any modification (except for prepared statements,
        /// since it substitute parameters and without them query does not contain
        /// parameters), to keep query as-is in query_log and server log.
        query_for_logging = prepareQueryForLogging(query, context);
        logQuery(query_for_logging, context, internal, stage);

        /// Propagate WITH statement to children ASTSelect.
        if (settings.enable_global_with_statement)
        {
            ApplyWithGlobalVisitor().visit(ast);
        }

        {
            SelectIntersectExceptQueryVisitor::Data data;
            SelectIntersectExceptQueryVisitor{data}.visit(ast);
        }

        {
            /// Normalize SelectWithUnionQuery
            NormalizeSelectWithUnionQueryVisitor::Data data{context->getSettingsRef().union_default_mode};
            NormalizeSelectWithUnionQueryVisitor{data}.visit(ast);
        }

        /// Check the limits.
        checkASTSizeLimits(*ast, settings);

        /// Put query to process list. But don't put SHOW PROCESSLIST query itself.
        ProcessList::EntryPtr process_list_entry;
        if (!internal && !ast->as<ASTShowProcesslistQuery>())
        {
            /// processlist also has query masked now, to avoid secrets leaks though SHOW PROCESSLIST by other users.
            process_list_entry = context->getProcessList().insert(query_for_logging, ast.get(), context);
            context->setProcessListElement(&process_list_entry->get());
        }

        /// Load external tables if they were provided
        context->initializeExternalTablesIfSet();

        auto * insert_query = ast->as<ASTInsertQuery>();

        /// Resolve database before trying to use async insert feature - to properly hash the query.
        if (insert_query)
        {
            if (insert_query->table_id)
                insert_query->table_id = context->resolveStorageID(insert_query->table_id);
            else if (auto table = insert_query->getTable(); !table.empty())
                insert_query->table_id = context->resolveStorageID(StorageID{insert_query->getDatabase(), table});
        }

        if (insert_query && insert_query->select)
        {
            /// Prepare Input storage before executing interpreter if we already got a buffer with data.
            if (istr)
            {
                ASTPtr input_function;
                insert_query->tryFindInputFunction(input_function);
                if (input_function)
                {
                    StoragePtr storage = context->executeTableFunction(input_function);
                    auto & input_storage = dynamic_cast<StorageInput &>(*storage);
                    auto input_metadata_snapshot = input_storage.getInMemoryMetadataPtr();
                    auto pipe = getSourceFromASTInsertQuery(
                        ast, true, input_metadata_snapshot->getSampleBlock(), context, input_function);
                    input_storage.setPipe(std::move(pipe));
                }
            }
        }
        else
        {
            /// reset Input callbacks if query is not INSERT SELECT
            context->resetInputCallbacks();
        }

        StreamLocalLimits limits;
        std::shared_ptr<const EnabledQuota> quota;
        std::unique_ptr<IInterpreter> interpreter;

        auto * queue = context->getAsynchronousInsertQueue();
        const bool async_insert = queue
            && insert_query && !insert_query->select
            && insert_query->hasInlinedData() && settings.async_insert;

        if (async_insert)
        {
            quota = context->getQuota();
            if (quota)
            {
                quota->used(QuotaType::QUERY_INSERTS, 1);
                quota->used(QuotaType::QUERIES, 1);
                quota->checkExceeded(QuotaType::ERRORS);
            }

            queue->push(ast, context);

            if (settings.wait_for_async_insert)
            {
                auto timeout = settings.wait_for_async_insert_timeout.totalMilliseconds();
                auto query_id = context->getCurrentQueryId();
                auto source = std::make_shared<WaitForAsyncInsertSource>(query_id, timeout, *queue);
                res.pipeline = QueryPipeline(Pipe(std::move(source)));
            }

            const auto & table_id = insert_query->table_id;
            if (!table_id.empty())
                context->setInsertionTable(table_id);

            if (context->getCurrentTransaction() && context->getSettingsRef().throw_on_unsupported_query_inside_transaction)
                throw Exception(ErrorCodes::NOT_IMPLEMENTED, "Async inserts inside transactions are not supported");
        }
        else
        {
            interpreter = InterpreterFactory::get(ast, context, SelectQueryOptions(stage).setInternal(internal));

            if (context->getCurrentTransaction() && !interpreter->supportsTransactions() &&
                context->getSettingsRef().throw_on_unsupported_query_inside_transaction)
                throw Exception(ErrorCodes::NOT_IMPLEMENTED, "Transactions are not supported for this type of query ({})", ast->getID());

            if (!interpreter->ignoreQuota())
            {
                quota = context->getQuota();
                if (quota)
                {
                    if (ast->as<ASTSelectQuery>() || ast->as<ASTSelectWithUnionQuery>())
                    {
                        quota->used(QuotaType::QUERY_SELECTS, 1);
                    }
                    else if (ast->as<ASTInsertQuery>())
                    {
                        quota->used(QuotaType::QUERY_INSERTS, 1);
                    }
                    quota->used(QuotaType::QUERIES, 1);
                    quota->checkExceeded(QuotaType::ERRORS);
                }
            }

            if (!interpreter->ignoreLimits())
            {
                limits.mode = LimitsMode::LIMITS_CURRENT; //-V1048
                limits.size_limits = SizeLimits(settings.max_result_rows, settings.max_result_bytes, settings.result_overflow_mode);
            }

            if (const auto * insert_interpreter = typeid_cast<const InterpreterInsertQuery *>(&*interpreter))
            {
                /// Save insertion table (not table function). TODO: support remote() table function.
                auto table_id = insert_interpreter->getDatabaseTable();
                if (!table_id.empty())
                    context->setInsertionTable(std::move(table_id));
            }

            {
                std::unique_ptr<OpenTelemetrySpanHolder> span;
                if (context->query_trace_context.trace_id != UUID())
                {
                    auto * raw_interpreter_ptr = interpreter.get();
                    std::string class_name(demangle(typeid(*raw_interpreter_ptr).name()));
                    span = std::make_unique<OpenTelemetrySpanHolder>(class_name + "::execute()");
                }
                res = interpreter->execute();
            }
        }

        if (process_list_entry)
        {
            /// Query was killed before execution
            if ((*process_list_entry)->isKilled())
                throw Exception("Query '" + (*process_list_entry)->getInfo().client_info.current_query_id + "' is killed in pending state",
                    ErrorCodes::QUERY_WAS_CANCELLED);
        }

        /// Hold element of process list till end of query execution.
        res.process_list_entry = process_list_entry;

        auto & pipeline = res.pipeline;

        if (pipeline.pulling() || pipeline.completed())
        {
            /// Limits on the result, the quota on the result, and also callback for progress.
            /// Limits apply only to the final result.
            pipeline.setProgressCallback(context->getProgressCallback());
            pipeline.setProcessListElement(context->getProcessListElement());
            if (stage == QueryProcessingStage::Complete && pipeline.pulling())
                pipeline.setLimitsAndQuota(limits, quota);
        }
        else if (pipeline.pushing())
        {
            pipeline.setProcessListElement(context->getProcessListElement());
        }

        /// Everything related to query log.
        {
            QueryLogElement elem;

            elem.type = QueryLogElementType::QUERY_START; //-V1048

            elem.event_time = time_in_seconds(current_time);
            elem.event_time_microseconds = time_in_microseconds(current_time);
            elem.query_start_time = time_in_seconds(current_time);
            elem.query_start_time_microseconds = time_in_microseconds(current_time);

            elem.current_database = context->getCurrentDatabase();
            elem.query = query_for_logging;
            if (settings.log_formatted_queries)
                elem.formatted_query = queryToString(ast);
            elem.normalized_query_hash = normalizedQueryHash<false>(query_for_logging);

            elem.client_info = client_info;

            if (auto txn = context->getCurrentTransaction())
                elem.tid = txn->tid;

            bool log_queries = settings.log_queries && !internal;

            /// Log into system table start of query execution, if need.
            if (log_queries)
            {
                /// This check is not obvious, but without it 01220_scalar_optimization_in_alter fails.
                if (pipeline.initialized())
                {
                    const auto & info = context->getQueryAccessInfo();
                    elem.query_databases = info.databases;
                    elem.query_tables = info.tables;
                    elem.query_columns = info.columns;
                    elem.query_projections = info.projections;
                    elem.query_views = info.views;
                }

                if (async_insert)
                    InterpreterInsertQuery::extendQueryLogElemImpl(elem, context);
                else if (interpreter)
                    interpreter->extendQueryLogElem(elem, ast, context, query_database, query_table);

                if (settings.log_query_settings)
                    elem.query_settings = std::make_shared<Settings>(context->getSettingsRef());

                elem.log_comment = settings.log_comment;
                if (elem.log_comment.size() > settings.max_query_size)
                    elem.log_comment.resize(settings.max_query_size);

                if (elem.type >= settings.log_queries_min_type && !settings.log_queries_min_query_duration_ms.totalMilliseconds())
                {
                    if (auto query_log = context->getQueryLog())
                        query_log->add(elem);
                }
            }

            /// Common code for finish and exception callbacks
            auto status_info_to_query_log = [](QueryLogElement & element, const QueryStatusInfo & info, const ASTPtr query_ast, const ContextPtr context_ptr) mutable
            {
                DB::UInt64 query_time = info.elapsed_seconds * 1000000;
                ProfileEvents::increment(ProfileEvents::QueryTimeMicroseconds, query_time);
                if (query_ast->as<ASTSelectQuery>() || query_ast->as<ASTSelectWithUnionQuery>())
                {
                    ProfileEvents::increment(ProfileEvents::SelectQueryTimeMicroseconds, query_time);
                }
                else if (query_ast->as<ASTInsertQuery>())
                {
                    ProfileEvents::increment(ProfileEvents::InsertQueryTimeMicroseconds, query_time);
                }
                else
                {
                    ProfileEvents::increment(ProfileEvents::OtherQueryTimeMicroseconds, query_time);
                }

                element.query_duration_ms = info.elapsed_seconds * 1000;

                element.read_rows = info.read_rows;
                element.read_bytes = info.read_bytes;

                element.written_rows = info.written_rows;
                element.written_bytes = info.written_bytes;

                element.memory_usage = info.peak_memory_usage > 0 ? info.peak_memory_usage : 0;

                element.thread_ids = info.thread_ids;
                element.profile_counters = info.profile_counters;

                /// We need to refresh the access info since dependent views might have added extra information, either during
                /// creation of the view (PushingToViews chain) or while executing its internal SELECT
                const auto & access_info = context_ptr->getQueryAccessInfo();
                element.query_databases.insert(access_info.databases.begin(), access_info.databases.end());
                element.query_tables.insert(access_info.tables.begin(), access_info.tables.end());
                element.query_columns.insert(access_info.columns.begin(), access_info.columns.end());
                element.query_projections.insert(access_info.projections.begin(), access_info.projections.end());
                element.query_views.insert(access_info.views.begin(), access_info.views.end());

                const auto & factories_info = context_ptr->getQueryFactoriesInfo();
                element.used_aggregate_functions = factories_info.aggregate_functions;
                element.used_aggregate_function_combinators = factories_info.aggregate_function_combinators;
                element.used_database_engines = factories_info.database_engines;
                element.used_data_type_families = factories_info.data_type_families;
                element.used_dictionaries = factories_info.dictionaries;
                element.used_formats = factories_info.formats;
                element.used_functions = factories_info.functions;
                element.used_storages = factories_info.storages;
                element.used_table_functions = factories_info.table_functions;
            };

            /// Also make possible for caller to log successful query finish and exception during execution.
            auto finish_callback = [elem, context, ast,
                 log_queries,
                 log_queries_min_type = settings.log_queries_min_type,
                 log_queries_min_query_duration_ms = settings.log_queries_min_query_duration_ms.totalMilliseconds(),
                 log_processors_profiles = settings.log_processors_profiles,
                 status_info_to_query_log,
                 pulling_pipeline = pipeline.pulling()
            ]
                (QueryPipeline & query_pipeline) mutable
            {
                QueryStatus * process_list_elem = context->getProcessListElement();

                if (!process_list_elem)
                    return;

                /// Update performance counters before logging to query_log
                CurrentThread::finalizePerformanceCounters();

                QueryStatusInfo info = process_list_elem->getInfo(true, context->getSettingsRef().log_profile_events);

                double elapsed_seconds = info.elapsed_seconds;

                elem.type = QueryLogElementType::QUERY_FINISH;

                // construct event_time and event_time_microseconds using the same time point
                // so that the two times will always be equal up to a precision of a second.
                const auto finish_time = std::chrono::system_clock::now();
                elem.event_time = time_in_seconds(finish_time);
                elem.event_time_microseconds = time_in_microseconds(finish_time);
                status_info_to_query_log(elem, info, ast, context);

                auto progress_callback = context->getProgressCallback();

                if (progress_callback)
                    progress_callback(Progress(WriteProgress(info.written_rows, info.written_bytes)));

                if (pulling_pipeline)
                {
                    query_pipeline.tryGetResultRowsAndBytes(elem.result_rows, elem.result_bytes);
                }
                else /// will be used only for ordinary INSERT queries
                {
                    auto progress_out = process_list_elem->getProgressOut();
                    elem.result_rows = progress_out.written_rows;
                    elem.result_bytes = progress_out.written_rows;
                }

                if (elem.read_rows != 0)
                {
                    LOG_INFO(&Poco::Logger::get("executeQuery"), "Read {} rows, {} in {} sec., {} rows/sec., {}/sec.",
                        elem.read_rows, ReadableSize(elem.read_bytes), elapsed_seconds,
                        static_cast<size_t>(elem.read_rows / elapsed_seconds),
                        ReadableSize(elem.read_bytes / elapsed_seconds));
                }

                if (log_queries && elem.type >= log_queries_min_type && static_cast<Int64>(elem.query_duration_ms) >= log_queries_min_query_duration_ms)
                {
                    if (auto query_log = context->getQueryLog())
                        query_log->add(elem);
                }
                if (log_processors_profiles)
                {
                    if (auto processors_profile_log = context->getProcessorsProfileLog())
                    {
                        ProcessorProfileLogElement processor_elem;
                        processor_elem.event_time = time_in_seconds(finish_time);
                        processor_elem.event_time_microseconds = time_in_microseconds(finish_time);
                        processor_elem.query_id = elem.client_info.current_query_id;

                        auto get_proc_id = [](const IProcessor & proc) -> UInt64
                        {
                            return reinterpret_cast<std::uintptr_t>(&proc);
                        };

                        for (const auto & processor : query_pipeline.getProcessors())
                        {
                            std::vector<UInt64> parents;
                            for (const auto & port : processor->getOutputs())
                            {
                                if (!port.isConnected())
                                    continue;
                                const IProcessor & next = port.getInputPort().getProcessor();
                                parents.push_back(get_proc_id(next));
                            }

                            processor_elem.id = get_proc_id(*processor);
                            processor_elem.parent_ids = std::move(parents);

                            processor_elem.processor_name = processor->getName();

                            processor_elem.elapsed_us = processor->getElapsedUs();
                            processor_elem.input_wait_elapsed_us = processor->getInputWaitElapsedUs();
                            processor_elem.output_wait_elapsed_us = processor->getOutputWaitElapsedUs();

                            processors_profile_log->add(processor_elem);
                        }
                    }
                }

                if (auto opentelemetry_span_log = context->getOpenTelemetrySpanLog();
                    context->query_trace_context.trace_id != UUID()
                        && opentelemetry_span_log)
                {
                    OpenTelemetrySpanLogElement span;
                    span.trace_id = context->query_trace_context.trace_id;
                    span.span_id = context->query_trace_context.span_id;
                    span.parent_span_id = context->getClientInfo().client_trace_context.span_id;
                    span.operation_name = "query";
                    span.start_time_us = elem.query_start_time_microseconds;
                    span.finish_time_us = time_in_microseconds(finish_time);

                    /// Keep values synchronized to type enum in QueryLogElement::createBlock.
                    span.attribute_names.push_back("clickhouse.query_status");
                    span.attribute_values.push_back("QueryFinish");

                    span.attribute_names.push_back("db.statement");
                    span.attribute_values.push_back(elem.query);

                    span.attribute_names.push_back("clickhouse.query_id");
                    span.attribute_values.push_back(elem.client_info.current_query_id);
                    if (!context->query_trace_context.tracestate.empty())
                    {
                        span.attribute_names.push_back("clickhouse.tracestate");
                        span.attribute_values.push_back(
                            context->query_trace_context.tracestate);
                    }

                    opentelemetry_span_log->add(span);
                }
            };

            auto exception_callback = [elem, context, ast,
                 log_queries,
                 log_queries_min_type = settings.log_queries_min_type,
                 log_queries_min_query_duration_ms = settings.log_queries_min_query_duration_ms.totalMilliseconds(),
                 quota(quota), status_info_to_query_log] () mutable
            {
                if (auto txn = context->getCurrentTransaction())
                    txn->onException();

                if (quota)
                    quota->used(QuotaType::ERRORS, 1, /* check_exceeded = */ false);

                elem.type = QueryLogElementType::EXCEPTION_WHILE_PROCESSING;

                // event_time and event_time_microseconds are being constructed from the same time point
                // to ensure that both the times will be equal up to the precision of a second.
                const auto time_now = std::chrono::system_clock::now();

                elem.event_time = time_in_seconds(time_now);
                elem.event_time_microseconds = time_in_microseconds(time_now);
                elem.query_duration_ms = 1000 * (elem.event_time - elem.query_start_time);
                elem.exception_code = getCurrentExceptionCode();
                elem.exception = getCurrentExceptionMessage(false);

                QueryStatus * process_list_elem = context->getProcessListElement();
                const Settings & current_settings = context->getSettingsRef();

                /// Update performance counters before logging to query_log
                CurrentThread::finalizePerformanceCounters();

                if (process_list_elem)
                {
                    QueryStatusInfo info = process_list_elem->getInfo(true, current_settings.log_profile_events, false);
                    status_info_to_query_log(elem, info, ast, context);
                }

                if (current_settings.calculate_text_stack_trace)
                    setExceptionStackTrace(elem);
                logException(context, elem);

                /// In case of exception we log internal queries also
                if (log_queries && elem.type >= log_queries_min_type && static_cast<Int64>(elem.query_duration_ms) >= log_queries_min_query_duration_ms)
                {
                    if (auto query_log = context->getQueryLog())
                        query_log->add(elem);
                }

                ProfileEvents::increment(ProfileEvents::FailedQuery);
                if (ast->as<ASTSelectQuery>() || ast->as<ASTSelectWithUnionQuery>())
                {
                    ProfileEvents::increment(ProfileEvents::FailedSelectQuery);
                }
                else if (ast->as<ASTInsertQuery>())
                {
                    ProfileEvents::increment(ProfileEvents::FailedInsertQuery);
                }

            };

            res.finish_callback = std::move(finish_callback);
            res.exception_callback = std::move(exception_callback);
        }
    }
    catch (...)
    {
        if (auto txn = context->getCurrentTransaction())
            txn->onException();

        if (!internal)
        {
            if (query_for_logging.empty())
                query_for_logging = prepareQueryForLogging(query, context);

            onExceptionBeforeStart(query_for_logging, context, time_in_microseconds(current_time), ast);
        }

        throw;
    }

    return std::make_tuple(ast, std::move(res));
}


BlockIO executeQuery(
    const String & query,
    ContextMutablePtr context,
    bool internal,
    QueryProcessingStage::Enum stage)
{
    ASTPtr ast;
    BlockIO streams;
    std::tie(ast, streams) = executeQueryImpl(query.data(), query.data() + query.size(), context, internal, stage, nullptr);

    if (const auto * ast_query_with_output = dynamic_cast<const ASTQueryWithOutput *>(ast.get()))
    {
        String format_name = ast_query_with_output->format
                ? getIdentifierName(ast_query_with_output->format)
                : context->getDefaultFormat();

        if (format_name == "Null")
            streams.null_format = true;
    }

    return streams;
}

BlockIO executeQuery(
    bool allow_processors,
    const String & query,
    ContextMutablePtr context,
    bool internal,
    QueryProcessingStage::Enum stage)
{
    if (!allow_processors)
        throw Exception(ErrorCodes::NOT_IMPLEMENTED, "Flag allow_processors is deprecated for executeQuery");

    return executeQuery(query, context, internal, stage);
}


void executeQuery(
    ReadBuffer & istr,
    WriteBuffer & ostr,
    bool allow_into_outfile,
    ContextMutablePtr context,
    SetResultDetailsFunc set_result_details,
    const std::optional<FormatSettings> & output_format_settings)
{
    PODArray<char> parse_buf;
    const char * begin;
    const char * end;

    istr.nextIfAtEnd();

    size_t max_query_size = context->getSettingsRef().max_query_size;

    if (istr.buffer().end() - istr.position() > static_cast<ssize_t>(max_query_size))
    {
        /// If remaining buffer space in 'istr' is enough to parse query up to 'max_query_size' bytes, then parse inplace.
        begin = istr.position();
        end = istr.buffer().end();
        istr.position() += end - begin;
    }
    else
    {
        /// FIXME: this is an extra copy not required for async insertion.

        /// If not - copy enough data into 'parse_buf'.
        WriteBufferFromVector<PODArray<char>> out(parse_buf);
        LimitReadBuffer limit(istr, max_query_size + 1, false);
        copyData(limit, out);
        out.finalize();

        begin = parse_buf.data();
        end = begin + parse_buf.size();
    }

    ASTPtr ast;
    BlockIO streams;

    std::tie(ast, streams) = executeQueryImpl(begin, end, context, false, QueryProcessingStage::Complete, &istr);
    auto & pipeline = streams.pipeline;

    std::unique_ptr<WriteBuffer> compressed_buffer;
    try
    {
        if (pipeline.pushing())
        {
            auto pipe = getSourceFromASTInsertQuery(ast, true, pipeline.getHeader(), context, nullptr);
            pipeline.complete(std::move(pipe));
        }
        else if (pipeline.pulling())
        {
            const ASTQueryWithOutput * ast_query_with_output = dynamic_cast<const ASTQueryWithOutput *>(ast.get());

            WriteBuffer * out_buf = &ostr;
            if (ast_query_with_output && ast_query_with_output->out_file)
            {
                if (!allow_into_outfile)
                    throw Exception("INTO OUTFILE is not allowed", ErrorCodes::INTO_OUTFILE_NOT_ALLOWED);

                const auto & out_file = typeid_cast<const ASTLiteral &>(*ast_query_with_output->out_file).value.safeGet<std::string>();

                std::string compression_method;
                if (ast_query_with_output->compression)
                {
                    const auto & compression_method_node = ast_query_with_output->compression->as<ASTLiteral &>();
                    compression_method = compression_method_node.value.safeGet<std::string>();
                }

                compressed_buffer = wrapWriteBufferWithCompressionMethod(
                    std::make_unique<WriteBufferFromFile>(out_file, DBMS_DEFAULT_BUFFER_SIZE, O_WRONLY | O_EXCL | O_CREAT),
                    chooseCompressionMethod(out_file, compression_method),
                    /* compression level = */ 3
                );
            }

            String format_name = ast_query_with_output && (ast_query_with_output->format != nullptr)
                                    ? getIdentifierName(ast_query_with_output->format)
                                    : context->getDefaultFormat();

            auto out = FormatFactory::instance().getOutputFormatParallelIfPossible(
                format_name,
                compressed_buffer ? *compressed_buffer : *out_buf,
                materializeBlock(pipeline.getHeader()),
                context,
                {},
                output_format_settings);

            out->setAutoFlush();

            /// Save previous progress callback if any. TODO Do it more conveniently.
            auto previous_progress_callback = context->getProgressCallback();

            /// NOTE Progress callback takes shared ownership of 'out'.
            pipeline.setProgressCallback([out, previous_progress_callback] (const Progress & progress)
            {
                if (previous_progress_callback)
                    previous_progress_callback(progress);
                out->onProgress(progress);
            });

            if (set_result_details)
                set_result_details(
                    context->getClientInfo().current_query_id, out->getContentType(), format_name, DateLUT::instance().getTimeZone());

            pipeline.complete(std::move(out));
        }
        else
        {
            pipeline.setProgressCallback(context->getProgressCallback());
        }

        if (pipeline.initialized())
        {
            CompletedPipelineExecutor executor(pipeline);
            executor.execute();
        }
        else
        {
            /// It's possible to have queries without input and output.
        }
    }
    catch (...)
    {
        streams.onException();
        throw;
    }

    streams.onFinish();
}

void executeTrivialBlockIO(BlockIO & streams, ContextPtr context)
{
    try
    {
        if (!streams.pipeline.initialized())
            return;

        if (!streams.pipeline.completed())
            throw Exception(ErrorCodes::LOGICAL_ERROR, "Query pipeline requires output, but no output buffer provided, it's a bug");

        streams.pipeline.setProgressCallback(context->getProgressCallback());
        CompletedPipelineExecutor executor(streams.pipeline);
        executor.execute();
    }
    catch (...)
    {
        streams.onException();
        throw;
    }

    streams.onFinish();
}

}<|MERGE_RESOLUTION|>--- conflicted
+++ resolved
@@ -408,19 +408,11 @@
     try
     {
         const String & sql_dialect = settings.sql_dialect;
-<<<<<<< HEAD
-        assert(sql_dialect == "clickhouse" || sql_dialect == "kusto");
-=======
         assert(sql_dialect == "clickhouse" || sql_dialect == "kusto" || sql_dialect == "kusto_auto");
->>>>>>> 61ba208a
 
         if (sql_dialect == "kusto" && !internal)
         {
             ParserKQLStatement parser(end, settings.allow_settings_after_format_in_insert);
-<<<<<<< HEAD
-
-            ast = parseQuery(parser, begin, end, "", max_query_size, settings.max_parser_depth);
-=======
             ast = parseQuery(parser, begin, end, "", max_query_size, settings.max_parser_depth);
         }
         else if (sql_dialect == "kusto_auto" && !internal)
@@ -436,7 +428,6 @@
                 ParserKQLStatement parser(end, settings.allow_settings_after_format_in_insert);
                 ast = parseQuery(parser, begin, end, "", max_query_size, settings.max_parser_depth);
             }
->>>>>>> 61ba208a
         }
         else
         {
