#include <Common/formatReadable.h>
#include <Common/PODArray.h>
#include <Common/typeid_cast.h>
#include <Common/ThreadProfileEvents.h>
#include <Common/MemoryTrackerBlockerInThread.h>
#include <Common/SensitiveDataMasker.h>
#include <Common/FailPoint.h>

#include <Interpreters/AsynchronousInsertQueue.h>
#include <Interpreters/Cache/QueryCache.h>
#include <IO/WriteBufferFromFile.h>
#include <IO/WriteBufferFromVector.h>
#include <IO/LimitReadBuffer.h>
#include <IO/copyData.h>

#include <QueryPipeline/BlockIO.h>
#include <Processors/Transforms/CountingTransform.h>
#include <Processors/Transforms/getSourceFromASTInsertQuery.h>

#include <Parsers/ASTIdentifier.h>
#include <Parsers/ASTInsertQuery.h>
#include <Parsers/ASTLiteral.h>
#include <Parsers/ASTSelectQuery.h>
#include <Parsers/ASTDropQuery.h>
#include <Parsers/ASTCreateQuery.h>
#include <Parsers/ASTRenameQuery.h>
#include <Parsers/ASTAlterQuery.h>
#include <Parsers/ASTSelectWithUnionQuery.h>
#include <Parsers/ASTShowProcesslistQuery.h>
#include <Parsers/ASTWatchQuery.h>
#include <Parsers/ASTTransactionControl.h>
#include <Parsers/ASTExplainQuery.h>
#include <Parsers/Lexer.h>
#include <Parsers/parseQuery.h>
#include <Parsers/ParserQuery.h>
#include <Parsers/queryNormalization.h>
#include <Parsers/queryToString.h>
#include <Parsers/formatAST.h>
#include <Parsers/toOneLineQuery.h>
#include <Parsers/Kusto/ParserKQLStatement.h>
#include <Parsers/PRQL/ParserPRQLQuery.h>
#include <Parsers/Kusto/parseKQLQuery.h>

#include <Formats/FormatFactory.h>
#include <Storages/StorageInput.h>

#include <Access/EnabledQuota.h>
#include <Interpreters/ApplyWithGlobalVisitor.h>
#include <Interpreters/Context.h>
#include <Interpreters/InterpreterFactory.h>
#include <Interpreters/InterpreterInsertQuery.h>
#include <Interpreters/InterpreterCreateQuery.h>
#include <Interpreters/InterpreterSelectQueryAnalyzer.h>
#include <Interpreters/InterpreterSetQuery.h>
#include <Interpreters/InterpreterTransactionControlQuery.h>
#include <Interpreters/NormalizeSelectWithUnionQueryVisitor.h>
#include <Interpreters/OpenTelemetrySpanLog.h>
#include <Interpreters/ProcessList.h>
#include <Interpreters/ProcessorsProfileLog.h>
#include <Interpreters/QueryLog.h>
#include <Interpreters/ReplaceQueryParameterVisitor.h>
#include <Interpreters/SelectIntersectExceptQueryVisitor.h>
#include <Interpreters/SelectQueryOptions.h>
#include <Interpreters/TransactionLog.h>
#include <Interpreters/executeQuery.h>
#include <Interpreters/DatabaseCatalog.h>
#include <Common/ProfileEvents.h>

#include <IO/CompressionMethod.h>

#include <Processors/Transforms/LimitsCheckingTransform.h>
#include <Processors/Transforms/MaterializingTransform.h>
#include <Processors/Formats/IOutputFormat.h>
#include <Processors/Executors/CompletedPipelineExecutor.h>
#include <Processors/Sources/WaitForAsyncInsertSource.h>

#include <base/EnumReflection.h>
#include <base/demangle.h>

#include <memory>
#include <random>

namespace ProfileEvents
{
    extern const Event FailedQuery;
    extern const Event FailedInsertQuery;
    extern const Event FailedSelectQuery;
    extern const Event QueryTimeMicroseconds;
    extern const Event SelectQueryTimeMicroseconds;
    extern const Event InsertQueryTimeMicroseconds;
    extern const Event OtherQueryTimeMicroseconds;
}

namespace DB
{

namespace ErrorCodes
{
    extern const int QUERY_CACHE_USED_WITH_NONDETERMINISTIC_FUNCTIONS;
    extern const int INTO_OUTFILE_NOT_ALLOWED;
    extern const int INVALID_TRANSACTION;
    extern const int LOGICAL_ERROR;
    extern const int NOT_IMPLEMENTED;
    extern const int QUERY_WAS_CANCELLED;
    extern const int INCORRECT_DATA;
    extern const int SYNTAX_ERROR;
<<<<<<< HEAD
    extern const int SUPPORT_IS_DISABLED;
=======
    extern const int INCORRECT_QUERY;
>>>>>>> 94e6f192
}

namespace FailPoints
{
    extern const char execute_query_calling_empty_set_result_func_on_exception[];
}

static void checkASTSizeLimits(const IAST & ast, const Settings & settings)
{
    if (settings.max_ast_depth)
        ast.checkDepth(settings.max_ast_depth);
    if (settings.max_ast_elements)
        ast.checkSize(settings.max_ast_elements);
}


/// Log query into text log (not into system table).
static void logQuery(const String & query, ContextPtr context, bool internal, QueryProcessingStage::Enum stage)
{
    if (internal)
    {
        LOG_DEBUG(getLogger("executeQuery"), "(internal) {} (stage: {})", toOneLineQuery(query), QueryProcessingStage::toString(stage));
    }
    else
    {
        const auto & client_info = context->getClientInfo();

        const auto & current_query_id = client_info.current_query_id;
        const auto & initial_query_id = client_info.initial_query_id;
        const auto & current_user = client_info.current_user;

        String comment = context->getSettingsRef().log_comment;
        size_t max_query_size = context->getSettingsRef().max_query_size;

        if (comment.size() > max_query_size)
            comment.resize(max_query_size);

        if (!comment.empty())
            comment = fmt::format(" (comment: {})", comment);

        String transaction_info;
        if (auto txn = context->getCurrentTransaction())
            transaction_info = fmt::format(" (TID: {}, TIDH: {})", txn->tid, txn->tid.getHash());

        LOG_DEBUG(getLogger("executeQuery"), "(from {}{}{}){}{} {} (stage: {})",
            client_info.current_address.toString(),
            (current_user != "default" ? ", user: " + current_user : ""),
            (!initial_query_id.empty() && current_query_id != initial_query_id ? ", initial_query_id: " + initial_query_id : std::string()),
            transaction_info,
            comment,
            toOneLineQuery(query),
            QueryProcessingStage::toString(stage));

        if (client_info.client_trace_context.trace_id != UUID())
        {
            LOG_TRACE(getLogger("executeQuery"),
                "OpenTelemetry traceparent '{}'",
                client_info.client_trace_context.composeTraceparentHeader());
        }
    }
}

/// Call this inside catch block.
static void setExceptionStackTrace(QueryLogElement & elem)
{
    /// Disable memory tracker for stack trace.
    /// Because if exception is "Memory limit (for query) exceed", then we probably can't allocate another one string.

    LockMemoryExceptionInThread lock(VariableContext::Global);

    try
    {
        throw;
    }
    catch (const std::exception & e)
    {
        elem.stack_trace = getExceptionStackTraceString(e);
    }
    catch (...) {} // NOLINT(bugprone-empty-catch)
}


/// Log exception (with query info) into text log (not into system table).
static void logException(ContextPtr context, QueryLogElement & elem, bool log_error = true)
{
    String comment;
    if (!elem.log_comment.empty())
        comment = fmt::format(" (comment: {})", elem.log_comment);

    /// Message patterns like "{} (from {}){} (in query: {})" are not really informative,
    /// so we pass elem.exception_format_string as format string instead.
    PreformattedMessage message;
    message.format_string = elem.exception_format_string;

    if (elem.stack_trace.empty() || !log_error)
        message.text = fmt::format("{} (from {}){} (in query: {})", elem.exception,
                        context->getClientInfo().current_address.toString(),
                        comment,
                        toOneLineQuery(elem.query));
    else
        message.text = fmt::format(
            "{} (from {}){} (in query: {}), Stack trace (when copying this message, always include the lines below):\n\n{}",
            elem.exception,
            context->getClientInfo().current_address.toString(),
            comment,
            toOneLineQuery(elem.query),
            elem.stack_trace);

    if (log_error)
        LOG_ERROR(getLogger("executeQuery"), message);
    else
        LOG_INFO(getLogger("executeQuery"), message);
}

static void
addStatusInfoToQueryLogElement(QueryLogElement & element, const QueryStatusInfo & info, const ASTPtr query_ast, const ContextPtr context_ptr)
{
    const auto time_now = std::chrono::system_clock::now();
    UInt64 elapsed_microseconds = info.elapsed_microseconds;
    element.event_time = timeInSeconds(time_now);
    element.event_time_microseconds = timeInMicroseconds(time_now);
    element.query_duration_ms = elapsed_microseconds / 1000;

    ProfileEvents::increment(ProfileEvents::QueryTimeMicroseconds, elapsed_microseconds);
    if (query_ast->as<ASTSelectQuery>() || query_ast->as<ASTSelectWithUnionQuery>())
    {
        ProfileEvents::increment(ProfileEvents::SelectQueryTimeMicroseconds, elapsed_microseconds);
    }
    else if (query_ast->as<ASTInsertQuery>())
    {
        ProfileEvents::increment(ProfileEvents::InsertQueryTimeMicroseconds, elapsed_microseconds);
    }
    else
    {
        ProfileEvents::increment(ProfileEvents::OtherQueryTimeMicroseconds, elapsed_microseconds);
    }

    element.read_rows = info.read_rows;
    element.read_bytes = info.read_bytes;

    element.written_rows = info.written_rows;
    element.written_bytes = info.written_bytes;

    element.memory_usage = info.peak_memory_usage > 0 ? info.peak_memory_usage : 0;

    element.thread_ids = info.thread_ids;
    element.peak_threads_usage = info.peak_threads_usage;
    element.profile_counters = info.profile_counters;

    /// We need to refresh the access info since dependent views might have added extra information, either during
    /// creation of the view (PushingToViews chain) or while executing its internal SELECT
    const auto & access_info = context_ptr->getQueryAccessInfo();
    element.query_databases.insert(access_info.databases.begin(), access_info.databases.end());
    element.query_tables.insert(access_info.tables.begin(), access_info.tables.end());
    element.query_columns.insert(access_info.columns.begin(), access_info.columns.end());
    element.query_partitions.insert(access_info.partitions.begin(), access_info.partitions.end());
    element.query_projections.insert(access_info.projections.begin(), access_info.projections.end());
    element.query_views.insert(access_info.views.begin(), access_info.views.end());

    const auto factories_info = context_ptr->getQueryFactoriesInfo();
    element.used_aggregate_functions = factories_info.aggregate_functions;
    element.used_aggregate_function_combinators = factories_info.aggregate_function_combinators;
    element.used_database_engines = factories_info.database_engines;
    element.used_data_type_families = factories_info.data_type_families;
    element.used_dictionaries = factories_info.dictionaries;
    element.used_formats = factories_info.formats;
    element.used_functions = factories_info.functions;
    element.used_storages = factories_info.storages;
    element.used_table_functions = factories_info.table_functions;

    element.async_read_counters = context_ptr->getAsyncReadCounters();
}


QueryLogElement logQueryStart(
    const std::chrono::time_point<std::chrono::system_clock> & query_start_time,
    const ContextMutablePtr & context,
    const String & query_for_logging,
    const ASTPtr & query_ast,
    const QueryPipeline & pipeline,
    const std::unique_ptr<IInterpreter> & interpreter,
    bool internal,
    const String & query_database,
    const String & query_table,
    bool async_insert)
{
    const Settings & settings = context->getSettingsRef();

    QueryLogElement elem;

    elem.type = QueryLogElementType::QUERY_START;
    elem.event_time = timeInSeconds(query_start_time);
    elem.event_time_microseconds = timeInMicroseconds(query_start_time);
    elem.query_start_time = timeInSeconds(query_start_time);
    elem.query_start_time_microseconds = timeInMicroseconds(query_start_time);

    elem.current_database = context->getCurrentDatabase();
    elem.query = query_for_logging;
    if (settings.log_formatted_queries)
        elem.formatted_query = queryToString(query_ast);
    elem.normalized_query_hash = normalizedQueryHash(query_for_logging, false);
    elem.query_kind = query_ast->getQueryKind();

    elem.client_info = context->getClientInfo();

    if (auto txn = context->getCurrentTransaction())
        elem.tid = txn->tid;

    bool log_queries = settings.log_queries && !internal;

    /// Log into system table start of query execution, if need.
    if (log_queries)
    {
        /// This check is not obvious, but without it 01220_scalar_optimization_in_alter fails.
        if (pipeline.initialized())
        {
            const auto & info = context->getQueryAccessInfo();
            elem.query_databases = info.databases;
            elem.query_tables = info.tables;
            elem.query_columns = info.columns;
            elem.query_partitions = info.partitions;
            elem.query_projections = info.projections;
            elem.query_views = info.views;
        }

        if (async_insert)
            InterpreterInsertQuery::extendQueryLogElemImpl(elem, context);
        else if (interpreter)
            interpreter->extendQueryLogElem(elem, query_ast, context, query_database, query_table);

        if (settings.log_query_settings)
            elem.query_settings = std::make_shared<Settings>(context->getSettingsRef());

        elem.log_comment = settings.log_comment;
        if (elem.log_comment.size() > settings.max_query_size)
            elem.log_comment.resize(settings.max_query_size);

        if (elem.type >= settings.log_queries_min_type && !settings.log_queries_min_query_duration_ms.totalMilliseconds())
        {
            if (auto query_log = context->getQueryLog())
                query_log->add(elem);
        }
    }

    return elem;
}

void logQueryFinish(
    QueryLogElement & elem,
    const ContextMutablePtr & context,
    const ASTPtr & query_ast,
    const QueryPipeline & query_pipeline,
    bool pulling_pipeline,
    std::shared_ptr<OpenTelemetry::SpanHolder> query_span,
    QueryCache::Usage query_cache_usage,
    bool internal)
{
    const Settings & settings = context->getSettingsRef();
    auto log_queries = settings.log_queries && !internal;
    auto log_queries_min_type = settings.log_queries_min_type;
    auto log_queries_min_query_duration_ms = settings.log_queries_min_query_duration_ms.totalMilliseconds();
    auto log_processors_profiles = settings.log_processors_profiles;

    QueryStatusPtr process_list_elem = context->getProcessListElement();
    if (process_list_elem)
    {
        /// Update performance counters before logging to query_log
        CurrentThread::finalizePerformanceCounters();

        QueryStatusInfo info = process_list_elem->getInfo(true, context->getSettingsRef().log_profile_events);
        elem.type = QueryLogElementType::QUERY_FINISH;

        addStatusInfoToQueryLogElement(elem, info, query_ast, context);

        if (pulling_pipeline)
        {
            query_pipeline.tryGetResultRowsAndBytes(elem.result_rows, elem.result_bytes);
        }
        else /// will be used only for ordinary INSERT queries
        {
            auto progress_out = process_list_elem->getProgressOut();
            elem.result_rows = progress_out.written_rows;
            elem.result_bytes = progress_out.written_bytes;
        }

        auto progress_callback = context->getProgressCallback();
        if (progress_callback)
        {
            Progress p;
            p.incrementPiecewiseAtomically(Progress{ResultProgress{elem.result_rows, elem.result_bytes}});
            progress_callback(p);
        }

        if (elem.read_rows != 0)
        {
            double elapsed_seconds = static_cast<double>(info.elapsed_microseconds) / 1000000.0;
            double rows_per_second = static_cast<double>(elem.read_rows) / elapsed_seconds;
            LOG_DEBUG(
                getLogger("executeQuery"),
                "Read {} rows, {} in {} sec., {} rows/sec., {}/sec.",
                elem.read_rows,
                ReadableSize(elem.read_bytes),
                elapsed_seconds,
                rows_per_second,
                ReadableSize(elem.read_bytes / elapsed_seconds));
        }

        elem.query_cache_usage = query_cache_usage;

        if (log_queries && elem.type >= log_queries_min_type
            && static_cast<Int64>(elem.query_duration_ms) >= log_queries_min_query_duration_ms)
        {
            if (auto query_log = context->getQueryLog())
                query_log->add(elem);
        }
        if (log_processors_profiles)
        {
            if (auto processors_profile_log = context->getProcessorsProfileLog())
            {
                ProcessorProfileLogElement processor_elem;
                processor_elem.event_time = elem.event_time;
                processor_elem.event_time_microseconds = elem.event_time_microseconds;
                processor_elem.initial_query_id = elem.client_info.initial_query_id;
                processor_elem.query_id = elem.client_info.current_query_id;

                auto get_proc_id = [](const IProcessor & proc) -> UInt64 { return reinterpret_cast<std::uintptr_t>(&proc); };

                for (const auto & processor : query_pipeline.getProcessors())
                {
                    std::vector<UInt64> parents;
                    for (const auto & port : processor->getOutputs())
                    {
                        if (!port.isConnected())
                            continue;
                        const IProcessor & next = port.getInputPort().getProcessor();
                        parents.push_back(get_proc_id(next));
                    }

                    processor_elem.id = get_proc_id(*processor);
                    processor_elem.parent_ids = std::move(parents);

                    processor_elem.plan_step = reinterpret_cast<std::uintptr_t>(processor->getQueryPlanStep());
                    processor_elem.plan_group = processor->getQueryPlanStepGroup();

                    processor_elem.processor_name = processor->getName();

                    /// NOTE: convert this to UInt64
                    processor_elem.elapsed_us = static_cast<UInt32>(processor->getElapsedUs());
                    processor_elem.input_wait_elapsed_us = static_cast<UInt32>(processor->getInputWaitElapsedUs());
                    processor_elem.output_wait_elapsed_us = static_cast<UInt32>(processor->getOutputWaitElapsedUs());

                    auto stats = processor->getProcessorDataStats();
                    processor_elem.input_rows = stats.input_rows;
                    processor_elem.input_bytes = stats.input_bytes;
                    processor_elem.output_rows = stats.output_rows;
                    processor_elem.output_bytes = stats.output_bytes;

                    processors_profile_log->add(processor_elem);
                }
            }
        }
    }

    if (query_span)
    {
        query_span->addAttribute("db.statement", elem.query);
        query_span->addAttribute("clickhouse.query_id", elem.client_info.current_query_id);
        query_span->addAttribute("clickhouse.query_status", "QueryFinish");
        query_span->addAttributeIfNotEmpty("clickhouse.tracestate", OpenTelemetry::CurrentContext().tracestate);
        query_span->addAttributeIfNotZero("clickhouse.read_rows", elem.read_rows);
        query_span->addAttributeIfNotZero("clickhouse.read_bytes", elem.read_bytes);
        query_span->addAttributeIfNotZero("clickhouse.written_rows", elem.written_rows);
        query_span->addAttributeIfNotZero("clickhouse.written_bytes", elem.written_bytes);
        query_span->addAttributeIfNotZero("clickhouse.memory_usage", elem.memory_usage);
        query_span->finish();
    }
}

void logQueryException(
    QueryLogElement & elem,
    const ContextMutablePtr & context,
    const Stopwatch & start_watch,
    const ASTPtr & query_ast,
    std::shared_ptr<OpenTelemetry::SpanHolder> query_span,
    bool internal,
    bool log_error)
{
    const Settings & settings = context->getSettingsRef();
    auto log_queries = settings.log_queries && !internal;
    auto log_queries_min_type = settings.log_queries_min_type;
    auto log_queries_min_query_duration_ms = settings.log_queries_min_query_duration_ms.totalMilliseconds();

    elem.type = QueryLogElementType::EXCEPTION_WHILE_PROCESSING;
    elem.exception_code = getCurrentExceptionCode();
    auto exception_message = getCurrentExceptionMessageAndPattern(/* with_stacktrace */ false);
    elem.exception = std::move(exception_message.text);
    elem.exception_format_string = exception_message.format_string;

    QueryStatusPtr process_list_elem = context->getProcessListElement();

    /// Update performance counters before logging to query_log
    CurrentThread::finalizePerformanceCounters();
    const auto time_now = std::chrono::system_clock::now();
    elem.event_time = timeInSeconds(time_now);
    elem.event_time_microseconds = timeInMicroseconds(time_now);

    if (process_list_elem)
    {
        QueryStatusInfo info = process_list_elem->getInfo(true, settings.log_profile_events, false);
        addStatusInfoToQueryLogElement(elem, info, query_ast, context);
    }
    else
    {
        elem.query_duration_ms = start_watch.elapsedMilliseconds();
    }

    elem.query_cache_usage = QueryCache::Usage::None;

    if (settings.calculate_text_stack_trace && log_error)
        setExceptionStackTrace(elem);
    logException(context, elem, log_error);

    /// In case of exception we log internal queries also
    if (log_queries && elem.type >= log_queries_min_type && static_cast<Int64>(elem.query_duration_ms) >= log_queries_min_query_duration_ms)
    {
        if (auto query_log = context->getQueryLog())
            query_log->add(elem);
    }

    ProfileEvents::increment(ProfileEvents::FailedQuery);
    if (query_ast->as<ASTSelectQuery>() || query_ast->as<ASTSelectWithUnionQuery>())
        ProfileEvents::increment(ProfileEvents::FailedSelectQuery);
    else if (query_ast->as<ASTInsertQuery>())
        ProfileEvents::increment(ProfileEvents::FailedInsertQuery);

    if (query_span)
    {
        query_span->addAttribute("db.statement", elem.query);
        query_span->addAttribute("clickhouse.query_id", elem.client_info.current_query_id);
        query_span->addAttribute("clickhouse.exception", elem.exception);
        query_span->addAttribute("clickhouse.exception_code", elem.exception_code);
        query_span->finish();
    }
}

void logExceptionBeforeStart(
    const String & query_for_logging,
    ContextPtr context,
    ASTPtr ast,
    const std::shared_ptr<OpenTelemetry::SpanHolder> & query_span,
    UInt64 elapsed_millliseconds)
{
    auto query_end_time = std::chrono::system_clock::now();

    /// Exception before the query execution.
    if (auto quota = context->getQuota())
        quota->used(QuotaType::ERRORS, 1, /* check_exceeded = */ false);

    const Settings & settings = context->getSettingsRef();

    const auto & client_info = context->getClientInfo();

    /// Log the start of query execution into the table if necessary.
    QueryLogElement elem;

    elem.type = QueryLogElementType::EXCEPTION_BEFORE_START;
    elem.event_time = timeInSeconds(query_end_time);
    elem.event_time_microseconds = timeInMicroseconds(query_end_time);
    elem.query_start_time = client_info.initial_query_start_time;
    elem.query_start_time_microseconds = client_info.initial_query_start_time_microseconds;
    elem.query_duration_ms = elapsed_millliseconds;

    elem.current_database = context->getCurrentDatabase();
    elem.query = query_for_logging;
    elem.normalized_query_hash = normalizedQueryHash(query_for_logging, false);

    // Log query_kind if ast is valid
    if (ast)
    {
        elem.query_kind = ast->getQueryKind();
        if (settings.log_formatted_queries)
            elem.formatted_query = queryToString(ast);
    }

    // We don't calculate databases, tables and columns when the query isn't able to start

    elem.exception_code = getCurrentExceptionCode();
    auto exception_message = getCurrentExceptionMessageAndPattern(/* with_stacktrace */ false);
    elem.exception = std::move(exception_message.text);
    elem.exception_format_string = exception_message.format_string;

    elem.client_info = context->getClientInfo();

    elem.log_comment = settings.log_comment;
    if (elem.log_comment.size() > settings.max_query_size)
        elem.log_comment.resize(settings.max_query_size);

    if (auto txn = context->getCurrentTransaction())
        elem.tid = txn->tid;

    if (settings.log_query_settings)
        elem.query_settings = std::make_shared<Settings>(context->getSettingsRef());

    if (settings.calculate_text_stack_trace)
        setExceptionStackTrace(elem);
    logException(context, elem);

    /// Update performance counters before logging to query_log
    CurrentThread::finalizePerformanceCounters();

    if (settings.log_queries && elem.type >= settings.log_queries_min_type && !settings.log_queries_min_query_duration_ms.totalMilliseconds())
        if (auto query_log = context->getQueryLog())
            query_log->add(elem);

    if (query_span)
    {
        query_span->addAttribute("clickhouse.exception_code", elem.exception_code);
        query_span->addAttribute("clickhouse.exception", elem.exception);
        query_span->addAttribute("db.statement", elem.query);
        query_span->addAttribute("clickhouse.query_id", elem.client_info.current_query_id);
        query_span->finish();
    }

    ProfileEvents::increment(ProfileEvents::FailedQuery);

    if (ast)
    {
        if (ast->as<ASTSelectQuery>() || ast->as<ASTSelectWithUnionQuery>())
        {
            ProfileEvents::increment(ProfileEvents::FailedSelectQuery);
        }
        else if (ast->as<ASTInsertQuery>())
        {
            ProfileEvents::increment(ProfileEvents::FailedInsertQuery);
        }
    }
}

static void setQuerySpecificSettings(ASTPtr & ast, ContextMutablePtr context)
{
    if (auto * ast_insert_into = ast->as<ASTInsertQuery>())
    {
        if (ast_insert_into->watch)
            context->setSetting("output_format_enable_streaming", 1);
    }
}

void validateAnalyzerSettings(ASTPtr ast, bool context_value)
{
    if (ast->as<ASTSetQuery>())
        return;

    bool top_level = context_value;

    std::vector<ASTPtr> nodes_to_process{ ast };
    while (!nodes_to_process.empty())
    {
        auto node = nodes_to_process.back();
        nodes_to_process.pop_back();

        if (auto * set_query = node->as<ASTSetQuery>())
        {
            if (auto * value = set_query->changes.tryGet("allow_experimental_analyzer"))
            {
                if (top_level != value->safeGet<bool>())
                    throw Exception(ErrorCodes::INCORRECT_QUERY, "Setting 'allow_experimental_analyzer' is changed in the subquery. Top level value: {}", top_level);
            }
        }

        for (auto child : node->children)
        {
            if (child)
                nodes_to_process.push_back(std::move(child));
        }
    }
}

static std::tuple<ASTPtr, BlockIO> executeQueryImpl(
    const char * begin,
    const char * end,
    ContextMutablePtr context,
    QueryFlags flags,
    QueryProcessingStage::Enum stage,
    ReadBuffer * istr)
{
    const bool internal = flags.internal;

    /// query_span is a special span, when this function exits, it's lifetime is not ended, but ends when the query finishes.
    /// Some internal queries might call this function recursively by setting 'internal' parameter to 'true',
    /// to make sure SpanHolders in current stack ends in correct order, we disable this span for these internal queries
    ///
    /// This does not have impact on the final span logs, because these internal queries are issued by external queries,
    /// we still have enough span logs for the execution of external queries.
    std::shared_ptr<OpenTelemetry::SpanHolder> query_span = internal ? nullptr : std::make_shared<OpenTelemetry::SpanHolder>("query");
    if (query_span && query_span->trace_id != UUID{})
        LOG_TRACE(getLogger("executeQuery"), "Query span trace_id for opentelemetry log: {}", query_span->trace_id);

    /// Used for logging query start time in system.query_log
    auto query_start_time = std::chrono::system_clock::now();

    /// Used for:
    /// * Setting the watch in QueryStatus (controls timeouts and progress) and the output formats
    /// * Logging query duration (system.query_log)
    Stopwatch start_watch{CLOCK_MONOTONIC};

    const auto & client_info = context->getClientInfo();

    if (!internal && client_info.initial_query_start_time == 0)
    {
        // If it's not an internal query and we don't see an initial_query_start_time yet, initialize it
        // to current time. Internal queries are those executed without an independent client context,
        // thus should not set initial_query_start_time, because it might introduce data race. It's also
        // possible to have unset initial_query_start_time for non-internal and non-initial queries. For
        // example, the query is from an initiator that is running an old version of clickhouse.
        // On the other hand, if it's initialized then take it as the start of the query
        context->setInitialQueryStartTime(query_start_time);
    }

    assert(internal || CurrentThread::get().getQueryContext());
    assert(internal || CurrentThread::get().getQueryContext()->getCurrentQueryId() == CurrentThread::getQueryId());

    const Settings & settings = context->getSettingsRef();

    size_t max_query_size = settings.max_query_size;
    /// Don't limit the size of internal queries or distributed subquery.
    if (internal || client_info.query_kind == ClientInfo::QueryKind::SECONDARY_QUERY)
        max_query_size = 0;

    ASTPtr ast;
    String query;
    String query_for_logging;
    size_t log_queries_cut_to_length = context->getSettingsRef().log_queries_cut_to_length;

    /// Parse the query from string.
    try
    {
        if (settings.dialect == Dialect::kusto && !internal)
        {
            ParserKQLStatement parser(end, settings.allow_settings_after_format_in_insert);
            /// TODO: parser should fail early when max_query_size limit is reached.
            ast = parseKQLQuery(parser, begin, end, "", max_query_size, settings.max_parser_depth);
        }
        else if (settings.dialect == Dialect::prql && !internal)
        {
            ParserPRQLQuery parser(max_query_size, settings.max_parser_depth);
            ast = parseQuery(parser, begin, end, "", max_query_size, settings.max_parser_depth);
        }
        else
        {
            ParserQuery parser(end, settings.allow_settings_after_format_in_insert);
            /// TODO: parser should fail early when max_query_size limit is reached.
            ast = parseQuery(parser, begin, end, "", max_query_size, settings.max_parser_depth);

#ifndef NDEBUG
            /// Verify that AST formatting is consistent:
            /// If you format AST, parse it back, and format it again, you get the same string.

            String formatted1 = ast->formatWithPossiblyHidingSensitiveData(0, true, true);

            /// The query can become more verbose after formatting, so:
            size_t new_max_query_size = max_query_size > 0 ? (1000 + 2 * max_query_size) : 0;

            ASTPtr ast2;
            try
            {
                ast2 = parseQuery(parser,
                    formatted1.data(),
                    formatted1.data() + formatted1.size(),
                    "", new_max_query_size, settings.max_parser_depth);
            }
            catch (const Exception & e)
            {
                if (e.code() == ErrorCodes::SYNTAX_ERROR)
                    throw Exception(ErrorCodes::LOGICAL_ERROR,
                        "Inconsistent AST formatting: the query:\n{}\ncannot parse.",
                        formatted1);
                else
                    throw;
            }

            chassert(ast2);

            String formatted2 = ast2->formatWithPossiblyHidingSensitiveData(0, true, true);

            if (formatted1 != formatted2)
                throw Exception(ErrorCodes::LOGICAL_ERROR,
                    "Inconsistent AST formatting: the query:\n{}\nWas parsed and formatted back as:\n{}",
                    formatted1, formatted2);
#endif
        }

        const char * query_end = end;
        if (const auto * insert_query = ast->as<ASTInsertQuery>(); insert_query && insert_query->data)
            query_end = insert_query->data;

        bool is_create_parameterized_view = false;
        if (const auto * create_query = ast->as<ASTCreateQuery>())
            is_create_parameterized_view = create_query->isParameterizedView();
        else if (const auto * explain_query = ast->as<ASTExplainQuery>())
        {
            assert(!explain_query->children.empty());
            if (const auto * create_of_explain_query = explain_query->children[0]->as<ASTCreateQuery>())
                is_create_parameterized_view = create_of_explain_query->isParameterizedView();
        }

        /// Replace ASTQueryParameter with ASTLiteral for prepared statements.
        /// Even if we don't have parameters in query_context, check that AST doesn't have unknown parameters
        bool probably_has_params = find_first_symbols<'{'>(begin, end) != end;
        if (!is_create_parameterized_view && probably_has_params)
        {
            ReplaceQueryParameterVisitor visitor(context->getQueryParameters());
            visitor.visit(ast);
            if (visitor.getNumberOfReplacedParameters())
                query = serializeAST(*ast);
            else
                query.assign(begin, query_end);
        }
        else
        {
            /// Copy query into string. It will be written to log and presented in processlist. If an INSERT query, string will not include data to insertion.
            query.assign(begin, query_end);
        }

        /// Wipe any sensitive information (e.g. passwords) from the query.
        /// MUST go before any modification (except for prepared statements,
        /// since it substitute parameters and without them query does not contain
        /// parameters), to keep query as-is in query_log and server log.
        if (ast->hasSecretParts())
        {
            /// IAST::formatForLogging() wipes secret parts in AST and then calls wipeSensitiveDataAndCutToLength().
            query_for_logging = ast->formatForLogging(log_queries_cut_to_length);
        }
        else
        {
            query_for_logging = wipeSensitiveDataAndCutToLength(query, log_queries_cut_to_length);
        }
    }
    catch (...)
    {
        /// Anyway log the query.
        if (query.empty())
            query.assign(begin, std::min(end - begin, static_cast<ptrdiff_t>(max_query_size)));

        query_for_logging = wipeSensitiveDataAndCutToLength(query, log_queries_cut_to_length);
        logQuery(query_for_logging, context, internal, stage);

        if (!internal)
            logExceptionBeforeStart(query_for_logging, context, ast, query_span, start_watch.elapsedMilliseconds());
        throw;
    }

    /// Avoid early destruction of process_list_entry if it was not saved to `res` yet (in case of exception)
    ProcessList::EntryPtr process_list_entry;
    BlockIO res;
    auto implicit_txn_control = std::make_shared<bool>(false);
    String query_database;
    String query_table;

    auto execute_implicit_tcl_query = [implicit_txn_control](const ContextMutablePtr & query_context, ASTTransactionControl::QueryType tcl_type)
    {
        /// Unset the flag on COMMIT and ROLLBACK
        SCOPE_EXIT({ if (tcl_type != ASTTransactionControl::BEGIN) *implicit_txn_control = false; });

        ASTPtr tcl_ast = std::make_shared<ASTTransactionControl>(tcl_type);
        InterpreterTransactionControlQuery tc(tcl_ast, query_context);
        tc.execute();

        /// Set the flag after successful BIGIN
        if (tcl_type == ASTTransactionControl::BEGIN)
            *implicit_txn_control = true;
    };

    try
    {
        if (auto txn = context->getCurrentTransaction())
        {
            chassert(txn->getState() != MergeTreeTransaction::COMMITTING);
            chassert(txn->getState() != MergeTreeTransaction::COMMITTED);
            if (txn->getState() == MergeTreeTransaction::ROLLED_BACK && !ast->as<ASTTransactionControl>() && !ast->as<ASTExplainQuery>())
                throw Exception(
                    ErrorCodes::INVALID_TRANSACTION,
                    "Cannot execute query because current transaction failed. Expecting ROLLBACK statement");
        }

        /// Interpret SETTINGS clauses as early as possible (before invoking the corresponding interpreter),
        /// to allow settings to take effect.
        InterpreterSetQuery::applySettingsFromQuery(ast, context);
        validateAnalyzerSettings(ast, context->getSettingsRef().allow_experimental_analyzer);

        if (auto * insert_query = ast->as<ASTInsertQuery>())
            insert_query->tail = istr;

        setQuerySpecificSettings(ast, context);

        /// There is an option of probabilistic logging of queries.
        /// If it is used - do the random sampling and "collapse" the settings.
        /// It allows to consistently log queries with all the subqueries in distributed query processing
        /// (subqueries on remote nodes will receive these "collapsed" settings)
        if (!internal && settings.log_queries && settings.log_queries_probability < 1.0)
        {
            std::bernoulli_distribution should_write_log{settings.log_queries_probability};

            context->setSetting("log_queries", should_write_log(thread_local_rng));
            context->setSetting("log_queries_probability", 1.0);
        }

        if (const auto * query_with_table_output = dynamic_cast<const ASTQueryWithTableAndOutput *>(ast.get()))
        {
            query_database = query_with_table_output->getDatabase();
            query_table = query_with_table_output->getTable();
        }

        logQuery(query_for_logging, context, internal, stage);

        /// Propagate WITH statement to children ASTSelect.
        if (settings.enable_global_with_statement)
        {
            ApplyWithGlobalVisitor().visit(ast);
        }

        {
            SelectIntersectExceptQueryVisitor::Data data{settings.intersect_default_mode, settings.except_default_mode};
            SelectIntersectExceptQueryVisitor{data}.visit(ast);
        }

        {
            /// Normalize SelectWithUnionQuery
            NormalizeSelectWithUnionQueryVisitor::Data data{settings.union_default_mode};
            NormalizeSelectWithUnionQueryVisitor{data}.visit(ast);
        }

        /// Check the limits.
        checkASTSizeLimits(*ast, settings);

        /// Put query to process list. But don't put SHOW PROCESSLIST query itself.
        if (!internal && !ast->as<ASTShowProcesslistQuery>())
        {
            /// processlist also has query masked now, to avoid secrets leaks though SHOW PROCESSLIST by other users.
            process_list_entry = context->getProcessList().insert(query_for_logging, ast.get(), context, start_watch.getStart());
            context->setProcessListElement(process_list_entry->getQueryStatus());
        }

        /// Load external tables if they were provided
        context->initializeExternalTablesIfSet();

        auto * insert_query = ast->as<ASTInsertQuery>();
        bool async_insert_enabled = settings.async_insert;

        /// Resolve database before trying to use async insert feature - to properly hash the query.
        if (insert_query)
        {
            if (insert_query->table_id)
                insert_query->table_id = context->resolveStorageID(insert_query->table_id);
            else if (auto table = insert_query->getTable(); !table.empty())
                insert_query->table_id = context->resolveStorageID(StorageID{insert_query->getDatabase(), table});

            if (insert_query->table_id)
                if (auto table = DatabaseCatalog::instance().tryGetTable(insert_query->table_id, context))
                    async_insert_enabled |= table->areAsynchronousInsertsEnabled();
        }

        if (insert_query && insert_query->select)
        {
            /// Prepare Input storage before executing interpreter if we already got a buffer with data.
            if (istr)
            {
                ASTPtr input_function;
                insert_query->tryFindInputFunction(input_function);
                if (input_function)
                {
                    StoragePtr storage = context->executeTableFunction(input_function, insert_query->select->as<ASTSelectQuery>());
                    auto & input_storage = dynamic_cast<StorageInput &>(*storage);
                    auto input_metadata_snapshot = input_storage.getInMemoryMetadataPtr();
                    auto pipe = getSourceFromASTInsertQuery(
                        ast, true, input_metadata_snapshot->getSampleBlock(), context, input_function);
                    input_storage.setPipe(std::move(pipe));
                }
            }
        }
        else
        {
            /// reset Input callbacks if query is not INSERT SELECT
            context->resetInputCallbacks();
        }

        StreamLocalLimits limits;
        std::shared_ptr<const EnabledQuota> quota;
        std::unique_ptr<IInterpreter> interpreter;

        bool async_insert = false;
        auto * queue = context->getAsynchronousInsertQueue();
        auto logger = getLogger("executeQuery");

        if (insert_query && async_insert_enabled)
        {
            String reason;

            if (!queue)
                reason = "asynchronous insert queue is not configured";
            else if (insert_query->select)
                reason = "insert query has select";
            else if (insert_query->hasInlinedData())
                async_insert = true;

            if (!reason.empty())
                LOG_DEBUG(logger, "Setting async_insert=1, but INSERT query will be executed synchronously (reason: {})", reason);
        }

        bool quota_checked = false;
        std::unique_ptr<ReadBuffer> insert_data_buffer_holder;

        if (async_insert)
        {
            if (context->getCurrentTransaction() && settings.throw_on_unsupported_query_inside_transaction)
                throw Exception(ErrorCodes::NOT_IMPLEMENTED, "Async inserts inside transactions are not supported");
            if (settings.implicit_transaction && settings.throw_on_unsupported_query_inside_transaction)
                throw Exception(ErrorCodes::NOT_IMPLEMENTED, "Async inserts with 'implicit_transaction' are not supported");

            /// Let's agree on terminology and say that a mini-INSERT is an asynchronous INSERT
            /// which typically contains not a lot of data inside and a big-INSERT in an INSERT
            /// which was formed by concatenating several mini-INSERTs together.
            /// In case when the client had to retry some mini-INSERTs then they will be properly deduplicated
            /// by the source tables. This functionality is controlled by a setting `async_insert_deduplicate`.
            /// But then they will be glued together into a block and pushed through a chain of Materialized Views if any.
            /// The process of forming such blocks is not deteministic so each time we retry mini-INSERTs the resulting
            /// block may be concatenated differently.
            /// That's why deduplication in dependent Materialized Views doesn't make sense in presence of async INSERTs.
            if (settings.throw_if_deduplication_in_dependent_materialized_views_enabled_with_async_insert &&
                settings.deduplicate_blocks_in_dependent_materialized_views)
                throw Exception(ErrorCodes::SUPPORT_IS_DISABLED,
                        "Deduplication is dependent materialized view cannot work together with async inserts. "\
                        "Please disable eiher `deduplicate_blocks_in_dependent_materialized_views` or `async_insert` setting.");

            quota = context->getQuota();
            if (quota)
            {
                quota_checked = true;
                quota->used(QuotaType::QUERY_INSERTS, 1);
                quota->used(QuotaType::QUERIES, 1);
                quota->checkExceeded(QuotaType::ERRORS);
            }

            auto result = queue->pushQueryWithInlinedData(ast, context);

            if (result.status == AsynchronousInsertQueue::PushResult::OK)
            {
                if (settings.wait_for_async_insert)
                {
                    auto timeout = settings.wait_for_async_insert_timeout.totalMilliseconds();
                    auto source = std::make_shared<WaitForAsyncInsertSource>(std::move(result.future), timeout);
                    res.pipeline = QueryPipeline(Pipe(std::move(source)));
                }

                const auto & table_id = insert_query->table_id;
                if (!table_id.empty())
                    context->setInsertionTable(table_id);
            }
            else if (result.status == AsynchronousInsertQueue::PushResult::TOO_MUCH_DATA)
            {
                async_insert = false;
                insert_data_buffer_holder = std::move(result.insert_data_buffer);

                if (insert_query->data)
                {
                    /// Reset inlined data because it will be
                    /// available from tail read buffer.
                    insert_query->end = insert_query->data;
                    insert_query->data = nullptr;
                }

                insert_query->tail = insert_data_buffer_holder.get();
                LOG_DEBUG(logger, "Setting async_insert=1, but INSERT query will be executed synchronously because it has too much data");
            }
        }

        QueryCachePtr query_cache = context->getQueryCache();
        const bool can_use_query_cache = query_cache != nullptr
            && settings.use_query_cache
            && !internal
            && client_info.query_kind == ClientInfo::QueryKind::INITIAL_QUERY
            && (ast->as<ASTSelectQuery>() || ast->as<ASTSelectWithUnionQuery>());
        QueryCache::Usage query_cache_usage = QueryCache::Usage::None;

        if (!async_insert)
        {
            /// If it is a non-internal SELECT, and passive (read) use of the query cache is enabled, and the cache knows the query, then set
            /// a pipeline with a source populated by the query cache.
            auto get_result_from_query_cache = [&]()
            {
                if (can_use_query_cache && settings.enable_reads_from_query_cache)
                {
                    QueryCache::Key key(ast, context->getUserID(), context->getCurrentRoles());
                    QueryCache::Reader reader = query_cache->createReader(key);
                    if (reader.hasCacheEntryForKey())
                    {
                        QueryPipeline pipeline;
                        pipeline.readFromQueryCache(reader.getSource(), reader.getSourceTotals(), reader.getSourceExtremes());
                        res.pipeline = std::move(pipeline);
                        query_cache_usage = QueryCache::Usage::Read;
                        return true;
                    }
                }
                return false;
            };

            if (!get_result_from_query_cache())
            {
                /// We need to start the (implicit) transaction before getting the interpreter as this will get links to the latest snapshots
                if (!context->getCurrentTransaction() && settings.implicit_transaction && !ast->as<ASTTransactionControl>())
                {
                    try
                    {
                        if (context->isGlobalContext())
                            throw Exception(ErrorCodes::LOGICAL_ERROR, "Global context cannot create transactions");

                        execute_implicit_tcl_query(context, ASTTransactionControl::BEGIN);
                    }
                    catch (Exception & e)
                    {
                        e.addMessage("while starting a transaction with 'implicit_transaction'");
                        throw;
                    }
                }

                interpreter = InterpreterFactory::instance().get(ast, context, SelectQueryOptions(stage).setInternal(internal));

                const auto & query_settings = context->getSettingsRef();
                if (context->getCurrentTransaction() && query_settings.throw_on_unsupported_query_inside_transaction)
                {
                    if (!interpreter->supportsTransactions())
                        throw Exception(ErrorCodes::NOT_IMPLEMENTED, "Transactions are not supported for this type of query ({})", ast->getID());

                }

                // InterpreterSelectQueryAnalyzer does not build QueryPlan in the constructor.
                // We need to force to build it here to check if we need to ignore quota.
                if (auto * interpreter_with_analyzer = dynamic_cast<InterpreterSelectQueryAnalyzer *>(interpreter.get()))
                    interpreter_with_analyzer->getQueryPlan();

                if (!interpreter->ignoreQuota() && !quota_checked)
                {
                    quota = context->getQuota();
                    if (quota)
                    {
                        if (ast->as<ASTSelectQuery>() || ast->as<ASTSelectWithUnionQuery>())
                        {
                            quota->used(QuotaType::QUERY_SELECTS, 1);
                        }
                        else if (ast->as<ASTInsertQuery>())
                        {
                            quota->used(QuotaType::QUERY_INSERTS, 1);
                        }
                        quota->used(QuotaType::QUERIES, 1);
                        quota->checkExceeded(QuotaType::ERRORS);
                    }
                }

                if (!interpreter->ignoreLimits())
                {
                    limits.mode = LimitsMode::LIMITS_CURRENT;
                    limits.size_limits = SizeLimits(settings.max_result_rows, settings.max_result_bytes, settings.result_overflow_mode);
                }

                if (auto * insert_interpreter = typeid_cast<InterpreterInsertQuery *>(&*interpreter))
                {
                    /// Save insertion table (not table function). TODO: support remote() table function.
                    auto table_id = insert_interpreter->getDatabaseTable();
                    if (!table_id.empty())
                        context->setInsertionTable(std::move(table_id), insert_interpreter->getInsertColumnNames());

                    if (insert_data_buffer_holder)
                        insert_interpreter->addBuffer(std::move(insert_data_buffer_holder));
                }

                if (auto * create_interpreter = typeid_cast<InterpreterCreateQuery *>(&*interpreter))
                    create_interpreter->setIsRestoreFromBackup(flags.distributed_backup_restore);

                {
                    std::unique_ptr<OpenTelemetry::SpanHolder> span;
                    if (OpenTelemetry::CurrentContext().isTraceEnabled())
                    {
                        auto * raw_interpreter_ptr = interpreter.get();
                        String class_name(demangle(typeid(*raw_interpreter_ptr).name()));
                        span = std::make_unique<OpenTelemetry::SpanHolder>(class_name + "::execute()");
                    }

                    res = interpreter->execute();

                    /// If it is a non-internal SELECT query, and active (write) use of the query cache is enabled, then add a processor on
                    /// top of the pipeline which stores the result in the query cache.
                    if (can_use_query_cache && settings.enable_writes_to_query_cache)
                    {
                        const bool ast_contains_nondeterministic_functions = astContainsNonDeterministicFunctions(ast, context);
                        const QueryCacheNondeterministicFunctionHandling nondeterministic_function_handling = settings.query_cache_nondeterministic_function_handling;

                        if (ast_contains_nondeterministic_functions && nondeterministic_function_handling == QueryCacheNondeterministicFunctionHandling::Throw)
                            throw Exception(ErrorCodes::QUERY_CACHE_USED_WITH_NONDETERMINISTIC_FUNCTIONS,
                                "The query result was not cached because the query contains a non-deterministic function."
                                " Use setting `query_cache_nondeterministic_function_handling = 'save'` or `= 'ignore'` to cache the query result regardless or to omit caching");

                        if (!ast_contains_nondeterministic_functions || nondeterministic_function_handling == QueryCacheNondeterministicFunctionHandling::Save)
                        {
                            QueryCache::Key key(
                                ast, res.pipeline.getHeader(),
                                context->getUserID(), context->getCurrentRoles(),
                                settings.query_cache_share_between_users,
                                std::chrono::system_clock::now() + std::chrono::seconds(settings.query_cache_ttl),
                                settings.query_cache_compress_entries);

                            const size_t num_query_runs = settings.query_cache_min_query_runs ? query_cache->recordQueryRun(key) : 1; /// try to avoid locking a mutex in recordQueryRun()
                            if (num_query_runs <= settings.query_cache_min_query_runs)
                            {
                                LOG_TRACE(getLogger("QueryCache"),
                                        "Skipped insert because the query ran {} times but the minimum required number of query runs to cache the query result is {}",
                                        num_query_runs, settings.query_cache_min_query_runs);
                            }
                            else
                            {
                                auto query_cache_writer = std::make_shared<QueryCache::Writer>(query_cache->createWriter(
                                                 key,
                                                 std::chrono::milliseconds(settings.query_cache_min_query_duration.totalMilliseconds()),
                                                 settings.query_cache_squash_partial_results,
                                                 settings.max_block_size,
                                                 settings.query_cache_max_size_in_bytes,
                                                 settings.query_cache_max_entries));
                                res.pipeline.writeResultIntoQueryCache(query_cache_writer);
                                query_cache_usage = QueryCache::Usage::Write;
                            }
                        }
                    }

                }
            }
        }
        // Here we check if our our projections contain force_optimize_projection_name
        if (!settings.force_optimize_projection_name.value.empty())
        {
            bool found = false;
            std::set<std::string> projections = context->getQueryAccessInfo().projections;

            for (const auto &projection : projections)
            {
                // projection value has structure like: <db_name>.<table_name>.<projection_name>
                // We need to get only the projection name
                size_t last_dot_pos = projection.find_last_of('.');
                std::string projection_name = (last_dot_pos != std::string::npos) ? projection.substr(last_dot_pos + 1) : projection;
                if (settings.force_optimize_projection_name.value == projection_name)
                {
                    found = true;
                    break;
                }
            }

            if (!found)
                throw Exception(ErrorCodes::INCORRECT_DATA, "Projection {} is specified in setting force_optimize_projection_name but not used",
                                settings.force_optimize_projection_name.value);
        }

        if (process_list_entry)
        {
            /// Query was killed before execution
            if (process_list_entry->getQueryStatus()->isKilled())
                throw Exception(ErrorCodes::QUERY_WAS_CANCELLED,
                    "Query '{}' is killed in pending state", process_list_entry->getQueryStatus()->getInfo().client_info.current_query_id);
        }

        /// Hold element of process list till end of query execution.
        res.process_list_entry = process_list_entry;

        auto & pipeline = res.pipeline;

        if (pipeline.pulling() || pipeline.completed())
        {
            /// Limits on the result, the quota on the result, and also callback for progress.
            /// Limits apply only to the final result.
            pipeline.setProgressCallback(context->getProgressCallback());
            pipeline.setProcessListElement(context->getProcessListElement());
            if (stage == QueryProcessingStage::Complete && pipeline.pulling())
                pipeline.setLimitsAndQuota(limits, quota);
        }
        else if (pipeline.pushing())
        {
            pipeline.setProcessListElement(context->getProcessListElement());
        }

        /// Everything related to query log.
        {
            QueryLogElement elem = logQueryStart(
                query_start_time,
                context,
                query_for_logging,
                ast,
                pipeline,
                interpreter,
                internal,
                query_database,
                query_table,
                async_insert);
            /// Also make possible for caller to log successful query finish and exception during execution.
            auto finish_callback = [elem,
                                    context,
                                    ast,
                                    query_cache_usage,
                                    internal,
                                    implicit_txn_control,
                                    execute_implicit_tcl_query,
                                    pulling_pipeline = pipeline.pulling(),
                                    query_span](QueryPipeline & query_pipeline) mutable
            {
                if (query_cache_usage == QueryCache::Usage::Write)
                    /// Trigger the actual write of the buffered query result into the query cache. This is done explicitly to prevent
                    /// partial/garbage results in case of exceptions during query execution.
                    query_pipeline.finalizeWriteInQueryCache();

                logQueryFinish(elem, context, ast, query_pipeline, pulling_pipeline, query_span, query_cache_usage, internal);

                if (*implicit_txn_control)
                    execute_implicit_tcl_query(context, ASTTransactionControl::COMMIT);
            };

            auto exception_callback =
                [start_watch, elem, context, ast, internal, my_quota(quota), implicit_txn_control, execute_implicit_tcl_query, query_span](
                    bool log_error) mutable
            {
                if (*implicit_txn_control)
                    execute_implicit_tcl_query(context, ASTTransactionControl::ROLLBACK);
                else if (auto txn = context->getCurrentTransaction())
                    txn->onException();

                if (my_quota)
                    my_quota->used(QuotaType::ERRORS, 1, /* check_exceeded = */ false);

                logQueryException(elem, context, start_watch, ast, query_span, internal, log_error);
            };

            res.finish_callback = std::move(finish_callback);
            res.exception_callback = std::move(exception_callback);
        }
    }
    catch (...)
    {
        if (*implicit_txn_control)
            execute_implicit_tcl_query(context, ASTTransactionControl::ROLLBACK);
        else if (auto txn = context->getCurrentTransaction())
            txn->onException();

        if (!internal)
            logExceptionBeforeStart(query_for_logging, context, ast, query_span, start_watch.elapsedMilliseconds());

        throw;
    }

    return std::make_tuple(std::move(ast), std::move(res));
}


std::pair<ASTPtr, BlockIO> executeQuery(
    const String & query,
    ContextMutablePtr context,
    QueryFlags flags,
    QueryProcessingStage::Enum stage)
{
    ASTPtr ast;
    BlockIO res;

    std::tie(ast, res) = executeQueryImpl(query.data(), query.data() + query.size(), context, flags, stage, nullptr);

    if (const auto * ast_query_with_output = dynamic_cast<const ASTQueryWithOutput *>(ast.get()))
    {
        String format_name = ast_query_with_output->format
                ? getIdentifierName(ast_query_with_output->format)
                : context->getDefaultFormat();

        if (format_name == "Null")
            res.null_format = true;
    }

    return std::make_pair(std::move(ast), std::move(res));
}

void executeQuery(
    ReadBuffer & istr,
    WriteBuffer & ostr,
    bool allow_into_outfile,
    ContextMutablePtr context,
    SetResultDetailsFunc set_result_details,
    QueryFlags flags,
    const std::optional<FormatSettings> & output_format_settings,
    HandleExceptionInOutputFormatFunc handle_exception_in_output_format)
{
    PODArray<char> parse_buf;
    const char * begin;
    const char * end;

    istr.nextIfAtEnd();

    size_t max_query_size = context->getSettingsRef().max_query_size;

    if (istr.buffer().end() - istr.position() > static_cast<ssize_t>(max_query_size))
    {
        /// If remaining buffer space in 'istr' is enough to parse query up to 'max_query_size' bytes, then parse inplace.
        begin = istr.position();
        end = istr.buffer().end();
        istr.position() += end - begin;
    }
    else
    {
        /// FIXME: this is an extra copy not required for async insertion.

        /// If not - copy enough data into 'parse_buf'.
        WriteBufferFromVector<PODArray<char>> out(parse_buf);
        LimitReadBuffer limit(istr, max_query_size + 1, /* trow_exception */ false, /* exact_limit */ {});
        copyData(limit, out);
        out.finalize();

        begin = parse_buf.data();
        end = begin + parse_buf.size();
    }

    QueryResultDetails result_details
    {
        .query_id = context->getClientInfo().current_query_id,
        .timezone = DateLUT::instance().getTimeZone(),
    };

    /// Set the result details in case of any exception raised during query execution
    SCOPE_EXIT({
        if (set_result_details == nullptr)
            /// Either the result_details have been set in the flow below or the caller of this function does not provide this callback
            return;

        try
        {
            set_result_details(result_details);
        }
        catch (...)
        {
            /// This exception can be ignored.
            /// because if the code goes here, it means there's already an exception raised during query execution,
            /// and that exception will be propagated to outer caller,
            /// there's no need to report the exception thrown here.
        }
    });

    ASTPtr ast;
    BlockIO streams;
    OutputFormatPtr output_format;

    auto update_format_on_exception_if_needed = [&]()
    {
        if (!output_format)
        {
            try
            {
                String format_name = context->getDefaultFormat();
                output_format = FormatFactory::instance().getOutputFormat(format_name, ostr, {}, context, output_format_settings);
                if (output_format && output_format->supportsWritingException())
                {
                    /// Force an update of the headers before we start writing
                    result_details.content_type = output_format->getContentType();
                    result_details.format = format_name;

                    fiu_do_on(FailPoints::execute_query_calling_empty_set_result_func_on_exception, {
                        // it will throw std::bad_function_call
                        set_result_details = nullptr;
                        set_result_details(result_details);
                    });

                    if (set_result_details)
                    {
                        /// reset set_result_details func to avoid calling in SCOPE_EXIT()
                        auto set_result_details_copy = set_result_details;
                        set_result_details = nullptr;
                        set_result_details_copy(result_details);
                    }
                }
            }
            catch (const DB::Exception & e)
            {
                /// Ignore this exception and report the original one
                LOG_WARNING(getLogger("executeQuery"), getExceptionMessageAndPattern(e, true));
            }
        }
    };

    try
    {
        std::tie(ast, streams) = executeQueryImpl(begin, end, context, flags, QueryProcessingStage::Complete, &istr);
    }
    catch (...)
    {
        if (handle_exception_in_output_format)
        {
            update_format_on_exception_if_needed();
            if (output_format)
                handle_exception_in_output_format(*output_format);
        }
        throw;
    }

    auto & pipeline = streams.pipeline;

    std::unique_ptr<WriteBuffer> compressed_buffer;
    try
    {
        if (pipeline.pushing())
        {
            auto pipe = getSourceFromASTInsertQuery(ast, true, pipeline.getHeader(), context, nullptr);
            pipeline.complete(std::move(pipe));
        }
        else if (pipeline.pulling())
        {
            const ASTQueryWithOutput * ast_query_with_output = dynamic_cast<const ASTQueryWithOutput *>(ast.get());

            WriteBuffer * out_buf = &ostr;
            if (ast_query_with_output && ast_query_with_output->out_file)
            {
                if (!allow_into_outfile)
                    throw Exception(ErrorCodes::INTO_OUTFILE_NOT_ALLOWED, "INTO OUTFILE is not allowed");

                const auto & out_file = typeid_cast<const ASTLiteral &>(*ast_query_with_output->out_file).value.safeGet<std::string>();

                std::string compression_method;
                if (ast_query_with_output->compression)
                {
                    const auto & compression_method_node = ast_query_with_output->compression->as<ASTLiteral &>();
                    compression_method = compression_method_node.value.safeGet<std::string>();
                }
                const auto & settings = context->getSettingsRef();
                compressed_buffer = wrapWriteBufferWithCompressionMethod(
                    std::make_unique<WriteBufferFromFile>(out_file, DBMS_DEFAULT_BUFFER_SIZE, O_WRONLY | O_EXCL | O_CREAT),
                    chooseCompressionMethod(out_file, compression_method),
                    /* compression level = */ static_cast<int>(settings.output_format_compression_level),
                    /* zstd_window_log = */ static_cast<int>(settings.output_format_compression_zstd_window_log)
                );
            }

            String format_name = ast_query_with_output && (ast_query_with_output->format != nullptr)
                                    ? getIdentifierName(ast_query_with_output->format)
                                    : context->getDefaultFormat();

            output_format = FormatFactory::instance().getOutputFormatParallelIfPossible(
                format_name,
                compressed_buffer ? *compressed_buffer : *out_buf,
                materializeBlock(pipeline.getHeader()),
                context,
                output_format_settings);

            output_format->setAutoFlush();

            /// Save previous progress callback if any. TODO Do it more conveniently.
            auto previous_progress_callback = context->getProgressCallback();

            /// NOTE Progress callback takes shared ownership of 'out'.
            pipeline.setProgressCallback([output_format, previous_progress_callback] (const Progress & progress)
            {
                if (previous_progress_callback)
                    previous_progress_callback(progress);
                output_format->onProgress(progress);
            });

            result_details.content_type = output_format->getContentType();
            result_details.format = format_name;

            pipeline.complete(output_format);
        }
        else
        {
            pipeline.setProgressCallback(context->getProgressCallback());
        }

        if (set_result_details)
        {
            /// The call of set_result_details itself might throw exception,
            /// in such case there's no need to call this function again in the SCOPE_EXIT defined above.
            /// So the callback is cleared before its execution.
            auto set_result_details_copy = set_result_details;
            set_result_details = nullptr;

            set_result_details_copy(result_details);
        }

        if (pipeline.initialized())
        {
            CompletedPipelineExecutor executor(pipeline);
            executor.execute();
        }
        else
        {
            /// It's possible to have queries without input and output.
        }
    }
    catch (...)
    {
        /// first execute on exception callback, it includes updating query_log
        /// otherwise closing record ('ExceptionWhileProcessing') can be not appended in query_log
        /// due to possible exceptions in functions called below (passed as parameter here)
        streams.onException();

        if (handle_exception_in_output_format)
        {
            update_format_on_exception_if_needed();
            if (output_format)
                handle_exception_in_output_format(*output_format);
        }
        throw;
    }

    streams.onFinish();
}

void executeTrivialBlockIO(BlockIO & streams, ContextPtr context)
{
    try
    {
        if (!streams.pipeline.initialized())
            return;

        if (!streams.pipeline.completed())
            throw Exception(ErrorCodes::LOGICAL_ERROR, "Query pipeline requires output, but no output buffer provided, it's a bug");

        streams.pipeline.setProgressCallback(context->getProgressCallback());
        CompletedPipelineExecutor executor(streams.pipeline);
        executor.execute();
    }
    catch (...)
    {
        streams.onException();
        throw;
    }

    streams.onFinish();
}

}<|MERGE_RESOLUTION|>--- conflicted
+++ resolved
@@ -104,11 +104,8 @@
     extern const int QUERY_WAS_CANCELLED;
     extern const int INCORRECT_DATA;
     extern const int SYNTAX_ERROR;
-<<<<<<< HEAD
     extern const int SUPPORT_IS_DISABLED;
-=======
     extern const int INCORRECT_QUERY;
->>>>>>> 94e6f192
 }
 
 namespace FailPoints
