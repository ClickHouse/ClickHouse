#include <Common/formatReadable.h>
#include <Common/PODArray.h>
#include <Common/typeid_cast.h>
#include <Common/ThreadProfileEvents.h>
#include <Common/MemoryTrackerBlockerInThread.h>
#include <Common/SensitiveDataMasker.h>
#include <Common/FailPoint.h>

#include <Interpreters/AsynchronousInsertQueue.h>
#include <Interpreters/Cache/QueryCache.h>
#include <IO/WriteBufferFromFile.h>
#include <IO/WriteBufferFromVector.h>
#include <IO/LimitReadBuffer.h>
#include <IO/copyData.h>

#include <QueryPipeline/BlockIO.h>
#include <Processors/Transforms/CountingTransform.h>
#include <Processors/Transforms/getSourceFromASTInsertQuery.h>

#include <Parsers/ASTIdentifier.h>
#include <Parsers/ASTInsertQuery.h>
#include <Parsers/ASTLiteral.h>
#include <Parsers/ASTSelectQuery.h>
#include <Parsers/ASTDropQuery.h>
#include <Parsers/ASTCreateQuery.h>
#include <Parsers/ASTRenameQuery.h>
#include <Parsers/ASTAlterQuery.h>
#include <Parsers/ASTSelectWithUnionQuery.h>
#include <Parsers/ASTShowProcesslistQuery.h>
#include <Parsers/ASTWatchQuery.h>
#include <Parsers/ASTTransactionControl.h>
#include <Parsers/ASTExplainQuery.h>
#include <Parsers/Lexer.h>
#include <Parsers/parseQuery.h>
#include <Parsers/ParserQuery.h>
#include <Parsers/queryNormalization.h>
#include <Parsers/queryToString.h>
#include <Parsers/formatAST.h>
#include <Parsers/toOneLineQuery.h>
#include <Parsers/Kusto/ParserKQLStatement.h>
#include <Parsers/PRQL/ParserPRQLQuery.h>
#include <Parsers/Kusto/parseKQLQuery.h>

#include <Formats/FormatFactory.h>
#include <Storages/StorageInput.h>

#include <Access/ContextAccess.h>
#include <Access/EnabledQuota.h>
#include <Interpreters/ApplyWithGlobalVisitor.h>
#include <Interpreters/Context.h>
#include <Interpreters/InterpreterFactory.h>
#include <Interpreters/InterpreterInsertQuery.h>
#include <Interpreters/InterpreterCreateQuery.h>
#include <Interpreters/InterpreterSelectQueryAnalyzer.h>
#include <Interpreters/InterpreterSetQuery.h>
#include <Interpreters/InterpreterTransactionControlQuery.h>
#include <Interpreters/NormalizeSelectWithUnionQueryVisitor.h>
#include <Interpreters/OpenTelemetrySpanLog.h>
#include <Interpreters/ProcessList.h>
#include <Interpreters/ProcessorsProfileLog.h>
#include <Interpreters/QueryLog.h>
#include <Interpreters/ReplaceQueryParameterVisitor.h>
#include <Interpreters/SelectIntersectExceptQueryVisitor.h>
#include <Interpreters/SelectQueryOptions.h>
#include <Interpreters/TransactionLog.h>
#include <Interpreters/executeQuery.h>
#include <Interpreters/DatabaseCatalog.h>
#include <Common/ProfileEvents.h>

#include <IO/CompressionMethod.h>

#include <Processors/Transforms/LimitsCheckingTransform.h>
#include <Processors/Transforms/MaterializingTransform.h>
#include <Processors/Formats/IOutputFormat.h>
#include <Processors/Executors/CompletedPipelineExecutor.h>
#include <Processors/Sources/WaitForAsyncInsertSource.h>

#include <base/EnumReflection.h>
#include <base/demangle.h>

#include <memory>
#include <random>

namespace ProfileEvents
{
    extern const Event FailedQuery;
    extern const Event FailedInsertQuery;
    extern const Event FailedSelectQuery;
    extern const Event QueryTimeMicroseconds;
    extern const Event SelectQueryTimeMicroseconds;
    extern const Event InsertQueryTimeMicroseconds;
    extern const Event OtherQueryTimeMicroseconds;
}

namespace DB
{
namespace Setting
{
    extern const SettingsBool allow_experimental_analyzer;
    extern const SettingsBool allow_settings_after_format_in_insert;
    extern const SettingsBool async_insert;
    extern const SettingsBool calculate_text_stack_trace;
    extern const SettingsBool deduplicate_blocks_in_dependent_materialized_views;
    extern const SettingsDialect dialect;
    extern const SettingsOverflowMode distinct_overflow_mode;
    extern const SettingsBool enable_global_with_statement;
    extern const SettingsBool enable_reads_from_query_cache;
    extern const SettingsBool enable_writes_to_query_cache;
    extern const SettingsSetOperationMode except_default_mode;
    extern const SettingsOverflowModeGroupBy group_by_overflow_mode;
    extern const SettingsBool implicit_transaction;
    extern const SettingsSetOperationMode intersect_default_mode;
    extern const SettingsOverflowMode join_overflow_mode;
    extern const SettingsString log_comment;
    extern const SettingsBool log_formatted_queries;
    extern const SettingsBool log_processors_profiles;
    extern const SettingsBool log_profile_events;
    extern const SettingsUInt64 log_queries_cut_to_length;
    extern const SettingsBool log_queries;
    extern const SettingsMilliseconds log_queries_min_query_duration_ms;
    extern const SettingsLogQueriesType log_queries_min_type;
    extern const SettingsFloat log_queries_probability;
    extern const SettingsBool log_query_settings;
    extern const SettingsUInt64 max_ast_depth;
    extern const SettingsUInt64 max_ast_elements;
    extern const SettingsUInt64 max_block_size;
    extern const SettingsUInt64 max_parser_backtracks;
    extern const SettingsUInt64 max_parser_depth;
    extern const SettingsUInt64 max_query_size;
    extern const SettingsUInt64 max_result_bytes;
    extern const SettingsUInt64 max_result_rows;
    extern const SettingsUInt64 output_format_compression_level;
    extern const SettingsUInt64 output_format_compression_zstd_window_log;
    extern const SettingsBool query_cache_compress_entries;
    extern const SettingsUInt64 query_cache_max_entries;
    extern const SettingsUInt64 query_cache_max_size_in_bytes;
    extern const SettingsMilliseconds query_cache_min_query_duration;
    extern const SettingsUInt64 query_cache_min_query_runs;
    extern const SettingsQueryCacheNondeterministicFunctionHandling query_cache_nondeterministic_function_handling;
    extern const SettingsBool query_cache_share_between_users;
    extern const SettingsBool query_cache_squash_partial_results;
    extern const SettingsQueryCacheSystemTableHandling query_cache_system_table_handling;
    extern const SettingsSeconds query_cache_ttl;
    extern const SettingsOverflowMode read_overflow_mode;
    extern const SettingsOverflowMode read_overflow_mode_leaf;
    extern const SettingsOverflowMode result_overflow_mode;
    extern const SettingsOverflowMode set_overflow_mode;
    extern const SettingsOverflowMode sort_overflow_mode;
    extern const SettingsBool throw_if_deduplication_in_dependent_materialized_views_enabled_with_async_insert;
    extern const SettingsBool throw_on_unsupported_query_inside_transaction;
    extern const SettingsOverflowMode timeout_overflow_mode;
    extern const SettingsOverflowMode transfer_overflow_mode;
    extern const SettingsSetOperationMode union_default_mode;
    extern const SettingsBool use_query_cache;
    extern const SettingsBool wait_for_async_insert;
    extern const SettingsSeconds wait_for_async_insert_timeout;
    extern const SettingsBool enable_secure_identifiers;
}

namespace ErrorCodes
{
    extern const int QUERY_CACHE_USED_WITH_NONDETERMINISTIC_FUNCTIONS;
    extern const int QUERY_CACHE_USED_WITH_NON_THROW_OVERFLOW_MODE;
    extern const int QUERY_CACHE_USED_WITH_SYSTEM_TABLE;
    extern const int INTO_OUTFILE_NOT_ALLOWED;
    extern const int INVALID_TRANSACTION;
    extern const int LOGICAL_ERROR;
    extern const int NOT_IMPLEMENTED;
    extern const int QUERY_WAS_CANCELLED;
    extern const int SYNTAX_ERROR;
    extern const int SUPPORT_IS_DISABLED;
    extern const int INCORRECT_QUERY;
}

namespace FailPoints
{
    extern const char execute_query_calling_empty_set_result_func_on_exception[];
}

static void checkASTSizeLimits(const IAST & ast, const Settings & settings)
{
    if (settings[Setting::max_ast_depth])
        ast.checkDepth(settings[Setting::max_ast_depth]);
    if (settings[Setting::max_ast_elements])
        ast.checkSize(settings[Setting::max_ast_elements]);
}


/// Log query into text log (not into system table).
static void logQuery(const String & query, ContextPtr context, bool internal, QueryProcessingStage::Enum stage)
{
    if (internal)
    {
        LOG_DEBUG(getLogger("executeQuery"), "(internal) {} (stage: {})", toOneLineQuery(query), QueryProcessingStage::toString(stage));
    }
    else
    {
        const auto & client_info = context->getClientInfo();

        const auto & current_query_id = client_info.current_query_id;
        const auto & initial_query_id = client_info.initial_query_id;
        const auto & current_user = client_info.current_user;

<<<<<<< HEAD
        String comment = context->getSettingsRef().log_comment;
        uint64_t line_number = context->getSettingsRef().script_line_number;
        size_t max_query_size = context->getSettingsRef().max_query_size;
=======
        String comment = context->getSettingsRef()[Setting::log_comment];
        size_t max_query_size = context->getSettingsRef()[Setting::max_query_size];
>>>>>>> 8e5781e6

        if (comment.size() > max_query_size)
            comment.resize(max_query_size);

        if (!comment.empty())
            comment = fmt::format(" (comment: {})", comment);

        String transaction_info;
        if (auto txn = context->getCurrentTransaction())
            transaction_info = fmt::format(" (TID: {}, TIDH: {})", txn->tid, txn->tid.getHash());

        std::istringstream iss(query);
        std::string line;

        for(UInt64 i = 0; std::getline(iss, line, '\n'); i++)
        {
            LOG_DEBUG(getLogger("executeQuery"), "(from {}{}{}){}{}{} {} (stage: {})",
                client_info.current_address.toString(),
                (current_user != "default" ? ", user: " + current_user : ""),
                (!initial_query_id.empty() && current_query_id != initial_query_id ? ", initial_query_id: " + initial_query_id : std::string()),
                transaction_info,
                comment,
                line_number != 0 ? ", line number: " + std::to_string(line_number + i) : std::string(),
                line,
                QueryProcessingStage::toString(stage));
        }


        if (client_info.client_trace_context.trace_id != UUID())
        {
            LOG_TRACE(getLogger("executeQuery"),
                "OpenTelemetry traceparent '{}'",
                client_info.client_trace_context.composeTraceparentHeader());
        }
    }
}

/// Call this inside catch block.
static void setExceptionStackTrace(QueryLogElement & elem)
{
    /// Disable memory tracker for stack trace.
    /// Because if exception is "Memory limit (for query) exceed", then we probably can't allocate another one string.

    LockMemoryExceptionInThread lock(VariableContext::Global);

    try
    {
        throw;
    }
    catch (const std::exception & e)
    {
        elem.stack_trace = getExceptionStackTraceString(e);
    }
    catch (...) {} // NOLINT(bugprone-empty-catch)
}


/// Log exception (with query info) into text log (not into system table).
static void logException(ContextPtr context, QueryLogElement & elem, bool log_error = true)
{
    String comment;
    String line_number;
    if (!elem.log_comment.empty())
        comment = fmt::format(" (comment: {})", elem.log_comment);

    /// Message patterns like "{} (from {}){} (in query: {})" are not really informative,
    /// so we pass elem.exception_format_string as format string instead.
    PreformattedMessage message;
    message.format_string = elem.exception_format_string;
    message.format_string_args = elem.exception_format_string_args;

    std::istringstream iss(elem.query);
    std::string line;

    if (elem.stack_trace.empty() || !log_error)
        for(UInt64 i = 0; std::getline(iss, line, '\n'); i++)
            message.text = fmt::format("{} (from {}){}{} (in query: {})", elem.exception,
                context->getClientInfo().current_address.toString(),
                comment,
                elem.script_line_number != 0 ? fmt::format(" (line number: {})", elem.script_line_number + i) : std::string(),
                line);

    else
        for(UInt64 i = 0; std::getline(iss, line, '\n'); i++)
            message.text = fmt::format(
            "{} (from {}){}{} (in query: {}), Stack trace (when copying this message, always include the lines below):\n\n{}",
                elem.exception,
                context->getClientInfo().current_address.toString(),
                comment,
                elem.script_line_number != 0 ? fmt::format(" (line number: {})", elem.script_line_number + i) : std::string(),
                line,
                elem.stack_trace);


    if (log_error)
        LOG_ERROR(getLogger("executeQuery"), message);
    else
        LOG_INFO(getLogger("executeQuery"), message);
}

static void
addPrivilegesInfoToQueryLogElement(QueryLogElement & element, const ContextPtr context_ptr)
{
    const auto & privileges_info = context_ptr->getQueryPrivilegesInfo();
    {
        std::lock_guard lock(privileges_info.mutex);
        element.used_privileges = privileges_info.used_privileges;
        element.missing_privileges = privileges_info.missing_privileges;
    }
}

static void
addStatusInfoToQueryLogElement(QueryLogElement & element, const QueryStatusInfo & info, const ASTPtr query_ast, const ContextPtr context_ptr)
{
    const auto time_now = std::chrono::system_clock::now();
    UInt64 elapsed_microseconds = info.elapsed_microseconds;
    element.event_time = timeInSeconds(time_now);
    element.event_time_microseconds = timeInMicroseconds(time_now);
    element.query_duration_ms = elapsed_microseconds / 1000;

    ProfileEvents::increment(ProfileEvents::QueryTimeMicroseconds, elapsed_microseconds);
    if (query_ast->as<ASTSelectQuery>() || query_ast->as<ASTSelectWithUnionQuery>())
    {
        ProfileEvents::increment(ProfileEvents::SelectQueryTimeMicroseconds, elapsed_microseconds);
    }
    else if (query_ast->as<ASTInsertQuery>())
    {
        ProfileEvents::increment(ProfileEvents::InsertQueryTimeMicroseconds, elapsed_microseconds);
    }
    else
    {
        ProfileEvents::increment(ProfileEvents::OtherQueryTimeMicroseconds, elapsed_microseconds);
    }

    element.read_rows = info.read_rows;
    element.read_bytes = info.read_bytes;

    element.written_rows = info.written_rows;
    element.written_bytes = info.written_bytes;

    element.memory_usage = info.peak_memory_usage > 0 ? info.peak_memory_usage : 0;

    element.thread_ids = info.thread_ids;
    element.peak_threads_usage = info.peak_threads_usage;
    element.profile_counters = info.profile_counters;

    /// We need to refresh the access info since dependent views might have added extra information, either during
    /// creation of the view (PushingToViews chain) or while executing its internal SELECT
    const auto & access_info = context_ptr->getQueryAccessInfo();
    {
        std::lock_guard lock(access_info.mutex);
        element.query_databases.insert(access_info.databases.begin(), access_info.databases.end());
        element.query_tables.insert(access_info.tables.begin(), access_info.tables.end());
        element.query_columns.insert(access_info.columns.begin(), access_info.columns.end());
        element.query_partitions.insert(access_info.partitions.begin(), access_info.partitions.end());
        element.query_projections.insert(access_info.projections.begin(), access_info.projections.end());
        element.query_views.insert(access_info.views.begin(), access_info.views.end());
    }

    /// We copy QueryFactoriesInfo for thread-safety, because it is possible that query context can be modified by some processor even
    /// after query is finished
    const auto & factories_info(context_ptr->getQueryFactoriesInfo());
    {
        std::lock_guard lock(factories_info.mutex);
        element.used_aggregate_functions = factories_info.aggregate_functions;
        element.used_aggregate_function_combinators = factories_info.aggregate_function_combinators;
        element.used_database_engines = factories_info.database_engines;
        element.used_data_type_families = factories_info.data_type_families;
        element.used_dictionaries = factories_info.dictionaries;
        element.used_formats = factories_info.formats;
        element.used_functions = factories_info.functions;
        element.used_storages = factories_info.storages;
        element.used_table_functions = factories_info.table_functions;
    }

    element.async_read_counters = context_ptr->getAsyncReadCounters();
    addPrivilegesInfoToQueryLogElement(element, context_ptr);
}


QueryLogElement logQueryStart(
    const std::chrono::time_point<std::chrono::system_clock> & query_start_time,
    const ContextMutablePtr & context,
    const String & query_for_logging,
    const ASTPtr & query_ast,
    const QueryPipeline & pipeline,
    const std::unique_ptr<IInterpreter> & interpreter,
    bool internal,
    const String & query_database,
    const String & query_table,
    bool async_insert)
{
    const Settings & settings = context->getSettingsRef();

    QueryLogElement elem;

    elem.type = QueryLogElementType::QUERY_START;
    elem.event_time = timeInSeconds(query_start_time);
    elem.event_time_microseconds = timeInMicroseconds(query_start_time);
    elem.query_start_time = timeInSeconds(query_start_time);
    elem.query_start_time_microseconds = timeInMicroseconds(query_start_time);

    elem.current_database = context->getCurrentDatabase();
    elem.query = query_for_logging;
    if (settings[Setting::log_formatted_queries])
        elem.formatted_query = queryToString(query_ast);
    elem.normalized_query_hash = normalizedQueryHash(query_for_logging, false);
    elem.query_kind = query_ast->getQueryKind();

    elem.client_info = context->getClientInfo();

    if (auto txn = context->getCurrentTransaction())
        elem.tid = txn->tid;

    bool log_queries = settings[Setting::log_queries] && !internal;

    /// Log into system table start of query execution, if need.
    if (log_queries)
    {
        /// This check is not obvious, but without it 01220_scalar_optimization_in_alter fails.
        if (pipeline.initialized())
        {
            const auto & info = context->getQueryAccessInfo();
            std::lock_guard lock(info.mutex);
            elem.query_databases = info.databases;
            elem.query_tables = info.tables;
            elem.query_columns = info.columns;
            elem.query_partitions = info.partitions;
            elem.query_projections = info.projections;
            elem.query_views = info.views;
        }

        if (async_insert)
            InterpreterInsertQuery::extendQueryLogElemImpl(elem, context);
        else if (interpreter)
            interpreter->extendQueryLogElem(elem, query_ast, context, query_database, query_table);

        if (settings[Setting::log_query_settings])
            elem.query_settings = std::make_shared<Settings>(context->getSettingsRef());

<<<<<<< HEAD
        elem.log_comment = settings.log_comment;
        if (elem.log_comment.size() > settings.max_query_size)
            elem.log_comment.resize(settings.max_query_size);
        elem.script_line_number = settings.script_line_number;
=======
        elem.log_comment = settings[Setting::log_comment];
        if (elem.log_comment.size() > settings[Setting::max_query_size])
            elem.log_comment.resize(settings[Setting::max_query_size]);
>>>>>>> 8e5781e6

        if (elem.type >= settings[Setting::log_queries_min_type] && !settings[Setting::log_queries_min_query_duration_ms].totalMilliseconds())
        {
            if (auto query_log = context->getQueryLog())
                query_log->add(elem);
        }
    }

    return elem;
}

void logQueryFinish(
    QueryLogElement & elem,
    const ContextMutablePtr & context,
    const ASTPtr & query_ast,
    const QueryPipeline & query_pipeline,
    bool pulling_pipeline,
    std::shared_ptr<OpenTelemetry::SpanHolder> query_span,
    QueryCache::Usage query_cache_usage,
    bool internal)
{
    const Settings & settings = context->getSettingsRef();
    auto log_queries = settings[Setting::log_queries] && !internal;

    QueryStatusPtr process_list_elem = context->getProcessListElement();
    if (process_list_elem)
    {
        /// Update performance counters before logging to query_log
        CurrentThread::finalizePerformanceCounters();

        QueryStatusInfo info = process_list_elem->getInfo(true, settings[Setting::log_profile_events]);
        elem.type = QueryLogElementType::QUERY_FINISH;

        addStatusInfoToQueryLogElement(elem, info, query_ast, context);

        if (pulling_pipeline)
        {
            query_pipeline.tryGetResultRowsAndBytes(elem.result_rows, elem.result_bytes);
        }
        else /// will be used only for ordinary INSERT queries
        {
            auto progress_out = process_list_elem->getProgressOut();
            elem.result_rows = progress_out.written_rows;
            elem.result_bytes = progress_out.written_bytes;
        }

        auto progress_callback = context->getProgressCallback();
        if (progress_callback)
        {
            Progress p;
            p.incrementPiecewiseAtomically(Progress{ResultProgress{elem.result_rows, elem.result_bytes}});
            progress_callback(p);
        }

        if (elem.read_rows != 0)
        {
            double elapsed_seconds = static_cast<double>(info.elapsed_microseconds) / 1000000.0;
            double rows_per_second = static_cast<double>(elem.read_rows) / elapsed_seconds;
            LOG_DEBUG(
                getLogger("executeQuery"),
                "Read {} rows, {} in {} sec., {} rows/sec., {}/sec.",
                elem.read_rows,
                ReadableSize(elem.read_bytes),
                elapsed_seconds,
                rows_per_second,
                ReadableSize(elem.read_bytes / elapsed_seconds));
        }

        elem.query_cache_usage = query_cache_usage;

        if (log_queries && elem.type >= settings[Setting::log_queries_min_type]
            && static_cast<Int64>(elem.query_duration_ms) >= settings[Setting::log_queries_min_query_duration_ms].totalMilliseconds())
        {
            if (auto query_log = context->getQueryLog())
                query_log->add(elem);
        }
        if (settings[Setting::log_processors_profiles])
        {
            if (auto processors_profile_log = context->getProcessorsProfileLog())
            {
                ProcessorProfileLogElement processor_elem;
                processor_elem.event_time = elem.event_time;
                processor_elem.event_time_microseconds = elem.event_time_microseconds;
                processor_elem.initial_query_id = elem.client_info.initial_query_id;
                processor_elem.query_id = elem.client_info.current_query_id;

                auto get_proc_id = [](const IProcessor & proc) -> UInt64 { return reinterpret_cast<std::uintptr_t>(&proc); };

                for (const auto & processor : query_pipeline.getProcessors())
                {
                    std::vector<UInt64> parents;
                    for (const auto & port : processor->getOutputs())
                    {
                        if (!port.isConnected())
                            continue;
                        const IProcessor & next = port.getInputPort().getProcessor();
                        parents.push_back(get_proc_id(next));
                    }

                    processor_elem.id = get_proc_id(*processor);
                    processor_elem.parent_ids = std::move(parents);

                    processor_elem.plan_step = reinterpret_cast<std::uintptr_t>(processor->getQueryPlanStep());
                    processor_elem.plan_step_name = processor->getPlanStepName();
                    processor_elem.plan_step_description = processor->getPlanStepDescription();
                    processor_elem.plan_group = processor->getQueryPlanStepGroup();

                    processor_elem.processor_name = processor->getName();

                    processor_elem.elapsed_us = static_cast<UInt64>(processor->getElapsedNs() / 1000U);
                    processor_elem.input_wait_elapsed_us = static_cast<UInt64>(processor->getInputWaitElapsedNs() / 1000U);
                    processor_elem.output_wait_elapsed_us = static_cast<UInt64>(processor->getOutputWaitElapsedNs() / 1000U);

                    auto stats = processor->getProcessorDataStats();
                    processor_elem.input_rows = stats.input_rows;
                    processor_elem.input_bytes = stats.input_bytes;
                    processor_elem.output_rows = stats.output_rows;
                    processor_elem.output_bytes = stats.output_bytes;

                    processors_profile_log->add(processor_elem);
                }
            }
        }
    }

    if (query_span)
    {
        query_span->addAttribute("db.statement", elem.query);
        query_span->addAttribute("clickhouse.query_id", elem.client_info.current_query_id);
        query_span->addAttribute("clickhouse.query_status", "QueryFinish");
        query_span->addAttributeIfNotEmpty("clickhouse.tracestate", OpenTelemetry::CurrentContext().tracestate);
        query_span->addAttributeIfNotZero("clickhouse.read_rows", elem.read_rows);
        query_span->addAttributeIfNotZero("clickhouse.read_bytes", elem.read_bytes);
        query_span->addAttributeIfNotZero("clickhouse.written_rows", elem.written_rows);
        query_span->addAttributeIfNotZero("clickhouse.written_bytes", elem.written_bytes);
        query_span->addAttributeIfNotZero("clickhouse.memory_usage", elem.memory_usage);
        query_span->finish();
    }
}

void logQueryException(
    QueryLogElement & elem,
    const ContextMutablePtr & context,
    const Stopwatch & start_watch,
    const ASTPtr & query_ast,
    std::shared_ptr<OpenTelemetry::SpanHolder> query_span,
    bool internal,
    bool log_error)
{
    const Settings & settings = context->getSettingsRef();
    auto log_queries = settings[Setting::log_queries] && !internal;

    elem.type = QueryLogElementType::EXCEPTION_WHILE_PROCESSING;
    elem.exception_code = getCurrentExceptionCode();
    auto exception_message = getCurrentExceptionMessageAndPattern(/* with_stacktrace */ false);
    elem.exception = std::move(exception_message.text);
    elem.exception_format_string = exception_message.format_string;
    elem.exception_format_string_args = exception_message.format_string_args;

    QueryStatusPtr process_list_elem = context->getProcessListElement();

    /// Update performance counters before logging to query_log
    CurrentThread::finalizePerformanceCounters();
    const auto time_now = std::chrono::system_clock::now();
    elem.event_time = timeInSeconds(time_now);
    elem.event_time_microseconds = timeInMicroseconds(time_now);

    if (process_list_elem)
    {
        QueryStatusInfo info = process_list_elem->getInfo(true, settings[Setting::log_profile_events], false);
        addStatusInfoToQueryLogElement(elem, info, query_ast, context);
    }
    else
    {
        elem.query_duration_ms = start_watch.elapsedMilliseconds();
    }

    elem.query_cache_usage = QueryCache::Usage::None;

    if (settings[Setting::calculate_text_stack_trace] && log_error)
        setExceptionStackTrace(elem);
    logException(context, elem, log_error);

    /// In case of exception we log internal queries also
    if (log_queries && elem.type >= settings[Setting::log_queries_min_type]
        && static_cast<Int64>(elem.query_duration_ms) >= settings[Setting::log_queries_min_query_duration_ms].totalMilliseconds())
    {
        if (auto query_log = context->getQueryLog())
            query_log->add(elem);
    }

    ProfileEvents::increment(ProfileEvents::FailedQuery);
    if (query_ast->as<ASTSelectQuery>() || query_ast->as<ASTSelectWithUnionQuery>())
        ProfileEvents::increment(ProfileEvents::FailedSelectQuery);
    else if (query_ast->as<ASTInsertQuery>())
        ProfileEvents::increment(ProfileEvents::FailedInsertQuery);

    if (query_span)
    {
        query_span->addAttribute("db.statement", elem.query);
        query_span->addAttribute("clickhouse.query_id", elem.client_info.current_query_id);
        query_span->addAttribute("clickhouse.exception", elem.exception);
        query_span->addAttribute("clickhouse.exception_code", elem.exception_code);
        query_span->finish();
    }
}

void logExceptionBeforeStart(
    const String & query_for_logging,
    ContextPtr context,
    ASTPtr ast,
    const std::shared_ptr<OpenTelemetry::SpanHolder> & query_span,
    UInt64 elapsed_millliseconds)
{
    auto query_end_time = std::chrono::system_clock::now();

    /// Exception before the query execution.
    if (auto quota = context->getQuota())
        quota->used(QuotaType::ERRORS, 1, /* check_exceeded = */ false);

    const Settings & settings = context->getSettingsRef();

    const auto & client_info = context->getClientInfo();

    /// Log the start of query execution into the table if necessary.
    QueryLogElement elem;

    elem.type = QueryLogElementType::EXCEPTION_BEFORE_START;
    elem.event_time = timeInSeconds(query_end_time);
    elem.event_time_microseconds = timeInMicroseconds(query_end_time);
    elem.query_start_time = client_info.initial_query_start_time;
    elem.query_start_time_microseconds = client_info.initial_query_start_time_microseconds;
    elem.query_duration_ms = elapsed_millliseconds;

    elem.current_database = context->getCurrentDatabase();
    elem.query = query_for_logging;
    elem.normalized_query_hash = normalizedQueryHash(query_for_logging, false);

    // Log query_kind if ast is valid
    if (ast)
    {
        elem.query_kind = ast->getQueryKind();
        if (settings[Setting::log_formatted_queries])
            elem.formatted_query = queryToString(ast);
    }

    addPrivilegesInfoToQueryLogElement(elem, context);

    // We don't calculate databases, tables and columns when the query isn't able to start

    elem.exception_code = getCurrentExceptionCode();
    auto exception_message = getCurrentExceptionMessageAndPattern(/* with_stacktrace */ false);
    elem.exception = std::move(exception_message.text);
    elem.exception_format_string = exception_message.format_string;
    elem.exception_format_string_args = exception_message.format_string_args;

    elem.client_info = context->getClientInfo();

<<<<<<< HEAD
    elem.log_comment = settings.log_comment;
    if (elem.log_comment.size() > settings.max_query_size)
        elem.log_comment.resize(settings.max_query_size);
    elem.script_line_number = settings.script_line_number;
=======
    elem.log_comment = settings[Setting::log_comment];
    if (elem.log_comment.size() > settings[Setting::max_query_size])
        elem.log_comment.resize(settings[Setting::max_query_size]);
>>>>>>> 8e5781e6

    if (auto txn = context->getCurrentTransaction())
        elem.tid = txn->tid;

    if (settings[Setting::log_query_settings])
        elem.query_settings = std::make_shared<Settings>(settings);

    if (settings[Setting::calculate_text_stack_trace])
        setExceptionStackTrace(elem);
    logException(context, elem);

    /// Update performance counters before logging to query_log
    CurrentThread::finalizePerformanceCounters();

    if (settings[Setting::log_queries] && elem.type >= settings[Setting::log_queries_min_type]
        && !settings[Setting::log_queries_min_query_duration_ms].totalMilliseconds())
        if (auto query_log = context->getQueryLog())
            query_log->add(elem);

    if (query_span)
    {
        query_span->addAttribute("clickhouse.exception_code", elem.exception_code);
        query_span->addAttribute("clickhouse.exception", elem.exception);
        query_span->addAttribute("db.statement", elem.query);
        query_span->addAttribute("clickhouse.query_id", elem.client_info.current_query_id);
        query_span->finish();
    }

    ProfileEvents::increment(ProfileEvents::FailedQuery);

    if (ast)
    {
        if (ast->as<ASTSelectQuery>() || ast->as<ASTSelectWithUnionQuery>())
        {
            ProfileEvents::increment(ProfileEvents::FailedSelectQuery);
        }
        else if (ast->as<ASTInsertQuery>())
        {
            ProfileEvents::increment(ProfileEvents::FailedInsertQuery);
        }
    }
}

void validateAnalyzerSettings(ASTPtr ast, bool context_value)
{
    if (ast->as<ASTSetQuery>())
        return;

    bool top_level = context_value;

    std::vector<ASTPtr> nodes_to_process{ ast };
    while (!nodes_to_process.empty())
    {
        auto node = nodes_to_process.back();
        nodes_to_process.pop_back();

        if (auto * set_query = node->as<ASTSetQuery>())
        {
            if (auto * value = set_query->changes.tryGet("allow_experimental_analyzer"))
            {
                if (top_level != value->safeGet<bool>())
                    throw Exception(ErrorCodes::INCORRECT_QUERY, "Setting 'allow_experimental_analyzer' is changed in the subquery. Top level value: {}", top_level);
            }

            if (auto * value = set_query->changes.tryGet("enable_analyzer"))
            {
                if (top_level != value->safeGet<bool>())
                    throw Exception(ErrorCodes::INCORRECT_QUERY, "Setting 'enable_analyzer' is changed in the subquery. Top level value: {}", top_level);
            }
        }

        for (auto child : node->children)
        {
            if (child)
                nodes_to_process.push_back(std::move(child));
        }
    }
}

static std::tuple<ASTPtr, BlockIO> executeQueryImpl(
    const char * begin,
    const char * end,
    ContextMutablePtr context,
    QueryFlags flags,
    QueryProcessingStage::Enum stage,
    ReadBuffer * istr)
{
    const bool internal = flags.internal;

    /// query_span is a special span, when this function exits, it's lifetime is not ended, but ends when the query finishes.
    /// Some internal queries might call this function recursively by setting 'internal' parameter to 'true',
    /// to make sure SpanHolders in current stack ends in correct order, we disable this span for these internal queries
    ///
    /// This does not have impact on the final span logs, because these internal queries are issued by external queries,
    /// we still have enough span logs for the execution of external queries.
    std::shared_ptr<OpenTelemetry::SpanHolder> query_span = internal ? nullptr : std::make_shared<OpenTelemetry::SpanHolder>("query");
    if (query_span && query_span->trace_id != UUID{})
        LOG_TRACE(getLogger("executeQuery"), "Query span trace_id for opentelemetry log: {}", query_span->trace_id);

    /// Used for logging query start time in system.query_log
    auto query_start_time = std::chrono::system_clock::now();

    /// Used for:
    /// * Setting the watch in QueryStatus (controls timeouts and progress) and the output formats
    /// * Logging query duration (system.query_log)
    Stopwatch start_watch{CLOCK_MONOTONIC};

    const auto & client_info = context->getClientInfo();

    if (!internal && client_info.initial_query_start_time == 0)
    {
        // If it's not an internal query and we don't see an initial_query_start_time yet, initialize it
        // to current time. Internal queries are those executed without an independent client context,
        // thus should not set initial_query_start_time, because it might introduce data race. It's also
        // possible to have unset initial_query_start_time for non-internal and non-initial queries. For
        // example, the query is from an initiator that is running an old version of clickhouse.
        // On the other hand, if it's initialized then take it as the start of the query
        context->setInitialQueryStartTime(query_start_time);
    }

    assert(internal || CurrentThread::get().getQueryContext());
    assert(internal || CurrentThread::get().getQueryContext()->getCurrentQueryId() == CurrentThread::getQueryId());

    const Settings & settings = context->getSettingsRef();

    size_t max_query_size = settings[Setting::max_query_size];
    /// Don't limit the size of internal queries or distributed subquery.
    if (internal || client_info.query_kind == ClientInfo::QueryKind::SECONDARY_QUERY)
        max_query_size = 0;

    ASTPtr ast;
    String query;
    String query_for_logging;
    size_t log_queries_cut_to_length = settings[Setting::log_queries_cut_to_length];

    /// Parse the query from string.
    try
    {
        if (settings[Setting::dialect] == Dialect::kusto && !internal)
        {
            ParserKQLStatement parser(end, settings[Setting::allow_settings_after_format_in_insert]);
            /// TODO: parser should fail early when max_query_size limit is reached.
            ast = parseKQLQuery(parser, begin, end, "", max_query_size, settings[Setting::max_parser_depth], settings[Setting::max_parser_backtracks]);
        }
        else if (settings[Setting::dialect] == Dialect::prql && !internal)
        {
            ParserPRQLQuery parser(max_query_size, settings[Setting::max_parser_depth], settings[Setting::max_parser_backtracks]);
            ast = parseQuery(parser, begin, end, "", max_query_size, settings[Setting::max_parser_depth], settings[Setting::max_parser_backtracks]);
        }
        else
        {
            ParserQuery parser(end, settings[Setting::allow_settings_after_format_in_insert]);
            /// TODO: parser should fail early when max_query_size limit is reached.
            ast = parseQuery(parser, begin, end, "", max_query_size, settings[Setting::max_parser_depth], settings[Setting::max_parser_backtracks]);

#ifndef NDEBUG
            /// Verify that AST formatting is consistent:
            /// If you format AST, parse it back, and format it again, you get the same string.

            String formatted1 = ast->formatWithPossiblyHidingSensitiveData(
                /*max_length=*/0,
                /*one_line=*/true,
                /*show_secrets=*/true,
                /*print_pretty_type_names=*/false,
                /*identifier_quoting_rule=*/IdentifierQuotingRule::WhenNecessary,
                /*identifier_quoting_style=*/IdentifierQuotingStyle::Backticks);

            /// The query can become more verbose after formatting, so:
            size_t new_max_query_size = max_query_size > 0 ? (1000 + 2 * max_query_size) : 0;

            ASTPtr ast2;
            try
            {
                ast2 = parseQuery(
                    parser,
                    formatted1.data(),
                    formatted1.data() + formatted1.size(),
                    "",
                    new_max_query_size,
                    settings[Setting::max_parser_depth],
                    settings[Setting::max_parser_backtracks]);
            }
            catch (const Exception & e)
            {
                if (e.code() == ErrorCodes::SYNTAX_ERROR)
                    throw Exception(ErrorCodes::LOGICAL_ERROR,
                        "Inconsistent AST formatting: the query:\n{}\ncannot parse query back from {}",
                        formatted1, std::string_view(begin, end-begin));

                throw;
            }

            chassert(ast2);

            String formatted2 = ast2->formatWithPossiblyHidingSensitiveData(
                /*max_length=*/0,
                /*one_line=*/true,
                /*show_secrets=*/true,
                /*print_pretty_type_names=*/false,
                /*identifier_quoting_rule=*/IdentifierQuotingRule::WhenNecessary,
                /*identifier_quoting_style=*/IdentifierQuotingStyle::Backticks);

            if (formatted1 != formatted2)
                throw Exception(ErrorCodes::LOGICAL_ERROR,
                    "Inconsistent AST formatting: the query:\n{}\nWas parsed and formatted back as:\n{}",
                    formatted1, formatted2);
#endif
        }

        const char * query_end = end;
        if (const auto * insert_query = ast->as<ASTInsertQuery>(); insert_query && insert_query->data)
            query_end = insert_query->data;

        bool is_create_parameterized_view = false;
        if (const auto * create_query = ast->as<ASTCreateQuery>())
        {
            is_create_parameterized_view = create_query->isParameterizedView();
        }
        else if (const auto * explain_query = ast->as<ASTExplainQuery>())
        {
            if (!explain_query->children.empty())
                if (const auto * create_of_explain_query = explain_query->children[0]->as<ASTCreateQuery>())
                    is_create_parameterized_view = create_of_explain_query->isParameterizedView();
        }

        /// Replace ASTQueryParameter with ASTLiteral for prepared statements.
        /// Even if we don't have parameters in query_context, check that AST doesn't have unknown parameters
        bool probably_has_params = find_first_symbols<'{'>(begin, end) != end;
        if (!is_create_parameterized_view && probably_has_params)
        {
            ReplaceQueryParameterVisitor visitor(context->getQueryParameters());
            visitor.visit(ast);
            if (visitor.getNumberOfReplacedParameters())
                query = serializeAST(*ast);
            else
                query.assign(begin, query_end);
        }
        else
        {
            /// Copy query into string. It will be written to log and presented in processlist. If an INSERT query, string will not include data to insertion.
            query.assign(begin, query_end);
        }

        /// Wipe any sensitive information (e.g. passwords) from the query.
        /// MUST go before any modification (except for prepared statements,
        /// since it substitute parameters and without them query does not contain
        /// parameters), to keep query as-is in query_log and server log.
        if (ast->hasSecretParts())
        {
            /// IAST::formatForLogging() wipes secret parts in AST and then calls wipeSensitiveDataAndCutToLength().
            query_for_logging = ast->formatForLogging(log_queries_cut_to_length);
        }
        else
        {
            query_for_logging = wipeSensitiveDataAndCutToLength(query, log_queries_cut_to_length);
        }
    }
    catch (...)
    {
        /// Anyway log the query.
        if (query.empty())
            query.assign(begin, std::min(end - begin, static_cast<ptrdiff_t>(max_query_size)));

        query_for_logging = wipeSensitiveDataAndCutToLength(query, log_queries_cut_to_length);
        logQuery(query_for_logging, context, internal, stage);

        if (!internal)
            logExceptionBeforeStart(query_for_logging, context, ast, query_span, start_watch.elapsedMilliseconds());
        throw;
    }

    /// Avoid early destruction of process_list_entry if it was not saved to `res` yet (in case of exception)
    ProcessList::EntryPtr process_list_entry;
    BlockIO res;
    auto implicit_txn_control = std::make_shared<bool>(false);
    String query_database;
    String query_table;

    auto execute_implicit_tcl_query = [implicit_txn_control](const ContextMutablePtr & query_context, ASTTransactionControl::QueryType tcl_type)
    {
        /// Unset the flag on COMMIT and ROLLBACK
        SCOPE_EXIT({ if (tcl_type != ASTTransactionControl::BEGIN) *implicit_txn_control = false; });

        ASTPtr tcl_ast = std::make_shared<ASTTransactionControl>(tcl_type);
        InterpreterTransactionControlQuery tc(tcl_ast, query_context);
        tc.execute();

        /// Set the flag after successful BIGIN
        if (tcl_type == ASTTransactionControl::BEGIN)
            *implicit_txn_control = true;
    };

    try
    {
        if (auto txn = context->getCurrentTransaction())
        {
            chassert(txn->getState() != MergeTreeTransaction::COMMITTING);
            chassert(txn->getState() != MergeTreeTransaction::COMMITTED);
            if (txn->getState() == MergeTreeTransaction::ROLLED_BACK && !ast->as<ASTTransactionControl>() && !ast->as<ASTExplainQuery>())
                throw Exception(
                    ErrorCodes::INVALID_TRANSACTION,
                    "Cannot execute query because current transaction failed. Expecting ROLLBACK statement");
        }

        /// Interpret SETTINGS clauses as early as possible (before invoking the corresponding interpreter),
        /// to allow settings to take effect.
        InterpreterSetQuery::applySettingsFromQuery(ast, context);
        validateAnalyzerSettings(ast, settings[Setting::allow_experimental_analyzer]);

        if (settings[Setting::enable_secure_identifiers])
        {
            WriteBufferFromOwnString buf;
            IAST::FormatSettings enable_secure_identifiers_settings(buf, true);
            enable_secure_identifiers_settings.enable_secure_identifiers = true;
            ast->format(enable_secure_identifiers_settings);
        }

        if (auto * insert_query = ast->as<ASTInsertQuery>())
            insert_query->tail = istr;

        /// There is an option of probabilistic logging of queries.
        /// If it is used - do the random sampling and "collapse" the settings.
        /// It allows to consistently log queries with all the subqueries in distributed query processing
        /// (subqueries on remote nodes will receive these "collapsed" settings)
        if (!internal && settings[Setting::log_queries] && settings[Setting::log_queries_probability] < 1.0)
        {
            std::bernoulli_distribution should_write_log{settings[Setting::log_queries_probability]};

            context->setSetting("log_queries", should_write_log(thread_local_rng));
            context->setSetting("log_queries_probability", 1.0);
        }

        if (const auto * query_with_table_output = dynamic_cast<const ASTQueryWithTableAndOutput *>(ast.get()))
        {
            query_database = query_with_table_output->getDatabase();
            query_table = query_with_table_output->getTable();
        }

        logQuery(query_for_logging, context, internal, stage);

        /// Propagate WITH statement to children ASTSelect.
        if (settings[Setting::enable_global_with_statement])
        {
            ApplyWithGlobalVisitor::visit(ast);
        }

        {
            SelectIntersectExceptQueryVisitor::Data data{settings[Setting::intersect_default_mode], settings[Setting::except_default_mode]};
            SelectIntersectExceptQueryVisitor{data}.visit(ast);
        }

        {
            /// Normalize SelectWithUnionQuery
            NormalizeSelectWithUnionQueryVisitor::Data data{settings[Setting::union_default_mode]};
            NormalizeSelectWithUnionQueryVisitor{data}.visit(ast);
        }

        /// Check the limits.
        checkASTSizeLimits(*ast, settings);

        /// Put query to process list. But don't put SHOW PROCESSLIST query itself.
        if (!internal && !ast->as<ASTShowProcesslistQuery>())
        {
            /// processlist also has query masked now, to avoid secrets leaks though SHOW PROCESSLIST by other users.
            process_list_entry = context->getProcessList().insert(query_for_logging, ast.get(), context, start_watch.getStart());
            context->setProcessListElement(process_list_entry->getQueryStatus());
        }

        /// Load external tables if they were provided
        context->initializeExternalTablesIfSet();

        auto * insert_query = ast->as<ASTInsertQuery>();
        bool async_insert_enabled = settings[Setting::async_insert];

        /// Resolve database before trying to use async insert feature - to properly hash the query.
        if (insert_query)
        {
            if (insert_query->table_id)
                insert_query->table_id = context->resolveStorageID(insert_query->table_id);
            else if (auto table = insert_query->getTable(); !table.empty())
                insert_query->table_id = context->resolveStorageID(StorageID{insert_query->getDatabase(), table});

            if (insert_query->table_id)
                if (auto table = DatabaseCatalog::instance().tryGetTable(insert_query->table_id, context))
                    async_insert_enabled |= table->areAsynchronousInsertsEnabled();
        }

        if (insert_query && insert_query->select)
        {
            /// Prepare Input storage before executing interpreter if we already got a buffer with data.
            if (istr)
            {
                ASTPtr input_function;
                insert_query->tryFindInputFunction(input_function);
                if (input_function)
                {
                    StoragePtr storage = context->executeTableFunction(input_function, insert_query->select->as<ASTSelectQuery>());
                    auto & input_storage = dynamic_cast<StorageInput &>(*storage);
                    auto input_metadata_snapshot = input_storage.getInMemoryMetadataPtr();
                    auto pipe = getSourceFromASTInsertQuery(
                        ast, true, input_metadata_snapshot->getSampleBlock(), context, input_function);
                    input_storage.setPipe(std::move(pipe));
                }
            }
        }
        else
        {
            /// reset Input callbacks if query is not INSERT SELECT
            context->resetInputCallbacks();
        }

        StreamLocalLimits limits;
        std::shared_ptr<const EnabledQuota> quota;
        std::unique_ptr<IInterpreter> interpreter;

        bool async_insert = false;
        auto * queue = context->tryGetAsynchronousInsertQueue();
        auto logger = getLogger("executeQuery");

        if (insert_query && async_insert_enabled)
        {
            String reason;

            if (!queue)
                reason = "asynchronous insert queue is not configured";
            else if (insert_query->select)
                reason = "insert query has select";
            else if (insert_query->hasInlinedData())
                async_insert = true;

            if (!reason.empty())
                LOG_DEBUG(logger, "Setting async_insert=1, but INSERT query will be executed synchronously (reason: {})", reason);
        }

        bool quota_checked = false;
        std::unique_ptr<ReadBuffer> insert_data_buffer_holder;

        if (async_insert)
        {
            if (context->getCurrentTransaction() && settings[Setting::throw_on_unsupported_query_inside_transaction])
                throw Exception(ErrorCodes::NOT_IMPLEMENTED, "Async inserts inside transactions are not supported");
            if (settings[Setting::implicit_transaction] && settings[Setting::throw_on_unsupported_query_inside_transaction])
                throw Exception(ErrorCodes::NOT_IMPLEMENTED, "Async inserts with 'implicit_transaction' are not supported");

            /// Let's agree on terminology and say that a mini-INSERT is an asynchronous INSERT
            /// which typically contains not a lot of data inside and a big-INSERT in an INSERT
            /// which was formed by concatenating several mini-INSERTs together.
            /// In case when the client had to retry some mini-INSERTs then they will be properly deduplicated
            /// by the source tables. This functionality is controlled by a setting `async_insert_deduplicate`.
            /// But then they will be glued together into a block and pushed through a chain of Materialized Views if any.
            /// The process of forming such blocks is not deterministic so each time we retry mini-INSERTs the resulting
            /// block may be concatenated differently.
            /// That's why deduplication in dependent Materialized Views doesn't make sense in presence of async INSERTs.
            if (settings[Setting::throw_if_deduplication_in_dependent_materialized_views_enabled_with_async_insert]
                && settings[Setting::deduplicate_blocks_in_dependent_materialized_views])
                throw Exception(ErrorCodes::SUPPORT_IS_DISABLED,
                        "Deduplication in dependent materialized view cannot work together with async inserts. "\
                        "Please disable either `deduplicate_blocks_in_dependent_materialized_views` or `async_insert` setting.");

            quota = context->getQuota();
            if (quota)
            {
                quota_checked = true;
                quota->used(QuotaType::QUERY_INSERTS, 1);
                quota->used(QuotaType::QUERIES, 1);
                quota->checkExceeded(QuotaType::ERRORS);
            }

            auto result = queue->pushQueryWithInlinedData(ast, context);

            if (result.status == AsynchronousInsertQueue::PushResult::OK)
            {
                if (settings[Setting::wait_for_async_insert])
                {
                    auto timeout = settings[Setting::wait_for_async_insert_timeout].totalMilliseconds();
                    auto source = std::make_shared<WaitForAsyncInsertSource>(std::move(result.future), timeout);
                    res.pipeline = QueryPipeline(Pipe(std::move(source)));
                }

                const auto & table_id = insert_query->table_id;
                if (!table_id.empty())
                    context->setInsertionTable(table_id);
            }
            else if (result.status == AsynchronousInsertQueue::PushResult::TOO_MUCH_DATA)
            {
                async_insert = false;
                insert_data_buffer_holder = std::move(result.insert_data_buffer);

                if (insert_query->data)
                {
                    /// Reset inlined data because it will be
                    /// available from tail read buffer.
                    insert_query->end = insert_query->data;
                    insert_query->data = nullptr;
                }

                insert_query->tail = insert_data_buffer_holder.get();
                LOG_DEBUG(logger, "Setting async_insert=1, but INSERT query will be executed synchronously because it has too much data");
            }
        }

        QueryCachePtr query_cache = context->getQueryCache();
        const bool can_use_query_cache = query_cache != nullptr && settings[Setting::use_query_cache] && !internal
            && client_info.query_kind == ClientInfo::QueryKind::INITIAL_QUERY
            && (ast->as<ASTSelectQuery>() || ast->as<ASTSelectWithUnionQuery>());
        QueryCache::Usage query_cache_usage = QueryCache::Usage::None;

        /// Bug 67476: If the query runs with a non-THROW overflow mode and hits a limit, the query cache will store a truncated result (if
        /// enabled). This is incorrect. Unfortunately it is hard to detect from the perspective of the query cache that the query result
        /// is truncated. Therefore throw an exception, to notify the user to disable either the query cache or use another overflow mode.
        if (settings[Setting::use_query_cache] && (settings[Setting::read_overflow_mode] != OverflowMode::THROW
            || settings[Setting::read_overflow_mode_leaf] != OverflowMode::THROW
            || settings[Setting::group_by_overflow_mode] != OverflowMode::THROW
            || settings[Setting::sort_overflow_mode] != OverflowMode::THROW
            || settings[Setting::result_overflow_mode] != OverflowMode::THROW
            || settings[Setting::timeout_overflow_mode] != OverflowMode::THROW
            || settings[Setting::set_overflow_mode] != OverflowMode::THROW
            || settings[Setting::join_overflow_mode] != OverflowMode::THROW
            || settings[Setting::transfer_overflow_mode] != OverflowMode::THROW
            || settings[Setting::distinct_overflow_mode] != OverflowMode::THROW))
            throw Exception(ErrorCodes::QUERY_CACHE_USED_WITH_NON_THROW_OVERFLOW_MODE, "use_query_cache and overflow_mode != 'throw' cannot be used together");

        /// If the query runs with "use_query_cache = 1", we first probe if the query cache already contains the query result (if yes:
        /// return result from cache). If doesn't, we execute the query normally and write the result into the query cache. Both steps use a
        /// hash of the AST, the current database and the settings as cache key. Unfortunately, the settings are in some places internally
        /// modified between steps 1 and 2 (= during query execution) - this is silly but hard to forbid. As a result, the hashes no longer
        /// match and the cache is rendered ineffective. Therefore make a copy of the settings and use it for steps 1 and 2.
        std::optional<Settings> settings_copy;
        if (can_use_query_cache)
            settings_copy = settings;

        if (!async_insert)
        {
            /// If it is a non-internal SELECT, and passive (read) use of the query cache is enabled, and the cache knows the query, then set
            /// a pipeline with a source populated by the query cache.
            auto get_result_from_query_cache = [&]()
            {
                if (can_use_query_cache && settings[Setting::enable_reads_from_query_cache])
                {
                    QueryCache::Key key(ast, context->getCurrentDatabase(), *settings_copy, context->getUserID(), context->getCurrentRoles());
                    QueryCache::Reader reader = query_cache->createReader(key);
                    if (reader.hasCacheEntryForKey())
                    {
                        QueryPipeline pipeline;
                        pipeline.readFromQueryCache(reader.getSource(), reader.getSourceTotals(), reader.getSourceExtremes());
                        res.pipeline = std::move(pipeline);
                        query_cache_usage = QueryCache::Usage::Read;
                        return true;
                    }
                }
                return false;
            };

            if (!get_result_from_query_cache())
            {
                /// We need to start the (implicit) transaction before getting the interpreter as this will get links to the latest snapshots
                if (!context->getCurrentTransaction() && settings[Setting::implicit_transaction] && !ast->as<ASTTransactionControl>())
                {
                    try
                    {
                        if (context->isGlobalContext())
                            throw Exception(ErrorCodes::LOGICAL_ERROR, "Global context cannot create transactions");

                        execute_implicit_tcl_query(context, ASTTransactionControl::BEGIN);
                    }
                    catch (Exception & e)
                    {
                        e.addMessage("while starting a transaction with 'implicit_transaction'");
                        throw;
                    }
                }

                interpreter = InterpreterFactory::instance().get(ast, context, SelectQueryOptions(stage).setInternal(internal));

                const auto & query_settings = context->getSettingsRef();
                if (context->getCurrentTransaction() && query_settings[Setting::throw_on_unsupported_query_inside_transaction])
                {
                    if (!interpreter->supportsTransactions())
                        throw Exception(ErrorCodes::NOT_IMPLEMENTED, "Transactions are not supported for this type of query ({})", ast->getID());
                }

                // InterpreterSelectQueryAnalyzer does not build QueryPlan in the constructor.
                // We need to force to build it here to check if we need to ignore quota.
                if (auto * interpreter_with_analyzer = dynamic_cast<InterpreterSelectQueryAnalyzer *>(interpreter.get()))
                    interpreter_with_analyzer->getQueryPlan();

                if (!interpreter->ignoreQuota() && !quota_checked)
                {
                    quota = context->getQuota();
                    if (quota)
                    {
                        if (ast->as<ASTSelectQuery>() || ast->as<ASTSelectWithUnionQuery>())
                        {
                            quota->used(QuotaType::QUERY_SELECTS, 1);
                        }
                        else if (ast->as<ASTInsertQuery>())
                        {
                            quota->used(QuotaType::QUERY_INSERTS, 1);
                        }
                        quota->used(QuotaType::QUERIES, 1);
                        quota->checkExceeded(QuotaType::ERRORS);
                    }
                }

                if (!interpreter->ignoreLimits())
                {
                    limits.mode = LimitsMode::LIMITS_CURRENT;
                    limits.size_limits = SizeLimits(settings[Setting::max_result_rows], settings[Setting::max_result_bytes], settings[Setting::result_overflow_mode]);
                }

                if (auto * insert_interpreter = typeid_cast<InterpreterInsertQuery *>(&*interpreter))
                {
                    /// Save insertion table (not table function). TODO: support remote() table function.
                    auto table_id = insert_interpreter->getDatabaseTable();
                    if (!table_id.empty())
                        context->setInsertionTable(std::move(table_id), insert_interpreter->getInsertColumnNames());

                    if (insert_data_buffer_holder)
                        insert_interpreter->addBuffer(std::move(insert_data_buffer_holder));
                }

                if (auto * create_interpreter = typeid_cast<InterpreterCreateQuery *>(&*interpreter))
                {
                    create_interpreter->setIsRestoreFromBackup(flags.distributed_backup_restore);
                }

                {
                    std::unique_ptr<OpenTelemetry::SpanHolder> span;
                    if (OpenTelemetry::CurrentContext().isTraceEnabled())
                    {
                        auto * raw_interpreter_ptr = interpreter.get();
                        String class_name(demangle(typeid(*raw_interpreter_ptr).name()));
                        span = std::make_unique<OpenTelemetry::SpanHolder>(class_name + "::execute()");
                    }

                    res = interpreter->execute();

                    /// If it is a non-internal SELECT query, and active (write) use of the query cache is enabled, then add a processor on
                    /// top of the pipeline which stores the result in the query cache.
                    if (can_use_query_cache && settings[Setting::enable_writes_to_query_cache])
                    {
                        /// Only use the query cache if the query does not contain non-deterministic functions or system tables (which are typically non-deterministic)

                        const bool ast_contains_nondeterministic_functions = astContainsNonDeterministicFunctions(ast, context);
                        const bool ast_contains_system_tables = astContainsSystemTables(ast, context);

                        const QueryCacheNondeterministicFunctionHandling nondeterministic_function_handling
                            = settings[Setting::query_cache_nondeterministic_function_handling];
                        const QueryCacheSystemTableHandling system_table_handling = settings[Setting::query_cache_system_table_handling];

                        if (ast_contains_nondeterministic_functions && nondeterministic_function_handling == QueryCacheNondeterministicFunctionHandling::Throw)
                            throw Exception(ErrorCodes::QUERY_CACHE_USED_WITH_NONDETERMINISTIC_FUNCTIONS,
                                "The query result was not cached because the query contains a non-deterministic function."
                                " Use setting `query_cache_nondeterministic_function_handling = 'save'` or `= 'ignore'` to cache the query result regardless or to omit caching");

                        if (ast_contains_system_tables && system_table_handling == QueryCacheSystemTableHandling::Throw)
                            throw Exception(ErrorCodes::QUERY_CACHE_USED_WITH_SYSTEM_TABLE,
                                "The query result was not cached because the query contains a system table."
                                " Use setting `query_cache_system_table_handling = 'save'` or `= 'ignore'` to cache the query result regardless or to omit caching");

                        if ((!ast_contains_nondeterministic_functions || nondeterministic_function_handling == QueryCacheNondeterministicFunctionHandling::Save)
                            && (!ast_contains_system_tables || system_table_handling == QueryCacheSystemTableHandling::Save))
                        {
                            QueryCache::Key key(
                                ast, context->getCurrentDatabase(), *settings_copy, res.pipeline.getHeader(),
                                context->getUserID(), context->getCurrentRoles(),
                                settings[Setting::query_cache_share_between_users],
                                std::chrono::system_clock::now() + std::chrono::seconds(settings[Setting::query_cache_ttl]),
                                settings[Setting::query_cache_compress_entries]);

                            const size_t num_query_runs = settings[Setting::query_cache_min_query_runs] ? query_cache->recordQueryRun(key) : 1; /// try to avoid locking a mutex in recordQueryRun()
                            if (num_query_runs <= settings[Setting::query_cache_min_query_runs])
                            {
                                LOG_TRACE(getLogger("QueryCache"),
                                        "Skipped insert because the query ran {} times but the minimum required number of query runs to cache the query result is {}",
                                        num_query_runs, settings[Setting::query_cache_min_query_runs]);
                            }
                            else
                            {
                                auto query_cache_writer = std::make_shared<QueryCache::Writer>(query_cache->createWriter(
                                                 key,
                                                 std::chrono::milliseconds(settings[Setting::query_cache_min_query_duration].totalMilliseconds()),
                                                 settings[Setting::query_cache_squash_partial_results],
                                                 settings[Setting::max_block_size],
                                                 settings[Setting::query_cache_max_size_in_bytes],
                                                 settings[Setting::query_cache_max_entries]));
                                res.pipeline.writeResultIntoQueryCache(query_cache_writer);
                                query_cache_usage = QueryCache::Usage::Write;
                            }
                        }
                    }
                }
            }
        }

        if (process_list_entry)
        {
            /// Query was killed before execution
            if (process_list_entry->getQueryStatus()->isKilled())
                throw Exception(ErrorCodes::QUERY_WAS_CANCELLED,
                    "Query '{}' is killed in pending state", process_list_entry->getQueryStatus()->getInfo().client_info.current_query_id);
        }

        /// Hold element of process list till end of query execution.
        res.process_list_entry = process_list_entry;

        auto & pipeline = res.pipeline;

        if (pipeline.pulling() || pipeline.completed())
        {
            /// Limits on the result, the quota on the result, and also callback for progress.
            /// Limits apply only to the final result.
            pipeline.setProgressCallback(context->getProgressCallback());
            pipeline.setProcessListElement(context->getProcessListElement());
            if (stage == QueryProcessingStage::Complete && pipeline.pulling())
                pipeline.setLimitsAndQuota(limits, quota);
        }
        else if (pipeline.pushing())
        {
            pipeline.setProcessListElement(context->getProcessListElement());
        }

        /// Everything related to query log.
        {
            QueryLogElement elem = logQueryStart(
                query_start_time,
                context,
                query_for_logging,
                ast,
                pipeline,
                interpreter,
                internal,
                query_database,
                query_table,
                async_insert);
            /// Also make possible for caller to log successful query finish and exception during execution.
            auto finish_callback = [elem,
                                    context,
                                    ast,
                                    query_cache_usage,
                                    internal,
                                    implicit_txn_control,
                                    execute_implicit_tcl_query,
                                    pulling_pipeline = pipeline.pulling(),
                                    query_span](QueryPipeline & query_pipeline) mutable
            {
                if (query_cache_usage == QueryCache::Usage::Write)
                    /// Trigger the actual write of the buffered query result into the query cache. This is done explicitly to prevent
                    /// partial/garbage results in case of exceptions during query execution.
                    query_pipeline.finalizeWriteInQueryCache();

                logQueryFinish(elem, context, ast, query_pipeline, pulling_pipeline, query_span, query_cache_usage, internal);

                if (*implicit_txn_control)
                    execute_implicit_tcl_query(context, ASTTransactionControl::COMMIT);
            };

            auto exception_callback =
                [start_watch, elem, context, ast, internal, my_quota(quota), implicit_txn_control, execute_implicit_tcl_query, query_span](
                    bool log_error) mutable
            {
                if (*implicit_txn_control)
                    execute_implicit_tcl_query(context, ASTTransactionControl::ROLLBACK);
                else if (auto txn = context->getCurrentTransaction())
                    txn->onException();

                if (my_quota)
                    my_quota->used(QuotaType::ERRORS, 1, /* check_exceeded = */ false);

                logQueryException(elem, context, start_watch, ast, query_span, internal, log_error);
            };

            res.finish_callback = std::move(finish_callback);
            res.exception_callback = std::move(exception_callback);
        }
    }
    catch (...)
    {
        if (*implicit_txn_control)
            execute_implicit_tcl_query(context, ASTTransactionControl::ROLLBACK);
        else if (auto txn = context->getCurrentTransaction())
            txn->onException();

        if (!internal)
            logExceptionBeforeStart(query_for_logging, context, ast, query_span, start_watch.elapsedMilliseconds());

        throw;
    }

    return std::make_tuple(std::move(ast), std::move(res));
}


std::pair<ASTPtr, BlockIO> executeQuery(
    const String & query,
    ContextMutablePtr context,
    QueryFlags flags,
    QueryProcessingStage::Enum stage)
{
    ASTPtr ast;
    BlockIO res;

    std::tie(ast, res) = executeQueryImpl(query.data(), query.data() + query.size(), context, flags, stage, nullptr);

    if (const auto * ast_query_with_output = dynamic_cast<const ASTQueryWithOutput *>(ast.get()))
    {
        String format_name = ast_query_with_output->format
                ? getIdentifierName(ast_query_with_output->format)
                : context->getDefaultFormat();

        if (format_name == "Null")
            res.null_format = true;
    }

    return std::make_pair(std::move(ast), std::move(res));
}

void executeQuery(
    ReadBuffer & istr,
    WriteBuffer & ostr,
    bool allow_into_outfile,
    ContextMutablePtr context,
    SetResultDetailsFunc set_result_details,
    QueryFlags flags,
    const std::optional<FormatSettings> & output_format_settings,
    HandleExceptionInOutputFormatFunc handle_exception_in_output_format)
{
    PODArray<char> parse_buf;
    const char * begin;
    const char * end;

    try
    {
        istr.nextIfAtEnd();
    }
    catch (...)
    {
        /// If buffer contains invalid data and we failed to decompress, we still want to have some information about the query in the log.
        logQuery("<cannot parse>", context, /* internal = */ false, QueryProcessingStage::Complete);
        throw;
    }

    size_t max_query_size = context->getSettingsRef()[Setting::max_query_size];

    if (istr.buffer().end() - istr.position() > static_cast<ssize_t>(max_query_size))
    {
        /// If remaining buffer space in 'istr' is enough to parse query up to 'max_query_size' bytes, then parse inplace.
        begin = istr.position();
        end = istr.buffer().end();
        istr.position() += end - begin;
    }
    else
    {
        /// FIXME: this is an extra copy not required for async insertion.

        /// If not - copy enough data into 'parse_buf'.
        WriteBufferFromVector<PODArray<char>> out(parse_buf);
        LimitReadBuffer limit(istr, max_query_size + 1, /* trow_exception */ false, /* exact_limit */ {});
        copyData(limit, out);
        out.finalize();

        begin = parse_buf.data();
        end = begin + parse_buf.size();
    }

    QueryResultDetails result_details
    {
        .query_id = context->getClientInfo().current_query_id,
        .timezone = DateLUT::instance().getTimeZone(),
    };

    /// Set the result details in case of any exception raised during query execution
    SCOPE_EXIT({
        if (set_result_details == nullptr)
            /// Either the result_details have been set in the flow below or the caller of this function does not provide this callback
            return;

        try
        {
            set_result_details(result_details);
        }
        catch (...)
        {
            /// This exception can be ignored.
            /// because if the code goes here, it means there's already an exception raised during query execution,
            /// and that exception will be propagated to outer caller,
            /// there's no need to report the exception thrown here.
        }
    });

    ASTPtr ast;
    BlockIO streams;
    OutputFormatPtr output_format;
    String format_name;

    auto update_format_on_exception_if_needed = [&]()
    {
        if (!output_format)
        {
            try
            {
                format_name = context->getDefaultFormat();
                output_format = FormatFactory::instance().getOutputFormat(format_name, ostr, {}, context, output_format_settings);
                if (output_format && output_format->supportsWritingException())
                {
                    /// Force an update of the headers before we start writing
                    result_details.content_type = output_format->getContentType();
                    result_details.format = format_name;

                    fiu_do_on(FailPoints::execute_query_calling_empty_set_result_func_on_exception, {
                        // it will throw std::bad_function_call
                        set_result_details = nullptr;
                        set_result_details(result_details);
                    });

                    if (set_result_details)
                    {
                        /// reset set_result_details func to avoid calling in SCOPE_EXIT()
                        auto set_result_details_copy = set_result_details;
                        set_result_details = nullptr;
                        set_result_details_copy(result_details);
                    }
                }
            }
            catch (const DB::Exception & e)
            {
                /// Ignore this exception and report the original one
                LOG_WARNING(getLogger("executeQuery"), getExceptionMessageAndPattern(e, true));
            }
        }
    };

    try
    {
        std::tie(ast, streams) = executeQueryImpl(begin, end, context, flags, QueryProcessingStage::Complete, &istr);
    }
    catch (...)
    {
        if (handle_exception_in_output_format)
        {
            update_format_on_exception_if_needed();
            if (output_format)
                handle_exception_in_output_format(*output_format, format_name, context, output_format_settings);
        }
        /// The timezone was already set before query was processed,
        /// But `session_timezone` setting could be modified in the query itself, so we update the value.
        result_details.timezone = DateLUT::instance().getTimeZone();
        throw;
    }

    /// The timezone was already set before query was processed,
    /// But `session_timezone` setting could be modified in the query itself, so we update the value.
    result_details.timezone = DateLUT::instance().getTimeZone();

    auto & pipeline = streams.pipeline;

    std::unique_ptr<WriteBuffer> compressed_buffer;
    try
    {
        if (pipeline.pushing())
        {
            auto pipe = getSourceFromASTInsertQuery(ast, true, pipeline.getHeader(), context, nullptr);
            pipeline.complete(std::move(pipe));
        }
        else if (pipeline.pulling())
        {
            const ASTQueryWithOutput * ast_query_with_output = dynamic_cast<const ASTQueryWithOutput *>(ast.get());

            WriteBuffer * out_buf = &ostr;
            if (ast_query_with_output && ast_query_with_output->out_file)
            {
                if (!allow_into_outfile)
                    throw Exception(ErrorCodes::INTO_OUTFILE_NOT_ALLOWED, "INTO OUTFILE is not allowed");

                const auto & out_file = typeid_cast<const ASTLiteral &>(*ast_query_with_output->out_file).value.safeGet<std::string>();

                std::string compression_method;
                if (ast_query_with_output->compression)
                {
                    const auto & compression_method_node = ast_query_with_output->compression->as<ASTLiteral &>();
                    compression_method = compression_method_node.value.safeGet<std::string>();
                }
                const auto & settings = context->getSettingsRef();
                compressed_buffer = wrapWriteBufferWithCompressionMethod(
                    std::make_unique<WriteBufferFromFile>(out_file, DBMS_DEFAULT_BUFFER_SIZE, O_WRONLY | O_EXCL | O_CREAT),
                    chooseCompressionMethod(out_file, compression_method),
                    /* compression level = */ static_cast<int>(settings[Setting::output_format_compression_level]),
                    /* zstd_window_log = */ static_cast<int>(settings[Setting::output_format_compression_zstd_window_log]));
            }

            format_name = ast_query_with_output && (ast_query_with_output->format != nullptr)
                                    ? getIdentifierName(ast_query_with_output->format)
                                    : context->getDefaultFormat();

            output_format = FormatFactory::instance().getOutputFormatParallelIfPossible(
                format_name,
                compressed_buffer ? *compressed_buffer : *out_buf,
                materializeBlock(pipeline.getHeader()),
                context,
                output_format_settings);

            output_format->setAutoFlush();

            /// Save previous progress callback if any. TODO Do it more conveniently.
            auto previous_progress_callback = context->getProgressCallback();

            /// NOTE Progress callback takes shared ownership of 'out'.
            pipeline.setProgressCallback([output_format, previous_progress_callback] (const Progress & progress)
            {
                if (previous_progress_callback)
                    previous_progress_callback(progress);
                output_format->onProgress(progress);
            });

            result_details.content_type = output_format->getContentType();
            result_details.format = format_name;

            pipeline.complete(output_format);
        }
        else
        {
            pipeline.setProgressCallback(context->getProgressCallback());
        }

        if (set_result_details)
        {
            /// The call of set_result_details itself might throw exception,
            /// in such case there's no need to call this function again in the SCOPE_EXIT defined above.
            /// So the callback is cleared before its execution.
            auto set_result_details_copy = set_result_details;
            set_result_details = nullptr;

            set_result_details_copy(result_details);
        }

        if (pipeline.initialized())
        {
            CompletedPipelineExecutor executor(pipeline);
            executor.execute();
        }
        else
        {
            /// It's possible to have queries without input and output.
        }
    }
    catch (...)
    {
        /// first execute on exception callback, it includes updating query_log
        /// otherwise closing record ('ExceptionWhileProcessing') can be not appended in query_log
        /// due to possible exceptions in functions called below (passed as parameter here)
        streams.onException();

        if (handle_exception_in_output_format)
        {
            update_format_on_exception_if_needed();
            if (output_format)
                handle_exception_in_output_format(*output_format, format_name, context, output_format_settings);
        }
        throw;
    }

    streams.onFinish();
}

void executeTrivialBlockIO(BlockIO & streams, ContextPtr context)
{
    try
    {
        if (!streams.pipeline.initialized())
            return;

        if (!streams.pipeline.completed())
            throw Exception(ErrorCodes::LOGICAL_ERROR, "Query pipeline requires output, but no output buffer provided, it's a bug");

        streams.pipeline.setProgressCallback(context->getProgressCallback());
        CompletedPipelineExecutor executor(streams.pipeline);
        executor.execute();
    }
    catch (...)
    {
        streams.onException();
        throw;
    }

    streams.onFinish();
}

}<|MERGE_RESOLUTION|>--- conflicted
+++ resolved
@@ -201,14 +201,8 @@
         const auto & initial_query_id = client_info.initial_query_id;
         const auto & current_user = client_info.current_user;
 
-<<<<<<< HEAD
-        String comment = context->getSettingsRef().log_comment;
-        uint64_t line_number = context->getSettingsRef().script_line_number;
-        size_t max_query_size = context->getSettingsRef().max_query_size;
-=======
         String comment = context->getSettingsRef()[Setting::log_comment];
         size_t max_query_size = context->getSettingsRef()[Setting::max_query_size];
->>>>>>> 8e5781e6
 
         if (comment.size() > max_query_size)
             comment.resize(max_query_size);
@@ -220,22 +214,14 @@
         if (auto txn = context->getCurrentTransaction())
             transaction_info = fmt::format(" (TID: {}, TIDH: {})", txn->tid, txn->tid.getHash());
 
-        std::istringstream iss(query);
-        std::string line;
-
-        for(UInt64 i = 0; std::getline(iss, line, '\n'); i++)
-        {
-            LOG_DEBUG(getLogger("executeQuery"), "(from {}{}{}){}{}{} {} (stage: {})",
-                client_info.current_address.toString(),
-                (current_user != "default" ? ", user: " + current_user : ""),
-                (!initial_query_id.empty() && current_query_id != initial_query_id ? ", initial_query_id: " + initial_query_id : std::string()),
-                transaction_info,
-                comment,
-                line_number != 0 ? ", line number: " + std::to_string(line_number + i) : std::string(),
-                line,
-                QueryProcessingStage::toString(stage));
-        }
-
+        LOG_DEBUG(getLogger("executeQuery"), "(from {}{}{}){}{} {} (stage: {})",
+            client_info.current_address.toString(),
+            (current_user != "default" ? ", user: " + current_user : ""),
+            (!initial_query_id.empty() && current_query_id != initial_query_id ? ", initial_query_id: " + initial_query_id : std::string()),
+            transaction_info,
+            comment,
+            toOneLineQuery(query),
+            QueryProcessingStage::toString(stage));
 
         if (client_info.client_trace_context.trace_id != UUID())
         {
@@ -270,7 +256,6 @@
 static void logException(ContextPtr context, QueryLogElement & elem, bool log_error = true)
 {
     String comment;
-    String line_number;
     if (!elem.log_comment.empty())
         comment = fmt::format(" (comment: {})", elem.log_comment);
 
@@ -280,28 +265,19 @@
     message.format_string = elem.exception_format_string;
     message.format_string_args = elem.exception_format_string_args;
 
-    std::istringstream iss(elem.query);
-    std::string line;
-
     if (elem.stack_trace.empty() || !log_error)
-        for(UInt64 i = 0; std::getline(iss, line, '\n'); i++)
-            message.text = fmt::format("{} (from {}){}{} (in query: {})", elem.exception,
-                context->getClientInfo().current_address.toString(),
-                comment,
-                elem.script_line_number != 0 ? fmt::format(" (line number: {})", elem.script_line_number + i) : std::string(),
-                line);
-
+        message.text = fmt::format("{} (from {}){} (in query: {})", elem.exception,
+                        context->getClientInfo().current_address.toString(),
+                        comment,
+                        toOneLineQuery(elem.query));
     else
-        for(UInt64 i = 0; std::getline(iss, line, '\n'); i++)
-            message.text = fmt::format(
-            "{} (from {}){}{} (in query: {}), Stack trace (when copying this message, always include the lines below):\n\n{}",
-                elem.exception,
-                context->getClientInfo().current_address.toString(),
-                comment,
-                elem.script_line_number != 0 ? fmt::format(" (line number: {})", elem.script_line_number + i) : std::string(),
-                line,
-                elem.stack_trace);
-
+        message.text = fmt::format(
+            "{} (from {}){} (in query: {}), Stack trace (when copying this message, always include the lines below):\n\n{}",
+            elem.exception,
+            context->getClientInfo().current_address.toString(),
+            comment,
+            toOneLineQuery(elem.query),
+            elem.stack_trace);
 
     if (log_error)
         LOG_ERROR(getLogger("executeQuery"), message);
@@ -449,16 +425,9 @@
         if (settings[Setting::log_query_settings])
             elem.query_settings = std::make_shared<Settings>(context->getSettingsRef());
 
-<<<<<<< HEAD
-        elem.log_comment = settings.log_comment;
-        if (elem.log_comment.size() > settings.max_query_size)
-            elem.log_comment.resize(settings.max_query_size);
-        elem.script_line_number = settings.script_line_number;
-=======
         elem.log_comment = settings[Setting::log_comment];
         if (elem.log_comment.size() > settings[Setting::max_query_size])
             elem.log_comment.resize(settings[Setting::max_query_size]);
->>>>>>> 8e5781e6
 
         if (elem.type >= settings[Setting::log_queries_min_type] && !settings[Setting::log_queries_min_query_duration_ms].totalMilliseconds())
         {
@@ -717,16 +686,9 @@
 
     elem.client_info = context->getClientInfo();
 
-<<<<<<< HEAD
-    elem.log_comment = settings.log_comment;
-    if (elem.log_comment.size() > settings.max_query_size)
-        elem.log_comment.resize(settings.max_query_size);
-    elem.script_line_number = settings.script_line_number;
-=======
     elem.log_comment = settings[Setting::log_comment];
     if (elem.log_comment.size() > settings[Setting::max_query_size])
         elem.log_comment.resize(settings[Setting::max_query_size]);
->>>>>>> 8e5781e6
 
     if (auto txn = context->getCurrentTransaction())
         elem.tid = txn->tid;
