#include <Common/formatReadable.h>
#include <Common/PODArray.h>
#include <Common/typeid_cast.h>
#include <Common/ThreadProfileEvents.h>
#include <Common/MemoryTrackerBlockerInThread.h>
#include <Common/SensitiveDataMasker.h>

#include <Interpreters/AsynchronousInsertQueue.h>
#include <IO/WriteBufferFromFile.h>
#include <IO/WriteBufferFromVector.h>
#include <IO/LimitReadBuffer.h>
#include <IO/copyData.h>

#include <QueryPipeline/BlockIO.h>
#include <Processors/Transforms/CountingTransform.h>
#include <Processors/Transforms/getSourceFromASTInsertQuery.h>
#include <Processors/Transforms/StreamInQueryCacheTransform.h>

#include <Parsers/ASTIdentifier.h>
#include <Parsers/ASTInsertQuery.h>
#include <Parsers/ASTLiteral.h>
#include <Parsers/ASTSelectQuery.h>
#include <Parsers/ASTDropQuery.h>
#include <Parsers/ASTCreateQuery.h>
#include <Parsers/ASTRenameQuery.h>
#include <Parsers/ASTAlterQuery.h>
#include <Parsers/ASTSelectWithUnionQuery.h>
#include <Parsers/ASTShowProcesslistQuery.h>
#include <Parsers/ASTWatchQuery.h>
#include <Parsers/ASTTransactionControl.h>
#include <Parsers/ASTExplainQuery.h>
#include <Parsers/Lexer.h>
#include <Parsers/parseQuery.h>
#include <Parsers/ParserQuery.h>
#include <Parsers/queryNormalization.h>
#include <Parsers/queryToString.h>
#include <Parsers/formatAST.h>
#include <Parsers/toOneLineQuery.h>

#include <Formats/FormatFactory.h>
#include <Storages/StorageInput.h>

#include <Access/EnabledQuota.h>
#include <Interpreters/ApplyWithGlobalVisitor.h>
#include <Interpreters/Context.h>
#include <Interpreters/InterpreterFactory.h>
#include <Interpreters/InterpreterInsertQuery.h>
#include <Interpreters/InterpreterSetQuery.h>
#include <Interpreters/InterpreterTransactionControlQuery.h>
#include <Interpreters/NormalizeSelectWithUnionQueryVisitor.h>
#include <Interpreters/OpenTelemetrySpanLog.h>
#include <Interpreters/ProcessList.h>
#include <Interpreters/ProcessorsProfileLog.h>
#include <Interpreters/QueryLog.h>
#include <Interpreters/ReplaceQueryParameterVisitor.h>
#include <Interpreters/SelectIntersectExceptQueryVisitor.h>
#include <Interpreters/SelectQueryOptions.h>
#include <Interpreters/TransactionLog.h>
#include <Interpreters/executeQuery.h>
#include <Common/ProfileEvents.h>

#include <IO/CompressionMethod.h>

#include <Processors/Transforms/LimitsCheckingTransform.h>
#include <Processors/Transforms/MaterializingTransform.h>
#include <Processors/Formats/IOutputFormat.h>
#include <Processors/Executors/CompletedPipelineExecutor.h>
#include <Processors/Sources/WaitForAsyncInsertSource.h>

#include <base/EnumReflection.h>
#include <base/demangle.h>

#include <memory>
#include <random>

#include <Parsers/Kusto/ParserKQLStatement.h>

namespace ProfileEvents
{
    extern const Event FailedQuery;
    extern const Event FailedInsertQuery;
    extern const Event FailedSelectQuery;
    extern const Event QueryTimeMicroseconds;
    extern const Event SelectQueryTimeMicroseconds;
    extern const Event InsertQueryTimeMicroseconds;
    extern const Event OtherQueryTimeMicroseconds;
}

namespace DB
{

namespace ErrorCodes
{
    extern const int INTO_OUTFILE_NOT_ALLOWED;
    extern const int QUERY_WAS_CANCELLED;
    extern const int INVALID_TRANSACTION;
    extern const int LOGICAL_ERROR;
    extern const int NOT_IMPLEMENTED;
}


static void checkASTSizeLimits(const IAST & ast, const Settings & settings)
{
    if (settings.max_ast_depth)
        ast.checkDepth(settings.max_ast_depth);
    if (settings.max_ast_elements)
        ast.checkSize(settings.max_ast_elements);
}


/// Log query into text log (not into system table).
static void logQuery(const String & query, ContextPtr context, bool internal, QueryProcessingStage::Enum stage)
{
    if (internal)
    {
        LOG_DEBUG(&Poco::Logger::get("executeQuery"), "(internal) {} (stage: {})", toOneLineQuery(query), QueryProcessingStage::toString(stage));
    }
    else
    {
        const auto & client_info = context->getClientInfo();

        const auto & current_query_id = client_info.current_query_id;
        const auto & initial_query_id = client_info.initial_query_id;
        const auto & current_user = client_info.current_user;

        String comment = context->getSettingsRef().log_comment;
        size_t max_query_size = context->getSettingsRef().max_query_size;

        if (comment.size() > max_query_size)
            comment.resize(max_query_size);

        if (!comment.empty())
            comment = fmt::format(" (comment: {})", comment);

        String transaction_info;
        if (auto txn = context->getCurrentTransaction())
            transaction_info = fmt::format(" (TID: {}, TIDH: {})", txn->tid, txn->tid.getHash());

        LOG_DEBUG(&Poco::Logger::get("executeQuery"), "(from {}{}{}){}{} {} (stage: {})",
            client_info.current_address.toString(),
            (current_user != "default" ? ", user: " + current_user : ""),
            (!initial_query_id.empty() && current_query_id != initial_query_id ? ", initial_query_id: " + initial_query_id : std::string()),
            transaction_info,
            comment,
            toOneLineQuery(query),
            QueryProcessingStage::toString(stage));

        if (client_info.client_trace_context.trace_id != UUID())
        {
            LOG_TRACE(&Poco::Logger::get("executeQuery"),
                "OpenTelemetry traceparent '{}'",
                client_info.client_trace_context.composeTraceparentHeader());
        }
    }
}


/// Call this inside catch block.
static void setExceptionStackTrace(QueryLogElement & elem)
{
    /// Disable memory tracker for stack trace.
    /// Because if exception is "Memory limit (for query) exceed", then we probably can't allocate another one string.

    LockMemoryExceptionInThread lock(VariableContext::Global);

    try
    {
        throw;
    }
    catch (const std::exception & e)
    {
        elem.stack_trace = getExceptionStackTraceString(e);
    }
    catch (...) {}
}


/// Log exception (with query info) into text log (not into system table).
static void logException(ContextPtr context, QueryLogElement & elem)
{
    String comment;
    if (!elem.log_comment.empty())
        comment = fmt::format(" (comment: {})", elem.log_comment);

    /// Message patterns like "{} (from {}){} (in query: {})" are not really informative,
    /// so we pass elem.exception_format_string as format string instead.
    PreformattedMessage message;
    message.format_string = elem.exception_format_string;

    if (elem.stack_trace.empty())
        message.text = fmt::format("{} (from {}){} (in query: {})", elem.exception,
                        context->getClientInfo().current_address.toString(),
                        comment,
                        toOneLineQuery(elem.query));
    else
        message.text = fmt::format(
            "{} (from {}){} (in query: {}), Stack trace (when copying this message, always include the lines below):\n\n{}",
            elem.exception,
            context->getClientInfo().current_address.toString(),
            comment,
            toOneLineQuery(elem.query),
            elem.stack_trace);

    LOG_ERROR(&Poco::Logger::get("executeQuery"), message);
}

static void onExceptionBeforeStart(
    const String & query_for_logging,
    ContextPtr context,
    ASTPtr ast,
    const std::shared_ptr<OpenTelemetry::SpanHolder> & query_span,
    UInt64 elapsed_millliseconds)
{
    auto query_end_time = std::chrono::system_clock::now();

    /// Exception before the query execution.
    if (auto quota = context->getQuota())
        quota->used(QuotaType::ERRORS, 1, /* check_exceeded = */ false);

    const Settings & settings = context->getSettingsRef();

    const auto & client_info = context->getClientInfo();

    /// Log the start of query execution into the table if necessary.
    QueryLogElement elem;

    elem.type = QueryLogElementType::EXCEPTION_BEFORE_START;
    elem.event_time = timeInSeconds(query_end_time);
    elem.event_time_microseconds = timeInMicroseconds(query_end_time);
    elem.query_start_time = client_info.initial_query_start_time;
    elem.query_start_time_microseconds = client_info.initial_query_start_time_microseconds;
    elem.query_duration_ms = elapsed_millliseconds;

    elem.current_database = context->getCurrentDatabase();
    elem.query = query_for_logging;
    elem.normalized_query_hash = normalizedQueryHash<false>(query_for_logging);

    // Log query_kind if ast is valid
    if (ast)
    {
        elem.query_kind = ast->getQueryKind();
        if (settings.log_formatted_queries)
            elem.formatted_query = queryToString(ast);
    }

    // We don't calculate databases, tables and columns when the query isn't able to start

    elem.exception_code = getCurrentExceptionCode();
    auto exception_message = getCurrentExceptionMessageAndPattern(/* with_stacktrace */ false);
    elem.exception = std::move(exception_message.text);
    elem.exception_format_string = exception_message.format_string;

    elem.client_info = context->getClientInfo();

    elem.log_comment = settings.log_comment;
    if (elem.log_comment.size() > settings.max_query_size)
        elem.log_comment.resize(settings.max_query_size);

    if (auto txn = context->getCurrentTransaction())
        elem.tid = txn->tid;

    if (settings.calculate_text_stack_trace)
        setExceptionStackTrace(elem);
    logException(context, elem);

    /// Update performance counters before logging to query_log
    CurrentThread::finalizePerformanceCounters();

    if (settings.log_queries && elem.type >= settings.log_queries_min_type && !settings.log_queries_min_query_duration_ms.totalMilliseconds())
        if (auto query_log = context->getQueryLog())
            query_log->add(elem);

    if (query_span)
    {
        query_span->addAttribute("clickhouse.exception_code", elem.exception_code);
        query_span->addAttribute("clickhouse.exception", elem.exception);
        query_span->addAttribute("db.statement", elem.query);
        query_span->addAttribute("clickhouse.query_id", elem.client_info.current_query_id);
        query_span->finish();
    }

    ProfileEvents::increment(ProfileEvents::FailedQuery);

    if (ast)
    {
        if (ast->as<ASTSelectQuery>() || ast->as<ASTSelectWithUnionQuery>())
        {
            ProfileEvents::increment(ProfileEvents::FailedSelectQuery);
        }
        else if (ast->as<ASTInsertQuery>())
        {
            ProfileEvents::increment(ProfileEvents::FailedInsertQuery);
        }
    }
}

static void setQuerySpecificSettings(ASTPtr & ast, ContextMutablePtr context)
{
    if (auto * ast_insert_into = ast->as<ASTInsertQuery>())
    {
        if (ast_insert_into->watch)
            context->setSetting("output_format_enable_streaming", 1);
    }
}

static void applySettingsFromSelectWithUnion(const ASTSelectWithUnionQuery & select_with_union, ContextMutablePtr context)
{
    const ASTs & children = select_with_union.list_of_selects->children;
    if (children.empty())
        return;

    // We might have an arbitrarily complex UNION tree, so just give
    // up if the last first-order child is not a plain SELECT.
    // It is flattened later, when we process UNION ALL/DISTINCT.
    const auto * last_select = children.back()->as<ASTSelectQuery>();
    if (last_select && last_select->settings())
    {
        InterpreterSetQuery(last_select->settings(), context).executeForCurrentContext();
    }
}

static std::tuple<ASTPtr, BlockIO> executeQueryImpl(
    const char * begin,
    const char * end,
    ContextMutablePtr context,
    bool internal,
    QueryProcessingStage::Enum stage,
    ReadBuffer * istr)
{
    /// query_span is a special span, when this function exits, it's lifetime is not ended, but ends when the query finishes.
    /// Some internal queries might call this function recursively by setting 'internal' parameter to 'true',
    /// to make sure SpanHolders in current stack ends in correct order, we disable this span for these internal queries
    ///
    /// This does not have impact on the final span logs, because these internal queries are issued by external queries,
    /// we still have enough span logs for the execution of external queries.
    std::shared_ptr<OpenTelemetry::SpanHolder> query_span = internal ? nullptr : std::make_shared<OpenTelemetry::SpanHolder>("query");

    auto query_start_time = std::chrono::system_clock::now();

    /// Used to set the watch in QueryStatus and the output formats. It is not based on query_start_time as that might be based on
    /// the value passed by the client
    Stopwatch start_watch{CLOCK_MONOTONIC};

    auto & client_info = context->getClientInfo();

    if (!internal)
    {
        // If it's not an internal query and we don't see an initial_query_start_time yet, initialize it
        // to current time. Internal queries are those executed without an independent client context,
        // thus should not set initial_query_start_time, because it might introduce data race. It's also
        // possible to have unset initial_query_start_time for non-internal and non-initial queries. For
        // example, the query is from an initiator that is running an old version of clickhouse.
        // On the other hand, if it's initialized then take it as the start of the query
        if (client_info.initial_query_start_time == 0)
        {
            client_info.initial_query_start_time = timeInSeconds(query_start_time);
            client_info.initial_query_start_time_microseconds = timeInMicroseconds(query_start_time);
        }
        else
        {
            query_start_time = std::chrono::time_point<std::chrono::system_clock>(
                std::chrono::microseconds{client_info.initial_query_start_time_microseconds});
        }
    }

    assert(internal || CurrentThread::get().getQueryContext());
    assert(internal || CurrentThread::get().getQueryContext()->getCurrentQueryId() == CurrentThread::getQueryId());

    const Settings & settings = context->getSettingsRef();

    size_t max_query_size = settings.max_query_size;
    /// Don't limit the size of internal queries or distributed subquery.
    if (internal || client_info.query_kind == ClientInfo::QueryKind::SECONDARY_QUERY)
        max_query_size = 0;

    ASTPtr ast;
    String query;
    String query_for_logging;
    size_t log_queries_cut_to_length = context->getSettingsRef().log_queries_cut_to_length;

    /// Parse the query from string.
    try
    {
        if (settings.dialect == Dialect::kusto && !internal)
        {
            ParserKQLStatement parser(end, settings.allow_settings_after_format_in_insert);

            /// TODO: parser should fail early when max_query_size limit is reached.
            ast = parseQuery(parser, begin, end, "", max_query_size, settings.max_parser_depth);
        }
        else
        {
            ParserQuery parser(end, settings.allow_settings_after_format_in_insert);

            /// TODO: parser should fail early when max_query_size limit is reached.
            ast = parseQuery(parser, begin, end, "", max_query_size, settings.max_parser_depth);
        }

        const char * query_end = end;
        if (const auto * insert_query = ast->as<ASTInsertQuery>(); insert_query && insert_query->data)
            query_end = insert_query->data;

        bool is_create_parameterized_view = false;
        if (const auto * create_query = ast->as<ASTCreateQuery>())
            is_create_parameterized_view = create_query->isParameterizedView();

        /// Replace ASTQueryParameter with ASTLiteral for prepared statements.
        if (!is_create_parameterized_view && context->hasQueryParameters())
        {
            ReplaceQueryParameterVisitor visitor(context->getQueryParameters());
            visitor.visit(ast);
            query = serializeAST(*ast);
        }
        else
        {
            /// Copy query into string. It will be written to log and presented in processlist. If an INSERT query, string will not include data to insertion.
            query.assign(begin, query_end);
        }

        /// Wipe any sensitive information (e.g. passwords) from the query.
        /// MUST go before any modification (except for prepared statements,
        /// since it substitute parameters and without them query does not contain
        /// parameters), to keep query as-is in query_log and server log.
        if (ast->hasSecretParts())
        {
            /// IAST::formatForLogging() wipes secret parts in AST and then calls wipeSensitiveDataAndCutToLength().
            query_for_logging = ast->formatForLogging(log_queries_cut_to_length);
        }
        else
        {
            query_for_logging = wipeSensitiveDataAndCutToLength(query, log_queries_cut_to_length);
        }
    }
    catch (...)
    {
        /// Anyway log the query.
        if (query.empty())
            query.assign(begin, std::min(end - begin, static_cast<ptrdiff_t>(max_query_size)));

        query_for_logging = wipeSensitiveDataAndCutToLength(query, log_queries_cut_to_length);
        logQuery(query_for_logging, context, internal, stage);

        if (!internal)
            onExceptionBeforeStart(query_for_logging, context, ast, query_span, start_watch.elapsedMilliseconds());
        throw;
    }

    /// Avoid early destruction of process_list_entry if it was not saved to `res` yet (in case of exception)
    ProcessList::EntryPtr process_list_entry;
    BlockIO res;
    std::shared_ptr<InterpreterTransactionControlQuery> implicit_txn_control{};
    String query_database;
    String query_table;

    try
    {
        if (auto txn = context->getCurrentTransaction())
        {
            chassert(txn->getState() != MergeTreeTransaction::COMMITTING);
            chassert(txn->getState() != MergeTreeTransaction::COMMITTED);
            if (txn->getState() == MergeTreeTransaction::ROLLED_BACK && !ast->as<ASTTransactionControl>() && !ast->as<ASTExplainQuery>())
                throw Exception(
                    ErrorCodes::INVALID_TRANSACTION,
                    "Cannot execute query because current transaction failed. Expecting ROLLBACK statement");
        }

        /// Interpret SETTINGS clauses as early as possible (before invoking the corresponding interpreter),
        /// to allow settings to take effect.
        if (const auto * select_query = ast->as<ASTSelectQuery>())
        {
            if (auto new_settings = select_query->settings())
                InterpreterSetQuery(new_settings, context).executeForCurrentContext();
        }
        else if (const auto * select_with_union_query = ast->as<ASTSelectWithUnionQuery>())
        {
            applySettingsFromSelectWithUnion(*select_with_union_query, context);
        }
        else if (const auto * query_with_output = dynamic_cast<const ASTQueryWithOutput *>(ast.get()))
        {
            if (query_with_output->settings_ast)
                InterpreterSetQuery(query_with_output->settings_ast, context).executeForCurrentContext();

            if (const auto * create_query = ast->as<ASTCreateQuery>())
            {
                if (create_query->select)
                {
                    applySettingsFromSelectWithUnion(create_query->select->as<ASTSelectWithUnionQuery &>(), context);
                }
            }
        }
        else if (auto * insert_query = ast->as<ASTInsertQuery>())
        {
            context->setInsertFormat(insert_query->format);
            if (insert_query->settings_ast)
                InterpreterSetQuery(insert_query->settings_ast, context).executeForCurrentContext();
            insert_query->tail = istr;
        }

        setQuerySpecificSettings(ast, context);

        /// There is an option of probabilistic logging of queries.
        /// If it is used - do the random sampling and "collapse" the settings.
        /// It allows to consistently log queries with all the subqueries in distributed query processing
        /// (subqueries on remote nodes will receive these "collapsed" settings)
        if (!internal && settings.log_queries && settings.log_queries_probability < 1.0)
        {
            std::bernoulli_distribution should_write_log{settings.log_queries_probability};

            context->setSetting("log_queries", should_write_log(thread_local_rng));
            context->setSetting("log_queries_probability", 1.0);
        }

        if (const auto * query_with_table_output = dynamic_cast<const ASTQueryWithTableAndOutput *>(ast.get()))
        {
            query_database = query_with_table_output->getDatabase();
            query_table = query_with_table_output->getTable();
        }

        logQuery(query_for_logging, context, internal, stage);

        /// Propagate WITH statement to children ASTSelect.
        if (settings.enable_global_with_statement)
        {
            ApplyWithGlobalVisitor().visit(ast);
        }

        {
            SelectIntersectExceptQueryVisitor::Data data{settings.intersect_default_mode, settings.except_default_mode};
            SelectIntersectExceptQueryVisitor{data}.visit(ast);
        }

        {
            /// Normalize SelectWithUnionQuery
            NormalizeSelectWithUnionQueryVisitor::Data data{settings.union_default_mode};
            NormalizeSelectWithUnionQueryVisitor{data}.visit(ast);
        }

        /// Check the limits.
        checkASTSizeLimits(*ast, settings);

        /// Put query to process list. But don't put SHOW PROCESSLIST query itself.
        if (!internal && !ast->as<ASTShowProcesslistQuery>())
        {
            /// processlist also has query masked now, to avoid secrets leaks though SHOW PROCESSLIST by other users.
            process_list_entry = context->getProcessList().insert(query_for_logging, ast.get(), context, start_watch.getStart());
            context->setProcessListElement(process_list_entry->getQueryStatus());
        }

        /// Load external tables if they were provided
        context->initializeExternalTablesIfSet();

        auto * insert_query = ast->as<ASTInsertQuery>();

        /// Resolve database before trying to use async insert feature - to properly hash the query.
        if (insert_query)
        {
            if (insert_query->table_id)
                insert_query->table_id = context->resolveStorageID(insert_query->table_id);
            else if (auto table = insert_query->getTable(); !table.empty())
                insert_query->table_id = context->resolveStorageID(StorageID{insert_query->getDatabase(), table});
        }

        if (insert_query && insert_query->select)
        {
            /// Prepare Input storage before executing interpreter if we already got a buffer with data.
            if (istr)
            {
                ASTPtr input_function;
                insert_query->tryFindInputFunction(input_function);
                if (input_function)
                {
                    StoragePtr storage = context->executeTableFunction(input_function, insert_query->select->as<ASTSelectQuery>());
                    auto & input_storage = dynamic_cast<StorageInput &>(*storage);
                    auto input_metadata_snapshot = input_storage.getInMemoryMetadataPtr();
                    auto pipe = getSourceFromASTInsertQuery(
                        ast, true, input_metadata_snapshot->getSampleBlock(), context, input_function);
                    input_storage.setPipe(std::move(pipe));
                }
            }
        }
        else
        {
            /// reset Input callbacks if query is not INSERT SELECT
            context->resetInputCallbacks();
        }

        StreamLocalLimits limits;
        std::shared_ptr<const EnabledQuota> quota;
        std::unique_ptr<IInterpreter> interpreter;

        bool async_insert = false;
        auto * queue = context->getAsynchronousInsertQueue();

        if (insert_query && settings.async_insert)
        {
            String reason;

            if (!queue)
                reason = "asynchronous insert queue is not configured";
            else if (insert_query->select)
                reason = "insert query has select";
            else if (!insert_query->hasInlinedData())
                reason = "insert query doesn't have inlined data";
            else
                async_insert = true;

            if (!async_insert)
            {
                LOG_DEBUG(&Poco::Logger::get("executeQuery"),
                    "Setting async_insert=1, but INSERT query will be executed synchronously (reason: {})", reason);
            }
        }

        if (async_insert)
        {
            quota = context->getQuota();
            if (quota)
            {
                quota->used(QuotaType::QUERY_INSERTS, 1);
                quota->used(QuotaType::QUERIES, 1);
                quota->checkExceeded(QuotaType::ERRORS);
            }

            auto insert_future = queue->push(ast, context);

            if (settings.wait_for_async_insert)
            {
                auto timeout = settings.wait_for_async_insert_timeout.totalMilliseconds();
                auto source = std::make_shared<WaitForAsyncInsertSource>(std::move(insert_future), timeout);
                res.pipeline = QueryPipeline(Pipe(std::move(source)));
            }

            const auto & table_id = insert_query->table_id;
            if (!table_id.empty())
                context->setInsertionTable(table_id);

            if (context->getCurrentTransaction() && settings.throw_on_unsupported_query_inside_transaction)
                throw Exception(ErrorCodes::NOT_IMPLEMENTED, "Async inserts inside transactions are not supported");
            if (settings.implicit_transaction && settings.throw_on_unsupported_query_inside_transaction)
                throw Exception(ErrorCodes::NOT_IMPLEMENTED, "Async inserts with 'implicit_transaction' are not supported");
        }
        else
        {
            /// We need to start the (implicit) transaction before getting the interpreter as this will get links to the latest snapshots
            if (!context->getCurrentTransaction() && settings.implicit_transaction && !ast->as<ASTTransactionControl>())
            {
                try
                {
                    if (context->isGlobalContext())
                        throw Exception(ErrorCodes::LOGICAL_ERROR, "Global context cannot create transactions");

                    /// If there is no session (which is the default for the HTTP Handler), set up one just for this as it is necessary
                    /// to control the transaction lifetime
                    if (!context->hasSessionContext())
                        context->makeSessionContext();

                    auto tc = std::make_shared<InterpreterTransactionControlQuery>(ast, context);
                    tc->executeBegin(context->getSessionContext());
                    implicit_txn_control = std::move(tc);
                }
                catch (Exception & e)
                {
                    e.addMessage("while starting a transaction with 'implicit_transaction'");
                    throw;
                }
            }

            interpreter = InterpreterFactory::get(ast, context, SelectQueryOptions(stage).setInternal(internal));

            if (context->getCurrentTransaction() && !interpreter->supportsTransactions() &&
                context->getSettingsRef().throw_on_unsupported_query_inside_transaction)
                throw Exception(ErrorCodes::NOT_IMPLEMENTED, "Transactions are not supported for this type of query ({})", ast->getID());

            if (!interpreter->ignoreQuota())
            {
                quota = context->getQuota();
                if (quota)
                {
                    if (ast->as<ASTSelectQuery>() || ast->as<ASTSelectWithUnionQuery>())
                    {
                        quota->used(QuotaType::QUERY_SELECTS, 1);
                    }
                    else if (ast->as<ASTInsertQuery>())
                    {
                        quota->used(QuotaType::QUERY_INSERTS, 1);
                    }
                    quota->used(QuotaType::QUERIES, 1);
                    quota->checkExceeded(QuotaType::ERRORS);
                }
            }

            if (!interpreter->ignoreLimits())
            {
                limits.mode = LimitsMode::LIMITS_CURRENT; //-V1048
                limits.size_limits = SizeLimits(settings.max_result_rows, settings.max_result_bytes, settings.result_overflow_mode);
            }

            if (const auto * insert_interpreter = typeid_cast<const InterpreterInsertQuery *>(&*interpreter))
            {
                /// Save insertion table (not table function). TODO: support remote() table function.
                auto table_id = insert_interpreter->getDatabaseTable();
                if (!table_id.empty())
                    context->setInsertionTable(std::move(table_id));
            }

            {
                std::unique_ptr<OpenTelemetry::SpanHolder> span;
                if (OpenTelemetry::CurrentContext().isTraceEnabled())
                {
                    auto * raw_interpreter_ptr = interpreter.get();
                    String class_name(demangle(typeid(*raw_interpreter_ptr).name()));
                    span = std::make_unique<OpenTelemetry::SpanHolder>(class_name + "::execute()");
                }

                res = interpreter->execute();

                /// If
                /// - it is a SELECT query,
                /// - passive (read) use of the query cache is enabled, and
                /// - the query cache knows the query result
                /// then replace the pipeline by a new pipeline with a single source that is populated from the query cache
                auto query_cache = context->getQueryCache();
                bool read_result_from_query_cache = false; /// a query must not read from *and* write to the query cache at the same time
                if (query_cache != nullptr
                    && (settings.allow_experimental_query_cache && settings.use_query_cache && settings.enable_reads_from_query_cache)
                    && res.pipeline.pulling())
                {
                    QueryCache::Key key(
                        ast, res.pipeline.getHeader(),
                        std::make_optional<String>(context->getUserName()),
                        std::chrono::system_clock::now() + std::chrono::seconds(settings.query_cache_ttl));
                    QueryCache::Reader reader = query_cache->createReader(key);
                    if (reader.hasCacheEntryForKey())
                    {
                        res.pipeline = QueryPipeline(reader.getPipe());
                        read_result_from_query_cache = true;
                    }
                }

                /// If
                /// - it is a SELECT query, and
                /// - active (write) use of the query cache is enabled
                /// then add a processor on top of the pipeline which stores the result in the query cache.
                if (!read_result_from_query_cache
                    && query_cache != nullptr
                    && settings.allow_experimental_query_cache && settings.use_query_cache && settings.enable_writes_to_query_cache
                    && res.pipeline.pulling()
                    && (!astContainsNonDeterministicFunctions(ast, context) || settings.query_cache_store_results_of_queries_with_nondeterministic_functions))
                {
                    QueryCache::Key key(
                        ast, res.pipeline.getHeader(),
                        settings.query_cache_share_between_users ? std::nullopt : std::make_optional<String>(context->getUserName()),
                        std::chrono::system_clock::now() + std::chrono::seconds(settings.query_cache_ttl));

                    const size_t num_query_runs = query_cache->recordQueryRun(key);
                    if (num_query_runs > settings.query_cache_min_query_runs)
                    {
                        auto stream_in_query_cache_transform = std::make_shared<StreamInQueryCacheTransform>(res.pipeline.getHeader(), query_cache, key,
                                std::chrono::milliseconds(context->getSettings().query_cache_min_query_duration.totalMilliseconds()));
                        res.pipeline.streamIntoQueryCache(stream_in_query_cache_transform);
                    }
                }

            }
        }

        if (process_list_entry)
        {
            /// Query was killed before execution
<<<<<<< HEAD
            if ((*process_list_entry)->isKilled())
                throw Exception(
                    ErrorCodes::QUERY_WAS_CANCELLED,
                    "Query '{}' is killed in pending state",
                    (*process_list_entry)->getInfo().client_info.current_query_id);
=======
            if (process_list_entry->getQueryStatus()->isKilled())
                throw Exception(ErrorCodes::QUERY_WAS_CANCELLED,
                    "Query '{}' is killed in pending state", process_list_entry->getQueryStatus()->getInfo().client_info.current_query_id);
>>>>>>> 021e6e90
        }

        /// Hold element of process list till end of query execution.
        res.process_list_entry = process_list_entry;

        auto & pipeline = res.pipeline;

        if (pipeline.pulling() || pipeline.completed())
        {
            /// Limits on the result, the quota on the result, and also callback for progress.
            /// Limits apply only to the final result.
            pipeline.setProgressCallback(context->getProgressCallback());
            pipeline.setProcessListElement(context->getProcessListElement());
            if (stage == QueryProcessingStage::Complete && pipeline.pulling())
                pipeline.setLimitsAndQuota(limits, quota);
        }
        else if (pipeline.pushing())
        {
            pipeline.setProcessListElement(context->getProcessListElement());
        }

        /// Everything related to query log.
        {
            QueryLogElement elem;

            elem.type = QueryLogElementType::QUERY_START; //-V1048

            elem.event_time = timeInSeconds(query_start_time);
            elem.event_time_microseconds = timeInMicroseconds(query_start_time);
            elem.query_start_time = timeInSeconds(query_start_time);
            elem.query_start_time_microseconds = timeInMicroseconds(query_start_time);

            elem.current_database = context->getCurrentDatabase();
            elem.query = query_for_logging;
            if (settings.log_formatted_queries)
                elem.formatted_query = queryToString(ast);
            elem.normalized_query_hash = normalizedQueryHash<false>(query_for_logging);
            elem.query_kind = ast->getQueryKind();

            elem.client_info = client_info;

            if (auto txn = context->getCurrentTransaction())
                elem.tid = txn->tid;

            bool log_queries = settings.log_queries && !internal;

            /// Log into system table start of query execution, if need.
            if (log_queries)
            {
                /// This check is not obvious, but without it 01220_scalar_optimization_in_alter fails.
                if (pipeline.initialized())
                {
                    const auto & info = context->getQueryAccessInfo();
                    elem.query_databases = info.databases;
                    elem.query_tables = info.tables;
                    elem.query_columns = info.columns;
                    elem.query_projections = info.projections;
                    elem.query_views = info.views;
                }

                if (async_insert)
                    InterpreterInsertQuery::extendQueryLogElemImpl(elem, context);
                else if (interpreter)
                    interpreter->extendQueryLogElem(elem, ast, context, query_database, query_table);

                if (settings.log_query_settings)
                    elem.query_settings = std::make_shared<Settings>(context->getSettingsRef());

                elem.log_comment = settings.log_comment;
                if (elem.log_comment.size() > settings.max_query_size)
                    elem.log_comment.resize(settings.max_query_size);

                if (elem.type >= settings.log_queries_min_type && !settings.log_queries_min_query_duration_ms.totalMilliseconds())
                {
                    if (auto query_log = context->getQueryLog())
                        query_log->add(elem);
                }
            }

            /// Common code for finish and exception callbacks
            auto status_info_to_query_log
                = [](QueryLogElement & element, const QueryStatusInfo & info, const ASTPtr query_ast, const ContextPtr context_ptr) mutable
            {
                const auto time_now = std::chrono::system_clock::now();
                UInt64 elapsed_microseconds = info.elapsed_microseconds;
                element.event_time = timeInSeconds(time_now);
                element.event_time_microseconds = timeInMicroseconds(time_now);
                element.query_duration_ms = elapsed_microseconds / 1000;

                ProfileEvents::increment(ProfileEvents::QueryTimeMicroseconds, elapsed_microseconds);
                if (query_ast->as<ASTSelectQuery>() || query_ast->as<ASTSelectWithUnionQuery>())
                {
                    ProfileEvents::increment(ProfileEvents::SelectQueryTimeMicroseconds, elapsed_microseconds);
                }
                else if (query_ast->as<ASTInsertQuery>())
                {
                    ProfileEvents::increment(ProfileEvents::InsertQueryTimeMicroseconds, elapsed_microseconds);
                }
                else
                {
                    ProfileEvents::increment(ProfileEvents::OtherQueryTimeMicroseconds, elapsed_microseconds);
                }

                element.read_rows = info.read_rows;
                element.read_bytes = info.read_bytes;

                element.written_rows = info.written_rows;
                element.written_bytes = info.written_bytes;

                element.memory_usage = info.peak_memory_usage > 0 ? info.peak_memory_usage : 0;

                element.thread_ids = info.thread_ids;
                element.profile_counters = info.profile_counters;

                /// We need to refresh the access info since dependent views might have added extra information, either during
                /// creation of the view (PushingToViews chain) or while executing its internal SELECT
                const auto & access_info = context_ptr->getQueryAccessInfo();
                element.query_databases.insert(access_info.databases.begin(), access_info.databases.end());
                element.query_tables.insert(access_info.tables.begin(), access_info.tables.end());
                element.query_columns.insert(access_info.columns.begin(), access_info.columns.end());
                element.query_projections.insert(access_info.projections.begin(), access_info.projections.end());
                element.query_views.insert(access_info.views.begin(), access_info.views.end());

                const auto & factories_info = context_ptr->getQueryFactoriesInfo();
                element.used_aggregate_functions = factories_info.aggregate_functions;
                element.used_aggregate_function_combinators = factories_info.aggregate_function_combinators;
                element.used_database_engines = factories_info.database_engines;
                element.used_data_type_families = factories_info.data_type_families;
                element.used_dictionaries = factories_info.dictionaries;
                element.used_formats = factories_info.formats;
                element.used_functions = factories_info.functions;
                element.used_storages = factories_info.storages;
                element.used_table_functions = factories_info.table_functions;
            };

            /// Also make possible for caller to log successful query finish and exception during execution.
            auto finish_callback = [elem,
                                    context,
                                    ast,
                                    allow_experimental_query_cache = settings.allow_experimental_query_cache,
                                    use_query_cache = settings.use_query_cache,
                                    enable_writes_to_query_cache = settings.enable_writes_to_query_cache,
                                    query_cache_store_results_of_queries_with_nondeterministic_functions = settings.query_cache_store_results_of_queries_with_nondeterministic_functions,
                                    log_queries,
                                    log_queries_min_type = settings.log_queries_min_type,
                                    log_queries_min_query_duration_ms = settings.log_queries_min_query_duration_ms.totalMilliseconds(),
                                    log_processors_profiles = settings.log_processors_profiles,
                                    status_info_to_query_log,
                                    implicit_txn_control,
                                    pulling_pipeline = pipeline.pulling(),
                                    query_span](QueryPipeline & query_pipeline) mutable
            {
                /// If active (write) use of the query cache is enabled and the query is eligible for result caching, then store the query
                /// result buffered in the special-purpose cache processor (added on top of the pipeline) into the cache.
                auto query_cache = context->getQueryCache();
                if (query_cache != nullptr
                    && pulling_pipeline
                    && allow_experimental_query_cache && use_query_cache && enable_writes_to_query_cache
                    && (!astContainsNonDeterministicFunctions(ast, context) || query_cache_store_results_of_queries_with_nondeterministic_functions))
                {
                    query_pipeline.finalizeWriteInQueryCache();
                }

                QueryStatusPtr process_list_elem = context->getProcessListElement();

                if (process_list_elem)
                {
                    /// Update performance counters before logging to query_log
                    CurrentThread::finalizePerformanceCounters();

                    QueryStatusInfo info = process_list_elem->getInfo(true, context->getSettingsRef().log_profile_events);
                    elem.type = QueryLogElementType::QUERY_FINISH;

                    status_info_to_query_log(elem, info, ast, context);

                    if (pulling_pipeline)
                    {
                        query_pipeline.tryGetResultRowsAndBytes(elem.result_rows, elem.result_bytes);
                    }
                    else /// will be used only for ordinary INSERT queries
                    {
                        auto progress_out = process_list_elem->getProgressOut();
                        elem.result_rows = progress_out.written_rows;
                        elem.result_bytes = progress_out.written_bytes;
                    }

                    auto progress_callback = context->getProgressCallback();
                    if (progress_callback)
                    {
                        Progress p;
                        p.incrementPiecewiseAtomically(Progress{ResultProgress{elem.result_rows, elem.result_bytes}});
                        progress_callback(p);
                    }

                    if (elem.read_rows != 0)
                    {
                        double elapsed_seconds = static_cast<double>(info.elapsed_microseconds) / 1000000.0;
                        double rows_per_second = static_cast<double>(elem.read_rows) / elapsed_seconds;
                        LOG_INFO(
                            &Poco::Logger::get("executeQuery"),
                            "Read {} rows, {} in {} sec., {} rows/sec., {}/sec.",
                            elem.read_rows,
                            ReadableSize(elem.read_bytes),
                            elapsed_seconds,
                            rows_per_second,
                            ReadableSize(elem.read_bytes / elapsed_seconds));
                    }

                    if (log_queries && elem.type >= log_queries_min_type && static_cast<Int64>(elem.query_duration_ms) >= log_queries_min_query_duration_ms)
                    {
                        if (auto query_log = context->getQueryLog())
                            query_log->add(elem);
                    }
                    if (log_processors_profiles)
                    {
                        if (auto processors_profile_log = context->getProcessorsProfileLog())
                        {
                            ProcessorProfileLogElement processor_elem;
                            processor_elem.event_time = elem.event_time;
                            processor_elem.event_time_microseconds = elem.event_time_microseconds;
                            processor_elem.query_id = elem.client_info.current_query_id;

                            auto get_proc_id = [](const IProcessor & proc) -> UInt64
                            {
                                return reinterpret_cast<std::uintptr_t>(&proc);
                            };

                            for (const auto & processor : query_pipeline.getProcessors())
                            {
                                std::vector<UInt64> parents;
                                for (const auto & port : processor->getOutputs())
                                {
                                    if (!port.isConnected())
                                        continue;
                                    const IProcessor & next = port.getInputPort().getProcessor();
                                    parents.push_back(get_proc_id(next));
                                }

                                processor_elem.id = get_proc_id(*processor);
                                processor_elem.parent_ids = std::move(parents);

                                processor_elem.plan_step = reinterpret_cast<std::uintptr_t>(processor->getQueryPlanStep());
                                processor_elem.plan_group = processor->getQueryPlanStepGroup();

                                processor_elem.processor_name = processor->getName();

                                /// NOTE: convert this to UInt64
                                processor_elem.elapsed_us = static_cast<UInt32>(processor->getElapsedUs());
                                processor_elem.input_wait_elapsed_us = static_cast<UInt32>(processor->getInputWaitElapsedUs());
                                processor_elem.output_wait_elapsed_us = static_cast<UInt32>(processor->getOutputWaitElapsedUs());

                                auto stats = processor->getProcessorDataStats();
                                processor_elem.input_rows = stats.input_rows;
                                processor_elem.input_bytes = stats.input_bytes;
                                processor_elem.output_rows = stats.output_rows;
                                processor_elem.output_bytes = stats.output_bytes;

                                processors_profile_log->add(processor_elem);
                            }
                        }
                    }

                    if (implicit_txn_control)
                    {
                        try
                        {
                            implicit_txn_control->executeCommit(context->getSessionContext());
                            implicit_txn_control.reset();
                        }
                        catch (const Exception &)
                        {
                            /// An exception might happen when trying to commit the transaction. For example we might get an immediate exception
                            /// because ZK is down and wait_changes_become_visible_after_commit_mode == WAIT_UNKNOWN
                            implicit_txn_control.reset();
                            throw;
                        }
                    }
                }

                if (query_span)
                {
                    query_span->addAttribute("db.statement", elem.query);
                    query_span->addAttribute("clickhouse.query_id", elem.client_info.current_query_id);
                    query_span->addAttribute("clickhouse.query_status", "QueryFinish");
                    query_span->addAttributeIfNotEmpty("clickhouse.tracestate", OpenTelemetry::CurrentContext().tracestate);
                    query_span->addAttributeIfNotZero("clickhouse.read_rows", elem.read_rows);
                    query_span->addAttributeIfNotZero("clickhouse.read_bytes", elem.read_bytes);
                    query_span->addAttributeIfNotZero("clickhouse.written_rows", elem.written_rows);
                    query_span->addAttributeIfNotZero("clickhouse.written_bytes", elem.written_bytes);
                    query_span->addAttributeIfNotZero("clickhouse.memory_usage", elem.memory_usage);
                    query_span->finish();
                }
            };

            auto exception_callback = [start_watch,
                                       elem,
                                       context,
                                       ast,
                                       log_queries,
                                       log_queries_min_type = settings.log_queries_min_type,
                                       log_queries_min_query_duration_ms = settings.log_queries_min_query_duration_ms.totalMilliseconds(),
                                       quota(quota),
                                       status_info_to_query_log,
                                       implicit_txn_control,
                                       query_span]() mutable
            {
                if (implicit_txn_control)
                {
                    implicit_txn_control->executeRollback(context->getSessionContext());
                    implicit_txn_control.reset();
                }
                else if (auto txn = context->getCurrentTransaction())
                    txn->onException();

                if (quota)
                    quota->used(QuotaType::ERRORS, 1, /* check_exceeded = */ false);

                elem.type = QueryLogElementType::EXCEPTION_WHILE_PROCESSING;
                elem.exception_code = getCurrentExceptionCode();
                auto exception_message = getCurrentExceptionMessageAndPattern(/* with_stacktrace */ false);
                elem.exception = std::move(exception_message.text);
                elem.exception_format_string = exception_message.format_string;

                QueryStatusPtr process_list_elem = context->getProcessListElement();
                const Settings & current_settings = context->getSettingsRef();

                /// Update performance counters before logging to query_log
                CurrentThread::finalizePerformanceCounters();
                const auto time_now = std::chrono::system_clock::now();
                elem.event_time = timeInSeconds(time_now);
                elem.event_time_microseconds = timeInMicroseconds(time_now);

                if (process_list_elem)
                {
                    QueryStatusInfo info = process_list_elem->getInfo(true, current_settings.log_profile_events, false);
                    status_info_to_query_log(elem, info, ast, context);
                }
                else
                {
                    elem.query_duration_ms = start_watch.elapsedMilliseconds();
                }

                if (current_settings.calculate_text_stack_trace)
                    setExceptionStackTrace(elem);
                logException(context, elem);

                /// In case of exception we log internal queries also
                if (log_queries && elem.type >= log_queries_min_type && static_cast<Int64>(elem.query_duration_ms) >= log_queries_min_query_duration_ms)
                {
                    if (auto query_log = context->getQueryLog())
                        query_log->add(elem);
                }

                ProfileEvents::increment(ProfileEvents::FailedQuery);
                if (ast->as<ASTSelectQuery>() || ast->as<ASTSelectWithUnionQuery>())
                {
                    ProfileEvents::increment(ProfileEvents::FailedSelectQuery);
                }
                else if (ast->as<ASTInsertQuery>())
                {
                    ProfileEvents::increment(ProfileEvents::FailedInsertQuery);
                }

                if (query_span)
                {
                    query_span->addAttribute("db.statement", elem.query);
                    query_span->addAttribute("clickhouse.query_id", elem.client_info.current_query_id);
                    query_span->addAttribute("clickhouse.exception", elem.exception);
                    query_span->addAttribute("clickhouse.exception_code", elem.exception_code);
                    query_span->finish();
                }
            };

            res.finish_callback = std::move(finish_callback);
            res.exception_callback = std::move(exception_callback);
        }
    }
    catch (...)
    {
        if (implicit_txn_control)
        {
            implicit_txn_control->executeRollback(context->getSessionContext());
            implicit_txn_control.reset();
        }
        else if (auto txn = context->getCurrentTransaction())
        {
            txn->onException();
        }

        if (!internal)
            onExceptionBeforeStart(query_for_logging, context, ast, query_span, start_watch.elapsedMilliseconds());

        throw;
    }

    return std::make_tuple(ast, std::move(res));
}


BlockIO executeQuery(
    const String & query,
    ContextMutablePtr context,
    bool internal,
    QueryProcessingStage::Enum stage)
{
    ASTPtr ast;
    BlockIO streams;
    std::tie(ast, streams) = executeQueryImpl(query.data(), query.data() + query.size(), context, internal, stage, nullptr);

    if (const auto * ast_query_with_output = dynamic_cast<const ASTQueryWithOutput *>(ast.get()))
    {
        String format_name = ast_query_with_output->format
                ? getIdentifierName(ast_query_with_output->format)
                : context->getDefaultFormat();

        if (format_name == "Null")
            streams.null_format = true;
    }

    return streams;
}

BlockIO executeQuery(
    bool allow_processors,
    const String & query,
    ContextMutablePtr context,
    bool internal,
    QueryProcessingStage::Enum stage)
{
    if (!allow_processors)
        throw Exception(ErrorCodes::NOT_IMPLEMENTED, "Flag allow_processors is deprecated for executeQuery");

    return executeQuery(query, context, internal, stage);
}


void executeQuery(
    ReadBuffer & istr,
    WriteBuffer & ostr,
    bool allow_into_outfile,
    ContextMutablePtr context,
    SetResultDetailsFunc set_result_details,
    const std::optional<FormatSettings> & output_format_settings)
{
    PODArray<char> parse_buf;
    const char * begin;
    const char * end;

    istr.nextIfAtEnd();

    size_t max_query_size = context->getSettingsRef().max_query_size;

    if (istr.buffer().end() - istr.position() > static_cast<ssize_t>(max_query_size))
    {
        /// If remaining buffer space in 'istr' is enough to parse query up to 'max_query_size' bytes, then parse inplace.
        begin = istr.position();
        end = istr.buffer().end();
        istr.position() += end - begin;
    }
    else
    {
        /// FIXME: this is an extra copy not required for async insertion.

        /// If not - copy enough data into 'parse_buf'.
        WriteBufferFromVector<PODArray<char>> out(parse_buf);
        LimitReadBuffer limit(istr, max_query_size + 1, false);
        copyData(limit, out);
        out.finalize();

        begin = parse_buf.data();
        end = begin + parse_buf.size();
    }

    ASTPtr ast;
    BlockIO streams;

    std::tie(ast, streams) = executeQueryImpl(begin, end, context, false, QueryProcessingStage::Complete, &istr);
    auto & pipeline = streams.pipeline;

    std::unique_ptr<WriteBuffer> compressed_buffer;
    try
    {
        if (pipeline.pushing())
        {
            auto pipe = getSourceFromASTInsertQuery(ast, true, pipeline.getHeader(), context, nullptr);
            pipeline.complete(std::move(pipe));
        }
        else if (pipeline.pulling())
        {
            const ASTQueryWithOutput * ast_query_with_output = dynamic_cast<const ASTQueryWithOutput *>(ast.get());

            WriteBuffer * out_buf = &ostr;
            if (ast_query_with_output && ast_query_with_output->out_file)
            {
                if (!allow_into_outfile)
                    throw Exception(ErrorCodes::INTO_OUTFILE_NOT_ALLOWED, "INTO OUTFILE is not allowed");

                const auto & out_file = typeid_cast<const ASTLiteral &>(*ast_query_with_output->out_file).value.safeGet<std::string>();

                std::string compression_method;
                if (ast_query_with_output->compression)
                {
                    const auto & compression_method_node = ast_query_with_output->compression->as<ASTLiteral &>();
                    compression_method = compression_method_node.value.safeGet<std::string>();
                }

                compressed_buffer = wrapWriteBufferWithCompressionMethod(
                    std::make_unique<WriteBufferFromFile>(out_file, DBMS_DEFAULT_BUFFER_SIZE, O_WRONLY | O_EXCL | O_CREAT),
                    chooseCompressionMethod(out_file, compression_method),
                    /* compression level = */ 3
                );
            }

            String format_name = ast_query_with_output && (ast_query_with_output->format != nullptr)
                                    ? getIdentifierName(ast_query_with_output->format)
                                    : context->getDefaultFormat();

            auto out = FormatFactory::instance().getOutputFormatParallelIfPossible(
                format_name,
                compressed_buffer ? *compressed_buffer : *out_buf,
                materializeBlock(pipeline.getHeader()),
                context,
                output_format_settings);

            out->setAutoFlush();

            /// Save previous progress callback if any. TODO Do it more conveniently.
            auto previous_progress_callback = context->getProgressCallback();

            /// NOTE Progress callback takes shared ownership of 'out'.
            pipeline.setProgressCallback([out, previous_progress_callback] (const Progress & progress)
            {
                if (previous_progress_callback)
                    previous_progress_callback(progress);
                out->onProgress(progress);
            });

            if (set_result_details)
                set_result_details(
                    context->getClientInfo().current_query_id, out->getContentType(), format_name, DateLUT::instance().getTimeZone());

            pipeline.complete(std::move(out));
        }
        else
        {
            pipeline.setProgressCallback(context->getProgressCallback());
        }

        if (pipeline.initialized())
        {
            CompletedPipelineExecutor executor(pipeline);
            executor.execute();
        }
        else
        {
            /// It's possible to have queries without input and output.
        }
    }
    catch (...)
    {
        streams.onException();
        throw;
    }

    streams.onFinish();
}

void executeTrivialBlockIO(BlockIO & streams, ContextPtr context)
{
    try
    {
        if (!streams.pipeline.initialized())
            return;

        if (!streams.pipeline.completed())
            throw Exception(ErrorCodes::LOGICAL_ERROR, "Query pipeline requires output, but no output buffer provided, it's a bug");

        streams.pipeline.setProgressCallback(context->getProgressCallback());
        CompletedPipelineExecutor executor(streams.pipeline);
        executor.execute();
    }
    catch (...)
    {
        streams.onException();
        throw;
    }

    streams.onFinish();
}

}<|MERGE_RESOLUTION|>--- conflicted
+++ resolved
@@ -767,17 +767,9 @@
         if (process_list_entry)
         {
             /// Query was killed before execution
-<<<<<<< HEAD
-            if ((*process_list_entry)->isKilled())
-                throw Exception(
-                    ErrorCodes::QUERY_WAS_CANCELLED,
-                    "Query '{}' is killed in pending state",
-                    (*process_list_entry)->getInfo().client_info.current_query_id);
-=======
             if (process_list_entry->getQueryStatus()->isKilled())
                 throw Exception(ErrorCodes::QUERY_WAS_CANCELLED,
                     "Query '{}' is killed in pending state", process_list_entry->getQueryStatus()->getInfo().client_info.current_query_id);
->>>>>>> 021e6e90
         }
 
         /// Hold element of process list till end of query execution.
