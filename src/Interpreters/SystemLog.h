#pragma once

#include <thread>
#include <atomic>
#include <condition_variable>
#include <boost/noncopyable.hpp>
#include <common/logger_useful.h>
#include <Core/Types.h>
#include <Storages/IStorage.h>
#include <Interpreters/Context.h>
#include <Common/Stopwatch.h>
#include <Parsers/ASTCreateQuery.h>
#include <Parsers/parseQuery.h>
#include <Parsers/ParserCreateQuery.h>
#include <Parsers/ASTRenameQuery.h>
#include <Parsers/formatAST.h>
#include <Parsers/ASTIndexDeclaration.h>
#include <Parsers/ASTInsertQuery.h>
#include <Interpreters/InterpreterCreateQuery.h>
#include <Interpreters/InterpreterRenameQuery.h>
#include <Interpreters/InterpreterInsertQuery.h>
#include <Interpreters/Context.h>
#include <Common/setThreadName.h>
#include <Common/ThreadPool.h>
#include <IO/WriteHelpers.h>
#include <Poco/Util/AbstractConfiguration.h>


namespace DB
{


/** Allow to store structured log in system table.
  *
  * Logging is asynchronous. Data is put into queue from where it will be read by separate thread.
  * That thread inserts log into a table with no more than specified periodicity.
  */

/** Structure of log, template parameter.
  * Structure could change on server version update.
  * If on first write, existing table has different structure,
  *  then it get renamed (put aside) and new table is created.
  */
/* Example:
    struct LogElement
    {
        /// default constructor must be available
        /// fields

        static std::string name();
        static Block createBlock();
        void appendToBlock(Block & block) const;
    };
    */

namespace ErrorCodes
{
    extern const int TIMEOUT_EXCEEDED;
}

#define DBMS_SYSTEM_LOG_QUEUE_SIZE 1048576

class QueryLog;
class QueryThreadLog;
class PartLog;
class TextLog;
class TraceLog;
class MetricLog;

/// System logs should be destroyed in destructor of the last Context and before tables,
///  because SystemLog destruction makes insert query while flushing data into underlying tables
struct SystemLogs
{
    SystemLogs(Context & global_context, const Poco::Util::AbstractConfiguration & config);
    ~SystemLogs();

    void shutdown();

    std::shared_ptr<QueryLog> query_log;                /// Used to log queries.
    std::shared_ptr<QueryThreadLog> query_thread_log;   /// Used to log query threads.
    std::shared_ptr<PartLog> part_log;                  /// Used to log operations with parts
    std::shared_ptr<TraceLog> trace_log;                /// Used to log traces from query profiler
    std::shared_ptr<TextLog> text_log;                  /// Used to log all text messages.
    std::shared_ptr<MetricLog> metric_log;              /// Used to log all metrics.

    String part_log_database;
};


template <typename LogElement>
class SystemLog : private boost::noncopyable
{
public:
    using Self = SystemLog;

    /** Parameter: table name where to write log.
      * If table is not exists, then it get created with specified engine.
      * If it already exists, then its structure is checked to be compatible with structure of log record.
      *  If it is compatible, then existing table will be used.
      *  If not - then existing table will be renamed to same name but with suffix '_N' at end,
      *   where N - is a minimal number from 1, for that table with corresponding name doesn't exist yet;
      *   and new table get created - as if previous table was not exist.
      */
    SystemLog(
        Context & context_,
        const String & database_name_,
        const String & table_name_,
        const String & storage_def_,
        size_t flush_interval_milliseconds_);

    ~SystemLog();

    /** Append a record into log.
      * Writing to table will be done asynchronously and in case of failure, record could be lost.
      */
    void add(const LogElement & element);

    /// Flush data in the buffer to disk
    void flush();

    /// Stop the background flush thread before destructor. No more data will be written.
    void shutdown();

protected:
    Logger * log;

private:
    /* Saving thread data */
    Context & context;
    const String database_name;
    const String table_name;
    const String storage_def;
    StoragePtr table;
    bool is_prepared = false;
    const size_t flush_interval_milliseconds;
    ThreadFromGlobalPool saving_thread;

    /* Data shared between callers of add()/flush()/shutdown(), and the saving thread */
    std::mutex mutex;
    // Queue is bounded. But its size is quite large to not block in all normal cases.
    std::vector<LogElement> queue;
    // An always-incrementing index of the first message currently in the queue.
    // We use it to give a global sequential index to every message, so that we can wait
    // until a particular message is flushed. This is used to implement synchronous log
    // flushing for SYSTEM FLUSH LOGS.
    uint64_t queue_front_index = 0;
    bool is_shutdown = false;
    std::condition_variable flush_event;
    // Requested to flush logs up to this index, exclusive
    uint64_t requested_flush_before = 0;
    // Flushed log up to this index, exclusive
    uint64_t flushed_before = 0;

    void savingThreadFunction();

    /** Creates new table if it does not exist.
      * Renames old table if its structure is not suitable.
      * This cannot be done in constructor to avoid deadlock while renaming a table under locked Context when SystemLog object is created.
      */
    void prepareTable();

    /// flushImpl can be executed only in saving_thread.
    void flushImpl(const std::vector<LogElement> & to_flush, uint64_t to_flush_end);
};


template <typename LogElement>
SystemLog<LogElement>::SystemLog(Context & context_,
    const String & database_name_,
    const String & table_name_,
    const String & storage_def_,
    size_t flush_interval_milliseconds_)
    : context(context_),
    database_name(database_name_), table_name(table_name_), storage_def(storage_def_),
    flush_interval_milliseconds(flush_interval_milliseconds_)
{
    log = &Logger::get("SystemLog (" + database_name + "." + table_name + ")");

    saving_thread = ThreadFromGlobalPool([this] { savingThreadFunction(); });
}


template <typename LogElement>
void SystemLog<LogElement>::add(const LogElement & element)
{
<<<<<<< HEAD
    /// Memory can be allocated while resizing on queue.push_back.
    /// The size of allocation can be in order of a few megabytes.
    /// But this should not be accounted for query memory usage.
    /// Otherwise the tests like 01017_uniqCombined_memory_usage.sql will be flacky.
    auto temporarily_disable_memory_tracker = getCurrentMemoryTrackerActionLock();

    /// Should not log messages under mutex.
    bool queue_is_half_full = false;
=======
    std::unique_lock lock(mutex);
>>>>>>> f99e42ad

    {
<<<<<<< HEAD
        std::unique_lock lock(mutex);

        if (is_shutdown)
            return;

        if (queue.size() == DBMS_SYSTEM_LOG_QUEUE_SIZE / 2)
        {
            queue_is_half_full = true;

            // The queue more than half full, time to flush.
            // We only check for strict equality, because messages are added one
            // by one, under exclusive lock, so we will see each message count.
            // It is enough to only wake the flushing thread once, after the message
            // count increases past half available size.
            const uint64_t queue_end = queue_front_index + queue.size();
            if (requested_flush_before < queue_end)
                requested_flush_before = queue_end;

            flush_event.notify_all();
        }

        if (queue.size() >= DBMS_SYSTEM_LOG_QUEUE_SIZE)
        {
            // Ignore all further entries until the queue is flushed.
            // Log a message about that. Don't spam it -- this might be especially
            // problematic in case of trace log. Remember what the front index of the
            // queue was when we last logged the message. If it changed, it means the
            // queue was flushed, and we can log again.
            if (queue_front_index != logged_queue_full_at_index)
            {
                logged_queue_full_at_index = queue_front_index;

                // TextLog sets its logger level to 0, so this log is a noop and
                // there is no recursive logging.
                lock.unlock();
                LOG_ERROR(log, "Queue is full for system log '{}' at {}", demangle(typeid(*this).name()), queue_front_index);
            }

            return;
        }

        queue.push_back(element);
=======
        // The queue more than half full, time to flush.
        // We only check for strict equality, because messages are added one
        // by one, under exclusive lock, so we will see each message count.
        // It is enough to only wake the flushing thread once, after the message
        // count increases past half available size.
        const uint64_t queue_end = queue_front_index + queue.size();
        if (requested_flush_before < queue_end)
        {
            requested_flush_before = queue_end;
        }
        flush_event.notify_all();
        LOG_INFO(log, "Queue is half full for system log '" + demangle(typeid(*this).name()) + "'.");
    }

    if (queue.size() >= DBMS_SYSTEM_LOG_QUEUE_SIZE)
    {
        // TextLog sets its logger level to 0, so this log is a noop and there
        // is no recursive logging.
        LOG_ERROR(log, "Queue is full for system log '" + demangle(typeid(*this).name()) + "'.");
        return;
>>>>>>> f99e42ad
    }

    if (queue_is_half_full)
        LOG_INFO(log, "Queue is half full for system log '{}'.", demangle(typeid(*this).name()));
}


template <typename LogElement>
void SystemLog<LogElement>::flush()
{
    std::unique_lock lock(mutex);

    if (is_shutdown)
        return;

    const uint64_t queue_end = queue_front_index + queue.size();

    if (requested_flush_before < queue_end)
    {
        requested_flush_before = queue_end;
        flush_event.notify_all();
    }

    // Use an arbitrary timeout to avoid endless waiting.
    const int timeout_seconds = 60;
    bool result = flush_event.wait_for(lock, std::chrono::seconds(timeout_seconds),
        [&] { return flushed_before >= queue_end; });

    if (!result)
    {
        throw Exception("Timeout exceeded (" + toString(timeout_seconds) + " s) while flushing system log '" + demangle(typeid(*this).name()) + "'.",
            ErrorCodes::TIMEOUT_EXCEEDED);
    }
}


template <typename LogElement>
void SystemLog<LogElement>::shutdown()
{
    {
        std::unique_lock lock(mutex);

        if (is_shutdown)
        {
            return;
        }

        is_shutdown = true;

        /// Tell thread to shutdown.
        flush_event.notify_all();
    }

    saving_thread.join();
}


template <typename LogElement>
SystemLog<LogElement>::~SystemLog()
{
    shutdown();
}


template <typename LogElement>
void SystemLog<LogElement>::savingThreadFunction()
{
    setThreadName("SystemLogFlush");

    std::vector<LogElement> to_flush;
    bool exit_this_thread = false;
    while (!exit_this_thread)
    {
        try
        {
            // The end index (exclusive, like std end()) of the messages we are
            // going to flush.
            uint64_t to_flush_end = 0;

            {
                std::unique_lock lock(mutex);
                flush_event.wait_for(lock, std::chrono::milliseconds(flush_interval_milliseconds),
                    [&] () { return requested_flush_before > flushed_before || is_shutdown; });

                queue_front_index += queue.size();
                to_flush_end = queue_front_index;
                // Swap with existing array from previous flush, to save memory
                // allocations.
                to_flush.resize(0);
                queue.swap(to_flush);

                exit_this_thread = is_shutdown;
            }

            if (to_flush.empty())
            {
                continue;
            }

            flushImpl(to_flush, to_flush_end);
        }
        catch (...)
        {
            tryLogCurrentException(__PRETTY_FUNCTION__);
        }
    }
}


template <typename LogElement>
void SystemLog<LogElement>::flushImpl(const std::vector<LogElement> & to_flush, uint64_t to_flush_end)
{
    try
    {
        LOG_TRACE(log, "Flushing system log");

        /// We check for existence of the table and create it as needed at every flush.
        /// This is done to allow user to drop the table at any moment (new empty table will be created automatically).
        /// BTW, flush method is called from single thread.
        prepareTable();

        Block block = LogElement::createBlock();
        for (const auto & elem : to_flush)
            elem.appendToBlock(block);

        /// We write to table indirectly, using InterpreterInsertQuery.
        /// This is needed to support DEFAULT-columns in table.

        std::unique_ptr<ASTInsertQuery> insert = std::make_unique<ASTInsertQuery>();
        insert->database = database_name;
        insert->table = table_name;
        ASTPtr query_ptr(insert.release());

        // we need query context to do inserts to target table with MV containing subqueries or joins
        auto insert_context = Context(context);
        insert_context.makeQueryContext();

        InterpreterInsertQuery interpreter(query_ptr, insert_context);
        BlockIO io = interpreter.execute();

        io.out->writePrefix();
        io.out->write(block);
        io.out->writeSuffix();
    }
    catch (...)
    {
        tryLogCurrentException(__PRETTY_FUNCTION__);
    }

    std::unique_lock lock(mutex);
    flushed_before = to_flush_end;
    flush_event.notify_all();
}


template <typename LogElement>
void SystemLog<LogElement>::prepareTable()
{
    String description = backQuoteIfNeed(database_name) + "." + backQuoteIfNeed(table_name);

    table = context.tryGetTable(database_name, table_name);

    if (table)
    {
        const Block expected = LogElement::createBlock();
        const Block actual = table->getSampleBlockNonMaterialized();

        if (!blocksHaveEqualStructure(actual, expected))
        {
            /// Rename the existing table.
            int suffix = 0;
            while (context.isTableExist(database_name, table_name + "_" + toString(suffix)))
                ++suffix;

            auto rename = std::make_shared<ASTRenameQuery>();

            ASTRenameQuery::Table from;
            from.database = database_name;
            from.table = table_name;

            ASTRenameQuery::Table to;
            to.database = database_name;
            to.table = table_name + "_" + toString(suffix);

            ASTRenameQuery::Element elem;
            elem.from = from;
            elem.to = to;

            rename->elements.emplace_back(elem);

            LOG_DEBUG(log, "Existing table " << description << " for system log has obsolete or different structure."
            " Renaming it to " << backQuoteIfNeed(to.table));

            InterpreterRenameQuery(rename, context).execute();

            /// The required table will be created.
            table = nullptr;
        }
        else if (!is_prepared)
            LOG_DEBUG(log, "Will use existing table " << description << " for " + LogElement::name());
    }

    if (!table)
    {
        /// Create the table.
        LOG_DEBUG(log, "Creating new table " << description << " for " + LogElement::name());

        auto create = std::make_shared<ASTCreateQuery>();

        create->database = database_name;
        create->table = table_name;

        Block sample = LogElement::createBlock();

        auto new_columns_list = std::make_shared<ASTColumns>();
        new_columns_list->set(new_columns_list->columns, InterpreterCreateQuery::formatColumns(sample.getNamesAndTypesList()));
        create->set(create->columns_list, new_columns_list);

        ParserStorage storage_parser;
        ASTPtr storage_ast = parseQuery(
            storage_parser, storage_def.data(), storage_def.data() + storage_def.size(),
            "Storage to create table for " + LogElement::name(), 0);
        create->set(create->storage, storage_ast);

        InterpreterCreateQuery interpreter(create, context);
        interpreter.setInternal(true);
        interpreter.execute();

        table = context.getTable(database_name, table_name);
    }

    is_prepared = true;
}

}<|MERGE_RESOLUTION|>--- conflicted
+++ resolved
@@ -183,21 +183,13 @@
 template <typename LogElement>
 void SystemLog<LogElement>::add(const LogElement & element)
 {
-<<<<<<< HEAD
     /// Memory can be allocated while resizing on queue.push_back.
     /// The size of allocation can be in order of a few megabytes.
     /// But this should not be accounted for query memory usage.
     /// Otherwise the tests like 01017_uniqCombined_memory_usage.sql will be flacky.
     auto temporarily_disable_memory_tracker = getCurrentMemoryTrackerActionLock();
 
-    /// Should not log messages under mutex.
-    bool queue_is_half_full = false;
-=======
-    std::unique_lock lock(mutex);
->>>>>>> f99e42ad
-
-    {
-<<<<<<< HEAD
+    {
         std::unique_lock lock(mutex);
 
         if (is_shutdown)
@@ -233,39 +225,14 @@
                 // TextLog sets its logger level to 0, so this log is a noop and
                 // there is no recursive logging.
                 lock.unlock();
-                LOG_ERROR(log, "Queue is full for system log '{}' at {}", demangle(typeid(*this).name()), queue_front_index);
+                LOG_ERROR(log, "Queue is full for system log '" + demangle(typeid(*this).name()) + "'.");
             }
 
             return;
         }
 
         queue.push_back(element);
-=======
-        // The queue more than half full, time to flush.
-        // We only check for strict equality, because messages are added one
-        // by one, under exclusive lock, so we will see each message count.
-        // It is enough to only wake the flushing thread once, after the message
-        // count increases past half available size.
-        const uint64_t queue_end = queue_front_index + queue.size();
-        if (requested_flush_before < queue_end)
-        {
-            requested_flush_before = queue_end;
-        }
-        flush_event.notify_all();
-        LOG_INFO(log, "Queue is half full for system log '" + demangle(typeid(*this).name()) + "'.");
-    }
-
-    if (queue.size() >= DBMS_SYSTEM_LOG_QUEUE_SIZE)
-    {
-        // TextLog sets its logger level to 0, so this log is a noop and there
-        // is no recursive logging.
-        LOG_ERROR(log, "Queue is full for system log '" + demangle(typeid(*this).name()) + "'.");
-        return;
->>>>>>> f99e42ad
-    }
-
-    if (queue_is_half_full)
-        LOG_INFO(log, "Queue is half full for system log '{}'.", demangle(typeid(*this).name()));
+    }
 }
 
 
