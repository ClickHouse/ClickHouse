--- conflicted
+++ resolved
@@ -202,27 +202,10 @@
 bool JoinedTables::resolveTables()
 {
     tables_with_columns = getDatabaseAndTablesWithColumns(table_expressions, context);
-<<<<<<< HEAD
     if (tables_with_columns.size() != table_expressions.size())
         throw Exception("Unexpected tables count", ErrorCodes::LOGICAL_ERROR);
 
-    const auto & settings = context.getSettingsRef();
-    if (settings.joined_subquery_requires_alias && tables_with_columns.size() > 1)
-    {
-        for (size_t i = 0; i < tables_with_columns.size(); ++i)
-        {
-            const auto & t = tables_with_columns[i];
-            if (t.table.table.empty() && t.table.alias.empty())
-            {
-                throw Exception("No alias for subquery or table function in JOIN (set joined_subquery_requires_alias=0 to disable restriction). While processing '"
-                    + table_expressions[i]->formatForErrorMessage() + "'",
-                    ErrorCodes::ALIAS_REQUIRED);
-            }
-        }
-    }
-=======
     checkTablesWithColumns(tables_with_columns, context);
->>>>>>> 14668fb0
 
     return !tables_with_columns.empty();
 }
