--- conflicted
+++ resolved
@@ -9,11 +9,9 @@
 namespace DB
 {
 
-<<<<<<< HEAD
 using UsedColumns = std::optional<Names>;
-=======
+
 class QueryPlan;
->>>>>>> bf39e0df
 
 class InterpreterSelectQueryAnalyzer : public IInterpreter
 {
