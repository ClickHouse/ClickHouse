--- conflicted
+++ resolved
@@ -1140,11 +1140,7 @@
         auto full_path = elem.first;
         auto storage_id = elem.second.first;
         auto db_disk = elem.second.second;
-<<<<<<< HEAD
-        runner([this, full_path, storage_id, db_disk]() { enqueueDroppedTableCleanup(storage_id, nullptr, db_disk, full_path, false, false); });
-=======
-        runner.enqueueAndKeepTrack([this, full_path, storage_id, db_disk]() { this->enqueueDroppedTableCleanup(storage_id, nullptr, db_disk, full_path); });
->>>>>>> 7fc0f64e
+        runner.enqueueAndKeepTrack([this, full_path, storage_id, db_disk]() { enqueueDroppedTableCleanup(storage_id, nullptr, db_disk, full_path); });
     }
     runner.waitForAllToFinishAndRethrowFirstError();
 }
@@ -1488,7 +1484,7 @@
             }
         };
 
-        runner.enqueueAndKeepTrack(std::move(job));
+        runner(std::move(job));
     }
 
     runner.waitForAllToFinishAndRethrowFirstError();
